What:		/config/usb-gadget/gadget/functions/ecm.name
Date:		Jun 2013
KernelVersion:	3.11
Description:
		The attributes:

		ifname
			      - network device interface name associated with
				this function instance
<<<<<<< HEAD
		qmult	
=======
		qmult
>>>>>>> 76ec55ca
			      - queue length multiplier for high and
				super speed
		host_addr
			      - MAC address of host's end of this
				Ethernet over USB link
		dev_addr
			      - MAC address of device's end of this
				Ethernet over USB link

<|MERGE_RESOLUTION|>--- conflicted
+++ resolved
@@ -7,11 +7,7 @@
 		ifname
 			      - network device interface name associated with
 				this function instance
-<<<<<<< HEAD
-		qmult	
-=======
 		qmult
->>>>>>> 76ec55ca
 			      - queue length multiplier for high and
 				super speed
 		host_addr
