What:		/sys/module/pch_phub/drivers/.../pch_mac
Date:		August 2010
KernelVersion:	2.6.35
Contact:	masa-korg@dsn.okisemi.com
Description:	Write/read GbE MAC address.

What:		/sys/module/pch_phub/drivers/.../pch_firmware
Date:		August 2010
KernelVersion:	2.6.35
Contact:	masa-korg@dsn.okisemi.com
Description:	Write/read Option ROM data.


What:		/sys/module/ehci_hcd/drivers/.../uframe_periodic_max
Date:		July 2011
KernelVersion:	3.1
Contact:	Kirill Smelkov <kirr@mns.spb.ru>
Description:	Maximum time allowed for periodic transfers per microframe (μs)

		Note:
		  USB 2.0 sets maximum allowed time for periodic transfers per
		  microframe to be 80%, that is 100 microseconds out of 125
		  microseconds (full microframe).

		  However there are cases, when 80% max isochronous bandwidth is
		  too limiting. For example two video streams could require 110
		  microseconds of isochronous bandwidth per microframe to work
<<<<<<< HEAD
		  together. 
=======
		  together.
>>>>>>> 76ec55ca

		Through this setting it is possible to raise the limit so that
		the host controller would allow allocating more than 100
		microseconds of periodic bandwidth per microframe.

		Beware, non-standard modes are usually not thoroughly tested by
		hardware designers, and the hardware can malfunction when this
		setting differ from default 100.

What:		/sys/module/*/{coresize,initsize}
Date:		Jan 2012
KernelVersion:»·3.3
Contact:	Kay Sievers <kay.sievers@vrfy.org>
Description:	Module size in bytes.

What:		/sys/module/*/taint
Date:		Jan 2012
KernelVersion:»·3.3
Contact:	Kay Sievers <kay.sievers@vrfy.org>
Description:	Module taint flags:
			==  =====================
			P   proprietary module
			O   out-of-tree module
			F   force-loaded module
			C   staging driver module
			E   unsigned module
			==  =====================<|MERGE_RESOLUTION|>--- conflicted
+++ resolved
@@ -25,11 +25,7 @@
 		  However there are cases, when 80% max isochronous bandwidth is
 		  too limiting. For example two video streams could require 110
 		  microseconds of isochronous bandwidth per microframe to work
-<<<<<<< HEAD
-		  together. 
-=======
 		  together.
->>>>>>> 76ec55ca
 
 		Through this setting it is possible to raise the limit so that
 		the host controller would allow allocating more than 100
