--- conflicted
+++ resolved
@@ -47,15 +47,6 @@
     maxItems: 1
 
   clocks:
-<<<<<<< HEAD
-    items:
-      - description: Display byte clock
-      - description: Display byte interface clock
-      - description: Display pixel clock
-      - description: Display core clock
-      - description: Display AHB clock
-      - description: Display AXI clock
-=======
     description: |
       Several clocks are used, depending on the variant. Typical ones are::
        - bus:: Display AHB clock.
@@ -69,7 +60,6 @@
        - pixel:: Display pixel clock.
     minItems: 3
     maxItems: 9
->>>>>>> 282db109
 
   clock-names:
     minItems: 3
