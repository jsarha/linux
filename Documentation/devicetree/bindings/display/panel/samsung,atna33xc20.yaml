--- conflicted
+++ resolved
@@ -18,21 +18,12 @@
       # Samsung 13.3" FHD (1920x1080 pixels) eDP AMOLED panel
       - const: samsung,atna33xc20
       - items:
-<<<<<<< HEAD
-        - enum:
-          # Samsung 14.5" WQXGA+ (2880x1800 pixels) eDP AMOLED panel
-          - samsung,atna45af01
-          # Samsung 14.5" 3K (2944x1840 pixels) eDP AMOLED panel
-          - samsung,atna45dc02
-        - const: samsung,atna33xc20
-=======
           - enum:
               # Samsung 14.5" WQXGA+ (2880x1800 pixels) eDP AMOLED panel
               - samsung,atna45af01
               # Samsung 14.5" 3K (2944x1840 pixels) eDP AMOLED panel
               - samsung,atna45dc02
           - const: samsung,atna33xc20
->>>>>>> 2186fe21
 
   enable-gpios: true
   port: true
