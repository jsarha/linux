--- conflicted
+++ resolved
@@ -150,10 +150,6 @@
           description: 5 memory controller channels and 1 for stream-id registers
 
         reg-names:
-<<<<<<< HEAD
-          maxItems: 6
-=======
->>>>>>> f777316e
           items:
             - const: sid
             - const: broadcast
@@ -173,10 +169,6 @@
           description: 17 memory controller channels and 1 for stream-id registers
 
         reg-names:
-<<<<<<< HEAD
-          minItems: 18
-=======
->>>>>>> f777316e
           items:
             - const: sid
             - const: broadcast
@@ -208,10 +200,6 @@
           description: 17 memory controller channels and 1 for stream-id registers
 
         reg-names:
-<<<<<<< HEAD
-          minItems: 18
-=======
->>>>>>> f777316e
           items:
             - const: sid
             - const: broadcast
