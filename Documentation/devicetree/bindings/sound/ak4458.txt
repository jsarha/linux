--- conflicted
+++ resolved
@@ -12,12 +12,9 @@
 - mute-gpios: A GPIO specifier for the soft mute pin
 - AVDD-supply: Analog power supply
 - DVDD-supply: Digital power supply
-<<<<<<< HEAD
-=======
 - dsd-path: Select DSD input pins for ak4497
             0: select #16, #17, #19 pins
             1: select #3, #4, #5 pins
->>>>>>> 123163ec
 
 Example:
 
