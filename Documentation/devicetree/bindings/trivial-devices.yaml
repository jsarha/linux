# SPDX-License-Identifier: GPL-2.0
%YAML 1.2
---
$id: http://devicetree.org/schemas/trivial-devices.yaml#
$schema: http://devicetree.org/meta-schemas/core.yaml#

title: Trivial I2C and SPI devices

maintainers:
  - Rob Herring <robh@kernel.org>

description: |
  This is a list of trivial I2C and SPI devices that have simple device tree
  bindings, consisting only of a compatible field, an address and possibly an
  interrupt line.

  If a device needs more specific bindings, such as properties to
  describe some aspect of it, there needs to be a specific binding
  document for it just like any other devices.

properties:
  reg:
    maxItems: 1
  interrupts:
    maxItems: 1

  spi-max-frequency: true

  compatible:
    items:
      # Entries are sorted alphanumerically by the compatible
      - enum:
            # Acbel fsg032 power supply
          - acbel,fsg032
            # SMBus/I2C Digital Temperature Sensor in 6-Pin SOT with SMBus Alert and Over Temperature Pin
          - ad,ad7414
            # ADM9240: Complete System Hardware Monitor for uProcessor-Based Systems
          - ad,adm9240
            # AD5110 - Nonvolatile Digital Potentiometer
          - adi,ad5110
            # Analog Devices ADP5585 Keypad Decoder and I/O Expansion
          - adi,adp5585
            # Analog Devices ADP5585 Keypad Decoder and I/O Expansion with support for Row5
          - adi,adp5585-02
            # Analog Devices ADP5589 Keypad Decoder and I/O Expansion
          - adi,adp5589
            # Analog Devices LT7182S Dual Channel 6A, 20V PolyPhase Step-Down Silent Switcher
          - adi,lt7182s
            # AMS iAQ-Core VOC Sensor
          - ams,iaq-core
            # Temperature monitoring of Astera Labs PT5161L PCIe retimer
          - asteralabs,pt5161l
            # i2c serial eeprom (24cxx)
          - at,24c08
            # i2c h/w elliptic curve crypto module
          - atmel,atecc508a
            # ATSHA204 - i2c h/w symmetric crypto module
          - atmel,atsha204
            # ATSHA204A - i2c h/w symmetric crypto module
          - atmel,atsha204a
            # BPA-RS600: Power Supply
          - blutek,bpa-rs600
            # Bosch Sensortec pressure, temperature, humididty and VOC sensor
          - bosch,bme680
            # CM32181: Ambient Light Sensor
          - capella,cm32181
            # CM3232: Ambient Light Sensor
          - capella,cm3232
            # CM3323: Ambient Light Sensor
          - capella,cm3323
            # Cisco SPI Petra
          - cisco,spi-petra
            # High-Precision Digital Thermometer
          - dallas,ds1631
            # Total-Elapsed-Time Recorder with Alarm
          - dallas,ds1682
            # Tiny Digital Thermometer and Thermostat
          - dallas,ds1775
            # CPU Peripheral Monitor
          - dallas,ds1780
            # CPU Supervisor with Nonvolatile Memory and Programmable I/O
          - dallas,ds4510
            # Digital Thermometer and Thermostat
          - dallas,ds75
            # Delta AHE-50DC Open19 power shelf fan control module
          - delta,ahe50dc-fan
            # Delta Electronics DPS-650-AB power supply
          - delta,dps650ab
            # Delta Electronics DPS920AB 920W 54V Power Supply
          - delta,dps920ab
            # 1/4 Brick DC/DC Regulated Power Module
          - delta,q54sj108a2
            # Devantech SRF02 ultrasonic ranger in I2C mode
          - devantech,srf02
            # Devantech SRF08 ultrasonic ranger
          - devantech,srf08
            # Devantech SRF10 ultrasonic ranger
          - devantech,srf10
            # DH electronics GmbH on-board CPLD trivial SPI device
          - dh,dhcom-board
            # DA9053: flexible system level PMIC with multicore support
          - dlg,da9053
            # DMARD05: 3-axis I2C Accelerometer
          - domintech,dmard05
            # DMARD06: 3-axis I2C Accelerometer
          - domintech,dmard06
            # DMARD05: 3-axis I2C Accelerometer
          - domintech,dmard07
            # DMARD09: 3-axis Accelerometer
          - domintech,dmard09
            # DMARD10: 3-axis Accelerometer
          - domintech,dmard10
            # MMA7660FC: 3-Axis Orientation/Motion Detection Sensor
          - fsl,mma7660
            # MMA8450Q: Xtrinsic Low-power, 3-axis Xtrinsic Accelerometer
          - fsl,mma8450
            # MPL3115: Absolute Digital Pressure Sensor
          - fsl,mpl3115
            # MPR121: Proximity Capacitive Touch Sensor Controller
          - fsl,mpr121
<<<<<<< HEAD
            # Monolithic Power Systems Inc. multi-phase controller mp2856
          - mps,mp2856
            # Monolithic Power Systems Inc. multi-phase controller mp2857
          - mps,mp2857
            # Monolithic Power Systems Inc. multi-phase controller mp2888
          - mps,mp2888
            # Monolithic Power Systems Inc. multi-phase controller mp2971
          - mps,mp2971
            # Monolithic Power Systems Inc. multi-phase controller mp2973
          - mps,mp2973
            # Monolithic Power Systems Inc. multi-phase controller mp2975
          - mps,mp2975
            # Monolithic Power Systems Inc. multi-phase hot-swap controller mp5990
          - mps,mp5990
            # Monolithic Power Systems Inc. synchronous step-down converter mpq8785
          - mps,mpq8785
=======
>>>>>>> 7e98fe49
            # Honeywell Humidicon HIH-6130 humidity/temperature sensor
          - honeywell,hi6130
            # IBM Common Form Factor Power Supply Versions (all versions)
          - ibm,cffps
            # IBM Common Form Factor Power Supply Versions 1
          - ibm,cffps1
            # IBM Common Form Factor Power Supply Versions 2
          - ibm,cffps2
            # Infineon barometric pressure and temperature sensor
          - infineon,dps310
            # Infineon IR36021 digital POL buck controller
          - infineon,ir36021
            # Infineon IRPS5401 Voltage Regulator (PMIC)
          - infineon,irps5401
            # Infineon TLV493D-A1B6 I2C 3D Magnetic Sensor
          - infineon,tlv493d-a1b6
            # Infineon Multi-phase Digital VR Controller xdpe11280
          - infineon,xdpe11280
            # Infineon Multi-phase Digital VR Controller xdpe12254
          - infineon,xdpe12254
            # Infineon Multi-phase Digital VR Controller xdpe12284
          - infineon,xdpe12284
            # Infineon Multi-phase Digital VR Controller xdpe15284
          - infineon,xdpe15284
            # Infineon Multi-phase Digital VR Controller xdpe152c4
          - infineon,xdpe152c4
            # Injoinic IP5108 2.0A Power Bank IC with I2C
          - injoinic,ip5108
            # Injoinic IP5109 2.1A Power Bank IC with I2C
          - injoinic,ip5109
            # Injoinic IP5207 1.2A Power Bank IC with I2C
          - injoinic,ip5207
            # Injoinic IP5209 2.4A Power Bank IC with I2C
          - injoinic,ip5209
            # Inspur Power System power supply unit version 1
          - inspur,ipsps1
            # Intersil ISL29028 Ambient Light and Proximity Sensor
          - isil,isl29028
            # Intersil ISL29030 Ambient Light and Proximity Sensor
          - isil,isl29030
            # Intersil ISL68137 Digital Output Configurable PWM Controller
          - isil,isl68137
            # Intersil ISL76682 Ambient Light Sensor
          - isil,isl76682
            # Linear Technology LTC2488
          - lineartechnology,ltc2488
            # 5 Bit Programmable, Pulse-Width Modulator
          - maxim,ds1050
            # 10 kOhm digital potentiometer with I2C interface
          - maxim,ds1803-010
            # 50 kOhm digital potentiometer with I2C interface
          - maxim,ds1803-050
            # 100 kOhm digital potentiometer with I2C interface
          - maxim,ds1803-100
            # 10 kOhm digital potentiometer with I2C interface
          - maxim,ds3502
            # Low-Power, 4-/12-Channel, 2-Wire Serial, 12-Bit ADCs
          - maxim,max1237
            # Temperature Sensor, I2C interface
          - maxim,max1619
            # 3-Channel Remote Temperature Sensor
          - maxim,max31730
            # 10-bit 10 kOhm linear programmable voltage divider
          - maxim,max5481
            # 10-bit 50 kOhm linear programmable voltage divider
          - maxim,max5482
            # 10-bit 10 kOhm linear programmable variable resistor
          - maxim,max5483
            # 10-bit 50 kOhm linear programmable variable resistor
          - maxim,max5484
            # PECI-to-I2C translator for PECI-to-SMBus/I2C protocol conversion
          - maxim,max6621
            # 9-Bit/12-Bit Temperature Sensors with I²C-Compatible Serial Interface
          - maxim,max6625
            # mCube 3-axis 8-bit digital accelerometer
          - mcube,mc3230
            # Measurement Specialities I2C temperature and humidity sensor
          - meas,htu21
            # Measurement Specialities I2C pressure and temperature sensor
          - meas,ms5637
            # Measurement Specialities I2C pressure and temperature sensor
          - meas,ms5803
            # Measurement Specialities I2C pressure and temperature sensor
          - meas,ms5805
            # Measurement Specialities I2C pressure and temperature sensor
          - meas,ms5837
            # Measurement Specialities temp and humidity part of ms8607 device
          - meas,ms8607-humidity
            # Measurement Specialities temp and pressure part of ms8607 device
          - meas,ms8607-temppressure
            # Measurement Specialties temperature sensor
          - meas,tsys01
            # MEMSIC magnetometer
          - memsic,mmc35240
            # MEMSIC 3-axis accelerometer
          - memsic,mxc4005
            # MEMSIC 2-axis 8-bit digital accelerometer
          - memsic,mxc6225
            # MEMSIC 2-axis 8-bit digital accelerometer
          - memsic,mxc6255
            # MEMSIC 3-axis accelerometer
          - memsic,mxc6655
            # Menlo on-board CPLD trivial SPI device
          - menlo,m53cpld
            # Microchip differential I2C ADC, 1 Channel, 18 bit
          - microchip,mcp3421
            # Microchip differential I2C ADC, 2 Channel, 18 bit
          - microchip,mcp3422
            # Microchip differential I2C ADC, 2 Channel, 18 bit
          - microchip,mcp3423
            # Microchip differential I2C ADC, 4 Channel, 18 bit
          - microchip,mcp3424
            # Microchip differential I2C ADC, 1 Channel, 16 bit
          - microchip,mcp3425
            # Microchip differential I2C ADC, 2 Channel, 16 bit
          - microchip,mcp3426
            # Microchip differential I2C ADC, 2 Channel, 16 bit
          - microchip,mcp3427
            # Microchip differential I2C ADC, 4 Channel, 16 bit
          - microchip,mcp3428
            # Microchip 7-bit Single I2C Digital POT (10k)
          - microchip,mcp4017-103
            # Microchip 7-bit Single I2C Digital POT (100k)
          - microchip,mcp4017-104
            # Microchip 7-bit Single I2C Digital POT (5k)
          - microchip,mcp4017-502
            # Microchip 7-bit Single I2C Digital POT (50k)
          - microchip,mcp4017-503
            # Microchip 7-bit Single I2C Digital POT (10k)
          - microchip,mcp4018-103
            # Microchip 7-bit Single I2C Digital POT (100k)
          - microchip,mcp4018-104
            # Microchip 7-bit Single I2C Digital POT (5k)
          - microchip,mcp4018-502
            # Microchip 7-bit Single I2C Digital POT (50k)
          - microchip,mcp4018-503
            # Microchip 7-bit Single I2C Digital POT (10k)
          - microchip,mcp4019-103
            # Microchip 7-bit Single I2C Digital POT (100k)
          - microchip,mcp4019-104
            # Microchip 7-bit Single I2C Digital POT (5k)
          - microchip,mcp4019-502
            # Microchip 7-bit Single I2C Digital POT (50k)
          - microchip,mcp4019-503
            # PWM Fan Speed Controller With Fan Fault Detection
          - microchip,tc654
            # PWM Fan Speed Controller With Fan Fault Detection
          - microchip,tc655
            # Micron SPI NOR Authenta
          - micron,spi-authenta
            # MiraMEMS DA226 2-axis 14-bit digital accelerometer
          - miramems,da226
            # MiraMEMS DA280 3-axis 14-bit digital accelerometer
          - miramems,da280
            # MiraMEMS DA311 3-axis 12-bit digital accelerometer
          - miramems,da311
            # Monolithic Power Systems Inc. multi-phase controller mp2856
          - mps,mp2856
            # Monolithic Power Systems Inc. multi-phase controller mp2857
          - mps,mp2857
            # Monolithic Power Systems Inc. multi-phase controller mp2888
          - mps,mp2888
            # Monolithic Power Systems Inc. multi-phase controller mp2971
          - mps,mp2971
            # Monolithic Power Systems Inc. multi-phase controller mp2973
          - mps,mp2973
            # Monolithic Power Systems Inc. multi-phase controller mp2975
          - mps,mp2975
            # Monolithic Power Systems Inc. multi-phase hot-swap controller mp5990
          - mps,mp5990
            # Temperature sensor with integrated fan control
          - national,lm63
            # Serial Interface ACPI-Compatible Microprocessor System Hardware Monitor
          - national,lm80
            # Serial Interface ACPI-Compatible Microprocessor System Hardware Monitor
          - national,lm81
            # Temperature sensor with integrated fan control
          - national,lm85
            # I2C ±0.33°C Accurate, 12-Bit + Sign Temperature Sensor and Thermal Window Comparator
          - national,lm92
            # Nuvoton Temperature Sensor
          - nuvoton,w83773g
            # OKI ML86V7667 video decoder
          - oki,ml86v7667
            # 48-Lane, 12-Port PCI Express Gen 2 (5.0 GT/s) Switch
          - plx,pex8648
            # Pulsedlight LIDAR range-finding sensor
          - pulsedlight,lidar-lite-v2
            # Renesas HS3001 Temperature and Relative Humidity Sensors
          - renesas,hs3001
            # Renesas ISL29501 time-of-flight sensor
          - renesas,isl29501
            # Rohm DH2228FV
          - rohm,dh2228fv
            # S524AD0XF1 (128K/256K-bit Serial EEPROM for Low Power)
          - samsung,24ad0xd1
            # Samsung Exynos SoC SATA PHY I2C device
          - samsung,exynos-sataphy-i2c
            # Semtech sx1301 baseband processor
          - semtech,sx1301
            # Sensirion multi-pixel gas sensor with I2C interface
          - sensirion,sgp30
            # Sensirion gas sensor with I2C interface
          - sensirion,sgp40
            # Sensirion low power multi-pixel gas sensor with I2C interface
          - sensirion,sgpc3
            # Sensirion temperature & humidity sensor with I2C interface
          - sensirion,sht4x
            # Sensortek 3 axis accelerometer
          - sensortek,stk8312
            # Sensortek 3 axis accelerometer
          - sensortek,stk8ba50
            # SGX Sensortech VZ89X Sensors
          - sgx,vz89x
            # Silicon Labs EM3581 Zigbee SoC with SPI interface
          - silabs,em3581
            # Silicon Labs SI3210 Programmable CMOS SLIC/CODEC with SPI interface
          - silabs,si3210
            # Relative Humidity and Temperature Sensors
          - silabs,si7005
            # Relative Humidity and Temperature Sensors
          - silabs,si7020
            # Skyworks SKY81452: Six-Channel White LED Driver with Touch Panel Bias Supply
          - skyworks,sky81452
            # SparkFun Qwiic Joystick (COM-15168) with i2c interface
          - sparkfun,qwiic-joystick
            # i2c serial eeprom (24cxx)
          - st,24c256
            # Ambient Light Sensor with SMBUS/Two Wire Serial Interface
          - taos,tsl2550
            # Temperature Monitoring and Fan Control
          - ti,amc6821
            # Temperature and humidity sensor with i2c interface
          - ti,hdc1000
            # Temperature and humidity sensor with i2c interface
          - ti,hdc1008
            # Temperature and humidity sensor with i2c interface
          - ti,hdc1010
            # Temperature and humidity sensor with i2c interface
          - ti,hdc1050
            # Temperature and humidity sensor with i2c interface
          - ti,hdc1080
            # Thermometer with SPI interface
          - ti,lm70
          - ti,lm71
            # Temperature sensor with 2-wire interface
          - ti,lm73
            # Thermometer with SPI interface
          - ti,lm74
            # Temperature sensor with integrated fan control
          - ti,lm96000
            # Low Power Digital Temperature Sensor with SMBUS/Two Wire Serial Interface
          - ti,tmp103
            # Thermometer with SPI interface
          - ti,tmp121
          - ti,tmp122
          - ti,tmp125
            # Digital Temperature Sensor
          - ti,tmp275
            # TI DC-DC converter on PMBus
          - ti,tps40400
            # TI Dual channel DCAP+ multiphase controller TPS53676 with AVSBus
          - ti,tps53676
            # TI Dual channel DCAP+ multiphase controller TPS53679
          - ti,tps53679
            # TI Dual channel DCAP+ multiphase controller TPS53688
          - ti,tps53688
            # TI DC-DC converters on PMBus
          - ti,tps544b20
          - ti,tps544b25
          - ti,tps544c20
          - ti,tps544c25
            # I2C Touch-Screen Controller
          - ti,tsc2003
            # Vicor Corporation Digital Supervisor
          - vicor,pli1209bc
            # Winbond/Nuvoton H/W Monitor
          - winbond,w83793

required:
  - compatible
  - reg

additionalProperties: false

...<|MERGE_RESOLUTION|>--- conflicted
+++ resolved
@@ -118,25 +118,6 @@
           - fsl,mpl3115
             # MPR121: Proximity Capacitive Touch Sensor Controller
           - fsl,mpr121
-<<<<<<< HEAD
-            # Monolithic Power Systems Inc. multi-phase controller mp2856
-          - mps,mp2856
-            # Monolithic Power Systems Inc. multi-phase controller mp2857
-          - mps,mp2857
-            # Monolithic Power Systems Inc. multi-phase controller mp2888
-          - mps,mp2888
-            # Monolithic Power Systems Inc. multi-phase controller mp2971
-          - mps,mp2971
-            # Monolithic Power Systems Inc. multi-phase controller mp2973
-          - mps,mp2973
-            # Monolithic Power Systems Inc. multi-phase controller mp2975
-          - mps,mp2975
-            # Monolithic Power Systems Inc. multi-phase hot-swap controller mp5990
-          - mps,mp5990
-            # Monolithic Power Systems Inc. synchronous step-down converter mpq8785
-          - mps,mpq8785
-=======
->>>>>>> 7e98fe49
             # Honeywell Humidicon HIH-6130 humidity/temperature sensor
           - honeywell,hi6130
             # IBM Common Form Factor Power Supply Versions (all versions)
@@ -307,6 +288,8 @@
           - mps,mp2975
             # Monolithic Power Systems Inc. multi-phase hot-swap controller mp5990
           - mps,mp5990
+            # Monolithic Power Systems Inc. synchronous step-down converter mpq8785
+          - mps,mpq8785
             # Temperature sensor with integrated fan control
           - national,lm63
             # Serial Interface ACPI-Compatible Microprocessor System Hardware Monitor
