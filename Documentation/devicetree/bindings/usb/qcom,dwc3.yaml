--- conflicted
+++ resolved
@@ -503,14 +503,6 @@
                           <&gcc GCC_USB30_PRIM_MASTER_CLK>;
             assigned-clock-rates = <19200000>, <150000000>;
 
-<<<<<<< HEAD
-            interrupts = <GIC_SPI 131 IRQ_TYPE_LEVEL_HIGH>,
-                         <GIC_SPI 486 IRQ_TYPE_LEVEL_HIGH>,
-                         <GIC_SPI 488 IRQ_TYPE_EDGE_BOTH>,
-                         <GIC_SPI 489 IRQ_TYPE_EDGE_BOTH>;
-            interrupt-names = "hs_phy_irq", "ss_phy_irq",
-                          "dm_hs_phy_irq", "dp_hs_phy_irq";
-=======
             interrupts = <GIC_SPI 130 IRQ_TYPE_LEVEL_HIGH>,
                          <GIC_SPI 131 IRQ_TYPE_LEVEL_HIGH>,
                          <GIC_SPI 489 IRQ_TYPE_EDGE_BOTH>,
@@ -518,7 +510,6 @@
                          <GIC_SPI 486 IRQ_TYPE_LEVEL_HIGH>;
             interrupt-names = "pwr_event", "hs_phy_irq",
                           "dp_hs_phy_irq", "dm_hs_phy_irq", "ss_phy_irq";
->>>>>>> 87a58d91
 
             power-domains = <&gcc USB30_PRIM_GDSC>;
 
