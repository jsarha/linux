--- conflicted
+++ resolved
@@ -2,11 +2,7 @@
 VERSION = 6
 PATCHLEVEL = 12
 SUBLEVEL = 0
-<<<<<<< HEAD
-EXTRAVERSION = -rc6
-=======
 EXTRAVERSION = -rc2
->>>>>>> 9b70bf0a
 NAME = Baby Opossum Posse
 
 # *DOCUMENTATION*
