--- conflicted
+++ resolved
@@ -2,11 +2,7 @@
 VERSION = 5
 PATCHLEVEL = 2
 SUBLEVEL = 0
-<<<<<<< HEAD
-EXTRAVERSION = -rc7
-=======
 EXTRAVERSION =
->>>>>>> ca4aacd9
 NAME = Bobtail Squid
 
 # *DOCUMENTATION*
