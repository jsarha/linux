# SPDX-License-Identifier: GPL-2.0
VERSION = 6
PATCHLEVEL = 13
SUBLEVEL = 0
<<<<<<< HEAD
EXTRAVERSION = -rc4
=======
EXTRAVERSION = -rc1
>>>>>>> 3bec0c29
NAME = Baby Opossum Posse

# *DOCUMENTATION*
# To see a list of typical targets execute "make help"
# More info can be located in ./README
# Comments in this file are targeted only to the developer, do not
# expect to learn how to build the kernel reading this file.

ifeq ($(filter output-sync,$(.FEATURES)),)
$(error GNU Make >= 4.0 is required. Your Make version is $(MAKE_VERSION))
endif

$(if $(filter __%, $(MAKECMDGOALS)), \
	$(error targets prefixed with '__' are only for internal use))

# That's our default target when none is given on the command line
PHONY := __all
__all:

# We are using a recursive build, so we need to do a little thinking
# to get the ordering right.
#
# Most importantly: sub-Makefiles should only ever modify files in
# their own directory. If in some directory we have a dependency on
# a file in another dir (which doesn't happen often, but it's often
# unavoidable when linking the built-in.a targets which finally
# turn into vmlinux), we will call a sub make in that other dir, and
# after that we are sure that everything which is in that other dir
# is now up to date.
#
# The only cases where we need to modify files which have global
# effects are thus separated out and done before the recursive
# descending is started. They are now explicitly listed as the
# prepare rule.

this-makefile := $(lastword $(MAKEFILE_LIST))
abs_srctree := $(realpath $(dir $(this-makefile)))
abs_output := $(CURDIR)

ifneq ($(sub_make_done),1)

# Do not use make's built-in rules and variables
# (this increases performance and avoids hard-to-debug behaviour)
MAKEFLAGS += -rR

# Avoid funny character set dependencies
unexport LC_ALL
LC_COLLATE=C
LC_NUMERIC=C
export LC_COLLATE LC_NUMERIC

# Avoid interference with shell env settings
unexport GREP_OPTIONS

# Beautify output
# ---------------------------------------------------------------------------
#
# Most of build commands in Kbuild start with "cmd_". You can optionally define
# "quiet_cmd_*". If defined, the short log is printed. Otherwise, no log from
# that command is printed by default.
#
# e.g.)
#    quiet_cmd_depmod = DEPMOD  $(MODLIB)
#          cmd_depmod = $(srctree)/scripts/depmod.sh $(DEPMOD) $(KERNELRELEASE)
#
# A simple variant is to prefix commands with $(Q) - that's useful
# for commands that shall be hidden in non-verbose mode.
#
#    $(Q)$(MAKE) $(build)=scripts/basic
#
# If KBUILD_VERBOSE contains 1, the whole command is echoed.
# If KBUILD_VERBOSE contains 2, the reason for rebuilding is printed.
#
# To put more focus on warnings, be less verbose as default
# Use 'make V=1' to see the full commands

ifeq ("$(origin V)", "command line")
  KBUILD_VERBOSE = $(V)
endif

quiet = quiet_
Q = @

ifneq ($(findstring 1, $(KBUILD_VERBOSE)),)
  quiet =
  Q =
endif

# If the user is running make -s (silent mode), suppress echoing of
# commands
ifneq ($(findstring s,$(firstword -$(MAKEFLAGS))),)
quiet=silent_
override KBUILD_VERBOSE :=
endif

export quiet Q KBUILD_VERBOSE

# Call a source code checker (by default, "sparse") as part of the
# C compilation.
#
# Use 'make C=1' to enable checking of only re-compiled files.
# Use 'make C=2' to enable checking of *all* source files, regardless
# of whether they are re-compiled or not.
#
# See the file "Documentation/dev-tools/sparse.rst" for more details,
# including where to get the "sparse" utility.

ifeq ("$(origin C)", "command line")
  KBUILD_CHECKSRC = $(C)
endif
ifndef KBUILD_CHECKSRC
  KBUILD_CHECKSRC = 0
endif

export KBUILD_CHECKSRC

# Enable "clippy" (a linter) as part of the Rust compilation.
#
# Use 'make CLIPPY=1' to enable it.
ifeq ("$(origin CLIPPY)", "command line")
  KBUILD_CLIPPY := $(CLIPPY)
endif

export KBUILD_CLIPPY

# Use make M=dir or set the environment variable KBUILD_EXTMOD to specify the
# directory of external module to build. Setting M= takes precedence.
ifeq ("$(origin M)", "command line")
  KBUILD_EXTMOD := $(M)
endif

ifeq ("$(origin MO)", "command line")
  KBUILD_EXTMOD_OUTPUT := $(MO)
endif

$(if $(word 2, $(KBUILD_EXTMOD)), \
	$(error building multiple external modules is not supported))

$(foreach x, % :, $(if $(findstring $x, $(KBUILD_EXTMOD)), \
	$(error module directory path cannot contain '$x')))

# Remove trailing slashes
ifneq ($(filter %/, $(KBUILD_EXTMOD)),)
KBUILD_EXTMOD := $(shell dirname $(KBUILD_EXTMOD).)
endif

export KBUILD_EXTMOD

# backward compatibility
KBUILD_EXTRA_WARN ?= $(KBUILD_ENABLE_EXTRA_GCC_CHECKS)

ifeq ("$(origin W)", "command line")
  KBUILD_EXTRA_WARN := $(W)
endif

export KBUILD_EXTRA_WARN

# Kbuild will save output files in the current working directory.
# This does not need to match to the root of the kernel source tree.
#
# For example, you can do this:
#
#  cd /dir/to/store/output/files; make -f /dir/to/kernel/source/Makefile
#
# If you want to save output files in a different location, there are
# two syntaxes to specify it.
#
# 1) O=
# Use "make O=dir/to/store/output/files/"
#
# 2) Set KBUILD_OUTPUT
# Set the environment variable KBUILD_OUTPUT to point to the output directory.
# export KBUILD_OUTPUT=dir/to/store/output/files/; make
#
# The O= assignment takes precedence over the KBUILD_OUTPUT environment
# variable.

ifeq ("$(origin O)", "command line")
  KBUILD_OUTPUT := $(O)
endif

ifdef KBUILD_EXTMOD
    ifdef KBUILD_OUTPUT
        objtree := $(realpath $(KBUILD_OUTPUT))
        $(if $(objtree),,$(error specified kernel directory "$(KBUILD_OUTPUT)" does not exist))
    else
        objtree := $(abs_srctree)
    endif
    # If Make is invoked from the kernel directory (either kernel
    # source directory or kernel build directory), external modules
    # are built in $(KBUILD_EXTMOD) for backward compatibility,
    # otherwise, built in the current directory.
    output := $(or $(KBUILD_EXTMOD_OUTPUT),$(if $(filter $(CURDIR),$(objtree) $(abs_srctree)),$(KBUILD_EXTMOD)))
    # KBUILD_EXTMOD might be a relative path. Remember its absolute path before
    # Make changes the working directory.
    srcroot := $(realpath $(KBUILD_EXTMOD))
    $(if $(srcroot),,$(error specified external module directory "$(KBUILD_EXTMOD)" does not exist))
else
    objtree := .
    output := $(KBUILD_OUTPUT)
endif

export objtree srcroot

# Do we want to change the working directory?
ifneq ($(output),)
# $(realpath ...) gets empty if the path does not exist. Run 'mkdir -p' first.
$(shell mkdir -p "$(output)")
# $(realpath ...) resolves symlinks
abs_output := $(realpath $(output))
$(if $(abs_output),,$(error failed to create output directory "$(output)"))
endif

ifneq ($(words $(subst :, ,$(abs_srctree))), 1)
$(error source directory cannot contain spaces or colons)
endif

export sub_make_done := 1

endif # sub_make_done

ifeq ($(abs_output),$(CURDIR))
# Suppress "Entering directory ..." if we are at the final work directory.
no-print-directory := --no-print-directory
else
# Recursion to show "Entering directory ..."
need-sub-make := 1
endif

ifeq ($(filter --no-print-directory, $(MAKEFLAGS)),)
# If --no-print-directory is unset, recurse once again to set it.
# You may end up recursing into __sub-make twice. This is needed due to the
# behavior change in GNU Make 4.4.1.
need-sub-make := 1
endif

ifeq ($(need-sub-make),1)

PHONY += $(MAKECMDGOALS) __sub-make

$(filter-out $(this-makefile), $(MAKECMDGOALS)) __all: __sub-make
	@:

# Invoke a second make in the output directory, passing relevant variables
__sub-make:
	$(Q)$(MAKE) $(no-print-directory) -C $(abs_output) \
	-f $(abs_srctree)/Makefile $(MAKECMDGOALS)

else # need-sub-make

# We process the rest of the Makefile if this is the final invocation of make

ifndef KBUILD_EXTMOD
srcroot := $(abs_srctree)
endif

ifeq ($(srcroot),$(CURDIR))
building_out_of_srctree :=
else
export building_out_of_srctree := 1
endif

ifdef KBUILD_ABS_SRCTREE
    # Do nothing. Use the absolute path.
else ifeq ($(srcroot),$(CURDIR))
    # Building in the source.
    srcroot := .
else ifeq ($(srcroot)/,$(dir $(CURDIR)))
    # Building in a subdirectory of the source.
    srcroot := ..
endif

export srctree := $(if $(KBUILD_EXTMOD),$(abs_srctree),$(srcroot))

ifdef building_out_of_srctree
export VPATH := $(srcroot)
else
VPATH :=
endif

# To make sure we do not include .config for any of the *config targets
# catch them early, and hand them over to scripts/kconfig/Makefile
# It is allowed to specify more targets when calling make, including
# mixing *config targets and build targets.
# For example 'make oldconfig all'.
# Detect when mixed targets is specified, and make a second invocation
# of make so .config is not included in this case either (for *config).

version_h := include/generated/uapi/linux/version.h

clean-targets := %clean mrproper cleandocs
no-dot-config-targets := $(clean-targets) \
			 cscope gtags TAGS tags help% %docs check% coccicheck \
			 $(version_h) headers headers_% archheaders archscripts \
			 %asm-generic kernelversion %src-pkg dt_binding_check \
			 outputmakefile rustavailable rustfmt rustfmtcheck
no-sync-config-targets := $(no-dot-config-targets) %install modules_sign kernelrelease \
			  image_name
single-targets := %.a %.i %.ko %.lds %.ll %.lst %.mod %.o %.rsi %.s %/

config-build	:=
mixed-build	:=
need-config	:= 1
may-sync-config	:= 1
single-build	:=

ifneq ($(filter $(no-dot-config-targets), $(MAKECMDGOALS)),)
    ifeq ($(filter-out $(no-dot-config-targets), $(MAKECMDGOALS)),)
        need-config :=
    endif
endif

ifneq ($(filter $(no-sync-config-targets), $(MAKECMDGOALS)),)
    ifeq ($(filter-out $(no-sync-config-targets), $(MAKECMDGOALS)),)
        may-sync-config :=
    endif
endif

need-compiler := $(may-sync-config)

ifneq ($(KBUILD_EXTMOD),)
    may-sync-config :=
endif

ifeq ($(KBUILD_EXTMOD),)
    ifneq ($(filter %config,$(MAKECMDGOALS)),)
        config-build := 1
        ifneq ($(words $(MAKECMDGOALS)),1)
            mixed-build := 1
        endif
    endif
endif

# We cannot build single targets and the others at the same time
ifneq ($(filter $(single-targets), $(MAKECMDGOALS)),)
    single-build := 1
    ifneq ($(filter-out $(single-targets), $(MAKECMDGOALS)),)
        mixed-build := 1
    endif
endif

# For "make -j clean all", "make -j mrproper defconfig all", etc.
ifneq ($(filter $(clean-targets),$(MAKECMDGOALS)),)
    ifneq ($(filter-out $(clean-targets),$(MAKECMDGOALS)),)
        mixed-build := 1
    endif
endif

# install and modules_install need also be processed one by one
ifneq ($(filter install,$(MAKECMDGOALS)),)
    ifneq ($(filter modules_install,$(MAKECMDGOALS)),)
        mixed-build := 1
    endif
endif

ifdef mixed-build
# ===========================================================================
# We're called with mixed targets (*config and build targets).
# Handle them one by one.

PHONY += $(MAKECMDGOALS) __build_one_by_one

$(MAKECMDGOALS): __build_one_by_one
	@:

__build_one_by_one:
	$(Q)set -e; \
	for i in $(MAKECMDGOALS); do \
		$(MAKE) -f $(srctree)/Makefile $$i; \
	done

else # !mixed-build

include $(srctree)/scripts/Kbuild.include

# Read KERNELRELEASE from include/config/kernel.release (if it exists)
KERNELRELEASE = $(call read-file, $(objtree)/include/config/kernel.release)
KERNELVERSION = $(VERSION)$(if $(PATCHLEVEL),.$(PATCHLEVEL)$(if $(SUBLEVEL),.$(SUBLEVEL)))$(EXTRAVERSION)
export VERSION PATCHLEVEL SUBLEVEL KERNELRELEASE KERNELVERSION

include $(srctree)/scripts/subarch.include

# Cross compiling and selecting different set of gcc/bin-utils
# ---------------------------------------------------------------------------
#
# When performing cross compilation for other architectures ARCH shall be set
# to the target architecture. (See arch/* for the possibilities).
# ARCH can be set during invocation of make:
# make ARCH=arm64
# Another way is to have ARCH set in the environment.
# The default ARCH is the host where make is executed.

# CROSS_COMPILE specify the prefix used for all executables used
# during compilation. Only gcc and related bin-utils executables
# are prefixed with $(CROSS_COMPILE).
# CROSS_COMPILE can be set on the command line
# make CROSS_COMPILE=aarch64-linux-gnu-
# Alternatively CROSS_COMPILE can be set in the environment.
# Default value for CROSS_COMPILE is not to prefix executables
# Note: Some architectures assign CROSS_COMPILE in their arch/*/Makefile
ARCH		?= $(SUBARCH)

# Architecture as present in compile.h
UTS_MACHINE 	:= $(ARCH)
SRCARCH 	:= $(ARCH)

# Additional ARCH settings for x86
ifeq ($(ARCH),i386)
        SRCARCH := x86
endif
ifeq ($(ARCH),x86_64)
        SRCARCH := x86
endif

# Additional ARCH settings for sparc
ifeq ($(ARCH),sparc32)
       SRCARCH := sparc
endif
ifeq ($(ARCH),sparc64)
       SRCARCH := sparc
endif

# Additional ARCH settings for parisc
ifeq ($(ARCH),parisc64)
       SRCARCH := parisc
endif

export cross_compiling :=
ifneq ($(SRCARCH),$(SUBARCH))
cross_compiling := 1
endif

KCONFIG_CONFIG	?= .config
export KCONFIG_CONFIG

# SHELL used by kbuild
CONFIG_SHELL := sh

HOST_LFS_CFLAGS := $(shell getconf LFS_CFLAGS 2>/dev/null)
HOST_LFS_LDFLAGS := $(shell getconf LFS_LDFLAGS 2>/dev/null)
HOST_LFS_LIBS := $(shell getconf LFS_LIBS 2>/dev/null)

ifneq ($(LLVM),)
ifneq ($(filter %/,$(LLVM)),)
LLVM_PREFIX := $(LLVM)
else ifneq ($(filter -%,$(LLVM)),)
LLVM_SUFFIX := $(LLVM)
endif

HOSTCC	= $(LLVM_PREFIX)clang$(LLVM_SUFFIX)
HOSTCXX	= $(LLVM_PREFIX)clang++$(LLVM_SUFFIX)
else
HOSTCC	= gcc
HOSTCXX	= g++
endif
HOSTRUSTC = rustc
HOSTPKG_CONFIG	= pkg-config

KBUILD_USERHOSTCFLAGS := -Wall -Wmissing-prototypes -Wstrict-prototypes \
			 -O2 -fomit-frame-pointer -std=gnu11
KBUILD_USERCFLAGS  := $(KBUILD_USERHOSTCFLAGS) $(USERCFLAGS)
KBUILD_USERLDFLAGS := $(USERLDFLAGS)

# These flags apply to all Rust code in the tree, including the kernel and
# host programs.
export rust_common_flags := --edition=2021 \
			    -Zbinary_dep_depinfo=y \
			    -Astable_features \
			    -Dnon_ascii_idents \
			    -Dunsafe_op_in_unsafe_fn \
			    -Wmissing_docs \
			    -Wrust_2018_idioms \
			    -Wunreachable_pub \
			    -Wclippy::all \
			    -Wclippy::ignored_unit_patterns \
			    -Wclippy::mut_mut \
			    -Wclippy::needless_bitwise_bool \
			    -Wclippy::needless_continue \
			    -Aclippy::needless_lifetimes \
			    -Wclippy::no_mangle_with_rust_abi \
			    -Wclippy::undocumented_unsafe_blocks \
			    -Wclippy::unnecessary_safety_comment \
			    -Wclippy::unnecessary_safety_doc \
			    -Wrustdoc::missing_crate_level_docs \
			    -Wrustdoc::unescaped_backticks

KBUILD_HOSTCFLAGS   := $(KBUILD_USERHOSTCFLAGS) $(HOST_LFS_CFLAGS) \
		       $(HOSTCFLAGS) -I $(srctree)/scripts/include
KBUILD_HOSTCXXFLAGS := -Wall -O2 $(HOST_LFS_CFLAGS) $(HOSTCXXFLAGS) \
		       -I $(srctree)/scripts/include
KBUILD_HOSTRUSTFLAGS := $(rust_common_flags) -O -Cstrip=debuginfo \
			-Zallow-features= $(HOSTRUSTFLAGS)
KBUILD_HOSTLDFLAGS  := $(HOST_LFS_LDFLAGS) $(HOSTLDFLAGS)
KBUILD_HOSTLDLIBS   := $(HOST_LFS_LIBS) $(HOSTLDLIBS)

# Make variables (CC, etc...)
CPP		= $(CC) -E
ifneq ($(LLVM),)
CC		= $(LLVM_PREFIX)clang$(LLVM_SUFFIX)
LD		= $(LLVM_PREFIX)ld.lld$(LLVM_SUFFIX)
AR		= $(LLVM_PREFIX)llvm-ar$(LLVM_SUFFIX)
NM		= $(LLVM_PREFIX)llvm-nm$(LLVM_SUFFIX)
OBJCOPY		= $(LLVM_PREFIX)llvm-objcopy$(LLVM_SUFFIX)
OBJDUMP		= $(LLVM_PREFIX)llvm-objdump$(LLVM_SUFFIX)
READELF		= $(LLVM_PREFIX)llvm-readelf$(LLVM_SUFFIX)
STRIP		= $(LLVM_PREFIX)llvm-strip$(LLVM_SUFFIX)
else
CC		= $(CROSS_COMPILE)gcc
LD		= $(CROSS_COMPILE)ld
AR		= $(CROSS_COMPILE)ar
NM		= $(CROSS_COMPILE)nm
OBJCOPY		= $(CROSS_COMPILE)objcopy
OBJDUMP		= $(CROSS_COMPILE)objdump
READELF		= $(CROSS_COMPILE)readelf
STRIP		= $(CROSS_COMPILE)strip
endif
RUSTC		= rustc
RUSTDOC		= rustdoc
RUSTFMT		= rustfmt
CLIPPY_DRIVER	= clippy-driver
BINDGEN		= bindgen
PAHOLE		= pahole
RESOLVE_BTFIDS	= $(objtree)/tools/bpf/resolve_btfids/resolve_btfids
LEX		= flex
YACC		= bison
AWK		= awk
INSTALLKERNEL  := installkernel
PERL		= perl
PYTHON3		= python3
CHECK		= sparse
BASH		= bash
KGZIP		= gzip
KBZIP2		= bzip2
KLZOP		= lzop
LZMA		= lzma
LZ4		= lz4
XZ		= xz
ZSTD		= zstd

CHECKFLAGS     := -D__linux__ -Dlinux -D__STDC__ -Dunix -D__unix__ \
		  -Wbitwise -Wno-return-void -Wno-unknown-attribute $(CF)
NOSTDINC_FLAGS :=
CFLAGS_MODULE   =
RUSTFLAGS_MODULE =
AFLAGS_MODULE   =
LDFLAGS_MODULE  =
CFLAGS_KERNEL	=
RUSTFLAGS_KERNEL =
AFLAGS_KERNEL	=
LDFLAGS_vmlinux =

# Use USERINCLUDE when you must reference the UAPI directories only.
USERINCLUDE    := \
		-I$(srctree)/arch/$(SRCARCH)/include/uapi \
		-I$(objtree)/arch/$(SRCARCH)/include/generated/uapi \
		-I$(srctree)/include/uapi \
		-I$(objtree)/include/generated/uapi \
                -include $(srctree)/include/linux/compiler-version.h \
                -include $(srctree)/include/linux/kconfig.h

# Use LINUXINCLUDE when you must reference the include/ directory.
# Needed to be compatible with the O= option
LINUXINCLUDE    := \
		-I$(srctree)/arch/$(SRCARCH)/include \
		-I$(objtree)/arch/$(SRCARCH)/include/generated \
		-I$(srctree)/include \
		-I$(objtree)/include \
		$(USERINCLUDE)

KBUILD_AFLAGS   := -D__ASSEMBLY__ -fno-PIE

KBUILD_CFLAGS :=
KBUILD_CFLAGS += -std=gnu11
KBUILD_CFLAGS += -fshort-wchar
KBUILD_CFLAGS += -funsigned-char
KBUILD_CFLAGS += -fno-common
KBUILD_CFLAGS += -fno-PIE
KBUILD_CFLAGS += -fno-strict-aliasing

KBUILD_CPPFLAGS := -D__KERNEL__
KBUILD_RUSTFLAGS := $(rust_common_flags) \
		    -Cpanic=abort -Cembed-bitcode=n -Clto=n \
		    -Cforce-unwind-tables=n -Ccodegen-units=1 \
		    -Csymbol-mangling-version=v0 \
		    -Crelocation-model=static \
		    -Zfunction-sections=n \
		    -Wclippy::float_arithmetic

KBUILD_AFLAGS_KERNEL :=
KBUILD_CFLAGS_KERNEL :=
KBUILD_RUSTFLAGS_KERNEL :=
KBUILD_AFLAGS_MODULE  := -DMODULE
KBUILD_CFLAGS_MODULE  := -DMODULE
KBUILD_RUSTFLAGS_MODULE := --cfg MODULE
KBUILD_LDFLAGS_MODULE :=
KBUILD_LDFLAGS :=
CLANG_FLAGS :=

ifeq ($(KBUILD_CLIPPY),1)
	RUSTC_OR_CLIPPY_QUIET := CLIPPY
	RUSTC_OR_CLIPPY = $(CLIPPY_DRIVER)
else
	RUSTC_OR_CLIPPY_QUIET := RUSTC
	RUSTC_OR_CLIPPY = $(RUSTC)
endif

# Allows the usage of unstable features in stable compilers.
export RUSTC_BOOTSTRAP := 1

# Allows finding `.clippy.toml` in out-of-srctree builds.
export CLIPPY_CONF_DIR := $(srctree)

export ARCH SRCARCH CONFIG_SHELL BASH HOSTCC KBUILD_HOSTCFLAGS CROSS_COMPILE LD CC HOSTPKG_CONFIG
export RUSTC RUSTDOC RUSTFMT RUSTC_OR_CLIPPY_QUIET RUSTC_OR_CLIPPY BINDGEN
export HOSTRUSTC KBUILD_HOSTRUSTFLAGS
export CPP AR NM STRIP OBJCOPY OBJDUMP READELF PAHOLE RESOLVE_BTFIDS LEX YACC AWK INSTALLKERNEL
export PERL PYTHON3 CHECK CHECKFLAGS MAKE UTS_MACHINE HOSTCXX
export KGZIP KBZIP2 KLZOP LZMA LZ4 XZ ZSTD
export KBUILD_HOSTCXXFLAGS KBUILD_HOSTLDFLAGS KBUILD_HOSTLDLIBS LDFLAGS_MODULE
export KBUILD_USERCFLAGS KBUILD_USERLDFLAGS

export KBUILD_CPPFLAGS NOSTDINC_FLAGS LINUXINCLUDE OBJCOPYFLAGS KBUILD_LDFLAGS
export KBUILD_CFLAGS CFLAGS_KERNEL CFLAGS_MODULE
export KBUILD_RUSTFLAGS RUSTFLAGS_KERNEL RUSTFLAGS_MODULE
export KBUILD_AFLAGS AFLAGS_KERNEL AFLAGS_MODULE
export KBUILD_AFLAGS_MODULE KBUILD_CFLAGS_MODULE KBUILD_RUSTFLAGS_MODULE KBUILD_LDFLAGS_MODULE
export KBUILD_AFLAGS_KERNEL KBUILD_CFLAGS_KERNEL KBUILD_RUSTFLAGS_KERNEL

# Files to ignore in find ... statements

export RCS_FIND_IGNORE := \( -name SCCS -o -name BitKeeper -o -name .svn -o    \
			  -name CVS -o -name .pc -o -name .hg -o -name .git \) \
			  -prune -o

# ===========================================================================
# Rules shared between *config targets and build targets

# Basic helpers built in scripts/basic/
PHONY += scripts_basic
scripts_basic:
	$(Q)$(MAKE) $(build)=scripts/basic

PHONY += outputmakefile
ifdef building_out_of_srctree
# Before starting out-of-tree build, make sure the source tree is clean.
# outputmakefile generates a Makefile in the output directory, if using a
# separate output directory. This allows convenient use of make in the
# output directory.
# At the same time when output Makefile generated, generate .gitignore to
# ignore whole output directory

ifdef KBUILD_EXTMOD
print_env_for_makefile = \
	echo "export KBUILD_OUTPUT = $(objtree)"; \
	echo "export KBUILD_EXTMOD = $(realpath $(srcroot))" ; \
	echo "export KBUILD_EXTMOD_OUTPUT = $(CURDIR)"
else
print_env_for_makefile = \
	echo "export KBUILD_OUTPUT = $(CURDIR)"
endif

quiet_cmd_makefile = GEN     Makefile
      cmd_makefile = { \
	echo "\# Automatically generated by $(abs_srctree)/Makefile: don't edit"; \
	$(print_env_for_makefile); \
	echo "include $(abs_srctree)/Makefile"; \
	} > Makefile

outputmakefile:
ifeq ($(KBUILD_EXTMOD),)
	@if [ -f $(srctree)/.config -o \
		 -d $(srctree)/include/config -o \
		 -d $(srctree)/arch/$(SRCARCH)/include/generated ]; then \
		echo >&2 "***"; \
		echo >&2 "*** The source tree is not clean, please run 'make$(if $(findstring command line, $(origin ARCH)), ARCH=$(ARCH)) mrproper'"; \
		echo >&2 "*** in $(abs_srctree)";\
		echo >&2 "***"; \
		false; \
	fi
else
	@if [ -f $(srcroot)/modules.order ]; then \
		echo >&2 "***"; \
		echo >&2 "*** The external module source tree is not clean."; \
		echo >&2 "*** Please run 'make -C $(abs_srctree) M=$(realpath $(srcroot)) clean'"; \
		echo >&2 "***"; \
		false; \
	fi
endif
	$(Q)ln -fsn $(srcroot) source
	$(call cmd,makefile)
	$(Q)test -e .gitignore || \
	{ echo "# this is build directory, ignore it"; echo "*"; } > .gitignore
endif

# The expansion should be delayed until arch/$(SRCARCH)/Makefile is included.
# Some architectures define CROSS_COMPILE in arch/$(SRCARCH)/Makefile.
# CC_VERSION_TEXT and RUSTC_VERSION_TEXT are referenced from Kconfig (so they
# need export), and from include/config/auto.conf.cmd to detect the compiler
# upgrade.
CC_VERSION_TEXT = $(subst $(pound),,$(shell LC_ALL=C $(CC) --version 2>/dev/null | head -n 1))
RUSTC_VERSION_TEXT = $(subst $(pound),,$(shell $(RUSTC) --version 2>/dev/null))

ifneq ($(findstring clang,$(CC_VERSION_TEXT)),)
include $(srctree)/scripts/Makefile.clang
endif

# Include this also for config targets because some architectures need
# cc-cross-prefix to determine CROSS_COMPILE.
ifdef need-compiler
include $(srctree)/scripts/Makefile.compiler
endif

ifdef config-build
# ===========================================================================
# *config targets only - make sure prerequisites are updated, and descend
# in scripts/kconfig to make the *config target

# Read arch-specific Makefile to set KBUILD_DEFCONFIG as needed.
# KBUILD_DEFCONFIG may point out an alternative default configuration
# used for 'make defconfig'
include $(srctree)/arch/$(SRCARCH)/Makefile
export KBUILD_DEFCONFIG KBUILD_KCONFIG CC_VERSION_TEXT RUSTC_VERSION_TEXT

config: outputmakefile scripts_basic FORCE
	$(Q)$(MAKE) $(build)=scripts/kconfig $@

%config: outputmakefile scripts_basic FORCE
	$(Q)$(MAKE) $(build)=scripts/kconfig $@

else #!config-build
# ===========================================================================
# Build targets only - this includes vmlinux, arch-specific targets, clean
# targets and others. In general all targets except *config targets.

# If building an external module we do not care about the all: rule
# but instead __all depend on modules
PHONY += all
ifeq ($(KBUILD_EXTMOD),)
__all: all
else
__all: modules
endif

targets :=

# Decide whether to build built-in, modular, or both.
# Normally, just do built-in.

KBUILD_MODULES :=
KBUILD_BUILTIN := 1

# If we have only "make modules", don't compile built-in objects.
ifeq ($(MAKECMDGOALS),modules)
  KBUILD_BUILTIN :=
endif

# If we have "make <whatever> modules", compile modules
# in addition to whatever we do anyway.
# Just "make" or "make all" shall build modules as well

ifneq ($(filter all modules nsdeps compile_commands.json clang-%,$(MAKECMDGOALS)),)
  KBUILD_MODULES := 1
endif

ifeq ($(MAKECMDGOALS),)
  KBUILD_MODULES := 1
endif

export KBUILD_MODULES KBUILD_BUILTIN

ifdef need-config
include $(objtree)/include/config/auto.conf
endif

ifeq ($(KBUILD_EXTMOD),)
# Objects we will link into vmlinux / subdirs we need to visit
core-y		:=
drivers-y	:=
libs-y		:= lib/
endif # KBUILD_EXTMOD

# The all: target is the default when no target is given on the
# command line.
# This allow a user to issue only 'make' to build a kernel including modules
# Defaults to vmlinux, but the arch makefile usually adds further targets
all: vmlinux

CFLAGS_GCOV	:= -fprofile-arcs -ftest-coverage
ifdef CONFIG_CC_IS_GCC
CFLAGS_GCOV	+= -fno-tree-loop-im
endif
export CFLAGS_GCOV

# The arch Makefiles can override CC_FLAGS_FTRACE. We may also append it later.
ifdef CONFIG_FUNCTION_TRACER
  CC_FLAGS_FTRACE := -pg
endif

include $(srctree)/arch/$(SRCARCH)/Makefile

ifdef need-config
ifdef may-sync-config
# Read in dependencies to all Kconfig* files, make sure to run syncconfig if
# changes are detected. This should be included after arch/$(SRCARCH)/Makefile
# because some architectures define CROSS_COMPILE there.
include include/config/auto.conf.cmd

$(KCONFIG_CONFIG):
	@echo >&2 '***'
	@echo >&2 '*** Configuration file "$@" not found!'
	@echo >&2 '***'
	@echo >&2 '*** Please run some configurator (e.g. "make oldconfig" or'
	@echo >&2 '*** "make menuconfig" or "make xconfig").'
	@echo >&2 '***'
	@/bin/false

# The actual configuration files used during the build are stored in
# include/generated/ and include/config/. Update them if .config is newer than
# include/config/auto.conf (which mirrors .config).
#
# This exploits the 'multi-target pattern rule' trick.
# The syncconfig should be executed only once to make all the targets.
# (Note: use the grouped target '&:' when we bump to GNU Make 4.3)
#
# Do not use $(call cmd,...) here. That would suppress prompts from syncconfig,
# so you cannot notice that Kconfig is waiting for the user input.
%/config/auto.conf %/config/auto.conf.cmd %/generated/autoconf.h %/generated/rustc_cfg: $(KCONFIG_CONFIG)
	$(Q)$(kecho) "  SYNC    $@"
	$(Q)$(MAKE) -f $(srctree)/Makefile syncconfig
else # !may-sync-config
# External modules and some install targets need include/generated/autoconf.h
# and include/config/auto.conf but do not care if they are up-to-date.
# Use auto.conf to show the error message

checked-configs := $(addprefix $(objtree)/, include/generated/autoconf.h include/generated/rustc_cfg include/config/auto.conf)
missing-configs := $(filter-out $(wildcard $(checked-configs)), $(checked-configs))

ifdef missing-configs
PHONY += $(objtree)/include/config/auto.conf

$(objtree)/include/config/auto.conf:
	@echo   >&2 '***'
	@echo   >&2 '***  ERROR: Kernel configuration is invalid. The following files are missing:'
	@printf >&2 '***    - %s\n' $(missing-configs)
	@echo   >&2 '***  Run "make oldconfig && make prepare" on kernel source to fix it.'
	@echo   >&2 '***'
	@/bin/false
endif

endif # may-sync-config
endif # need-config

KBUILD_CFLAGS	+= -fno-delete-null-pointer-checks

ifdef CONFIG_CC_OPTIMIZE_FOR_PERFORMANCE
KBUILD_CFLAGS += -O2
KBUILD_RUSTFLAGS += -Copt-level=2
else ifdef CONFIG_CC_OPTIMIZE_FOR_SIZE
KBUILD_CFLAGS += -Os
KBUILD_RUSTFLAGS += -Copt-level=s
endif

# Always set `debug-assertions` and `overflow-checks` because their default
# depends on `opt-level` and `debug-assertions`, respectively.
KBUILD_RUSTFLAGS += -Cdebug-assertions=$(if $(CONFIG_RUST_DEBUG_ASSERTIONS),y,n)
KBUILD_RUSTFLAGS += -Coverflow-checks=$(if $(CONFIG_RUST_OVERFLOW_CHECKS),y,n)

# Tell gcc to never replace conditional load with a non-conditional one
ifdef CONFIG_CC_IS_GCC
# gcc-10 renamed --param=allow-store-data-races=0 to
# -fno-allow-store-data-races.
KBUILD_CFLAGS	+= $(call cc-option,--param=allow-store-data-races=0)
KBUILD_CFLAGS	+= $(call cc-option,-fno-allow-store-data-races)
endif

ifdef CONFIG_READABLE_ASM
# Disable optimizations that make assembler listings hard to read.
# reorder blocks reorders the control in the function
# ipa clone creates specialized cloned functions
# partial inlining inlines only parts of functions
KBUILD_CFLAGS += -fno-reorder-blocks -fno-ipa-cp-clone -fno-partial-inlining
endif

stackp-flags-y                                    := -fno-stack-protector
stackp-flags-$(CONFIG_STACKPROTECTOR)             := -fstack-protector
stackp-flags-$(CONFIG_STACKPROTECTOR_STRONG)      := -fstack-protector-strong

KBUILD_CFLAGS += $(stackp-flags-y)

KBUILD_RUSTFLAGS-$(CONFIG_WERROR) += -Dwarnings
KBUILD_RUSTFLAGS += $(KBUILD_RUSTFLAGS-y)

ifdef CONFIG_FRAME_POINTER
KBUILD_CFLAGS	+= -fno-omit-frame-pointer -fno-optimize-sibling-calls
KBUILD_RUSTFLAGS += -Cforce-frame-pointers=y
else
# Some targets (ARM with Thumb2, for example), can't be built with frame
# pointers.  For those, we don't have FUNCTION_TRACER automatically
# select FRAME_POINTER.  However, FUNCTION_TRACER adds -pg, and this is
# incompatible with -fomit-frame-pointer with current GCC, so we don't use
# -fomit-frame-pointer with FUNCTION_TRACER.
# In the Rust target specification, "frame-pointer" is set explicitly
# to "may-omit".
ifndef CONFIG_FUNCTION_TRACER
KBUILD_CFLAGS	+= -fomit-frame-pointer
endif
endif

# Initialize all stack variables with a 0xAA pattern.
ifdef CONFIG_INIT_STACK_ALL_PATTERN
KBUILD_CFLAGS	+= -ftrivial-auto-var-init=pattern
endif

# Initialize all stack variables with a zero value.
ifdef CONFIG_INIT_STACK_ALL_ZERO
KBUILD_CFLAGS	+= -ftrivial-auto-var-init=zero
ifdef CONFIG_CC_HAS_AUTO_VAR_INIT_ZERO_ENABLER
# https://github.com/llvm/llvm-project/issues/44842
CC_AUTO_VAR_INIT_ZERO_ENABLER := -enable-trivial-auto-var-init-zero-knowing-it-will-be-removed-from-clang
export CC_AUTO_VAR_INIT_ZERO_ENABLER
KBUILD_CFLAGS	+= $(CC_AUTO_VAR_INIT_ZERO_ENABLER)
endif
endif

# While VLAs have been removed, GCC produces unreachable stack probes
# for the randomize_kstack_offset feature. Disable it for all compilers.
KBUILD_CFLAGS	+= $(call cc-option, -fno-stack-clash-protection)

# Clear used registers at func exit (to reduce data lifetime and ROP gadgets).
ifdef CONFIG_ZERO_CALL_USED_REGS
KBUILD_CFLAGS	+= -fzero-call-used-regs=used-gpr
endif

ifdef CONFIG_FUNCTION_TRACER
ifdef CONFIG_FTRACE_MCOUNT_USE_CC
  CC_FLAGS_FTRACE	+= -mrecord-mcount
  ifdef CONFIG_HAVE_NOP_MCOUNT
    ifeq ($(call cc-option-yn, -mnop-mcount),y)
      CC_FLAGS_FTRACE	+= -mnop-mcount
      CC_FLAGS_USING	+= -DCC_USING_NOP_MCOUNT
    endif
  endif
endif
ifdef CONFIG_FTRACE_MCOUNT_USE_OBJTOOL
  ifdef CONFIG_HAVE_OBJTOOL_NOP_MCOUNT
    CC_FLAGS_USING	+= -DCC_USING_NOP_MCOUNT
  endif
endif
ifdef CONFIG_FTRACE_MCOUNT_USE_RECORDMCOUNT
  ifdef CONFIG_HAVE_C_RECORDMCOUNT
    BUILD_C_RECORDMCOUNT := y
    export BUILD_C_RECORDMCOUNT
  endif
endif
ifdef CONFIG_HAVE_FENTRY
  # s390-linux-gnu-gcc did not support -mfentry until gcc-9.
  ifeq ($(call cc-option-yn, -mfentry),y)
    CC_FLAGS_FTRACE	+= -mfentry
    CC_FLAGS_USING	+= -DCC_USING_FENTRY
  endif
endif
export CC_FLAGS_FTRACE
KBUILD_CFLAGS	+= $(CC_FLAGS_FTRACE) $(CC_FLAGS_USING)
KBUILD_AFLAGS	+= $(CC_FLAGS_USING)
endif

# We trigger additional mismatches with less inlining
ifdef CONFIG_DEBUG_SECTION_MISMATCH
KBUILD_CFLAGS += -fno-inline-functions-called-once
endif

# `rustc`'s `-Zfunction-sections` applies to data too (as of 1.59.0).
ifdef CONFIG_LD_DEAD_CODE_DATA_ELIMINATION
KBUILD_CFLAGS_KERNEL += -ffunction-sections -fdata-sections
KBUILD_RUSTFLAGS_KERNEL += -Zfunction-sections=y
LDFLAGS_vmlinux += --gc-sections
endif

ifdef CONFIG_SHADOW_CALL_STACK
ifndef CONFIG_DYNAMIC_SCS
CC_FLAGS_SCS	:= -fsanitize=shadow-call-stack
KBUILD_CFLAGS	+= $(CC_FLAGS_SCS)
KBUILD_RUSTFLAGS += -Zsanitizer=shadow-call-stack
endif
export CC_FLAGS_SCS
endif

ifdef CONFIG_LTO_CLANG
ifdef CONFIG_LTO_CLANG_THIN
CC_FLAGS_LTO	:= -flto=thin -fsplit-lto-unit
else
CC_FLAGS_LTO	:= -flto
endif
CC_FLAGS_LTO	+= -fvisibility=hidden

# Limit inlining across translation units to reduce binary size
KBUILD_LDFLAGS += -mllvm -import-instr-limit=5
endif

ifdef CONFIG_LTO
KBUILD_CFLAGS	+= -fno-lto $(CC_FLAGS_LTO)
KBUILD_AFLAGS	+= -fno-lto
export CC_FLAGS_LTO
endif

ifdef CONFIG_CFI_CLANG
CC_FLAGS_CFI	:= -fsanitize=kcfi
ifdef CONFIG_CFI_ICALL_NORMALIZE_INTEGERS
	CC_FLAGS_CFI	+= -fsanitize-cfi-icall-experimental-normalize-integers
endif
ifdef CONFIG_RUST
	# Always pass -Zsanitizer-cfi-normalize-integers as CONFIG_RUST selects
	# CONFIG_CFI_ICALL_NORMALIZE_INTEGERS.
	RUSTC_FLAGS_CFI   := -Zsanitizer=kcfi -Zsanitizer-cfi-normalize-integers
	KBUILD_RUSTFLAGS += $(RUSTC_FLAGS_CFI)
	export RUSTC_FLAGS_CFI
endif
KBUILD_CFLAGS	+= $(CC_FLAGS_CFI)
export CC_FLAGS_CFI
endif

# Architectures can define flags to add/remove for floating-point support
CC_FLAGS_FPU	+= -D_LINUX_FPU_COMPILATION_UNIT
export CC_FLAGS_FPU
export CC_FLAGS_NO_FPU

ifneq ($(CONFIG_FUNCTION_ALIGNMENT),0)
# Set the minimal function alignment. Use the newer GCC option
# -fmin-function-alignment if it is available, or fall back to -falign-funtions.
# See also CONFIG_CC_HAS_SANE_FUNCTION_ALIGNMENT.
ifdef CONFIG_CC_HAS_MIN_FUNCTION_ALIGNMENT
KBUILD_CFLAGS += -fmin-function-alignment=$(CONFIG_FUNCTION_ALIGNMENT)
else
KBUILD_CFLAGS += -falign-functions=$(CONFIG_FUNCTION_ALIGNMENT)
endif
endif

# arch Makefile may override CC so keep this after arch Makefile is included
NOSTDINC_FLAGS += -nostdinc

# To gain proper coverage for CONFIG_UBSAN_BOUNDS and CONFIG_FORTIFY_SOURCE,
# the kernel uses only C99 flexible arrays for dynamically sized trailing
# arrays. Enforce this for everything that may examine structure sizes and
# perform bounds checking.
KBUILD_CFLAGS += $(call cc-option, -fstrict-flex-arrays=3)

#Currently, disable -Wstringop-overflow for GCC 11, globally.
KBUILD_CFLAGS-$(CONFIG_CC_NO_STRINGOP_OVERFLOW) += $(call cc-option, -Wno-stringop-overflow)
KBUILD_CFLAGS-$(CONFIG_CC_STRINGOP_OVERFLOW) += $(call cc-option, -Wstringop-overflow)

# disable invalid "can't wrap" optimizations for signed / pointers
KBUILD_CFLAGS	+= -fno-strict-overflow

# Make sure -fstack-check isn't enabled (like gentoo apparently did)
KBUILD_CFLAGS  += -fno-stack-check

# conserve stack if available
ifdef CONFIG_CC_IS_GCC
KBUILD_CFLAGS   += -fconserve-stack
endif

# change __FILE__ to the relative path to the source directory
ifdef building_out_of_srctree
KBUILD_CPPFLAGS += $(call cc-option,-fmacro-prefix-map=$(srcroot)/=)
endif

# include additional Makefiles when needed
include-y			:= scripts/Makefile.extrawarn
include-$(CONFIG_DEBUG_INFO)	+= scripts/Makefile.debug
include-$(CONFIG_DEBUG_INFO_BTF)+= scripts/Makefile.btf
include-$(CONFIG_KASAN)		+= scripts/Makefile.kasan
include-$(CONFIG_KCSAN)		+= scripts/Makefile.kcsan
include-$(CONFIG_KMSAN)		+= scripts/Makefile.kmsan
include-$(CONFIG_UBSAN)		+= scripts/Makefile.ubsan
include-$(CONFIG_KCOV)		+= scripts/Makefile.kcov
include-$(CONFIG_RANDSTRUCT)	+= scripts/Makefile.randstruct
include-$(CONFIG_AUTOFDO_CLANG)	+= scripts/Makefile.autofdo
include-$(CONFIG_PROPELLER_CLANG)	+= scripts/Makefile.propeller
include-$(CONFIG_GCC_PLUGINS)	+= scripts/Makefile.gcc-plugins

include $(addprefix $(srctree)/, $(include-y))

# scripts/Makefile.gcc-plugins is intentionally included last.
# Do not add $(call cc-option,...) below this line. When you build the kernel
# from the clean source tree, the GCC plugins do not exist at this point.

# Add user supplied CPPFLAGS, AFLAGS, CFLAGS and RUSTFLAGS as the last assignments
KBUILD_CPPFLAGS += $(KCPPFLAGS)
KBUILD_AFLAGS   += $(KAFLAGS)
KBUILD_CFLAGS   += $(KCFLAGS)
KBUILD_RUSTFLAGS += $(KRUSTFLAGS)

KBUILD_LDFLAGS_MODULE += --build-id=sha1
LDFLAGS_vmlinux += --build-id=sha1

KBUILD_LDFLAGS	+= -z noexecstack
ifeq ($(CONFIG_LD_IS_BFD),y)
KBUILD_LDFLAGS	+= $(call ld-option,--no-warn-rwx-segments)
endif

ifeq ($(CONFIG_STRIP_ASM_SYMS),y)
LDFLAGS_vmlinux	+= -X
endif

ifeq ($(CONFIG_RELR),y)
# ld.lld before 15 did not support -z pack-relative-relocs.
LDFLAGS_vmlinux	+= $(call ld-option,--pack-dyn-relocs=relr,-z pack-relative-relocs)
endif

# We never want expected sections to be placed heuristically by the
# linker. All sections should be explicitly named in the linker script.
ifdef CONFIG_LD_ORPHAN_WARN
LDFLAGS_vmlinux += --orphan-handling=$(CONFIG_LD_ORPHAN_WARN_LEVEL)
endif

# Align the bit size of userspace programs with the kernel
KBUILD_USERCFLAGS  += $(filter -m32 -m64 --target=%, $(KBUILD_CFLAGS))
KBUILD_USERLDFLAGS += $(filter -m32 -m64 --target=%, $(KBUILD_CFLAGS))

# make the checker run with the right architecture
CHECKFLAGS += --arch=$(ARCH)

# insure the checker run with the right endianness
CHECKFLAGS += $(if $(CONFIG_CPU_BIG_ENDIAN),-mbig-endian,-mlittle-endian)

# the checker needs the correct machine size
CHECKFLAGS += $(if $(CONFIG_64BIT),-m64,-m32)

# Default kernel image to build when no specific target is given.
# KBUILD_IMAGE may be overruled on the command line or
# set in the environment
# Also any assignments in arch/$(ARCH)/Makefile take precedence over
# this default value
export KBUILD_IMAGE ?= vmlinux

#
# INSTALL_PATH specifies where to place the updated kernel and system map
# images. Default is /boot, but you can set it to other values
export	INSTALL_PATH ?= /boot

#
# INSTALL_DTBS_PATH specifies a prefix for relocations required by build roots.
# Like INSTALL_MOD_PATH, it isn't defined in the Makefile, but can be passed as
# an argument if needed. Otherwise it defaults to the kernel install path
#
export INSTALL_DTBS_PATH ?= $(INSTALL_PATH)/dtbs/$(KERNELRELEASE)

#
# INSTALL_MOD_PATH specifies a prefix to MODLIB for module directory
# relocations required by build roots.  This is not defined in the
# makefile but the argument can be passed to make if needed.
#

MODLIB	= $(INSTALL_MOD_PATH)/lib/modules/$(KERNELRELEASE)
export MODLIB

PHONY += prepare0

ifeq ($(KBUILD_EXTMOD),)

build-dir	:= .
clean-dirs	:= $(sort . Documentation \
		     $(patsubst %/,%,$(filter %/, $(core-) \
			$(drivers-) $(libs-))))

export ARCH_CORE	:= $(core-y)
export ARCH_LIB		:= $(filter %/, $(libs-y))
export ARCH_DRIVERS	:= $(drivers-y) $(drivers-m)
# Externally visible symbols (used by link-vmlinux.sh)

KBUILD_VMLINUX_OBJS := ./built-in.a
ifdef CONFIG_MODULES
KBUILD_VMLINUX_OBJS += $(patsubst %/, %/lib.a, $(filter %/, $(libs-y)))
KBUILD_VMLINUX_LIBS := $(filter-out %/, $(libs-y))
else
KBUILD_VMLINUX_LIBS := $(patsubst %/,%/lib.a, $(libs-y))
endif

export KBUILD_VMLINUX_LIBS
export KBUILD_LDS          := arch/$(SRCARCH)/kernel/vmlinux.lds

ifdef CONFIG_TRIM_UNUSED_KSYMS
# For the kernel to actually contain only the needed exported symbols,
# we have to build modules as well to determine what those symbols are.
KBUILD_MODULES := 1
endif

# '$(AR) mPi' needs 'T' to workaround the bug of llvm-ar <= 14
quiet_cmd_ar_vmlinux.a = AR      $@
      cmd_ar_vmlinux.a = \
	rm -f $@; \
	$(AR) cDPrST $@ $(KBUILD_VMLINUX_OBJS); \
	$(AR) mPiT $$($(AR) t $@ | sed -n 1p) $@ $$($(AR) t $@ | grep -F -f $(srctree)/scripts/head-object-list.txt)

targets += vmlinux.a
vmlinux.a: $(KBUILD_VMLINUX_OBJS) scripts/head-object-list.txt FORCE
	$(call if_changed,ar_vmlinux.a)

PHONY += vmlinux_o
vmlinux_o: vmlinux.a $(KBUILD_VMLINUX_LIBS)
	$(Q)$(MAKE) -f $(srctree)/scripts/Makefile.vmlinux_o

vmlinux.o modules.builtin.modinfo modules.builtin: vmlinux_o
	@:

PHONY += vmlinux
# LDFLAGS_vmlinux in the top Makefile defines linker flags for the top vmlinux,
# not for decompressors. LDFLAGS_vmlinux in arch/*/boot/compressed/Makefile is
# unrelated; the decompressors just happen to have the same base name,
# arch/*/boot/compressed/vmlinux.
# Export LDFLAGS_vmlinux only to scripts/Makefile.vmlinux.
#
# _LDFLAGS_vmlinux is a workaround for the 'private export' bug:
#   https://savannah.gnu.org/bugs/?61463
# For Make > 4.4, the following simple code will work:
#  vmlinux: private export LDFLAGS_vmlinux := $(LDFLAGS_vmlinux)
vmlinux: private _LDFLAGS_vmlinux := $(LDFLAGS_vmlinux)
vmlinux: export LDFLAGS_vmlinux = $(_LDFLAGS_vmlinux)
vmlinux: vmlinux.o $(KBUILD_LDS) modpost
	$(Q)$(MAKE) -f $(srctree)/scripts/Makefile.vmlinux

# The actual objects are generated when descending,
# make sure no implicit rule kicks in
$(sort $(KBUILD_LDS) $(KBUILD_VMLINUX_OBJS) $(KBUILD_VMLINUX_LIBS)): . ;

ifeq ($(origin KERNELRELEASE),file)
filechk_kernel.release = $(srctree)/scripts/setlocalversion $(srctree)
else
filechk_kernel.release = echo $(KERNELRELEASE)
endif

# Store (new) KERNELRELEASE string in include/config/kernel.release
include/config/kernel.release: FORCE
	$(call filechk,kernel.release)

# Additional helpers built in scripts/
# Carefully list dependencies so we do not try to build scripts twice
# in parallel
PHONY += scripts
scripts: scripts_basic scripts_dtc
	$(Q)$(MAKE) $(build)=$(@)

# Things we need to do before we recursively start building the kernel
# or the modules are listed in "prepare".
# A multi level approach is used. prepareN is processed before prepareN-1.
# archprepare is used in arch Makefiles and when processed asm symlink,
# version.h and scripts_basic is processed / created.

PHONY += prepare archprepare

archprepare: outputmakefile archheaders archscripts scripts include/config/kernel.release \
	asm-generic $(version_h) include/generated/utsrelease.h \
	include/generated/compile.h include/generated/autoconf.h \
	include/generated/rustc_cfg remove-stale-files

prepare0: archprepare
	$(Q)$(MAKE) $(build)=scripts/mod
	$(Q)$(MAKE) $(build)=. prepare

# All the preparing..
prepare: prepare0
ifdef CONFIG_RUST
	+$(Q)$(CONFIG_SHELL) $(srctree)/scripts/rust_is_available.sh
	$(Q)$(MAKE) $(build)=rust
endif

PHONY += remove-stale-files
remove-stale-files:
	$(Q)$(srctree)/scripts/remove-stale-files

# Support for using generic headers in asm-generic
asm-generic := -f $(srctree)/scripts/Makefile.asm-headers obj

PHONY += asm-generic uapi-asm-generic
asm-generic: uapi-asm-generic
	$(Q)$(MAKE) $(asm-generic)=arch/$(SRCARCH)/include/generated/asm \
	generic=include/asm-generic
uapi-asm-generic:
	$(Q)$(MAKE) $(asm-generic)=arch/$(SRCARCH)/include/generated/uapi/asm \
	generic=include/uapi/asm-generic

# Generate some files
# ---------------------------------------------------------------------------

# KERNELRELEASE can change from a few different places, meaning version.h
# needs to be updated, so this check is forced on all builds

uts_len := 64
define filechk_utsrelease.h
	if [ `echo -n "$(KERNELRELEASE)" | wc -c ` -gt $(uts_len) ]; then \
	  echo '"$(KERNELRELEASE)" exceeds $(uts_len) characters' >&2;    \
	  exit 1;                                                         \
	fi;                                                               \
	echo \#define UTS_RELEASE \"$(KERNELRELEASE)\"
endef

define filechk_version.h
	if [ $(SUBLEVEL) -gt 255 ]; then                                 \
		echo \#define LINUX_VERSION_CODE $(shell                 \
		expr $(VERSION) \* 65536 + $(PATCHLEVEL) \* 256 + 255); \
	else                                                             \
		echo \#define LINUX_VERSION_CODE $(shell                 \
		expr $(VERSION) \* 65536 + $(PATCHLEVEL) \* 256 + $(SUBLEVEL)); \
	fi;                                                              \
	echo '#define KERNEL_VERSION(a,b,c) (((a) << 16) + ((b) << 8) +  \
	((c) > 255 ? 255 : (c)))';                                       \
	echo \#define LINUX_VERSION_MAJOR $(VERSION);                    \
	echo \#define LINUX_VERSION_PATCHLEVEL $(PATCHLEVEL);            \
	echo \#define LINUX_VERSION_SUBLEVEL $(SUBLEVEL)
endef

$(version_h): private PATCHLEVEL := $(or $(PATCHLEVEL), 0)
$(version_h): private SUBLEVEL := $(or $(SUBLEVEL), 0)
$(version_h): FORCE
	$(call filechk,version.h)

include/generated/utsrelease.h: include/config/kernel.release FORCE
	$(call filechk,utsrelease.h)

filechk_compile.h = $(srctree)/scripts/mkcompile_h \
	"$(UTS_MACHINE)" "$(CONFIG_CC_VERSION_TEXT)" "$(LD)"

include/generated/compile.h: FORCE
	$(call filechk,compile.h)

PHONY += headerdep
headerdep:
	$(Q)find $(srctree)/include/ -name '*.h' | xargs --max-args 1 \
	$(srctree)/scripts/headerdep.pl -I$(srctree)/include

# ---------------------------------------------------------------------------
# Kernel headers

#Default location for installed headers
export INSTALL_HDR_PATH = $(objtree)/usr

quiet_cmd_headers_install = INSTALL $(INSTALL_HDR_PATH)/include
      cmd_headers_install = \
	mkdir -p $(INSTALL_HDR_PATH); \
	rsync -mrl --include='*/' --include='*\.h' --exclude='*' \
	usr/include $(INSTALL_HDR_PATH)

PHONY += headers_install
headers_install: headers
	$(call cmd,headers_install)

PHONY += archheaders archscripts

hdr-inst := -f $(srctree)/scripts/Makefile.headersinst obj

PHONY += headers
headers: $(version_h) scripts_unifdef uapi-asm-generic archheaders archscripts
	$(if $(filter um, $(SRCARCH)), $(error Headers not exportable for UML))
	$(Q)$(MAKE) $(hdr-inst)=include/uapi
	$(Q)$(MAKE) $(hdr-inst)=arch/$(SRCARCH)/include/uapi

ifdef CONFIG_HEADERS_INSTALL
prepare: headers
endif

PHONY += scripts_unifdef
scripts_unifdef: scripts_basic
	$(Q)$(MAKE) $(build)=scripts scripts/unifdef

# ---------------------------------------------------------------------------
# Install

# Many distributions have the custom install script, /sbin/installkernel.
# If DKMS is installed, 'make install' will eventually recurse back
# to this Makefile to build and install external modules.
# Cancel sub_make_done so that options such as M=, V=, etc. are parsed.

quiet_cmd_install = INSTALL $(INSTALL_PATH)
      cmd_install = unset sub_make_done; $(srctree)/scripts/install.sh

# ---------------------------------------------------------------------------
# vDSO install

PHONY += vdso_install
vdso_install: export INSTALL_FILES = $(vdso-install-y)
vdso_install:
	$(Q)$(MAKE) -f $(srctree)/scripts/Makefile.vdsoinst

# ---------------------------------------------------------------------------
# Tools

ifdef CONFIG_OBJTOOL
prepare: tools/objtool
endif

ifdef CONFIG_BPF
ifdef CONFIG_DEBUG_INFO_BTF
prepare: tools/bpf/resolve_btfids
endif
endif

# The tools build system is not a part of Kbuild and tends to introduce
# its own unique issues. If you need to integrate a new tool into Kbuild,
# please consider locating that tool outside the tools/ tree and using the
# standard Kbuild "hostprogs" syntax instead of adding a new tools/* entry
# here. See Documentation/kbuild/makefiles.rst for details.

PHONY += resolve_btfids_clean

resolve_btfids_O = $(abspath $(objtree))/tools/bpf/resolve_btfids

# tools/bpf/resolve_btfids directory might not exist
# in output directory, skip its clean in that case
resolve_btfids_clean:
ifneq ($(wildcard $(resolve_btfids_O)),)
	$(Q)$(MAKE) -sC $(srctree)/tools/bpf/resolve_btfids O=$(resolve_btfids_O) clean
endif

# Clear a bunch of variables before executing the submake
ifeq ($(quiet),silent_)
tools_silent=s
endif

tools/: FORCE
	$(Q)mkdir -p $(objtree)/tools
	$(Q)$(MAKE) LDFLAGS= MAKEFLAGS="$(tools_silent) $(filter --j% -j,$(MAKEFLAGS))" O=$(abspath $(objtree)) subdir=tools -C $(srctree)/tools/

tools/%: FORCE
	$(Q)mkdir -p $(objtree)/tools
	$(Q)$(MAKE) LDFLAGS= MAKEFLAGS="$(tools_silent) $(filter --j% -j,$(MAKEFLAGS))" O=$(abspath $(objtree)) subdir=tools -C $(srctree)/tools/ $*

# ---------------------------------------------------------------------------
# Kernel selftest

PHONY += kselftest
kselftest: headers
	$(Q)$(MAKE) -C $(srctree)/tools/testing/selftests run_tests

kselftest-%: headers FORCE
	$(Q)$(MAKE) -C $(srctree)/tools/testing/selftests $*

PHONY += kselftest-merge
kselftest-merge:
	$(if $(wildcard $(objtree)/.config),, $(error No .config exists, config your kernel first!))
	$(Q)find $(srctree)/tools/testing/selftests -name config -o -name config.$(UTS_MACHINE) | \
		xargs $(srctree)/scripts/kconfig/merge_config.sh -y -m $(objtree)/.config
	$(Q)$(MAKE) -f $(srctree)/Makefile olddefconfig

# ---------------------------------------------------------------------------
# Devicetree files

ifneq ($(wildcard $(srctree)/arch/$(SRCARCH)/boot/dts/),)
dtstree := arch/$(SRCARCH)/boot/dts
endif

ifneq ($(dtstree),)

%.dtb: dtbs_prepare
	$(Q)$(MAKE) $(build)=$(dtstree) $(dtstree)/$@

%.dtbo: dtbs_prepare
	$(Q)$(MAKE) $(build)=$(dtstree) $(dtstree)/$@

PHONY += dtbs dtbs_prepare dtbs_install dtbs_check
dtbs: dtbs_prepare
	$(Q)$(MAKE) $(build)=$(dtstree) need-dtbslist=1

# include/config/kernel.release is actually needed when installing DTBs because
# INSTALL_DTBS_PATH contains $(KERNELRELEASE). However, we do not want to make
# dtbs_install depend on it as dtbs_install may run as root.
dtbs_prepare: include/config/kernel.release scripts_dtc

ifneq ($(filter dtbs_check, $(MAKECMDGOALS)),)
export CHECK_DTBS=y
endif

ifneq ($(CHECK_DTBS),)
dtbs_prepare: dt_binding_schemas
endif

dtbs_check: dtbs

dtbs_install:
	$(Q)$(MAKE) -f $(srctree)/scripts/Makefile.dtbinst obj=$(dtstree)

ifdef CONFIG_OF_EARLY_FLATTREE
all: dtbs
endif

ifdef CONFIG_GENERIC_BUILTIN_DTB
vmlinux: dtbs
endif

endif

PHONY += scripts_dtc
scripts_dtc: scripts_basic
	$(Q)$(MAKE) $(build)=scripts/dtc

ifneq ($(filter dt_binding_check, $(MAKECMDGOALS)),)
export CHECK_DTBS=y
endif

PHONY += dt_binding_check dt_binding_schemas
dt_binding_check: dt_binding_schemas scripts_dtc
	$(Q)$(MAKE) $(build)=Documentation/devicetree/bindings $@

dt_binding_schemas:
	$(Q)$(MAKE) $(build)=Documentation/devicetree/bindings

PHONY += dt_compatible_check
dt_compatible_check: dt_binding_schemas
	$(Q)$(MAKE) $(build)=Documentation/devicetree/bindings $@

# ---------------------------------------------------------------------------
# Modules

ifdef CONFIG_MODULES

# By default, build modules as well

all: modules

# When we're building modules with modversions, we need to consider
# the built-in objects during the descend as well, in order to
# make sure the checksums are up to date before we record them.
ifdef CONFIG_MODVERSIONS
  KBUILD_BUILTIN := 1
endif

# Build modules
#

# *.ko are usually independent of vmlinux, but CONFIG_DEBUG_INFO_BTF_MODULES
# is an exception.
ifdef CONFIG_DEBUG_INFO_BTF_MODULES
KBUILD_BUILTIN := 1
modules: vmlinux
endif

modules: modules_prepare

# Target to prepare building external modules
modules_prepare: prepare
	$(Q)$(MAKE) $(build)=scripts scripts/module.lds

endif # CONFIG_MODULES

###
# Cleaning is done on three levels.
# make clean     Delete most generated files
#                Leave enough to build external modules
# make mrproper  Delete the current configuration, and all generated files
# make distclean Remove editor backup files, patch leftover files and the like

# Directories & files removed with 'make clean'
CLEAN_FILES += vmlinux.symvers modules-only.symvers \
	       modules.builtin modules.builtin.modinfo modules.nsdeps \
	       modules.builtin.ranges vmlinux.o.map \
	       compile_commands.json rust/test \
	       rust-project.json .vmlinux.objs .vmlinux.export.c \
               .builtin-dtbs-list .builtin-dtb.S

# Directories & files removed with 'make mrproper'
MRPROPER_FILES += include/config include/generated          \
		  arch/$(SRCARCH)/include/generated .objdiff \
		  debian snap tar-install PKGBUILD pacman \
		  .config .config.old .version \
		  Module.symvers \
		  certs/signing_key.pem \
		  certs/x509.genkey \
		  vmlinux-gdb.py \
		  rpmbuild \
		  rust/libmacros.so

# clean - Delete most, but leave enough to build external modules
#
clean: private rm-files := $(CLEAN_FILES)

PHONY += archclean vmlinuxclean

vmlinuxclean:
	$(Q)$(CONFIG_SHELL) $(srctree)/scripts/link-vmlinux.sh clean
	$(Q)$(if $(ARCH_POSTLINK), $(MAKE) -f $(ARCH_POSTLINK) clean)

clean: archclean vmlinuxclean resolve_btfids_clean

# mrproper - Delete all generated files, including .config
#
mrproper: private rm-files := $(MRPROPER_FILES)
mrproper-dirs      := $(addprefix _mrproper_,scripts)

PHONY += $(mrproper-dirs) mrproper
$(mrproper-dirs):
	$(Q)$(MAKE) $(clean)=$(patsubst _mrproper_%,%,$@)

mrproper: clean $(mrproper-dirs)
	$(call cmd,rmfiles)
	@find . $(RCS_FIND_IGNORE) \
		\( -name '*.rmeta' \) \
		-type f -print | xargs rm -f

# distclean
#
PHONY += distclean

distclean: mrproper
	@find . $(RCS_FIND_IGNORE) \
		\( -name '*.orig' -o -name '*.rej' -o -name '*~' \
		-o -name '*.bak' -o -name '#*#' -o -name '*%' \
		-o -name 'core' -o -name tags -o -name TAGS -o -name 'cscope*' \
		-o -name GPATH -o -name GRTAGS -o -name GSYMS -o -name GTAGS \) \
		-type f -print | xargs rm -f


# Packaging of the kernel to various formats
# ---------------------------------------------------------------------------

%src-pkg: FORCE
	$(Q)$(MAKE) -f $(srctree)/scripts/Makefile.package $@
%pkg: include/config/kernel.release FORCE
	$(Q)$(MAKE) -f $(srctree)/scripts/Makefile.package $@

# Brief documentation of the typical targets used
# ---------------------------------------------------------------------------

boards := $(wildcard $(srctree)/arch/$(SRCARCH)/configs/*_defconfig)
boards := $(sort $(notdir $(boards)))
board-dirs := $(dir $(wildcard $(srctree)/arch/$(SRCARCH)/configs/*/*_defconfig))
board-dirs := $(sort $(notdir $(board-dirs:/=)))

PHONY += help
help:
	@echo  'Cleaning targets:'
	@echo  '  clean		  - Remove most generated files but keep the config and'
	@echo  '                    enough build support to build external modules'
	@echo  '  mrproper	  - Remove all generated files + config + various backup files'
	@echo  '  distclean	  - mrproper + remove editor backup and patch files'
	@echo  ''
	@$(MAKE) -f $(srctree)/scripts/kconfig/Makefile help
	@echo  ''
	@echo  'Other generic targets:'
	@echo  '  all		  - Build all targets marked with [*]'
	@echo  '* vmlinux	  - Build the bare kernel'
	@echo  '* modules	  - Build all modules'
	@echo  '  modules_install - Install all modules to INSTALL_MOD_PATH (default: /)'
	@echo  '  vdso_install    - Install unstripped vdso to INSTALL_MOD_PATH (default: /)'
	@echo  '  dir/            - Build all files in dir and below'
	@echo  '  dir/file.[ois]  - Build specified target only'
	@echo  '  dir/file.ll     - Build the LLVM assembly file'
	@echo  '                    (requires compiler support for LLVM assembly generation)'
	@echo  '  dir/file.lst    - Build specified mixed source/assembly target only'
	@echo  '                    (requires a recent binutils and recent build (System.map))'
	@echo  '  dir/file.ko     - Build module including final link'
	@echo  '  modules_prepare - Set up for building external modules'
	@echo  '  tags/TAGS	  - Generate tags file for editors'
	@echo  '  cscope	  - Generate cscope index'
	@echo  '  gtags           - Generate GNU GLOBAL index'
	@echo  '  kernelrelease	  - Output the release version string (use with make -s)'
	@echo  '  kernelversion	  - Output the version stored in Makefile (use with make -s)'
	@echo  '  image_name	  - Output the image name (use with make -s)'
	@echo  '  headers_install - Install sanitised kernel headers to INSTALL_HDR_PATH'; \
	 echo  '                    (default: $(INSTALL_HDR_PATH))'; \
	 echo  ''
	@echo  'Static analysers:'
	@echo  '  checkstack      - Generate a list of stack hogs and consider all functions'
	@echo  '                    with a stack size larger than MINSTACKSIZE (default: 100)'
	@echo  '  versioncheck    - Sanity check on version.h usage'
	@echo  '  includecheck    - Check for duplicate included header files'
	@echo  '  headerdep       - Detect inclusion cycles in headers'
	@echo  '  coccicheck      - Check with Coccinelle'
	@echo  '  clang-analyzer  - Check with clang static analyzer'
	@echo  '  clang-tidy      - Check with clang-tidy'
	@echo  ''
	@echo  'Tools:'
	@echo  '  nsdeps          - Generate missing symbol namespace dependencies'
	@echo  ''
	@echo  'Kernel selftest:'
	@echo  '  kselftest         - Build and run kernel selftest'
	@echo  '                      Build, install, and boot kernel before'
	@echo  '                      running kselftest on it'
	@echo  '                      Run as root for full coverage'
	@echo  '  kselftest-all     - Build kernel selftest'
	@echo  '  kselftest-install - Build and install kernel selftest'
	@echo  '  kselftest-clean   - Remove all generated kselftest files'
	@echo  '  kselftest-merge   - Merge all the config dependencies of'
	@echo  '		      kselftest to existing .config.'
	@echo  ''
	@echo  'Rust targets:'
	@echo  '  rustavailable   - Checks whether the Rust toolchain is'
	@echo  '		    available and, if not, explains why.'
	@echo  '  rustfmt	  - Reformat all the Rust code in the kernel'
	@echo  '  rustfmtcheck	  - Checks if all the Rust code in the kernel'
	@echo  '		    is formatted, printing a diff otherwise.'
	@echo  '  rustdoc	  - Generate Rust documentation'
	@echo  '		    (requires kernel .config)'
	@echo  '  rusttest        - Runs the Rust tests'
	@echo  '                    (requires kernel .config; downloads external repos)'
	@echo  '  rust-analyzer	  - Generate rust-project.json rust-analyzer support file'
	@echo  '		    (requires kernel .config)'
	@echo  '  dir/file.[os]   - Build specified target only'
	@echo  '  dir/file.rsi    - Build macro expanded source, similar to C preprocessing.'
	@echo  '                    Run with RUSTFMT=n to skip reformatting if needed.'
	@echo  '                    The output is not intended to be compilable.'
	@echo  '  dir/file.ll     - Build the LLVM assembly file'
	@echo  ''
	@$(if $(dtstree), \
		echo 'Devicetree:'; \
		echo '* dtbs               - Build device tree blobs for enabled boards'; \
		echo '  dtbs_install       - Install dtbs to $(INSTALL_DTBS_PATH)'; \
		echo '  dt_binding_check   - Validate device tree binding documents and examples'; \
		echo '  dt_binding_schemas - Build processed device tree binding schemas'; \
		echo '  dtbs_check         - Validate device tree source files';\
		echo '')

	@echo 'Userspace tools targets:'
	@echo '  use "make tools/help"'
	@echo '  or  "cd tools; make help"'
	@echo  ''
	@echo  'Kernel packaging:'
	@$(MAKE) -f $(srctree)/scripts/Makefile.package help
	@echo  ''
	@echo  'Documentation targets:'
	@$(MAKE) -f $(srctree)/Documentation/Makefile dochelp
	@echo  ''
	@echo  'Architecture-specific targets ($(SRCARCH)):'
	@$(or $(archhelp),\
		echo '  No architecture-specific help defined for $(SRCARCH)')
	@echo  ''
	@$(if $(boards), \
		$(foreach b, $(boards), \
		printf "  %-27s - Build for %s\\n" $(b) $(subst _defconfig,,$(b));) \
		echo '')
	@$(if $(board-dirs), \
		$(foreach b, $(board-dirs), \
		printf "  %-16s - Show %s-specific targets\\n" help-$(b) $(b);) \
		printf "  %-16s - Show all of the above\\n" help-boards; \
		echo '')

	@echo  '  make V=n   [targets] 1: verbose build'
	@echo  '                       2: give reason for rebuild of target'
	@echo  '                       V=1 and V=2 can be combined with V=12'
	@echo  '  make O=dir [targets] Locate all output files in "dir", including .config'
	@echo  '  make C=1   [targets] Check re-compiled c source with $$CHECK'
	@echo  '                       (sparse by default)'
	@echo  '  make C=2   [targets] Force check of all c source with $$CHECK'
	@echo  '  make RECORDMCOUNT_WARN=1 [targets] Warn about ignored mcount sections'
	@echo  '  make W=n   [targets] Enable extra build checks, n=1,2,3,c,e where'
	@echo  '		1: warnings which may be relevant and do not occur too often'
	@echo  '		2: warnings which occur quite often but may still be relevant'
	@echo  '		3: more obscure warnings, can most likely be ignored'
	@echo  '		c: extra checks in the configuration stage (Kconfig)'
	@echo  '		e: warnings are being treated as errors'
	@echo  '		Multiple levels can be combined with W=12 or W=123'
	@$(if $(dtstree), \
		echo '  make CHECK_DTBS=1 [targets] Check all generated dtb files against schema'; \
		echo '         This can be applied both to "dtbs" and to individual "foo.dtb" targets' ; \
		)
	@echo  ''
	@echo  'Execute "make" or "make all" to build all targets marked with [*] '
	@echo  'For further info see the ./README file'


help-board-dirs := $(addprefix help-,$(board-dirs))

help-boards: $(help-board-dirs)

boards-per-dir = $(sort $(notdir $(wildcard $(srctree)/arch/$(SRCARCH)/configs/$*/*_defconfig)))

$(help-board-dirs): help-%:
	@echo  'Architecture-specific targets ($(SRCARCH) $*):'
	@$(if $(boards-per-dir), \
		$(foreach b, $(boards-per-dir), \
		printf "  %-24s - Build for %s\\n" $*/$(b) $(subst _defconfig,,$(b));) \
		echo '')


# Documentation targets
# ---------------------------------------------------------------------------
DOC_TARGETS := xmldocs latexdocs pdfdocs htmldocs epubdocs cleandocs \
	       linkcheckdocs dochelp refcheckdocs texinfodocs infodocs
PHONY += $(DOC_TARGETS)
$(DOC_TARGETS):
	$(Q)$(MAKE) $(build)=Documentation $@


# Rust targets
# ---------------------------------------------------------------------------

# "Is Rust available?" target
PHONY += rustavailable
rustavailable:
	+$(Q)$(CONFIG_SHELL) $(srctree)/scripts/rust_is_available.sh && echo "Rust is available!"

# Documentation target
#
# Using the singular to avoid running afoul of `no-dot-config-targets`.
PHONY += rustdoc
rustdoc: prepare
	$(Q)$(MAKE) $(build)=rust $@

# Testing target
PHONY += rusttest
rusttest: prepare
	$(Q)$(MAKE) $(build)=rust $@

# Formatting targets
PHONY += rustfmt rustfmtcheck

rustfmt:
	$(Q)find $(srctree) $(RCS_FIND_IGNORE) \
		-type f -a -name '*.rs' -a ! -name '*generated*' -print \
		| xargs $(RUSTFMT) $(rustfmt_flags)

rustfmtcheck: rustfmt_flags = --check
rustfmtcheck: rustfmt

# Misc
# ---------------------------------------------------------------------------

PHONY += misc-check
misc-check:
	$(Q)$(srctree)/scripts/misc-check

all: misc-check

PHONY += scripts_gdb
scripts_gdb: prepare0
	$(Q)$(MAKE) $(build)=scripts/gdb
	$(Q)ln -fsn $(abspath $(srctree)/scripts/gdb/vmlinux-gdb.py)

ifdef CONFIG_GDB_SCRIPTS
all: scripts_gdb
endif

else # KBUILD_EXTMOD

filechk_kernel.release = echo $(KERNELRELEASE)

###
# External module support.
# When building external modules the kernel used as basis is considered
# read-only, and no consistency checks are made and the make
# system is not used on the basis kernel. If updates are required
# in the basis kernel ordinary make commands (without M=...) must be used.

# We are always building only modules.
KBUILD_BUILTIN :=
KBUILD_MODULES := 1

build-dir := .

clean-dirs := .
clean: private rm-files := Module.symvers modules.nsdeps compile_commands.json

PHONY += prepare
# now expand this into a simple variable to reduce the cost of shell evaluations
prepare: CC_VERSION_TEXT := $(CC_VERSION_TEXT)
prepare:
	@if [ "$(CC_VERSION_TEXT)" != "$(CONFIG_CC_VERSION_TEXT)" ]; then \
		echo >&2 "warning: the compiler differs from the one used to build the kernel"; \
		echo >&2 "  The kernel was built by: $(CONFIG_CC_VERSION_TEXT)"; \
		echo >&2 "  You are using:           $(CC_VERSION_TEXT)"; \
	fi

PHONY += help
help:
	@echo  '  Building external modules.'
	@echo  '  Syntax: make -C path/to/kernel/src M=$$PWD target'
	@echo  ''
	@echo  '  modules         - default target, build the module(s)'
	@echo  '  modules_install - install the module'
	@echo  '  clean           - remove generated files in module directory only'
	@echo  '  rust-analyzer	  - generate rust-project.json rust-analyzer support file'
	@echo  ''

ifndef CONFIG_MODULES
modules modules_install: __external_modules_error
__external_modules_error:
	@echo >&2 '***'
	@echo >&2 '*** The present kernel disabled CONFIG_MODULES.'
	@echo >&2 '*** You cannot build or install external modules.'
	@echo >&2 '***'
	@false
endif

endif # KBUILD_EXTMOD

# ---------------------------------------------------------------------------
# Modules

PHONY += modules modules_install modules_sign modules_prepare

modules_install:
	$(Q)$(MAKE) -f $(srctree)/scripts/Makefile.modinst \
	sign-only=$(if $(filter modules_install,$(MAKECMDGOALS)),,y)

ifeq ($(CONFIG_MODULE_SIG),y)
# modules_sign is a subset of modules_install.
# 'make modules_install modules_sign' is equivalent to 'make modules_install'.
modules_sign: modules_install
	@:
else
modules_sign:
	@echo >&2 '***'
	@echo >&2 '*** CONFIG_MODULE_SIG is disabled. You cannot sign modules.'
	@echo >&2 '***'
	@false
endif

ifdef CONFIG_MODULES

modules.order: $(build-dir)
	@:

# KBUILD_MODPOST_NOFINAL can be set to skip the final link of modules.
# This is solely useful to speed up test compiles.
modules: modpost
ifneq ($(KBUILD_MODPOST_NOFINAL),1)
	$(Q)$(MAKE) -f $(srctree)/scripts/Makefile.modfinal
endif

PHONY += modules_check
modules_check: modules.order
	$(Q)$(CONFIG_SHELL) $(srctree)/scripts/modules-check.sh $<

else # CONFIG_MODULES

modules:
	@:

KBUILD_MODULES :=

endif # CONFIG_MODULES

PHONY += modpost
modpost: $(if $(single-build),, $(if $(KBUILD_BUILTIN), vmlinux.o)) \
	 $(if $(KBUILD_MODULES), modules_check)
	$(Q)$(MAKE) -f $(srctree)/scripts/Makefile.modpost

# Single targets
# ---------------------------------------------------------------------------
# To build individual files in subdirectories, you can do like this:
#
#   make foo/bar/baz.s
#
# The supported suffixes for single-target are listed in 'single-targets'
#
# To build only under specific subdirectories, you can do like this:
#
#   make foo/bar/baz/

ifdef single-build

# .ko is special because modpost is needed
single-ko := $(sort $(filter %.ko, $(MAKECMDGOALS)))
single-no-ko := $(filter-out $(single-ko), $(MAKECMDGOALS)) \
		$(foreach x, o mod, $(patsubst %.ko, %.$x, $(single-ko)))

$(single-ko): single_modules
	@:
$(single-no-ko): $(build-dir)
	@:

# Remove modules.order when done because it is not the real one.
PHONY += single_modules
single_modules: $(single-no-ko) modules_prepare
	$(Q){ $(foreach m, $(single-ko), echo $(m:%.ko=%.o);) } > modules.order
	$(Q)$(MAKE) -f $(srctree)/scripts/Makefile.modpost
ifneq ($(KBUILD_MODPOST_NOFINAL),1)
	$(Q)$(MAKE) -f $(srctree)/scripts/Makefile.modfinal
endif
	$(Q)rm -f modules.order

single-goals := $(addprefix $(build-dir)/, $(single-no-ko))

KBUILD_MODULES := 1

endif

prepare: outputmakefile

# Preset locale variables to speed up the build process. Limit locale
# tweaks to this spot to avoid wrong language settings when running
# make menuconfig etc.
# Error messages still appears in the original language
PHONY += $(build-dir)
$(build-dir): prepare
	$(Q)$(MAKE) $(build)=$@ need-builtin=1 need-modorder=1 $(single-goals)

clean-dirs := $(addprefix _clean_, $(clean-dirs))
PHONY += $(clean-dirs) clean
$(clean-dirs):
	$(Q)$(MAKE) $(clean)=$(patsubst _clean_%,%,$@)

clean: $(clean-dirs)
	$(call cmd,rmfiles)
	@find . $(RCS_FIND_IGNORE) \
		\( -name '*.[aios]' -o -name '*.rsi' -o -name '*.ko' -o -name '.*.cmd' \
		-o -name '*.ko.*' \
		-o -name '*.dtb' -o -name '*.dtbo' \
		-o -name '*.dtb.S' -o -name '*.dtbo.S' \
		-o -name '*.dt.yaml' -o -name 'dtbs-list' \
		-o -name '*.dwo' -o -name '*.lst' \
		-o -name '*.su' -o -name '*.mod' \
		-o -name '.*.d' -o -name '.*.tmp' -o -name '*.mod.c' \
		-o -name '*.lex.c' -o -name '*.tab.[ch]' \
		-o -name '*.asn1.[ch]' \
		-o -name '*.symtypes' -o -name 'modules.order' \
		-o -name '*.c.[012]*.*' \
		-o -name '*.ll' \
		-o -name '*.gcno' \
		\) -type f -print \
		-o -name '.tmp_*' -print \
		| xargs rm -rf

# Generate tags for editors
# ---------------------------------------------------------------------------
quiet_cmd_tags = GEN     $@
      cmd_tags = $(BASH) $(srctree)/scripts/tags.sh $@

tags TAGS cscope gtags: FORCE
	$(call cmd,tags)

# Generate rust-project.json (a file that describes the structure of non-Cargo
# Rust projects) for rust-analyzer (an implementation of the Language Server
# Protocol).
PHONY += rust-analyzer
rust-analyzer:
	+$(Q)$(CONFIG_SHELL) $(srctree)/scripts/rust_is_available.sh
ifdef KBUILD_EXTMOD
# FIXME: external modules must not descend into a sub-directory of the kernel
	$(Q)$(MAKE) $(build)=$(objtree)/rust src=$(srctree)/rust $@
else
	$(Q)$(MAKE) $(build)=rust $@
endif

# Script to generate missing namespace dependencies
# ---------------------------------------------------------------------------

PHONY += nsdeps
nsdeps: export KBUILD_NSDEPS=1
nsdeps: modules
	$(Q)$(CONFIG_SHELL) $(srctree)/scripts/nsdeps

# Clang Tooling
# ---------------------------------------------------------------------------

quiet_cmd_gen_compile_commands = GEN     $@
      cmd_gen_compile_commands = $(PYTHON3) $< -a $(AR) -o $@ $(filter-out $<, $(real-prereqs))

compile_commands.json: $(srctree)/scripts/clang-tools/gen_compile_commands.py \
	$(if $(KBUILD_EXTMOD),, vmlinux.a $(KBUILD_VMLINUX_LIBS)) \
	$(if $(CONFIG_MODULES), modules.order) FORCE
	$(call if_changed,gen_compile_commands)

targets += compile_commands.json

PHONY += clang-tidy clang-analyzer

ifdef CONFIG_CC_IS_CLANG
quiet_cmd_clang_tools = CHECK   $<
      cmd_clang_tools = $(PYTHON3) $(srctree)/scripts/clang-tools/run-clang-tools.py $@ $<

clang-tidy clang-analyzer: compile_commands.json
	$(call cmd,clang_tools)
else
clang-tidy clang-analyzer:
	@echo "$@ requires CC=clang" >&2
	@false
endif

# Scripts to check various things for consistency
# ---------------------------------------------------------------------------

PHONY += includecheck versioncheck coccicheck

includecheck:
	find $(srctree)/* $(RCS_FIND_IGNORE) \
		-name '*.[hcS]' -type f -print | sort \
		| xargs $(PERL) -w $(srctree)/scripts/checkincludes.pl

versioncheck:
	find $(srctree)/* $(RCS_FIND_IGNORE) \
		-name '*.[hcS]' -type f -print | sort \
		| xargs $(PERL) -w $(srctree)/scripts/checkversion.pl

coccicheck:
	$(Q)$(BASH) $(srctree)/scripts/$@

PHONY += checkstack kernelrelease kernelversion image_name

# UML needs a little special treatment here.  It wants to use the host
# toolchain, so needs $(SUBARCH) passed to checkstack.pl.  Everyone
# else wants $(ARCH), including people doing cross-builds, which means
# that $(SUBARCH) doesn't work here.
ifeq ($(ARCH), um)
CHECKSTACK_ARCH := $(SUBARCH)
else
CHECKSTACK_ARCH := $(ARCH)
endif
MINSTACKSIZE	?= 100
checkstack:
	$(OBJDUMP) -d vmlinux $$(find . -name '*.ko') | \
	$(PERL) $(srctree)/scripts/checkstack.pl $(CHECKSTACK_ARCH) $(MINSTACKSIZE)

kernelrelease:
	@$(filechk_kernel.release)

kernelversion:
	@echo $(KERNELVERSION)

image_name:
	@echo $(KBUILD_IMAGE)

PHONY += run-command
run-command:
	$(Q)$(KBUILD_RUN_COMMAND)

quiet_cmd_rmfiles = $(if $(wildcard $(rm-files)),CLEAN   $(wildcard $(rm-files)))
      cmd_rmfiles = rm -rf $(rm-files)

# read saved command lines for existing targets
existing-targets := $(wildcard $(sort $(targets)))

-include $(foreach f,$(existing-targets),$(dir $(f)).$(notdir $(f)).cmd)

endif # config-build
endif # mixed-build
endif # need-sub-make

PHONY += FORCE
FORCE:

# Declare the contents of the PHONY variable as phony.  We keep that
# information in a variable so we can use it in if_changed and friends.
.PHONY: $(PHONY)<|MERGE_RESOLUTION|>--- conflicted
+++ resolved
@@ -2,11 +2,7 @@
 VERSION = 6
 PATCHLEVEL = 13
 SUBLEVEL = 0
-<<<<<<< HEAD
-EXTRAVERSION = -rc4
-=======
 EXTRAVERSION = -rc1
->>>>>>> 3bec0c29
 NAME = Baby Opossum Posse
 
 # *DOCUMENTATION*
