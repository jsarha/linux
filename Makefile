--- conflicted
+++ resolved
@@ -2,11 +2,7 @@
 VERSION = 5
 PATCHLEVEL = 15
 SUBLEVEL = 0
-<<<<<<< HEAD
-EXTRAVERSION = -rc4
-=======
 EXTRAVERSION = -rc7
->>>>>>> 0f1a073d
 NAME = Opossums on Parade
 
 # *DOCUMENTATION*
