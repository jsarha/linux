--- conflicted
+++ resolved
@@ -102,12 +102,9 @@
 #ifdef CONFIG_VERBOSE_MCHECK
 extern unsigned long alpha_verbose_mcheck;
 #endif
-<<<<<<< HEAD
-=======
 #ifdef CONFIG_BLK_DEV_INITRD
 extern void * __init move_initrd(unsigned long);
 #endif
->>>>>>> 0c383648
 extern struct screen_info vgacon_screen_info;
 
 /* srmcons.c */
