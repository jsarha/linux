--- conflicted
+++ resolved
@@ -562,11 +562,7 @@
 {
 	struct arc_reg_pct_build pct_bcr;
 	struct arc_reg_cc_build cc_bcr;
-<<<<<<< HEAD
-	int i, has_interrupts, irq;
-=======
 	int i, has_interrupts, irq = -1;
->>>>>>> 11811d61
 	int counter_size;	/* in bits */
 
 	union cc_name {
@@ -641,16 +637,12 @@
 		.attr_groups	= arc_pmu->attr_groups,
 	};
 
-<<<<<<< HEAD
-	if (has_interrupts && (irq = platform_get_irq(pdev, 0) >= 0)) {
-=======
 	if (has_interrupts) {
 		irq = platform_get_irq(pdev, 0);
 		if (irq >= 0) {
 			int ret;
 
 			arc_pmu->irq = irq;
->>>>>>> 11811d61
 
 			/* intc map function ensures irq_set_percpu_devid() called */
 			ret = request_percpu_irq(irq, arc_pmu_intr, "ARC perf counters",
@@ -662,16 +654,10 @@
 				irq = -1;
 		}
 
-<<<<<<< HEAD
-		on_each_cpu(arc_cpu_pmu_irq_init, &irq, 1);
-	} else {
-=======
 	}
 
 	if (irq == -1)
->>>>>>> 11811d61
 		arc_pmu->pmu.capabilities |= PERF_PMU_CAP_NO_INTERRUPT;
-	}
 
 	/*
 	 * perf parser doesn't really like '-' symbol in events name, so let's
