--- conflicted
+++ resolved
@@ -170,14 +170,8 @@
 			regulator-max-microvolt = <2504000>;
 			regulator-initial-mode = <RPMH_REGULATOR_MODE_HPM>;
 			regulator-allow-set-load;
-<<<<<<< HEAD
-			regulator-allowed-modes =
-			    <RPMH_REGULATOR_MODE_LPM
-			     RPMH_REGULATOR_MODE_HPM>;
-=======
 			regulator-allowed-modes = <RPMH_REGULATOR_MODE_LPM
 						   RPMH_REGULATOR_MODE_HPM>;
->>>>>>> c83ce312
 		};
 
 		vreg_l13c: ldo13 {
@@ -200,14 +194,8 @@
 			regulator-max-microvolt = <1200000>;
 			regulator-initial-mode = <RPMH_REGULATOR_MODE_HPM>;
 			regulator-allow-set-load;
-<<<<<<< HEAD
-			regulator-allowed-modes =
-			    <RPMH_REGULATOR_MODE_LPM
-			     RPMH_REGULATOR_MODE_HPM>;
-=======
 			regulator-allowed-modes = <RPMH_REGULATOR_MODE_LPM
 						   RPMH_REGULATOR_MODE_HPM>;
->>>>>>> c83ce312
 		};
 
 		vreg_l4d: ldo4 {
