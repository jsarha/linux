/* SPDX-License-Identifier: GPL-2.0-only */
/*
 * Macros for accessing system registers with older binutils.
 *
 * Copyright (C) 2014 ARM Ltd.
 * Author: Catalin Marinas <catalin.marinas@arm.com>
 */

#ifndef __ASM_SYSREG_H
#define __ASM_SYSREG_H

#include <linux/bits.h>
#include <linux/stringify.h>
#include <linux/kasan-tags.h>

#include <asm/gpr-num.h>

/*
 * ARMv8 ARM reserves the following encoding for system registers:
 * (Ref: ARMv8 ARM, Section: "System instruction class encoding overview",
 *  C5.2, version:ARM DDI 0487A.f)
 *	[20-19] : Op0
 *	[18-16] : Op1
 *	[15-12] : CRn
 *	[11-8]  : CRm
 *	[7-5]   : Op2
 */
#define Op0_shift	19
#define Op0_mask	0x3
#define Op1_shift	16
#define Op1_mask	0x7
#define CRn_shift	12
#define CRn_mask	0xf
#define CRm_shift	8
#define CRm_mask	0xf
#define Op2_shift	5
#define Op2_mask	0x7

#define sys_reg(op0, op1, crn, crm, op2) \
	(((op0) << Op0_shift) | ((op1) << Op1_shift) | \
	 ((crn) << CRn_shift) | ((crm) << CRm_shift) | \
	 ((op2) << Op2_shift))

#define sys_insn	sys_reg

#define sys_reg_Op0(id)	(((id) >> Op0_shift) & Op0_mask)
#define sys_reg_Op1(id)	(((id) >> Op1_shift) & Op1_mask)
#define sys_reg_CRn(id)	(((id) >> CRn_shift) & CRn_mask)
#define sys_reg_CRm(id)	(((id) >> CRm_shift) & CRm_mask)
#define sys_reg_Op2(id)	(((id) >> Op2_shift) & Op2_mask)

#ifndef CONFIG_BROKEN_GAS_INST

#ifdef __ASSEMBLY__
// The space separator is omitted so that __emit_inst(x) can be parsed as
// either an assembler directive or an assembler macro argument.
#define __emit_inst(x)			.inst(x)
#else
#define __emit_inst(x)			".inst " __stringify((x)) "\n\t"
#endif

#else  /* CONFIG_BROKEN_GAS_INST */

#ifndef CONFIG_CPU_BIG_ENDIAN
#define __INSTR_BSWAP(x)		(x)
#else  /* CONFIG_CPU_BIG_ENDIAN */
#define __INSTR_BSWAP(x)		((((x) << 24) & 0xff000000)	| \
					 (((x) <<  8) & 0x00ff0000)	| \
					 (((x) >>  8) & 0x0000ff00)	| \
					 (((x) >> 24) & 0x000000ff))
#endif	/* CONFIG_CPU_BIG_ENDIAN */

#ifdef __ASSEMBLY__
#define __emit_inst(x)			.long __INSTR_BSWAP(x)
#else  /* __ASSEMBLY__ */
#define __emit_inst(x)			".long " __stringify(__INSTR_BSWAP(x)) "\n\t"
#endif	/* __ASSEMBLY__ */

#endif	/* CONFIG_BROKEN_GAS_INST */

/*
 * Instructions for modifying PSTATE fields.
 * As per Arm ARM for v8-A, Section "C.5.1.3 op0 == 0b00, architectural hints,
 * barriers and CLREX, and PSTATE access", ARM DDI 0487 C.a, system instructions
 * for accessing PSTATE fields have the following encoding:
 *	Op0 = 0, CRn = 4
 *	Op1, Op2 encodes the PSTATE field modified and defines the constraints.
 *	CRm = Imm4 for the instruction.
 *	Rt = 0x1f
 */
#define pstate_field(op1, op2)		((op1) << Op1_shift | (op2) << Op2_shift)
#define PSTATE_Imm_shift		CRm_shift

#define PSTATE_PAN			pstate_field(0, 4)
#define PSTATE_UAO			pstate_field(0, 3)
#define PSTATE_SSBS			pstate_field(3, 1)
#define PSTATE_TCO			pstate_field(3, 4)

#define SET_PSTATE_PAN(x)		__emit_inst(0xd500401f | PSTATE_PAN | ((!!x) << PSTATE_Imm_shift))
#define SET_PSTATE_UAO(x)		__emit_inst(0xd500401f | PSTATE_UAO | ((!!x) << PSTATE_Imm_shift))
#define SET_PSTATE_SSBS(x)		__emit_inst(0xd500401f | PSTATE_SSBS | ((!!x) << PSTATE_Imm_shift))
#define SET_PSTATE_TCO(x)		__emit_inst(0xd500401f | PSTATE_TCO | ((!!x) << PSTATE_Imm_shift))

#define set_pstate_pan(x)		asm volatile(SET_PSTATE_PAN(x))
#define set_pstate_uao(x)		asm volatile(SET_PSTATE_UAO(x))
#define set_pstate_ssbs(x)		asm volatile(SET_PSTATE_SSBS(x))

#define __SYS_BARRIER_INSN(CRm, op2, Rt) \
	__emit_inst(0xd5000000 | sys_insn(0, 3, 3, (CRm), (op2)) | ((Rt) & 0x1f))

#define SB_BARRIER_INSN			__SYS_BARRIER_INSN(0, 7, 31)

#define SYS_DC_ISW			sys_insn(1, 0, 7, 6, 2)
#define SYS_DC_CSW			sys_insn(1, 0, 7, 10, 2)
#define SYS_DC_CISW			sys_insn(1, 0, 7, 14, 2)

/*
 * Automatically generated definitions for system registers, the
 * manual encodings below are in the process of being converted to
 * come from here. The header relies on the definition of sys_reg()
 * earlier in this file.
 */
#include "asm/sysreg-defs.h"

/*
 * System registers, organised loosely by encoding but grouped together
 * where the architected name contains an index. e.g. ID_MMFR<n>_EL1.
 */
#define SYS_SVCR_SMSTOP_SM_EL0		sys_reg(0, 3, 4, 2, 3)
#define SYS_SVCR_SMSTART_SM_EL0		sys_reg(0, 3, 4, 3, 3)
#define SYS_SVCR_SMSTOP_SMZA_EL0	sys_reg(0, 3, 4, 6, 3)

#define SYS_OSDTRRX_EL1			sys_reg(2, 0, 0, 0, 2)
#define SYS_MDCCINT_EL1			sys_reg(2, 0, 0, 2, 0)
#define SYS_MDSCR_EL1			sys_reg(2, 0, 0, 2, 2)
#define SYS_OSDTRTX_EL1			sys_reg(2, 0, 0, 3, 2)
#define SYS_OSECCR_EL1			sys_reg(2, 0, 0, 6, 2)
#define SYS_DBGBVRn_EL1(n)		sys_reg(2, 0, 0, n, 4)
#define SYS_DBGBCRn_EL1(n)		sys_reg(2, 0, 0, n, 5)
#define SYS_DBGWVRn_EL1(n)		sys_reg(2, 0, 0, n, 6)
#define SYS_DBGWCRn_EL1(n)		sys_reg(2, 0, 0, n, 7)
#define SYS_MDRAR_EL1			sys_reg(2, 0, 1, 0, 0)

#define SYS_OSLAR_EL1			sys_reg(2, 0, 1, 0, 4)
#define SYS_OSLAR_OSLK			BIT(0)

#define SYS_OSLSR_EL1			sys_reg(2, 0, 1, 1, 4)
#define SYS_OSLSR_OSLM_MASK		(BIT(3) | BIT(0))
#define SYS_OSLSR_OSLM_NI		0
#define SYS_OSLSR_OSLM_IMPLEMENTED	BIT(3)
#define SYS_OSLSR_OSLK			BIT(1)

#define SYS_OSDLR_EL1			sys_reg(2, 0, 1, 3, 4)
#define SYS_DBGPRCR_EL1			sys_reg(2, 0, 1, 4, 4)
#define SYS_DBGCLAIMSET_EL1		sys_reg(2, 0, 7, 8, 6)
#define SYS_DBGCLAIMCLR_EL1		sys_reg(2, 0, 7, 9, 6)
#define SYS_DBGAUTHSTATUS_EL1		sys_reg(2, 0, 7, 14, 6)
#define SYS_MDCCSR_EL0			sys_reg(2, 3, 0, 1, 0)
#define SYS_DBGDTR_EL0			sys_reg(2, 3, 0, 4, 0)
#define SYS_DBGDTRRX_EL0		sys_reg(2, 3, 0, 5, 0)
#define SYS_DBGDTRTX_EL0		sys_reg(2, 3, 0, 5, 0)
#define SYS_DBGVCR32_EL2		sys_reg(2, 4, 0, 7, 0)

#define SYS_MIDR_EL1			sys_reg(3, 0, 0, 0, 0)
#define SYS_MPIDR_EL1			sys_reg(3, 0, 0, 0, 5)
#define SYS_REVIDR_EL1			sys_reg(3, 0, 0, 0, 6)

#define SYS_ID_PFR0_EL1			sys_reg(3, 0, 0, 1, 0)
#define SYS_ID_PFR1_EL1			sys_reg(3, 0, 0, 1, 1)
#define SYS_ID_PFR2_EL1			sys_reg(3, 0, 0, 3, 4)
#define SYS_ID_DFR0_EL1			sys_reg(3, 0, 0, 1, 2)
#define SYS_ID_DFR1_EL1			sys_reg(3, 0, 0, 3, 5)
#define SYS_ID_AFR0_EL1			sys_reg(3, 0, 0, 1, 3)
#define SYS_ID_MMFR0_EL1		sys_reg(3, 0, 0, 1, 4)
#define SYS_ID_MMFR1_EL1		sys_reg(3, 0, 0, 1, 5)
#define SYS_ID_MMFR2_EL1		sys_reg(3, 0, 0, 1, 6)
#define SYS_ID_MMFR3_EL1		sys_reg(3, 0, 0, 1, 7)
#define SYS_ID_MMFR4_EL1		sys_reg(3, 0, 0, 2, 6)
#define SYS_ID_MMFR5_EL1		sys_reg(3, 0, 0, 3, 6)

#define SYS_ID_ISAR0_EL1		sys_reg(3, 0, 0, 2, 0)
#define SYS_ID_ISAR1_EL1		sys_reg(3, 0, 0, 2, 1)
#define SYS_ID_ISAR2_EL1		sys_reg(3, 0, 0, 2, 2)
#define SYS_ID_ISAR3_EL1		sys_reg(3, 0, 0, 2, 3)
#define SYS_ID_ISAR4_EL1		sys_reg(3, 0, 0, 2, 4)
#define SYS_ID_ISAR5_EL1		sys_reg(3, 0, 0, 2, 5)
#define SYS_ID_ISAR6_EL1		sys_reg(3, 0, 0, 2, 7)

#define SYS_MVFR0_EL1			sys_reg(3, 0, 0, 3, 0)
#define SYS_MVFR1_EL1			sys_reg(3, 0, 0, 3, 1)
#define SYS_MVFR2_EL1			sys_reg(3, 0, 0, 3, 2)

#define SYS_ID_AA64PFR0_EL1		sys_reg(3, 0, 0, 4, 0)
#define SYS_ID_AA64PFR1_EL1		sys_reg(3, 0, 0, 4, 1)
#define SYS_ID_AA64ZFR0_EL1		sys_reg(3, 0, 0, 4, 4)
#define SYS_ID_AA64SMFR0_EL1		sys_reg(3, 0, 0, 4, 5)

#define SYS_ID_AA64DFR0_EL1		sys_reg(3, 0, 0, 5, 0)
#define SYS_ID_AA64DFR1_EL1		sys_reg(3, 0, 0, 5, 1)

#define SYS_ID_AA64AFR0_EL1		sys_reg(3, 0, 0, 5, 4)
#define SYS_ID_AA64AFR1_EL1		sys_reg(3, 0, 0, 5, 5)

#define SYS_ID_AA64ISAR1_EL1		sys_reg(3, 0, 0, 6, 1)
#define SYS_ID_AA64ISAR2_EL1		sys_reg(3, 0, 0, 6, 2)

#define SYS_ID_AA64MMFR0_EL1		sys_reg(3, 0, 0, 7, 0)
#define SYS_ID_AA64MMFR1_EL1		sys_reg(3, 0, 0, 7, 1)
#define SYS_ID_AA64MMFR2_EL1		sys_reg(3, 0, 0, 7, 2)

#define SYS_ACTLR_EL1			sys_reg(3, 0, 1, 0, 1)
#define SYS_RGSR_EL1			sys_reg(3, 0, 1, 0, 5)
#define SYS_GCR_EL1			sys_reg(3, 0, 1, 0, 6)

#define SYS_TRFCR_EL1			sys_reg(3, 0, 1, 2, 1)

#define SYS_TCR_EL1			sys_reg(3, 0, 2, 0, 2)

#define SYS_APIAKEYLO_EL1		sys_reg(3, 0, 2, 1, 0)
#define SYS_APIAKEYHI_EL1		sys_reg(3, 0, 2, 1, 1)
#define SYS_APIBKEYLO_EL1		sys_reg(3, 0, 2, 1, 2)
#define SYS_APIBKEYHI_EL1		sys_reg(3, 0, 2, 1, 3)

#define SYS_APDAKEYLO_EL1		sys_reg(3, 0, 2, 2, 0)
#define SYS_APDAKEYHI_EL1		sys_reg(3, 0, 2, 2, 1)
#define SYS_APDBKEYLO_EL1		sys_reg(3, 0, 2, 2, 2)
#define SYS_APDBKEYHI_EL1		sys_reg(3, 0, 2, 2, 3)

#define SYS_APGAKEYLO_EL1		sys_reg(3, 0, 2, 3, 0)
#define SYS_APGAKEYHI_EL1		sys_reg(3, 0, 2, 3, 1)

#define SYS_SPSR_EL1			sys_reg(3, 0, 4, 0, 0)
#define SYS_ELR_EL1			sys_reg(3, 0, 4, 0, 1)

#define SYS_ICC_PMR_EL1			sys_reg(3, 0, 4, 6, 0)

#define SYS_AFSR0_EL1			sys_reg(3, 0, 5, 1, 0)
#define SYS_AFSR1_EL1			sys_reg(3, 0, 5, 1, 1)
#define SYS_ESR_EL1			sys_reg(3, 0, 5, 2, 0)

#define SYS_ERRIDR_EL1			sys_reg(3, 0, 5, 3, 0)
#define SYS_ERRSELR_EL1			sys_reg(3, 0, 5, 3, 1)
#define SYS_ERXFR_EL1			sys_reg(3, 0, 5, 4, 0)
#define SYS_ERXCTLR_EL1			sys_reg(3, 0, 5, 4, 1)
#define SYS_ERXSTATUS_EL1		sys_reg(3, 0, 5, 4, 2)
#define SYS_ERXADDR_EL1			sys_reg(3, 0, 5, 4, 3)
#define SYS_ERXMISC0_EL1		sys_reg(3, 0, 5, 5, 0)
#define SYS_ERXMISC1_EL1		sys_reg(3, 0, 5, 5, 1)
#define SYS_TFSR_EL1			sys_reg(3, 0, 5, 6, 0)
#define SYS_TFSRE0_EL1			sys_reg(3, 0, 5, 6, 1)

#define SYS_PAR_EL1			sys_reg(3, 0, 7, 4, 0)

#define SYS_PAR_EL1_F			BIT(0)
#define SYS_PAR_EL1_FST			GENMASK(6, 1)

/*** Statistical Profiling Extension ***/
/* ID registers */
#define SYS_PMSIDR_EL1			sys_reg(3, 0, 9, 9, 7)
#define SYS_PMSIDR_EL1_FE_SHIFT		0
#define SYS_PMSIDR_EL1_FT_SHIFT		1
#define SYS_PMSIDR_EL1_FL_SHIFT		2
#define SYS_PMSIDR_EL1_ARCHINST_SHIFT	3
#define SYS_PMSIDR_EL1_LDS_SHIFT	4
#define SYS_PMSIDR_EL1_ERND_SHIFT	5
#define SYS_PMSIDR_EL1_INTERVAL_SHIFT	8
#define SYS_PMSIDR_EL1_INTERVAL_MASK	0xfUL
#define SYS_PMSIDR_EL1_MAXSIZE_SHIFT	12
#define SYS_PMSIDR_EL1_MAXSIZE_MASK	0xfUL
#define SYS_PMSIDR_EL1_COUNTSIZE_SHIFT	16
#define SYS_PMSIDR_EL1_COUNTSIZE_MASK	0xfUL

#define SYS_PMBIDR_EL1			sys_reg(3, 0, 9, 10, 7)
#define SYS_PMBIDR_EL1_ALIGN_SHIFT	0
#define SYS_PMBIDR_EL1_ALIGN_MASK	0xfU
#define SYS_PMBIDR_EL1_P_SHIFT		4
#define SYS_PMBIDR_EL1_F_SHIFT		5

/* Sampling controls */
#define SYS_PMSCR_EL1			sys_reg(3, 0, 9, 9, 0)
#define SYS_PMSCR_EL1_E0SPE_SHIFT	0
#define SYS_PMSCR_EL1_E1SPE_SHIFT	1
#define SYS_PMSCR_EL1_CX_SHIFT		3
#define SYS_PMSCR_EL1_PA_SHIFT		4
#define SYS_PMSCR_EL1_TS_SHIFT		5
#define SYS_PMSCR_EL1_PCT_SHIFT		6

#define SYS_PMSCR_EL2			sys_reg(3, 4, 9, 9, 0)
#define SYS_PMSCR_EL2_E0HSPE_SHIFT	0
#define SYS_PMSCR_EL2_E2SPE_SHIFT	1
#define SYS_PMSCR_EL2_CX_SHIFT		3
#define SYS_PMSCR_EL2_PA_SHIFT		4
#define SYS_PMSCR_EL2_TS_SHIFT		5
#define SYS_PMSCR_EL2_PCT_SHIFT		6

#define SYS_PMSICR_EL1			sys_reg(3, 0, 9, 9, 2)

#define SYS_PMSIRR_EL1			sys_reg(3, 0, 9, 9, 3)
#define SYS_PMSIRR_EL1_RND_SHIFT	0
#define SYS_PMSIRR_EL1_INTERVAL_SHIFT	8
#define SYS_PMSIRR_EL1_INTERVAL_MASK	0xffffffUL

/* Filtering controls */
#define SYS_PMSNEVFR_EL1		sys_reg(3, 0, 9, 9, 1)

#define SYS_PMSFCR_EL1			sys_reg(3, 0, 9, 9, 4)
#define SYS_PMSFCR_EL1_FE_SHIFT		0
#define SYS_PMSFCR_EL1_FT_SHIFT		1
#define SYS_PMSFCR_EL1_FL_SHIFT		2
#define SYS_PMSFCR_EL1_B_SHIFT		16
#define SYS_PMSFCR_EL1_LD_SHIFT		17
#define SYS_PMSFCR_EL1_ST_SHIFT		18

#define SYS_PMSEVFR_EL1			sys_reg(3, 0, 9, 9, 5)
#define SYS_PMSEVFR_EL1_RES0_8_2	\
	(GENMASK_ULL(47, 32) | GENMASK_ULL(23, 16) | GENMASK_ULL(11, 8) |\
	 BIT_ULL(6) | BIT_ULL(4) | BIT_ULL(2) | BIT_ULL(0))
#define SYS_PMSEVFR_EL1_RES0_8_3	\
	(SYS_PMSEVFR_EL1_RES0_8_2 & ~(BIT_ULL(18) | BIT_ULL(17) | BIT_ULL(11)))

#define SYS_PMSLATFR_EL1		sys_reg(3, 0, 9, 9, 6)
#define SYS_PMSLATFR_EL1_MINLAT_SHIFT	0

/* Buffer controls */
#define SYS_PMBLIMITR_EL1		sys_reg(3, 0, 9, 10, 0)
#define SYS_PMBLIMITR_EL1_E_SHIFT	0
#define SYS_PMBLIMITR_EL1_FM_SHIFT	1
#define SYS_PMBLIMITR_EL1_FM_MASK	0x3UL
#define SYS_PMBLIMITR_EL1_FM_STOP_IRQ	(0 << SYS_PMBLIMITR_EL1_FM_SHIFT)

#define SYS_PMBPTR_EL1			sys_reg(3, 0, 9, 10, 1)

/* Buffer error reporting */
#define SYS_PMBSR_EL1			sys_reg(3, 0, 9, 10, 3)
#define SYS_PMBSR_EL1_COLL_SHIFT	16
#define SYS_PMBSR_EL1_S_SHIFT		17
#define SYS_PMBSR_EL1_EA_SHIFT		18
#define SYS_PMBSR_EL1_DL_SHIFT		19
#define SYS_PMBSR_EL1_EC_SHIFT		26
#define SYS_PMBSR_EL1_EC_MASK		0x3fUL

#define SYS_PMBSR_EL1_EC_BUF		(0x0UL << SYS_PMBSR_EL1_EC_SHIFT)
#define SYS_PMBSR_EL1_EC_FAULT_S1	(0x24UL << SYS_PMBSR_EL1_EC_SHIFT)
#define SYS_PMBSR_EL1_EC_FAULT_S2	(0x25UL << SYS_PMBSR_EL1_EC_SHIFT)

#define SYS_PMBSR_EL1_FAULT_FSC_SHIFT	0
#define SYS_PMBSR_EL1_FAULT_FSC_MASK	0x3fUL

#define SYS_PMBSR_EL1_BUF_BSC_SHIFT	0
#define SYS_PMBSR_EL1_BUF_BSC_MASK	0x3fUL

#define SYS_PMBSR_EL1_BUF_BSC_FULL	(0x1UL << SYS_PMBSR_EL1_BUF_BSC_SHIFT)

/*** End of Statistical Profiling Extension ***/

/*
 * TRBE Registers
 */
#define SYS_TRBLIMITR_EL1		sys_reg(3, 0, 9, 11, 0)
#define SYS_TRBPTR_EL1			sys_reg(3, 0, 9, 11, 1)
#define SYS_TRBBASER_EL1		sys_reg(3, 0, 9, 11, 2)
#define SYS_TRBSR_EL1			sys_reg(3, 0, 9, 11, 3)
#define SYS_TRBMAR_EL1			sys_reg(3, 0, 9, 11, 4)
#define SYS_TRBTRG_EL1			sys_reg(3, 0, 9, 11, 6)
#define SYS_TRBIDR_EL1			sys_reg(3, 0, 9, 11, 7)

#define TRBLIMITR_LIMIT_MASK		GENMASK_ULL(51, 0)
#define TRBLIMITR_LIMIT_SHIFT		12
#define TRBLIMITR_NVM			BIT(5)
#define TRBLIMITR_TRIG_MODE_MASK	GENMASK(1, 0)
#define TRBLIMITR_TRIG_MODE_SHIFT	3
#define TRBLIMITR_FILL_MODE_MASK	GENMASK(1, 0)
#define TRBLIMITR_FILL_MODE_SHIFT	1
#define TRBLIMITR_ENABLE		BIT(0)
#define TRBPTR_PTR_MASK			GENMASK_ULL(63, 0)
#define TRBPTR_PTR_SHIFT		0
#define TRBBASER_BASE_MASK		GENMASK_ULL(51, 0)
#define TRBBASER_BASE_SHIFT		12
#define TRBSR_EC_MASK			GENMASK(5, 0)
#define TRBSR_EC_SHIFT			26
#define TRBSR_IRQ			BIT(22)
#define TRBSR_TRG			BIT(21)
#define TRBSR_WRAP			BIT(20)
#define TRBSR_ABORT			BIT(18)
#define TRBSR_STOP			BIT(17)
#define TRBSR_MSS_MASK			GENMASK(15, 0)
#define TRBSR_MSS_SHIFT			0
#define TRBSR_BSC_MASK			GENMASK(5, 0)
#define TRBSR_BSC_SHIFT			0
#define TRBSR_FSC_MASK			GENMASK(5, 0)
#define TRBSR_FSC_SHIFT			0
#define TRBMAR_SHARE_MASK		GENMASK(1, 0)
#define TRBMAR_SHARE_SHIFT		8
#define TRBMAR_OUTER_MASK		GENMASK(3, 0)
#define TRBMAR_OUTER_SHIFT		4
#define TRBMAR_INNER_MASK		GENMASK(3, 0)
#define TRBMAR_INNER_SHIFT		0
#define TRBTRG_TRG_MASK			GENMASK(31, 0)
#define TRBTRG_TRG_SHIFT		0
#define TRBIDR_FLAG			BIT(5)
#define TRBIDR_PROG			BIT(4)
#define TRBIDR_ALIGN_MASK		GENMASK(3, 0)
#define TRBIDR_ALIGN_SHIFT		0

#define SYS_PMINTENSET_EL1		sys_reg(3, 0, 9, 14, 1)
#define SYS_PMINTENCLR_EL1		sys_reg(3, 0, 9, 14, 2)

#define SYS_PMMIR_EL1			sys_reg(3, 0, 9, 14, 6)

#define SYS_MAIR_EL1			sys_reg(3, 0, 10, 2, 0)
#define SYS_AMAIR_EL1			sys_reg(3, 0, 10, 3, 0)

#define SYS_LORSA_EL1			sys_reg(3, 0, 10, 4, 0)
#define SYS_LOREA_EL1			sys_reg(3, 0, 10, 4, 1)
#define SYS_LORN_EL1			sys_reg(3, 0, 10, 4, 2)
#define SYS_LORC_EL1			sys_reg(3, 0, 10, 4, 3)
#define SYS_LORID_EL1			sys_reg(3, 0, 10, 4, 7)

#define SYS_VBAR_EL1			sys_reg(3, 0, 12, 0, 0)
#define SYS_DISR_EL1			sys_reg(3, 0, 12, 1, 1)

#define SYS_ICC_IAR0_EL1		sys_reg(3, 0, 12, 8, 0)
#define SYS_ICC_EOIR0_EL1		sys_reg(3, 0, 12, 8, 1)
#define SYS_ICC_HPPIR0_EL1		sys_reg(3, 0, 12, 8, 2)
#define SYS_ICC_BPR0_EL1		sys_reg(3, 0, 12, 8, 3)
#define SYS_ICC_AP0Rn_EL1(n)		sys_reg(3, 0, 12, 8, 4 | n)
#define SYS_ICC_AP0R0_EL1		SYS_ICC_AP0Rn_EL1(0)
#define SYS_ICC_AP0R1_EL1		SYS_ICC_AP0Rn_EL1(1)
#define SYS_ICC_AP0R2_EL1		SYS_ICC_AP0Rn_EL1(2)
#define SYS_ICC_AP0R3_EL1		SYS_ICC_AP0Rn_EL1(3)
#define SYS_ICC_AP1Rn_EL1(n)		sys_reg(3, 0, 12, 9, n)
#define SYS_ICC_AP1R0_EL1		SYS_ICC_AP1Rn_EL1(0)
#define SYS_ICC_AP1R1_EL1		SYS_ICC_AP1Rn_EL1(1)
#define SYS_ICC_AP1R2_EL1		SYS_ICC_AP1Rn_EL1(2)
#define SYS_ICC_AP1R3_EL1		SYS_ICC_AP1Rn_EL1(3)
#define SYS_ICC_DIR_EL1			sys_reg(3, 0, 12, 11, 1)
#define SYS_ICC_RPR_EL1			sys_reg(3, 0, 12, 11, 3)
#define SYS_ICC_SGI1R_EL1		sys_reg(3, 0, 12, 11, 5)
#define SYS_ICC_ASGI1R_EL1		sys_reg(3, 0, 12, 11, 6)
#define SYS_ICC_SGI0R_EL1		sys_reg(3, 0, 12, 11, 7)
#define SYS_ICC_IAR1_EL1		sys_reg(3, 0, 12, 12, 0)
#define SYS_ICC_EOIR1_EL1		sys_reg(3, 0, 12, 12, 1)
#define SYS_ICC_HPPIR1_EL1		sys_reg(3, 0, 12, 12, 2)
#define SYS_ICC_BPR1_EL1		sys_reg(3, 0, 12, 12, 3)
#define SYS_ICC_CTLR_EL1		sys_reg(3, 0, 12, 12, 4)
#define SYS_ICC_SRE_EL1			sys_reg(3, 0, 12, 12, 5)
#define SYS_ICC_IGRPEN0_EL1		sys_reg(3, 0, 12, 12, 6)
#define SYS_ICC_IGRPEN1_EL1		sys_reg(3, 0, 12, 12, 7)

#define SYS_TPIDR_EL1			sys_reg(3, 0, 13, 0, 4)

#define SYS_SCXTNUM_EL1			sys_reg(3, 0, 13, 0, 7)

#define SYS_CNTKCTL_EL1			sys_reg(3, 0, 14, 1, 0)

#define SYS_CCSIDR_EL1			sys_reg(3, 1, 0, 0, 0)
#define SYS_GMID_EL1			sys_reg(3, 1, 0, 0, 4)
#define SYS_AIDR_EL1			sys_reg(3, 1, 0, 0, 7)

#define SMIDR_EL1_IMPLEMENTER_SHIFT	24
#define SMIDR_EL1_SMPS_SHIFT	15
#define SMIDR_EL1_AFFINITY_SHIFT	0

#define SYS_CTR_EL0			sys_reg(3, 3, 0, 0, 1)
#define SYS_DCZID_EL0			sys_reg(3, 3, 0, 0, 7)

#define SYS_RNDR_EL0			sys_reg(3, 3, 2, 4, 0)
#define SYS_RNDRRS_EL0			sys_reg(3, 3, 2, 4, 1)

#define SYS_PMCR_EL0			sys_reg(3, 3, 9, 12, 0)
#define SYS_PMCNTENSET_EL0		sys_reg(3, 3, 9, 12, 1)
#define SYS_PMCNTENCLR_EL0		sys_reg(3, 3, 9, 12, 2)
#define SYS_PMOVSCLR_EL0		sys_reg(3, 3, 9, 12, 3)
#define SYS_PMSWINC_EL0			sys_reg(3, 3, 9, 12, 4)
#define SYS_PMSELR_EL0			sys_reg(3, 3, 9, 12, 5)
#define SYS_PMCEID0_EL0			sys_reg(3, 3, 9, 12, 6)
#define SYS_PMCEID1_EL0			sys_reg(3, 3, 9, 12, 7)
#define SYS_PMCCNTR_EL0			sys_reg(3, 3, 9, 13, 0)
#define SYS_PMXEVTYPER_EL0		sys_reg(3, 3, 9, 13, 1)
#define SYS_PMXEVCNTR_EL0		sys_reg(3, 3, 9, 13, 2)
#define SYS_PMUSERENR_EL0		sys_reg(3, 3, 9, 14, 0)
#define SYS_PMOVSSET_EL0		sys_reg(3, 3, 9, 14, 3)

#define SYS_TPIDR_EL0			sys_reg(3, 3, 13, 0, 2)
#define SYS_TPIDRRO_EL0			sys_reg(3, 3, 13, 0, 3)
#define SYS_TPIDR2_EL0			sys_reg(3, 3, 13, 0, 5)

#define SYS_SCXTNUM_EL0			sys_reg(3, 3, 13, 0, 7)

/* Definitions for system register interface to AMU for ARMv8.4 onwards */
#define SYS_AM_EL0(crm, op2)		sys_reg(3, 3, 13, (crm), (op2))
#define SYS_AMCR_EL0			SYS_AM_EL0(2, 0)
#define SYS_AMCFGR_EL0			SYS_AM_EL0(2, 1)
#define SYS_AMCGCR_EL0			SYS_AM_EL0(2, 2)
#define SYS_AMUSERENR_EL0		SYS_AM_EL0(2, 3)
#define SYS_AMCNTENCLR0_EL0		SYS_AM_EL0(2, 4)
#define SYS_AMCNTENSET0_EL0		SYS_AM_EL0(2, 5)
#define SYS_AMCNTENCLR1_EL0		SYS_AM_EL0(3, 0)
#define SYS_AMCNTENSET1_EL0		SYS_AM_EL0(3, 1)

/*
 * Group 0 of activity monitors (architected):
 *                op0  op1  CRn   CRm       op2
 * Counter:       11   011  1101  010:n<3>  n<2:0>
 * Type:          11   011  1101  011:n<3>  n<2:0>
 * n: 0-15
 *
 * Group 1 of activity monitors (auxiliary):
 *                op0  op1  CRn   CRm       op2
 * Counter:       11   011  1101  110:n<3>  n<2:0>
 * Type:          11   011  1101  111:n<3>  n<2:0>
 * n: 0-15
 */

#define SYS_AMEVCNTR0_EL0(n)		SYS_AM_EL0(4 + ((n) >> 3), (n) & 7)
#define SYS_AMEVTYPER0_EL0(n)		SYS_AM_EL0(6 + ((n) >> 3), (n) & 7)
#define SYS_AMEVCNTR1_EL0(n)		SYS_AM_EL0(12 + ((n) >> 3), (n) & 7)
#define SYS_AMEVTYPER1_EL0(n)		SYS_AM_EL0(14 + ((n) >> 3), (n) & 7)

/* AMU v1: Fixed (architecturally defined) activity monitors */
#define SYS_AMEVCNTR0_CORE_EL0		SYS_AMEVCNTR0_EL0(0)
#define SYS_AMEVCNTR0_CONST_EL0		SYS_AMEVCNTR0_EL0(1)
#define SYS_AMEVCNTR0_INST_RET_EL0	SYS_AMEVCNTR0_EL0(2)
#define SYS_AMEVCNTR0_MEM_STALL		SYS_AMEVCNTR0_EL0(3)

#define SYS_CNTFRQ_EL0			sys_reg(3, 3, 14, 0, 0)

#define SYS_CNTPCTSS_EL0		sys_reg(3, 3, 14, 0, 5)
#define SYS_CNTVCTSS_EL0		sys_reg(3, 3, 14, 0, 6)

#define SYS_CNTP_TVAL_EL0		sys_reg(3, 3, 14, 2, 0)
#define SYS_CNTP_CTL_EL0		sys_reg(3, 3, 14, 2, 1)
#define SYS_CNTP_CVAL_EL0		sys_reg(3, 3, 14, 2, 2)

#define SYS_CNTV_CTL_EL0		sys_reg(3, 3, 14, 3, 1)
#define SYS_CNTV_CVAL_EL0		sys_reg(3, 3, 14, 3, 2)

#define SYS_AARCH32_CNTP_TVAL		sys_reg(0, 0, 14, 2, 0)
#define SYS_AARCH32_CNTP_CTL		sys_reg(0, 0, 14, 2, 1)
#define SYS_AARCH32_CNTP_CVAL		sys_reg(0, 2, 0, 14, 0)

#define __PMEV_op2(n)			((n) & 0x7)
#define __CNTR_CRm(n)			(0x8 | (((n) >> 3) & 0x3))
#define SYS_PMEVCNTRn_EL0(n)		sys_reg(3, 3, 14, __CNTR_CRm(n), __PMEV_op2(n))
#define __TYPER_CRm(n)			(0xc | (((n) >> 3) & 0x3))
#define SYS_PMEVTYPERn_EL0(n)		sys_reg(3, 3, 14, __TYPER_CRm(n), __PMEV_op2(n))

#define SYS_PMCCFILTR_EL0		sys_reg(3, 3, 14, 15, 7)

#define SYS_SCTLR_EL2			sys_reg(3, 4, 1, 0, 0)
#define SYS_HFGRTR_EL2			sys_reg(3, 4, 1, 1, 4)
#define SYS_HFGWTR_EL2			sys_reg(3, 4, 1, 1, 5)
#define SYS_HFGITR_EL2			sys_reg(3, 4, 1, 1, 6)
#define SYS_TRFCR_EL2			sys_reg(3, 4, 1, 2, 1)
#define SYS_HCRX_EL2			sys_reg(3, 4, 1, 2, 2)
#define SYS_HDFGRTR_EL2			sys_reg(3, 4, 3, 1, 4)
#define SYS_HDFGWTR_EL2			sys_reg(3, 4, 3, 1, 5)
#define SYS_HAFGRTR_EL2			sys_reg(3, 4, 3, 1, 6)
#define SYS_SPSR_EL2			sys_reg(3, 4, 4, 0, 0)
#define SYS_ELR_EL2			sys_reg(3, 4, 4, 0, 1)
#define SYS_IFSR32_EL2			sys_reg(3, 4, 5, 0, 1)
#define SYS_ESR_EL2			sys_reg(3, 4, 5, 2, 0)
#define SYS_VSESR_EL2			sys_reg(3, 4, 5, 2, 3)
#define SYS_FPEXC32_EL2			sys_reg(3, 4, 5, 3, 0)
#define SYS_TFSR_EL2			sys_reg(3, 4, 5, 6, 0)

#define SYS_VDISR_EL2			sys_reg(3, 4, 12, 1,  1)
#define __SYS__AP0Rx_EL2(x)		sys_reg(3, 4, 12, 8, x)
#define SYS_ICH_AP0R0_EL2		__SYS__AP0Rx_EL2(0)
#define SYS_ICH_AP0R1_EL2		__SYS__AP0Rx_EL2(1)
#define SYS_ICH_AP0R2_EL2		__SYS__AP0Rx_EL2(2)
#define SYS_ICH_AP0R3_EL2		__SYS__AP0Rx_EL2(3)

#define __SYS__AP1Rx_EL2(x)		sys_reg(3, 4, 12, 9, x)
#define SYS_ICH_AP1R0_EL2		__SYS__AP1Rx_EL2(0)
#define SYS_ICH_AP1R1_EL2		__SYS__AP1Rx_EL2(1)
#define SYS_ICH_AP1R2_EL2		__SYS__AP1Rx_EL2(2)
#define SYS_ICH_AP1R3_EL2		__SYS__AP1Rx_EL2(3)

#define SYS_ICH_VSEIR_EL2		sys_reg(3, 4, 12, 9, 4)
#define SYS_ICC_SRE_EL2			sys_reg(3, 4, 12, 9, 5)
#define SYS_ICH_HCR_EL2			sys_reg(3, 4, 12, 11, 0)
#define SYS_ICH_VTR_EL2			sys_reg(3, 4, 12, 11, 1)
#define SYS_ICH_MISR_EL2		sys_reg(3, 4, 12, 11, 2)
#define SYS_ICH_EISR_EL2		sys_reg(3, 4, 12, 11, 3)
#define SYS_ICH_ELRSR_EL2		sys_reg(3, 4, 12, 11, 5)
#define SYS_ICH_VMCR_EL2		sys_reg(3, 4, 12, 11, 7)

#define __SYS__LR0_EL2(x)		sys_reg(3, 4, 12, 12, x)
#define SYS_ICH_LR0_EL2			__SYS__LR0_EL2(0)
#define SYS_ICH_LR1_EL2			__SYS__LR0_EL2(1)
#define SYS_ICH_LR2_EL2			__SYS__LR0_EL2(2)
#define SYS_ICH_LR3_EL2			__SYS__LR0_EL2(3)
#define SYS_ICH_LR4_EL2			__SYS__LR0_EL2(4)
#define SYS_ICH_LR5_EL2			__SYS__LR0_EL2(5)
#define SYS_ICH_LR6_EL2			__SYS__LR0_EL2(6)
#define SYS_ICH_LR7_EL2			__SYS__LR0_EL2(7)

#define __SYS__LR8_EL2(x)		sys_reg(3, 4, 12, 13, x)
#define SYS_ICH_LR8_EL2			__SYS__LR8_EL2(0)
#define SYS_ICH_LR9_EL2			__SYS__LR8_EL2(1)
#define SYS_ICH_LR10_EL2		__SYS__LR8_EL2(2)
#define SYS_ICH_LR11_EL2		__SYS__LR8_EL2(3)
#define SYS_ICH_LR12_EL2		__SYS__LR8_EL2(4)
#define SYS_ICH_LR13_EL2		__SYS__LR8_EL2(5)
#define SYS_ICH_LR14_EL2		__SYS__LR8_EL2(6)
#define SYS_ICH_LR15_EL2		__SYS__LR8_EL2(7)

/* VHE encodings for architectural EL0/1 system registers */
#define SYS_SCTLR_EL12			sys_reg(3, 5, 1, 0, 0)
#define SYS_TTBR0_EL12			sys_reg(3, 5, 2, 0, 0)
#define SYS_TTBR1_EL12			sys_reg(3, 5, 2, 0, 1)
#define SYS_TCR_EL12			sys_reg(3, 5, 2, 0, 2)
#define SYS_SPSR_EL12			sys_reg(3, 5, 4, 0, 0)
#define SYS_ELR_EL12			sys_reg(3, 5, 4, 0, 1)
#define SYS_AFSR0_EL12			sys_reg(3, 5, 5, 1, 0)
#define SYS_AFSR1_EL12			sys_reg(3, 5, 5, 1, 1)
#define SYS_ESR_EL12			sys_reg(3, 5, 5, 2, 0)
#define SYS_TFSR_EL12			sys_reg(3, 5, 5, 6, 0)
#define SYS_MAIR_EL12			sys_reg(3, 5, 10, 2, 0)
#define SYS_AMAIR_EL12			sys_reg(3, 5, 10, 3, 0)
#define SYS_VBAR_EL12			sys_reg(3, 5, 12, 0, 0)
#define SYS_CNTKCTL_EL12		sys_reg(3, 5, 14, 1, 0)
#define SYS_CNTP_TVAL_EL02		sys_reg(3, 5, 14, 2, 0)
#define SYS_CNTP_CTL_EL02		sys_reg(3, 5, 14, 2, 1)
#define SYS_CNTP_CVAL_EL02		sys_reg(3, 5, 14, 2, 2)
#define SYS_CNTV_TVAL_EL02		sys_reg(3, 5, 14, 3, 0)
#define SYS_CNTV_CTL_EL02		sys_reg(3, 5, 14, 3, 1)
#define SYS_CNTV_CVAL_EL02		sys_reg(3, 5, 14, 3, 2)

/* Common SCTLR_ELx flags. */
#define SCTLR_ELx_ENTP2	(BIT(60))
#define SCTLR_ELx_DSSBS	(BIT(44))
#define SCTLR_ELx_ATA	(BIT(43))

#define SCTLR_ELx_ENIA_SHIFT	31

#define SCTLR_ELx_ITFSB	 (BIT(37))
#define SCTLR_ELx_ENIA	 (BIT(SCTLR_ELx_ENIA_SHIFT))
#define SCTLR_ELx_ENIB	 (BIT(30))
#define SCTLR_ELx_LSMAOE (BIT(29))
#define SCTLR_ELx_nTLSMD (BIT(28))
#define SCTLR_ELx_ENDA	 (BIT(27))
#define SCTLR_ELx_EE     (BIT(25))
#define SCTLR_ELx_EIS	 (BIT(22))
#define SCTLR_ELx_IESB	 (BIT(21))
#define SCTLR_ELx_TSCXT	 (BIT(20))
#define SCTLR_ELx_WXN	 (BIT(19))
#define SCTLR_ELx_ENDB	 (BIT(13))
#define SCTLR_ELx_I	 (BIT(12))
#define SCTLR_ELx_EOS	 (BIT(11))
#define SCTLR_ELx_SA	 (BIT(3))
#define SCTLR_ELx_C	 (BIT(2))
#define SCTLR_ELx_A	 (BIT(1))
#define SCTLR_ELx_M	 (BIT(0))

/* SCTLR_EL2 specific flags. */
#define SCTLR_EL2_RES1	((BIT(4))  | (BIT(5))  | (BIT(11)) | (BIT(16)) | \
			 (BIT(18)) | (BIT(22)) | (BIT(23)) | (BIT(28)) | \
			 (BIT(29)))

#ifdef CONFIG_CPU_BIG_ENDIAN
#define ENDIAN_SET_EL2		SCTLR_ELx_EE
#else
#define ENDIAN_SET_EL2		0
#endif

#define INIT_SCTLR_EL2_MMU_ON						\
	(SCTLR_ELx_M  | SCTLR_ELx_C | SCTLR_ELx_SA | SCTLR_ELx_I |	\
	 SCTLR_ELx_IESB | SCTLR_ELx_WXN | ENDIAN_SET_EL2 |		\
	 SCTLR_ELx_ITFSB | SCTLR_EL2_RES1)

#define INIT_SCTLR_EL2_MMU_OFF \
	(SCTLR_EL2_RES1 | ENDIAN_SET_EL2)

/* SCTLR_EL1 specific flags. */
#ifdef CONFIG_CPU_BIG_ENDIAN
#define ENDIAN_SET_EL1		(SCTLR_EL1_E0E | SCTLR_ELx_EE)
#else
#define ENDIAN_SET_EL1		0
#endif

#define INIT_SCTLR_EL1_MMU_OFF \
	(ENDIAN_SET_EL1 | SCTLR_EL1_LSMAOE | SCTLR_EL1_nTLSMD | \
	 SCTLR_EL1_EIS  | SCTLR_EL1_TSCXT  | SCTLR_EL1_EOS)

#define INIT_SCTLR_EL1_MMU_ON \
	(SCTLR_ELx_M      | SCTLR_ELx_C      | SCTLR_ELx_SA    | \
	 SCTLR_EL1_SA0    | SCTLR_EL1_SED    | SCTLR_ELx_I     | \
	 SCTLR_EL1_DZE    | SCTLR_EL1_UCT    | SCTLR_EL1_nTWE  | \
	 SCTLR_ELx_IESB   | SCTLR_EL1_SPAN   | SCTLR_ELx_ITFSB | \
	 ENDIAN_SET_EL1   | SCTLR_EL1_UCI    | SCTLR_EL1_EPAN  | \
	 SCTLR_EL1_LSMAOE | SCTLR_EL1_nTLSMD | SCTLR_EL1_EIS   | \
	 SCTLR_EL1_TSCXT  | SCTLR_EL1_EOS)

/* MAIR_ELx memory attributes (used by Linux) */
#define MAIR_ATTR_DEVICE_nGnRnE		UL(0x00)
#define MAIR_ATTR_DEVICE_nGnRE		UL(0x04)
#define MAIR_ATTR_NORMAL_NC		UL(0x44)
#define MAIR_ATTR_NORMAL_TAGGED		UL(0xf0)
#define MAIR_ATTR_NORMAL		UL(0xff)
#define MAIR_ATTR_MASK			UL(0xff)

/* Position the attr at the correct index */
#define MAIR_ATTRIDX(attr, idx)		((attr) << ((idx) * 8))

/* id_aa64isar1 */
#define ID_AA64ISAR1_I8MM_SHIFT		52
#define ID_AA64ISAR1_DGH_SHIFT		48
#define ID_AA64ISAR1_BF16_SHIFT		44
#define ID_AA64ISAR1_SPECRES_SHIFT	40
#define ID_AA64ISAR1_SB_SHIFT		36
#define ID_AA64ISAR1_FRINTTS_SHIFT	32
#define ID_AA64ISAR1_GPI_SHIFT		28
#define ID_AA64ISAR1_GPA_SHIFT		24
#define ID_AA64ISAR1_LRCPC_SHIFT	20
#define ID_AA64ISAR1_FCMA_SHIFT		16
#define ID_AA64ISAR1_JSCVT_SHIFT	12
#define ID_AA64ISAR1_API_SHIFT		8
#define ID_AA64ISAR1_APA_SHIFT		4
#define ID_AA64ISAR1_DPB_SHIFT		0

#define ID_AA64ISAR1_APA_NI			0x0
#define ID_AA64ISAR1_APA_ARCHITECTED		0x1
#define ID_AA64ISAR1_APA_ARCH_EPAC		0x2
#define ID_AA64ISAR1_APA_ARCH_EPAC2		0x3
#define ID_AA64ISAR1_APA_ARCH_EPAC2_FPAC	0x4
#define ID_AA64ISAR1_APA_ARCH_EPAC2_FPAC_CMB	0x5
#define ID_AA64ISAR1_API_NI			0x0
#define ID_AA64ISAR1_API_IMP_DEF		0x1
#define ID_AA64ISAR1_API_IMP_DEF_EPAC		0x2
#define ID_AA64ISAR1_API_IMP_DEF_EPAC2		0x3
#define ID_AA64ISAR1_API_IMP_DEF_EPAC2_FPAC	0x4
#define ID_AA64ISAR1_API_IMP_DEF_EPAC2_FPAC_CMB	0x5
#define ID_AA64ISAR1_GPA_NI			0x0
#define ID_AA64ISAR1_GPA_ARCHITECTED		0x1
#define ID_AA64ISAR1_GPI_NI			0x0
#define ID_AA64ISAR1_GPI_IMP_DEF		0x1

/* id_aa64isar2 */
#define ID_AA64ISAR2_CLEARBHB_SHIFT	28
#define ID_AA64ISAR2_APA3_SHIFT		12
#define ID_AA64ISAR2_GPA3_SHIFT		8
#define ID_AA64ISAR2_RPRES_SHIFT	4
#define ID_AA64ISAR2_WFXT_SHIFT		0

#define ID_AA64ISAR2_RPRES_8BIT		0x0
#define ID_AA64ISAR2_RPRES_12BIT	0x1
/*
 * Value 0x1 has been removed from the architecture, and is
 * reserved, but has not yet been removed from the ARM ARM
 * as of ARM DDI 0487G.b.
 */
#define ID_AA64ISAR2_WFXT_NI		0x0
#define ID_AA64ISAR2_WFXT_SUPPORTED	0x2

#define ID_AA64ISAR2_APA3_NI			0x0
#define ID_AA64ISAR2_APA3_ARCHITECTED		0x1
#define ID_AA64ISAR2_APA3_ARCH_EPAC		0x2
#define ID_AA64ISAR2_APA3_ARCH_EPAC2		0x3
#define ID_AA64ISAR2_APA3_ARCH_EPAC2_FPAC	0x4
#define ID_AA64ISAR2_APA3_ARCH_EPAC2_FPAC_CMB	0x5

#define ID_AA64ISAR2_GPA3_NI			0x0
#define ID_AA64ISAR2_GPA3_ARCHITECTED		0x1

/* id_aa64pfr0 */
#define ID_AA64PFR0_CSV3_SHIFT		60
#define ID_AA64PFR0_CSV2_SHIFT		56
#define ID_AA64PFR0_DIT_SHIFT		48
#define ID_AA64PFR0_AMU_SHIFT		44
#define ID_AA64PFR0_MPAM_SHIFT		40
#define ID_AA64PFR0_SEL2_SHIFT		36
#define ID_AA64PFR0_SVE_SHIFT		32
#define ID_AA64PFR0_RAS_SHIFT		28
#define ID_AA64PFR0_GIC_SHIFT		24
#define ID_AA64PFR0_ASIMD_SHIFT		20
#define ID_AA64PFR0_FP_SHIFT		16
#define ID_AA64PFR0_EL3_SHIFT		12
#define ID_AA64PFR0_EL2_SHIFT		8
#define ID_AA64PFR0_EL1_SHIFT		4
#define ID_AA64PFR0_EL0_SHIFT		0

#define ID_AA64PFR0_AMU			0x1
#define ID_AA64PFR0_SVE			0x1
#define ID_AA64PFR0_RAS_V1		0x1
#define ID_AA64PFR0_RAS_V1P1		0x2
#define ID_AA64PFR0_FP_NI		0xf
#define ID_AA64PFR0_FP_SUPPORTED	0x0
#define ID_AA64PFR0_ASIMD_NI		0xf
#define ID_AA64PFR0_ASIMD_SUPPORTED	0x0
#define ID_AA64PFR0_ELx_64BIT_ONLY	0x1
#define ID_AA64PFR0_ELx_32BIT_64BIT	0x2

/* id_aa64pfr1 */
#define ID_AA64PFR1_SME_SHIFT		24
#define ID_AA64PFR1_MPAMFRAC_SHIFT	16
#define ID_AA64PFR1_RASFRAC_SHIFT	12
#define ID_AA64PFR1_MTE_SHIFT		8
#define ID_AA64PFR1_SSBS_SHIFT		4
#define ID_AA64PFR1_BT_SHIFT		0

#define ID_AA64PFR1_SSBS_PSTATE_NI	0
#define ID_AA64PFR1_SSBS_PSTATE_ONLY	1
#define ID_AA64PFR1_SSBS_PSTATE_INSNS	2
#define ID_AA64PFR1_BT_BTI		0x1
#define ID_AA64PFR1_SME			1

#define ID_AA64PFR1_MTE_NI		0x0
#define ID_AA64PFR1_MTE_EL0		0x1
#define ID_AA64PFR1_MTE			0x2
#define ID_AA64PFR1_MTE_ASYMM		0x3

/* id_aa64zfr0 */
#define ID_AA64ZFR0_F64MM_SHIFT		56
#define ID_AA64ZFR0_F32MM_SHIFT		52
#define ID_AA64ZFR0_I8MM_SHIFT		44
#define ID_AA64ZFR0_SM4_SHIFT		40
#define ID_AA64ZFR0_SHA3_SHIFT		32
#define ID_AA64ZFR0_BF16_SHIFT		20
#define ID_AA64ZFR0_BITPERM_SHIFT	16
#define ID_AA64ZFR0_AES_SHIFT		4
#define ID_AA64ZFR0_SVEVER_SHIFT	0

#define ID_AA64ZFR0_F64MM		0x1
#define ID_AA64ZFR0_F32MM		0x1
#define ID_AA64ZFR0_I8MM		0x1
#define ID_AA64ZFR0_BF16		0x1
#define ID_AA64ZFR0_SM4			0x1
#define ID_AA64ZFR0_SHA3		0x1
#define ID_AA64ZFR0_BITPERM		0x1
#define ID_AA64ZFR0_AES			0x1
#define ID_AA64ZFR0_AES_PMULL		0x2
#define ID_AA64ZFR0_SVEVER_SVE2		0x1

/* id_aa64smfr0 */
#define ID_AA64SMFR0_FA64_SHIFT		63
#define ID_AA64SMFR0_I16I64_SHIFT	52
#define ID_AA64SMFR0_F64F64_SHIFT	48
#define ID_AA64SMFR0_I8I32_SHIFT	36
#define ID_AA64SMFR0_F16F32_SHIFT	35
#define ID_AA64SMFR0_B16F32_SHIFT	34
#define ID_AA64SMFR0_F32F32_SHIFT	32

#define ID_AA64SMFR0_FA64		0x1
<<<<<<< HEAD
#define ID_AA64SMFR0_I16I64		0x4
#define ID_AA64SMFR0_F64F64		0x1
#define ID_AA64SMFR0_I8I32		0x4
=======
#define ID_AA64SMFR0_I16I64		0xf
#define ID_AA64SMFR0_F64F64		0x1
#define ID_AA64SMFR0_I8I32		0xf
>>>>>>> f777316e
#define ID_AA64SMFR0_F16F32		0x1
#define ID_AA64SMFR0_B16F32		0x1
#define ID_AA64SMFR0_F32F32		0x1

/* id_aa64mmfr0 */
#define ID_AA64MMFR0_ECV_SHIFT		60
#define ID_AA64MMFR0_FGT_SHIFT		56
#define ID_AA64MMFR0_EXS_SHIFT		44
#define ID_AA64MMFR0_TGRAN4_2_SHIFT	40
#define ID_AA64MMFR0_TGRAN64_2_SHIFT	36
#define ID_AA64MMFR0_TGRAN16_2_SHIFT	32
#define ID_AA64MMFR0_TGRAN4_SHIFT	28
#define ID_AA64MMFR0_TGRAN64_SHIFT	24
#define ID_AA64MMFR0_TGRAN16_SHIFT	20
#define ID_AA64MMFR0_BIGENDEL0_SHIFT	16
#define ID_AA64MMFR0_SNSMEM_SHIFT	12
#define ID_AA64MMFR0_BIGENDEL_SHIFT	8
#define ID_AA64MMFR0_ASID_SHIFT		4
#define ID_AA64MMFR0_PARANGE_SHIFT	0

#define ID_AA64MMFR0_ASID_8		0x0
#define ID_AA64MMFR0_ASID_16		0x2

#define ID_AA64MMFR0_TGRAN4_NI			0xf
#define ID_AA64MMFR0_TGRAN4_SUPPORTED_MIN	0x0
#define ID_AA64MMFR0_TGRAN4_SUPPORTED_MAX	0x7
#define ID_AA64MMFR0_TGRAN64_NI			0xf
#define ID_AA64MMFR0_TGRAN64_SUPPORTED_MIN	0x0
#define ID_AA64MMFR0_TGRAN64_SUPPORTED_MAX	0x7
#define ID_AA64MMFR0_TGRAN16_NI			0x0
#define ID_AA64MMFR0_TGRAN16_SUPPORTED_MIN	0x1
#define ID_AA64MMFR0_TGRAN16_SUPPORTED_MAX	0xf

#define ID_AA64MMFR0_PARANGE_32		0x0
#define ID_AA64MMFR0_PARANGE_36		0x1
#define ID_AA64MMFR0_PARANGE_40		0x2
#define ID_AA64MMFR0_PARANGE_42		0x3
#define ID_AA64MMFR0_PARANGE_44		0x4
#define ID_AA64MMFR0_PARANGE_48		0x5
#define ID_AA64MMFR0_PARANGE_52		0x6

#define ARM64_MIN_PARANGE_BITS		32

#define ID_AA64MMFR0_TGRAN_2_SUPPORTED_DEFAULT	0x0
#define ID_AA64MMFR0_TGRAN_2_SUPPORTED_NONE	0x1
#define ID_AA64MMFR0_TGRAN_2_SUPPORTED_MIN	0x2
#define ID_AA64MMFR0_TGRAN_2_SUPPORTED_MAX	0x7

#ifdef CONFIG_ARM64_PA_BITS_52
#define ID_AA64MMFR0_PARANGE_MAX	ID_AA64MMFR0_PARANGE_52
#else
#define ID_AA64MMFR0_PARANGE_MAX	ID_AA64MMFR0_PARANGE_48
#endif

/* id_aa64mmfr1 */
#define ID_AA64MMFR1_ECBHB_SHIFT	60
#define ID_AA64MMFR1_HCX_SHIFT		40
#define ID_AA64MMFR1_AFP_SHIFT		44
#define ID_AA64MMFR1_ETS_SHIFT		36
#define ID_AA64MMFR1_TWED_SHIFT		32
#define ID_AA64MMFR1_XNX_SHIFT		28
#define ID_AA64MMFR1_SPECSEI_SHIFT	24
#define ID_AA64MMFR1_PAN_SHIFT		20
#define ID_AA64MMFR1_LOR_SHIFT		16
#define ID_AA64MMFR1_HPD_SHIFT		12
#define ID_AA64MMFR1_VHE_SHIFT		8
#define ID_AA64MMFR1_VMIDBITS_SHIFT	4
#define ID_AA64MMFR1_HADBS_SHIFT	0

#define ID_AA64MMFR1_VMIDBITS_8		0
#define ID_AA64MMFR1_VMIDBITS_16	2

/* id_aa64mmfr2 */
#define ID_AA64MMFR2_E0PD_SHIFT		60
#define ID_AA64MMFR2_EVT_SHIFT		56
#define ID_AA64MMFR2_BBM_SHIFT		52
#define ID_AA64MMFR2_TTL_SHIFT		48
#define ID_AA64MMFR2_FWB_SHIFT		40
#define ID_AA64MMFR2_IDS_SHIFT		36
#define ID_AA64MMFR2_AT_SHIFT		32
#define ID_AA64MMFR2_ST_SHIFT		28
#define ID_AA64MMFR2_NV_SHIFT		24
#define ID_AA64MMFR2_CCIDX_SHIFT	20
#define ID_AA64MMFR2_LVA_SHIFT		16
#define ID_AA64MMFR2_IESB_SHIFT		12
#define ID_AA64MMFR2_LSM_SHIFT		8
#define ID_AA64MMFR2_UAO_SHIFT		4
#define ID_AA64MMFR2_CNP_SHIFT		0

/* id_aa64dfr0 */
#define ID_AA64DFR0_MTPMU_SHIFT		48
#define ID_AA64DFR0_TRBE_SHIFT		44
#define ID_AA64DFR0_TRACE_FILT_SHIFT	40
#define ID_AA64DFR0_DOUBLELOCK_SHIFT	36
#define ID_AA64DFR0_PMSVER_SHIFT	32
#define ID_AA64DFR0_CTX_CMPS_SHIFT	28
#define ID_AA64DFR0_WRPS_SHIFT		20
#define ID_AA64DFR0_BRPS_SHIFT		12
#define ID_AA64DFR0_PMUVER_SHIFT	8
#define ID_AA64DFR0_TRACEVER_SHIFT	4
#define ID_AA64DFR0_DEBUGVER_SHIFT	0

#define ID_AA64DFR0_PMUVER_8_0		0x1
#define ID_AA64DFR0_PMUVER_8_1		0x4
#define ID_AA64DFR0_PMUVER_8_4		0x5
#define ID_AA64DFR0_PMUVER_8_5		0x6
#define ID_AA64DFR0_PMUVER_8_7		0x7
#define ID_AA64DFR0_PMUVER_IMP_DEF	0xf

#define ID_AA64DFR0_PMSVER_8_2		0x1
#define ID_AA64DFR0_PMSVER_8_3		0x2

#define ID_DFR0_PERFMON_SHIFT		24

#define ID_DFR0_PERFMON_8_0		0x3
#define ID_DFR0_PERFMON_8_1		0x4
#define ID_DFR0_PERFMON_8_4		0x5
#define ID_DFR0_PERFMON_8_5		0x6

#define ID_ISAR4_SWP_FRAC_SHIFT		28
#define ID_ISAR4_PSR_M_SHIFT		24
#define ID_ISAR4_SYNCH_PRIM_FRAC_SHIFT	20
#define ID_ISAR4_BARRIER_SHIFT		16
#define ID_ISAR4_SMC_SHIFT		12
#define ID_ISAR4_WRITEBACK_SHIFT	8
#define ID_ISAR4_WITHSHIFTS_SHIFT	4
#define ID_ISAR4_UNPRIV_SHIFT		0

#define ID_DFR1_MTPMU_SHIFT		0

#define ID_ISAR0_DIVIDE_SHIFT		24
#define ID_ISAR0_DEBUG_SHIFT		20
#define ID_ISAR0_COPROC_SHIFT		16
#define ID_ISAR0_CMPBRANCH_SHIFT	12
#define ID_ISAR0_BITFIELD_SHIFT		8
#define ID_ISAR0_BITCOUNT_SHIFT		4
#define ID_ISAR0_SWAP_SHIFT		0

#define ID_ISAR5_RDM_SHIFT		24
#define ID_ISAR5_CRC32_SHIFT		16
#define ID_ISAR5_SHA2_SHIFT		12
#define ID_ISAR5_SHA1_SHIFT		8
#define ID_ISAR5_AES_SHIFT		4
#define ID_ISAR5_SEVL_SHIFT		0

#define ID_ISAR6_I8MM_SHIFT		24
#define ID_ISAR6_BF16_SHIFT		20
#define ID_ISAR6_SPECRES_SHIFT		16
#define ID_ISAR6_SB_SHIFT		12
#define ID_ISAR6_FHM_SHIFT		8
#define ID_ISAR6_DP_SHIFT		4
#define ID_ISAR6_JSCVT_SHIFT		0

#define ID_MMFR0_INNERSHR_SHIFT		28
#define ID_MMFR0_FCSE_SHIFT		24
#define ID_MMFR0_AUXREG_SHIFT		20
#define ID_MMFR0_TCM_SHIFT		16
#define ID_MMFR0_SHARELVL_SHIFT		12
#define ID_MMFR0_OUTERSHR_SHIFT		8
#define ID_MMFR0_PMSA_SHIFT		4
#define ID_MMFR0_VMSA_SHIFT		0

#define ID_MMFR4_EVT_SHIFT		28
#define ID_MMFR4_CCIDX_SHIFT		24
#define ID_MMFR4_LSM_SHIFT		20
#define ID_MMFR4_HPDS_SHIFT		16
#define ID_MMFR4_CNP_SHIFT		12
#define ID_MMFR4_XNX_SHIFT		8
#define ID_MMFR4_AC2_SHIFT		4
#define ID_MMFR4_SPECSEI_SHIFT		0

#define ID_MMFR5_ETS_SHIFT		0

#define ID_PFR0_DIT_SHIFT		24
#define ID_PFR0_CSV2_SHIFT		16
#define ID_PFR0_STATE3_SHIFT		12
#define ID_PFR0_STATE2_SHIFT		8
#define ID_PFR0_STATE1_SHIFT		4
#define ID_PFR0_STATE0_SHIFT		0

#define ID_DFR0_PERFMON_SHIFT		24
#define ID_DFR0_MPROFDBG_SHIFT		20
#define ID_DFR0_MMAPTRC_SHIFT		16
#define ID_DFR0_COPTRC_SHIFT		12
#define ID_DFR0_MMAPDBG_SHIFT		8
#define ID_DFR0_COPSDBG_SHIFT		4
#define ID_DFR0_COPDBG_SHIFT		0

#define ID_PFR2_SSBS_SHIFT		4
#define ID_PFR2_CSV3_SHIFT		0

#define MVFR0_FPROUND_SHIFT		28
#define MVFR0_FPSHVEC_SHIFT		24
#define MVFR0_FPSQRT_SHIFT		20
#define MVFR0_FPDIVIDE_SHIFT		16
#define MVFR0_FPTRAP_SHIFT		12
#define MVFR0_FPDP_SHIFT		8
#define MVFR0_FPSP_SHIFT		4
#define MVFR0_SIMD_SHIFT		0

#define MVFR1_SIMDFMAC_SHIFT		28
#define MVFR1_FPHP_SHIFT		24
#define MVFR1_SIMDHP_SHIFT		20
#define MVFR1_SIMDSP_SHIFT		16
#define MVFR1_SIMDINT_SHIFT		12
#define MVFR1_SIMDLS_SHIFT		8
#define MVFR1_FPDNAN_SHIFT		4
#define MVFR1_FPFTZ_SHIFT		0

#define ID_PFR1_GIC_SHIFT		28
#define ID_PFR1_VIRT_FRAC_SHIFT		24
#define ID_PFR1_SEC_FRAC_SHIFT		20
#define ID_PFR1_GENTIMER_SHIFT		16
#define ID_PFR1_VIRTUALIZATION_SHIFT	12
#define ID_PFR1_MPROGMOD_SHIFT		8
#define ID_PFR1_SECURITY_SHIFT		4
#define ID_PFR1_PROGMOD_SHIFT		0

#if defined(CONFIG_ARM64_4K_PAGES)
#define ID_AA64MMFR0_TGRAN_SHIFT		ID_AA64MMFR0_TGRAN4_SHIFT
#define ID_AA64MMFR0_TGRAN_SUPPORTED_MIN	ID_AA64MMFR0_TGRAN4_SUPPORTED_MIN
#define ID_AA64MMFR0_TGRAN_SUPPORTED_MAX	ID_AA64MMFR0_TGRAN4_SUPPORTED_MAX
#define ID_AA64MMFR0_TGRAN_2_SHIFT		ID_AA64MMFR0_TGRAN4_2_SHIFT
#elif defined(CONFIG_ARM64_16K_PAGES)
#define ID_AA64MMFR0_TGRAN_SHIFT		ID_AA64MMFR0_TGRAN16_SHIFT
#define ID_AA64MMFR0_TGRAN_SUPPORTED_MIN	ID_AA64MMFR0_TGRAN16_SUPPORTED_MIN
#define ID_AA64MMFR0_TGRAN_SUPPORTED_MAX	ID_AA64MMFR0_TGRAN16_SUPPORTED_MAX
#define ID_AA64MMFR0_TGRAN_2_SHIFT		ID_AA64MMFR0_TGRAN16_2_SHIFT
#elif defined(CONFIG_ARM64_64K_PAGES)
#define ID_AA64MMFR0_TGRAN_SHIFT		ID_AA64MMFR0_TGRAN64_SHIFT
#define ID_AA64MMFR0_TGRAN_SUPPORTED_MIN	ID_AA64MMFR0_TGRAN64_SUPPORTED_MIN
#define ID_AA64MMFR0_TGRAN_SUPPORTED_MAX	ID_AA64MMFR0_TGRAN64_SUPPORTED_MAX
#define ID_AA64MMFR0_TGRAN_2_SHIFT		ID_AA64MMFR0_TGRAN64_2_SHIFT
#endif

#define MVFR2_FPMISC_SHIFT		4
#define MVFR2_SIMDMISC_SHIFT		0

#define DCZID_DZP_SHIFT			4
#define DCZID_BS_SHIFT			0

#define CPACR_EL1_FPEN_EL1EN	(BIT(20)) /* enable EL1 access */
#define CPACR_EL1_FPEN_EL0EN	(BIT(21)) /* enable EL0 access, if EL1EN set */

#define CPACR_EL1_SMEN_EL1EN	(BIT(24)) /* enable EL1 access */
#define CPACR_EL1_SMEN_EL0EN	(BIT(25)) /* enable EL0 access, if EL1EN set */

#define CPACR_EL1_ZEN_EL1EN	(BIT(16)) /* enable EL1 access */
#define CPACR_EL1_ZEN_EL0EN	(BIT(17)) /* enable EL0 access, if EL1EN set */

/* GCR_EL1 Definitions */
#define SYS_GCR_EL1_RRND	(BIT(16))
#define SYS_GCR_EL1_EXCL_MASK	0xffffUL

#ifdef CONFIG_KASAN_HW_TAGS
/*
 * KASAN always uses a whole byte for its tags. With CONFIG_KASAN_HW_TAGS it
 * only uses tags in the range 0xF0-0xFF, which we map to MTE tags 0x0-0xF.
 */
#define __MTE_TAG_MIN		(KASAN_TAG_MIN & 0xf)
#define __MTE_TAG_MAX		(KASAN_TAG_MAX & 0xf)
#define __MTE_TAG_INCL		GENMASK(__MTE_TAG_MAX, __MTE_TAG_MIN)
#define KERNEL_GCR_EL1_EXCL	(SYS_GCR_EL1_EXCL_MASK & ~__MTE_TAG_INCL)
#else
#define KERNEL_GCR_EL1_EXCL	SYS_GCR_EL1_EXCL_MASK
#endif

#define KERNEL_GCR_EL1		(SYS_GCR_EL1_RRND | KERNEL_GCR_EL1_EXCL)

/* RGSR_EL1 Definitions */
#define SYS_RGSR_EL1_TAG_MASK	0xfUL
#define SYS_RGSR_EL1_SEED_SHIFT	8
#define SYS_RGSR_EL1_SEED_MASK	0xffffUL

/* GMID_EL1 field definitions */
#define SYS_GMID_EL1_BS_SHIFT	0
#define SYS_GMID_EL1_BS_SIZE	4

/* TFSR{,E0}_EL1 bit definitions */
#define SYS_TFSR_EL1_TF0_SHIFT	0
#define SYS_TFSR_EL1_TF1_SHIFT	1
#define SYS_TFSR_EL1_TF0	(UL(1) << SYS_TFSR_EL1_TF0_SHIFT)
#define SYS_TFSR_EL1_TF1	(UL(1) << SYS_TFSR_EL1_TF1_SHIFT)

/* Safe value for MPIDR_EL1: Bit31:RES1, Bit30:U:0, Bit24:MT:0 */
#define SYS_MPIDR_SAFE_VAL	(BIT(31))

#define TRFCR_ELx_TS_SHIFT		5
#define TRFCR_ELx_TS_VIRTUAL		((0x1UL) << TRFCR_ELx_TS_SHIFT)
#define TRFCR_ELx_TS_GUEST_PHYSICAL	((0x2UL) << TRFCR_ELx_TS_SHIFT)
#define TRFCR_ELx_TS_PHYSICAL		((0x3UL) << TRFCR_ELx_TS_SHIFT)
#define TRFCR_EL2_CX			BIT(3)
#define TRFCR_ELx_ExTRE			BIT(1)
#define TRFCR_ELx_E0TRE			BIT(0)

/* HCRX_EL2 definitions */
#define HCRX_EL2_SMPME_MASK		(1 << 5)

/* GIC Hypervisor interface registers */
/* ICH_MISR_EL2 bit definitions */
#define ICH_MISR_EOI		(1 << 0)
#define ICH_MISR_U		(1 << 1)

/* ICH_LR*_EL2 bit definitions */
#define ICH_LR_VIRTUAL_ID_MASK	((1ULL << 32) - 1)

#define ICH_LR_EOI		(1ULL << 41)
#define ICH_LR_GROUP		(1ULL << 60)
#define ICH_LR_HW		(1ULL << 61)
#define ICH_LR_STATE		(3ULL << 62)
#define ICH_LR_PENDING_BIT	(1ULL << 62)
#define ICH_LR_ACTIVE_BIT	(1ULL << 63)
#define ICH_LR_PHYS_ID_SHIFT	32
#define ICH_LR_PHYS_ID_MASK	(0x3ffULL << ICH_LR_PHYS_ID_SHIFT)
#define ICH_LR_PRIORITY_SHIFT	48
#define ICH_LR_PRIORITY_MASK	(0xffULL << ICH_LR_PRIORITY_SHIFT)

/* ICH_HCR_EL2 bit definitions */
#define ICH_HCR_EN		(1 << 0)
#define ICH_HCR_UIE		(1 << 1)
#define ICH_HCR_NPIE		(1 << 3)
#define ICH_HCR_TC		(1 << 10)
#define ICH_HCR_TALL0		(1 << 11)
#define ICH_HCR_TALL1		(1 << 12)
#define ICH_HCR_TDIR		(1 << 14)
#define ICH_HCR_EOIcount_SHIFT	27
#define ICH_HCR_EOIcount_MASK	(0x1f << ICH_HCR_EOIcount_SHIFT)

/* ICH_VMCR_EL2 bit definitions */
#define ICH_VMCR_ACK_CTL_SHIFT	2
#define ICH_VMCR_ACK_CTL_MASK	(1 << ICH_VMCR_ACK_CTL_SHIFT)
#define ICH_VMCR_FIQ_EN_SHIFT	3
#define ICH_VMCR_FIQ_EN_MASK	(1 << ICH_VMCR_FIQ_EN_SHIFT)
#define ICH_VMCR_CBPR_SHIFT	4
#define ICH_VMCR_CBPR_MASK	(1 << ICH_VMCR_CBPR_SHIFT)
#define ICH_VMCR_EOIM_SHIFT	9
#define ICH_VMCR_EOIM_MASK	(1 << ICH_VMCR_EOIM_SHIFT)
#define ICH_VMCR_BPR1_SHIFT	18
#define ICH_VMCR_BPR1_MASK	(7 << ICH_VMCR_BPR1_SHIFT)
#define ICH_VMCR_BPR0_SHIFT	21
#define ICH_VMCR_BPR0_MASK	(7 << ICH_VMCR_BPR0_SHIFT)
#define ICH_VMCR_PMR_SHIFT	24
#define ICH_VMCR_PMR_MASK	(0xffUL << ICH_VMCR_PMR_SHIFT)
#define ICH_VMCR_ENG0_SHIFT	0
#define ICH_VMCR_ENG0_MASK	(1 << ICH_VMCR_ENG0_SHIFT)
#define ICH_VMCR_ENG1_SHIFT	1
#define ICH_VMCR_ENG1_MASK	(1 << ICH_VMCR_ENG1_SHIFT)

/* ICH_VTR_EL2 bit definitions */
#define ICH_VTR_PRI_BITS_SHIFT	29
#define ICH_VTR_PRI_BITS_MASK	(7 << ICH_VTR_PRI_BITS_SHIFT)
#define ICH_VTR_ID_BITS_SHIFT	23
#define ICH_VTR_ID_BITS_MASK	(7 << ICH_VTR_ID_BITS_SHIFT)
#define ICH_VTR_SEIS_SHIFT	22
#define ICH_VTR_SEIS_MASK	(1 << ICH_VTR_SEIS_SHIFT)
#define ICH_VTR_A3V_SHIFT	21
#define ICH_VTR_A3V_MASK	(1 << ICH_VTR_A3V_SHIFT)
#define ICH_VTR_TDS_SHIFT	19
#define ICH_VTR_TDS_MASK	(1 << ICH_VTR_TDS_SHIFT)

/* HFG[WR]TR_EL2 bit definitions */
#define HFGxTR_EL2_nTPIDR2_EL0_SHIFT	55
#define HFGxTR_EL2_nTPIDR2_EL0_MASK	BIT_MASK(HFGxTR_EL2_nTPIDR2_EL0_SHIFT)
#define HFGxTR_EL2_nSMPRI_EL1_SHIFT	54
#define HFGxTR_EL2_nSMPRI_EL1_MASK	BIT_MASK(HFGxTR_EL2_nSMPRI_EL1_SHIFT)

#define ARM64_FEATURE_FIELD_BITS	4

/* Create a mask for the feature bits of the specified feature. */
#define ARM64_FEATURE_MASK(x)	(GENMASK_ULL(x##_SHIFT + ARM64_FEATURE_FIELD_BITS - 1, x##_SHIFT))

#ifdef __ASSEMBLY__

	.macro	mrs_s, rt, sreg
	 __emit_inst(0xd5200000|(\sreg)|(.L__gpr_num_\rt))
	.endm

	.macro	msr_s, sreg, rt
	__emit_inst(0xd5000000|(\sreg)|(.L__gpr_num_\rt))
	.endm

#else

#include <linux/build_bug.h>
#include <linux/types.h>
#include <asm/alternative.h>

#define DEFINE_MRS_S						\
	__DEFINE_ASM_GPR_NUMS					\
"	.macro	mrs_s, rt, sreg\n"				\
	__emit_inst(0xd5200000|(\\sreg)|(.L__gpr_num_\\rt))	\
"	.endm\n"

#define DEFINE_MSR_S						\
	__DEFINE_ASM_GPR_NUMS					\
"	.macro	msr_s, sreg, rt\n"				\
	__emit_inst(0xd5000000|(\\sreg)|(.L__gpr_num_\\rt))	\
"	.endm\n"

#define UNDEFINE_MRS_S						\
"	.purgem	mrs_s\n"

#define UNDEFINE_MSR_S						\
"	.purgem	msr_s\n"

#define __mrs_s(v, r)						\
	DEFINE_MRS_S						\
"	mrs_s " v ", " __stringify(r) "\n"			\
	UNDEFINE_MRS_S

#define __msr_s(r, v)						\
	DEFINE_MSR_S						\
"	msr_s " __stringify(r) ", " v "\n"			\
	UNDEFINE_MSR_S

/*
 * Unlike read_cpuid, calls to read_sysreg are never expected to be
 * optimized away or replaced with synthetic values.
 */
#define read_sysreg(r) ({					\
	u64 __val;						\
	asm volatile("mrs %0, " __stringify(r) : "=r" (__val));	\
	__val;							\
})

/*
 * The "Z" constraint normally means a zero immediate, but when combined with
 * the "%x0" template means XZR.
 */
#define write_sysreg(v, r) do {					\
	u64 __val = (u64)(v);					\
	asm volatile("msr " __stringify(r) ", %x0"		\
		     : : "rZ" (__val));				\
} while (0)

/*
 * For registers without architectural names, or simply unsupported by
 * GAS.
 */
#define read_sysreg_s(r) ({						\
	u64 __val;							\
	asm volatile(__mrs_s("%0", r) : "=r" (__val));			\
	__val;								\
})

#define write_sysreg_s(v, r) do {					\
	u64 __val = (u64)(v);						\
	asm volatile(__msr_s(r, "%x0") : : "rZ" (__val));		\
} while (0)

/*
 * Modify bits in a sysreg. Bits in the clear mask are zeroed, then bits in the
 * set mask are set. Other bits are left as-is.
 */
#define sysreg_clear_set(sysreg, clear, set) do {			\
	u64 __scs_val = read_sysreg(sysreg);				\
	u64 __scs_new = (__scs_val & ~(u64)(clear)) | (set);		\
	if (__scs_new != __scs_val)					\
		write_sysreg(__scs_new, sysreg);			\
} while (0)

#define sysreg_clear_set_s(sysreg, clear, set) do {			\
	u64 __scs_val = read_sysreg_s(sysreg);				\
	u64 __scs_new = (__scs_val & ~(u64)(clear)) | (set);		\
	if (__scs_new != __scs_val)					\
		write_sysreg_s(__scs_new, sysreg);			\
} while (0)

#define read_sysreg_par() ({						\
	u64 par;							\
	asm(ALTERNATIVE("nop", "dmb sy", ARM64_WORKAROUND_1508412));	\
	par = read_sysreg(par_el1);					\
	asm(ALTERNATIVE("nop", "dmb sy", ARM64_WORKAROUND_1508412));	\
	par;								\
})

#endif

#define SYS_FIELD_PREP(reg, field, val)		\
		 FIELD_PREP(reg##_##field##_MASK, val)

#define SYS_FIELD_PREP_ENUM(reg, field, val)		\
		 FIELD_PREP(reg##_##field##_MASK, reg##_##field##_##val)

#endif	/* __ASM_SYSREG_H */<|MERGE_RESOLUTION|>--- conflicted
+++ resolved
@@ -843,15 +843,9 @@
 #define ID_AA64SMFR0_F32F32_SHIFT	32
 
 #define ID_AA64SMFR0_FA64		0x1
-<<<<<<< HEAD
-#define ID_AA64SMFR0_I16I64		0x4
-#define ID_AA64SMFR0_F64F64		0x1
-#define ID_AA64SMFR0_I8I32		0x4
-=======
 #define ID_AA64SMFR0_I16I64		0xf
 #define ID_AA64SMFR0_F64F64		0x1
 #define ID_AA64SMFR0_I8I32		0xf
->>>>>>> f777316e
 #define ID_AA64SMFR0_F16F32		0x1
 #define ID_AA64SMFR0_B16F32		0x1
 #define ID_AA64SMFR0_F32F32		0x1
