--- conflicted
+++ resolved
@@ -71,17 +71,6 @@
 obj-$(CONFIG_ARM64_MTE)			+= mte.o
 obj-y					+= vdso-wrap.o
 obj-$(CONFIG_COMPAT_VDSO)		+= vdso32-wrap.o
-<<<<<<< HEAD
-obj-$(CONFIG_UNWIND_PATCH_PAC_INTO_SCS)	+= patch-scs.o
-
-# We need to prevent the SCS patching code from patching itself. Using
-# -mbranch-protection=none here to avoid the patchable PAC opcodes from being
-# generated triggers an issue with full LTO on Clang, which stops emitting PAC
-# instructions altogether. So disable LTO as well for the compilation unit.
-CFLAGS_patch-scs.o			+= -mbranch-protection=none
-CFLAGS_REMOVE_patch-scs.o		+= $(CC_FLAGS_LTO)
-=======
->>>>>>> c50bf762
 
 # Force dependency (vdso*-wrap.S includes vdso.so through incbin)
 $(obj)/vdso-wrap.o: $(obj)/vdso/vdso.so
