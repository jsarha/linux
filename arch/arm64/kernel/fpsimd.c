// SPDX-License-Identifier: GPL-2.0-only
/*
 * FP/SIMD context switching and fault handling
 *
 * Copyright (C) 2012 ARM Ltd.
 * Author: Catalin Marinas <catalin.marinas@arm.com>
 */

#include <linux/bitmap.h>
#include <linux/bitops.h>
#include <linux/bottom_half.h>
#include <linux/bug.h>
#include <linux/cache.h>
#include <linux/compat.h>
#include <linux/compiler.h>
#include <linux/cpu.h>
#include <linux/cpu_pm.h>
#include <linux/ctype.h>
#include <linux/kernel.h>
#include <linux/linkage.h>
#include <linux/irqflags.h>
#include <linux/init.h>
#include <linux/percpu.h>
#include <linux/prctl.h>
#include <linux/preempt.h>
#include <linux/ptrace.h>
#include <linux/sched/signal.h>
#include <linux/sched/task_stack.h>
#include <linux/signal.h>
#include <linux/slab.h>
#include <linux/stddef.h>
#include <linux/sysctl.h>
#include <linux/swab.h>

#include <asm/esr.h>
#include <asm/exception.h>
#include <asm/fpsimd.h>
#include <asm/cpufeature.h>
#include <asm/cputype.h>
#include <asm/neon.h>
#include <asm/processor.h>
#include <asm/simd.h>
#include <asm/sigcontext.h>
#include <asm/sysreg.h>
#include <asm/traps.h>
#include <asm/virt.h>

#define FPEXC_IOF	(1 << 0)
#define FPEXC_DZF	(1 << 1)
#define FPEXC_OFF	(1 << 2)
#define FPEXC_UFF	(1 << 3)
#define FPEXC_IXF	(1 << 4)
#define FPEXC_IDF	(1 << 7)

/*
 * (Note: in this discussion, statements about FPSIMD apply equally to SVE.)
 *
 * In order to reduce the number of times the FPSIMD state is needlessly saved
 * and restored, we need to keep track of two things:
 * (a) for each task, we need to remember which CPU was the last one to have
 *     the task's FPSIMD state loaded into its FPSIMD registers;
 * (b) for each CPU, we need to remember which task's userland FPSIMD state has
 *     been loaded into its FPSIMD registers most recently, or whether it has
 *     been used to perform kernel mode NEON in the meantime.
 *
 * For (a), we add a fpsimd_cpu field to thread_struct, which gets updated to
 * the id of the current CPU every time the state is loaded onto a CPU. For (b),
 * we add the per-cpu variable 'fpsimd_last_state' (below), which contains the
 * address of the userland FPSIMD state of the task that was loaded onto the CPU
 * the most recently, or NULL if kernel mode NEON has been performed after that.
 *
 * With this in place, we no longer have to restore the next FPSIMD state right
 * when switching between tasks. Instead, we can defer this check to userland
 * resume, at which time we verify whether the CPU's fpsimd_last_state and the
 * task's fpsimd_cpu are still mutually in sync. If this is the case, we
 * can omit the FPSIMD restore.
 *
 * As an optimization, we use the thread_info flag TIF_FOREIGN_FPSTATE to
 * indicate whether or not the userland FPSIMD state of the current task is
 * present in the registers. The flag is set unless the FPSIMD registers of this
 * CPU currently contain the most recent userland FPSIMD state of the current
 * task. If the task is behaving as a VMM, then this is will be managed by
 * KVM which will clear it to indicate that the vcpu FPSIMD state is currently
 * loaded on the CPU, allowing the state to be saved if a FPSIMD-aware
 * softirq kicks in. Upon vcpu_put(), KVM will save the vcpu FP state and
 * flag the register state as invalid.
 *
 * In order to allow softirq handlers to use FPSIMD, kernel_neon_begin() may
 * save the task's FPSIMD context back to task_struct from softirq context.
 * To prevent this from racing with the manipulation of the task's FPSIMD state
 * from task context and thereby corrupting the state, it is necessary to
 * protect any manipulation of a task's fpsimd_state or TIF_FOREIGN_FPSTATE
 * flag with {, __}get_cpu_fpsimd_context(). This will still allow softirqs to
 * run but prevent them to use FPSIMD.
 *
 * For a certain task, the sequence may look something like this:
 * - the task gets scheduled in; if both the task's fpsimd_cpu field
 *   contains the id of the current CPU, and the CPU's fpsimd_last_state per-cpu
 *   variable points to the task's fpsimd_state, the TIF_FOREIGN_FPSTATE flag is
 *   cleared, otherwise it is set;
 *
 * - the task returns to userland; if TIF_FOREIGN_FPSTATE is set, the task's
 *   userland FPSIMD state is copied from memory to the registers, the task's
 *   fpsimd_cpu field is set to the id of the current CPU, the current
 *   CPU's fpsimd_last_state pointer is set to this task's fpsimd_state and the
 *   TIF_FOREIGN_FPSTATE flag is cleared;
 *
 * - the task executes an ordinary syscall; upon return to userland, the
 *   TIF_FOREIGN_FPSTATE flag will still be cleared, so no FPSIMD state is
 *   restored;
 *
 * - the task executes a syscall which executes some NEON instructions; this is
 *   preceded by a call to kernel_neon_begin(), which copies the task's FPSIMD
 *   register contents to memory, clears the fpsimd_last_state per-cpu variable
 *   and sets the TIF_FOREIGN_FPSTATE flag;
 *
 * - the task gets preempted after kernel_neon_end() is called; as we have not
 *   returned from the 2nd syscall yet, TIF_FOREIGN_FPSTATE is still set so
 *   whatever is in the FPSIMD registers is not saved to memory, but discarded.
 */
struct fpsimd_last_state_struct {
	struct user_fpsimd_state *st;
	void *sve_state;
	void *za_state;
	u64 *svcr;
	unsigned int sve_vl;
	unsigned int sme_vl;
};

static DEFINE_PER_CPU(struct fpsimd_last_state_struct, fpsimd_last_state);

__ro_after_init struct vl_info vl_info[ARM64_VEC_MAX] = {
#ifdef CONFIG_ARM64_SVE
	[ARM64_VEC_SVE] = {
		.type			= ARM64_VEC_SVE,
		.name			= "SVE",
		.min_vl			= SVE_VL_MIN,
		.max_vl			= SVE_VL_MIN,
		.max_virtualisable_vl	= SVE_VL_MIN,
	},
#endif
#ifdef CONFIG_ARM64_SME
	[ARM64_VEC_SME] = {
		.type			= ARM64_VEC_SME,
		.name			= "SME",
	},
#endif
};

static unsigned int vec_vl_inherit_flag(enum vec_type type)
{
	switch (type) {
	case ARM64_VEC_SVE:
		return TIF_SVE_VL_INHERIT;
	case ARM64_VEC_SME:
		return TIF_SME_VL_INHERIT;
	default:
		WARN_ON_ONCE(1);
		return 0;
	}
}

struct vl_config {
	int __default_vl;		/* Default VL for tasks */
};

static struct vl_config vl_config[ARM64_VEC_MAX];

static inline int get_default_vl(enum vec_type type)
{
	return READ_ONCE(vl_config[type].__default_vl);
}

#ifdef CONFIG_ARM64_SVE

static inline int get_sve_default_vl(void)
{
	return get_default_vl(ARM64_VEC_SVE);
}

static inline void set_default_vl(enum vec_type type, int val)
{
	WRITE_ONCE(vl_config[type].__default_vl, val);
}

static inline void set_sve_default_vl(int val)
{
	set_default_vl(ARM64_VEC_SVE, val);
}

static void __percpu *efi_sve_state;

#else /* ! CONFIG_ARM64_SVE */

/* Dummy declaration for code that will be optimised out: */
extern void __percpu *efi_sve_state;

#endif /* ! CONFIG_ARM64_SVE */

#ifdef CONFIG_ARM64_SME

static int get_sme_default_vl(void)
{
	return get_default_vl(ARM64_VEC_SME);
}

static void set_sme_default_vl(int val)
{
	set_default_vl(ARM64_VEC_SME, val);
}

static void sme_free(struct task_struct *);

#else

static inline void sme_free(struct task_struct *t) { }

#endif

DEFINE_PER_CPU(bool, fpsimd_context_busy);
EXPORT_PER_CPU_SYMBOL(fpsimd_context_busy);

static void fpsimd_bind_task_to_cpu(void);

static void __get_cpu_fpsimd_context(void)
{
	bool busy = __this_cpu_xchg(fpsimd_context_busy, true);

	WARN_ON(busy);
}

/*
 * Claim ownership of the CPU FPSIMD context for use by the calling context.
 *
 * The caller may freely manipulate the FPSIMD context metadata until
 * put_cpu_fpsimd_context() is called.
 *
 * The double-underscore version must only be called if you know the task
 * can't be preempted.
 *
 * On RT kernels local_bh_disable() is not sufficient because it only
 * serializes soft interrupt related sections via a local lock, but stays
 * preemptible. Disabling preemption is the right choice here as bottom
 * half processing is always in thread context on RT kernels so it
 * implicitly prevents bottom half processing as well.
 */
static void get_cpu_fpsimd_context(void)
{
	if (!IS_ENABLED(CONFIG_PREEMPT_RT))
		local_bh_disable();
	else
		preempt_disable();
	__get_cpu_fpsimd_context();
}

static void __put_cpu_fpsimd_context(void)
{
	bool busy = __this_cpu_xchg(fpsimd_context_busy, false);

	WARN_ON(!busy); /* No matching get_cpu_fpsimd_context()? */
}

/*
 * Release the CPU FPSIMD context.
 *
 * Must be called from a context in which get_cpu_fpsimd_context() was
 * previously called, with no call to put_cpu_fpsimd_context() in the
 * meantime.
 */
static void put_cpu_fpsimd_context(void)
{
	__put_cpu_fpsimd_context();
	if (!IS_ENABLED(CONFIG_PREEMPT_RT))
		local_bh_enable();
	else
		preempt_enable();
}

static bool have_cpu_fpsimd_context(void)
{
	return !preemptible() && __this_cpu_read(fpsimd_context_busy);
}

unsigned int task_get_vl(const struct task_struct *task, enum vec_type type)
{
	return task->thread.vl[type];
}

void task_set_vl(struct task_struct *task, enum vec_type type,
		 unsigned long vl)
{
	task->thread.vl[type] = vl;
}

unsigned int task_get_vl_onexec(const struct task_struct *task,
				enum vec_type type)
{
	return task->thread.vl_onexec[type];
}

void task_set_vl_onexec(struct task_struct *task, enum vec_type type,
			unsigned long vl)
{
	task->thread.vl_onexec[type] = vl;
}

/*
 * TIF_SME controls whether a task can use SME without trapping while
 * in userspace, when TIF_SME is set then we must have storage
 * alocated in sve_state and za_state to store the contents of both ZA
 * and the SVE registers for both streaming and non-streaming modes.
 *
 * If both SVCR.ZA and SVCR.SM are disabled then at any point we
 * may disable TIF_SME and reenable traps.
 */


/*
 * TIF_SVE controls whether a task can use SVE without trapping while
 * in userspace, and also (together with TIF_SME) the way a task's
 * FPSIMD/SVE state is stored in thread_struct.
 *
 * The kernel uses this flag to track whether a user task is actively
 * using SVE, and therefore whether full SVE register state needs to
 * be tracked.  If not, the cheaper FPSIMD context handling code can
 * be used instead of the more costly SVE equivalents.
 *
 *  * TIF_SVE or SVCR.SM set:
 *
 *    The task can execute SVE instructions while in userspace without
 *    trapping to the kernel.
 *
 *    When stored, Z0-Z31 (incorporating Vn in bits[127:0] or the
 *    corresponding Zn), P0-P15 and FFR are encoded in
 *    task->thread.sve_state, formatted appropriately for vector
 *    length task->thread.sve_vl or, if SVCR.SM is set,
 *    task->thread.sme_vl.
 *
 *    task->thread.sve_state must point to a valid buffer at least
 *    sve_state_size(task) bytes in size.
 *
 *    During any syscall, the kernel may optionally clear TIF_SVE and
 *    discard the vector state except for the FPSIMD subset.
 *
 *  * TIF_SVE clear:
 *
 *    An attempt by the user task to execute an SVE instruction causes
 *    do_sve_acc() to be called, which does some preparation and then
 *    sets TIF_SVE.
 *
 *    When stored, FPSIMD registers V0-V31 are encoded in
 *    task->thread.uw.fpsimd_state; bits [max : 128] for each of Z0-Z31 are
 *    logically zero but not stored anywhere; P0-P15 and FFR are not
 *    stored and have unspecified values from userspace's point of
 *    view.  For hygiene purposes, the kernel zeroes them on next use,
 *    but userspace is discouraged from relying on this.
 *
 *    task->thread.sve_state does not need to be non-NULL, valid or any
 *    particular size: it must not be dereferenced.
 *
 *  * FPSR and FPCR are always stored in task->thread.uw.fpsimd_state
 *    irrespective of whether TIF_SVE is clear or set, since these are
 *    not vector length dependent.
 */

/*
 * Update current's FPSIMD/SVE registers from thread_struct.
 *
 * This function should be called only when the FPSIMD/SVE state in
 * thread_struct is known to be up to date, when preparing to enter
 * userspace.
 */
static void task_fpsimd_load(void)
{
	bool restore_sve_regs = false;
	bool restore_ffr;

	WARN_ON(!system_supports_fpsimd());
	WARN_ON(!have_cpu_fpsimd_context());

	/* Check if we should restore SVE first */
	if (IS_ENABLED(CONFIG_ARM64_SVE) && test_thread_flag(TIF_SVE)) {
		sve_set_vq(sve_vq_from_vl(task_get_sve_vl(current)) - 1);
		restore_sve_regs = true;
		restore_ffr = true;
	}

	/* Restore SME, override SVE register configuration if needed */
	if (system_supports_sme()) {
		unsigned long sme_vl = task_get_sme_vl(current);

		/* Ensure VL is set up for restoring data */
		if (test_thread_flag(TIF_SME))
			sme_set_vq(sve_vq_from_vl(sme_vl) - 1);

		write_sysreg_s(current->thread.svcr, SYS_SVCR);

		if (thread_za_enabled(&current->thread))
			za_load_state(current->thread.za_state);

		if (thread_sm_enabled(&current->thread)) {
			restore_sve_regs = true;
			restore_ffr = system_supports_fa64();
		}
	}

	if (restore_sve_regs)
		sve_load_state(sve_pffr(&current->thread),
			       &current->thread.uw.fpsimd_state.fpsr,
			       restore_ffr);
	else
		fpsimd_load_state(&current->thread.uw.fpsimd_state);
}

/*
 * Ensure FPSIMD/SVE storage in memory for the loaded context is up to
 * date with respect to the CPU registers. Note carefully that the
 * current context is the context last bound to the CPU stored in
 * last, if KVM is involved this may be the guest VM context rather
 * than the host thread for the VM pointed to by current. This means
 * that we must always reference the state storage via last rather
 * than via current, other than the TIF_ flags which KVM will
 * carefully maintain for us.
 */
static void fpsimd_save(void)
{
	struct fpsimd_last_state_struct const *last =
		this_cpu_ptr(&fpsimd_last_state);
	/* set by fpsimd_bind_task_to_cpu() or fpsimd_bind_state_to_cpu() */
	bool save_sve_regs = false;
	bool save_ffr;
	unsigned int vl;

	WARN_ON(!system_supports_fpsimd());
	WARN_ON(!have_cpu_fpsimd_context());

	if (test_thread_flag(TIF_FOREIGN_FPSTATE))
		return;

	if (test_thread_flag(TIF_SVE)) {
		save_sve_regs = true;
		save_ffr = true;
		vl = last->sve_vl;
	}

	if (system_supports_sme()) {
		u64 *svcr = last->svcr;
		*svcr = read_sysreg_s(SYS_SVCR);

		*svcr = read_sysreg_s(SYS_SVCR);

		if (*svcr & SVCR_ZA_MASK)
			za_save_state(last->za_state);

		/* If we are in streaming mode override regular SVE. */
		if (*svcr & SVCR_SM_MASK) {
			save_sve_regs = true;
			save_ffr = system_supports_fa64();
			vl = last->sme_vl;
		}
	}

	if (IS_ENABLED(CONFIG_ARM64_SVE) && save_sve_regs) {
		/* Get the configured VL from RDVL, will account for SM */
		if (WARN_ON(sve_get_vl() != vl)) {
			/*
			 * Can't save the user regs, so current would
			 * re-enter user with corrupt state.
			 * There's no way to recover, so kill it:
			 */
			force_signal_inject(SIGKILL, SI_KERNEL, 0, 0);
			return;
		}

		sve_save_state((char *)last->sve_state +
					sve_ffr_offset(vl),
			       &last->st->fpsr, save_ffr);
	} else {
		fpsimd_save_state(last->st);
	}
}

/*
 * All vector length selection from userspace comes through here.
 * We're on a slow path, so some sanity-checks are included.
 * If things go wrong there's a bug somewhere, but try to fall back to a
 * safe choice.
 */
static unsigned int find_supported_vector_length(enum vec_type type,
						 unsigned int vl)
{
	struct vl_info *info = &vl_info[type];
	int bit;
	int max_vl = info->max_vl;

	if (WARN_ON(!sve_vl_valid(vl)))
		vl = info->min_vl;

	if (WARN_ON(!sve_vl_valid(max_vl)))
		max_vl = info->min_vl;

	if (vl > max_vl)
		vl = max_vl;
	if (vl < info->min_vl)
		vl = info->min_vl;

	bit = find_next_bit(info->vq_map, SVE_VQ_MAX,
			    __vq_to_bit(sve_vq_from_vl(vl)));
	return sve_vl_from_vq(__bit_to_vq(bit));
}

#if defined(CONFIG_ARM64_SVE) && defined(CONFIG_SYSCTL)

static int vec_proc_do_default_vl(struct ctl_table *table, int write,
				  void *buffer, size_t *lenp, loff_t *ppos)
{
	struct vl_info *info = table->extra1;
	enum vec_type type = info->type;
	int ret;
	int vl = get_default_vl(type);
	struct ctl_table tmp_table = {
		.data = &vl,
		.maxlen = sizeof(vl),
	};

	ret = proc_dointvec(&tmp_table, write, buffer, lenp, ppos);
	if (ret || !write)
		return ret;

	/* Writing -1 has the special meaning "set to max": */
	if (vl == -1)
		vl = info->max_vl;

	if (!sve_vl_valid(vl))
		return -EINVAL;

	set_default_vl(type, find_supported_vector_length(type, vl));
	return 0;
}

static struct ctl_table sve_default_vl_table[] = {
	{
		.procname	= "sve_default_vector_length",
		.mode		= 0644,
		.proc_handler	= vec_proc_do_default_vl,
		.extra1		= &vl_info[ARM64_VEC_SVE],
	},
	{ }
};

static int __init sve_sysctl_init(void)
{
	if (system_supports_sve())
		if (!register_sysctl("abi", sve_default_vl_table))
			return -EINVAL;

	return 0;
}

#else /* ! (CONFIG_ARM64_SVE && CONFIG_SYSCTL) */
static int __init sve_sysctl_init(void) { return 0; }
#endif /* ! (CONFIG_ARM64_SVE && CONFIG_SYSCTL) */

#if defined(CONFIG_ARM64_SME) && defined(CONFIG_SYSCTL)
static struct ctl_table sme_default_vl_table[] = {
	{
		.procname	= "sme_default_vector_length",
		.mode		= 0644,
		.proc_handler	= vec_proc_do_default_vl,
		.extra1		= &vl_info[ARM64_VEC_SME],
	},
	{ }
};

static int __init sme_sysctl_init(void)
{
	if (system_supports_sme())
		if (!register_sysctl("abi", sme_default_vl_table))
			return -EINVAL;

	return 0;
}

#else /* ! (CONFIG_ARM64_SME && CONFIG_SYSCTL) */
static int __init sme_sysctl_init(void) { return 0; }
#endif /* ! (CONFIG_ARM64_SME && CONFIG_SYSCTL) */

#define ZREG(sve_state, vq, n) ((char *)(sve_state) +		\
	(SVE_SIG_ZREG_OFFSET(vq, n) - SVE_SIG_REGS_OFFSET))

#ifdef CONFIG_CPU_BIG_ENDIAN
static __uint128_t arm64_cpu_to_le128(__uint128_t x)
{
	u64 a = swab64(x);
	u64 b = swab64(x >> 64);

	return ((__uint128_t)a << 64) | b;
}
#else
static __uint128_t arm64_cpu_to_le128(__uint128_t x)
{
	return x;
}
#endif

#define arm64_le128_to_cpu(x) arm64_cpu_to_le128(x)

static void __fpsimd_to_sve(void *sst, struct user_fpsimd_state const *fst,
			    unsigned int vq)
{
	unsigned int i;
	__uint128_t *p;

	for (i = 0; i < SVE_NUM_ZREGS; ++i) {
		p = (__uint128_t *)ZREG(sst, vq, i);
		*p = arm64_cpu_to_le128(fst->vregs[i]);
	}
}

/*
 * Transfer the FPSIMD state in task->thread.uw.fpsimd_state to
 * task->thread.sve_state.
 *
 * Task can be a non-runnable task, or current.  In the latter case,
 * the caller must have ownership of the cpu FPSIMD context before calling
 * this function.
 * task->thread.sve_state must point to at least sve_state_size(task)
 * bytes of allocated kernel memory.
 * task->thread.uw.fpsimd_state must be up to date before calling this
 * function.
 */
static void fpsimd_to_sve(struct task_struct *task)
{
	unsigned int vq;
	void *sst = task->thread.sve_state;
	struct user_fpsimd_state const *fst = &task->thread.uw.fpsimd_state;

	if (!system_supports_sve())
		return;

	vq = sve_vq_from_vl(thread_get_cur_vl(&task->thread));
	__fpsimd_to_sve(sst, fst, vq);
}

/*
 * Transfer the SVE state in task->thread.sve_state to
 * task->thread.uw.fpsimd_state.
 *
 * Task can be a non-runnable task, or current.  In the latter case,
 * the caller must have ownership of the cpu FPSIMD context before calling
 * this function.
 * task->thread.sve_state must point to at least sve_state_size(task)
 * bytes of allocated kernel memory.
 * task->thread.sve_state must be up to date before calling this function.
 */
static void sve_to_fpsimd(struct task_struct *task)
{
	unsigned int vq, vl;
	void const *sst = task->thread.sve_state;
	struct user_fpsimd_state *fst = &task->thread.uw.fpsimd_state;
	unsigned int i;
	__uint128_t const *p;

	if (!system_supports_sve())
		return;

	vl = thread_get_cur_vl(&task->thread);
	vq = sve_vq_from_vl(vl);
	for (i = 0; i < SVE_NUM_ZREGS; ++i) {
		p = (__uint128_t const *)ZREG(sst, vq, i);
		fst->vregs[i] = arm64_le128_to_cpu(*p);
	}
}

#ifdef CONFIG_ARM64_SVE
/*
 * Call __sve_free() directly only if you know task can't be scheduled
 * or preempted.
 */
static void __sve_free(struct task_struct *task)
{
	kfree(task->thread.sve_state);
	task->thread.sve_state = NULL;
}

static void sve_free(struct task_struct *task)
{
	WARN_ON(test_tsk_thread_flag(task, TIF_SVE));

	__sve_free(task);
}

/*
 * Return how many bytes of memory are required to store the full SVE
 * state for task, given task's currently configured vector length.
 */
size_t sve_state_size(struct task_struct const *task)
{
	unsigned int vl = 0;

	if (system_supports_sve())
		vl = task_get_sve_vl(task);
	if (system_supports_sme())
		vl = max(vl, task_get_sme_vl(task));

	return SVE_SIG_REGS_SIZE(sve_vq_from_vl(vl));
}

/*
 * Ensure that task->thread.sve_state is allocated and sufficiently large.
 *
 * This function should be used only in preparation for replacing
 * task->thread.sve_state with new data.  The memory is always zeroed
 * here to prevent stale data from showing through: this is done in
 * the interest of testability and predictability: except in the
 * do_sve_acc() case, there is no ABI requirement to hide stale data
 * written previously be task.
 */
void sve_alloc(struct task_struct *task)
{
	if (task->thread.sve_state) {
		memset(task->thread.sve_state, 0, sve_state_size(task));
		return;
	}

	/* This is a small allocation (maximum ~8KB) and Should Not Fail. */
	task->thread.sve_state =
		kzalloc(sve_state_size(task), GFP_KERNEL);
}


/*
 * Force the FPSIMD state shared with SVE to be updated in the SVE state
 * even if the SVE state is the current active state.
 *
 * This should only be called by ptrace.  task must be non-runnable.
 * task->thread.sve_state must point to at least sve_state_size(task)
 * bytes of allocated kernel memory.
 */
void fpsimd_force_sync_to_sve(struct task_struct *task)
{
	fpsimd_to_sve(task);
}

/*
 * Ensure that task->thread.sve_state is up to date with respect to
 * the user task, irrespective of when SVE is in use or not.
 *
 * This should only be called by ptrace.  task must be non-runnable.
 * task->thread.sve_state must point to at least sve_state_size(task)
 * bytes of allocated kernel memory.
 */
void fpsimd_sync_to_sve(struct task_struct *task)
{
	if (!test_tsk_thread_flag(task, TIF_SVE) &&
	    !thread_sm_enabled(&task->thread))
		fpsimd_to_sve(task);
}

/*
 * Ensure that task->thread.uw.fpsimd_state is up to date with respect to
 * the user task, irrespective of whether SVE is in use or not.
 *
 * This should only be called by ptrace.  task must be non-runnable.
 * task->thread.sve_state must point to at least sve_state_size(task)
 * bytes of allocated kernel memory.
 */
void sve_sync_to_fpsimd(struct task_struct *task)
{
	if (test_tsk_thread_flag(task, TIF_SVE) ||
	    thread_sm_enabled(&task->thread))
		sve_to_fpsimd(task);
}

/*
 * Ensure that task->thread.sve_state is up to date with respect to
 * the task->thread.uw.fpsimd_state.
 *
 * This should only be called by ptrace to merge new FPSIMD register
 * values into a task for which SVE is currently active.
 * task must be non-runnable.
 * task->thread.sve_state must point to at least sve_state_size(task)
 * bytes of allocated kernel memory.
 * task->thread.uw.fpsimd_state must already have been initialised with
 * the new FPSIMD register values to be merged in.
 */
void sve_sync_from_fpsimd_zeropad(struct task_struct *task)
{
	unsigned int vq;
	void *sst = task->thread.sve_state;
	struct user_fpsimd_state const *fst = &task->thread.uw.fpsimd_state;

	if (!test_tsk_thread_flag(task, TIF_SVE))
		return;

	vq = sve_vq_from_vl(thread_get_cur_vl(&task->thread));

	memset(sst, 0, SVE_SIG_REGS_SIZE(vq));
	__fpsimd_to_sve(sst, fst, vq);
}

int vec_set_vector_length(struct task_struct *task, enum vec_type type,
			  unsigned long vl, unsigned long flags)
{
	if (flags & ~(unsigned long)(PR_SVE_VL_INHERIT |
				     PR_SVE_SET_VL_ONEXEC))
		return -EINVAL;

	if (!sve_vl_valid(vl))
		return -EINVAL;

	/*
	 * Clamp to the maximum vector length that VL-agnostic code
	 * can work with.  A flag may be assigned in the future to
	 * allow setting of larger vector lengths without confusing
	 * older software.
	 */
	if (vl > VL_ARCH_MAX)
		vl = VL_ARCH_MAX;

	vl = find_supported_vector_length(type, vl);

	if (flags & (PR_SVE_VL_INHERIT |
		     PR_SVE_SET_VL_ONEXEC))
		task_set_vl_onexec(task, type, vl);
	else
		/* Reset VL to system default on next exec: */
		task_set_vl_onexec(task, type, 0);

	/* Only actually set the VL if not deferred: */
	if (flags & PR_SVE_SET_VL_ONEXEC)
		goto out;

	if (vl == task_get_vl(task, type))
		goto out;

	/*
	 * To ensure the FPSIMD bits of the SVE vector registers are preserved,
	 * write any live register state back to task_struct, and convert to a
	 * regular FPSIMD thread.
	 */
	if (task == current) {
		get_cpu_fpsimd_context();

		fpsimd_save();
	}

	fpsimd_flush_task_state(task);
	if (test_and_clear_tsk_thread_flag(task, TIF_SVE) ||
	    thread_sm_enabled(&task->thread))
		sve_to_fpsimd(task);

	if (system_supports_sme() && type == ARM64_VEC_SME) {
		task->thread.svcr &= ~(SVCR_SM_MASK |
				       SVCR_ZA_MASK);
		clear_thread_flag(TIF_SME);
	}

	if (task == current)
		put_cpu_fpsimd_context();

	/*
	 * Force reallocation of task SVE and SME state to the correct
	 * size on next use:
	 */
	sve_free(task);
	if (system_supports_sme() && type == ARM64_VEC_SME)
		sme_free(task);

	task_set_vl(task, type, vl);

out:
	update_tsk_thread_flag(task, vec_vl_inherit_flag(type),
			       flags & PR_SVE_VL_INHERIT);

	return 0;
}

/*
 * Encode the current vector length and flags for return.
 * This is only required for prctl(): ptrace has separate fields.
 * SVE and SME use the same bits for _ONEXEC and _INHERIT.
 *
 * flags are as for vec_set_vector_length().
 */
static int vec_prctl_status(enum vec_type type, unsigned long flags)
{
	int ret;

	if (flags & PR_SVE_SET_VL_ONEXEC)
		ret = task_get_vl_onexec(current, type);
	else
		ret = task_get_vl(current, type);

	if (test_thread_flag(vec_vl_inherit_flag(type)))
		ret |= PR_SVE_VL_INHERIT;

	return ret;
}

/* PR_SVE_SET_VL */
int sve_set_current_vl(unsigned long arg)
{
	unsigned long vl, flags;
	int ret;

	vl = arg & PR_SVE_VL_LEN_MASK;
	flags = arg & ~vl;

	if (!system_supports_sve() || is_compat_task())
		return -EINVAL;

	ret = vec_set_vector_length(current, ARM64_VEC_SVE, vl, flags);
	if (ret)
		return ret;

	return vec_prctl_status(ARM64_VEC_SVE, flags);
}

/* PR_SVE_GET_VL */
int sve_get_current_vl(void)
{
	if (!system_supports_sve() || is_compat_task())
		return -EINVAL;

	return vec_prctl_status(ARM64_VEC_SVE, 0);
}

#ifdef CONFIG_ARM64_SME
/* PR_SME_SET_VL */
int sme_set_current_vl(unsigned long arg)
{
	unsigned long vl, flags;
	int ret;

	vl = arg & PR_SME_VL_LEN_MASK;
	flags = arg & ~vl;

	if (!system_supports_sme() || is_compat_task())
		return -EINVAL;

	ret = vec_set_vector_length(current, ARM64_VEC_SME, vl, flags);
	if (ret)
		return ret;

	return vec_prctl_status(ARM64_VEC_SME, flags);
}

/* PR_SME_GET_VL */
int sme_get_current_vl(void)
{
	if (!system_supports_sme() || is_compat_task())
		return -EINVAL;

	return vec_prctl_status(ARM64_VEC_SME, 0);
}
#endif /* CONFIG_ARM64_SME */

static void vec_probe_vqs(struct vl_info *info,
			  DECLARE_BITMAP(map, SVE_VQ_MAX))
{
	unsigned int vq, vl;

	bitmap_zero(map, SVE_VQ_MAX);

	for (vq = SVE_VQ_MAX; vq >= SVE_VQ_MIN; --vq) {
		write_vl(info->type, vq - 1); /* self-syncing */

		switch (info->type) {
		case ARM64_VEC_SVE:
			vl = sve_get_vl();
			break;
		case ARM64_VEC_SME:
			vl = sme_get_vl();
			break;
		default:
			vl = 0;
			break;
		}

		/* Minimum VL identified? */
		if (sve_vq_from_vl(vl) > vq)
			break;

		vq = sve_vq_from_vl(vl); /* skip intervening lengths */
		set_bit(__vq_to_bit(vq), map);
	}
}

/*
 * Initialise the set of known supported VQs for the boot CPU.
 * This is called during kernel boot, before secondary CPUs are brought up.
 */
void __init vec_init_vq_map(enum vec_type type)
{
	struct vl_info *info = &vl_info[type];
	vec_probe_vqs(info, info->vq_map);
	bitmap_copy(info->vq_partial_map, info->vq_map, SVE_VQ_MAX);
}

/*
 * If we haven't committed to the set of supported VQs yet, filter out
 * those not supported by the current CPU.
 * This function is called during the bring-up of early secondary CPUs only.
 */
void vec_update_vq_map(enum vec_type type)
{
	struct vl_info *info = &vl_info[type];
	DECLARE_BITMAP(tmp_map, SVE_VQ_MAX);

	vec_probe_vqs(info, tmp_map);
	bitmap_and(info->vq_map, info->vq_map, tmp_map, SVE_VQ_MAX);
	bitmap_or(info->vq_partial_map, info->vq_partial_map, tmp_map,
		  SVE_VQ_MAX);
}

/*
 * Check whether the current CPU supports all VQs in the committed set.
 * This function is called during the bring-up of late secondary CPUs only.
 */
int vec_verify_vq_map(enum vec_type type)
{
	struct vl_info *info = &vl_info[type];
	DECLARE_BITMAP(tmp_map, SVE_VQ_MAX);
	unsigned long b;

	vec_probe_vqs(info, tmp_map);

	bitmap_complement(tmp_map, tmp_map, SVE_VQ_MAX);
	if (bitmap_intersects(tmp_map, info->vq_map, SVE_VQ_MAX)) {
		pr_warn("%s: cpu%d: Required vector length(s) missing\n",
			info->name, smp_processor_id());
		return -EINVAL;
	}

	if (!IS_ENABLED(CONFIG_KVM) || !is_hyp_mode_available())
		return 0;

	/*
	 * For KVM, it is necessary to ensure that this CPU doesn't
	 * support any vector length that guests may have probed as
	 * unsupported.
	 */

	/* Recover the set of supported VQs: */
	bitmap_complement(tmp_map, tmp_map, SVE_VQ_MAX);
	/* Find VQs supported that are not globally supported: */
	bitmap_andnot(tmp_map, tmp_map, info->vq_map, SVE_VQ_MAX);

	/* Find the lowest such VQ, if any: */
	b = find_last_bit(tmp_map, SVE_VQ_MAX);
	if (b >= SVE_VQ_MAX)
		return 0; /* no mismatches */

	/*
	 * Mismatches above sve_max_virtualisable_vl are fine, since
	 * no guest is allowed to configure ZCR_EL2.LEN to exceed this:
	 */
	if (sve_vl_from_vq(__bit_to_vq(b)) <= info->max_virtualisable_vl) {
		pr_warn("%s: cpu%d: Unsupported vector length(s) present\n",
			info->name, smp_processor_id());
		return -EINVAL;
	}

	return 0;
}

static void __init sve_efi_setup(void)
{
	int max_vl = 0;
	int i;

	if (!IS_ENABLED(CONFIG_EFI))
		return;

	for (i = 0; i < ARRAY_SIZE(vl_info); i++)
		max_vl = max(vl_info[i].max_vl, max_vl);

	/*
	 * alloc_percpu() warns and prints a backtrace if this goes wrong.
	 * This is evidence of a crippled system and we are returning void,
	 * so no attempt is made to handle this situation here.
	 */
	if (!sve_vl_valid(max_vl))
		goto fail;

	efi_sve_state = __alloc_percpu(
		SVE_SIG_REGS_SIZE(sve_vq_from_vl(max_vl)), SVE_VQ_BYTES);
	if (!efi_sve_state)
		goto fail;

	return;

fail:
	panic("Cannot allocate percpu memory for EFI SVE save/restore");
}

/*
 * Enable SVE for EL1.
 * Intended for use by the cpufeatures code during CPU boot.
 */
void sve_kernel_enable(const struct arm64_cpu_capabilities *__always_unused p)
{
	write_sysreg(read_sysreg(CPACR_EL1) | CPACR_EL1_ZEN_EL1EN, CPACR_EL1);
	isb();
}

/*
 * Read the pseudo-ZCR used by cpufeatures to identify the supported SVE
 * vector length.
 *
 * Use only if SVE is present.
 * This function clobbers the SVE vector length.
 */
u64 read_zcr_features(void)
{
	u64 zcr;
	unsigned int vq_max;

	/*
	 * Set the maximum possible VL, and write zeroes to all other
	 * bits to see if they stick.
	 */
	sve_kernel_enable(NULL);
	write_sysreg_s(ZCR_ELx_LEN_MASK, SYS_ZCR_EL1);

	zcr = read_sysreg_s(SYS_ZCR_EL1);
	zcr &= ~(u64)ZCR_ELx_LEN_MASK; /* find sticky 1s outside LEN field */
	vq_max = sve_vq_from_vl(sve_get_vl());
	zcr |= vq_max - 1; /* set LEN field to maximum effective value */

	return zcr;
}

void __init sve_setup(void)
{
	struct vl_info *info = &vl_info[ARM64_VEC_SVE];
	u64 zcr;
	DECLARE_BITMAP(tmp_map, SVE_VQ_MAX);
	unsigned long b;

	if (!system_supports_sve())
		return;

	/*
	 * The SVE architecture mandates support for 128-bit vectors,
	 * so sve_vq_map must have at least SVE_VQ_MIN set.
	 * If something went wrong, at least try to patch it up:
	 */
	if (WARN_ON(!test_bit(__vq_to_bit(SVE_VQ_MIN), info->vq_map)))
		set_bit(__vq_to_bit(SVE_VQ_MIN), info->vq_map);

	zcr = read_sanitised_ftr_reg(SYS_ZCR_EL1);
	info->max_vl = sve_vl_from_vq((zcr & ZCR_ELx_LEN_MASK) + 1);

	/*
	 * Sanity-check that the max VL we determined through CPU features
	 * corresponds properly to sve_vq_map.  If not, do our best:
	 */
	if (WARN_ON(info->max_vl != find_supported_vector_length(ARM64_VEC_SVE,
								 info->max_vl)))
		info->max_vl = find_supported_vector_length(ARM64_VEC_SVE,
							    info->max_vl);

	/*
	 * For the default VL, pick the maximum supported value <= 64.
	 * VL == 64 is guaranteed not to grow the signal frame.
	 */
	set_sve_default_vl(find_supported_vector_length(ARM64_VEC_SVE, 64));

	bitmap_andnot(tmp_map, info->vq_partial_map, info->vq_map,
		      SVE_VQ_MAX);

	b = find_last_bit(tmp_map, SVE_VQ_MAX);
	if (b >= SVE_VQ_MAX)
		/* No non-virtualisable VLs found */
		info->max_virtualisable_vl = SVE_VQ_MAX;
	else if (WARN_ON(b == SVE_VQ_MAX - 1))
		/* No virtualisable VLs?  This is architecturally forbidden. */
		info->max_virtualisable_vl = SVE_VQ_MIN;
	else /* b + 1 < SVE_VQ_MAX */
		info->max_virtualisable_vl = sve_vl_from_vq(__bit_to_vq(b + 1));

	if (info->max_virtualisable_vl > info->max_vl)
		info->max_virtualisable_vl = info->max_vl;

	pr_info("%s: maximum available vector length %u bytes per vector\n",
		info->name, info->max_vl);
	pr_info("%s: default vector length %u bytes per vector\n",
		info->name, get_sve_default_vl());

	/* KVM decides whether to support mismatched systems. Just warn here: */
	if (sve_max_virtualisable_vl() < sve_max_vl())
		pr_warn("%s: unvirtualisable vector lengths present\n",
			info->name);

	sve_efi_setup();
}

/*
 * Called from the put_task_struct() path, which cannot get here
 * unless dead_task is really dead and not schedulable.
 */
void fpsimd_release_task(struct task_struct *dead_task)
{
	__sve_free(dead_task);
	sme_free(dead_task);
}

#endif /* CONFIG_ARM64_SVE */

#ifdef CONFIG_ARM64_SME

/*
 * Ensure that task->thread.za_state is allocated and sufficiently large.
 *
 * This function should be used only in preparation for replacing
 * task->thread.za_state with new data.  The memory is always zeroed
 * here to prevent stale data from showing through: this is done in
 * the interest of testability and predictability, the architecture
 * guarantees that when ZA is enabled it will be zeroed.
 */
void sme_alloc(struct task_struct *task)
{
	if (task->thread.za_state) {
		memset(task->thread.za_state, 0, za_state_size(task));
		return;
	}

	/* This could potentially be up to 64K. */
	task->thread.za_state =
		kzalloc(za_state_size(task), GFP_KERNEL);
}

static void sme_free(struct task_struct *task)
{
	kfree(task->thread.za_state);
	task->thread.za_state = NULL;
}

void sme_kernel_enable(const struct arm64_cpu_capabilities *__always_unused p)
{
	/* Set priority for all PEs to architecturally defined minimum */
	write_sysreg_s(read_sysreg_s(SYS_SMPRI_EL1) & ~SMPRI_EL1_PRIORITY_MASK,
		       SYS_SMPRI_EL1);

	/* Allow SME in kernel */
	write_sysreg(read_sysreg(CPACR_EL1) | CPACR_EL1_SMEN_EL1EN, CPACR_EL1);
	isb();

	/* Allow EL0 to access TPIDR2 */
	write_sysreg(read_sysreg(SCTLR_EL1) | SCTLR_ELx_ENTP2, SCTLR_EL1);
	isb();
}

/*
 * This must be called after sme_kernel_enable(), we rely on the
 * feature table being sorted to ensure this.
 */
void fa64_kernel_enable(const struct arm64_cpu_capabilities *__always_unused p)
{
	/* Allow use of FA64 */
	write_sysreg_s(read_sysreg_s(SYS_SMCR_EL1) | SMCR_ELx_FA64_MASK,
		       SYS_SMCR_EL1);
}

/*
 * Read the pseudo-SMCR used by cpufeatures to identify the supported
 * vector length.
 *
 * Use only if SME is present.
 * This function clobbers the SME vector length.
 */
u64 read_smcr_features(void)
{
	u64 smcr;
	unsigned int vq_max;

	sme_kernel_enable(NULL);
	sme_smstart_sm();

	/*
	 * Set the maximum possible VL.
	 */
	write_sysreg_s(read_sysreg_s(SYS_SMCR_EL1) | SMCR_ELx_LEN_MASK,
		       SYS_SMCR_EL1);

	smcr = read_sysreg_s(SYS_SMCR_EL1);
	smcr &= ~(u64)SMCR_ELx_LEN_MASK; /* Only the LEN field */
	vq_max = sve_vq_from_vl(sve_get_vl());
	smcr |= vq_max - 1; /* set LEN field to maximum effective value */

	sme_smstop_sm();

	return smcr;
}

void __init sme_setup(void)
{
	struct vl_info *info = &vl_info[ARM64_VEC_SME];
	u64 smcr;
	int min_bit;

	if (!system_supports_sme())
		return;

	/*
	 * SME doesn't require any particular vector length be
	 * supported but it does require at least one.  We should have
	 * disabled the feature entirely while bringing up CPUs but
	 * let's double check here.
	 */
	WARN_ON(bitmap_empty(info->vq_map, SVE_VQ_MAX));

	min_bit = find_last_bit(info->vq_map, SVE_VQ_MAX);
	info->min_vl = sve_vl_from_vq(__bit_to_vq(min_bit));

	smcr = read_sanitised_ftr_reg(SYS_SMCR_EL1);
	info->max_vl = sve_vl_from_vq((smcr & SMCR_ELx_LEN_MASK) + 1);

	/*
	 * Sanity-check that the max VL we determined through CPU features
	 * corresponds properly to sme_vq_map.  If not, do our best:
	 */
	if (WARN_ON(info->max_vl != find_supported_vector_length(ARM64_VEC_SME,
								 info->max_vl)))
		info->max_vl = find_supported_vector_length(ARM64_VEC_SME,
							    info->max_vl);

	WARN_ON(info->min_vl > info->max_vl);

	/*
	 * For the default VL, pick the maximum supported value <= 32
	 * (256 bits) if there is one since this is guaranteed not to
	 * grow the signal frame when in streaming mode, otherwise the
	 * minimum available VL will be used.
	 */
	set_sme_default_vl(find_supported_vector_length(ARM64_VEC_SME, 32));

	pr_info("SME: minimum available vector length %u bytes per vector\n",
		info->min_vl);
	pr_info("SME: maximum available vector length %u bytes per vector\n",
		info->max_vl);
	pr_info("SME: default vector length %u bytes per vector\n",
		get_sme_default_vl());
}

#endif /* CONFIG_ARM64_SME */

static void sve_init_regs(void)
{
	/*
	 * Convert the FPSIMD state to SVE, zeroing all the state that
	 * is not shared with FPSIMD. If (as is likely) the current
	 * state is live in the registers then do this there and
	 * update our metadata for the current task including
	 * disabling the trap, otherwise update our in-memory copy.
	 * We are guaranteed to not be in streaming mode, we can only
	 * take a SVE trap when not in streaming mode and we can't be
	 * in streaming mode when taking a SME trap.
	 */
	if (!test_thread_flag(TIF_FOREIGN_FPSTATE)) {
		unsigned long vq_minus_one =
			sve_vq_from_vl(task_get_sve_vl(current)) - 1;
		sve_set_vq(vq_minus_one);
		sve_flush_live(true, vq_minus_one);
		fpsimd_bind_task_to_cpu();
	} else {
		fpsimd_to_sve(current);
	}
}

/*
 * Trapped SVE access
 *
 * Storage is allocated for the full SVE state, the current FPSIMD
 * register contents are migrated across, and the access trap is
 * disabled.
 *
 * TIF_SVE should be clear on entry: otherwise, fpsimd_restore_current_state()
 * would have disabled the SVE access trap for userspace during
 * ret_to_user, making an SVE access trap impossible in that case.
 */
void do_sve_acc(unsigned long esr, struct pt_regs *regs)
{
	/* Even if we chose not to use SVE, the hardware could still trap: */
	if (unlikely(!system_supports_sve()) || WARN_ON(is_compat_task())) {
		force_signal_inject(SIGILL, ILL_ILLOPC, regs->pc, 0);
		return;
	}

	sve_alloc(current);
	if (!current->thread.sve_state) {
		force_sig(SIGKILL);
		return;
	}

	get_cpu_fpsimd_context();

	if (test_and_set_thread_flag(TIF_SVE))
		WARN_ON(1); /* SVE access shouldn't have trapped */

	/*
	 * Even if the task can have used streaming mode we can only
	 * generate SVE access traps in normal SVE mode and
	 * transitioning out of streaming mode may discard any
	 * streaming mode state.  Always clear the high bits to avoid
	 * any potential errors tracking what is properly initialised.
	 */
	sve_init_regs();

	put_cpu_fpsimd_context();
}

/*
 * Trapped SME access
 *
 * Storage is allocated for the full SVE and SME state, the current
 * FPSIMD register contents are migrated to SVE if SVE is not already
 * active, and the access trap is disabled.
 *
 * TIF_SME should be clear on entry: otherwise, fpsimd_restore_current_state()
 * would have disabled the SME access trap for userspace during
 * ret_to_user, making an SVE access trap impossible in that case.
 */
void do_sme_acc(unsigned long esr, struct pt_regs *regs)
{
	/* Even if we chose not to use SME, the hardware could still trap: */
	if (unlikely(!system_supports_sme()) || WARN_ON(is_compat_task())) {
		force_signal_inject(SIGILL, ILL_ILLOPC, regs->pc, 0);
		return;
	}

	/*
	 * If this not a trap due to SME being disabled then something
	 * is being used in the wrong mode, report as SIGILL.
	 */
	if (ESR_ELx_ISS(esr) != ESR_ELx_SME_ISS_SME_DISABLED) {
		force_signal_inject(SIGILL, ILL_ILLOPC, regs->pc, 0);
		return;
	}

	sve_alloc(current);
	sme_alloc(current);
	if (!current->thread.sve_state || !current->thread.za_state) {
		force_sig(SIGKILL);
		return;
	}

	get_cpu_fpsimd_context();

	/* With TIF_SME userspace shouldn't generate any traps */
	if (test_and_set_thread_flag(TIF_SME))
		WARN_ON(1);

	if (!test_thread_flag(TIF_FOREIGN_FPSTATE)) {
		unsigned long vq_minus_one =
			sve_vq_from_vl(task_get_sme_vl(current)) - 1;
		sme_set_vq(vq_minus_one);

		fpsimd_bind_task_to_cpu();
	}

	/*
	 * If SVE was not already active initialise the SVE registers,
	 * any non-shared state between the streaming and regular SVE
	 * registers is architecturally guaranteed to be zeroed when
	 * we enter streaming mode.  We do not need to initialize ZA
	 * since ZA must be disabled at this point and enabling ZA is
	 * architecturally defined to zero ZA.
	 */
	if (system_supports_sve() && !test_thread_flag(TIF_SVE))
		sve_init_regs();

	put_cpu_fpsimd_context();
}

/*
 * Trapped FP/ASIMD access.
 */
void do_fpsimd_acc(unsigned long esr, struct pt_regs *regs)
{
	/* TODO: implement lazy context saving/restoring */
	WARN_ON(1);
}

/*
 * Raise a SIGFPE for the current process.
 */
void do_fpsimd_exc(unsigned long esr, struct pt_regs *regs)
{
	unsigned int si_code = FPE_FLTUNK;

	if (esr & ESR_ELx_FP_EXC_TFV) {
		if (esr & FPEXC_IOF)
			si_code = FPE_FLTINV;
		else if (esr & FPEXC_DZF)
			si_code = FPE_FLTDIV;
		else if (esr & FPEXC_OFF)
			si_code = FPE_FLTOVF;
		else if (esr & FPEXC_UFF)
			si_code = FPE_FLTUND;
		else if (esr & FPEXC_IXF)
			si_code = FPE_FLTRES;
	}

	send_sig_fault(SIGFPE, si_code,
		       (void __user *)instruction_pointer(regs),
		       current);
}

void fpsimd_thread_switch(struct task_struct *next)
{
	bool wrong_task, wrong_cpu;

	if (!system_supports_fpsimd())
		return;

	__get_cpu_fpsimd_context();

	/* Save unsaved fpsimd state, if any: */
	fpsimd_save();

	/*
	 * Fix up TIF_FOREIGN_FPSTATE to correctly describe next's
	 * state.  For kernel threads, FPSIMD registers are never loaded
	 * and wrong_task and wrong_cpu will always be true.
	 */
	wrong_task = __this_cpu_read(fpsimd_last_state.st) !=
					&next->thread.uw.fpsimd_state;
	wrong_cpu = next->thread.fpsimd_cpu != smp_processor_id();

	update_tsk_thread_flag(next, TIF_FOREIGN_FPSTATE,
			       wrong_task || wrong_cpu);

	__put_cpu_fpsimd_context();
}

static void fpsimd_flush_thread_vl(enum vec_type type)
{
	int vl, supported_vl;

	/*
	 * Reset the task vector length as required.  This is where we
	 * ensure that all user tasks have a valid vector length
	 * configured: no kernel task can become a user task without
	 * an exec and hence a call to this function.  By the time the
	 * first call to this function is made, all early hardware
	 * probing is complete, so __sve_default_vl should be valid.
	 * If a bug causes this to go wrong, we make some noise and
	 * try to fudge thread.sve_vl to a safe value here.
	 */
	vl = task_get_vl_onexec(current, type);
	if (!vl)
		vl = get_default_vl(type);

	if (WARN_ON(!sve_vl_valid(vl)))
		vl = vl_info[type].min_vl;

	supported_vl = find_supported_vector_length(type, vl);
	if (WARN_ON(supported_vl != vl))
		vl = supported_vl;

	task_set_vl(current, type, vl);

	/*
	 * If the task is not set to inherit, ensure that the vector
	 * length will be reset by a subsequent exec:
	 */
	if (!test_thread_flag(vec_vl_inherit_flag(type)))
		task_set_vl_onexec(current, type, 0);
}

void fpsimd_flush_thread(void)
{
	void *sve_state = NULL;
	void *za_state = NULL;

	if (!system_supports_fpsimd())
		return;

	get_cpu_fpsimd_context();

	fpsimd_flush_task_state(current);
	memset(&current->thread.uw.fpsimd_state, 0,
	       sizeof(current->thread.uw.fpsimd_state));

	if (system_supports_sve()) {
		clear_thread_flag(TIF_SVE);

		/* Defer kfree() while in atomic context */
		sve_state = current->thread.sve_state;
		current->thread.sve_state = NULL;

		fpsimd_flush_thread_vl(ARM64_VEC_SVE);
	}

	if (system_supports_sme()) {
		clear_thread_flag(TIF_SME);

		/* Defer kfree() while in atomic context */
		za_state = current->thread.za_state;
		current->thread.za_state = NULL;

		fpsimd_flush_thread_vl(ARM64_VEC_SME);
		current->thread.svcr = 0;
	}

	put_cpu_fpsimd_context();
	kfree(sve_state);
	kfree(za_state);
}

/*
 * Save the userland FPSIMD state of 'current' to memory, but only if the state
 * currently held in the registers does in fact belong to 'current'
 */
void fpsimd_preserve_current_state(void)
{
	if (!system_supports_fpsimd())
		return;

	get_cpu_fpsimd_context();
	fpsimd_save();
	put_cpu_fpsimd_context();
}

/*
 * Like fpsimd_preserve_current_state(), but ensure that
 * current->thread.uw.fpsimd_state is updated so that it can be copied to
 * the signal frame.
 */
void fpsimd_signal_preserve_current_state(void)
{
	fpsimd_preserve_current_state();
	if (test_thread_flag(TIF_SVE))
		sve_to_fpsimd(current);
}

/*
 * Associate current's FPSIMD context with this cpu
 * The caller must have ownership of the cpu FPSIMD context before calling
 * this function.
 */
static void fpsimd_bind_task_to_cpu(void)
{
	struct fpsimd_last_state_struct *last =
		this_cpu_ptr(&fpsimd_last_state);

	WARN_ON(!system_supports_fpsimd());
	last->st = &current->thread.uw.fpsimd_state;
	last->sve_state = current->thread.sve_state;
	last->za_state = current->thread.za_state;
	last->sve_vl = task_get_sve_vl(current);
	last->sme_vl = task_get_sme_vl(current);
	last->svcr = &current->thread.svcr;
	current->thread.fpsimd_cpu = smp_processor_id();

	/*
	 * Toggle SVE and SME trapping for userspace if needed, these
	 * are serialsied by ret_to_user().
	 */
	if (system_supports_sme()) {
		if (test_thread_flag(TIF_SME))
			sme_user_enable();
		else
			sme_user_disable();
	}

	if (system_supports_sve()) {
		if (test_thread_flag(TIF_SVE))
			sve_user_enable();
		else
			sve_user_disable();
	}
}

void fpsimd_bind_state_to_cpu(struct user_fpsimd_state *st, void *sve_state,
			      unsigned int sve_vl, void *za_state,
			      unsigned int sme_vl, u64 *svcr)
{
	struct fpsimd_last_state_struct *last =
		this_cpu_ptr(&fpsimd_last_state);

	WARN_ON(!system_supports_fpsimd());
	WARN_ON(!in_softirq() && !irqs_disabled());

	last->st = st;
	last->svcr = svcr;
	last->sve_state = sve_state;
	last->za_state = za_state;
	last->sve_vl = sve_vl;
	last->sme_vl = sme_vl;
}

/*
 * Load the userland FPSIMD state of 'current' from memory, but only if the
 * FPSIMD state already held in the registers is /not/ the most recent FPSIMD
 * state of 'current'.  This is called when we are preparing to return to
 * userspace to ensure that userspace sees a good register state.
 */
void fpsimd_restore_current_state(void)
{
	/*
	 * For the tasks that were created before we detected the absence of
	 * FP/SIMD, the TIF_FOREIGN_FPSTATE could be set via fpsimd_thread_switch(),
	 * e.g, init. This could be then inherited by the children processes.
	 * If we later detect that the system doesn't support FP/SIMD,
	 * we must clear the flag for  all the tasks to indicate that the
	 * FPSTATE is clean (as we can't have one) to avoid looping for ever in
	 * do_notify_resume().
	 */
	if (!system_supports_fpsimd()) {
		clear_thread_flag(TIF_FOREIGN_FPSTATE);
		return;
	}

	get_cpu_fpsimd_context();

	if (test_and_clear_thread_flag(TIF_FOREIGN_FPSTATE)) {
		task_fpsimd_load();
		fpsimd_bind_task_to_cpu();
	}

	put_cpu_fpsimd_context();
}

/*
 * Load an updated userland FPSIMD state for 'current' from memory and set the
 * flag that indicates that the FPSIMD register contents are the most recent
 * FPSIMD state of 'current'. This is used by the signal code to restore the
 * register state when returning from a signal handler in FPSIMD only cases,
 * any SVE context will be discarded.
 */
void fpsimd_update_current_state(struct user_fpsimd_state const *state)
{
	if (WARN_ON(!system_supports_fpsimd()))
		return;

	get_cpu_fpsimd_context();

	current->thread.uw.fpsimd_state = *state;
	if (test_thread_flag(TIF_SVE))
		fpsimd_to_sve(current);

	task_fpsimd_load();
	fpsimd_bind_task_to_cpu();

	clear_thread_flag(TIF_FOREIGN_FPSTATE);

	put_cpu_fpsimd_context();
}

/*
 * Invalidate live CPU copies of task t's FPSIMD state
 *
 * This function may be called with preemption enabled.  The barrier()
 * ensures that the assignment to fpsimd_cpu is visible to any
 * preemption/softirq that could race with set_tsk_thread_flag(), so
 * that TIF_FOREIGN_FPSTATE cannot be spuriously re-cleared.
 *
 * The final barrier ensures that TIF_FOREIGN_FPSTATE is seen set by any
 * subsequent code.
 */
void fpsimd_flush_task_state(struct task_struct *t)
{
	t->thread.fpsimd_cpu = NR_CPUS;
	/*
	 * If we don't support fpsimd, bail out after we have
	 * reset the fpsimd_cpu for this task and clear the
	 * FPSTATE.
	 */
	if (!system_supports_fpsimd())
		return;
	barrier();
	set_tsk_thread_flag(t, TIF_FOREIGN_FPSTATE);

	barrier();
}

/*
 * Invalidate any task's FPSIMD state that is present on this cpu.
 * The FPSIMD context should be acquired with get_cpu_fpsimd_context()
 * before calling this function.
 */
static void fpsimd_flush_cpu_state(void)
{
	WARN_ON(!system_supports_fpsimd());
	__this_cpu_write(fpsimd_last_state.st, NULL);

	/*
	 * Leaving streaming mode enabled will cause issues for any kernel
	 * NEON and leaving streaming mode or ZA enabled may increase power
	 * consumption.
	 */
	if (system_supports_sme())
		sme_smstop();

	set_thread_flag(TIF_FOREIGN_FPSTATE);
}

/*
 * Save the FPSIMD state to memory and invalidate cpu view.
 * This function must be called with preemption disabled.
 */
void fpsimd_save_and_flush_cpu_state(void)
{
	if (!system_supports_fpsimd())
		return;
	WARN_ON(preemptible());
	__get_cpu_fpsimd_context();
	fpsimd_save();
	fpsimd_flush_cpu_state();
	__put_cpu_fpsimd_context();
}

#ifdef CONFIG_KERNEL_MODE_NEON

/*
 * Kernel-side NEON support functions
 */

/*
 * kernel_neon_begin(): obtain the CPU FPSIMD registers for use by the calling
 * context
 *
 * Must not be called unless may_use_simd() returns true.
 * Task context in the FPSIMD registers is saved back to memory as necessary.
 *
 * A matching call to kernel_neon_end() must be made before returning from the
 * calling context.
 *
 * The caller may freely use the FPSIMD registers until kernel_neon_end() is
 * called.
 */
void kernel_neon_begin(void)
{
	if (WARN_ON(!system_supports_fpsimd()))
		return;

	BUG_ON(!may_use_simd());

	get_cpu_fpsimd_context();

	/* Save unsaved fpsimd state, if any: */
	fpsimd_save();

	/* Invalidate any task state remaining in the fpsimd regs: */
	fpsimd_flush_cpu_state();
}
EXPORT_SYMBOL(kernel_neon_begin);

/*
 * kernel_neon_end(): give the CPU FPSIMD registers back to the current task
 *
 * Must be called from a context in which kernel_neon_begin() was previously
 * called, with no call to kernel_neon_end() in the meantime.
 *
 * The caller must not use the FPSIMD registers after this function is called,
 * unless kernel_neon_begin() is called again in the meantime.
 */
void kernel_neon_end(void)
{
	if (!system_supports_fpsimd())
		return;

	put_cpu_fpsimd_context();
}
EXPORT_SYMBOL(kernel_neon_end);

#ifdef CONFIG_EFI

static DEFINE_PER_CPU(struct user_fpsimd_state, efi_fpsimd_state);
static DEFINE_PER_CPU(bool, efi_fpsimd_state_used);
static DEFINE_PER_CPU(bool, efi_sve_state_used);
static DEFINE_PER_CPU(bool, efi_sm_state);

/*
 * EFI runtime services support functions
 *
 * The ABI for EFI runtime services allows EFI to use FPSIMD during the call.
 * This means that for EFI (and only for EFI), we have to assume that FPSIMD
 * is always used rather than being an optional accelerator.
 *
 * These functions provide the necessary support for ensuring FPSIMD
 * save/restore in the contexts from which EFI is used.
 *
 * Do not use them for any other purpose -- if tempted to do so, you are
 * either doing something wrong or you need to propose some refactoring.
 */

/*
 * __efi_fpsimd_begin(): prepare FPSIMD for making an EFI runtime services call
 */
void __efi_fpsimd_begin(void)
{
	if (!system_supports_fpsimd())
		return;

	WARN_ON(preemptible());

	if (may_use_simd()) {
		kernel_neon_begin();
	} else {
		/*
		 * If !efi_sve_state, SVE can't be in use yet and doesn't need
		 * preserving:
		 */
		if (system_supports_sve() && likely(efi_sve_state)) {
			char *sve_state = this_cpu_ptr(efi_sve_state);
			bool ffr = true;
			u64 svcr;

			__this_cpu_write(efi_sve_state_used, true);

			if (system_supports_sme()) {
				svcr = read_sysreg_s(SYS_SVCR);

<<<<<<< HEAD
				if (!system_supports_fa64())
					ffr = svcr & SVCR_SM_MASK;

				__this_cpu_write(efi_sm_state, ffr);
=======
				__this_cpu_write(efi_sm_state,
						 svcr & SVCR_SM_MASK);

				/*
				 * Unless we have FA64 FFR does not
				 * exist in streaming mode.
				 */
				if (!system_supports_fa64())
					ffr = !(svcr & SVCR_SM_MASK);
>>>>>>> 3809db64
			}

			sve_save_state(sve_state + sve_ffr_offset(sve_max_vl()),
				       &this_cpu_ptr(&efi_fpsimd_state)->fpsr,
				       ffr);

			if (system_supports_sme())
				sysreg_clear_set_s(SYS_SVCR,
						   SVCR_SM_MASK, 0);

		} else {
			fpsimd_save_state(this_cpu_ptr(&efi_fpsimd_state));
		}

		__this_cpu_write(efi_fpsimd_state_used, true);
	}
}

/*
 * __efi_fpsimd_end(): clean up FPSIMD after an EFI runtime services call
 */
void __efi_fpsimd_end(void)
{
	if (!system_supports_fpsimd())
		return;

	if (!__this_cpu_xchg(efi_fpsimd_state_used, false)) {
		kernel_neon_end();
	} else {
		if (system_supports_sve() &&
		    likely(__this_cpu_read(efi_sve_state_used))) {
			char const *sve_state = this_cpu_ptr(efi_sve_state);
			bool ffr = true;

			/*
			 * Restore streaming mode; EFI calls are
			 * normal function calls so should not return in
			 * streaming mode.
			 */
			if (system_supports_sme()) {
				if (__this_cpu_read(efi_sm_state)) {
					sysreg_clear_set_s(SYS_SVCR,
							   0,
							   SVCR_SM_MASK);
<<<<<<< HEAD
					if (!system_supports_fa64())
						ffr = efi_sm_state;
=======

					/*
					 * Unless we have FA64 FFR does not
					 * exist in streaming mode.
					 */
					if (!system_supports_fa64())
						ffr = false;
>>>>>>> 3809db64
				}
			}

			sve_load_state(sve_state + sve_ffr_offset(sve_max_vl()),
				       &this_cpu_ptr(&efi_fpsimd_state)->fpsr,
				       ffr);

			__this_cpu_write(efi_sve_state_used, false);
		} else {
			fpsimd_load_state(this_cpu_ptr(&efi_fpsimd_state));
		}
	}
}

#endif /* CONFIG_EFI */

#endif /* CONFIG_KERNEL_MODE_NEON */

#ifdef CONFIG_CPU_PM
static int fpsimd_cpu_pm_notifier(struct notifier_block *self,
				  unsigned long cmd, void *v)
{
	switch (cmd) {
	case CPU_PM_ENTER:
		fpsimd_save_and_flush_cpu_state();
		break;
	case CPU_PM_EXIT:
		break;
	case CPU_PM_ENTER_FAILED:
	default:
		return NOTIFY_DONE;
	}
	return NOTIFY_OK;
}

static struct notifier_block fpsimd_cpu_pm_notifier_block = {
	.notifier_call = fpsimd_cpu_pm_notifier,
};

static void __init fpsimd_pm_init(void)
{
	cpu_pm_register_notifier(&fpsimd_cpu_pm_notifier_block);
}

#else
static inline void fpsimd_pm_init(void) { }
#endif /* CONFIG_CPU_PM */

#ifdef CONFIG_HOTPLUG_CPU
static int fpsimd_cpu_dead(unsigned int cpu)
{
	per_cpu(fpsimd_last_state.st, cpu) = NULL;
	return 0;
}

static inline void fpsimd_hotplug_init(void)
{
	cpuhp_setup_state_nocalls(CPUHP_ARM64_FPSIMD_DEAD, "arm64/fpsimd:dead",
				  NULL, fpsimd_cpu_dead);
}

#else
static inline void fpsimd_hotplug_init(void) { }
#endif

/*
 * FP/SIMD support code initialisation.
 */
static int __init fpsimd_init(void)
{
	if (cpu_have_named_feature(FP)) {
		fpsimd_pm_init();
		fpsimd_hotplug_init();
	} else {
		pr_notice("Floating-point is not implemented\n");
	}

	if (!cpu_have_named_feature(ASIMD))
		pr_notice("Advanced SIMD is not implemented\n");


	if (cpu_have_named_feature(SME) && !cpu_have_named_feature(SVE))
		pr_notice("SME is implemented but not SVE\n");

	sve_sysctl_init();
	sme_sysctl_init();

	return 0;
}
core_initcall(fpsimd_init);<|MERGE_RESOLUTION|>--- conflicted
+++ resolved
@@ -1916,12 +1916,6 @@
 			if (system_supports_sme()) {
 				svcr = read_sysreg_s(SYS_SVCR);
 
-<<<<<<< HEAD
-				if (!system_supports_fa64())
-					ffr = svcr & SVCR_SM_MASK;
-
-				__this_cpu_write(efi_sm_state, ffr);
-=======
 				__this_cpu_write(efi_sm_state,
 						 svcr & SVCR_SM_MASK);
 
@@ -1931,7 +1925,6 @@
 				 */
 				if (!system_supports_fa64())
 					ffr = !(svcr & SVCR_SM_MASK);
->>>>>>> 3809db64
 			}
 
 			sve_save_state(sve_state + sve_ffr_offset(sve_max_vl()),
@@ -1976,10 +1969,6 @@
 					sysreg_clear_set_s(SYS_SVCR,
 							   0,
 							   SVCR_SM_MASK);
-<<<<<<< HEAD
-					if (!system_supports_fa64())
-						ffr = efi_sm_state;
-=======
 
 					/*
 					 * Unless we have FA64 FFR does not
@@ -1987,7 +1976,6 @@
 					 */
 					if (!system_supports_fa64())
 						ffr = false;
->>>>>>> 3809db64
 				}
 			}
 
