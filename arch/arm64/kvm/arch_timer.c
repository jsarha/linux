--- conflicted
+++ resolved
@@ -108,12 +108,6 @@
 
 static u64 timer_get_offset(struct arch_timer_context *ctxt)
 {
-<<<<<<< HEAD
-	if (ctxt->offset.vm_offset)
-		return *ctxt->offset.vm_offset;
-
-	return 0;
-=======
 	u64 offset = 0;
 
 	if (!ctxt)
@@ -125,7 +119,6 @@
 		offset += *ctxt->offset.vcpu_offset;
 
 	return offset;
->>>>>>> 2b90b6ac
 }
 
 static void timer_set_ctl(struct arch_timer_context *ctxt, u32 ctl)
@@ -998,8 +991,6 @@
 	return 0;
 }
 
-<<<<<<< HEAD
-=======
 static void timer_context_init(struct kvm_vcpu *vcpu, int timerid)
 {
 	struct arch_timer_context *ctxt = vcpu_get_timer(vcpu, timerid);
@@ -1027,20 +1018,10 @@
 	}
 }
 
->>>>>>> 2b90b6ac
 void kvm_timer_vcpu_init(struct kvm_vcpu *vcpu)
 {
 	struct arch_timer_cpu *timer = vcpu_timer(vcpu);
 
-<<<<<<< HEAD
-	vtimer->vcpu = vcpu;
-	vtimer->offset.vm_offset = &vcpu->kvm->arch.timer_data.voffset;
-	ptimer->vcpu = vcpu;
-
-	/* Synchronize cntvoff across all vtimers of a VM. */
-	timer_set_offset(vtimer, kvm_phys_timer_read());
-	timer_set_offset(ptimer, 0);
-=======
 	for (int i = 0; i < NR_KVM_TIMERS; i++)
 		timer_context_init(vcpu, i);
 
@@ -1049,7 +1030,6 @@
 		timer_set_offset(vcpu_vtimer(vcpu), kvm_phys_timer_read());
 		timer_set_offset(vcpu_ptimer(vcpu), 0);
 	}
->>>>>>> 2b90b6ac
 
 	hrtimer_init(&timer->bg_timer, CLOCK_MONOTONIC, HRTIMER_MODE_ABS_HARD);
 	timer->bg_timer.function = kvm_bg_timer_expire;
@@ -1085,16 +1065,11 @@
 		kvm_arm_timer_write(vcpu, timer, TIMER_REG_CTL, value);
 		break;
 	case KVM_REG_ARM_TIMER_CNT:
-<<<<<<< HEAD
-		timer = vcpu_vtimer(vcpu);
-		timer_set_offset(timer, kvm_phys_timer_read() - value);
-=======
 		if (!test_bit(KVM_ARCH_FLAG_VM_COUNTER_OFFSET,
 			      &vcpu->kvm->arch.flags)) {
 			timer = vcpu_vtimer(vcpu);
 			timer_set_offset(timer, kvm_phys_timer_read() - value);
 		}
->>>>>>> 2b90b6ac
 		break;
 	case KVM_REG_ARM_TIMER_CVAL:
 		timer = vcpu_vtimer(vcpu);
