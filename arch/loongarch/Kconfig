# SPDX-License-Identifier: GPL-2.0
config LOONGARCH
	bool
	default y
	select ACPI
	select ACPI_GENERIC_GSI if ACPI
	select ACPI_MCFG if ACPI
	select ACPI_HOTPLUG_CPU if ACPI_PROCESSOR && HOTPLUG_CPU
	select ACPI_PPTT if ACPI
	select ACPI_SYSTEM_POWER_STATES_SUPPORT	if ACPI
	select ARCH_BINFMT_ELF_STATE
	select ARCH_DISABLE_KASAN_INLINE
	select ARCH_ENABLE_MEMORY_HOTPLUG
	select ARCH_ENABLE_MEMORY_HOTREMOVE
	select ARCH_ENABLE_THP_MIGRATION if TRANSPARENT_HUGEPAGE
	select ARCH_HAS_ACPI_TABLE_UPGRADE	if ACPI
	select ARCH_HAS_CPU_FINALIZE_INIT
	select ARCH_HAS_CURRENT_STACK_POINTER
	select ARCH_HAS_FORTIFY_SOURCE
	select ARCH_HAS_KCOV
	select ARCH_HAS_NMI_SAFE_THIS_CPU_OPS
	select ARCH_HAS_NON_OVERLAPPING_ADDRESS_SPACE
	select ARCH_HAS_PTE_SPECIAL
	select ARCH_HAS_TICK_BROADCAST if GENERIC_CLOCKEVENTS_BROADCAST
	select ARCH_INLINE_READ_LOCK if !PREEMPTION
	select ARCH_INLINE_READ_LOCK_BH if !PREEMPTION
	select ARCH_INLINE_READ_LOCK_IRQ if !PREEMPTION
	select ARCH_INLINE_READ_LOCK_IRQSAVE if !PREEMPTION
	select ARCH_INLINE_READ_UNLOCK if !PREEMPTION
	select ARCH_INLINE_READ_UNLOCK_BH if !PREEMPTION
	select ARCH_INLINE_READ_UNLOCK_IRQ if !PREEMPTION
	select ARCH_INLINE_READ_UNLOCK_IRQRESTORE if !PREEMPTION
	select ARCH_INLINE_WRITE_LOCK if !PREEMPTION
	select ARCH_INLINE_WRITE_LOCK_BH if !PREEMPTION
	select ARCH_INLINE_WRITE_LOCK_IRQ if !PREEMPTION
	select ARCH_INLINE_WRITE_LOCK_IRQSAVE if !PREEMPTION
	select ARCH_INLINE_WRITE_UNLOCK if !PREEMPTION
	select ARCH_INLINE_WRITE_UNLOCK_BH if !PREEMPTION
	select ARCH_INLINE_WRITE_UNLOCK_IRQ if !PREEMPTION
	select ARCH_INLINE_WRITE_UNLOCK_IRQRESTORE if !PREEMPTION
	select ARCH_INLINE_SPIN_TRYLOCK if !PREEMPTION
	select ARCH_INLINE_SPIN_TRYLOCK_BH if !PREEMPTION
	select ARCH_INLINE_SPIN_LOCK if !PREEMPTION
	select ARCH_INLINE_SPIN_LOCK_BH if !PREEMPTION
	select ARCH_INLINE_SPIN_LOCK_IRQ if !PREEMPTION
	select ARCH_INLINE_SPIN_LOCK_IRQSAVE if !PREEMPTION
	select ARCH_INLINE_SPIN_UNLOCK if !PREEMPTION
	select ARCH_INLINE_SPIN_UNLOCK_BH if !PREEMPTION
	select ARCH_INLINE_SPIN_UNLOCK_IRQ if !PREEMPTION
	select ARCH_INLINE_SPIN_UNLOCK_IRQRESTORE if !PREEMPTION
	select ARCH_KEEP_MEMBLOCK
	select ARCH_MIGHT_HAVE_PC_PARPORT
	select ARCH_MIGHT_HAVE_PC_SERIO
	select ARCH_SPARSEMEM_ENABLE
	select ARCH_STACKWALK
	select ARCH_SUPPORTS_ACPI
	select ARCH_SUPPORTS_ATOMIC_RMW
	select ARCH_SUPPORTS_HUGETLBFS
	select ARCH_SUPPORTS_LTO_CLANG
	select ARCH_SUPPORTS_LTO_CLANG_THIN
	select ARCH_SUPPORTS_NUMA_BALANCING
	select ARCH_USE_BUILTIN_BSWAP
	select ARCH_USE_CMPXCHG_LOCKREF
	select ARCH_USE_QUEUED_RWLOCKS
	select ARCH_USE_QUEUED_SPINLOCKS
	select ARCH_WANT_DEFAULT_TOPDOWN_MMAP_LAYOUT
	select ARCH_WANT_LD_ORPHAN_WARN
	select ARCH_WANT_OPTIMIZE_HUGETLB_VMEMMAP
	select ARCH_WANTS_NO_INSTR
	select BUILDTIME_TABLE_SORT
	select COMMON_CLK
	select CPU_PM
	select EFI
	select GENERIC_CLOCKEVENTS
	select GENERIC_CMOS_UPDATE
	select GENERIC_CPU_AUTOPROBE
	select GENERIC_CPU_DEVICES
	select GENERIC_ENTRY
	select GENERIC_GETTIMEOFDAY
	select GENERIC_IOREMAP if !ARCH_IOREMAP
	select GENERIC_IRQ_MULTI_HANDLER
	select GENERIC_IRQ_PROBE
	select GENERIC_IRQ_SHOW
	select GENERIC_LIB_ASHLDI3
	select GENERIC_LIB_ASHRDI3
	select GENERIC_LIB_CMPDI2
	select GENERIC_LIB_LSHRDI3
	select GENERIC_LIB_UCMPDI2
	select GENERIC_LIB_DEVMEM_IS_ALLOWED
	select GENERIC_PCI_IOMAP
	select GENERIC_SCHED_CLOCK
	select GENERIC_SMP_IDLE_THREAD
	select GENERIC_TIME_VSYSCALL
	select GENERIC_VDSO_TIME_NS
	select GPIOLIB
	select HAS_IOPORT
	select HAVE_ARCH_AUDITSYSCALL
	select HAVE_ARCH_JUMP_LABEL
	select HAVE_ARCH_JUMP_LABEL_RELATIVE
	select HAVE_ARCH_KASAN
	select HAVE_ARCH_KFENCE
	select HAVE_ARCH_KGDB if PERF_EVENTS
	select HAVE_ARCH_MMAP_RND_BITS if MMU
	select HAVE_ARCH_SECCOMP
	select HAVE_ARCH_SECCOMP_FILTER
	select HAVE_ARCH_TRACEHOOK
	select HAVE_ARCH_TRANSPARENT_HUGEPAGE
	select HAVE_ARCH_USERFAULTFD_MINOR if USERFAULTFD
	select HAVE_ASM_MODVERSIONS
	select HAVE_CONTEXT_TRACKING_USER
	select HAVE_C_RECORDMCOUNT
	select HAVE_DEBUG_KMEMLEAK
	select HAVE_DEBUG_STACKOVERFLOW
	select HAVE_DMA_CONTIGUOUS
	select HAVE_DYNAMIC_FTRACE
	select HAVE_DYNAMIC_FTRACE_WITH_ARGS
	select HAVE_DYNAMIC_FTRACE_WITH_DIRECT_CALLS
	select HAVE_DYNAMIC_FTRACE_WITH_REGS
	select HAVE_EBPF_JIT
	select HAVE_EFFICIENT_UNALIGNED_ACCESS if !ARCH_STRICT_ALIGN
	select HAVE_EXIT_THREAD
	select HAVE_FAST_GUP
	select HAVE_FTRACE_MCOUNT_RECORD
	select HAVE_FUNCTION_ARG_ACCESS_API
	select HAVE_FUNCTION_ERROR_INJECTION
	select HAVE_FUNCTION_GRAPH_RETVAL if HAVE_FUNCTION_GRAPH_TRACER
	select HAVE_FUNCTION_GRAPH_TRACER
	select HAVE_FUNCTION_TRACER
	select HAVE_GCC_PLUGINS
	select HAVE_GENERIC_VDSO
	select HAVE_HW_BREAKPOINT if PERF_EVENTS
	select HAVE_IOREMAP_PROT
	select HAVE_IRQ_EXIT_ON_IRQ_STACK
	select HAVE_IRQ_TIME_ACCOUNTING
	select HAVE_KPROBES
	select HAVE_KPROBES_ON_FTRACE
	select HAVE_KRETPROBES
	select HAVE_LIVEPATCH
	select HAVE_MOD_ARCH_SPECIFIC
	select HAVE_NMI
	select HAVE_OBJTOOL if AS_HAS_EXPLICIT_RELOCS
	select HAVE_PCI
	select HAVE_PERF_EVENTS
	select HAVE_PERF_REGS
	select HAVE_PERF_USER_STACK_DUMP
	select HAVE_PREEMPT_DYNAMIC_KEY
	select HAVE_REGS_AND_STACK_ACCESS_API
	select HAVE_RELIABLE_STACKTRACE if UNWINDER_ORC
	select HAVE_RETHOOK
	select HAVE_RSEQ
	select HAVE_RUST
	select HAVE_SAMPLE_FTRACE_DIRECT
	select HAVE_SAMPLE_FTRACE_DIRECT_MULTI
	select HAVE_SETUP_PER_CPU_AREA if NUMA
	select HAVE_STACK_VALIDATION if HAVE_OBJTOOL
	select HAVE_STACKPROTECTOR
	select HAVE_SYSCALL_TRACEPOINTS
	select HAVE_TIF_NOHZ
	select HAVE_VIRT_CPU_ACCOUNTING_GEN if !SMP
	select IRQ_FORCED_THREADING
	select IRQ_LOONGARCH_CPU
	select LOCK_MM_AND_FIND_VMA
	select MMU_GATHER_MERGE_VMAS if MMU
	select MODULES_USE_ELF_RELA if MODULES
	select NEED_PER_CPU_EMBED_FIRST_CHUNK
	select NEED_PER_CPU_PAGE_FIRST_CHUNK
	select OF
	select OF_EARLY_FLATTREE
	select PCI
	select PCI_DOMAINS_GENERIC
	select PCI_ECAM if ACPI
	select PCI_LOONGSON
	select PCI_MSI_ARCH_FALLBACKS
	select PCI_QUIRKS
	select PERF_USE_VMALLOC
	select RTC_LIB
	select SMP
	select SPARSE_IRQ
	select SYSCTL_ARCH_UNALIGN_ALLOW
	select SYSCTL_ARCH_UNALIGN_NO_WARN
	select SYSCTL_EXCEPTION_TRACE
	select SWIOTLB
	select TRACE_IRQFLAGS_SUPPORT
	select USE_PERCPU_NUMA_NODE_ID
	select USER_STACKTRACE_SUPPORT
	select ZONE_DMA32

config 32BIT
	bool

config 64BIT
	def_bool y

config GENERIC_BUG
	def_bool y
	depends on BUG

config GENERIC_BUG_RELATIVE_POINTERS
	def_bool y
	depends on GENERIC_BUG

config GENERIC_CALIBRATE_DELAY
	def_bool y

config GENERIC_CSUM
	def_bool y

config GENERIC_HWEIGHT
	def_bool y

config L1_CACHE_SHIFT
	int
	default "6"

config LOCKDEP_SUPPORT
	bool
	default y

config STACKTRACE_SUPPORT
	bool
	default y

# MACH_LOONGSON32 and MACH_LOONGSON64 are deliberately carried over from the
# MIPS Loongson code, to preserve Loongson-specific code paths in drivers that
# are shared between architectures, and specifically expecting the symbols.
config MACH_LOONGSON32
	def_bool 32BIT

config MACH_LOONGSON64
	def_bool 64BIT

config FIX_EARLYCON_MEM
	def_bool y

config PGTABLE_2LEVEL
	bool

config PGTABLE_3LEVEL
	bool

config PGTABLE_4LEVEL
	bool

config PGTABLE_LEVELS
	int
	default 2 if PGTABLE_2LEVEL
	default 3 if PGTABLE_3LEVEL
	default 4 if PGTABLE_4LEVEL

config SCHED_OMIT_FRAME_POINTER
	bool
	default y

config AS_HAS_EXPLICIT_RELOCS
	def_bool $(as-instr,x:pcalau12i \$t0$(comma)%pc_hi20(x))

config AS_HAS_FCSR_CLASS
	def_bool $(as-instr,movfcsr2gr \$t0$(comma)\$fcsr0)

config AS_HAS_LSX_EXTENSION
	def_bool $(as-instr,vld \$vr0$(comma)\$a0$(comma)0)

config AS_HAS_LASX_EXTENSION
	def_bool $(as-instr,xvld \$xr0$(comma)\$a0$(comma)0)

config AS_HAS_LBT_EXTENSION
	def_bool $(as-instr,movscr2gr \$a0$(comma)\$scr0)

config AS_HAS_LVZ_EXTENSION
	def_bool $(as-instr,hvcl 0)

menu "Kernel type and options"

source "kernel/Kconfig.hz"

choice
	prompt "Page Table Layout"
	default 16KB_2LEVEL if 32BIT
	default 16KB_3LEVEL if 64BIT
	help
	  Allows choosing the page table layout, which is a combination
	  of page size and page table levels. The size of virtual memory
	  address space are determined by the page table layout.

config 4KB_3LEVEL
	bool "4KB with 3 levels"
	select HAVE_PAGE_SIZE_4KB
	select PGTABLE_3LEVEL
	help
	  This option selects 4KB page size with 3 level page tables, which
	  support a maximum of 39 bits of application virtual memory.

config 4KB_4LEVEL
	bool "4KB with 4 levels"
	select HAVE_PAGE_SIZE_4KB
	select PGTABLE_4LEVEL
	help
	  This option selects 4KB page size with 4 level page tables, which
	  support a maximum of 48 bits of application virtual memory.

config 16KB_2LEVEL
	bool "16KB with 2 levels"
	select HAVE_PAGE_SIZE_16KB
	select PGTABLE_2LEVEL
	help
	  This option selects 16KB page size with 2 level page tables, which
	  support a maximum of 36 bits of application virtual memory.

config 16KB_3LEVEL
	bool "16KB with 3 levels"
	select HAVE_PAGE_SIZE_16KB
	select PGTABLE_3LEVEL
	help
	  This option selects 16KB page size with 3 level page tables, which
	  support a maximum of 47 bits of application virtual memory.

config 64KB_2LEVEL
	bool "64KB with 2 levels"
	select HAVE_PAGE_SIZE_64KB
	select PGTABLE_2LEVEL
	help
	  This option selects 64KB page size with 2 level page tables, which
	  support a maximum of 42 bits of application virtual memory.

config 64KB_3LEVEL
	bool "64KB with 3 levels"
	select HAVE_PAGE_SIZE_64KB
	select PGTABLE_3LEVEL
	help
	  This option selects 64KB page size with 3 level page tables, which
	  support a maximum of 55 bits of application virtual memory.

endchoice

config CMDLINE
	string "Built-in kernel command line"
	help
	  For most platforms, the arguments for the kernel's command line
	  are provided at run-time, during boot. However, there are cases
	  where either no arguments are being provided or the provided
	  arguments are insufficient or even invalid.

	  When that occurs, it is possible to define a built-in command
	  line here and choose how the kernel should use it later on.

choice
	prompt "Kernel command line type"
	default CMDLINE_BOOTLOADER
	help
	  Choose how the kernel will handle the provided built-in command
	  line.

config CMDLINE_BOOTLOADER
	bool "Use bootloader kernel arguments if available"
	help
	  Prefer the command-line passed by the boot loader if available.
	  Use the built-in command line as fallback in case we get nothing
	  during boot. This is the default behaviour.

config CMDLINE_EXTEND
	bool "Use built-in to extend bootloader kernel arguments"
	help
	  The command-line arguments provided during boot will be
	  appended to the built-in command line. This is useful in
	  cases where the provided arguments are insufficient and
	  you don't want to or cannot modify them.

config CMDLINE_FORCE
	bool "Always use the built-in kernel command string"
	help
	  Always use the built-in command line, even if we get one during
	  boot. This is useful in case you need to override the provided
	  command line on systems where you don't have or want control
	  over it.

endchoice

config BUILTIN_DTB
	bool "Enable built-in dtb in kernel"
	depends on OF
	help
	  Some existing systems do not provide a canonical device tree to
	  the kernel at boot time. Let's provide a device tree table in the
	  kernel, keyed by the dts filename, containing the relevant DTBs.

	  Built-in DTBs are generic enough and can be used as references.

config BUILTIN_DTB_NAME
	string "Source file for built-in dtb"
	depends on BUILTIN_DTB
	help
	  Base name (without suffix, relative to arch/loongarch/boot/dts/)
	  for the DTS file that will be used to produce the DTB linked into
	  the kernel.

config DMI
	bool "Enable DMI scanning"
	select DMI_SCAN_MACHINE_NON_EFI_FALLBACK
	default y
	help
	  This enables SMBIOS/DMI feature for systems, and scanning of
	  DMI to identify machine quirks.

config EFI
	bool "EFI runtime service support"
	select UCS2_STRING
	select EFI_RUNTIME_WRAPPERS
	help
	  This enables the kernel to use EFI runtime services that are
	  available (such as the EFI variable services).

config EFI_STUB
	bool "EFI boot stub support"
	default y
	depends on EFI
	select EFI_GENERIC_STUB
	help
	  This kernel feature allows the kernel to be loaded directly by
	  EFI firmware without the use of a bootloader.

config SCHED_SMT
	bool "SMT scheduler support"
	default y
	help
	  Improves scheduler's performance when there are multiple
	  threads in one physical core.

config SMP
	bool "Multi-Processing support"
	help
	  This enables support for systems with more than one CPU. If you have
	  a system with only one CPU, say N. If you have a system with more
	  than one CPU, say Y.

	  If you say N here, the kernel will run on uni- and multiprocessor
	  machines, but will use only one CPU of a multiprocessor machine. If
	  you say Y here, the kernel will run on many, but not all,
	  uniprocessor machines. On a uniprocessor machine, the kernel
	  will run faster if you say N here.

	  See also the SMP-HOWTO available at <http://www.tldp.org/docs.html#howto>.

	  If you don't know what to do here, say N.

config HOTPLUG_CPU
	bool "Support for hot-pluggable CPUs"
	depends on SMP
	select GENERIC_IRQ_MIGRATION
	help
	  Say Y here to allow turning CPUs off and on. CPUs can be
	  controlled through /sys/devices/system/cpu.
	  (Note: power management support will enable this option
	    automatically on SMP systems. )
	  Say N if you want to disable CPU hotplug.

config NR_CPUS
	int "Maximum number of CPUs (2-256)"
	range 2 256
	depends on SMP
	default "64"
	help
	  This allows you to specify the maximum number of CPUs which this
	  kernel will support.

config NUMA
	bool "NUMA Support"
	select SMP
	select ACPI_NUMA if ACPI
	help
	  Say Y to compile the kernel with NUMA (Non-Uniform Memory Access)
	  support.  This option improves performance on systems with more
	  than one NUMA node; on single node systems it is generally better
	  to leave it disabled.

config NODES_SHIFT
	int
	default "6"
	depends on NUMA

config ARCH_FORCE_MAX_ORDER
	int "Maximum zone order"
	default "13" if PAGE_SIZE_64KB
	default "11" if PAGE_SIZE_16KB
	default "10"
	help
	  The kernel memory allocator divides physically contiguous memory
	  blocks into "zones", where each zone is a power of two number of
	  pages.  This option selects the largest power of two that the kernel
	  keeps in the memory allocator.  If you need to allocate very large
	  blocks of physically contiguous memory, then you may need to
	  increase this value.

	  The page size is not necessarily 4KB.  Keep this in mind
	  when choosing a value for this option.

config ARCH_IOREMAP
	bool "Enable LoongArch DMW-based ioremap()"
	help
	  We use generic TLB-based ioremap() by default since it has page
	  protection support. However, you can enable LoongArch DMW-based
	  ioremap() for better performance.

config ARCH_WRITECOMBINE
	bool "Enable WriteCombine (WUC) for ioremap()"
	help
	  LoongArch maintains cache coherency in hardware, but when paired
	  with LS7A chipsets the WUC attribute (Weak-ordered UnCached, which
	  is similar to WriteCombine) is out of the scope of cache coherency
	  machanism for PCIe devices (this is a PCIe protocol violation, which
	  may be fixed in newer chipsets).

	  This means WUC can only used for write-only memory regions now, so
	  this option is disabled by default, making WUC silently fallback to
	  SUC for ioremap(). You can enable this option if the kernel is ensured
	  to run on hardware without this bug.

	  You can override this setting via writecombine=on/off boot parameter.

config ARCH_STRICT_ALIGN
	bool "Enable -mstrict-align to prevent unaligned accesses" if EXPERT
	default y
	help
	  Not all LoongArch cores support h/w unaligned access, we can use
	  -mstrict-align build parameter to prevent unaligned accesses.

	  CPUs with h/w unaligned access support:
	  Loongson-2K2000/2K3000/3A5000/3C5000/3D5000.

	  CPUs without h/w unaligned access support:
	  Loongson-2K500/2K1000.

	  This option is enabled by default to make the kernel be able to run
	  on all LoongArch systems. But you can disable it manually if you want
	  to run kernel only on systems with h/w unaligned access support in
	  order to optimise for performance.

config CPU_HAS_FPU
	bool
	default y

config CPU_HAS_LSX
	bool "Support for the Loongson SIMD Extension"
	depends on AS_HAS_LSX_EXTENSION
	help
	  Loongson SIMD Extension (LSX) introduces 128 bit wide vector registers
	  and a set of SIMD instructions to operate on them. When this option
	  is enabled the kernel will support allocating & switching LSX
	  vector register contexts. If you know that your kernel will only be
	  running on CPUs which do not support LSX or that your userland will
	  not be making use of it then you may wish to say N here to reduce
	  the size & complexity of your kernel.

	  If unsure, say Y.

config CPU_HAS_LASX
	bool "Support for the Loongson Advanced SIMD Extension"
	depends on CPU_HAS_LSX
	depends on AS_HAS_LASX_EXTENSION
	help
	  Loongson Advanced SIMD Extension (LASX) introduces 256 bit wide vector
	  registers and a set of SIMD instructions to operate on them. When this
	  option is enabled the kernel will support allocating & switching LASX
	  vector register contexts. If you know that your kernel will only be
	  running on CPUs which do not support LASX or that your userland will
	  not be making use of it then you may wish to say N here to reduce
	  the size & complexity of your kernel.

	  If unsure, say Y.

config CPU_HAS_LBT
	bool "Support for the Loongson Binary Translation Extension"
	depends on AS_HAS_LBT_EXTENSION
	help
	  Loongson Binary Translation (LBT) introduces 4 scratch registers (SCR0
	  to SCR3), x86/ARM eflags (eflags) and x87 fpu stack pointer (ftop).
	  Enabling this option allows the kernel to allocate and switch registers
	  specific to LBT.

	  If you want to use this feature, such as the Loongson Architecture
	  Translator (LAT), say Y.

config CPU_HAS_PREFETCH
	bool
	default y

config ARCH_SUPPORTS_KEXEC
	def_bool y

config ARCH_SUPPORTS_CRASH_DUMP
	def_bool y

config ARCH_SELECTS_CRASH_DUMP
	def_bool y
	depends on CRASH_DUMP
	select RELOCATABLE

config ARCH_HAS_GENERIC_CRASHKERNEL_RESERVATION
	def_bool CRASH_CORE

config RELOCATABLE
	bool "Relocatable kernel"
	help
	  This builds the kernel as a Position Independent Executable (PIE),
	  which retains all relocation metadata required, so as to relocate
	  the kernel binary at runtime to a different virtual address from
	  its link address.

config RANDOMIZE_BASE
	bool "Randomize the address of the kernel (KASLR)"
	depends on RELOCATABLE
	help
	   Randomizes the physical and virtual address at which the
	   kernel image is loaded, as a security feature that
	   deters exploit attempts relying on knowledge of the location
	   of kernel internals.

	   The kernel will be offset by up to RANDOMIZE_BASE_MAX_OFFSET.

	   If unsure, say N.

config RANDOMIZE_BASE_MAX_OFFSET
	hex "Maximum KASLR offset" if EXPERT
	depends on RANDOMIZE_BASE
	range 0x0 0x10000000
	default "0x01000000"
	help
	  When KASLR is active, this provides the maximum offset that will
	  be applied to the kernel image. It should be set according to the
	  amount of physical RAM available in the target system.

	  This is limited by the size of the lower address memory, 256MB.

<<<<<<< HEAD
=======
source "kernel/livepatch/Kconfig"

>>>>>>> c50bf762
endmenu

config ARCH_SELECT_MEMORY_MODEL
	def_bool y

config ARCH_FLATMEM_ENABLE
	def_bool y
	depends on !NUMA

config ARCH_SPARSEMEM_ENABLE
	def_bool y
	select SPARSEMEM_VMEMMAP_ENABLE
	help
	  Say Y to support efficient handling of sparse physical memory,
	  for architectures which are either NUMA (Non-Uniform Memory Access)
	  or have huge holes in the physical address space for other reasons.
	  See <file:Documentation/mm/numa.rst> for more.

config ARCH_MEMORY_PROBE
	def_bool y
	depends on MEMORY_HOTPLUG

config MMU
	bool
	default y

config ARCH_MMAP_RND_BITS_MIN
	default 12

config ARCH_MMAP_RND_BITS_MAX
	default 18

config ARCH_SUPPORTS_UPROBES
	def_bool y

config KASAN_SHADOW_OFFSET
	hex
	default 0x0
	depends on KASAN

menu "Power management options"

config ARCH_SUSPEND_POSSIBLE
	def_bool y

config ARCH_HIBERNATION_POSSIBLE
	def_bool y

source "kernel/power/Kconfig"
source "drivers/acpi/Kconfig"

endmenu

source "arch/loongarch/kvm/Kconfig"<|MERGE_RESOLUTION|>--- conflicted
+++ resolved
@@ -630,11 +630,8 @@
 
 	  This is limited by the size of the lower address memory, 256MB.
 
-<<<<<<< HEAD
-=======
 source "kernel/livepatch/Kconfig"
 
->>>>>>> c50bf762
 endmenu
 
 config ARCH_SELECT_MEMORY_MODEL
