--- conflicted
+++ resolved
@@ -50,20 +50,12 @@
 
 # Set default cross compiler for kernel build
 ifdef cross_compiling
-<<<<<<< HEAD
-        ifeq ($(CROSS_COMPILE),)
-=======
     ifeq ($(CROSS_COMPILE),)
->>>>>>> 5837b398
 		CC_SUFFIXES = linux linux-gnu unknown-linux-gnu suse-linux
 		CROSS_COMPILE := $(call cc-cross-prefix, \
 			$(foreach a,$(CC_ARCHES), \
 			$(foreach s,$(CC_SUFFIXES),$(a)-$(s)-)))
-<<<<<<< HEAD
-        endif
-=======
     endif
->>>>>>> 5837b398
 endif
 
 ifdef CONFIG_DYNAMIC_FTRACE
