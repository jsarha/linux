// SPDX-License-Identifier: GPL-2.0-or-later
/*
 *    Unaligned memory access handler
 *
 *    Copyright (C) 2001 Randolph Chung <tausq@debian.org>
 *    Copyright (C) 2022 Helge Deller <deller@gmx.de>
 *    Significantly tweaked by LaMont Jones <lamont@debian.org>
 */

#include <linux/sched/signal.h>
#include <linux/signal.h>
#include <linux/ratelimit.h>
#include <linux/uaccess.h>
#include <linux/sysctl.h>
#include <asm/unaligned.h>
#include <asm/hardirq.h>
#include <asm/traps.h>

/* #define DEBUG_UNALIGNED 1 */

#ifdef DEBUG_UNALIGNED
#define DPRINTF(fmt, args...) do { printk(KERN_DEBUG "%s:%d:%s ", __FILE__, __LINE__, __func__ ); printk(KERN_DEBUG fmt, ##args ); } while (0)
#else
#define DPRINTF(fmt, args...)
#endif

#define RFMT "%#08lx"

/* 1111 1100 0000 0000 0001 0011 1100 0000 */
#define OPCODE1(a,b,c)	((a)<<26|(b)<<12|(c)<<6) 
#define OPCODE2(a,b)	((a)<<26|(b)<<1)
#define OPCODE3(a,b)	((a)<<26|(b)<<2)
#define OPCODE4(a)	((a)<<26)
#define OPCODE1_MASK	OPCODE1(0x3f,1,0xf)
#define OPCODE2_MASK 	OPCODE2(0x3f,1)
#define OPCODE3_MASK	OPCODE3(0x3f,1)
#define OPCODE4_MASK    OPCODE4(0x3f)

/* skip LDB - never unaligned (index) */
#define OPCODE_LDH_I	OPCODE1(0x03,0,0x1)
#define OPCODE_LDW_I	OPCODE1(0x03,0,0x2)
#define OPCODE_LDD_I	OPCODE1(0x03,0,0x3)
#define OPCODE_LDDA_I	OPCODE1(0x03,0,0x4)
#define OPCODE_LDCD_I	OPCODE1(0x03,0,0x5)
#define OPCODE_LDWA_I	OPCODE1(0x03,0,0x6)
#define OPCODE_LDCW_I	OPCODE1(0x03,0,0x7)
/* skip LDB - never unaligned (short) */
#define OPCODE_LDH_S	OPCODE1(0x03,1,0x1)
#define OPCODE_LDW_S	OPCODE1(0x03,1,0x2)
#define OPCODE_LDD_S	OPCODE1(0x03,1,0x3)
#define OPCODE_LDDA_S	OPCODE1(0x03,1,0x4)
#define OPCODE_LDCD_S	OPCODE1(0x03,1,0x5)
#define OPCODE_LDWA_S	OPCODE1(0x03,1,0x6)
#define OPCODE_LDCW_S	OPCODE1(0x03,1,0x7)
/* skip STB - never unaligned */
#define OPCODE_STH	OPCODE1(0x03,1,0x9)
#define OPCODE_STW	OPCODE1(0x03,1,0xa)
#define OPCODE_STD	OPCODE1(0x03,1,0xb)
/* skip STBY - never unaligned */
/* skip STDBY - never unaligned */
#define OPCODE_STWA	OPCODE1(0x03,1,0xe)
#define OPCODE_STDA	OPCODE1(0x03,1,0xf)

#define OPCODE_FLDWX	OPCODE1(0x09,0,0x0)
#define OPCODE_FLDWXR	OPCODE1(0x09,0,0x1)
#define OPCODE_FSTWX	OPCODE1(0x09,0,0x8)
#define OPCODE_FSTWXR	OPCODE1(0x09,0,0x9)
#define OPCODE_FLDWS	OPCODE1(0x09,1,0x0)
#define OPCODE_FLDWSR	OPCODE1(0x09,1,0x1)
#define OPCODE_FSTWS	OPCODE1(0x09,1,0x8)
#define OPCODE_FSTWSR	OPCODE1(0x09,1,0x9)
#define OPCODE_FLDDX	OPCODE1(0x0b,0,0x0)
#define OPCODE_FSTDX	OPCODE1(0x0b,0,0x8)
#define OPCODE_FLDDS	OPCODE1(0x0b,1,0x0)
#define OPCODE_FSTDS	OPCODE1(0x0b,1,0x8)

#define OPCODE_LDD_L	OPCODE2(0x14,0)
#define OPCODE_FLDD_L	OPCODE2(0x14,1)
#define OPCODE_STD_L	OPCODE2(0x1c,0)
#define OPCODE_FSTD_L	OPCODE2(0x1c,1)

#define OPCODE_LDW_M	OPCODE3(0x17,1)
#define OPCODE_FLDW_L	OPCODE3(0x17,0)
#define OPCODE_FSTW_L	OPCODE3(0x1f,0)
#define OPCODE_STW_M	OPCODE3(0x1f,1)

#define OPCODE_LDH_L    OPCODE4(0x11)
#define OPCODE_LDW_L    OPCODE4(0x12)
#define OPCODE_LDWM     OPCODE4(0x13)
#define OPCODE_STH_L    OPCODE4(0x19)
#define OPCODE_STW_L    OPCODE4(0x1A)
#define OPCODE_STWM     OPCODE4(0x1B)

#define MAJOR_OP(i) (((i)>>26)&0x3f)
#define R1(i) (((i)>>21)&0x1f)
#define R2(i) (((i)>>16)&0x1f)
#define R3(i) ((i)&0x1f)
#define FR3(i) ((((i)&0x1f)<<1)|(((i)>>6)&1))
#define IM(i,n) (((i)>>1&((1<<(n-1))-1))|((i)&1?((0-1L)<<(n-1)):0))
#define IM5_2(i) IM((i)>>16,5)
#define IM5_3(i) IM((i),5)
#define IM14(i) IM((i),14)

#define ERR_NOTHANDLED	-1

int unaligned_enabled __read_mostly = 1;

static int emulate_ldh(struct pt_regs *regs, int toreg)
{
	unsigned long saddr = regs->ior;
	unsigned long val = 0, temp1;
	ASM_EXCEPTIONTABLE_VAR(ret);

	DPRINTF("load " RFMT ":" RFMT " to r%d for 2 bytes\n", 
		regs->isr, regs->ior, toreg);

	__asm__ __volatile__  (
"	mtsp	%4, %%sr1\n"
"1:	ldbs	0(%%sr1,%3), %2\n"
"2:	ldbs	1(%%sr1,%3), %0\n"
"	depw	%2, 23, 24, %0\n"
"3:	\n"
	ASM_EXCEPTIONTABLE_ENTRY_EFAULT(1b, 3b)
	ASM_EXCEPTIONTABLE_ENTRY_EFAULT(2b, 3b)
	: "+r" (val), "+r" (ret), "=&r" (temp1)
	: "r" (saddr), "r" (regs->isr) );

	DPRINTF("val = " RFMT "\n", val);

	if (toreg)
		regs->gr[toreg] = val;

	return ret;
}

static int emulate_ldw(struct pt_regs *regs, int toreg, int flop)
{
	unsigned long saddr = regs->ior;
	unsigned long val = 0, temp1, temp2;
	ASM_EXCEPTIONTABLE_VAR(ret);

	DPRINTF("load " RFMT ":" RFMT " to r%d for 4 bytes\n", 
		regs->isr, regs->ior, toreg);

	__asm__ __volatile__  (
"	zdep	%4,28,2,%2\n"		/* r19=(ofs&3)*8 */
"	mtsp	%5, %%sr1\n"
"	depw	%%r0,31,2,%4\n"
"1:	ldw	0(%%sr1,%4),%0\n"
"2:	ldw	4(%%sr1,%4),%3\n"
"	subi	32,%2,%2\n"
"	mtctl	%2,11\n"
"	vshd	%0,%3,%0\n"
"3:	\n"
	ASM_EXCEPTIONTABLE_ENTRY_EFAULT(1b, 3b)
	ASM_EXCEPTIONTABLE_ENTRY_EFAULT(2b, 3b)
	: "+r" (val), "+r" (ret), "=&r" (temp1), "=&r" (temp2)
	: "r" (saddr), "r" (regs->isr) );

	DPRINTF("val = " RFMT "\n", val);

	if (flop)
		((__u32*)(regs->fr))[toreg] = val;
	else if (toreg)
		regs->gr[toreg] = val;

	return ret;
}
static int emulate_ldd(struct pt_regs *regs, int toreg, int flop)
{
	unsigned long saddr = regs->ior;
	__u64 val = 0;
	ASM_EXCEPTIONTABLE_VAR(ret);

	DPRINTF("load " RFMT ":" RFMT " to r%d for 8 bytes\n", 
		regs->isr, regs->ior, toreg);

	if (!IS_ENABLED(CONFIG_64BIT) && !flop)
		return ERR_NOTHANDLED;

#ifdef CONFIG_64BIT
	__asm__ __volatile__  (
"	depd,z	%3,60,3,%%r19\n"		/* r19=(ofs&7)*8 */
"	mtsp	%4, %%sr1\n"
"	depd	%%r0,63,3,%3\n"
"1:	ldd	0(%%sr1,%3),%0\n"
"2:	ldd	8(%%sr1,%3),%%r20\n"
"	subi	64,%%r19,%%r19\n"
"	mtsar	%%r19\n"
"	shrpd	%0,%%r20,%%sar,%0\n"
"3:	\n"
	ASM_EXCEPTIONTABLE_ENTRY_EFAULT(1b, 3b)
	ASM_EXCEPTIONTABLE_ENTRY_EFAULT(2b, 3b)
	: "=r" (val), "+r" (ret)
	: "0" (val), "r" (saddr), "r" (regs->isr)
	: "r19", "r20" );
#else
    {
	unsigned long shift, temp1;
	__asm__ __volatile__  (
"	zdep	%2,29,2,%3\n"		/* r19=(ofs&3)*8 */
"	mtsp	%5, %%sr1\n"
"	dep	%%r0,31,2,%2\n"
"1:	ldw	0(%%sr1,%2),%0\n"
"2:	ldw	4(%%sr1,%2),%R0\n"
"3:	ldw	8(%%sr1,%2),%4\n"
"	subi	32,%3,%3\n"
"	mtsar	%3\n"
"	vshd	%0,%R0,%0\n"
"	vshd	%R0,%4,%R0\n"
"4:	\n"
	ASM_EXCEPTIONTABLE_ENTRY_EFAULT(1b, 4b)
	ASM_EXCEPTIONTABLE_ENTRY_EFAULT(2b, 4b)
	ASM_EXCEPTIONTABLE_ENTRY_EFAULT(3b, 4b)
	: "+r" (val), "+r" (ret), "+r" (saddr), "=&r" (shift), "=&r" (temp1)
	: "r" (regs->isr) );
    }
#endif

	DPRINTF("val = 0x%llx\n", val);

	if (flop)
		regs->fr[toreg] = val;
	else if (toreg)
		regs->gr[toreg] = val;

	return ret;
}

static int emulate_sth(struct pt_regs *regs, int frreg)
{
	unsigned long val = regs->gr[frreg], temp1;
	ASM_EXCEPTIONTABLE_VAR(ret);

	if (!frreg)
		val = 0;

	DPRINTF("store r%d (" RFMT ") to " RFMT ":" RFMT " for 2 bytes\n", frreg,
		val, regs->isr, regs->ior);

	__asm__ __volatile__ (
"	mtsp %4, %%sr1\n"
"	extrw,u %2, 23, 8, %1\n"
"1:	stb %1, 0(%%sr1, %3)\n"
"2:	stb %2, 1(%%sr1, %3)\n"
"3:	\n"
	ASM_EXCEPTIONTABLE_ENTRY_EFAULT(1b, 3b)
	ASM_EXCEPTIONTABLE_ENTRY_EFAULT(2b, 3b)
	: "+r" (ret), "=&r" (temp1)
	: "r" (val), "r" (regs->ior), "r" (regs->isr) );

	return ret;
}

static int emulate_stw(struct pt_regs *regs, int frreg, int flop)
{
	unsigned long val;
	ASM_EXCEPTIONTABLE_VAR(ret);

	if (flop)
		val = ((__u32*)(regs->fr))[frreg];
	else if (frreg)
		val = regs->gr[frreg];
	else
		val = 0;

	DPRINTF("store r%d (" RFMT ") to " RFMT ":" RFMT " for 4 bytes\n", frreg,
		val, regs->isr, regs->ior);


	__asm__ __volatile__ (
"	mtsp %3, %%sr1\n"
"	zdep	%2, 28, 2, %%r19\n"
"	dep	%%r0, 31, 2, %2\n"
"	mtsar	%%r19\n"
"	depwi,z	-2, %%sar, 32, %%r19\n"
"1:	ldw	0(%%sr1,%2),%%r20\n"
"2:	ldw	4(%%sr1,%2),%%r21\n"
"	vshd	%%r0, %1, %%r22\n"
"	vshd	%1, %%r0, %%r1\n"
"	and	%%r20, %%r19, %%r20\n"
"	andcm	%%r21, %%r19, %%r21\n"
"	or	%%r22, %%r20, %%r20\n"
"	or	%%r1, %%r21, %%r21\n"
"	stw	%%r20,0(%%sr1,%2)\n"
"	stw	%%r21,4(%%sr1,%2)\n"
"3:	\n"
	ASM_EXCEPTIONTABLE_ENTRY_EFAULT(1b, 3b)
	ASM_EXCEPTIONTABLE_ENTRY_EFAULT(2b, 3b)
	: "+r" (ret)
	: "r" (val), "r" (regs->ior), "r" (regs->isr)
	: "r19", "r20", "r21", "r22", "r1" );

	return ret;
}
static int emulate_std(struct pt_regs *regs, int frreg, int flop)
{
	__u64 val;
	ASM_EXCEPTIONTABLE_VAR(ret);

	if (flop)
		val = regs->fr[frreg];
	else if (frreg)
		val = regs->gr[frreg];
	else
		val = 0;

	DPRINTF("store r%d (0x%016llx) to " RFMT ":" RFMT " for 8 bytes\n", frreg, 
		val,  regs->isr, regs->ior);

	if (!IS_ENABLED(CONFIG_64BIT) && !flop)
		return ERR_NOTHANDLED;

#ifdef CONFIG_64BIT
	__asm__ __volatile__ (
"	mtsp %3, %%sr1\n"
"	depd,z	%2, 60, 3, %%r19\n"
"	depd	%%r0, 63, 3, %2\n"
"	mtsar	%%r19\n"
"	depdi,z	-2, %%sar, 64, %%r19\n"
"1:	ldd	0(%%sr1,%2),%%r20\n"
"2:	ldd	8(%%sr1,%2),%%r21\n"
"	shrpd	%%r0, %1, %%sar, %%r22\n"
"	shrpd	%1, %%r0, %%sar, %%r1\n"
"	and	%%r20, %%r19, %%r20\n"
"	andcm	%%r21, %%r19, %%r21\n"
"	or	%%r22, %%r20, %%r20\n"
"	or	%%r1, %%r21, %%r21\n"
"3:	std	%%r20,0(%%sr1,%2)\n"
"4:	std	%%r21,8(%%sr1,%2)\n"
"5:	\n"
	ASM_EXCEPTIONTABLE_ENTRY_EFAULT(1b, 5b)
	ASM_EXCEPTIONTABLE_ENTRY_EFAULT(2b, 5b)
	ASM_EXCEPTIONTABLE_ENTRY_EFAULT(3b, 5b)
	ASM_EXCEPTIONTABLE_ENTRY_EFAULT(4b, 5b)
	: "+r" (ret)
	: "r" (val), "r" (regs->ior), "r" (regs->isr)
	: "r19", "r20", "r21", "r22", "r1" );
#else
    {
<<<<<<< HEAD
	unsigned long valh = (val >> 32), vall = (val & 0xffffffffl);
=======
>>>>>>> aad2c2fb
	__asm__ __volatile__ (
"	mtsp	%3, %%sr1\n"
"	zdep	%R1, 29, 2, %%r19\n"
"	dep	%%r0, 31, 2, %2\n"
"	mtsar	%%r19\n"
"	zvdepi	-2, 32, %%r19\n"
"1:	ldw	0(%%sr1,%2),%%r20\n"
"2:	ldw	8(%%sr1,%2),%%r21\n"
"	vshd	%1, %R1, %%r1\n"
"	vshd	%%r0, %1, %1\n"
"	vshd	%R1, %%r0, %R1\n"
"	and	%%r20, %%r19, %%r20\n"
"	andcm	%%r21, %%r19, %%r21\n"
"	or	%1, %%r20, %1\n"
"	or	%R1, %%r21, %R1\n"
"3:	stw	%1,0(%%sr1,%2)\n"
"4:	stw	%%r1,4(%%sr1,%2)\n"
"5:	stw	%R1,8(%%sr1,%2)\n"
"6:	\n"
	ASM_EXCEPTIONTABLE_ENTRY_EFAULT(1b, 6b)
	ASM_EXCEPTIONTABLE_ENTRY_EFAULT(2b, 6b)
	ASM_EXCEPTIONTABLE_ENTRY_EFAULT(3b, 6b)
	ASM_EXCEPTIONTABLE_ENTRY_EFAULT(4b, 6b)
	ASM_EXCEPTIONTABLE_ENTRY_EFAULT(5b, 6b)
	: "+r" (ret)
	: "r" (val), "r" (regs->ior), "r" (regs->isr)
	: "r19", "r20", "r21", "r1" );
    }
#endif

	return ret;
}

void handle_unaligned(struct pt_regs *regs)
{
	static DEFINE_RATELIMIT_STATE(ratelimit, 5 * HZ, 5);
	unsigned long newbase = R1(regs->iir)?regs->gr[R1(regs->iir)]:0;
	int modify = 0;
	int ret = ERR_NOTHANDLED;

	__inc_irq_stat(irq_unaligned_count);

	/* log a message with pacing */
	if (user_mode(regs)) {
		if (current->thread.flags & PARISC_UAC_SIGBUS) {
			goto force_sigbus;
		}

		if (!(current->thread.flags & PARISC_UAC_NOPRINT) &&
			__ratelimit(&ratelimit)) {
			printk(KERN_WARNING "%s(%d): unaligned access to " RFMT
				" at ip " RFMT " (iir " RFMT ")\n",
				current->comm, task_pid_nr(current), regs->ior,
				regs->iaoq[0], regs->iir);
#ifdef DEBUG_UNALIGNED
			show_regs(regs);
#endif		
		}

		if (!unaligned_enabled)
			goto force_sigbus;
	}

	/* handle modification - OK, it's ugly, see the instruction manual */
	switch (MAJOR_OP(regs->iir))
	{
	case 0x03:
	case 0x09:
	case 0x0b:
		if (regs->iir&0x20)
		{
			modify = 1;
			if (regs->iir&0x1000)		/* short loads */
				if (regs->iir&0x200)
					newbase += IM5_3(regs->iir);
				else
					newbase += IM5_2(regs->iir);
			else if (regs->iir&0x2000)	/* scaled indexed */
			{
				int shift=0;
				switch (regs->iir & OPCODE1_MASK)
				{
				case OPCODE_LDH_I:
					shift= 1; break;
				case OPCODE_LDW_I:
					shift= 2; break;
				case OPCODE_LDD_I:
				case OPCODE_LDDA_I:
					shift= 3; break;
				}
				newbase += (R2(regs->iir)?regs->gr[R2(regs->iir)]:0)<<shift;
			} else				/* simple indexed */
				newbase += (R2(regs->iir)?regs->gr[R2(regs->iir)]:0);
		}
		break;
	case 0x13:
	case 0x1b:
		modify = 1;
		newbase += IM14(regs->iir);
		break;
	case 0x14:
	case 0x1c:
		if (regs->iir&8)
		{
			modify = 1;
			newbase += IM14(regs->iir&~0xe);
		}
		break;
	case 0x16:
	case 0x1e:
		modify = 1;
		newbase += IM14(regs->iir&6);
		break;
	case 0x17:
	case 0x1f:
		if (regs->iir&4)
		{
			modify = 1;
			newbase += IM14(regs->iir&~4);
		}
		break;
	}

	/* TODO: make this cleaner... */
	switch (regs->iir & OPCODE1_MASK)
	{
	case OPCODE_LDH_I:
	case OPCODE_LDH_S:
		ret = emulate_ldh(regs, R3(regs->iir));
		break;

	case OPCODE_LDW_I:
	case OPCODE_LDWA_I:
	case OPCODE_LDW_S:
	case OPCODE_LDWA_S:
		ret = emulate_ldw(regs, R3(regs->iir), 0);
		break;

	case OPCODE_STH:
		ret = emulate_sth(regs, R2(regs->iir));
		break;

	case OPCODE_STW:
	case OPCODE_STWA:
		ret = emulate_stw(regs, R2(regs->iir), 0);
		break;

#ifdef CONFIG_64BIT
	case OPCODE_LDD_I:
	case OPCODE_LDDA_I:
	case OPCODE_LDD_S:
	case OPCODE_LDDA_S:
		ret = emulate_ldd(regs, R3(regs->iir), 0);
		break;

	case OPCODE_STD:
	case OPCODE_STDA:
		ret = emulate_std(regs, R2(regs->iir), 0);
		break;
#endif

	case OPCODE_FLDWX:
	case OPCODE_FLDWS:
	case OPCODE_FLDWXR:
	case OPCODE_FLDWSR:
		ret = emulate_ldw(regs, FR3(regs->iir), 1);
		break;

	case OPCODE_FLDDX:
	case OPCODE_FLDDS:
		ret = emulate_ldd(regs, R3(regs->iir), 1);
		break;

	case OPCODE_FSTWX:
	case OPCODE_FSTWS:
	case OPCODE_FSTWXR:
	case OPCODE_FSTWSR:
		ret = emulate_stw(regs, FR3(regs->iir), 1);
		break;

	case OPCODE_FSTDX:
	case OPCODE_FSTDS:
		ret = emulate_std(regs, R3(regs->iir), 1);
		break;

	case OPCODE_LDCD_I:
	case OPCODE_LDCW_I:
	case OPCODE_LDCD_S:
	case OPCODE_LDCW_S:
		ret = ERR_NOTHANDLED;	/* "undefined", but lets kill them. */
		break;
	}
	switch (regs->iir & OPCODE2_MASK)
	{
	case OPCODE_FLDD_L:
		ret = emulate_ldd(regs,R2(regs->iir),1);
		break;
	case OPCODE_FSTD_L:
		ret = emulate_std(regs, R2(regs->iir),1);
		break;
#ifdef CONFIG_64BIT
	case OPCODE_LDD_L:
		ret = emulate_ldd(regs, R2(regs->iir),0);
		break;
	case OPCODE_STD_L:
		ret = emulate_std(regs, R2(regs->iir),0);
		break;
#endif
	}
	switch (regs->iir & OPCODE3_MASK)
	{
	case OPCODE_FLDW_L:
		ret = emulate_ldw(regs, R2(regs->iir), 1);
		break;
	case OPCODE_LDW_M:
		ret = emulate_ldw(regs, R2(regs->iir), 0);
		break;

	case OPCODE_FSTW_L:
		ret = emulate_stw(regs, R2(regs->iir),1);
		break;
	case OPCODE_STW_M:
		ret = emulate_stw(regs, R2(regs->iir),0);
		break;
	}
	switch (regs->iir & OPCODE4_MASK)
	{
	case OPCODE_LDH_L:
		ret = emulate_ldh(regs, R2(regs->iir));
		break;
	case OPCODE_LDW_L:
	case OPCODE_LDWM:
		ret = emulate_ldw(regs, R2(regs->iir),0);
		break;
	case OPCODE_STH_L:
		ret = emulate_sth(regs, R2(regs->iir));
		break;
	case OPCODE_STW_L:
	case OPCODE_STWM:
		ret = emulate_stw(regs, R2(regs->iir),0);
		break;
	}

	if (ret == 0 && modify && R1(regs->iir))
		regs->gr[R1(regs->iir)] = newbase;


	if (ret == ERR_NOTHANDLED)
		printk(KERN_CRIT "Not-handled unaligned insn 0x%08lx\n", regs->iir);

	DPRINTF("ret = %d\n", ret);

	if (ret)
	{
		/*
		 * The unaligned handler failed.
		 * If we were called by __get_user() or __put_user() jump
		 * to it's exception fixup handler instead of crashing.
		 */
		if (!user_mode(regs) && fixup_exception(regs))
			return;

		printk(KERN_CRIT "Unaligned handler failed, ret = %d\n", ret);
		die_if_kernel("Unaligned data reference", regs, 28);

		if (ret == -EFAULT)
		{
			force_sig_fault(SIGSEGV, SEGV_MAPERR,
					(void __user *)regs->ior);
		}
		else
		{
force_sigbus:
			/* couldn't handle it ... */
			force_sig_fault(SIGBUS, BUS_ADRALN,
					(void __user *)regs->ior);
		}
		
		return;
	}

	/* else we handled it, let life go on. */
	regs->gr[0]|=PSW_N;
}

/*
 * NB: check_unaligned() is only used for PCXS processors right
 * now, so we only check for PA1.1 encodings at this point.
 */

int
check_unaligned(struct pt_regs *regs)
{
	unsigned long align_mask;

	/* Get alignment mask */

	align_mask = 0UL;
	switch (regs->iir & OPCODE1_MASK) {

	case OPCODE_LDH_I:
	case OPCODE_LDH_S:
	case OPCODE_STH:
		align_mask = 1UL;
		break;

	case OPCODE_LDW_I:
	case OPCODE_LDWA_I:
	case OPCODE_LDW_S:
	case OPCODE_LDWA_S:
	case OPCODE_STW:
	case OPCODE_STWA:
		align_mask = 3UL;
		break;

	default:
		switch (regs->iir & OPCODE4_MASK) {
		case OPCODE_LDH_L:
		case OPCODE_STH_L:
			align_mask = 1UL;
			break;
		case OPCODE_LDW_L:
		case OPCODE_LDWM:
		case OPCODE_STW_L:
		case OPCODE_STWM:
			align_mask = 3UL;
			break;
		}
		break;
	}

	return (int)(regs->ior & align_mask);
}
<|MERGE_RESOLUTION|>--- conflicted
+++ resolved
@@ -338,10 +338,6 @@
 	: "r19", "r20", "r21", "r22", "r1" );
 #else
     {
-<<<<<<< HEAD
-	unsigned long valh = (val >> 32), vall = (val & 0xffffffffl);
-=======
->>>>>>> aad2c2fb
 	__asm__ __volatile__ (
 "	mtsp	%3, %%sr1\n"
 "	zdep	%R1, 29, 2, %%r19\n"
