// SPDX-License-Identifier: GPL-2.0-or-later
/*
 * This file contains the routines for handling the MMU on those
 * PowerPC implementations where the MMU substantially follows the
 * architecture specification.  This includes the 6xx, 7xx, 7xxx,
 * and 8260 implementations but excludes the 8xx and 4xx.
 *  -- paulus
 *
 *  Derived from arch/ppc/mm/init.c:
 *    Copyright (C) 1995-1996 Gary Thomas (gdt@linuxppc.org)
 *
 *  Modifications by Paul Mackerras (PowerMac) (paulus@cs.anu.edu.au)
 *  and Cort Dougan (PReP) (cort@cs.nmt.edu)
 *    Copyright (C) 1996 Paul Mackerras
 *
 *  Derived from "arch/i386/mm/init.c"
 *    Copyright (C) 1991, 1992, 1993, 1994  Linus Torvalds
 */

#include <linux/kernel.h>
#include <linux/mm.h>
#include <linux/init.h>
#include <linux/highmem.h>
#include <linux/memblock.h>

#include <asm/prom.h>
#include <asm/mmu.h>
#include <asm/machdep.h>
#include <asm/code-patching.h>
#include <asm/sections.h>

#include <mm/mmu_decl.h>

struct hash_pte *Hash;
static unsigned long Hash_size, Hash_mask;
unsigned long _SDR1;
static unsigned int hash_mb, hash_mb2;

struct ppc_bat BATS[8][2];	/* 8 pairs of IBAT, DBAT */

struct batrange {		/* stores address ranges mapped by BATs */
	unsigned long start;
	unsigned long limit;
	phys_addr_t phys;
} bat_addrs[8];

/*
 * Return PA for this VA if it is mapped by a BAT, or 0
 */
phys_addr_t v_block_mapped(unsigned long va)
{
	int b;
	for (b = 0; b < ARRAY_SIZE(bat_addrs); ++b)
		if (va >= bat_addrs[b].start && va < bat_addrs[b].limit)
			return bat_addrs[b].phys + (va - bat_addrs[b].start);
	return 0;
}

/*
 * Return VA for a given PA or 0 if not mapped
 */
unsigned long p_block_mapped(phys_addr_t pa)
{
	int b;
	for (b = 0; b < ARRAY_SIZE(bat_addrs); ++b)
		if (pa >= bat_addrs[b].phys
	    	    && pa < (bat_addrs[b].limit-bat_addrs[b].start)
		              +bat_addrs[b].phys)
			return bat_addrs[b].start+(pa-bat_addrs[b].phys);
	return 0;
}

static int find_free_bat(void)
{
	int b;

	if (IS_ENABLED(CONFIG_PPC_BOOK3S_601)) {
		for (b = 0; b < 4; b++) {
			struct ppc_bat *bat = BATS[b];

			if (!(bat[0].batl & 0x40))
				return b;
		}
	} else {
		int n = mmu_has_feature(MMU_FTR_USE_HIGH_BATS) ? 8 : 4;

		for (b = 0; b < n; b++) {
			struct ppc_bat *bat = BATS[b];

			if (!(bat[1].batu & 3))
				return b;
		}
	}
	return -1;
}

/*
 * This function calculates the size of the larger block usable to map the
 * beginning of an area based on the start address and size of that area:
 * - max block size is 8M on 601 and 256 on other 6xx.
 * - base address must be aligned to the block size. So the maximum block size
 *   is identified by the lowest bit set to 1 in the base address (for instance
 *   if base is 0x16000000, max size is 0x02000000).
 * - block size has to be a power of two. This is calculated by finding the
 *   highest bit set to 1.
 */
static unsigned int block_size(unsigned long base, unsigned long top)
{
	unsigned int max_size = IS_ENABLED(CONFIG_PPC_BOOK3S_601) ? SZ_8M : SZ_256M;
	unsigned int base_shift = (ffs(base) - 1) & 31;
	unsigned int block_shift = (fls(top - base) - 1) & 31;

	return min3(max_size, 1U << base_shift, 1U << block_shift);
}

/*
 * Set up one of the IBAT (block address translation) register pairs.
 * The parameters are not checked; in particular size must be a power
 * of 2 between 128k and 256M.
 * Only for 603+ ...
 */
static void setibat(int index, unsigned long virt, phys_addr_t phys,
		    unsigned int size, pgprot_t prot)
{
	unsigned int bl = (size >> 17) - 1;
	int wimgxpp;
	struct ppc_bat *bat = BATS[index];
	unsigned long flags = pgprot_val(prot);

	if (!cpu_has_feature(CPU_FTR_NEED_COHERENT))
		flags &= ~_PAGE_COHERENT;

	wimgxpp = (flags & _PAGE_COHERENT) | (_PAGE_EXEC ? BPP_RX : BPP_XX);
	bat[0].batu = virt | (bl << 2) | 2; /* Vs=1, Vp=0 */
	bat[0].batl = BAT_PHYS_ADDR(phys) | wimgxpp;
	if (flags & _PAGE_USER)
		bat[0].batu |= 1;	/* Vp = 1 */
}

static void clearibat(int index)
{
	struct ppc_bat *bat = BATS[index];

	bat[0].batu = 0;
	bat[0].batl = 0;
}

static unsigned long __init __mmu_mapin_ram(unsigned long base, unsigned long top)
{
	int idx;

	while ((idx = find_free_bat()) != -1 && base != top) {
		unsigned int size = block_size(base, top);

		if (size < 128 << 10)
			break;
		setbat(idx, PAGE_OFFSET + base, base, size, PAGE_KERNEL_X);
		base += size;
	}

	return base;
}

unsigned long __init mmu_mapin_ram(unsigned long base, unsigned long top)
{
	unsigned long done;
	unsigned long border = (unsigned long)__init_begin - PAGE_OFFSET;

	if (__map_without_bats) {
		pr_debug("RAM mapped without BATs\n");
		return base;
	}
	if (debug_pagealloc_enabled()) {
		if (base >= border)
			return base;
		if (top >= border)
			top = border;
	}

	if (!strict_kernel_rwx_enabled() || base >= border || top <= border)
		return __mmu_mapin_ram(base, top);

	done = __mmu_mapin_ram(base, border);
	if (done != border)
		return done;

	return __mmu_mapin_ram(border, top);
}

static bool is_module_segment(unsigned long addr)
{
	if (!IS_ENABLED(CONFIG_MODULES))
		return false;
<<<<<<< HEAD
	if (addr < ALIGN_DOWN(VMALLOC_START, SZ_256M))
		return false;
	if (addr >= ALIGN(VMALLOC_END, SZ_256M))
		return false;
=======
#ifdef MODULES_VADDR
	if (addr < ALIGN_DOWN(MODULES_VADDR, SZ_256M))
		return false;
	if (addr > ALIGN(MODULES_END, SZ_256M) - 1)
		return false;
#else
	if (addr < ALIGN_DOWN(VMALLOC_START, SZ_256M))
		return false;
	if (addr > ALIGN(VMALLOC_END, SZ_256M) - 1)
		return false;
#endif
>>>>>>> d012a719
	return true;
}

void mmu_mark_initmem_nx(void)
{
	int nb = mmu_has_feature(MMU_FTR_USE_HIGH_BATS) ? 8 : 4;
	int i;
	unsigned long base = (unsigned long)_stext - PAGE_OFFSET;
	unsigned long top = (unsigned long)_etext - PAGE_OFFSET;
	unsigned long border = (unsigned long)__init_begin - PAGE_OFFSET;
	unsigned long size;

	if (IS_ENABLED(CONFIG_PPC_BOOK3S_601))
		return;

	for (i = 0; i < nb - 1 && base < top && top - base > (128 << 10);) {
		size = block_size(base, top);
		setibat(i++, PAGE_OFFSET + base, base, size, PAGE_KERNEL_TEXT);
		base += size;
	}
	if (base < top) {
		size = block_size(base, top);
		size = max(size, 128UL << 10);
		if ((top - base) > size) {
			size <<= 1;
			if (strict_kernel_rwx_enabled() && base + size > border)
				pr_warn("Some RW data is getting mapped X. "
					"Adjust CONFIG_DATA_SHIFT to avoid that.\n");
		}
		setibat(i++, PAGE_OFFSET + base, base, size, PAGE_KERNEL_TEXT);
		base += size;
	}
	for (; i < nb; i++)
		clearibat(i);

	update_bats();

	for (i = TASK_SIZE >> 28; i < 16; i++) {
		/* Do not set NX on VM space for modules */
		if (is_module_segment(i << 28))
			continue;

		mtsrin(mfsrin(i << 28) | 0x10000000, i << 28);
	}
}

void mmu_mark_rodata_ro(void)
{
	int nb = mmu_has_feature(MMU_FTR_USE_HIGH_BATS) ? 8 : 4;
	int i;

	if (IS_ENABLED(CONFIG_PPC_BOOK3S_601))
		return;

	for (i = 0; i < nb; i++) {
		struct ppc_bat *bat = BATS[i];

		if (bat_addrs[i].start < (unsigned long)__init_begin)
			bat[1].batl = (bat[1].batl & ~BPP_RW) | BPP_RX;
	}

	update_bats();
}

/*
 * Set up one of the I/D BAT (block address translation) register pairs.
 * The parameters are not checked; in particular size must be a power
 * of 2 between 128k and 256M.
 * On 603+, only set IBAT when _PAGE_EXEC is set
 */
void __init setbat(int index, unsigned long virt, phys_addr_t phys,
		   unsigned int size, pgprot_t prot)
{
	unsigned int bl;
	int wimgxpp;
	struct ppc_bat *bat;
	unsigned long flags = pgprot_val(prot);

	if (index == -1)
		index = find_free_bat();
	if (index == -1) {
		pr_err("%s: no BAT available for mapping 0x%llx\n", __func__,
		       (unsigned long long)phys);
		return;
	}
	bat = BATS[index];

	if ((flags & _PAGE_NO_CACHE) ||
	    (cpu_has_feature(CPU_FTR_NEED_COHERENT) == 0))
		flags &= ~_PAGE_COHERENT;

	bl = (size >> 17) - 1;
	if (!IS_ENABLED(CONFIG_PPC_BOOK3S_601)) {
		/* 603, 604, etc. */
		/* Do DBAT first */
		wimgxpp = flags & (_PAGE_WRITETHRU | _PAGE_NO_CACHE
				   | _PAGE_COHERENT | _PAGE_GUARDED);
		wimgxpp |= (flags & _PAGE_RW)? BPP_RW: BPP_RX;
		bat[1].batu = virt | (bl << 2) | 2; /* Vs=1, Vp=0 */
		bat[1].batl = BAT_PHYS_ADDR(phys) | wimgxpp;
		if (flags & _PAGE_USER)
			bat[1].batu |= 1; 	/* Vp = 1 */
		if (flags & _PAGE_GUARDED) {
			/* G bit must be zero in IBATs */
			flags &= ~_PAGE_EXEC;
		}
		if (flags & _PAGE_EXEC)
			bat[0] = bat[1];
		else
			bat[0].batu = bat[0].batl = 0;
	} else {
		/* 601 cpu */
		if (bl > BL_8M)
			bl = BL_8M;
		wimgxpp = flags & (_PAGE_WRITETHRU | _PAGE_NO_CACHE
				   | _PAGE_COHERENT);
		wimgxpp |= (flags & _PAGE_RW)?
			((flags & _PAGE_USER)? PP_RWRW: PP_RWXX): PP_RXRX;
		bat->batu = virt | wimgxpp | 4;	/* Ks=0, Ku=1 */
		bat->batl = phys | bl | 0x40;	/* V=1 */
	}

	bat_addrs[index].start = virt;
	bat_addrs[index].limit = virt + ((bl + 1) << 17) - 1;
	bat_addrs[index].phys = phys;
}

/*
 * Preload a translation in the hash table
 */
void hash_preload(struct mm_struct *mm, unsigned long ea)
{
	pmd_t *pmd;

	if (!Hash)
		return;
	pmd = pmd_off(mm, ea);
	if (!pmd_none(*pmd))
		add_hash_page(mm->context.id, ea, pmd_val(*pmd));
}

/*
 * This is called at the end of handling a user page fault, when the
 * fault has been handled by updating a PTE in the linux page tables.
 * We use it to preload an HPTE into the hash table corresponding to
 * the updated linux PTE.
 *
 * This must always be called with the pte lock held.
 */
void update_mmu_cache(struct vm_area_struct *vma, unsigned long address,
		      pte_t *ptep)
{
	if (!mmu_has_feature(MMU_FTR_HPTE_TABLE))
		return;
	/*
	 * We don't need to worry about _PAGE_PRESENT here because we are
	 * called with either mm->page_table_lock held or ptl lock held
	 */

	/* We only want HPTEs for linux PTEs that have _PAGE_ACCESSED set */
	if (!pte_young(*ptep) || address >= TASK_SIZE)
		return;

	/* We have to test for regs NULL since init will get here first thing at boot */
	if (!current->thread.regs)
		return;

	/* We also avoid filling the hash if not coming from a fault */
	if (TRAP(current->thread.regs) != 0x300 && TRAP(current->thread.regs) != 0x400)
		return;

	hash_preload(vma->vm_mm, address);
}

/*
 * Initialize the hash table and patch the instructions in hashtable.S.
 */
void __init MMU_init_hw(void)
{
	unsigned int n_hpteg, lg_n_hpteg;

	if (!mmu_has_feature(MMU_FTR_HPTE_TABLE))
		return;

	if ( ppc_md.progress ) ppc_md.progress("hash:enter", 0x105);

#define LG_HPTEG_SIZE	6		/* 64 bytes per HPTEG */
#define SDR1_LOW_BITS	((n_hpteg - 1) >> 10)
#define MIN_N_HPTEG	1024		/* min 64kB hash table */

	/*
	 * Allow 1 HPTE (1/8 HPTEG) for each page of memory.
	 * This is less than the recommended amount, but then
	 * Linux ain't AIX.
	 */
	n_hpteg = total_memory / (PAGE_SIZE * 8);
	if (n_hpteg < MIN_N_HPTEG)
		n_hpteg = MIN_N_HPTEG;
	lg_n_hpteg = __ilog2(n_hpteg);
	if (n_hpteg & (n_hpteg - 1)) {
		++lg_n_hpteg;		/* round up if not power of 2 */
		n_hpteg = 1 << lg_n_hpteg;
	}
	Hash_size = n_hpteg << LG_HPTEG_SIZE;

	/*
	 * Find some memory for the hash table.
	 */
	if ( ppc_md.progress ) ppc_md.progress("hash:find piece", 0x322);
	Hash = memblock_alloc(Hash_size, Hash_size);
	if (!Hash)
		panic("%s: Failed to allocate %lu bytes align=0x%lx\n",
		      __func__, Hash_size, Hash_size);
	_SDR1 = __pa(Hash) | SDR1_LOW_BITS;

	pr_info("Total memory = %lldMB; using %ldkB for hash table\n",
		(unsigned long long)(total_memory >> 20), Hash_size >> 10);


	Hash_mask = n_hpteg - 1;
	hash_mb2 = hash_mb = 32 - LG_HPTEG_SIZE - lg_n_hpteg;
	if (lg_n_hpteg > 16)
		hash_mb2 = 16 - LG_HPTEG_SIZE;

	/*
	 * When KASAN is selected, there is already an early temporary hash
	 * table and the switch to the final hash table is done later.
	 */
	if (IS_ENABLED(CONFIG_KASAN))
		return;

	MMU_init_hw_patch();
}

void __init MMU_init_hw_patch(void)
{
	unsigned int hmask = Hash_mask >> (16 - LG_HPTEG_SIZE);
	unsigned int hash = (unsigned int)Hash - PAGE_OFFSET;

	if (ppc_md.progress)
		ppc_md.progress("hash:patch", 0x345);
	if (ppc_md.progress)
		ppc_md.progress("hash:done", 0x205);

	/* WARNING: Make sure nothing can trigger a KASAN check past this point */

	/*
	 * Patch up the instructions in hashtable.S:create_hpte
	 */
	modify_instruction_site(&patch__hash_page_A0, 0xffff, hash >> 16);
	modify_instruction_site(&patch__hash_page_A1, 0x7c0, hash_mb << 6);
	modify_instruction_site(&patch__hash_page_A2, 0x7c0, hash_mb2 << 6);
	modify_instruction_site(&patch__hash_page_B, 0xffff, hmask);
	modify_instruction_site(&patch__hash_page_C, 0xffff, hmask);

	/*
	 * Patch up the instructions in hashtable.S:flush_hash_page
	 */
	modify_instruction_site(&patch__flush_hash_A0, 0xffff, hash >> 16);
	modify_instruction_site(&patch__flush_hash_A1, 0x7c0, hash_mb << 6);
	modify_instruction_site(&patch__flush_hash_A2, 0x7c0, hash_mb2 << 6);
	modify_instruction_site(&patch__flush_hash_B, 0xffff, hmask);
}

void setup_initial_memory_limit(phys_addr_t first_memblock_base,
				phys_addr_t first_memblock_size)
{
	/* We don't currently support the first MEMBLOCK not mapping 0
	 * physical on those processors
	 */
	BUG_ON(first_memblock_base != 0);

	/* 601 can only access 16MB at the moment */
	if (IS_ENABLED(CONFIG_PPC_BOOK3S_601))
		memblock_set_current_limit(min_t(u64, first_memblock_size, 0x01000000));
	else /* Anything else has 256M mapped */
		memblock_set_current_limit(min_t(u64, first_memblock_size, 0x10000000));
}

void __init print_system_hash_info(void)
{
	pr_info("Hash_size         = 0x%lx\n", Hash_size);
	if (Hash_mask)
		pr_info("Hash_mask         = 0x%lx\n", Hash_mask);
}

#ifdef CONFIG_PPC_KUEP
void __init setup_kuep(bool disabled)
{
	pr_info("Activating Kernel Userspace Execution Prevention\n");

	if (disabled)
		pr_warn("KUEP cannot be disabled yet on 6xx when compiled in\n");
}
#endif

#ifdef CONFIG_PPC_KUAP
void __init setup_kuap(bool disabled)
{
	pr_info("Activating Kernel Userspace Access Protection\n");

	if (disabled)
		pr_warn("KUAP cannot be disabled yet on 6xx when compiled in\n");
}
#endif<|MERGE_RESOLUTION|>--- conflicted
+++ resolved
@@ -191,12 +191,6 @@
 {
 	if (!IS_ENABLED(CONFIG_MODULES))
 		return false;
-<<<<<<< HEAD
-	if (addr < ALIGN_DOWN(VMALLOC_START, SZ_256M))
-		return false;
-	if (addr >= ALIGN(VMALLOC_END, SZ_256M))
-		return false;
-=======
 #ifdef MODULES_VADDR
 	if (addr < ALIGN_DOWN(MODULES_VADDR, SZ_256M))
 		return false;
@@ -208,7 +202,6 @@
 	if (addr > ALIGN(VMALLOC_END, SZ_256M) - 1)
 		return false;
 #endif
->>>>>>> d012a719
 	return true;
 }
 
