--- conflicted
+++ resolved
@@ -72,21 +72,6 @@
 	select PCI_MSI if PCI
 	select RISCV_INTC
 	select RISCV_TIMER
-<<<<<<< HEAD
-	select GENERIC_IRQ_MULTI_HANDLER
-	select GENERIC_ARCH_TOPOLOGY if SMP
-	select ARCH_HAS_PTE_SPECIAL
-	select ARCH_HAS_MMIOWB
-	select ARCH_HAS_DEBUG_VIRTUAL if MMU
-	select HAVE_EBPF_JIT if MMU
-	select EDAC_SUPPORT
-	select ARCH_HAS_GIGANTIC_PAGE
-	select ARCH_HAS_SET_DIRECT_MAP
-	select ARCH_HAS_SET_MEMORY
-	select ARCH_HAS_STRICT_KERNEL_RWX if MMU
-	select ARCH_WANT_HUGE_PMD_SHARE if 64BIT
-=======
->>>>>>> 4775cbe7
 	select SPARSEMEM_STATIC if 32BIT
 	select SPARSE_IRQ
 	select SYSCTL_EXCEPTION_TRACE
