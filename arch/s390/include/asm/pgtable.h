--- conflicted
+++ resolved
@@ -1269,38 +1269,20 @@
 #define pgd_offset(mm, address) pgd_offset_raw(READ_ONCE((mm)->pgd), address)
 
 static inline p4d_t *p4d_offset_lockless(pgd_t *pgdp, pgd_t pgd, unsigned long address)
-<<<<<<< HEAD
 {
 	if ((pgd_val(pgd) & _REGION_ENTRY_TYPE_MASK) >= _REGION_ENTRY_TYPE_R1)
 		return (p4d_t *) pgd_deref(pgd) + p4d_index(address);
 	return (p4d_t *) pgdp;
-=======
-{
-	if ((pgd_val(pgd) & _REGION_ENTRY_TYPE_MASK) >= _REGION_ENTRY_TYPE_R1)
-		return (p4d_t *) pgd_deref(pgd) + p4d_index(address);
-	return (p4d_t *) pgdp;
 }
 #define p4d_offset_lockless p4d_offset_lockless
 
 static inline p4d_t *p4d_offset(pgd_t *pgdp, unsigned long address)
 {
 	return p4d_offset_lockless(pgdp, *pgdp, address);
->>>>>>> 46bbf461
-}
-#define p4d_offset_lockless p4d_offset_lockless
-
-<<<<<<< HEAD
-static inline p4d_t *p4d_offset(pgd_t *pgdp, unsigned long address)
-{
-	return p4d_offset_lockless(pgdp, *pgdp, address);
 }
 
 static inline pud_t *pud_offset_lockless(p4d_t *p4dp, p4d_t p4d, unsigned long address)
 {
-=======
-static inline pud_t *pud_offset_lockless(p4d_t *p4dp, p4d_t p4d, unsigned long address)
-{
->>>>>>> 46bbf461
 	if ((p4d_val(p4d) & _REGION_ENTRY_TYPE_MASK) >= _REGION_ENTRY_TYPE_R2)
 		return (pud_t *) p4d_deref(p4d) + pud_index(address);
 	return (pud_t *) p4dp;
