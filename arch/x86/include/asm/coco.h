--- conflicted
+++ resolved
@@ -13,9 +13,6 @@
 
 #ifdef CONFIG_ARCH_HAS_CC_PLATFORM
 extern enum cc_vendor cc_vendor;
-<<<<<<< HEAD
-void cc_set_mask(u64 mask);
-=======
 extern u64 cc_mask;
 
 static inline void cc_set_mask(u64 mask)
@@ -23,7 +20,6 @@
 	RIP_REL_REF(cc_mask) = mask;
 }
 
->>>>>>> c50bf762
 u64 cc_mkenc(u64 val);
 u64 cc_mkdec(u64 val);
 #else
