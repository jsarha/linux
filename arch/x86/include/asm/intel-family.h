--- conflicted
+++ resolved
@@ -18,11 +18,6 @@
  * MICROARCH	Is the code name for the micro-architecture for this core.
  *		N.B. Not the platform name.
  * OPTDIFF	If needed, a short string to differentiate by market segment.
-<<<<<<< HEAD
- *		Exact strings here will vary over time. _DESKTOP, _MOBILE, and
- *		_X (short for Xeon server) should be used when they are
- *		appropriate.
-=======
  *
  *		Common OPTDIFFs:
  *
@@ -36,7 +31,6 @@
  *
  *		_EP	- 2 socket server parts
  *		_EX	- 4+ socket server parts
->>>>>>> 3877dcd0
  *
  * The #define line may optionally include a comment including platform names.
  */
