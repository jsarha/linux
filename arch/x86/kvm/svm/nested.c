--- conflicted
+++ resolved
@@ -158,12 +158,9 @@
 	/* If SMI is not intercepted, ignore guest SMI intercept as well  */
 	if (!intercept_smi)
 		vmcb_clr_intercept(c, INTERCEPT_SMI);
-<<<<<<< HEAD
-=======
 
 	vmcb_set_intercept(c, INTERCEPT_VMLOAD);
 	vmcb_set_intercept(c, INTERCEPT_VMSAVE);
->>>>>>> d2d1cefe
 }
 
 static void copy_vmcb_control_area(struct vmcb_control_area *dst,
