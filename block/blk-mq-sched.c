// SPDX-License-Identifier: GPL-2.0
/*
 * blk-mq scheduling framework
 *
 * Copyright (C) 2016 Jens Axboe
 */
#include <linux/kernel.h>
#include <linux/module.h>
#include <linux/blk-mq.h>

#include <trace/events/block.h>

#include "blk.h"
#include "blk-mq.h"
#include "blk-mq-debugfs.h"
#include "blk-mq-sched.h"
#include "blk-mq-tag.h"
#include "blk-wbt.h"

void blk_mq_sched_free_hctx_data(struct request_queue *q,
				 void (*exit)(struct blk_mq_hw_ctx *))
{
	struct blk_mq_hw_ctx *hctx;
	int i;

	queue_for_each_hw_ctx(q, hctx, i) {
		if (exit && hctx->sched_data)
			exit(hctx);
		kfree(hctx->sched_data);
		hctx->sched_data = NULL;
	}
}
EXPORT_SYMBOL_GPL(blk_mq_sched_free_hctx_data);

void blk_mq_sched_assign_ioc(struct request *rq)
{
	struct request_queue *q = rq->q;
	struct io_context *ioc;
	struct io_cq *icq;

	/*
	 * May not have an IO context if it's a passthrough request
	 */
	ioc = current->io_context;
	if (!ioc)
		return;

	spin_lock_irq(&q->queue_lock);
	icq = ioc_lookup_icq(ioc, q);
	spin_unlock_irq(&q->queue_lock);

	if (!icq) {
		icq = ioc_create_icq(ioc, q, GFP_ATOMIC);
		if (!icq)
			return;
	}
	get_io_context(icq->ioc);
	rq->elv.icq = icq;
}

/*
 * Mark a hardware queue as needing a restart. For shared queues, maintain
 * a count of how many hardware queues are marked for restart.
 */
void blk_mq_sched_mark_restart_hctx(struct blk_mq_hw_ctx *hctx)
{
	if (test_bit(BLK_MQ_S_SCHED_RESTART, &hctx->state))
		return;

	set_bit(BLK_MQ_S_SCHED_RESTART, &hctx->state);
}
EXPORT_SYMBOL_GPL(blk_mq_sched_mark_restart_hctx);

void blk_mq_sched_restart(struct blk_mq_hw_ctx *hctx)
{
	if (!test_bit(BLK_MQ_S_SCHED_RESTART, &hctx->state))
		return;
	clear_bit(BLK_MQ_S_SCHED_RESTART, &hctx->state);

	blk_mq_run_hw_queue(hctx, true);
}

/*
 * Only SCSI implements .get_budget and .put_budget, and SCSI restarts
 * its queue by itself in its completion handler, so we don't need to
 * restart queue if .get_budget() returns BLK_STS_NO_RESOURCE.
 */
static void blk_mq_do_dispatch_sched(struct blk_mq_hw_ctx *hctx)
{
	struct request_queue *q = hctx->queue;
	struct elevator_queue *e = q->elevator;
	LIST_HEAD(rq_list);

	do {
		struct request *rq;

		if (e->type->ops.has_work && !e->type->ops.has_work(hctx))
			break;

		if (!blk_mq_get_dispatch_budget(hctx))
			break;

		rq = e->type->ops.dispatch_request(hctx);
		if (!rq) {
			blk_mq_put_dispatch_budget(hctx);
			break;
		}

		/*
		 * Now this rq owns the budget which has to be released
		 * if this rq won't be queued to driver via .queue_rq()
		 * in blk_mq_dispatch_rq_list().
		 */
		list_add(&rq->queuelist, &rq_list);
	} while (blk_mq_dispatch_rq_list(q, &rq_list, true));
}

static struct blk_mq_ctx *blk_mq_next_ctx(struct blk_mq_hw_ctx *hctx,
					  struct blk_mq_ctx *ctx)
{
	unsigned short idx = ctx->index_hw[hctx->type];

	if (++idx == hctx->nr_ctx)
		idx = 0;

	return hctx->ctxs[idx];
}

/*
 * Only SCSI implements .get_budget and .put_budget, and SCSI restarts
 * its queue by itself in its completion handler, so we don't need to
 * restart queue if .get_budget() returns BLK_STS_NO_RESOURCE.
 */
static void blk_mq_do_dispatch_ctx(struct blk_mq_hw_ctx *hctx)
{
	struct request_queue *q = hctx->queue;
	LIST_HEAD(rq_list);
	struct blk_mq_ctx *ctx = READ_ONCE(hctx->dispatch_from);

	do {
		struct request *rq;

		if (!sbitmap_any_bit_set(&hctx->ctx_map))
			break;

		if (!blk_mq_get_dispatch_budget(hctx))
			break;

		rq = blk_mq_dequeue_from_ctx(hctx, ctx);
		if (!rq) {
			blk_mq_put_dispatch_budget(hctx);
			break;
		}

		/*
		 * Now this rq owns the budget which has to be released
		 * if this rq won't be queued to driver via .queue_rq()
		 * in blk_mq_dispatch_rq_list().
		 */
		list_add(&rq->queuelist, &rq_list);

		/* round robin for fair dispatch */
		ctx = blk_mq_next_ctx(hctx, rq->mq_ctx);

	} while (blk_mq_dispatch_rq_list(q, &rq_list, true));

	WRITE_ONCE(hctx->dispatch_from, ctx);
}

void blk_mq_sched_dispatch_requests(struct blk_mq_hw_ctx *hctx)
{
	struct request_queue *q = hctx->queue;
	struct elevator_queue *e = q->elevator;
	const bool has_sched_dispatch = e && e->type->ops.dispatch_request;
	LIST_HEAD(rq_list);

	/* RCU or SRCU read lock is needed before checking quiesced flag */
	if (unlikely(blk_mq_hctx_stopped(hctx) || blk_queue_quiesced(q)))
		return;

	hctx->run++;

	/*
	 * If we have previous entries on our dispatch list, grab them first for
	 * more fair dispatch.
	 */
	if (!list_empty_careful(&hctx->dispatch)) {
		spin_lock(&hctx->lock);
		if (!list_empty(&hctx->dispatch))
			list_splice_init(&hctx->dispatch, &rq_list);
		spin_unlock(&hctx->lock);
	}

	/*
	 * Only ask the scheduler for requests, if we didn't have residual
	 * requests from the dispatch list. This is to avoid the case where
	 * we only ever dispatch a fraction of the requests available because
	 * of low device queue depth. Once we pull requests out of the IO
	 * scheduler, we can no longer merge or sort them. So it's best to
	 * leave them there for as long as we can. Mark the hw queue as
	 * needing a restart in that case.
	 *
	 * We want to dispatch from the scheduler if there was nothing
	 * on the dispatch list or we were able to dispatch from the
	 * dispatch list.
	 */
	if (!list_empty(&rq_list)) {
		blk_mq_sched_mark_restart_hctx(hctx);
		if (blk_mq_dispatch_rq_list(q, &rq_list, false)) {
			if (has_sched_dispatch)
				blk_mq_do_dispatch_sched(hctx);
			else
				blk_mq_do_dispatch_ctx(hctx);
		}
	} else if (has_sched_dispatch) {
		blk_mq_do_dispatch_sched(hctx);
	} else if (hctx->dispatch_busy) {
		/* dequeue request one by one from sw queue if queue is busy */
		blk_mq_do_dispatch_ctx(hctx);
	} else {
		blk_mq_flush_busy_ctxs(hctx, &rq_list);
		blk_mq_dispatch_rq_list(q, &rq_list, false);
	}
}

bool blk_mq_sched_try_merge(struct request_queue *q, struct bio *bio,
		unsigned int nr_segs, struct request **merged_request)
{
	struct request *rq;

	switch (elv_merge(q, &rq, bio)) {
	case ELEVATOR_BACK_MERGE:
		if (!blk_mq_sched_allow_merge(q, rq, bio))
			return false;
		if (!bio_attempt_back_merge(rq, bio, nr_segs))
			return false;
		*merged_request = attempt_back_merge(q, rq);
		if (!*merged_request)
			elv_merged_request(q, rq, ELEVATOR_BACK_MERGE);
		return true;
	case ELEVATOR_FRONT_MERGE:
		if (!blk_mq_sched_allow_merge(q, rq, bio))
			return false;
		if (!bio_attempt_front_merge(rq, bio, nr_segs))
			return false;
		*merged_request = attempt_front_merge(q, rq);
		if (!*merged_request)
			elv_merged_request(q, rq, ELEVATOR_FRONT_MERGE);
		return true;
	case ELEVATOR_DISCARD_MERGE:
		return bio_attempt_discard_merge(q, rq, bio);
	default:
		return false;
	}
}
EXPORT_SYMBOL_GPL(blk_mq_sched_try_merge);

/*
 * Iterate list of requests and see if we can merge this bio with any
 * of them.
 */
bool blk_mq_bio_list_merge(struct request_queue *q, struct list_head *list,
			   struct bio *bio, unsigned int nr_segs)
{
	struct request *rq;
	int checked = 8;

	list_for_each_entry_reverse(rq, list, queuelist) {
		bool merged = false;

		if (!checked--)
			break;

		if (!blk_rq_merge_ok(rq, bio))
			continue;

		switch (blk_try_merge(rq, bio)) {
		case ELEVATOR_BACK_MERGE:
			if (blk_mq_sched_allow_merge(q, rq, bio))
				merged = bio_attempt_back_merge(rq, bio,
						nr_segs);
			break;
		case ELEVATOR_FRONT_MERGE:
			if (blk_mq_sched_allow_merge(q, rq, bio))
				merged = bio_attempt_front_merge(rq, bio,
						nr_segs);
			break;
		case ELEVATOR_DISCARD_MERGE:
			merged = bio_attempt_discard_merge(q, rq, bio);
			break;
		default:
			continue;
		}

		return merged;
	}

	return false;
}
EXPORT_SYMBOL_GPL(blk_mq_bio_list_merge);

/*
 * Reverse check our software queue for entries that we could potentially
 * merge with. Currently includes a hand-wavy stop count of 8, to not spend
 * too much time checking for merges.
 */
static bool blk_mq_attempt_merge(struct request_queue *q,
				 struct blk_mq_hw_ctx *hctx,
				 struct blk_mq_ctx *ctx, struct bio *bio,
				 unsigned int nr_segs)
{
	enum hctx_type type = hctx->type;

	lockdep_assert_held(&ctx->lock);

	if (blk_mq_bio_list_merge(q, &ctx->rq_lists[type], bio, nr_segs)) {
		ctx->rq_merged++;
		return true;
	}

	return false;
}

bool __blk_mq_sched_bio_merge(struct request_queue *q, struct bio *bio,
		unsigned int nr_segs)
{
	struct elevator_queue *e = q->elevator;
	struct blk_mq_ctx *ctx = blk_mq_get_ctx(q);
	struct blk_mq_hw_ctx *hctx = blk_mq_map_queue(q, bio->bi_opf, ctx);
	bool ret = false;
	enum hctx_type type;

	if (e && e->type->ops.bio_merge)
		return e->type->ops.bio_merge(hctx, bio, nr_segs);

	type = hctx->type;
	if ((hctx->flags & BLK_MQ_F_SHOULD_MERGE) &&
			!list_empty_careful(&ctx->rq_lists[type])) {
		/* default per sw-queue merge */
		spin_lock(&ctx->lock);
		ret = blk_mq_attempt_merge(q, hctx, ctx, bio, nr_segs);
		spin_unlock(&ctx->lock);
	}

	return ret;
}

bool blk_mq_sched_try_insert_merge(struct request_queue *q, struct request *rq)
{
	return rq_mergeable(rq) && elv_attempt_insert_merge(q, rq);
}
EXPORT_SYMBOL_GPL(blk_mq_sched_try_insert_merge);

void blk_mq_sched_request_inserted(struct request *rq)
{
	trace_block_rq_insert(rq->q, rq);
}
EXPORT_SYMBOL_GPL(blk_mq_sched_request_inserted);

static bool blk_mq_sched_bypass_insert(struct blk_mq_hw_ctx *hctx,
				       bool has_sched,
				       struct request *rq)
{
	/*
	 * dispatch flush and passthrough rq directly
	 *
	 * passthrough request has to be added to hctx->dispatch directly.
	 * For some reason, device may be in one situation which can't
	 * handle FS request, so STS_RESOURCE is always returned and the
	 * FS request will be added to hctx->dispatch. However passthrough
	 * request may be required at that time for fixing the problem. If
	 * passthrough request is added to scheduler queue, there isn't any
	 * chance to dispatch it given we prioritize requests in hctx->dispatch.
	 */
	if ((rq->rq_flags & RQF_FLUSH_SEQ) || blk_rq_is_passthrough(rq))
		return true;

	if (has_sched)
		rq->rq_flags |= RQF_SORTED;

	return false;
}

void blk_mq_sched_insert_request(struct request *rq, bool at_head,
				 bool run_queue, bool async)
{
	struct request_queue *q = rq->q;
	struct elevator_queue *e = q->elevator;
	struct blk_mq_ctx *ctx = rq->mq_ctx;
	struct blk_mq_hw_ctx *hctx = rq->mq_hctx;

	/* flush rq in flush machinery need to be dispatched directly */
	if (!(rq->rq_flags & RQF_FLUSH_SEQ) && op_is_flush(rq->cmd_flags)) {
		blk_insert_flush(rq);
		goto run;
	}

	WARN_ON(e && (rq->tag != -1));

	if (blk_mq_sched_bypass_insert(hctx, !!e, rq)) {
<<<<<<< HEAD
=======
		/*
		 * Firstly normal IO request is inserted to scheduler queue or
		 * sw queue, meantime we add flush request to dispatch queue(
		 * hctx->dispatch) directly and there is at most one in-flight
		 * flush request for each hw queue, so it doesn't matter to add
		 * flush request to tail or front of the dispatch queue.
		 *
		 * Secondly in case of NCQ, flush request belongs to non-NCQ
		 * command, and queueing it will fail when there is any
		 * in-flight normal IO request(NCQ command). When adding flush
		 * rq to the front of hctx->dispatch, it is easier to introduce
		 * extra time to flush rq's latency because of S_SCHED_RESTART
		 * compared with adding to the tail of dispatch queue, then
		 * chance of flush merge is increased, and less flush requests
		 * will be issued to controller. It is observed that ~10% time
		 * is saved in blktests block/004 on disk attached to AHCI/NCQ
		 * drive when adding flush rq to the front of hctx->dispatch.
		 *
		 * Simply queue flush rq to the front of hctx->dispatch so that
		 * intensive flush workloads can benefit in case of NCQ HW.
		 */
		at_head = (rq->rq_flags & RQF_FLUSH_SEQ) ? true : at_head;
>>>>>>> 1a3d4700
		blk_mq_request_bypass_insert(rq, at_head, false);
		goto run;
	}

	if (e && e->type->ops.insert_requests) {
		LIST_HEAD(list);

		list_add(&rq->queuelist, &list);
		e->type->ops.insert_requests(hctx, &list, at_head);
	} else {
		spin_lock(&ctx->lock);
		__blk_mq_insert_request(hctx, rq, at_head);
		spin_unlock(&ctx->lock);
	}

run:
	if (run_queue)
		blk_mq_run_hw_queue(hctx, async);
}

void blk_mq_sched_insert_requests(struct blk_mq_hw_ctx *hctx,
				  struct blk_mq_ctx *ctx,
				  struct list_head *list, bool run_queue_async)
{
	struct elevator_queue *e;
	struct request_queue *q = hctx->queue;

	/*
	 * blk_mq_sched_insert_requests() is called from flush plug
	 * context only, and hold one usage counter to prevent queue
	 * from being released.
	 */
	percpu_ref_get(&q->q_usage_counter);

	e = hctx->queue->elevator;
	if (e && e->type->ops.insert_requests)
		e->type->ops.insert_requests(hctx, list, false);
	else {
		/*
		 * try to issue requests directly if the hw queue isn't
		 * busy in case of 'none' scheduler, and this way may save
		 * us one extra enqueue & dequeue to sw queue.
		 */
		if (!hctx->dispatch_busy && !e && !run_queue_async) {
			blk_mq_try_issue_list_directly(hctx, list);
			if (list_empty(list))
				goto out;
		}
		blk_mq_insert_requests(hctx, ctx, list);
	}

	blk_mq_run_hw_queue(hctx, run_queue_async);
 out:
	percpu_ref_put(&q->q_usage_counter);
}

static void blk_mq_sched_free_tags(struct blk_mq_tag_set *set,
				   struct blk_mq_hw_ctx *hctx,
				   unsigned int hctx_idx)
{
	if (hctx->sched_tags) {
		blk_mq_free_rqs(set, hctx->sched_tags, hctx_idx);
		blk_mq_free_rq_map(hctx->sched_tags);
		hctx->sched_tags = NULL;
	}
}

static int blk_mq_sched_alloc_tags(struct request_queue *q,
				   struct blk_mq_hw_ctx *hctx,
				   unsigned int hctx_idx)
{
	struct blk_mq_tag_set *set = q->tag_set;
	int ret;

	hctx->sched_tags = blk_mq_alloc_rq_map(set, hctx_idx, q->nr_requests,
					       set->reserved_tags);
	if (!hctx->sched_tags)
		return -ENOMEM;

	ret = blk_mq_alloc_rqs(set, hctx->sched_tags, hctx_idx, q->nr_requests);
	if (ret)
		blk_mq_sched_free_tags(set, hctx, hctx_idx);

	return ret;
}

/* called in queue's release handler, tagset has gone away */
static void blk_mq_sched_tags_teardown(struct request_queue *q)
{
	struct blk_mq_hw_ctx *hctx;
	int i;

	queue_for_each_hw_ctx(q, hctx, i) {
		if (hctx->sched_tags) {
			blk_mq_free_rq_map(hctx->sched_tags);
			hctx->sched_tags = NULL;
		}
	}
}

int blk_mq_init_sched(struct request_queue *q, struct elevator_type *e)
{
	struct blk_mq_hw_ctx *hctx;
	struct elevator_queue *eq;
	unsigned int i;
	int ret;

	if (!e) {
		q->elevator = NULL;
		q->nr_requests = q->tag_set->queue_depth;
		return 0;
	}

	/*
	 * Default to double of smaller one between hw queue_depth and 128,
	 * since we don't split into sync/async like the old code did.
	 * Additionally, this is a per-hw queue depth.
	 */
	q->nr_requests = 2 * min_t(unsigned int, q->tag_set->queue_depth,
				   BLKDEV_MAX_RQ);

	queue_for_each_hw_ctx(q, hctx, i) {
		ret = blk_mq_sched_alloc_tags(q, hctx, i);
		if (ret)
			goto err;
	}

	ret = e->ops.init_sched(q, e);
	if (ret)
		goto err;

	blk_mq_debugfs_register_sched(q);

	queue_for_each_hw_ctx(q, hctx, i) {
		if (e->ops.init_hctx) {
			ret = e->ops.init_hctx(hctx, i);
			if (ret) {
				eq = q->elevator;
				blk_mq_sched_free_requests(q);
				blk_mq_exit_sched(q, eq);
				kobject_put(&eq->kobj);
				return ret;
			}
		}
		blk_mq_debugfs_register_sched_hctx(q, hctx);
	}

	return 0;

err:
	blk_mq_sched_free_requests(q);
	blk_mq_sched_tags_teardown(q);
	q->elevator = NULL;
	return ret;
}

/*
 * called in either blk_queue_cleanup or elevator_switch, tagset
 * is required for freeing requests
 */
void blk_mq_sched_free_requests(struct request_queue *q)
{
	struct blk_mq_hw_ctx *hctx;
	int i;

	queue_for_each_hw_ctx(q, hctx, i) {
		if (hctx->sched_tags)
			blk_mq_free_rqs(q->tag_set, hctx->sched_tags, i);
	}
}

void blk_mq_exit_sched(struct request_queue *q, struct elevator_queue *e)
{
	struct blk_mq_hw_ctx *hctx;
	unsigned int i;

	queue_for_each_hw_ctx(q, hctx, i) {
		blk_mq_debugfs_unregister_sched_hctx(hctx);
		if (e->type->ops.exit_hctx && hctx->sched_data) {
			e->type->ops.exit_hctx(hctx, i);
			hctx->sched_data = NULL;
		}
	}
	blk_mq_debugfs_unregister_sched(q);
	if (e->type->ops.exit_sched)
		e->type->ops.exit_sched(e);
	blk_mq_sched_tags_teardown(q);
	q->elevator = NULL;
}<|MERGE_RESOLUTION|>--- conflicted
+++ resolved
@@ -398,8 +398,6 @@
 	WARN_ON(e && (rq->tag != -1));
 
 	if (blk_mq_sched_bypass_insert(hctx, !!e, rq)) {
-<<<<<<< HEAD
-=======
 		/*
 		 * Firstly normal IO request is inserted to scheduler queue or
 		 * sw queue, meantime we add flush request to dispatch queue(
@@ -422,7 +420,6 @@
 		 * intensive flush workloads can benefit in case of NCQ HW.
 		 */
 		at_head = (rq->rq_flags & RQF_FLUSH_SEQ) ? true : at_head;
->>>>>>> 1a3d4700
 		blk_mq_request_bypass_insert(rq, at_head, false);
 		goto run;
 	}
