// SPDX-License-Identifier: GPL-2.0

#include "blk-rq-qos.h"

/*
 * Increment 'v', if 'v' is below 'below'. Returns true if we succeeded,
 * false if 'v' + 1 would be bigger than 'below'.
 */
static bool atomic_inc_below(atomic_t *v, unsigned int below)
{
	unsigned int cur = atomic_read(v);

	do {
		if (cur >= below)
			return false;
	} while (!atomic_try_cmpxchg(v, &cur, cur + 1));

	return true;
}

bool rq_wait_inc_below(struct rq_wait *rq_wait, unsigned int limit)
{
	return atomic_inc_below(&rq_wait->inflight, limit);
}

void __rq_qos_cleanup(struct rq_qos *rqos, struct bio *bio)
{
	do {
		if (rqos->ops->cleanup)
			rqos->ops->cleanup(rqos, bio);
		rqos = rqos->next;
	} while (rqos);
}

void __rq_qos_done(struct rq_qos *rqos, struct request *rq)
{
	do {
		if (rqos->ops->done)
			rqos->ops->done(rqos, rq);
		rqos = rqos->next;
	} while (rqos);
}

void __rq_qos_issue(struct rq_qos *rqos, struct request *rq)
{
	do {
		if (rqos->ops->issue)
			rqos->ops->issue(rqos, rq);
		rqos = rqos->next;
	} while (rqos);
}

void __rq_qos_requeue(struct rq_qos *rqos, struct request *rq)
{
	do {
		if (rqos->ops->requeue)
			rqos->ops->requeue(rqos, rq);
		rqos = rqos->next;
	} while (rqos);
}

void __rq_qos_throttle(struct rq_qos *rqos, struct bio *bio)
{
	do {
		if (rqos->ops->throttle)
			rqos->ops->throttle(rqos, bio);
		rqos = rqos->next;
	} while (rqos);
}

void __rq_qos_track(struct rq_qos *rqos, struct request *rq, struct bio *bio)
{
	do {
		if (rqos->ops->track)
			rqos->ops->track(rqos, rq, bio);
		rqos = rqos->next;
	} while (rqos);
}

void __rq_qos_merge(struct rq_qos *rqos, struct request *rq, struct bio *bio)
{
	do {
		if (rqos->ops->merge)
			rqos->ops->merge(rqos, rq, bio);
		rqos = rqos->next;
	} while (rqos);
}

void __rq_qos_done_bio(struct rq_qos *rqos, struct bio *bio)
{
	do {
		if (rqos->ops->done_bio)
			rqos->ops->done_bio(rqos, bio);
		rqos = rqos->next;
	} while (rqos);
}

void __rq_qos_queue_depth_changed(struct rq_qos *rqos)
{
	do {
		if (rqos->ops->queue_depth_changed)
			rqos->ops->queue_depth_changed(rqos);
		rqos = rqos->next;
	} while (rqos);
}

/*
 * Return true, if we can't increase the depth further by scaling
 */
bool rq_depth_calc_max_depth(struct rq_depth *rqd)
{
	unsigned int depth;
	bool ret = false;

	/*
	 * For QD=1 devices, this is a special case. It's important for those
	 * to have one request ready when one completes, so force a depth of
	 * 2 for those devices. On the backend, it'll be a depth of 1 anyway,
	 * since the device can't have more than that in flight. If we're
	 * scaling down, then keep a setting of 1/1/1.
	 */
	if (rqd->queue_depth == 1) {
		if (rqd->scale_step > 0)
			rqd->max_depth = 1;
		else {
			rqd->max_depth = 2;
			ret = true;
		}
	} else {
		/*
		 * scale_step == 0 is our default state. If we have suffered
		 * latency spikes, step will be > 0, and we shrink the
		 * allowed write depths. If step is < 0, we're only doing
		 * writes, and we allow a temporarily higher depth to
		 * increase performance.
		 */
		depth = min_t(unsigned int, rqd->default_depth,
			      rqd->queue_depth);
		if (rqd->scale_step > 0)
			depth = 1 + ((depth - 1) >> min(31, rqd->scale_step));
		else if (rqd->scale_step < 0) {
			unsigned int maxd = 3 * rqd->queue_depth / 4;

			depth = 1 + ((depth - 1) << -rqd->scale_step);
			if (depth > maxd) {
				depth = maxd;
				ret = true;
			}
		}

		rqd->max_depth = depth;
	}

	return ret;
}

/* Returns true on success and false if scaling up wasn't possible */
bool rq_depth_scale_up(struct rq_depth *rqd)
{
	/*
	 * Hit max in previous round, stop here
	 */
	if (rqd->scaled_max)
		return false;

	rqd->scale_step--;

	rqd->scaled_max = rq_depth_calc_max_depth(rqd);
	return true;
}

/*
 * Scale rwb down. If 'hard_throttle' is set, do it quicker, since we
 * had a latency violation. Returns true on success and returns false if
 * scaling down wasn't possible.
 */
bool rq_depth_scale_down(struct rq_depth *rqd, bool hard_throttle)
{
	/*
	 * Stop scaling down when we've hit the limit. This also prevents
	 * ->scale_step from going to crazy values, if the device can't
	 * keep up.
	 */
	if (rqd->max_depth == 1)
		return false;

	if (rqd->scale_step < 0 && hard_throttle)
		rqd->scale_step = 0;
	else
		rqd->scale_step++;

	rqd->scaled_max = false;
	rq_depth_calc_max_depth(rqd);
	return true;
}

struct rq_qos_wait_data {
	struct wait_queue_entry wq;
	struct task_struct *task;
	struct rq_wait *rqw;
	acquire_inflight_cb_t *cb;
	void *private_data;
	bool got_token;
};

static int rq_qos_wake_function(struct wait_queue_entry *curr,
				unsigned int mode, int wake_flags, void *key)
{
	struct rq_qos_wait_data *data = container_of(curr,
						     struct rq_qos_wait_data,
						     wq);

	/*
	 * If we fail to get a budget, return -1 to interrupt the wake up loop
	 * in __wake_up_common.
	 */
	if (!data->cb(data->rqw, data->private_data))
		return -1;

	data->got_token = true;
<<<<<<< HEAD
	smp_wmb();
=======
>>>>>>> 3bec0c29
	wake_up_process(data->task);
	list_del_init_careful(&curr->entry);
	return 1;
}

/**
 * rq_qos_wait - throttle on a rqw if we need to
 * @rqw: rqw to throttle on
 * @private_data: caller provided specific data
 * @acquire_inflight_cb: inc the rqw->inflight counter if we can
 * @cleanup_cb: the callback to cleanup in case we race with a waker
 *
 * This provides a uniform place for the rq_qos users to do their throttling.
 * Since you can end up with a lot of things sleeping at once, this manages the
 * waking up based on the resources available.  The acquire_inflight_cb should
 * inc the rqw->inflight if we have the ability to do so, or return false if not
 * and then we will sleep until the room becomes available.
 *
 * cleanup_cb is in case that we race with a waker and need to cleanup the
 * inflight count accordingly.
 */
void rq_qos_wait(struct rq_wait *rqw, void *private_data,
		 acquire_inflight_cb_t *acquire_inflight_cb,
		 cleanup_cb_t *cleanup_cb)
{
	struct rq_qos_wait_data data = {
		.wq = {
			.func	= rq_qos_wake_function,
			.entry	= LIST_HEAD_INIT(data.wq.entry),
		},
		.task = current,
		.rqw = rqw,
		.cb = acquire_inflight_cb,
		.private_data = private_data,
	};
	bool has_sleeper;

	has_sleeper = wq_has_sleeper(&rqw->wait);
	if (!has_sleeper && acquire_inflight_cb(rqw, private_data))
		return;

	has_sleeper = !prepare_to_wait_exclusive(&rqw->wait, &data.wq,
						 TASK_UNINTERRUPTIBLE);
	do {
		/* The memory barrier in set_current_state saves us here. */
		if (data.got_token)
			break;
		if (!has_sleeper && acquire_inflight_cb(rqw, private_data)) {
			finish_wait(&rqw->wait, &data.wq);

			/*
			 * We raced with rq_qos_wake_function() getting a token,
			 * which means we now have two. Put our local token
			 * and wake anyone else potentially waiting for one.
			 */
			if (data.got_token)
				cleanup_cb(rqw, private_data);
			return;
		}
		io_schedule();
		has_sleeper = true;
		set_current_state(TASK_UNINTERRUPTIBLE);
	} while (1);
	finish_wait(&rqw->wait, &data.wq);
}

void rq_qos_exit(struct request_queue *q)
{
	mutex_lock(&q->rq_qos_mutex);
	while (q->rq_qos) {
		struct rq_qos *rqos = q->rq_qos;
		q->rq_qos = rqos->next;
		rqos->ops->exit(rqos);
	}
	mutex_unlock(&q->rq_qos_mutex);
}

int rq_qos_add(struct rq_qos *rqos, struct gendisk *disk, enum rq_qos_id id,
		const struct rq_qos_ops *ops)
{
	struct request_queue *q = disk->queue;

	lockdep_assert_held(&q->rq_qos_mutex);

	rqos->disk = disk;
	rqos->id = id;
	rqos->ops = ops;

	/*
	 * No IO can be in-flight when adding rqos, so freeze queue, which
	 * is fine since we only support rq_qos for blk-mq queue.
	 */
	blk_mq_freeze_queue(q);

	if (rq_qos_id(q, rqos->id))
		goto ebusy;
	rqos->next = q->rq_qos;
	q->rq_qos = rqos;

	blk_mq_unfreeze_queue(q);

	if (rqos->ops->debugfs_attrs) {
		mutex_lock(&q->debugfs_mutex);
		blk_mq_debugfs_register_rqos(rqos);
		mutex_unlock(&q->debugfs_mutex);
	}

	return 0;
ebusy:
	blk_mq_unfreeze_queue(q);
	return -EBUSY;
}

void rq_qos_del(struct rq_qos *rqos)
{
	struct request_queue *q = rqos->disk->queue;
	struct rq_qos **cur;

	lockdep_assert_held(&q->rq_qos_mutex);

	blk_mq_freeze_queue(q);
	for (cur = &q->rq_qos; *cur; cur = &(*cur)->next) {
		if (*cur == rqos) {
			*cur = rqos->next;
			break;
		}
	}
	blk_mq_unfreeze_queue(q);

	mutex_lock(&q->debugfs_mutex);
	blk_mq_debugfs_unregister_rqos(rqos);
	mutex_unlock(&q->debugfs_mutex);
}<|MERGE_RESOLUTION|>--- conflicted
+++ resolved
@@ -218,10 +218,6 @@
 		return -1;
 
 	data->got_token = true;
-<<<<<<< HEAD
-	smp_wmb();
-=======
->>>>>>> 3bec0c29
 	wake_up_process(data->task);
 	list_del_init_careful(&curr->entry);
 	return 1;
