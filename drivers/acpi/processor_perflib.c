// SPDX-License-Identifier: GPL-2.0-or-later
/*
 * processor_perflib.c - ACPI Processor P-States Library ($Revision: 71 $)
 *
 *  Copyright (C) 2001, 2002 Andy Grover <andrew.grover@intel.com>
 *  Copyright (C) 2001, 2002 Paul Diefenbaugh <paul.s.diefenbaugh@intel.com>
 *  Copyright (C) 2004       Dominik Brodowski <linux@brodo.de>
 *  Copyright (C) 2004  Anil S Keshavamurthy <anil.s.keshavamurthy@intel.com>
 *  			- Added processor hotplug support
 */

#include <linux/kernel.h>
#include <linux/module.h>
#include <linux/init.h>
#include <linux/cpufreq.h>
#include <linux/slab.h>
#include <linux/acpi.h>
#include <acpi/processor.h>
#ifdef CONFIG_X86
#include <asm/cpufeature.h>
#endif

#define PREFIX "ACPI: "

#define ACPI_PROCESSOR_CLASS		"processor"
#define ACPI_PROCESSOR_FILE_PERFORMANCE	"performance"
#define _COMPONENT		ACPI_PROCESSOR_COMPONENT
ACPI_MODULE_NAME("processor_perflib");

static DEFINE_MUTEX(performance_mutex);

/*
 * _PPC support is implemented as a CPUfreq policy notifier:
 * This means each time a CPUfreq driver registered also with
 * the ACPI core is asked to change the speed policy, the maximum
 * value is adjusted so that it is within the platform limit.
 *
 * Also, when a new platform limit value is detected, the CPUfreq
 * policy is adjusted accordingly.
 */

/* ignore_ppc:
 * -1 -> cpufreq low level drivers not initialized -> _PSS, etc. not called yet
 *       ignore _PPC
 *  0 -> cpufreq low level drivers initialized -> consider _PPC values
 *  1 -> ignore _PPC totally -> forced by user through boot param
 */
static int ignore_ppc = -1;
module_param(ignore_ppc, int, 0644);
MODULE_PARM_DESC(ignore_ppc, "If the frequency of your machine gets wrongly" \
		 "limited by BIOS, this should help");

static bool acpi_processor_ppc_in_use;

static int acpi_processor_get_platform_limit(struct acpi_processor *pr)
{
	acpi_status status = 0;
	unsigned long long ppc = 0;
	int ret;

	if (!pr)
		return -EINVAL;

	/*
	 * _PPC indicates the maximum state currently supported by the platform
	 * (e.g. 0 = states 0..n; 1 = states 1..n; etc.
	 */
	status = acpi_evaluate_integer(pr->handle, "_PPC", NULL, &ppc);

	if (status != AE_NOT_FOUND)
		acpi_processor_ppc_in_use = true;

	if (ACPI_FAILURE(status) && status != AE_NOT_FOUND) {
		ACPI_EXCEPTION((AE_INFO, status, "Evaluating _PPC"));
		return -ENODEV;
	}

	pr_debug("CPU %d: _PPC is %d - frequency %s limited\n", pr->id,
		       (int)ppc, ppc ? "" : "not");

	pr->performance_platform_limit = (int)ppc;

	if (ppc >= pr->performance->state_count ||
	    unlikely(!freq_qos_request_active(&pr->perflib_req)))
		return 0;

	ret = freq_qos_update_request(&pr->perflib_req,
			pr->performance->states[ppc].core_frequency * 1000);
	if (ret < 0) {
		pr_warn("Failed to update perflib freq constraint: CPU%d (%d)\n",
			pr->id, ret);
	}

	return 0;
}

#define ACPI_PROCESSOR_NOTIFY_PERFORMANCE	0x80
/*
 * acpi_processor_ppc_ost: Notify firmware the _PPC evaluation status
 * @handle: ACPI processor handle
 * @status: the status code of _PPC evaluation
 *	0: success. OSPM is now using the performance state specificed.
 *	1: failure. OSPM has not changed the number of P-states in use
 */
static void acpi_processor_ppc_ost(acpi_handle handle, int status)
{
	if (acpi_has_method(handle, "_OST"))
		acpi_evaluate_ost(handle, ACPI_PROCESSOR_NOTIFY_PERFORMANCE,
				  status, NULL);
}

void acpi_processor_ppc_has_changed(struct acpi_processor *pr, int event_flag)
{
	int ret;

	if (ignore_ppc || !pr->performance) {
		/*
		 * Only when it is notification event, the _OST object
		 * will be evaluated. Otherwise it is skipped.
		 */
		if (event_flag)
			acpi_processor_ppc_ost(pr->handle, 1);
		return;
	}

	ret = acpi_processor_get_platform_limit(pr);
	/*
	 * Only when it is notification event, the _OST object
	 * will be evaluated. Otherwise it is skipped.
	 */
	if (event_flag) {
		if (ret < 0)
			acpi_processor_ppc_ost(pr->handle, 1);
		else
			acpi_processor_ppc_ost(pr->handle, 0);
	}
	if (ret >= 0)
		cpufreq_update_limits(pr->id);
}

int acpi_processor_get_bios_limit(int cpu, unsigned int *limit)
{
	struct acpi_processor *pr;

	pr = per_cpu(processors, cpu);
	if (!pr || !pr->performance || !pr->performance->state_count)
		return -ENODEV;
	*limit = pr->performance->states[pr->performance_platform_limit].
		core_frequency * 1000;
	return 0;
}
EXPORT_SYMBOL(acpi_processor_get_bios_limit);

void acpi_processor_ignore_ppc_init(void)
{
	if (ignore_ppc < 0)
		ignore_ppc = 0;
}

void acpi_processor_ppc_init(struct cpufreq_policy *policy)
{
	int cpu = policy->cpu;
	struct acpi_processor *pr = per_cpu(processors, cpu);
	int ret;

	if (!pr)
		return;

<<<<<<< HEAD
	ret = dev_pm_qos_add_request(get_cpu_device(cpu),
				     &pr->perflib_req, DEV_PM_QOS_MAX_FREQUENCY,
				     INT_MAX);
=======
	ret = freq_qos_add_request(&policy->constraints, &pr->perflib_req,
				   FREQ_QOS_MAX, INT_MAX);
>>>>>>> 6da24534
	if (ret < 0)
		pr_err("Failed to add freq constraint for CPU%d (%d)\n", cpu,
		       ret);
}

void acpi_processor_ppc_exit(struct cpufreq_policy *policy)
{
	struct acpi_processor *pr = per_cpu(processors, policy->cpu);

	if (pr)
<<<<<<< HEAD
		dev_pm_qos_remove_request(&pr->perflib_req);
=======
		freq_qos_remove_request(&pr->perflib_req);
>>>>>>> 6da24534
}

static int acpi_processor_get_performance_control(struct acpi_processor *pr)
{
	int result = 0;
	acpi_status status = 0;
	struct acpi_buffer buffer = { ACPI_ALLOCATE_BUFFER, NULL };
	union acpi_object *pct = NULL;
	union acpi_object obj = { 0 };


	status = acpi_evaluate_object(pr->handle, "_PCT", NULL, &buffer);
	if (ACPI_FAILURE(status)) {
		ACPI_EXCEPTION((AE_INFO, status, "Evaluating _PCT"));
		return -ENODEV;
	}

	pct = (union acpi_object *)buffer.pointer;
	if (!pct || (pct->type != ACPI_TYPE_PACKAGE)
	    || (pct->package.count != 2)) {
		printk(KERN_ERR PREFIX "Invalid _PCT data\n");
		result = -EFAULT;
		goto end;
	}

	/*
	 * control_register
	 */

	obj = pct->package.elements[0];

	if ((obj.type != ACPI_TYPE_BUFFER)
	    || (obj.buffer.length < sizeof(struct acpi_pct_register))
	    || (obj.buffer.pointer == NULL)) {
		printk(KERN_ERR PREFIX "Invalid _PCT data (control_register)\n");
		result = -EFAULT;
		goto end;
	}
	memcpy(&pr->performance->control_register, obj.buffer.pointer,
	       sizeof(struct acpi_pct_register));

	/*
	 * status_register
	 */

	obj = pct->package.elements[1];

	if ((obj.type != ACPI_TYPE_BUFFER)
	    || (obj.buffer.length < sizeof(struct acpi_pct_register))
	    || (obj.buffer.pointer == NULL)) {
		printk(KERN_ERR PREFIX "Invalid _PCT data (status_register)\n");
		result = -EFAULT;
		goto end;
	}

	memcpy(&pr->performance->status_register, obj.buffer.pointer,
	       sizeof(struct acpi_pct_register));

      end:
	kfree(buffer.pointer);

	return result;
}

#ifdef CONFIG_X86
/*
 * Some AMDs have 50MHz frequency multiples, but only provide 100MHz rounding
 * in their ACPI data. Calculate the real values and fix up the _PSS data.
 */
static void amd_fixup_frequency(struct acpi_processor_px *px, int i)
{
	u32 hi, lo, fid, did;
	int index = px->control & 0x00000007;

	if (boot_cpu_data.x86_vendor != X86_VENDOR_AMD)
		return;

	if ((boot_cpu_data.x86 == 0x10 && boot_cpu_data.x86_model < 10)
	    || boot_cpu_data.x86 == 0x11) {
		rdmsr(MSR_AMD_PSTATE_DEF_BASE + index, lo, hi);
		/*
		 * MSR C001_0064+:
		 * Bit 63: PstateEn. Read-write. If set, the P-state is valid.
		 */
		if (!(hi & BIT(31)))
			return;

		fid = lo & 0x3f;
		did = (lo >> 6) & 7;
		if (boot_cpu_data.x86 == 0x10)
			px->core_frequency = (100 * (fid + 0x10)) >> did;
		else
			px->core_frequency = (100 * (fid + 8)) >> did;
	}
}
#else
static void amd_fixup_frequency(struct acpi_processor_px *px, int i) {};
#endif

static int acpi_processor_get_performance_states(struct acpi_processor *pr)
{
	int result = 0;
	acpi_status status = AE_OK;
	struct acpi_buffer buffer = { ACPI_ALLOCATE_BUFFER, NULL };
	struct acpi_buffer format = { sizeof("NNNNNN"), "NNNNNN" };
	struct acpi_buffer state = { 0, NULL };
	union acpi_object *pss = NULL;
	int i;
	int last_invalid = -1;


	status = acpi_evaluate_object(pr->handle, "_PSS", NULL, &buffer);
	if (ACPI_FAILURE(status)) {
		ACPI_EXCEPTION((AE_INFO, status, "Evaluating _PSS"));
		return -ENODEV;
	}

	pss = buffer.pointer;
	if (!pss || (pss->type != ACPI_TYPE_PACKAGE)) {
		printk(KERN_ERR PREFIX "Invalid _PSS data\n");
		result = -EFAULT;
		goto end;
	}

	ACPI_DEBUG_PRINT((ACPI_DB_INFO, "Found %d performance states\n",
			  pss->package.count));

	pr->performance->state_count = pss->package.count;
	pr->performance->states =
	    kmalloc_array(pss->package.count,
			  sizeof(struct acpi_processor_px),
			  GFP_KERNEL);
	if (!pr->performance->states) {
		result = -ENOMEM;
		goto end;
	}

	for (i = 0; i < pr->performance->state_count; i++) {

		struct acpi_processor_px *px = &(pr->performance->states[i]);

		state.length = sizeof(struct acpi_processor_px);
		state.pointer = px;

		ACPI_DEBUG_PRINT((ACPI_DB_INFO, "Extracting state %d\n", i));

		status = acpi_extract_package(&(pss->package.elements[i]),
					      &format, &state);
		if (ACPI_FAILURE(status)) {
			ACPI_EXCEPTION((AE_INFO, status, "Invalid _PSS data"));
			result = -EFAULT;
			kfree(pr->performance->states);
			goto end;
		}

		amd_fixup_frequency(px, i);

		ACPI_DEBUG_PRINT((ACPI_DB_INFO,
				  "State [%d]: core_frequency[%d] power[%d] transition_latency[%d] bus_master_latency[%d] control[0x%x] status[0x%x]\n",
				  i,
				  (u32) px->core_frequency,
				  (u32) px->power,
				  (u32) px->transition_latency,
				  (u32) px->bus_master_latency,
				  (u32) px->control, (u32) px->status));

		/*
 		 * Check that ACPI's u64 MHz will be valid as u32 KHz in cpufreq
		 */
		if (!px->core_frequency ||
		    ((u32)(px->core_frequency * 1000) !=
		     (px->core_frequency * 1000))) {
			printk(KERN_ERR FW_BUG PREFIX
			       "Invalid BIOS _PSS frequency found for processor %d: 0x%llx MHz\n",
			       pr->id, px->core_frequency);
			if (last_invalid == -1)
				last_invalid = i;
		} else {
			if (last_invalid != -1) {
				/*
				 * Copy this valid entry over last_invalid entry
				 */
				memcpy(&(pr->performance->states[last_invalid]),
				       px, sizeof(struct acpi_processor_px));
				++last_invalid;
			}
		}
	}

	if (last_invalid == 0) {
		printk(KERN_ERR FW_BUG PREFIX
		       "No valid BIOS _PSS frequency found for processor %d\n", pr->id);
		result = -EFAULT;
		kfree(pr->performance->states);
		pr->performance->states = NULL;
	}

	if (last_invalid > 0)
		pr->performance->state_count = last_invalid;

      end:
	kfree(buffer.pointer);

	return result;
}

int acpi_processor_get_performance_info(struct acpi_processor *pr)
{
	int result = 0;

	if (!pr || !pr->performance || !pr->handle)
		return -EINVAL;

	if (!acpi_has_method(pr->handle, "_PCT")) {
		ACPI_DEBUG_PRINT((ACPI_DB_INFO,
				  "ACPI-based processor performance control unavailable\n"));
		return -ENODEV;
	}

	result = acpi_processor_get_performance_control(pr);
	if (result)
		goto update_bios;

	result = acpi_processor_get_performance_states(pr);
	if (result)
		goto update_bios;

	/* We need to call _PPC once when cpufreq starts */
	if (ignore_ppc != 1)
		result = acpi_processor_get_platform_limit(pr);

	return result;

	/*
	 * Having _PPC but missing frequencies (_PSS, _PCT) is a very good hint that
	 * the BIOS is older than the CPU and does not know its frequencies
	 */
 update_bios:
#ifdef CONFIG_X86
	if (acpi_has_method(pr->handle, "_PPC")) {
		if(boot_cpu_has(X86_FEATURE_EST))
			printk(KERN_WARNING FW_BUG "BIOS needs update for CPU "
			       "frequency support\n");
	}
#endif
	return result;
}
EXPORT_SYMBOL_GPL(acpi_processor_get_performance_info);

int acpi_processor_pstate_control(void)
{
	acpi_status status;

	if (!acpi_gbl_FADT.smi_command || !acpi_gbl_FADT.pstate_control)
		return 0;

	ACPI_DEBUG_PRINT((ACPI_DB_INFO,
			  "Writing pstate_control [0x%x] to smi_command [0x%x]\n",
			  acpi_gbl_FADT.pstate_control, acpi_gbl_FADT.smi_command));

	status = acpi_os_write_port(acpi_gbl_FADT.smi_command,
				    (u32)acpi_gbl_FADT.pstate_control, 8);
	if (ACPI_SUCCESS(status))
		return 1;

	ACPI_EXCEPTION((AE_INFO, status,
			"Failed to write pstate_control [0x%x] to smi_command [0x%x]",
			acpi_gbl_FADT.pstate_control, acpi_gbl_FADT.smi_command));
	return -EIO;
}

int acpi_processor_notify_smm(struct module *calling_module)
{
	static int is_done = 0;
	int result;

	if (!acpi_processor_cpufreq_init)
		return -EBUSY;

	if (!try_module_get(calling_module))
		return -EINVAL;

	/* is_done is set to negative if an error occurred,
	 * and to postitive if _no_ error occurred, but SMM
	 * was already notified. This avoids double notification
	 * which might lead to unexpected results...
	 */
	if (is_done > 0) {
		module_put(calling_module);
		return 0;
	} else if (is_done < 0) {
		module_put(calling_module);
		return is_done;
	}

	is_done = -EIO;

	result = acpi_processor_pstate_control();
	if (!result) {
		ACPI_DEBUG_PRINT((ACPI_DB_INFO, "No SMI port or pstate_control\n"));
		module_put(calling_module);
		return 0;
	}
	if (result < 0) {
		module_put(calling_module);
		return result;
	}

	/* Success. If there's no _PPC, we need to fear nothing, so
	 * we can allow the cpufreq driver to be rmmod'ed. */
	is_done = 1;

	if (!acpi_processor_ppc_in_use)
		module_put(calling_module);

	return 0;
}

EXPORT_SYMBOL(acpi_processor_notify_smm);

int acpi_processor_get_psd(acpi_handle handle, struct acpi_psd_package *pdomain)
{
	int result = 0;
	acpi_status status = AE_OK;
	struct acpi_buffer buffer = {ACPI_ALLOCATE_BUFFER, NULL};
	struct acpi_buffer format = {sizeof("NNNNN"), "NNNNN"};
	struct acpi_buffer state = {0, NULL};
	union acpi_object  *psd = NULL;

	status = acpi_evaluate_object(handle, "_PSD", NULL, &buffer);
	if (ACPI_FAILURE(status)) {
		return -ENODEV;
	}

	psd = buffer.pointer;
	if (!psd || (psd->type != ACPI_TYPE_PACKAGE)) {
		printk(KERN_ERR PREFIX "Invalid _PSD data\n");
		result = -EFAULT;
		goto end;
	}

	if (psd->package.count != 1) {
		printk(KERN_ERR PREFIX "Invalid _PSD data\n");
		result = -EFAULT;
		goto end;
	}

	state.length = sizeof(struct acpi_psd_package);
	state.pointer = pdomain;

	status = acpi_extract_package(&(psd->package.elements[0]),
		&format, &state);
	if (ACPI_FAILURE(status)) {
		printk(KERN_ERR PREFIX "Invalid _PSD data\n");
		result = -EFAULT;
		goto end;
	}

	if (pdomain->num_entries != ACPI_PSD_REV0_ENTRIES) {
		printk(KERN_ERR PREFIX "Unknown _PSD:num_entries\n");
		result = -EFAULT;
		goto end;
	}

	if (pdomain->revision != ACPI_PSD_REV0_REVISION) {
		printk(KERN_ERR PREFIX "Unknown _PSD:revision\n");
		result = -EFAULT;
		goto end;
	}

	if (pdomain->coord_type != DOMAIN_COORD_TYPE_SW_ALL &&
	    pdomain->coord_type != DOMAIN_COORD_TYPE_SW_ANY &&
	    pdomain->coord_type != DOMAIN_COORD_TYPE_HW_ALL) {
		printk(KERN_ERR PREFIX "Invalid _PSD:coord_type\n");
		result = -EFAULT;
		goto end;
	}
end:
	kfree(buffer.pointer);
	return result;
}
EXPORT_SYMBOL(acpi_processor_get_psd);

int acpi_processor_preregister_performance(
		struct acpi_processor_performance __percpu *performance)
{
	int count_target;
	int retval = 0;
	unsigned int i, j;
	cpumask_var_t covered_cpus;
	struct acpi_processor *pr;
	struct acpi_psd_package *pdomain;
	struct acpi_processor *match_pr;
	struct acpi_psd_package *match_pdomain;

	if (!zalloc_cpumask_var(&covered_cpus, GFP_KERNEL))
		return -ENOMEM;

	mutex_lock(&performance_mutex);

	/*
	 * Check if another driver has already registered, and abort before
	 * changing pr->performance if it has. Check input data as well.
	 */
	for_each_possible_cpu(i) {
		pr = per_cpu(processors, i);
		if (!pr) {
			/* Look only at processors in ACPI namespace */
			continue;
		}

		if (pr->performance) {
			retval = -EBUSY;
			goto err_out;
		}

		if (!performance || !per_cpu_ptr(performance, i)) {
			retval = -EINVAL;
			goto err_out;
		}
	}

	/* Call _PSD for all CPUs */
	for_each_possible_cpu(i) {
		pr = per_cpu(processors, i);
		if (!pr)
			continue;

		pr->performance = per_cpu_ptr(performance, i);
		cpumask_set_cpu(i, pr->performance->shared_cpu_map);
		pdomain = &(pr->performance->domain_info);
		if (acpi_processor_get_psd(pr->handle, pdomain)) {
			retval = -EINVAL;
			continue;
		}
	}
	if (retval)
		goto err_ret;

	/*
	 * Now that we have _PSD data from all CPUs, lets setup P-state 
	 * domain info.
	 */
	for_each_possible_cpu(i) {
		pr = per_cpu(processors, i);
		if (!pr)
			continue;

		if (cpumask_test_cpu(i, covered_cpus))
			continue;

		pdomain = &(pr->performance->domain_info);
		cpumask_set_cpu(i, pr->performance->shared_cpu_map);
		cpumask_set_cpu(i, covered_cpus);
		if (pdomain->num_processors <= 1)
			continue;

		/* Validate the Domain info */
		count_target = pdomain->num_processors;
		if (pdomain->coord_type == DOMAIN_COORD_TYPE_SW_ALL)
			pr->performance->shared_type = CPUFREQ_SHARED_TYPE_ALL;
		else if (pdomain->coord_type == DOMAIN_COORD_TYPE_HW_ALL)
			pr->performance->shared_type = CPUFREQ_SHARED_TYPE_HW;
		else if (pdomain->coord_type == DOMAIN_COORD_TYPE_SW_ANY)
			pr->performance->shared_type = CPUFREQ_SHARED_TYPE_ANY;

		for_each_possible_cpu(j) {
			if (i == j)
				continue;

			match_pr = per_cpu(processors, j);
			if (!match_pr)
				continue;

			match_pdomain = &(match_pr->performance->domain_info);
			if (match_pdomain->domain != pdomain->domain)
				continue;

			/* Here i and j are in the same domain */

			if (match_pdomain->num_processors != count_target) {
				retval = -EINVAL;
				goto err_ret;
			}

			if (pdomain->coord_type != match_pdomain->coord_type) {
				retval = -EINVAL;
				goto err_ret;
			}

			cpumask_set_cpu(j, covered_cpus);
			cpumask_set_cpu(j, pr->performance->shared_cpu_map);
		}

		for_each_possible_cpu(j) {
			if (i == j)
				continue;

			match_pr = per_cpu(processors, j);
			if (!match_pr)
				continue;

			match_pdomain = &(match_pr->performance->domain_info);
			if (match_pdomain->domain != pdomain->domain)
				continue;

			match_pr->performance->shared_type = 
					pr->performance->shared_type;
			cpumask_copy(match_pr->performance->shared_cpu_map,
				     pr->performance->shared_cpu_map);
		}
	}

err_ret:
	for_each_possible_cpu(i) {
		pr = per_cpu(processors, i);
		if (!pr || !pr->performance)
			continue;

		/* Assume no coordination on any error parsing domain info */
		if (retval) {
			cpumask_clear(pr->performance->shared_cpu_map);
			cpumask_set_cpu(i, pr->performance->shared_cpu_map);
			pr->performance->shared_type = CPUFREQ_SHARED_TYPE_ALL;
		}
		pr->performance = NULL; /* Will be set for real in register */
	}

err_out:
	mutex_unlock(&performance_mutex);
	free_cpumask_var(covered_cpus);
	return retval;
}
EXPORT_SYMBOL(acpi_processor_preregister_performance);

int
acpi_processor_register_performance(struct acpi_processor_performance
				    *performance, unsigned int cpu)
{
	struct acpi_processor *pr;

	if (!acpi_processor_cpufreq_init)
		return -EINVAL;

	mutex_lock(&performance_mutex);

	pr = per_cpu(processors, cpu);
	if (!pr) {
		mutex_unlock(&performance_mutex);
		return -ENODEV;
	}

	if (pr->performance) {
		mutex_unlock(&performance_mutex);
		return -EBUSY;
	}

	WARN_ON(!performance);

	pr->performance = performance;

	if (acpi_processor_get_performance_info(pr)) {
		pr->performance = NULL;
		mutex_unlock(&performance_mutex);
		return -EIO;
	}

	mutex_unlock(&performance_mutex);
	return 0;
}

EXPORT_SYMBOL(acpi_processor_register_performance);

void acpi_processor_unregister_performance(unsigned int cpu)
{
	struct acpi_processor *pr;

	mutex_lock(&performance_mutex);

	pr = per_cpu(processors, cpu);
	if (!pr) {
		mutex_unlock(&performance_mutex);
		return;
	}

	if (pr->performance)
		kfree(pr->performance->states);
	pr->performance = NULL;

	mutex_unlock(&performance_mutex);

	return;
}

EXPORT_SYMBOL(acpi_processor_unregister_performance);<|MERGE_RESOLUTION|>--- conflicted
+++ resolved
@@ -166,14 +166,8 @@
 	if (!pr)
 		return;
 
-<<<<<<< HEAD
-	ret = dev_pm_qos_add_request(get_cpu_device(cpu),
-				     &pr->perflib_req, DEV_PM_QOS_MAX_FREQUENCY,
-				     INT_MAX);
-=======
 	ret = freq_qos_add_request(&policy->constraints, &pr->perflib_req,
 				   FREQ_QOS_MAX, INT_MAX);
->>>>>>> 6da24534
 	if (ret < 0)
 		pr_err("Failed to add freq constraint for CPU%d (%d)\n", cpu,
 		       ret);
@@ -184,11 +178,7 @@
 	struct acpi_processor *pr = per_cpu(processors, policy->cpu);
 
 	if (pr)
-<<<<<<< HEAD
-		dev_pm_qos_remove_request(&pr->perflib_req);
-=======
 		freq_qos_remove_request(&pr->perflib_req);
->>>>>>> 6da24534
 }
 
 static int acpi_processor_get_performance_control(struct acpi_processor *pr)
