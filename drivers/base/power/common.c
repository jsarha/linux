// SPDX-License-Identifier: GPL-2.0
/*
 * drivers/base/power/common.c - Common device power management code.
 *
 * Copyright (C) 2011 Rafael J. Wysocki <rjw@sisk.pl>, Renesas Electronics Corp.
 */
#include <linux/kernel.h>
#include <linux/device.h>
#include <linux/export.h>
#include <linux/slab.h>
#include <linux/pm_clock.h>
#include <linux/acpi.h>
#include <linux/pm_domain.h>
#include <linux/pm_opp.h>

#include "power.h"

/**
 * dev_pm_get_subsys_data - Create or refcount power.subsys_data for device.
 * @dev: Device to handle.
 *
 * If power.subsys_data is NULL, point it to a new object, otherwise increment
 * its reference counter.  Return 0 if new object has been created or refcount
 * increased, otherwise negative error code.
 */
int dev_pm_get_subsys_data(struct device *dev)
{
	struct pm_subsys_data *psd;

	psd = kzalloc(sizeof(*psd), GFP_KERNEL);
	if (!psd)
		return -ENOMEM;

	spin_lock_irq(&dev->power.lock);

	if (dev->power.subsys_data) {
		dev->power.subsys_data->refcount++;
	} else {
		spin_lock_init(&psd->lock);
		psd->refcount = 1;
		dev->power.subsys_data = psd;
		pm_clk_init(dev);
		psd = NULL;
	}

	spin_unlock_irq(&dev->power.lock);

	/* kfree() verifies that its argument is nonzero. */
	kfree(psd);

	return 0;
}
EXPORT_SYMBOL_GPL(dev_pm_get_subsys_data);

/**
 * dev_pm_put_subsys_data - Drop reference to power.subsys_data.
 * @dev: Device to handle.
 *
 * If the reference counter of power.subsys_data is zero after dropping the
 * reference, power.subsys_data is removed.
 */
void dev_pm_put_subsys_data(struct device *dev)
{
	struct pm_subsys_data *psd;

	spin_lock_irq(&dev->power.lock);

	psd = dev_to_psd(dev);
	if (!psd)
		goto out;

	if (--psd->refcount == 0)
		dev->power.subsys_data = NULL;
	else
		psd = NULL;

 out:
	spin_unlock_irq(&dev->power.lock);
	kfree(psd);
}
EXPORT_SYMBOL_GPL(dev_pm_put_subsys_data);

/**
 * dev_pm_domain_attach - Attach a device to its PM domain.
 * @dev: Device to attach.
 * @power_on: Used to indicate whether we should power on the device.
 *
 * The @dev may only be attached to a single PM domain. By iterating through
 * the available alternatives we try to find a valid PM domain for the device.
 * As attachment succeeds, the ->detach() callback in the struct dev_pm_domain
 * should be assigned by the corresponding attach function.
 *
 * This function should typically be invoked from subsystem level code during
 * the probe phase. Especially for those that holds devices which requires
 * power management through PM domains.
 *
 * Callers must ensure proper synchronization of this function with power
 * management callbacks.
 *
 * Returns 0 on successfully attached PM domain, or when it is found that the
 * device doesn't need a PM domain, else a negative error code.
 */
int dev_pm_domain_attach(struct device *dev, bool power_on)
{
	int ret;

	if (dev->pm_domain)
		return 0;

	ret = acpi_dev_pm_attach(dev, power_on);
	if (!ret)
		ret = genpd_dev_pm_attach(dev);

	return ret < 0 ? ret : 0;
}
EXPORT_SYMBOL_GPL(dev_pm_domain_attach);

/**
 * dev_pm_domain_attach_by_id - Associate a device with one of its PM domains.
 * @dev: The device used to lookup the PM domain.
 * @index: The index of the PM domain.
 *
 * As @dev may only be attached to a single PM domain, the backend PM domain
 * provider creates a virtual device to attach instead. If attachment succeeds,
 * the ->detach() callback in the struct dev_pm_domain are assigned by the
 * corresponding backend attach function, as to deal with detaching of the
 * created virtual device.
 *
 * This function should typically be invoked by a driver during the probe phase,
 * in case its device requires power management through multiple PM domains. The
 * driver may benefit from using the received device, to configure device-links
 * towards its original device. Depending on the use-case and if needed, the
 * links may be dynamically changed by the driver, which allows it to control
 * the power to the PM domains independently from each other.
 *
 * Callers must ensure proper synchronization of this function with power
 * management callbacks.
 *
 * Returns the virtual created device when successfully attached to its PM
 * domain, NULL in case @dev don't need a PM domain, else an ERR_PTR().
 * Note that, to detach the returned virtual device, the driver shall call
 * dev_pm_domain_detach() on it, typically during the remove phase.
 */
struct device *dev_pm_domain_attach_by_id(struct device *dev,
					  unsigned int index)
{
	if (dev->pm_domain)
		return ERR_PTR(-EEXIST);

	return genpd_dev_pm_attach_by_id(dev, index);
}
EXPORT_SYMBOL_GPL(dev_pm_domain_attach_by_id);

/**
 * dev_pm_domain_attach_by_name - Associate a device with one of its PM domains.
 * @dev: The device used to lookup the PM domain.
 * @name: The name of the PM domain.
 *
 * For a detailed function description, see dev_pm_domain_attach_by_id().
 */
struct device *dev_pm_domain_attach_by_name(struct device *dev,
					    const char *name)
{
	if (dev->pm_domain)
		return ERR_PTR(-EEXIST);

	return genpd_dev_pm_attach_by_name(dev, name);
}
EXPORT_SYMBOL_GPL(dev_pm_domain_attach_by_name);

/**
 * dev_pm_domain_attach_list - Associate a device with its PM domains.
 * @dev: The device used to lookup the PM domains for.
 * @data: The data used for attaching to the PM domains.
 * @list: An out-parameter with an allocated list of attached PM domains.
 *
 * This function helps to attach a device to its multiple PM domains. The
 * caller, which is typically a driver's probe function, may provide a list of
 * names for the PM domains that we should try to attach the device to, but it
 * may also provide an empty list, in case the attach should be done for all of
 * the available PM domains.
 *
 * Callers must ensure proper synchronization of this function with power
 * management callbacks.
 *
 * Returns the number of attached PM domains or a negative error code in case of
 * a failure. Note that, to detach the list of PM domains, the driver shall call
 * dev_pm_domain_detach_list(), typically during the remove phase.
 */
int dev_pm_domain_attach_list(struct device *dev,
			      const struct dev_pm_domain_attach_data *data,
			      struct dev_pm_domain_list **list)
{
	struct device_node *np = dev->of_node;
	struct dev_pm_domain_list *pds;
	struct device *pd_dev = NULL;
	int ret, i, num_pds = 0;
	bool by_id = true;
	size_t size;
	u32 pd_flags = data ? data->pd_flags : 0;
	u32 link_flags = pd_flags & PD_FLAG_NO_DEV_LINK ? 0 :
			DL_FLAG_STATELESS | DL_FLAG_PM_RUNTIME;

	if (dev->pm_domain)
		return -EEXIST;

	/* For now this is limited to OF based platforms. */
	if (!np)
		return 0;

	if (data && data->pd_names) {
		num_pds = data->num_pd_names;
		by_id = false;
	} else {
		num_pds = of_count_phandle_with_args(np, "power-domains",
						     "#power-domain-cells");
	}

	if (num_pds <= 0)
		return 0;

	pds = kzalloc(sizeof(*pds), GFP_KERNEL);
	if (!pds)
		return -ENOMEM;

<<<<<<< HEAD
	size = sizeof(*pds->pd_devs) + sizeof(*pds->pd_links);
=======
	size = sizeof(*pds->pd_devs) + sizeof(*pds->pd_links) +
	       sizeof(*pds->opp_tokens);
>>>>>>> 3bec0c29
	pds->pd_devs = kcalloc(num_pds, size, GFP_KERNEL);
	if (!pds->pd_devs) {
		ret = -ENOMEM;
		goto free_pds;
	}
	pds->pd_links = (void *)(pds->pd_devs + num_pds);
<<<<<<< HEAD
=======
	pds->opp_tokens = (void *)(pds->pd_links + num_pds);
>>>>>>> 3bec0c29

	if (link_flags && pd_flags & PD_FLAG_DEV_LINK_ON)
		link_flags |= DL_FLAG_RPM_ACTIVE;

	for (i = 0; i < num_pds; i++) {
		if (by_id)
			pd_dev = dev_pm_domain_attach_by_id(dev, i);
		else
			pd_dev = dev_pm_domain_attach_by_name(dev,
							data->pd_names[i]);
		if (IS_ERR_OR_NULL(pd_dev)) {
			ret = pd_dev ? PTR_ERR(pd_dev) : -ENODEV;
			goto err_attach;
		}

		if (pd_flags & PD_FLAG_REQUIRED_OPP) {
			struct dev_pm_opp_config config = {
				.required_dev = pd_dev,
				.required_dev_index = i,
			};

			ret = dev_pm_opp_set_config(dev, &config);
			if (ret < 0)
				goto err_link;

			pds->opp_tokens[i] = ret;
		}

		if (link_flags) {
			struct device_link *link;

			link = device_link_add(dev, pd_dev, link_flags);
			if (!link) {
				ret = -ENODEV;
				goto err_link;
			}

			pds->pd_links[i] = link;
		}

		pds->pd_devs[i] = pd_dev;
	}

	pds->num_pds = num_pds;
	*list = pds;
	return num_pds;

err_link:
	dev_pm_opp_clear_config(pds->opp_tokens[i]);
	dev_pm_domain_detach(pd_dev, true);
err_attach:
	while (--i >= 0) {
		dev_pm_opp_clear_config(pds->opp_tokens[i]);
		if (pds->pd_links[i])
			device_link_del(pds->pd_links[i]);
		dev_pm_domain_detach(pds->pd_devs[i], true);
	}
	kfree(pds->pd_devs);
free_pds:
	kfree(pds);
	return ret;
}
EXPORT_SYMBOL_GPL(dev_pm_domain_attach_list);

/**
 * devm_pm_domain_detach_list - devres-enabled version of dev_pm_domain_detach_list.
 * @_list: The list of PM domains to detach.
 *
 * This function reverse the actions from devm_pm_domain_attach_list().
 * it will be invoked during the remove phase from drivers implicitly if driver
 * uses devm_pm_domain_attach_list() to attach the PM domains.
 */
static void devm_pm_domain_detach_list(void *_list)
{
	struct dev_pm_domain_list *list = _list;

	dev_pm_domain_detach_list(list);
}

/**
 * devm_pm_domain_attach_list - devres-enabled version of dev_pm_domain_attach_list
 * @dev: The device used to lookup the PM domains for.
 * @data: The data used for attaching to the PM domains.
 * @list: An out-parameter with an allocated list of attached PM domains.
 *
 * NOTE: this will also handle calling devm_pm_domain_detach_list() for
 * you during remove phase.
 *
 * Returns the number of attached PM domains or a negative error code in case of
 * a failure.
 */
int devm_pm_domain_attach_list(struct device *dev,
			       const struct dev_pm_domain_attach_data *data,
			       struct dev_pm_domain_list **list)
{
	int ret, num_pds;

	num_pds = dev_pm_domain_attach_list(dev, data, list);
	if (num_pds <= 0)
		return num_pds;

	ret = devm_add_action_or_reset(dev, devm_pm_domain_detach_list, *list);
	if (ret)
		return ret;

	return num_pds;
}
EXPORT_SYMBOL_GPL(devm_pm_domain_attach_list);

/**
 * dev_pm_domain_detach - Detach a device from its PM domain.
 * @dev: Device to detach.
 * @power_off: Used to indicate whether we should power off the device.
 *
 * This functions will reverse the actions from dev_pm_domain_attach(),
 * dev_pm_domain_attach_by_id() and dev_pm_domain_attach_by_name(), thus it
 * detaches @dev from its PM domain.  Typically it should be invoked during the
 * remove phase, either from subsystem level code or from drivers.
 *
 * Callers must ensure proper synchronization of this function with power
 * management callbacks.
 */
void dev_pm_domain_detach(struct device *dev, bool power_off)
{
	if (dev->pm_domain && dev->pm_domain->detach)
		dev->pm_domain->detach(dev, power_off);
}
EXPORT_SYMBOL_GPL(dev_pm_domain_detach);

/**
 * dev_pm_domain_detach_list - Detach a list of PM domains.
 * @list: The list of PM domains to detach.
 *
 * This function reverse the actions from dev_pm_domain_attach_list().
 * Typically it should be invoked during the remove phase from drivers.
 *
 * Callers must ensure proper synchronization of this function with power
 * management callbacks.
 */
void dev_pm_domain_detach_list(struct dev_pm_domain_list *list)
{
	int i;

	if (!list)
		return;

	for (i = 0; i < list->num_pds; i++) {
		dev_pm_opp_clear_config(list->opp_tokens[i]);
		if (list->pd_links[i])
			device_link_del(list->pd_links[i]);
		dev_pm_domain_detach(list->pd_devs[i], true);
	}

	kfree(list->pd_devs);
	kfree(list);
}
EXPORT_SYMBOL_GPL(dev_pm_domain_detach_list);

/**
 * dev_pm_domain_start - Start the device through its PM domain.
 * @dev: Device to start.
 *
 * This function should typically be called during probe by a subsystem/driver,
 * when it needs to start its device from the PM domain's perspective. Note
 * that, it's assumed that the PM domain is already powered on when this
 * function is called.
 *
 * Returns 0 on success and negative error values on failures.
 */
int dev_pm_domain_start(struct device *dev)
{
	if (dev->pm_domain && dev->pm_domain->start)
		return dev->pm_domain->start(dev);

	return 0;
}
EXPORT_SYMBOL_GPL(dev_pm_domain_start);

/**
 * dev_pm_domain_set - Set PM domain of a device.
 * @dev: Device whose PM domain is to be set.
 * @pd: PM domain to be set, or NULL.
 *
 * Sets the PM domain the device belongs to. The PM domain of a device needs
 * to be set before its probe finishes (it's bound to a driver).
 *
 * This function must be called with the device lock held.
 */
void dev_pm_domain_set(struct device *dev, struct dev_pm_domain *pd)
{
	if (dev->pm_domain == pd)
		return;

	WARN(pd && device_is_bound(dev),
	     "PM domains can only be changed for unbound devices\n");
	dev->pm_domain = pd;
	device_pm_check_callbacks(dev);
}
EXPORT_SYMBOL_GPL(dev_pm_domain_set);

/**
 * dev_pm_domain_set_performance_state - Request a new performance state.
 * @dev: The device to make the request for.
 * @state: Target performance state for the device.
 *
 * This function should be called when a new performance state needs to be
 * requested for a device that is attached to a PM domain. Note that, the
 * support for performance scaling for PM domains is optional.
 *
 * Returns 0 on success and when performance scaling isn't supported, negative
 * error code on failure.
 */
int dev_pm_domain_set_performance_state(struct device *dev, unsigned int state)
{
	if (dev->pm_domain && dev->pm_domain->set_performance_state)
		return dev->pm_domain->set_performance_state(dev, state);

	return 0;
}
EXPORT_SYMBOL_GPL(dev_pm_domain_set_performance_state);<|MERGE_RESOLUTION|>--- conflicted
+++ resolved
@@ -223,22 +223,15 @@
 	if (!pds)
 		return -ENOMEM;
 
-<<<<<<< HEAD
-	size = sizeof(*pds->pd_devs) + sizeof(*pds->pd_links);
-=======
 	size = sizeof(*pds->pd_devs) + sizeof(*pds->pd_links) +
 	       sizeof(*pds->opp_tokens);
->>>>>>> 3bec0c29
 	pds->pd_devs = kcalloc(num_pds, size, GFP_KERNEL);
 	if (!pds->pd_devs) {
 		ret = -ENOMEM;
 		goto free_pds;
 	}
 	pds->pd_links = (void *)(pds->pd_devs + num_pds);
-<<<<<<< HEAD
-=======
 	pds->opp_tokens = (void *)(pds->pd_links + num_pds);
->>>>>>> 3bec0c29
 
 	if (link_flags && pd_flags & PD_FLAG_DEV_LINK_ON)
 		link_flags |= DL_FLAG_RPM_ACTIVE;
