// SPDX-License-Identifier: GPL-2.0
/*
 * drivers/base/power/runtime.c - Helper functions for device runtime PM
 *
 * Copyright (c) 2009 Rafael J. Wysocki <rjw@sisk.pl>, Novell Inc.
 * Copyright (C) 2010 Alan Stern <stern@rowland.harvard.edu>
 */
#include <linux/sched/mm.h>
#include <linux/ktime.h>
#include <linux/hrtimer.h>
#include <linux/export.h>
#include <linux/pm_runtime.h>
#include <linux/pm_wakeirq.h>
#include <trace/events/rpm.h>

#include "../base.h"
#include "power.h"

typedef int (*pm_callback_t)(struct device *);

static pm_callback_t __rpm_get_callback(struct device *dev, size_t cb_offset)
{
	pm_callback_t cb;
	const struct dev_pm_ops *ops;

	if (dev->pm_domain)
		ops = &dev->pm_domain->ops;
	else if (dev->type && dev->type->pm)
		ops = dev->type->pm;
	else if (dev->class && dev->class->pm)
		ops = dev->class->pm;
	else if (dev->bus && dev->bus->pm)
		ops = dev->bus->pm;
	else
		ops = NULL;

	if (ops)
		cb = *(pm_callback_t *)((void *)ops + cb_offset);
	else
		cb = NULL;

	if (!cb && dev->driver && dev->driver->pm)
		cb = *(pm_callback_t *)((void *)dev->driver->pm + cb_offset);

	return cb;
}

#define RPM_GET_CALLBACK(dev, callback) \
		__rpm_get_callback(dev, offsetof(struct dev_pm_ops, callback))

static int rpm_resume(struct device *dev, int rpmflags);
static int rpm_suspend(struct device *dev, int rpmflags);

/**
 * update_pm_runtime_accounting - Update the time accounting of power states
 * @dev: Device to update the accounting for
 *
 * In order to be able to have time accounting of the various power states
 * (as used by programs such as PowerTOP to show the effectiveness of runtime
 * PM), we need to track the time spent in each state.
 * update_pm_runtime_accounting must be called each time before the
 * runtime_status field is updated, to account the time in the old state
 * correctly.
 */
static void update_pm_runtime_accounting(struct device *dev)
{
	u64 now, last, delta;

	if (dev->power.disable_depth > 0)
		return;

	last = dev->power.accounting_timestamp;

	now = ktime_get_mono_fast_ns();
	dev->power.accounting_timestamp = now;

	/*
	 * Because ktime_get_mono_fast_ns() is not monotonic during
	 * timekeeping updates, ensure that 'now' is after the last saved
	 * timesptamp.
	 */
	if (now < last)
		return;

	delta = now - last;

	if (dev->power.runtime_status == RPM_SUSPENDED)
		dev->power.suspended_time += delta;
	else
		dev->power.active_time += delta;
}

static void __update_runtime_status(struct device *dev, enum rpm_status status)
{
	update_pm_runtime_accounting(dev);
	dev->power.runtime_status = status;
}

static u64 rpm_get_accounted_time(struct device *dev, bool suspended)
{
	u64 time;
	unsigned long flags;

	spin_lock_irqsave(&dev->power.lock, flags);

	update_pm_runtime_accounting(dev);
	time = suspended ? dev->power.suspended_time : dev->power.active_time;

	spin_unlock_irqrestore(&dev->power.lock, flags);

	return time;
}

u64 pm_runtime_active_time(struct device *dev)
{
	return rpm_get_accounted_time(dev, false);
}

u64 pm_runtime_suspended_time(struct device *dev)
{
	return rpm_get_accounted_time(dev, true);
}
EXPORT_SYMBOL_GPL(pm_runtime_suspended_time);

/**
 * pm_runtime_deactivate_timer - Deactivate given device's suspend timer.
 * @dev: Device to handle.
 */
static void pm_runtime_deactivate_timer(struct device *dev)
{
	if (dev->power.timer_expires > 0) {
		hrtimer_try_to_cancel(&dev->power.suspend_timer);
		dev->power.timer_expires = 0;
	}
}

/**
 * pm_runtime_cancel_pending - Deactivate suspend timer and cancel requests.
 * @dev: Device to handle.
 */
static void pm_runtime_cancel_pending(struct device *dev)
{
	pm_runtime_deactivate_timer(dev);
	/*
	 * In case there's a request pending, make sure its work function will
	 * return without doing anything.
	 */
	dev->power.request = RPM_REQ_NONE;
}

/*
 * pm_runtime_autosuspend_expiration - Get a device's autosuspend-delay expiration time.
 * @dev: Device to handle.
 *
 * Compute the autosuspend-delay expiration time based on the device's
 * power.last_busy time.  If the delay has already expired or is disabled
 * (negative) or the power.use_autosuspend flag isn't set, return 0.
 * Otherwise return the expiration time in nanoseconds (adjusted to be nonzero).
 *
 * This function may be called either with or without dev->power.lock held.
 * Either way it can be racy, since power.last_busy may be updated at any time.
 */
u64 pm_runtime_autosuspend_expiration(struct device *dev)
{
	int autosuspend_delay;
	u64 expires;

	if (!dev->power.use_autosuspend)
		return 0;

	autosuspend_delay = READ_ONCE(dev->power.autosuspend_delay);
	if (autosuspend_delay < 0)
		return 0;

	expires  = READ_ONCE(dev->power.last_busy);
	expires += (u64)autosuspend_delay * NSEC_PER_MSEC;
	if (expires > ktime_get_mono_fast_ns())
		return expires;	/* Expires in the future */

	return 0;
}
EXPORT_SYMBOL_GPL(pm_runtime_autosuspend_expiration);

static int dev_memalloc_noio(struct device *dev, void *data)
{
	return dev->power.memalloc_noio;
}

/*
 * pm_runtime_set_memalloc_noio - Set a device's memalloc_noio flag.
 * @dev: Device to handle.
 * @enable: True for setting the flag and False for clearing the flag.
 *
 * Set the flag for all devices in the path from the device to the
 * root device in the device tree if @enable is true, otherwise clear
 * the flag for devices in the path whose siblings don't set the flag.
 *
 * The function should only be called by block device, or network
 * device driver for solving the deadlock problem during runtime
 * resume/suspend:
 *
 *     If memory allocation with GFP_KERNEL is called inside runtime
 *     resume/suspend callback of any one of its ancestors(or the
 *     block device itself), the deadlock may be triggered inside the
 *     memory allocation since it might not complete until the block
 *     device becomes active and the involed page I/O finishes. The
 *     situation is pointed out first by Alan Stern. Network device
 *     are involved in iSCSI kind of situation.
 *
 * The lock of dev_hotplug_mutex is held in the function for handling
 * hotplug race because pm_runtime_set_memalloc_noio() may be called
 * in async probe().
 *
 * The function should be called between device_add() and device_del()
 * on the affected device(block/network device).
 */
void pm_runtime_set_memalloc_noio(struct device *dev, bool enable)
{
	static DEFINE_MUTEX(dev_hotplug_mutex);

	mutex_lock(&dev_hotplug_mutex);
	for (;;) {
		bool enabled;

		/* hold power lock since bitfield is not SMP-safe. */
		spin_lock_irq(&dev->power.lock);
		enabled = dev->power.memalloc_noio;
		dev->power.memalloc_noio = enable;
		spin_unlock_irq(&dev->power.lock);

		/*
		 * not need to enable ancestors any more if the device
		 * has been enabled.
		 */
		if (enabled && enable)
			break;

		dev = dev->parent;

		/*
		 * clear flag of the parent device only if all the
		 * children don't set the flag because ancestor's
		 * flag was set by any one of the descendants.
		 */
		if (!dev || (!enable &&
			     device_for_each_child(dev, NULL,
						   dev_memalloc_noio)))
			break;
	}
	mutex_unlock(&dev_hotplug_mutex);
}
EXPORT_SYMBOL_GPL(pm_runtime_set_memalloc_noio);

/**
 * rpm_check_suspend_allowed - Test whether a device may be suspended.
 * @dev: Device to test.
 */
static int rpm_check_suspend_allowed(struct device *dev)
{
	int retval = 0;

	if (dev->power.runtime_error)
		retval = -EINVAL;
	else if (dev->power.disable_depth > 0)
		retval = -EACCES;
	else if (atomic_read(&dev->power.usage_count) > 0)
		retval = -EAGAIN;
	else if (!dev->power.ignore_children &&
			atomic_read(&dev->power.child_count))
		retval = -EBUSY;

	/* Pending resume requests take precedence over suspends. */
	else if ((dev->power.deferred_resume
			&& dev->power.runtime_status == RPM_SUSPENDING)
	    || (dev->power.request_pending
			&& dev->power.request == RPM_REQ_RESUME))
		retval = -EAGAIN;
	else if (__dev_pm_qos_resume_latency(dev) == 0)
		retval = -EPERM;
	else if (dev->power.runtime_status == RPM_SUSPENDED)
		retval = 1;

	return retval;
}

static int rpm_get_suppliers(struct device *dev)
{
	struct device_link *link;

	list_for_each_entry_rcu(link, &dev->links.suppliers, c_node,
				device_links_read_lock_held()) {
		int retval;

		if (!(link->flags & DL_FLAG_PM_RUNTIME))
			continue;

		retval = pm_runtime_get_sync(link->supplier);
		/* Ignore suppliers with disabled runtime PM. */
		if (retval < 0 && retval != -EACCES) {
			pm_runtime_put_noidle(link->supplier);
			return retval;
		}
		refcount_inc(&link->rpm_active);
	}
	return 0;
}

static void __rpm_put_suppliers(struct device *dev, bool try_to_suspend)
{
	struct device_link *link;

	list_for_each_entry_rcu(link, &dev->links.suppliers, c_node,
				device_links_read_lock_held()) {

		while (refcount_dec_not_one(&link->rpm_active))
			pm_runtime_put_noidle(link->supplier);

		if (try_to_suspend)
			pm_request_idle(link->supplier);
	}
}

static void rpm_put_suppliers(struct device *dev)
{
	__rpm_put_suppliers(dev, true);
}

static void rpm_suspend_suppliers(struct device *dev)
{
	struct device_link *link;
	int idx = device_links_read_lock();

	list_for_each_entry_rcu(link, &dev->links.suppliers, c_node,
				device_links_read_lock_held())
		pm_request_idle(link->supplier);

	device_links_read_unlock(idx);
}

/**
 * __rpm_callback - Run a given runtime PM callback for a given device.
 * @cb: Runtime PM callback to run.
 * @dev: Device to run the callback for.
 */
static int __rpm_callback(int (*cb)(struct device *), struct device *dev)
	__releases(&dev->power.lock) __acquires(&dev->power.lock)
{
	int retval, idx;
	bool use_links = dev->power.links_count > 0;

	if (dev->power.irq_safe) {
		spin_unlock(&dev->power.lock);
	} else {
		spin_unlock_irq(&dev->power.lock);

		/*
		 * Resume suppliers if necessary.
		 *
		 * The device's runtime PM status cannot change until this
		 * routine returns, so it is safe to read the status outside of
		 * the lock.
		 */
		if (use_links && dev->power.runtime_status == RPM_RESUMING) {
			idx = device_links_read_lock();

			retval = rpm_get_suppliers(dev);
			if (retval) {
				rpm_put_suppliers(dev);
				goto fail;
			}

			device_links_read_unlock(idx);
		}
	}

	retval = cb(dev);

	if (dev->power.irq_safe) {
		spin_lock(&dev->power.lock);
	} else {
		/*
		 * If the device is suspending and the callback has returned
		 * success, drop the usage counters of the suppliers that have
		 * been reference counted on its resume.
		 *
		 * Do that if resume fails too.
		 */
		if (use_links
		    && ((dev->power.runtime_status == RPM_SUSPENDING && !retval)
		    || (dev->power.runtime_status == RPM_RESUMING && retval))) {
			idx = device_links_read_lock();
<<<<<<< HEAD

 fail:
			rpm_put_suppliers(dev);

=======

			__rpm_put_suppliers(dev, false);

fail:
>>>>>>> cefc1abd
			device_links_read_unlock(idx);
		}

		spin_lock_irq(&dev->power.lock);
	}

	return retval;
}

/**
 * rpm_idle - Notify device bus type if the device can be suspended.
 * @dev: Device to notify the bus type about.
 * @rpmflags: Flag bits.
 *
 * Check if the device's runtime PM status allows it to be suspended.  If
 * another idle notification has been started earlier, return immediately.  If
 * the RPM_ASYNC flag is set then queue an idle-notification request; otherwise
 * run the ->runtime_idle() callback directly. If the ->runtime_idle callback
 * doesn't exist or if it returns 0, call rpm_suspend with the RPM_AUTO flag.
 *
 * This function must be called under dev->power.lock with interrupts disabled.
 */
static int rpm_idle(struct device *dev, int rpmflags)
{
	int (*callback)(struct device *);
	int retval;

	trace_rpm_idle_rcuidle(dev, rpmflags);
	retval = rpm_check_suspend_allowed(dev);
	if (retval < 0)
		;	/* Conditions are wrong. */

	/* Idle notifications are allowed only in the RPM_ACTIVE state. */
	else if (dev->power.runtime_status != RPM_ACTIVE)
		retval = -EAGAIN;

	/*
	 * Any pending request other than an idle notification takes
	 * precedence over us, except that the timer may be running.
	 */
	else if (dev->power.request_pending &&
	    dev->power.request > RPM_REQ_IDLE)
		retval = -EAGAIN;

	/* Act as though RPM_NOWAIT is always set. */
	else if (dev->power.idle_notification)
		retval = -EINPROGRESS;
	if (retval)
		goto out;

	/* Pending requests need to be canceled. */
	dev->power.request = RPM_REQ_NONE;

	if (dev->power.no_callbacks)
		goto out;

	/* Carry out an asynchronous or a synchronous idle notification. */
	if (rpmflags & RPM_ASYNC) {
		dev->power.request = RPM_REQ_IDLE;
		if (!dev->power.request_pending) {
			dev->power.request_pending = true;
			queue_work(pm_wq, &dev->power.work);
		}
		trace_rpm_return_int_rcuidle(dev, _THIS_IP_, 0);
		return 0;
	}

	dev->power.idle_notification = true;

	callback = RPM_GET_CALLBACK(dev, runtime_idle);

	if (callback)
		retval = __rpm_callback(callback, dev);

	dev->power.idle_notification = false;
	wake_up_all(&dev->power.wait_queue);

 out:
	trace_rpm_return_int_rcuidle(dev, _THIS_IP_, retval);
	return retval ? retval : rpm_suspend(dev, rpmflags | RPM_AUTO);
}

/**
 * rpm_callback - Run a given runtime PM callback for a given device.
 * @cb: Runtime PM callback to run.
 * @dev: Device to run the callback for.
 */
static int rpm_callback(int (*cb)(struct device *), struct device *dev)
{
	int retval;

	if (!cb)
		return -ENOSYS;

	if (dev->power.memalloc_noio) {
		unsigned int noio_flag;

		/*
		 * Deadlock might be caused if memory allocation with
		 * GFP_KERNEL happens inside runtime_suspend and
		 * runtime_resume callbacks of one block device's
		 * ancestor or the block device itself. Network
		 * device might be thought as part of iSCSI block
		 * device, so network device and its ancestor should
		 * be marked as memalloc_noio too.
		 */
		noio_flag = memalloc_noio_save();
		retval = __rpm_callback(cb, dev);
		memalloc_noio_restore(noio_flag);
	} else {
		retval = __rpm_callback(cb, dev);
	}

	dev->power.runtime_error = retval;
	return retval != -EACCES ? retval : -EIO;
}

/**
 * rpm_suspend - Carry out runtime suspend of given device.
 * @dev: Device to suspend.
 * @rpmflags: Flag bits.
 *
 * Check if the device's runtime PM status allows it to be suspended.
 * Cancel a pending idle notification, autosuspend or suspend. If
 * another suspend has been started earlier, either return immediately
 * or wait for it to finish, depending on the RPM_NOWAIT and RPM_ASYNC
 * flags. If the RPM_ASYNC flag is set then queue a suspend request;
 * otherwise run the ->runtime_suspend() callback directly. When
 * ->runtime_suspend succeeded, if a deferred resume was requested while
 * the callback was running then carry it out, otherwise send an idle
 * notification for its parent (if the suspend succeeded and both
 * ignore_children of parent->power and irq_safe of dev->power are not set).
 * If ->runtime_suspend failed with -EAGAIN or -EBUSY, and if the RPM_AUTO
 * flag is set and the next autosuspend-delay expiration time is in the
 * future, schedule another autosuspend attempt.
 *
 * This function must be called under dev->power.lock with interrupts disabled.
 */
static int rpm_suspend(struct device *dev, int rpmflags)
	__releases(&dev->power.lock) __acquires(&dev->power.lock)
{
	int (*callback)(struct device *);
	struct device *parent = NULL;
	int retval;

	trace_rpm_suspend_rcuidle(dev, rpmflags);

 repeat:
	retval = rpm_check_suspend_allowed(dev);
	if (retval < 0)
		goto out;	/* Conditions are wrong. */

	/* Synchronous suspends are not allowed in the RPM_RESUMING state. */
	if (dev->power.runtime_status == RPM_RESUMING && !(rpmflags & RPM_ASYNC))
		retval = -EAGAIN;
	if (retval)
		goto out;

	/* If the autosuspend_delay time hasn't expired yet, reschedule. */
	if ((rpmflags & RPM_AUTO)
	    && dev->power.runtime_status != RPM_SUSPENDING) {
		u64 expires = pm_runtime_autosuspend_expiration(dev);

		if (expires != 0) {
			/* Pending requests need to be canceled. */
			dev->power.request = RPM_REQ_NONE;

			/*
			 * Optimization: If the timer is already running and is
			 * set to expire at or before the autosuspend delay,
			 * avoid the overhead of resetting it.  Just let it
			 * expire; pm_suspend_timer_fn() will take care of the
			 * rest.
			 */
			if (!(dev->power.timer_expires &&
					dev->power.timer_expires <= expires)) {
				/*
				 * We add a slack of 25% to gather wakeups
				 * without sacrificing the granularity.
				 */
				u64 slack = (u64)READ_ONCE(dev->power.autosuspend_delay) *
						    (NSEC_PER_MSEC >> 2);

				dev->power.timer_expires = expires;
				hrtimer_start_range_ns(&dev->power.suspend_timer,
						ns_to_ktime(expires),
						slack,
						HRTIMER_MODE_ABS);
			}
			dev->power.timer_autosuspends = 1;
			goto out;
		}
	}

	/* Other scheduled or pending requests need to be canceled. */
	pm_runtime_cancel_pending(dev);

	if (dev->power.runtime_status == RPM_SUSPENDING) {
		DEFINE_WAIT(wait);

		if (rpmflags & (RPM_ASYNC | RPM_NOWAIT)) {
			retval = -EINPROGRESS;
			goto out;
		}

		if (dev->power.irq_safe) {
			spin_unlock(&dev->power.lock);

			cpu_relax();

			spin_lock(&dev->power.lock);
			goto repeat;
		}

		/* Wait for the other suspend running in parallel with us. */
		for (;;) {
			prepare_to_wait(&dev->power.wait_queue, &wait,
					TASK_UNINTERRUPTIBLE);
			if (dev->power.runtime_status != RPM_SUSPENDING)
				break;

			spin_unlock_irq(&dev->power.lock);

			schedule();

			spin_lock_irq(&dev->power.lock);
		}
		finish_wait(&dev->power.wait_queue, &wait);
		goto repeat;
	}

	if (dev->power.no_callbacks)
		goto no_callback;	/* Assume success. */

	/* Carry out an asynchronous or a synchronous suspend. */
	if (rpmflags & RPM_ASYNC) {
		dev->power.request = (rpmflags & RPM_AUTO) ?
		    RPM_REQ_AUTOSUSPEND : RPM_REQ_SUSPEND;
		if (!dev->power.request_pending) {
			dev->power.request_pending = true;
			queue_work(pm_wq, &dev->power.work);
		}
		goto out;
	}

	__update_runtime_status(dev, RPM_SUSPENDING);

	callback = RPM_GET_CALLBACK(dev, runtime_suspend);

	dev_pm_enable_wake_irq_check(dev, true);
	retval = rpm_callback(callback, dev);
	if (retval)
		goto fail;

 no_callback:
	__update_runtime_status(dev, RPM_SUSPENDED);
	pm_runtime_deactivate_timer(dev);

	if (dev->parent) {
		parent = dev->parent;
		atomic_add_unless(&parent->power.child_count, -1, 0);
	}
	wake_up_all(&dev->power.wait_queue);

	if (dev->power.deferred_resume) {
		dev->power.deferred_resume = false;
		rpm_resume(dev, 0);
		retval = -EAGAIN;
		goto out;
	}

	if (dev->power.irq_safe)
		goto out;

	/* Maybe the parent is now able to suspend. */
	if (parent && !parent->power.ignore_children) {
		spin_unlock(&dev->power.lock);

		spin_lock(&parent->power.lock);
		rpm_idle(parent, RPM_ASYNC);
		spin_unlock(&parent->power.lock);

		spin_lock(&dev->power.lock);
	}
	/* Maybe the suppliers are now able to suspend. */
	if (dev->power.links_count > 0) {
		spin_unlock_irq(&dev->power.lock);

		rpm_suspend_suppliers(dev);

		spin_lock_irq(&dev->power.lock);
	}

 out:
	trace_rpm_return_int_rcuidle(dev, _THIS_IP_, retval);

	return retval;

 fail:
	dev_pm_disable_wake_irq_check(dev);
	__update_runtime_status(dev, RPM_ACTIVE);
	dev->power.deferred_resume = false;
	wake_up_all(&dev->power.wait_queue);

	if (retval == -EAGAIN || retval == -EBUSY) {
		dev->power.runtime_error = 0;

		/*
		 * If the callback routine failed an autosuspend, and
		 * if the last_busy time has been updated so that there
		 * is a new autosuspend expiration time, automatically
		 * reschedule another autosuspend.
		 */
		if ((rpmflags & RPM_AUTO) &&
		    pm_runtime_autosuspend_expiration(dev) != 0)
			goto repeat;
	} else {
		pm_runtime_cancel_pending(dev);
	}
	goto out;
}

/**
 * rpm_resume - Carry out runtime resume of given device.
 * @dev: Device to resume.
 * @rpmflags: Flag bits.
 *
 * Check if the device's runtime PM status allows it to be resumed.  Cancel
 * any scheduled or pending requests.  If another resume has been started
 * earlier, either return immediately or wait for it to finish, depending on the
 * RPM_NOWAIT and RPM_ASYNC flags.  Similarly, if there's a suspend running in
 * parallel with this function, either tell the other process to resume after
 * suspending (deferred_resume) or wait for it to finish.  If the RPM_ASYNC
 * flag is set then queue a resume request; otherwise run the
 * ->runtime_resume() callback directly.  Queue an idle notification for the
 * device if the resume succeeded.
 *
 * This function must be called under dev->power.lock with interrupts disabled.
 */
static int rpm_resume(struct device *dev, int rpmflags)
	__releases(&dev->power.lock) __acquires(&dev->power.lock)
{
	int (*callback)(struct device *);
	struct device *parent = NULL;
	int retval = 0;

	trace_rpm_resume_rcuidle(dev, rpmflags);

 repeat:
	if (dev->power.runtime_error)
		retval = -EINVAL;
	else if (dev->power.disable_depth == 1 && dev->power.is_suspended
	    && dev->power.runtime_status == RPM_ACTIVE)
		retval = 1;
	else if (dev->power.disable_depth > 0)
		retval = -EACCES;
	if (retval)
		goto out;

	/*
	 * Other scheduled or pending requests need to be canceled.  Small
	 * optimization: If an autosuspend timer is running, leave it running
	 * rather than cancelling it now only to restart it again in the near
	 * future.
	 */
	dev->power.request = RPM_REQ_NONE;
	if (!dev->power.timer_autosuspends)
		pm_runtime_deactivate_timer(dev);

	if (dev->power.runtime_status == RPM_ACTIVE) {
		retval = 1;
		goto out;
	}

	if (dev->power.runtime_status == RPM_RESUMING
	    || dev->power.runtime_status == RPM_SUSPENDING) {
		DEFINE_WAIT(wait);

		if (rpmflags & (RPM_ASYNC | RPM_NOWAIT)) {
			if (dev->power.runtime_status == RPM_SUSPENDING)
				dev->power.deferred_resume = true;
			else
				retval = -EINPROGRESS;
			goto out;
		}

		if (dev->power.irq_safe) {
			spin_unlock(&dev->power.lock);

			cpu_relax();

			spin_lock(&dev->power.lock);
			goto repeat;
		}

		/* Wait for the operation carried out in parallel with us. */
		for (;;) {
			prepare_to_wait(&dev->power.wait_queue, &wait,
					TASK_UNINTERRUPTIBLE);
			if (dev->power.runtime_status != RPM_RESUMING
			    && dev->power.runtime_status != RPM_SUSPENDING)
				break;

			spin_unlock_irq(&dev->power.lock);

			schedule();

			spin_lock_irq(&dev->power.lock);
		}
		finish_wait(&dev->power.wait_queue, &wait);
		goto repeat;
	}

	/*
	 * See if we can skip waking up the parent.  This is safe only if
	 * power.no_callbacks is set, because otherwise we don't know whether
	 * the resume will actually succeed.
	 */
	if (dev->power.no_callbacks && !parent && dev->parent) {
		spin_lock_nested(&dev->parent->power.lock, SINGLE_DEPTH_NESTING);
		if (dev->parent->power.disable_depth > 0
		    || dev->parent->power.ignore_children
		    || dev->parent->power.runtime_status == RPM_ACTIVE) {
			atomic_inc(&dev->parent->power.child_count);
			spin_unlock(&dev->parent->power.lock);
			retval = 1;
			goto no_callback;	/* Assume success. */
		}
		spin_unlock(&dev->parent->power.lock);
	}

	/* Carry out an asynchronous or a synchronous resume. */
	if (rpmflags & RPM_ASYNC) {
		dev->power.request = RPM_REQ_RESUME;
		if (!dev->power.request_pending) {
			dev->power.request_pending = true;
			queue_work(pm_wq, &dev->power.work);
		}
		retval = 0;
		goto out;
	}

	if (!parent && dev->parent) {
		/*
		 * Increment the parent's usage counter and resume it if
		 * necessary.  Not needed if dev is irq-safe; then the
		 * parent is permanently resumed.
		 */
		parent = dev->parent;
		if (dev->power.irq_safe)
			goto skip_parent;
		spin_unlock(&dev->power.lock);

		pm_runtime_get_noresume(parent);

		spin_lock(&parent->power.lock);
		/*
		 * Resume the parent if it has runtime PM enabled and not been
		 * set to ignore its children.
		 */
		if (!parent->power.disable_depth
		    && !parent->power.ignore_children) {
			rpm_resume(parent, 0);
			if (parent->power.runtime_status != RPM_ACTIVE)
				retval = -EBUSY;
		}
		spin_unlock(&parent->power.lock);

		spin_lock(&dev->power.lock);
		if (retval)
			goto out;
		goto repeat;
	}
 skip_parent:

	if (dev->power.no_callbacks)
		goto no_callback;	/* Assume success. */

	__update_runtime_status(dev, RPM_RESUMING);

	callback = RPM_GET_CALLBACK(dev, runtime_resume);

	dev_pm_disable_wake_irq_check(dev);
	retval = rpm_callback(callback, dev);
	if (retval) {
		__update_runtime_status(dev, RPM_SUSPENDED);
		pm_runtime_cancel_pending(dev);
		dev_pm_enable_wake_irq_check(dev, false);
	} else {
 no_callback:
		__update_runtime_status(dev, RPM_ACTIVE);
		pm_runtime_mark_last_busy(dev);
		if (parent)
			atomic_inc(&parent->power.child_count);
	}
	wake_up_all(&dev->power.wait_queue);

	if (retval >= 0)
		rpm_idle(dev, RPM_ASYNC);

 out:
	if (parent && !dev->power.irq_safe) {
		spin_unlock_irq(&dev->power.lock);

		pm_runtime_put(parent);

		spin_lock_irq(&dev->power.lock);
	}

	trace_rpm_return_int_rcuidle(dev, _THIS_IP_, retval);

	return retval;
}

/**
 * pm_runtime_work - Universal runtime PM work function.
 * @work: Work structure used for scheduling the execution of this function.
 *
 * Use @work to get the device object the work is to be done for, determine what
 * is to be done and execute the appropriate runtime PM function.
 */
static void pm_runtime_work(struct work_struct *work)
{
	struct device *dev = container_of(work, struct device, power.work);
	enum rpm_request req;

	spin_lock_irq(&dev->power.lock);

	if (!dev->power.request_pending)
		goto out;

	req = dev->power.request;
	dev->power.request = RPM_REQ_NONE;
	dev->power.request_pending = false;

	switch (req) {
	case RPM_REQ_NONE:
		break;
	case RPM_REQ_IDLE:
		rpm_idle(dev, RPM_NOWAIT);
		break;
	case RPM_REQ_SUSPEND:
		rpm_suspend(dev, RPM_NOWAIT);
		break;
	case RPM_REQ_AUTOSUSPEND:
		rpm_suspend(dev, RPM_NOWAIT | RPM_AUTO);
		break;
	case RPM_REQ_RESUME:
		rpm_resume(dev, RPM_NOWAIT);
		break;
	}

 out:
	spin_unlock_irq(&dev->power.lock);
}

/**
 * pm_suspend_timer_fn - Timer function for pm_schedule_suspend().
 * @data: Device pointer passed by pm_schedule_suspend().
 *
 * Check if the time is right and queue a suspend request.
 */
static enum hrtimer_restart  pm_suspend_timer_fn(struct hrtimer *timer)
{
	struct device *dev = container_of(timer, struct device, power.suspend_timer);
	unsigned long flags;
	u64 expires;

	spin_lock_irqsave(&dev->power.lock, flags);

	expires = dev->power.timer_expires;
	/*
	 * If 'expires' is after the current time, we've been called
	 * too early.
	 */
	if (expires > 0 && expires < ktime_get_mono_fast_ns()) {
		dev->power.timer_expires = 0;
		rpm_suspend(dev, dev->power.timer_autosuspends ?
		    (RPM_ASYNC | RPM_AUTO) : RPM_ASYNC);
	}

	spin_unlock_irqrestore(&dev->power.lock, flags);

	return HRTIMER_NORESTART;
}

/**
 * pm_schedule_suspend - Set up a timer to submit a suspend request in future.
 * @dev: Device to suspend.
 * @delay: Time to wait before submitting a suspend request, in milliseconds.
 */
int pm_schedule_suspend(struct device *dev, unsigned int delay)
{
	unsigned long flags;
	u64 expires;
	int retval;

	spin_lock_irqsave(&dev->power.lock, flags);

	if (!delay) {
		retval = rpm_suspend(dev, RPM_ASYNC);
		goto out;
	}

	retval = rpm_check_suspend_allowed(dev);
	if (retval)
		goto out;

	/* Other scheduled or pending requests need to be canceled. */
	pm_runtime_cancel_pending(dev);

	expires = ktime_get_mono_fast_ns() + (u64)delay * NSEC_PER_MSEC;
	dev->power.timer_expires = expires;
	dev->power.timer_autosuspends = 0;
	hrtimer_start(&dev->power.suspend_timer, expires, HRTIMER_MODE_ABS);

 out:
	spin_unlock_irqrestore(&dev->power.lock, flags);

	return retval;
}
EXPORT_SYMBOL_GPL(pm_schedule_suspend);

/**
 * __pm_runtime_idle - Entry point for runtime idle operations.
 * @dev: Device to send idle notification for.
 * @rpmflags: Flag bits.
 *
 * If the RPM_GET_PUT flag is set, decrement the device's usage count and
 * return immediately if it is larger than zero.  Then carry out an idle
 * notification, either synchronous or asynchronous.
 *
 * This routine may be called in atomic context if the RPM_ASYNC flag is set,
 * or if pm_runtime_irq_safe() has been called.
 */
int __pm_runtime_idle(struct device *dev, int rpmflags)
{
	unsigned long flags;
	int retval;

	if (rpmflags & RPM_GET_PUT) {
		if (!atomic_dec_and_test(&dev->power.usage_count)) {
			trace_rpm_usage_rcuidle(dev, rpmflags);
			return 0;
		}
	}

	might_sleep_if(!(rpmflags & RPM_ASYNC) && !dev->power.irq_safe);

	spin_lock_irqsave(&dev->power.lock, flags);
	retval = rpm_idle(dev, rpmflags);
	spin_unlock_irqrestore(&dev->power.lock, flags);

	return retval;
}
EXPORT_SYMBOL_GPL(__pm_runtime_idle);

/**
 * __pm_runtime_suspend - Entry point for runtime put/suspend operations.
 * @dev: Device to suspend.
 * @rpmflags: Flag bits.
 *
 * If the RPM_GET_PUT flag is set, decrement the device's usage count and
 * return immediately if it is larger than zero.  Then carry out a suspend,
 * either synchronous or asynchronous.
 *
 * This routine may be called in atomic context if the RPM_ASYNC flag is set,
 * or if pm_runtime_irq_safe() has been called.
 */
int __pm_runtime_suspend(struct device *dev, int rpmflags)
{
	unsigned long flags;
	int retval;

	if (rpmflags & RPM_GET_PUT) {
		if (!atomic_dec_and_test(&dev->power.usage_count)) {
			trace_rpm_usage_rcuidle(dev, rpmflags);
			return 0;
		}
	}

	might_sleep_if(!(rpmflags & RPM_ASYNC) && !dev->power.irq_safe);

	spin_lock_irqsave(&dev->power.lock, flags);
	retval = rpm_suspend(dev, rpmflags);
	spin_unlock_irqrestore(&dev->power.lock, flags);

	return retval;
}
EXPORT_SYMBOL_GPL(__pm_runtime_suspend);

/**
 * __pm_runtime_resume - Entry point for runtime resume operations.
 * @dev: Device to resume.
 * @rpmflags: Flag bits.
 *
 * If the RPM_GET_PUT flag is set, increment the device's usage count.  Then
 * carry out a resume, either synchronous or asynchronous.
 *
 * This routine may be called in atomic context if the RPM_ASYNC flag is set,
 * or if pm_runtime_irq_safe() has been called.
 */
int __pm_runtime_resume(struct device *dev, int rpmflags)
{
	unsigned long flags;
	int retval;

	might_sleep_if(!(rpmflags & RPM_ASYNC) && !dev->power.irq_safe &&
			dev->power.runtime_status != RPM_ACTIVE);

	if (rpmflags & RPM_GET_PUT)
		atomic_inc(&dev->power.usage_count);

	spin_lock_irqsave(&dev->power.lock, flags);
	retval = rpm_resume(dev, rpmflags);
	spin_unlock_irqrestore(&dev->power.lock, flags);

	return retval;
}
EXPORT_SYMBOL_GPL(__pm_runtime_resume);

/**
 * pm_runtime_get_if_active - Conditionally bump up device usage counter.
 * @dev: Device to handle.
 * @ign_usage_count: Whether or not to look at the current usage counter value.
 *
 * Return -EINVAL if runtime PM is disabled for @dev.
 *
 * Otherwise, if the runtime PM status of @dev is %RPM_ACTIVE and either
 * @ign_usage_count is %true or the runtime PM usage counter of @dev is not
 * zero, increment the usage counter of @dev and return 1. Otherwise, return 0
 * without changing the usage counter.
 *
 * If @ign_usage_count is %true, this function can be used to prevent suspending
 * the device when its runtime PM status is %RPM_ACTIVE.
 *
 * If @ign_usage_count is %false, this function can be used to prevent
 * suspending the device when both its runtime PM status is %RPM_ACTIVE and its
 * runtime PM usage counter is not zero.
 *
 * The caller is responsible for decrementing the runtime PM usage counter of
 * @dev after this function has returned a positive value for it.
 */
int pm_runtime_get_if_active(struct device *dev, bool ign_usage_count)
{
	unsigned long flags;
	int retval;

	spin_lock_irqsave(&dev->power.lock, flags);
	if (dev->power.disable_depth > 0) {
		retval = -EINVAL;
	} else if (dev->power.runtime_status != RPM_ACTIVE) {
		retval = 0;
	} else if (ign_usage_count) {
		retval = 1;
		atomic_inc(&dev->power.usage_count);
	} else {
		retval = atomic_inc_not_zero(&dev->power.usage_count);
	}
	trace_rpm_usage_rcuidle(dev, 0);
	spin_unlock_irqrestore(&dev->power.lock, flags);

	return retval;
}
EXPORT_SYMBOL_GPL(pm_runtime_get_if_active);

/**
 * __pm_runtime_set_status - Set runtime PM status of a device.
 * @dev: Device to handle.
 * @status: New runtime PM status of the device.
 *
 * If runtime PM of the device is disabled or its power.runtime_error field is
 * different from zero, the status may be changed either to RPM_ACTIVE, or to
 * RPM_SUSPENDED, as long as that reflects the actual state of the device.
 * However, if the device has a parent and the parent is not active, and the
 * parent's power.ignore_children flag is unset, the device's status cannot be
 * set to RPM_ACTIVE, so -EBUSY is returned in that case.
 *
 * If successful, __pm_runtime_set_status() clears the power.runtime_error field
 * and the device parent's counter of unsuspended children is modified to
 * reflect the new status.  If the new status is RPM_SUSPENDED, an idle
 * notification request for the parent is submitted.
 *
 * If @dev has any suppliers (as reflected by device links to them), and @status
 * is RPM_ACTIVE, they will be activated upfront and if the activation of one
 * of them fails, the status of @dev will be changed to RPM_SUSPENDED (instead
 * of the @status value) and the suppliers will be deacticated on exit.  The
 * error returned by the failing supplier activation will be returned in that
 * case.
 */
int __pm_runtime_set_status(struct device *dev, unsigned int status)
{
	struct device *parent = dev->parent;
	bool notify_parent = false;
	int error = 0;

	if (status != RPM_ACTIVE && status != RPM_SUSPENDED)
		return -EINVAL;

	spin_lock_irq(&dev->power.lock);

	/*
	 * Prevent PM-runtime from being enabled for the device or return an
	 * error if it is enabled already and working.
	 */
	if (dev->power.runtime_error || dev->power.disable_depth)
		dev->power.disable_depth++;
	else
		error = -EAGAIN;

	spin_unlock_irq(&dev->power.lock);

	if (error)
		return error;

	/*
	 * If the new status is RPM_ACTIVE, the suppliers can be activated
	 * upfront regardless of the current status, because next time
	 * rpm_put_suppliers() runs, the rpm_active refcounts of the links
	 * involved will be dropped down to one anyway.
	 */
	if (status == RPM_ACTIVE) {
		int idx = device_links_read_lock();

		error = rpm_get_suppliers(dev);
		if (error)
			status = RPM_SUSPENDED;

		device_links_read_unlock(idx);
	}

	spin_lock_irq(&dev->power.lock);

	if (dev->power.runtime_status == status || !parent)
		goto out_set;

	if (status == RPM_SUSPENDED) {
		atomic_add_unless(&parent->power.child_count, -1, 0);
		notify_parent = !parent->power.ignore_children;
	} else {
		spin_lock_nested(&parent->power.lock, SINGLE_DEPTH_NESTING);

		/*
		 * It is invalid to put an active child under a parent that is
		 * not active, has runtime PM enabled and the
		 * 'power.ignore_children' flag unset.
		 */
		if (!parent->power.disable_depth
		    && !parent->power.ignore_children
		    && parent->power.runtime_status != RPM_ACTIVE) {
			dev_err(dev, "runtime PM trying to activate child device %s but parent (%s) is not active\n",
				dev_name(dev),
				dev_name(parent));
			error = -EBUSY;
		} else if (dev->power.runtime_status == RPM_SUSPENDED) {
			atomic_inc(&parent->power.child_count);
		}

		spin_unlock(&parent->power.lock);

		if (error) {
			status = RPM_SUSPENDED;
			goto out;
		}
	}

 out_set:
	__update_runtime_status(dev, status);
	if (!error)
		dev->power.runtime_error = 0;

 out:
	spin_unlock_irq(&dev->power.lock);

	if (notify_parent)
		pm_request_idle(parent);

	if (status == RPM_SUSPENDED) {
		int idx = device_links_read_lock();

		rpm_put_suppliers(dev);

		device_links_read_unlock(idx);
	}

	pm_runtime_enable(dev);

	return error;
}
EXPORT_SYMBOL_GPL(__pm_runtime_set_status);

/**
 * __pm_runtime_barrier - Cancel pending requests and wait for completions.
 * @dev: Device to handle.
 *
 * Flush all pending requests for the device from pm_wq and wait for all
 * runtime PM operations involving the device in progress to complete.
 *
 * Should be called under dev->power.lock with interrupts disabled.
 */
static void __pm_runtime_barrier(struct device *dev)
{
	pm_runtime_deactivate_timer(dev);

	if (dev->power.request_pending) {
		dev->power.request = RPM_REQ_NONE;
		spin_unlock_irq(&dev->power.lock);

		cancel_work_sync(&dev->power.work);

		spin_lock_irq(&dev->power.lock);
		dev->power.request_pending = false;
	}

	if (dev->power.runtime_status == RPM_SUSPENDING
	    || dev->power.runtime_status == RPM_RESUMING
	    || dev->power.idle_notification) {
		DEFINE_WAIT(wait);

		/* Suspend, wake-up or idle notification in progress. */
		for (;;) {
			prepare_to_wait(&dev->power.wait_queue, &wait,
					TASK_UNINTERRUPTIBLE);
			if (dev->power.runtime_status != RPM_SUSPENDING
			    && dev->power.runtime_status != RPM_RESUMING
			    && !dev->power.idle_notification)
				break;
			spin_unlock_irq(&dev->power.lock);

			schedule();

			spin_lock_irq(&dev->power.lock);
		}
		finish_wait(&dev->power.wait_queue, &wait);
	}
}

/**
 * pm_runtime_barrier - Flush pending requests and wait for completions.
 * @dev: Device to handle.
 *
 * Prevent the device from being suspended by incrementing its usage counter and
 * if there's a pending resume request for the device, wake the device up.
 * Next, make sure that all pending requests for the device have been flushed
 * from pm_wq and wait for all runtime PM operations involving the device in
 * progress to complete.
 *
 * Return value:
 * 1, if there was a resume request pending and the device had to be woken up,
 * 0, otherwise
 */
int pm_runtime_barrier(struct device *dev)
{
	int retval = 0;

	pm_runtime_get_noresume(dev);
	spin_lock_irq(&dev->power.lock);

	if (dev->power.request_pending
	    && dev->power.request == RPM_REQ_RESUME) {
		rpm_resume(dev, 0);
		retval = 1;
	}

	__pm_runtime_barrier(dev);

	spin_unlock_irq(&dev->power.lock);
	pm_runtime_put_noidle(dev);

	return retval;
}
EXPORT_SYMBOL_GPL(pm_runtime_barrier);

/**
 * __pm_runtime_disable - Disable runtime PM of a device.
 * @dev: Device to handle.
 * @check_resume: If set, check if there's a resume request for the device.
 *
 * Increment power.disable_depth for the device and if it was zero previously,
 * cancel all pending runtime PM requests for the device and wait for all
 * operations in progress to complete.  The device can be either active or
 * suspended after its runtime PM has been disabled.
 *
 * If @check_resume is set and there's a resume request pending when
 * __pm_runtime_disable() is called and power.disable_depth is zero, the
 * function will wake up the device before disabling its runtime PM.
 */
void __pm_runtime_disable(struct device *dev, bool check_resume)
{
	spin_lock_irq(&dev->power.lock);

	if (dev->power.disable_depth > 0) {
		dev->power.disable_depth++;
		goto out;
	}

	/*
	 * Wake up the device if there's a resume request pending, because that
	 * means there probably is some I/O to process and disabling runtime PM
	 * shouldn't prevent the device from processing the I/O.
	 */
	if (check_resume && dev->power.request_pending
	    && dev->power.request == RPM_REQ_RESUME) {
		/*
		 * Prevent suspends and idle notifications from being carried
		 * out after we have woken up the device.
		 */
		pm_runtime_get_noresume(dev);

		rpm_resume(dev, 0);

		pm_runtime_put_noidle(dev);
	}

	/* Update time accounting before disabling PM-runtime. */
	update_pm_runtime_accounting(dev);

	if (!dev->power.disable_depth++)
		__pm_runtime_barrier(dev);

 out:
	spin_unlock_irq(&dev->power.lock);
}
EXPORT_SYMBOL_GPL(__pm_runtime_disable);

/**
 * pm_runtime_enable - Enable runtime PM of a device.
 * @dev: Device to handle.
 */
void pm_runtime_enable(struct device *dev)
{
	unsigned long flags;

	spin_lock_irqsave(&dev->power.lock, flags);

	if (dev->power.disable_depth > 0) {
		dev->power.disable_depth--;

		/* About to enable runtime pm, set accounting_timestamp to now */
		if (!dev->power.disable_depth)
			dev->power.accounting_timestamp = ktime_get_mono_fast_ns();
	} else {
		dev_warn(dev, "Unbalanced %s!\n", __func__);
	}

	WARN(!dev->power.disable_depth &&
	     dev->power.runtime_status == RPM_SUSPENDED &&
	     !dev->power.ignore_children &&
	     atomic_read(&dev->power.child_count) > 0,
	     "Enabling runtime PM for inactive device (%s) with active children\n",
	     dev_name(dev));

	spin_unlock_irqrestore(&dev->power.lock, flags);
}
EXPORT_SYMBOL_GPL(pm_runtime_enable);

/**
 * pm_runtime_forbid - Block runtime PM of a device.
 * @dev: Device to handle.
 *
 * Increase the device's usage count and clear its power.runtime_auto flag,
 * so that it cannot be suspended at run time until pm_runtime_allow() is called
 * for it.
 */
void pm_runtime_forbid(struct device *dev)
{
	spin_lock_irq(&dev->power.lock);
	if (!dev->power.runtime_auto)
		goto out;

	dev->power.runtime_auto = false;
	atomic_inc(&dev->power.usage_count);
	rpm_resume(dev, 0);

 out:
	spin_unlock_irq(&dev->power.lock);
}
EXPORT_SYMBOL_GPL(pm_runtime_forbid);

/**
 * pm_runtime_allow - Unblock runtime PM of a device.
 * @dev: Device to handle.
 *
 * Decrease the device's usage count and set its power.runtime_auto flag.
 */
void pm_runtime_allow(struct device *dev)
{
	spin_lock_irq(&dev->power.lock);
	if (dev->power.runtime_auto)
		goto out;

	dev->power.runtime_auto = true;
	if (atomic_dec_and_test(&dev->power.usage_count))
		rpm_idle(dev, RPM_AUTO | RPM_ASYNC);
	else
		trace_rpm_usage_rcuidle(dev, RPM_AUTO | RPM_ASYNC);

 out:
	spin_unlock_irq(&dev->power.lock);
}
EXPORT_SYMBOL_GPL(pm_runtime_allow);

/**
 * pm_runtime_no_callbacks - Ignore runtime PM callbacks for a device.
 * @dev: Device to handle.
 *
 * Set the power.no_callbacks flag, which tells the PM core that this
 * device is power-managed through its parent and has no runtime PM
 * callbacks of its own.  The runtime sysfs attributes will be removed.
 */
void pm_runtime_no_callbacks(struct device *dev)
{
	spin_lock_irq(&dev->power.lock);
	dev->power.no_callbacks = 1;
	spin_unlock_irq(&dev->power.lock);
	if (device_is_registered(dev))
		rpm_sysfs_remove(dev);
}
EXPORT_SYMBOL_GPL(pm_runtime_no_callbacks);

/**
 * pm_runtime_irq_safe - Leave interrupts disabled during callbacks.
 * @dev: Device to handle
 *
 * Set the power.irq_safe flag, which tells the PM core that the
 * ->runtime_suspend() and ->runtime_resume() callbacks for this device should
 * always be invoked with the spinlock held and interrupts disabled.  It also
 * causes the parent's usage counter to be permanently incremented, preventing
 * the parent from runtime suspending -- otherwise an irq-safe child might have
 * to wait for a non-irq-safe parent.
 */
void pm_runtime_irq_safe(struct device *dev)
{
	if (dev->parent)
		pm_runtime_get_sync(dev->parent);
	spin_lock_irq(&dev->power.lock);
	dev->power.irq_safe = 1;
	spin_unlock_irq(&dev->power.lock);
}
EXPORT_SYMBOL_GPL(pm_runtime_irq_safe);

/**
 * update_autosuspend - Handle a change to a device's autosuspend settings.
 * @dev: Device to handle.
 * @old_delay: The former autosuspend_delay value.
 * @old_use: The former use_autosuspend value.
 *
 * Prevent runtime suspend if the new delay is negative and use_autosuspend is
 * set; otherwise allow it.  Send an idle notification if suspends are allowed.
 *
 * This function must be called under dev->power.lock with interrupts disabled.
 */
static void update_autosuspend(struct device *dev, int old_delay, int old_use)
{
	int delay = dev->power.autosuspend_delay;

	/* Should runtime suspend be prevented now? */
	if (dev->power.use_autosuspend && delay < 0) {

		/* If it used to be allowed then prevent it. */
		if (!old_use || old_delay >= 0) {
			atomic_inc(&dev->power.usage_count);
			rpm_resume(dev, 0);
		} else {
			trace_rpm_usage_rcuidle(dev, 0);
		}
	}

	/* Runtime suspend should be allowed now. */
	else {

		/* If it used to be prevented then allow it. */
		if (old_use && old_delay < 0)
			atomic_dec(&dev->power.usage_count);

		/* Maybe we can autosuspend now. */
		rpm_idle(dev, RPM_AUTO);
	}
}

/**
 * pm_runtime_set_autosuspend_delay - Set a device's autosuspend_delay value.
 * @dev: Device to handle.
 * @delay: Value of the new delay in milliseconds.
 *
 * Set the device's power.autosuspend_delay value.  If it changes to negative
 * and the power.use_autosuspend flag is set, prevent runtime suspends.  If it
 * changes the other way, allow runtime suspends.
 */
void pm_runtime_set_autosuspend_delay(struct device *dev, int delay)
{
	int old_delay, old_use;

	spin_lock_irq(&dev->power.lock);
	old_delay = dev->power.autosuspend_delay;
	old_use = dev->power.use_autosuspend;
	dev->power.autosuspend_delay = delay;
	update_autosuspend(dev, old_delay, old_use);
	spin_unlock_irq(&dev->power.lock);
}
EXPORT_SYMBOL_GPL(pm_runtime_set_autosuspend_delay);

/**
 * __pm_runtime_use_autosuspend - Set a device's use_autosuspend flag.
 * @dev: Device to handle.
 * @use: New value for use_autosuspend.
 *
 * Set the device's power.use_autosuspend flag, and allow or prevent runtime
 * suspends as needed.
 */
void __pm_runtime_use_autosuspend(struct device *dev, bool use)
{
	int old_delay, old_use;

	spin_lock_irq(&dev->power.lock);
	old_delay = dev->power.autosuspend_delay;
	old_use = dev->power.use_autosuspend;
	dev->power.use_autosuspend = use;
	update_autosuspend(dev, old_delay, old_use);
	spin_unlock_irq(&dev->power.lock);
}
EXPORT_SYMBOL_GPL(__pm_runtime_use_autosuspend);

/**
 * pm_runtime_init - Initialize runtime PM fields in given device object.
 * @dev: Device object to initialize.
 */
void pm_runtime_init(struct device *dev)
{
	dev->power.runtime_status = RPM_SUSPENDED;
	dev->power.idle_notification = false;

	dev->power.disable_depth = 1;
	atomic_set(&dev->power.usage_count, 0);

	dev->power.runtime_error = 0;

	atomic_set(&dev->power.child_count, 0);
	pm_suspend_ignore_children(dev, false);
	dev->power.runtime_auto = true;

	dev->power.request_pending = false;
	dev->power.request = RPM_REQ_NONE;
	dev->power.deferred_resume = false;
	INIT_WORK(&dev->power.work, pm_runtime_work);

	dev->power.timer_expires = 0;
	hrtimer_init(&dev->power.suspend_timer, CLOCK_MONOTONIC, HRTIMER_MODE_ABS);
	dev->power.suspend_timer.function = pm_suspend_timer_fn;

	init_waitqueue_head(&dev->power.wait_queue);
}

/**
 * pm_runtime_reinit - Re-initialize runtime PM fields in given device object.
 * @dev: Device object to re-initialize.
 */
void pm_runtime_reinit(struct device *dev)
{
	if (!pm_runtime_enabled(dev)) {
		if (dev->power.runtime_status == RPM_ACTIVE)
			pm_runtime_set_suspended(dev);
		if (dev->power.irq_safe) {
			spin_lock_irq(&dev->power.lock);
			dev->power.irq_safe = 0;
			spin_unlock_irq(&dev->power.lock);
			if (dev->parent)
				pm_runtime_put(dev->parent);
		}
	}
}

/**
 * pm_runtime_remove - Prepare for removing a device from device hierarchy.
 * @dev: Device object being removed from device hierarchy.
 */
void pm_runtime_remove(struct device *dev)
{
	__pm_runtime_disable(dev, false);
	pm_runtime_reinit(dev);
}

/**
 * pm_runtime_get_suppliers - Resume and reference-count supplier devices.
 * @dev: Consumer device.
 */
void pm_runtime_get_suppliers(struct device *dev)
{
	struct device_link *link;
	int idx;

	idx = device_links_read_lock();

	list_for_each_entry_rcu(link, &dev->links.suppliers, c_node,
				device_links_read_lock_held())
		if (link->flags & DL_FLAG_PM_RUNTIME) {
			link->supplier_preactivated = true;
			refcount_inc(&link->rpm_active);
			pm_runtime_get_sync(link->supplier);
		}

	device_links_read_unlock(idx);
}

/**
 * pm_runtime_put_suppliers - Drop references to supplier devices.
 * @dev: Consumer device.
 */
void pm_runtime_put_suppliers(struct device *dev)
{
	struct device_link *link;
	int idx;

	idx = device_links_read_lock();

	list_for_each_entry_rcu(link, &dev->links.suppliers, c_node,
				device_links_read_lock_held())
		if (link->supplier_preactivated) {
			link->supplier_preactivated = false;
			if (refcount_dec_not_one(&link->rpm_active))
				pm_runtime_put(link->supplier);
		}

	device_links_read_unlock(idx);
}

void pm_runtime_new_link(struct device *dev)
{
	spin_lock_irq(&dev->power.lock);
	dev->power.links_count++;
	spin_unlock_irq(&dev->power.lock);
}

static void pm_runtime_drop_link_count(struct device *dev)
{
	spin_lock_irq(&dev->power.lock);
	WARN_ON(dev->power.links_count == 0);
	dev->power.links_count--;
	spin_unlock_irq(&dev->power.lock);
}

/**
 * pm_runtime_drop_link - Prepare for device link removal.
 * @link: Device link going away.
 *
 * Drop the link count of the consumer end of @link and decrement the supplier
 * device's runtime PM usage counter as many times as needed to drop all of the
 * PM runtime reference to it from the consumer.
 */
void pm_runtime_drop_link(struct device_link *link)
{
	if (!(link->flags & DL_FLAG_PM_RUNTIME))
		return;

	pm_runtime_drop_link_count(link->consumer);

	while (refcount_dec_not_one(&link->rpm_active))
		pm_runtime_put(link->supplier);
}

static bool pm_runtime_need_not_resume(struct device *dev)
{
	return atomic_read(&dev->power.usage_count) <= 1 &&
		(atomic_read(&dev->power.child_count) == 0 ||
		 dev->power.ignore_children);
}

/**
 * pm_runtime_force_suspend - Force a device into suspend state if needed.
 * @dev: Device to suspend.
 *
 * Disable runtime PM so we safely can check the device's runtime PM status and
 * if it is active, invoke its ->runtime_suspend callback to suspend it and
 * change its runtime PM status field to RPM_SUSPENDED.  Also, if the device's
 * usage and children counters don't indicate that the device was in use before
 * the system-wide transition under way, decrement its parent's children counter
 * (if there is a parent).  Keep runtime PM disabled to preserve the state
 * unless we encounter errors.
 *
 * Typically this function may be invoked from a system suspend callback to make
 * sure the device is put into low power state and it should only be used during
 * system-wide PM transitions to sleep states.  It assumes that the analogous
 * pm_runtime_force_resume() will be used to resume the device.
 */
int pm_runtime_force_suspend(struct device *dev)
{
	int (*callback)(struct device *);
	int ret;

	pm_runtime_disable(dev);
	if (pm_runtime_status_suspended(dev))
		return 0;

	callback = RPM_GET_CALLBACK(dev, runtime_suspend);

	ret = callback ? callback(dev) : 0;
	if (ret)
		goto err;

	/*
	 * If the device can stay in suspend after the system-wide transition
	 * to the working state that will follow, drop the children counter of
	 * its parent, but set its status to RPM_SUSPENDED anyway in case this
	 * function will be called again for it in the meantime.
	 */
	if (pm_runtime_need_not_resume(dev))
		pm_runtime_set_suspended(dev);
	else
		__update_runtime_status(dev, RPM_SUSPENDED);

	return 0;

err:
	pm_runtime_enable(dev);
	return ret;
}
EXPORT_SYMBOL_GPL(pm_runtime_force_suspend);

/**
 * pm_runtime_force_resume - Force a device into resume state if needed.
 * @dev: Device to resume.
 *
 * Prior invoking this function we expect the user to have brought the device
 * into low power state by a call to pm_runtime_force_suspend(). Here we reverse
 * those actions and bring the device into full power, if it is expected to be
 * used on system resume.  In the other case, we defer the resume to be managed
 * via runtime PM.
 *
 * Typically this function may be invoked from a system resume callback.
 */
int pm_runtime_force_resume(struct device *dev)
{
	int (*callback)(struct device *);
	int ret = 0;

	if (!pm_runtime_status_suspended(dev) || pm_runtime_need_not_resume(dev))
		goto out;

	/*
	 * The value of the parent's children counter is correct already, so
	 * just update the status of the device.
	 */
	__update_runtime_status(dev, RPM_ACTIVE);

	callback = RPM_GET_CALLBACK(dev, runtime_resume);

	ret = callback ? callback(dev) : 0;
	if (ret) {
		pm_runtime_set_suspended(dev);
		goto out;
	}

	pm_runtime_mark_last_busy(dev);
out:
	pm_runtime_enable(dev);
	return ret;
}
EXPORT_SYMBOL_GPL(pm_runtime_force_resume);<|MERGE_RESOLUTION|>--- conflicted
+++ resolved
@@ -389,17 +389,10 @@
 		    && ((dev->power.runtime_status == RPM_SUSPENDING && !retval)
 		    || (dev->power.runtime_status == RPM_RESUMING && retval))) {
 			idx = device_links_read_lock();
-<<<<<<< HEAD
-
- fail:
-			rpm_put_suppliers(dev);
-
-=======
 
 			__rpm_put_suppliers(dev, false);
 
 fail:
->>>>>>> cefc1abd
 			device_links_read_unlock(idx);
 		}
 
