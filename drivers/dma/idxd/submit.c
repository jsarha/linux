// SPDX-License-Identifier: GPL-2.0
/* Copyright(c) 2019 Intel Corporation. All rights rsvd. */
#include <linux/init.h>
#include <linux/kernel.h>
#include <linux/module.h>
#include <linux/pci.h>
#include <uapi/linux/idxd.h>
#include "idxd.h"
#include "registers.h"

static struct idxd_desc *__get_desc(struct idxd_wq *wq, int idx, int cpu)
{
	struct idxd_desc *desc;
	struct idxd_device *idxd = wq->idxd;

	desc = wq->descs[idx];
	memset(desc->hw, 0, sizeof(struct dsa_hw_desc));
	memset(desc->completion, 0, idxd->compl_size);
	desc->cpu = cpu;

	if (device_pasid_enabled(idxd))
		desc->hw->pasid = idxd->pasid;

	/*
	 * Descriptor completion vectors are 1-8 for MSIX. We will round
	 * robin through the 8 vectors.
	 */
	wq->vec_ptr = (wq->vec_ptr % idxd->num_wq_irqs) + 1;
	desc->hw->int_handle = wq->vec_ptr;
	return desc;
}

struct idxd_desc *idxd_alloc_desc(struct idxd_wq *wq, enum idxd_op_type optype)
{
	int cpu, idx;
	struct idxd_device *idxd = wq->idxd;
	DEFINE_SBQ_WAIT(wait);
	struct sbq_wait_state *ws;
	struct sbitmap_queue *sbq;

	if (idxd->state != IDXD_DEV_ENABLED)
		return ERR_PTR(-EIO);

	sbq = &wq->sbq;
	idx = sbitmap_queue_get(sbq, &cpu);
	if (idx < 0) {
		if (optype == IDXD_OP_NONBLOCK)
			return ERR_PTR(-EAGAIN);
	} else {
		return __get_desc(wq, idx, cpu);
	}

	ws = &sbq->ws[0];
	for (;;) {
		sbitmap_prepare_to_wait(sbq, ws, &wait, TASK_INTERRUPTIBLE);
		if (signal_pending_state(TASK_INTERRUPTIBLE, current))
			break;
		idx = sbitmap_queue_get(sbq, &cpu);
		if (idx > 0)
			break;
		schedule();
	}

	sbitmap_finish_wait(sbq, ws, &wait);
	if (idx < 0)
		return ERR_PTR(-EAGAIN);

	return __get_desc(wq, idx, cpu);
}

void idxd_free_desc(struct idxd_wq *wq, struct idxd_desc *desc)
{
	int cpu = desc->cpu;

	desc->cpu = -1;
	sbitmap_queue_clear(&wq->sbq, desc->id, cpu);
}

int idxd_submit_desc(struct idxd_wq *wq, struct idxd_desc *desc)
{
	struct idxd_device *idxd = wq->idxd;
	int vec = desc->hw->int_handle;
	void __iomem *portal;
	int rc;

	if (idxd->state != IDXD_DEV_ENABLED)
		return -EIO;

<<<<<<< HEAD
	portal = wq->dportal;
=======
	portal = wq->portal;

>>>>>>> 76ec55ca
	/*
	 * The wmb() flushes writes to coherent DMA data before
	 * possibly triggering a DMA read. The wmb() is necessary
	 * even on UP because the recipient is a device.
	 */
	wmb();
	if (wq_dedicated(wq)) {
		iosubmit_cmds512(portal, desc->hw, 1);
	} else {
		/*
		 * It's not likely that we would receive queue full rejection
		 * since the descriptor allocation gates at wq size. If we
		 * receive a -EAGAIN, that means something went wrong such as the
		 * device is not accepting descriptor at all.
		 */
		rc = enqcmds(portal, desc->hw);
		if (rc < 0)
			return rc;
	}

	/*
	 * Pending the descriptor to the lockless list for the irq_entry
	 * that we designated the descriptor to.
	 */
	if (desc->hw->flags & IDXD_OP_FLAG_RCI)
		llist_add(&desc->llnode,
			  &idxd->irq_entries[vec].pending_llist);

	return 0;
}<|MERGE_RESOLUTION|>--- conflicted
+++ resolved
@@ -86,12 +86,8 @@
 	if (idxd->state != IDXD_DEV_ENABLED)
 		return -EIO;
 
-<<<<<<< HEAD
-	portal = wq->dportal;
-=======
 	portal = wq->portal;
 
->>>>>>> 76ec55ca
 	/*
 	 * The wmb() flushes writes to coherent DMA data before
 	 * possibly triggering a DMA read. The wmb() is necessary
