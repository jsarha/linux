/*
 *  PCA953x 4/8/16/24/40 bit I/O ports
 *
 *  Copyright (C) 2005 Ben Gardner <bgardner@wabtec.com>
 *  Copyright (C) 2007 Marvell International Ltd.
 *
 *  Derived from drivers/i2c/chips/pca9539.c
 *
 *  This program is free software; you can redistribute it and/or modify
 *  it under the terms of the GNU General Public License as published by
 *  the Free Software Foundation; version 2 of the License.
 */

#include <linux/module.h>
#include <linux/init.h>
#include <linux/gpio.h>
#include <linux/interrupt.h>
#include <linux/i2c.h>
#include <linux/platform_data/pca953x.h>
#include <linux/slab.h>
#ifdef CONFIG_OF_GPIO
#include <linux/of_platform.h>
#endif
<<<<<<< HEAD
#include <linux/acpi.h>
=======
#include <asm/unaligned.h>
>>>>>>> 05e1589c

#define PCA953X_INPUT		0
#define PCA953X_OUTPUT		1
#define PCA953X_INVERT		2
#define PCA953X_DIRECTION	3

#define REG_ADDR_AI		0x80

#define PCA957X_IN		0
#define PCA957X_INVRT		1
#define PCA957X_BKEN		2
#define PCA957X_PUPD		3
#define PCA957X_CFG		4
#define PCA957X_OUT		5
#define PCA957X_MSK		6
#define PCA957X_INTS		7

#define PCA953X_PUPD_EN	35
#define PCA953X_PUPD_SEL	36

#define PCA_GPIO_MASK		0x00FF
#define PCA_INT			0x0100
#define PCA953X_TYPE		0x1000
#define PCA957X_TYPE		0x2000
#define PCA_TYPE_MASK		0xF000

#define PCA_CHIP_TYPE(x)	((x) & PCA_TYPE_MASK)

static const struct i2c_device_id pca953x_id[] = {
	{ "pca9505", 40 | PCA953X_TYPE | PCA_INT, },
	{ "pca9534", 8  | PCA953X_TYPE | PCA_INT, },
	{ "pca9535", 16 | PCA953X_TYPE | PCA_INT, },
	{ "pca9536", 4  | PCA953X_TYPE, },
	{ "pca9537", 4  | PCA953X_TYPE | PCA_INT, },
	{ "pca9538", 8  | PCA953X_TYPE | PCA_INT, },
	{ "pca9539", 16 | PCA953X_TYPE | PCA_INT, },
	{ "pca9554", 8  | PCA953X_TYPE | PCA_INT, },
	{ "pca9555", 16 | PCA953X_TYPE | PCA_INT, },
	{ "pca9556", 8  | PCA953X_TYPE, },
	{ "pca9557", 8  | PCA953X_TYPE, },
	{ "pca9574", 8  | PCA957X_TYPE | PCA_INT, },
	{ "pca9575", 16 | PCA957X_TYPE | PCA_INT, },
	{ "pca9698", 40 | PCA953X_TYPE, },

	{ "max7310", 8  | PCA953X_TYPE, },
	{ "max7312", 16 | PCA953X_TYPE | PCA_INT, },
	{ "max7313", 16 | PCA953X_TYPE | PCA_INT, },
	{ "max7315", 8  | PCA953X_TYPE | PCA_INT, },
	{ "pca6107", 8  | PCA953X_TYPE | PCA_INT, },
	{ "tca6408", 8  | PCA953X_TYPE | PCA_INT, },
	{ "tca6416", 16 | PCA953X_TYPE | PCA_INT, },
	{ "tca6424", 24 | PCA953X_TYPE | PCA_INT, },
	{ "xra1202", 8  | PCA953X_TYPE },
	{ }
};
MODULE_DEVICE_TABLE(i2c, pca953x_id);

#define MAX_BANK 5
#define BANK_SZ 8

#define NBANK(chip) (chip->gpio_chip.ngpio / BANK_SZ)

struct pca953x_chip {
	unsigned gpio_start;
	u8 reg_output[MAX_BANK];
	u8 reg_direction[MAX_BANK];
	struct mutex i2c_lock;

#ifdef CONFIG_GPIO_PCA953X_IRQ
	struct mutex irq_lock;
	u8 irq_mask[MAX_BANK];
	u8 irq_stat[MAX_BANK];
	u8 irq_trig_raise[MAX_BANK];
	u8 irq_trig_fall[MAX_BANK];
#endif

	struct i2c_client *client;
	struct gpio_chip gpio_chip;
	const char *const *names;
	int	chip_type;
	unsigned long driver_data;
};

struct pca953x_info {
	kernel_ulong_t driver_data;
	void (*setup)(struct pca953x_chip *chip);
};

static void pca953x_setup_int3491(struct pca953x_chip *chip)
{
	struct acpi_device *adev = ACPI_COMPANION(&chip->client->dev);
	unsigned int uid;

	if (kstrtouint(acpi_device_uid(adev), 0, &uid) || !uid--)
		return;

	chip->gpio_start = 8 /* sch_gpio */ +
			   8 /* gpio-dwapb */ +
			  16 /* pca9535 */ * uid;
}

static const struct pca953x_info pca953x_info_int3491 = {
	.driver_data = 16 | PCA953X_TYPE | PCA_INT,
	.setup = pca953x_setup_int3491,
};

static const struct acpi_device_id pca953x_acpi_ids[] = {
	{ "INT3491",  (kernel_ulong_t)&pca953x_info_int3491 },
	{ }
};
MODULE_DEVICE_TABLE(acpi, pca953x_acpi_ids);

static inline struct pca953x_chip *to_pca(struct gpio_chip *gc)
{
	return container_of(gc, struct pca953x_chip, gpio_chip);
}

static int pca953x_read_single(struct pca953x_chip *chip, int reg, u32 *val,
				int off)
{
	int ret;
	int bank_shift = fls((chip->gpio_chip.ngpio - 1) / BANK_SZ);
	int offset = off / BANK_SZ;

	ret = i2c_smbus_read_byte_data(chip->client,
				(reg << bank_shift) + offset);
	*val = ret;

	if (ret < 0) {
		dev_err(&chip->client->dev, "failed reading register\n");
		return ret;
	}

	return 0;
}

static int pca953x_write_single(struct pca953x_chip *chip, int reg, u32 val,
				int off)
{
	int ret = 0;
	int bank_shift = fls((chip->gpio_chip.ngpio - 1) / BANK_SZ);
	int offset = off / BANK_SZ;

	ret = i2c_smbus_write_byte_data(chip->client,
					(reg << bank_shift) + offset, val);

	if (ret < 0) {
		dev_err(&chip->client->dev, "failed writing register\n");
		return ret;
	}

	return 0;
}

static int pca953x_write_regs(struct pca953x_chip *chip, int reg, u8 *val)
{
	int ret = 0;

	if (chip->gpio_chip.ngpio <= 8)
		ret = i2c_smbus_write_byte_data(chip->client, reg, *val);
	else if (chip->gpio_chip.ngpio >= 24) {
		int bank_shift = fls((chip->gpio_chip.ngpio - 1) / BANK_SZ);
		ret = i2c_smbus_write_i2c_block_data(chip->client,
					(reg << bank_shift) | REG_ADDR_AI,
					NBANK(chip), val);
	} else {
		switch (chip->chip_type) {
		case PCA953X_TYPE:
			ret = i2c_smbus_write_word_data(chip->client,
			    reg << 1, cpu_to_le16(get_unaligned((u16 *)val)));
			break;
		case PCA957X_TYPE:
			ret = i2c_smbus_write_byte_data(chip->client, reg << 1,
							val[0]);
			if (ret < 0)
				break;
			ret = i2c_smbus_write_byte_data(chip->client,
							(reg << 1) + 1,
							val[1]);
			break;
		}
	}

	if (ret < 0) {
		dev_err(&chip->client->dev, "failed writing register\n");
		return ret;
	}

	return 0;
}

static int pca953x_read_regs(struct pca953x_chip *chip, int reg, u8 *val)
{
	int ret;

	if (chip->gpio_chip.ngpio <= 8) {
		ret = i2c_smbus_read_byte_data(chip->client, reg);
		*val = ret;
	} else if (chip->gpio_chip.ngpio >= 24) {
		int bank_shift = fls((chip->gpio_chip.ngpio - 1) / BANK_SZ);

		ret = i2c_smbus_read_i2c_block_data(chip->client,
					(reg << bank_shift) | REG_ADDR_AI,
					NBANK(chip), val);
	} else {
		ret = i2c_smbus_read_word_data(chip->client, reg << 1);
		val[0] = (u16)ret & 0xFF;
		val[1] = (u16)ret >> 8;
	}
	if (ret < 0) {
		dev_err(&chip->client->dev, "failed reading register\n");
		return ret;
	}

	return 0;
}

static int pca953x_gpio_direction_input(struct gpio_chip *gc, unsigned off)
{
	struct pca953x_chip *chip = to_pca(gc);
	u8 reg_val;
	int ret, offset = 0;

	mutex_lock(&chip->i2c_lock);
	reg_val = chip->reg_direction[off / BANK_SZ] | (1u << (off % BANK_SZ));

	switch (chip->chip_type) {
	case PCA953X_TYPE:
		offset = PCA953X_DIRECTION;
		break;
	case PCA957X_TYPE:
		offset = PCA957X_CFG;
		break;
	}
	ret = pca953x_write_single(chip, offset, reg_val, off);
	if (ret)
		goto exit;

	chip->reg_direction[off / BANK_SZ] = reg_val;
	ret = 0;
exit:
	mutex_unlock(&chip->i2c_lock);
	return ret;
}

static int pca953x_gpio_direction_output(struct gpio_chip *gc,
		unsigned off, int val)
{
	struct pca953x_chip *chip = to_pca(gc);
	u8 reg_val;
	int ret, offset = 0;

	mutex_lock(&chip->i2c_lock);
	/* set output level */
	if (val)
		reg_val = chip->reg_output[off / BANK_SZ]
			| (1u << (off % BANK_SZ));
	else
		reg_val = chip->reg_output[off / BANK_SZ]
			& ~(1u << (off % BANK_SZ));

	switch (chip->chip_type) {
	case PCA953X_TYPE:
		offset = PCA953X_OUTPUT;
		break;
	case PCA957X_TYPE:
		offset = PCA957X_OUT;
		break;
	}
	ret = pca953x_write_single(chip, offset, reg_val, off);
	if (ret)
		goto exit;

	chip->reg_output[off / BANK_SZ] = reg_val;

	/* then direction */
	reg_val = chip->reg_direction[off / BANK_SZ] & ~(1u << (off % BANK_SZ));
	switch (chip->chip_type) {
	case PCA953X_TYPE:
		offset = PCA953X_DIRECTION;
		break;
	case PCA957X_TYPE:
		offset = PCA957X_CFG;
		break;
	}
	ret = pca953x_write_single(chip, offset, reg_val, off);
	if (ret)
		goto exit;

	chip->reg_direction[off / BANK_SZ] = reg_val;
	ret = 0;
exit:
	mutex_unlock(&chip->i2c_lock);
	return ret;
}

static int pca953x_gpio_get_value(struct gpio_chip *gc, unsigned off)
{
	struct pca953x_chip *chip = to_pca(gc);
	u32 reg_val;
	int ret, offset = 0;

	mutex_lock(&chip->i2c_lock);
	switch (chip->chip_type) {
	case PCA953X_TYPE:
		offset = PCA953X_INPUT;
		break;
	case PCA957X_TYPE:
		offset = PCA957X_IN;
		break;
	}
	ret = pca953x_read_single(chip, offset, &reg_val, off);
	mutex_unlock(&chip->i2c_lock);
	if (ret < 0) {
		/* NOTE:  diagnostic already emitted; that's all we should
		 * do unless gpio_*_value_cansleep() calls become different
		 * from their nonsleeping siblings (and report faults).
		 */
		return 0;
	}

	return (reg_val & (1u << (off % BANK_SZ))) ? 1 : 0;
}

static void pca953x_gpio_set_value(struct gpio_chip *gc, unsigned off, int val)
{
	struct pca953x_chip *chip = to_pca(gc);
	u8 reg_val;
	int ret, offset = 0;

	mutex_lock(&chip->i2c_lock);
	if (val)
		reg_val = chip->reg_output[off / BANK_SZ]
			| (1u << (off % BANK_SZ));
	else
		reg_val = chip->reg_output[off / BANK_SZ]
			& ~(1u << (off % BANK_SZ));

	switch (chip->chip_type) {
	case PCA953X_TYPE:
		offset = PCA953X_OUTPUT;
		break;
	case PCA957X_TYPE:
		offset = PCA957X_OUT;
		break;
	}
	ret = pca953x_write_single(chip, offset, reg_val, off);
	if (ret)
		goto exit;

	chip->reg_output[off / BANK_SZ] = reg_val;
exit:
	mutex_unlock(&chip->i2c_lock);
}

static int pca953x_gpio_set_drive(struct gpio_chip *gc,
				 unsigned off, unsigned mode)
{
	struct pca953x_chip *chip;
	int ret = 0;
	int val;

	chip = container_of(gc, struct pca953x_chip, gpio_chip);

	if (chip->chip_type != PCA953X_TYPE)
		return -EINVAL;

	mutex_lock(&chip->i2c_lock);

	switch (mode) {
	case GPIOF_DRIVE_PULLUP:
		ret = pca953x_write_single(chip, PCA953X_PUPD_EN, 1, off) ||
				pca953x_write_single(chip, PCA953X_PUPD_SEL, 1, off);
		break;
	case GPIOF_DRIVE_PULLDOWN:
		ret = pca953x_write_single(chip, PCA953X_PUPD_EN, 1, off) ||
				pca953x_write_single(chip, PCA953X_PUPD_SEL, 0, off);
		break;
	case GPIOF_DRIVE_STRONG:
	case GPIOF_DRIVE_HIZ:
		ret = pca953x_read_single(chip, PCA953X_PUPD_EN, &val, off) ||
				pca953x_write_single(chip, PCA953X_PUPD_EN, 0, off) ||
				pca953x_write_single(chip, PCA953X_PUPD_SEL, val, off);
		break;
	default:
		ret = -EINVAL;
	}

	mutex_unlock(&chip->i2c_lock);
	return ret;
}

static void pca953x_setup_gpio(struct pca953x_chip *chip, int gpios)
{
	struct gpio_chip *gc;

	gc = &chip->gpio_chip;

	gc->direction_input  = pca953x_gpio_direction_input;
	gc->direction_output = pca953x_gpio_direction_output;
	gc->get = pca953x_gpio_get_value;
	gc->set = pca953x_gpio_set_value;
	gc->can_sleep = true;

	gc->base = chip->gpio_start;
	gc->ngpio = gpios;
	gc->label = chip->client->name;
	gc->dev = &chip->client->dev;
	gc->owner = THIS_MODULE;
	gc->names = chip->names;

	if (chip->chip_type == PCA953X_TYPE)
		gc->set_drive = pca953x_gpio_set_drive;
}

#ifdef CONFIG_GPIO_PCA953X_IRQ
static void pca953x_irq_mask(struct irq_data *d)
{
	struct gpio_chip *gc = irq_data_get_irq_chip_data(d);
	struct pca953x_chip *chip = to_pca(gc);

	chip->irq_mask[d->hwirq / BANK_SZ] &= ~(1 << (d->hwirq % BANK_SZ));
}

static void pca953x_irq_unmask(struct irq_data *d)
{
	struct gpio_chip *gc = irq_data_get_irq_chip_data(d);
	struct pca953x_chip *chip = to_pca(gc);

	chip->irq_mask[d->hwirq / BANK_SZ] |= 1 << (d->hwirq % BANK_SZ);
}

static void pca953x_irq_bus_lock(struct irq_data *d)
{
	struct gpio_chip *gc = irq_data_get_irq_chip_data(d);
	struct pca953x_chip *chip = to_pca(gc);

	mutex_lock(&chip->irq_lock);
}

static void pca953x_irq_bus_sync_unlock(struct irq_data *d)
{
	struct gpio_chip *gc = irq_data_get_irq_chip_data(d);
	struct pca953x_chip *chip = to_pca(gc);
	u8 new_irqs;
	int level, i;

	/* Look for any newly setup interrupt */
	for (i = 0; i < NBANK(chip); i++) {
		new_irqs = chip->irq_trig_fall[i] | chip->irq_trig_raise[i];
		new_irqs &= ~chip->reg_direction[i];

		while (new_irqs) {
			level = __ffs(new_irqs);
			pca953x_gpio_direction_input(&chip->gpio_chip,
							level + (BANK_SZ * i));
			new_irqs &= ~(1 << level);
		}
	}

	mutex_unlock(&chip->irq_lock);
}

static int pca953x_irq_set_type(struct irq_data *d, unsigned int type)
{
	struct gpio_chip *gc = irq_data_get_irq_chip_data(d);
	struct pca953x_chip *chip = to_pca(gc);
	int bank_nb = d->hwirq / BANK_SZ;
	u8 mask = 1 << (d->hwirq % BANK_SZ);

	if (!(type & IRQ_TYPE_EDGE_BOTH)) {
		dev_err(&chip->client->dev, "irq %d: unsupported type %d\n",
			d->irq, type);
		return -EINVAL;
	}

	if (type & IRQ_TYPE_EDGE_FALLING)
		chip->irq_trig_fall[bank_nb] |= mask;
	else
		chip->irq_trig_fall[bank_nb] &= ~mask;

	if (type & IRQ_TYPE_EDGE_RISING)
		chip->irq_trig_raise[bank_nb] |= mask;
	else
		chip->irq_trig_raise[bank_nb] &= ~mask;

	return 0;
}

static struct irq_chip pca953x_irq_chip = {
	.name			= "pca953x",
	.irq_mask		= pca953x_irq_mask,
	.irq_unmask		= pca953x_irq_unmask,
	.irq_bus_lock		= pca953x_irq_bus_lock,
	.irq_bus_sync_unlock	= pca953x_irq_bus_sync_unlock,
	.irq_set_type		= pca953x_irq_set_type,
};

static u8 pca953x_irq_pending(struct pca953x_chip *chip, u8 *pending)
{
	u8 cur_stat[MAX_BANK];
	u8 old_stat[MAX_BANK];
	u8 pendings = 0;
	u8 trigger[MAX_BANK], triggers = 0;
	int ret, i, offset = 0;

	switch (chip->chip_type) {
	case PCA953X_TYPE:
		offset = PCA953X_INPUT;
		break;
	case PCA957X_TYPE:
		offset = PCA957X_IN;
		break;
	}
	ret = pca953x_read_regs(chip, offset, cur_stat);
	if (ret)
		return 0;

	/* Remove output pins from the equation */
	for (i = 0; i < NBANK(chip); i++)
		cur_stat[i] &= chip->reg_direction[i];

	memcpy(old_stat, chip->irq_stat, NBANK(chip));

	for (i = 0; i < NBANK(chip); i++) {
		trigger[i] = (cur_stat[i] ^ old_stat[i]) & chip->irq_mask[i];
		triggers += trigger[i];
	}

	if (!triggers)
		return 0;

	memcpy(chip->irq_stat, cur_stat, NBANK(chip));

	for (i = 0; i < NBANK(chip); i++) {
		pending[i] = (old_stat[i] & chip->irq_trig_fall[i]) |
			(cur_stat[i] & chip->irq_trig_raise[i]);
		pending[i] &= trigger[i];
		pendings += pending[i];
	}

	return pendings;
}

static irqreturn_t pca953x_irq_handler(int irq, void *devid)
{
	struct pca953x_chip *chip = devid;
	u8 pending[MAX_BANK];
	u8 level;
	unsigned nhandled = 0;
	int i;

	if (!pca953x_irq_pending(chip, pending))
		return IRQ_NONE;

	for (i = 0; i < NBANK(chip); i++) {
		while (pending[i]) {
			level = __ffs(pending[i]);
			handle_nested_irq(irq_find_mapping(chip->gpio_chip.irqdomain,
							level + (BANK_SZ * i)));
			pending[i] &= ~(1 << level);
			nhandled++;
		}
	}

	return (nhandled > 0) ? IRQ_HANDLED : IRQ_NONE;
}

static int pca953x_irq_setup(struct pca953x_chip *chip,
				 int irq_base)
{
	struct i2c_client *client = chip->client;
	int ret, i, offset = 0;

	if (client->irq && irq_base != -1
			&& (chip->driver_data & PCA_INT)) {

		switch (chip->chip_type) {
		case PCA953X_TYPE:
			offset = PCA953X_INPUT;
			break;
		case PCA957X_TYPE:
			offset = PCA957X_IN;
			break;
		}
		ret = pca953x_read_regs(chip, offset, chip->irq_stat);
		if (ret)
			return ret;

		/*
		 * There is no way to know which GPIO line generated the
		 * interrupt.  We have to rely on the previous read for
		 * this purpose.
		 */
		for (i = 0; i < NBANK(chip); i++)
			chip->irq_stat[i] &= chip->reg_direction[i];
		mutex_init(&chip->irq_lock);

		ret = devm_request_threaded_irq(&client->dev,
					client->irq,
					   NULL,
					   pca953x_irq_handler,
					   IRQF_TRIGGER_LOW | IRQF_ONESHOT |
						   IRQF_SHARED,
					   dev_name(&client->dev), chip);
		if (ret) {
			dev_err(&client->dev, "failed to request irq %d\n",
				client->irq);
			return ret;
		}

		ret =  gpiochip_irqchip_add(&chip->gpio_chip,
						&pca953x_irq_chip,
						irq_base,
						handle_simple_irq,
						IRQ_TYPE_NONE);
		if (ret) {
			dev_err(&client->dev,
				"could not connect irqchip to gpiochip\n");
			return ret;
		}
	}

	return 0;
}

#else /* CONFIG_GPIO_PCA953X_IRQ */
static int pca953x_irq_setup(struct pca953x_chip *chip,
				 int irq_base)
{
	struct i2c_client *client = chip->client;

	if (irq_base != -1 && (chip->driver_data & PCA_INT))
		dev_warn(&client->dev, "interrupt support not compiled in\n");

	return 0;
}
#endif

static int device_pca953x_init(struct pca953x_chip *chip, u32 invert)
{
	int ret;
	u8 val[MAX_BANK];

	ret = pca953x_read_regs(chip, PCA953X_OUTPUT, chip->reg_output);
	if (ret)
		goto out;

	ret = pca953x_read_regs(chip, PCA953X_DIRECTION,
				   chip->reg_direction);
	if (ret)
		goto out;

	/* set platform specific polarity inversion */
	if (invert)
		memset(val, 0xFF, NBANK(chip));
	else
		memset(val, 0, NBANK(chip));

	ret = pca953x_write_regs(chip, PCA953X_INVERT, val);
out:
	return ret;
}

static int device_pca957x_init(struct pca953x_chip *chip, u32 invert)
{
	int ret;
	u8 val[MAX_BANK];

	ret = pca953x_read_regs(chip, PCA957X_OUT, chip->reg_output);
	if (ret)
		goto out;
	ret = pca953x_read_regs(chip, PCA957X_CFG, chip->reg_direction);
	if (ret)
		goto out;

	/* set platform specific polarity inversion */
	if (invert)
		memset(val, 0xFF, NBANK(chip));
	else
		memset(val, 0, NBANK(chip));
	pca953x_write_regs(chip, PCA957X_INVRT, val);

	/* To enable register 6, 7 to controll pull up and pull down */
	memset(val, 0x02, NBANK(chip));
	pca953x_write_regs(chip, PCA957X_BKEN, val);

	return 0;
out:
	return ret;
}

static int pca953x_probe(struct i2c_client *client,
				   const struct i2c_device_id *id)
{
	struct pca953x_platform_data *pdata;
	struct pca953x_chip *chip;
	int irq_base = 0;
	int ret;
	u32 invert = 0;

	chip = devm_kzalloc(&client->dev,
			sizeof(struct pca953x_chip), GFP_KERNEL);
	if (chip == NULL)
		return -ENOMEM;

	pdata = dev_get_platdata(&client->dev);
	if (pdata) {
		irq_base = pdata->irq_base;
		chip->gpio_start = pdata->gpio_base;
		invert = pdata->invert;
		chip->names = pdata->names;
	} else {
		chip->gpio_start = -1;
		irq_base = 0;
	}

	chip->client = client;

	if (id) {
		chip->driver_data = id->driver_data;
	} else {
		const struct acpi_device_id *id;
		const struct pca953x_info *info;

		id = acpi_match_device(pca953x_acpi_ids, &client->dev);
		if (!id)
			return -ENODEV;

		info = (struct pca953x_info *)id->driver_data;
		if (!info)
			return -ENODEV;

		chip->driver_data = info->driver_data;
		if (info->setup)
			info->setup(chip);
	}

	chip->chip_type = PCA_CHIP_TYPE(chip->driver_data);

	mutex_init(&chip->i2c_lock);

	/* initialize cached registers from their original values.
	 * we can't share this chip with another i2c master.
	 */
	pca953x_setup_gpio(chip, chip->driver_data & PCA_GPIO_MASK);

	if (chip->chip_type == PCA953X_TYPE)
		ret = device_pca953x_init(chip, invert);
	else
		ret = device_pca957x_init(chip, invert);
	if (ret)
		return ret;

	ret = gpiochip_add(&chip->gpio_chip);
	if (ret)
		return ret;

	ret = pca953x_irq_setup(chip, irq_base);
	if (ret)
		return ret;

	if (pdata && pdata->setup) {
		ret = pdata->setup(client, chip->gpio_chip.base,
				chip->gpio_chip.ngpio, pdata->context);
		if (ret < 0)
			dev_warn(&client->dev, "setup failed, %d\n", ret);
	}

	i2c_set_clientdata(client, chip);
	return 0;
}

static int pca953x_remove(struct i2c_client *client)
{
	struct pca953x_platform_data *pdata = dev_get_platdata(&client->dev);
	struct pca953x_chip *chip = i2c_get_clientdata(client);
	int ret = 0;

	if (pdata && pdata->teardown) {
		ret = pdata->teardown(client, chip->gpio_chip.base,
				chip->gpio_chip.ngpio, pdata->context);
		if (ret < 0) {
			dev_err(&client->dev, "%s failed, %d\n",
					"teardown", ret);
			return ret;
		}
	}

	gpiochip_remove(&chip->gpio_chip);

	return 0;
}

static const struct of_device_id pca953x_dt_ids[] = {
	{ .compatible = "nxp,pca9505", },
	{ .compatible = "nxp,pca9534", },
	{ .compatible = "nxp,pca9535", },
	{ .compatible = "nxp,pca9536", },
	{ .compatible = "nxp,pca9537", },
	{ .compatible = "nxp,pca9538", },
	{ .compatible = "nxp,pca9539", },
	{ .compatible = "nxp,pca9554", },
	{ .compatible = "nxp,pca9555", },
	{ .compatible = "nxp,pca9556", },
	{ .compatible = "nxp,pca9557", },
	{ .compatible = "nxp,pca9574", },
	{ .compatible = "nxp,pca9575", },
	{ .compatible = "nxp,pca9698", },

	{ .compatible = "maxim,max7310", },
	{ .compatible = "maxim,max7312", },
	{ .compatible = "maxim,max7313", },
	{ .compatible = "maxim,max7315", },

	{ .compatible = "ti,pca6107", },
	{ .compatible = "ti,tca6408", },
	{ .compatible = "ti,tca6416", },
	{ .compatible = "ti,tca6424", },

	{ .compatible = "exar,xra1202", },
	{ }
};

MODULE_DEVICE_TABLE(of, pca953x_dt_ids);

static struct i2c_driver pca953x_driver = {
	.driver = {
		.name	= "pca953x",
		.of_match_table = pca953x_dt_ids,
		.acpi_match_table = ACPI_PTR(pca953x_acpi_ids),
	},
	.probe		= pca953x_probe,
	.remove		= pca953x_remove,
	.id_table	= pca953x_id,
};

static int __init pca953x_init(void)
{
	return i2c_add_driver(&pca953x_driver);
}
/* register after i2c postcore initcall and before
 * subsys initcalls that may rely on these GPIOs
 */
subsys_initcall(pca953x_init);

static void __exit pca953x_exit(void)
{
	i2c_del_driver(&pca953x_driver);
}
module_exit(pca953x_exit);

MODULE_AUTHOR("eric miao <eric.miao@marvell.com>");
MODULE_DESCRIPTION("GPIO expander driver for PCA953x");
MODULE_LICENSE("GPL");<|MERGE_RESOLUTION|>--- conflicted
+++ resolved
@@ -21,11 +21,8 @@
 #ifdef CONFIG_OF_GPIO
 #include <linux/of_platform.h>
 #endif
-<<<<<<< HEAD
 #include <linux/acpi.h>
-=======
 #include <asm/unaligned.h>
->>>>>>> 05e1589c
 
 #define PCA953X_INPUT		0
 #define PCA953X_OUTPUT		1
