--- conflicted
+++ resolved
@@ -1708,8 +1708,6 @@
 	r = device_create_file(adev->dev, &dev_attr_enforce_isolation);
 	if (r)
 		return r;
-<<<<<<< HEAD
-=======
 	if (adev->gfx.enable_cleaner_shader)
 		r = device_create_file(adev->dev, &dev_attr_run_cleaner_shader);
 
@@ -1735,7 +1733,6 @@
 		if (r)
 			return r;
 	}
->>>>>>> 3bec0c29
 
 	if (adev->gfx.num_compute_rings) {
 		r = device_create_file(adev->dev, &dev_attr_compute_reset_mask);
@@ -1781,16 +1778,11 @@
 
 void amdgpu_gfx_sysfs_fini(struct amdgpu_device *adev)
 {
-<<<<<<< HEAD
-	device_remove_file(adev->dev, &dev_attr_enforce_isolation);
-	device_remove_file(adev->dev, &dev_attr_run_cleaner_shader);
-=======
 	if (adev->dev->kobj.sd) {
 		amdgpu_gfx_sysfs_xcp_fini(adev);
 		amdgpu_gfx_sysfs_isolation_shader_fini(adev);
 		amdgpu_gfx_sysfs_reset_mask_fini(adev);
 	}
->>>>>>> 3bec0c29
 }
 
 int amdgpu_gfx_cleaner_shader_sw_init(struct amdgpu_device *adev,
