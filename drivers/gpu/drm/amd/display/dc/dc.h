/*
 * Copyright 2012-14 Advanced Micro Devices, Inc.
 *
 * Permission is hereby granted, free of charge, to any person obtaining a
 * copy of this software and associated documentation files (the "Software"),
 * to deal in the Software without restriction, including without limitation
 * the rights to use, copy, modify, merge, publish, distribute, sublicense,
 * and/or sell copies of the Software, and to permit persons to whom the
 * Software is furnished to do so, subject to the following conditions:
 *
 * The above copyright notice and this permission notice shall be included in
 * all copies or substantial portions of the Software.
 *
 * THE SOFTWARE IS PROVIDED "AS IS", WITHOUT WARRANTY OF ANY KIND, EXPRESS OR
 * IMPLIED, INCLUDING BUT NOT LIMITED TO THE WARRANTIES OF MERCHANTABILITY,
 * FITNESS FOR A PARTICULAR PURPOSE AND NONINFRINGEMENT.  IN NO EVENT SHALL
 * THE COPYRIGHT HOLDER(S) OR AUTHOR(S) BE LIABLE FOR ANY CLAIM, DAMAGES OR
 * OTHER LIABILITY, WHETHER IN AN ACTION OF CONTRACT, TORT OR OTHERWISE,
 * ARISING FROM, OUT OF OR IN CONNECTION WITH THE SOFTWARE OR THE USE OR
 * OTHER DEALINGS IN THE SOFTWARE.
 *
 * Authors: AMD
 *
 */

#ifndef DC_INTERFACE_H_
#define DC_INTERFACE_H_

#include "dc_types.h"
#include "grph_object_defs.h"
#include "logger_types.h"
#if defined(CONFIG_DRM_AMD_DC_HDCP)
#include "hdcp_types.h"
#endif
#include "gpio_types.h"
#include "link_service_types.h"
#include "grph_object_ctrl_defs.h"
#include <inc/hw/opp.h>

#include "inc/hw_sequencer.h"
#include "inc/compressor.h"
#include "inc/hw/dmcu.h"
#include "dml/display_mode_lib.h"

/* forward declaration */
struct aux_payload;
struct set_config_cmd_payload;
struct dmub_notification;

<<<<<<< HEAD
#define DC_VER "3.2.186"
=======
#define DC_VER "3.2.187"
>>>>>>> f777316e

#define MAX_SURFACES 3
#define MAX_PLANES 6
#define MAX_STREAMS 6
#define MAX_SINKS_PER_LINK 4
#define MIN_VIEWPORT_SIZE 12
#define MAX_NUM_EDP 2

/*******************************************************************************
 * Display Core Interfaces
 ******************************************************************************/
struct dc_versions {
	const char *dc_ver;
	struct dmcu_version dmcu_version;
};

enum dp_protocol_version {
	DP_VERSION_1_4,
};

enum dc_plane_type {
	DC_PLANE_TYPE_INVALID,
	DC_PLANE_TYPE_DCE_RGB,
	DC_PLANE_TYPE_DCE_UNDERLAY,
	DC_PLANE_TYPE_DCN_UNIVERSAL,
};

// Sizes defined as multiples of 64KB
enum det_size {
	DET_SIZE_DEFAULT = 0,
	DET_SIZE_192KB = 3,
	DET_SIZE_256KB = 4,
	DET_SIZE_320KB = 5,
	DET_SIZE_384KB = 6
};


struct dc_plane_cap {
	enum dc_plane_type type;
	uint32_t blends_with_above : 1;
	uint32_t blends_with_below : 1;
	uint32_t per_pixel_alpha : 1;
	struct {
		uint32_t argb8888 : 1;
		uint32_t nv12 : 1;
		uint32_t fp16 : 1;
		uint32_t p010 : 1;
		uint32_t ayuv : 1;
	} pixel_format_support;
	// max upscaling factor x1000
	// upscaling factors are always >= 1
	// for example, 1080p -> 8K is 4.0, or 4000 raw value
	struct {
		uint32_t argb8888;
		uint32_t nv12;
		uint32_t fp16;
	} max_upscale_factor;
	// max downscale factor x1000
	// downscale factors are always <= 1
	// for example, 8K -> 1080p is 0.25, or 250 raw value
	struct {
		uint32_t argb8888;
		uint32_t nv12;
		uint32_t fp16;
	} max_downscale_factor;
	// minimal width/height
	uint32_t min_width;
	uint32_t min_height;
};

// Color management caps (DPP and MPC)
struct rom_curve_caps {
	uint16_t srgb : 1;
	uint16_t bt2020 : 1;
	uint16_t gamma2_2 : 1;
	uint16_t pq : 1;
	uint16_t hlg : 1;
};

struct dpp_color_caps {
	uint16_t dcn_arch : 1; // all DCE generations treated the same
	// input lut is different than most LUTs, just plain 256-entry lookup
	uint16_t input_lut_shared : 1; // shared with DGAM
	uint16_t icsc : 1;
	uint16_t dgam_ram : 1;
	uint16_t post_csc : 1; // before gamut remap
	uint16_t gamma_corr : 1;

	// hdr_mult and gamut remap always available in DPP (in that order)
	// 3d lut implies shaper LUT,
	// it may be shared with MPC - check MPC:shared_3d_lut flag
	uint16_t hw_3d_lut : 1;
	uint16_t ogam_ram : 1; // blnd gam
	uint16_t ocsc : 1;
	uint16_t dgam_rom_for_yuv : 1;
	struct rom_curve_caps dgam_rom_caps;
	struct rom_curve_caps ogam_rom_caps;
};

struct mpc_color_caps {
	uint16_t gamut_remap : 1;
	uint16_t ogam_ram : 1;
	uint16_t ocsc : 1;
	uint16_t num_3dluts : 3; //3d lut always assumes a preceding shaper LUT
	uint16_t shared_3d_lut:1; //can be in either DPP or MPC, but single instance

	struct rom_curve_caps ogam_rom_caps;
};

struct dc_color_caps {
	struct dpp_color_caps dpp;
	struct mpc_color_caps mpc;
};

struct dc_caps {
	uint32_t max_streams;
	uint32_t max_links;
	uint32_t max_audios;
	uint32_t max_slave_planes;
	uint32_t max_slave_yuv_planes;
	uint32_t max_slave_rgb_planes;
	uint32_t max_planes;
	uint32_t max_downscale_ratio;
	uint32_t i2c_speed_in_khz;
	uint32_t i2c_speed_in_khz_hdcp;
	uint32_t dmdata_alloc_size;
	unsigned int max_cursor_size;
	unsigned int max_video_width;
	unsigned int min_horizontal_blanking_period;
	int linear_pitch_alignment;
	bool dcc_const_color;
	bool dynamic_audio;
	bool is_apu;
	bool dual_link_dvi;
	bool post_blend_color_processing;
	bool force_dp_tps4_for_cp2520;
	bool disable_dp_clk_share;
	bool psp_setup_panel_mode;
	bool extended_aux_timeout_support;
	bool dmcub_support;
	bool zstate_support;
	uint32_t num_of_internal_disp;
	enum dp_protocol_version max_dp_protocol_version;
	unsigned int mall_size_per_mem_channel;
	unsigned int mall_size_total;
	unsigned int cursor_cache_size;
	struct dc_plane_cap planes[MAX_PLANES];
	struct dc_color_caps color;
	bool dp_hpo;
	bool hdmi_frl_pcon_support;
	bool edp_dsc_support;
	bool vbios_lttpr_aware;
	bool vbios_lttpr_enable;
	uint32_t max_otg_num;
};

struct dc_bug_wa {
	bool no_connect_phy_config;
	bool dedcn20_305_wa;
	bool skip_clock_update;
	bool lt_early_cr_pattern;
};

struct dc_dcc_surface_param {
	struct dc_size surface_size;
	enum surface_pixel_format format;
	enum swizzle_mode_values swizzle_mode;
	enum dc_scan_direction scan;
};

struct dc_dcc_setting {
	unsigned int max_compressed_blk_size;
	unsigned int max_uncompressed_blk_size;
	bool independent_64b_blks;
	//These bitfields to be used starting with DCN
	struct {
		uint32_t dcc_256_64_64 : 1;//available in ASICs before DCN (the worst compression case)
		uint32_t dcc_128_128_uncontrained : 1;  //available in ASICs before DCN
		uint32_t dcc_256_128_128 : 1;		//available starting with DCN
		uint32_t dcc_256_256_unconstrained : 1;  //available in ASICs before DCN (the best compression case)
	} dcc_controls;
};

struct dc_surface_dcc_cap {
	union {
		struct {
			struct dc_dcc_setting rgb;
		} grph;

		struct {
			struct dc_dcc_setting luma;
			struct dc_dcc_setting chroma;
		} video;
	};

	bool capable;
	bool const_color_support;
};

struct dc_static_screen_params {
	struct {
		bool force_trigger;
		bool cursor_update;
		bool surface_update;
		bool overlay_update;
	} triggers;
	unsigned int num_frames;
};


/* Surface update type is used by dc_update_surfaces_and_stream
 * The update type is determined at the very beginning of the function based
 * on parameters passed in and decides how much programming (or updating) is
 * going to be done during the call.
 *
 * UPDATE_TYPE_FAST is used for really fast updates that do not require much
 * logical calculations or hardware register programming. This update MUST be
 * ISR safe on windows. Currently fast update will only be used to flip surface
 * address.
 *
 * UPDATE_TYPE_MED is used for slower updates which require significant hw
 * re-programming however do not affect bandwidth consumption or clock
 * requirements. At present, this is the level at which front end updates
 * that do not require us to run bw_calcs happen. These are in/out transfer func
 * updates, viewport offset changes, recout size changes and pixel depth changes.
 * This update can be done at ISR, but we want to minimize how often this happens.
 *
 * UPDATE_TYPE_FULL is slow. Really slow. This requires us to recalculate our
 * bandwidth and clocks, possibly rearrange some pipes and reprogram anything front
 * end related. Any time viewport dimensions, recout dimensions, scaling ratios or
 * gamma need to be adjusted or pipe needs to be turned on (or disconnected) we do
 * a full update. This cannot be done at ISR level and should be a rare event.
 * Unless someone is stress testing mpo enter/exit, playing with colour or adjusting
 * underscan we don't expect to see this call at all.
 */

enum surface_update_type {
	UPDATE_TYPE_FAST, /* super fast, safe to execute in isr */
	UPDATE_TYPE_MED,  /* ISR safe, most of programming needed, no bw/clk change*/
	UPDATE_TYPE_FULL, /* may need to shuffle resources */
};

/* Forward declaration*/
struct dc;
struct dc_plane_state;
struct dc_state;


struct dc_cap_funcs {
	bool (*get_dcc_compression_cap)(const struct dc *dc,
			const struct dc_dcc_surface_param *input,
			struct dc_surface_dcc_cap *output);
};

struct link_training_settings;

union allow_lttpr_non_transparent_mode {
	struct {
		bool DP1_4A : 1;
		bool DP2_0 : 1;
	} bits;
	unsigned char raw;
};

/* Structure to hold configuration flags set by dm at dc creation. */
struct dc_config {
	bool gpu_vm_support;
	bool disable_disp_pll_sharing;
	bool fbc_support;
	bool disable_fractional_pwm;
	bool allow_seamless_boot_optimization;
	bool seamless_boot_edp_requested;
	bool edp_not_connected;
	bool edp_no_power_sequencing;
	bool force_enum_edp;
	bool forced_clocks;
	union allow_lttpr_non_transparent_mode allow_lttpr_non_transparent_mode;
	bool multi_mon_pp_mclk_switch;
	bool disable_dmcu;
	bool enable_4to1MPC;
	bool enable_windowed_mpo_odm;
	uint32_t allow_edp_hotplug_detection;
	bool clamp_min_dcfclk;
	uint64_t vblank_alignment_dto_params;
	uint8_t  vblank_alignment_max_frame_time_diff;
	bool is_asymmetric_memory;
	bool is_single_rank_dimm;
	bool use_pipe_ctx_sync_logic;
	bool ignore_dpref_ss;
};

enum visual_confirm {
	VISUAL_CONFIRM_DISABLE = 0,
	VISUAL_CONFIRM_SURFACE = 1,
	VISUAL_CONFIRM_HDR = 2,
	VISUAL_CONFIRM_MPCTREE = 4,
	VISUAL_CONFIRM_PSR = 5,
	VISUAL_CONFIRM_SWIZZLE = 9,
};

enum dc_psr_power_opts {
	psr_power_opt_invalid = 0x0,
	psr_power_opt_smu_opt_static_screen = 0x1,
	psr_power_opt_z10_static_screen = 0x10,
	psr_power_opt_ds_disable_allow = 0x100,
};

enum dml_hostvm_override_opts {
	DML_HOSTVM_NO_OVERRIDE = 0x0,
	DML_HOSTVM_OVERRIDE_FALSE = 0x1,
	DML_HOSTVM_OVERRIDE_TRUE = 0x2,
};

enum dcc_option {
	DCC_ENABLE = 0,
	DCC_DISABLE = 1,
	DCC_HALF_REQ_DISALBE = 2,
};

enum pipe_split_policy {
	MPC_SPLIT_DYNAMIC = 0,
	MPC_SPLIT_AVOID = 1,
	MPC_SPLIT_AVOID_MULT_DISP = 2,
};

enum wm_report_mode {
	WM_REPORT_DEFAULT = 0,
	WM_REPORT_OVERRIDE = 1,
};
enum dtm_pstate{
	dtm_level_p0 = 0,/*highest voltage*/
	dtm_level_p1,
	dtm_level_p2,
	dtm_level_p3,
	dtm_level_p4,/*when active_display_count = 0*/
};

enum dcn_pwr_state {
	DCN_PWR_STATE_UNKNOWN = -1,
	DCN_PWR_STATE_MISSION_MODE = 0,
	DCN_PWR_STATE_LOW_POWER = 3,
};

enum dcn_zstate_support_state {
	DCN_ZSTATE_SUPPORT_UNKNOWN,
	DCN_ZSTATE_SUPPORT_ALLOW,
	DCN_ZSTATE_SUPPORT_ALLOW_Z10_ONLY,
	DCN_ZSTATE_SUPPORT_DISALLOW,
};
/*
 * For any clocks that may differ per pipe
 * only the max is stored in this structure
 */
struct dc_clocks {
	int dispclk_khz;
	int actual_dispclk_khz;
	int dppclk_khz;
	int actual_dppclk_khz;
	int disp_dpp_voltage_level_khz;
	int dcfclk_khz;
	int socclk_khz;
	int dcfclk_deep_sleep_khz;
	int fclk_khz;
	int phyclk_khz;
	int dramclk_khz;
	bool p_state_change_support;
	enum dcn_zstate_support_state zstate_support;
	bool dtbclk_en;
<<<<<<< HEAD
=======
	int ref_dtbclk_khz;
>>>>>>> f777316e
	enum dcn_pwr_state pwr_state;
	/*
	 * Elements below are not compared for the purposes of
	 * optimization required
	 */
	bool prev_p_state_change_support;
	enum dtm_pstate dtm_level;
	int max_supported_dppclk_khz;
	int max_supported_dispclk_khz;
	int bw_dppclk_khz; /*a copy of dppclk_khz*/
	int bw_dispclk_khz;
};

struct dc_bw_validation_profile {
	bool enable;

	unsigned long long total_ticks;
	unsigned long long voltage_level_ticks;
	unsigned long long watermark_ticks;
	unsigned long long rq_dlg_ticks;

	unsigned long long total_count;
	unsigned long long skip_fast_count;
	unsigned long long skip_pass_count;
	unsigned long long skip_fail_count;
};

#define BW_VAL_TRACE_SETUP() \
		unsigned long long end_tick = 0; \
		unsigned long long voltage_level_tick = 0; \
		unsigned long long watermark_tick = 0; \
		unsigned long long start_tick = dc->debug.bw_val_profile.enable ? \
				dm_get_timestamp(dc->ctx) : 0

#define BW_VAL_TRACE_COUNT() \
		if (dc->debug.bw_val_profile.enable) \
			dc->debug.bw_val_profile.total_count++

#define BW_VAL_TRACE_SKIP(status) \
		if (dc->debug.bw_val_profile.enable) { \
			if (!voltage_level_tick) \
				voltage_level_tick = dm_get_timestamp(dc->ctx); \
			dc->debug.bw_val_profile.skip_ ## status ## _count++; \
		}

#define BW_VAL_TRACE_END_VOLTAGE_LEVEL() \
		if (dc->debug.bw_val_profile.enable) \
			voltage_level_tick = dm_get_timestamp(dc->ctx)

#define BW_VAL_TRACE_END_WATERMARKS() \
		if (dc->debug.bw_val_profile.enable) \
			watermark_tick = dm_get_timestamp(dc->ctx)

#define BW_VAL_TRACE_FINISH() \
		if (dc->debug.bw_val_profile.enable) { \
			end_tick = dm_get_timestamp(dc->ctx); \
			dc->debug.bw_val_profile.total_ticks += end_tick - start_tick; \
			dc->debug.bw_val_profile.voltage_level_ticks += voltage_level_tick - start_tick; \
			if (watermark_tick) { \
				dc->debug.bw_val_profile.watermark_ticks += watermark_tick - voltage_level_tick; \
				dc->debug.bw_val_profile.rq_dlg_ticks += end_tick - watermark_tick; \
			} \
		}

union mem_low_power_enable_options {
	struct {
		bool vga: 1;
		bool i2c: 1;
		bool dmcu: 1;
		bool dscl: 1;
		bool cm: 1;
		bool mpc: 1;
		bool optc: 1;
		bool vpg: 1;
		bool afmt: 1;
	} bits;
	uint32_t u32All;
};

union root_clock_optimization_options {
	struct {
		bool dpp: 1;
		bool dsc: 1;
		bool hdmistream: 1;
		bool hdmichar: 1;
		bool dpstream: 1;
		bool symclk32_se: 1;
		bool symclk32_le: 1;
		bool symclk_fe: 1;
		bool physymclk: 1;
		bool dpiasymclk: 1;
		uint32_t reserved: 22;
	} bits;
	uint32_t u32All;
};

union dpia_debug_options {
	struct {
		uint32_t disable_dpia:1; /* bit 0 */
		uint32_t force_non_lttpr:1; /* bit 1 */
		uint32_t extend_aux_rd_interval:1; /* bit 2 */
		uint32_t disable_mst_dsc_work_around:1; /* bit 3 */
		uint32_t hpd_delay_in_ms:12; /* bits 4-15 */
		uint32_t disable_force_tbt3_work_around:1; /* bit 16 */
		uint32_t reserved:15;
	} bits;
	uint32_t raw;
};

/* AUX wake work around options
 * 0: enable/disable work around
 * 1: use default timeout LINK_AUX_WAKE_TIMEOUT_MS
 * 15-2: reserved
 * 31-16: timeout in ms
 */
union aux_wake_wa_options {
	struct {
		uint32_t enable_wa : 1;
		uint32_t use_default_timeout : 1;
		uint32_t rsvd: 14;
		uint32_t timeout_ms : 16;
	} bits;
	uint32_t raw;
};

struct dc_debug_data {
	uint32_t ltFailCount;
	uint32_t i2cErrorCount;
	uint32_t auxErrorCount;
};

struct dc_phy_addr_space_config {
	struct {
		uint64_t start_addr;
		uint64_t end_addr;
		uint64_t fb_top;
		uint64_t fb_offset;
		uint64_t fb_base;
		uint64_t agp_top;
		uint64_t agp_bot;
		uint64_t agp_base;
	} system_aperture;

	struct {
		uint64_t page_table_start_addr;
		uint64_t page_table_end_addr;
		uint64_t page_table_base_addr;
		bool base_addr_is_mc_addr;
	} gart_config;

	bool valid;
	bool is_hvm_enabled;
	uint64_t page_table_default_page_addr;
};

struct dc_virtual_addr_space_config {
	uint64_t	page_table_base_addr;
	uint64_t	page_table_start_addr;
	uint64_t	page_table_end_addr;
	uint32_t	page_table_block_size_in_bytes;
	uint8_t		page_table_depth; // 1 = 1 level, 2 = 2 level, etc.  0 = invalid
};

struct dc_bounding_box_overrides {
	int sr_exit_time_ns;
	int sr_enter_plus_exit_time_ns;
	int urgent_latency_ns;
	int percent_of_ideal_drambw;
	int dram_clock_change_latency_ns;
	int dummy_clock_change_latency_ns;
	/* This forces a hard min on the DCFCLK we use
	 * for DML.  Unlike the debug option for forcing
	 * DCFCLK, this override affects watermark calculations
	 */
	int min_dcfclk_mhz;
};

struct dc_state;
struct resource_pool;
struct dce_hwseq;

struct dc_debug_options {
	bool native422_support;
	bool disable_dsc;
	enum visual_confirm visual_confirm;
	int visual_confirm_rect_height;

	bool sanity_checks;
	bool max_disp_clk;
	bool surface_trace;
	bool timing_trace;
	bool clock_trace;
	bool validation_trace;
	bool bandwidth_calcs_trace;
	int max_downscale_src_width;

	/* stutter efficiency related */
	bool disable_stutter;
	bool use_max_lb;
	enum dcc_option disable_dcc;
	enum pipe_split_policy pipe_split_policy;
	bool force_single_disp_pipe_split;
	bool voltage_align_fclk;
	bool disable_min_fclk;

	bool disable_dfs_bypass;
	bool disable_dpp_power_gate;
	bool disable_hubp_power_gate;
	bool disable_dsc_power_gate;
	int dsc_min_slice_height_override;
	int dsc_bpp_increment_div;
	bool disable_pplib_wm_range;
	enum wm_report_mode pplib_wm_report_mode;
	unsigned int min_disp_clk_khz;
	unsigned int min_dpp_clk_khz;
	unsigned int min_dram_clk_khz;
	int sr_exit_time_dpm0_ns;
	int sr_enter_plus_exit_time_dpm0_ns;
	int sr_exit_time_ns;
	int sr_enter_plus_exit_time_ns;
	int urgent_latency_ns;
	uint32_t underflow_assert_delay_us;
	int percent_of_ideal_drambw;
	int dram_clock_change_latency_ns;
	bool optimized_watermark;
	int always_scale;
	bool disable_pplib_clock_request;
	bool disable_clock_gate;
	bool disable_mem_low_power;
	bool pstate_enabled;
	bool disable_dmcu;
	bool disable_psr;
	bool force_abm_enable;
	bool disable_stereo_support;
	bool vsr_support;
	bool performance_trace;
	bool az_endpoint_mute_only;
	bool always_use_regamma;
	bool recovery_enabled;
	bool avoid_vbios_exec_table;
	bool scl_reset_length10;
	bool hdmi20_disable;
	bool skip_detection_link_training;
	uint32_t edid_read_retry_times;
	bool remove_disconnect_edp;
	unsigned int force_odm_combine; //bit vector based on otg inst
	unsigned int seamless_boot_odm_combine;
	unsigned int force_odm_combine_4to1; //bit vector based on otg inst
	bool disable_z9_mpc;
	unsigned int force_fclk_khz;
	bool enable_tri_buf;
	bool dmub_offload_enabled;
	bool dmcub_emulation;
	bool disable_idle_power_optimizations;
	unsigned int mall_size_override;
	unsigned int mall_additional_timer_percent;
	bool mall_error_as_fatal;
	bool dmub_command_table; /* for testing only */
	struct dc_bw_validation_profile bw_val_profile;
	bool disable_fec;
	bool disable_48mhz_pwrdwn;
	/* This forces a hard min on the DCFCLK requested to SMU/PP
	 * watermarks are not affected.
	 */
	unsigned int force_min_dcfclk_mhz;
	int dwb_fi_phase;
	bool disable_timing_sync;
	bool cm_in_bypass;
	int force_clock_mode;/*every mode change.*/

	bool disable_dram_clock_change_vactive_support;
	bool validate_dml_output;
	bool enable_dmcub_surface_flip;
	bool usbc_combo_phy_reset_wa;
	bool disable_dsc_edp;
	unsigned int  force_dsc_edp_policy;
	bool enable_dram_clock_change_one_display_vactive;
	/* TODO - remove once tested */
	bool legacy_dp2_lt;
	bool set_mst_en_for_sst;
	bool disable_uhbr;
	bool force_dp2_lt_fallback_method;
	bool ignore_cable_id;
	union mem_low_power_enable_options enable_mem_low_power;
	union root_clock_optimization_options root_clock_optimization;
	bool hpo_optimization;
	bool force_vblank_alignment;

	/* Enable dmub aux for legacy ddc */
	bool enable_dmub_aux_for_legacy_ddc;
	bool optimize_edp_link_rate; /* eDP ILR */
	/* FEC/PSR1 sequence enable delay in 100us */
	uint8_t fec_enable_delay_in100us;
	bool enable_driver_sequence_debug;
	enum det_size crb_alloc_policy;
	int crb_alloc_policy_min_disp_count;
	bool disable_z10;
	bool enable_z9_disable_interface;
	bool enable_sw_cntl_psr;
	union dpia_debug_options dpia_debug;
	bool apply_vendor_specific_lttpr_wa;
	bool extended_blank_optimization;
	union aux_wake_wa_options aux_wake_wa;
<<<<<<< HEAD
=======
	/* uses value at boot and disables switch */
	bool disable_dtb_ref_clk_switch;
>>>>>>> f777316e
	uint8_t psr_power_use_phy_fsm;
	enum dml_hostvm_override_opts dml_hostvm_override;
};

struct gpu_info_soc_bounding_box_v1_0;
struct dc {
	struct dc_debug_options debug;
	struct dc_versions versions;
	struct dc_caps caps;
	struct dc_cap_funcs cap_funcs;
	struct dc_config config;
	struct dc_bounding_box_overrides bb_overrides;
	struct dc_bug_wa work_arounds;
	struct dc_context *ctx;
	struct dc_phy_addr_space_config vm_pa_config;

	uint8_t link_count;
	struct dc_link *links[MAX_PIPES * 2];

	struct dc_state *current_state;
	struct resource_pool *res_pool;

	struct clk_mgr *clk_mgr;

	/* Display Engine Clock levels */
	struct dm_pp_clock_levels sclk_lvls;

	/* Inputs into BW and WM calculations. */
	struct bw_calcs_dceip *bw_dceip;
	struct bw_calcs_vbios *bw_vbios;
	struct dcn_soc_bounding_box *dcn_soc;
	struct dcn_ip_params *dcn_ip;
	struct display_mode_lib dml;

	/* HW functions */
	struct hw_sequencer_funcs hwss;
	struct dce_hwseq *hwseq;

	/* Require to optimize clocks and bandwidth for added/removed planes */
	bool optimized_required;
	bool wm_optimized_required;
	bool idle_optimizations_allowed;
	bool enable_c20_dtm_b0;

	/* Require to maintain clocks and bandwidth for UEFI enabled HW */

	/* FBC compressor */
	struct compressor *fbc_compressor;

	struct dc_debug_data debug_data;
	struct dpcd_vendor_signature vendor_signature;

	const char *build_id;
	struct vm_helper *vm_helper;
};

enum frame_buffer_mode {
	FRAME_BUFFER_MODE_LOCAL_ONLY = 0,
	FRAME_BUFFER_MODE_ZFB_ONLY,
	FRAME_BUFFER_MODE_MIXED_ZFB_AND_LOCAL,
} ;

struct dchub_init_data {
	int64_t zfb_phys_addr_base;
	int64_t zfb_mc_base_addr;
	uint64_t zfb_size_in_byte;
	enum frame_buffer_mode fb_mode;
	bool dchub_initialzied;
	bool dchub_info_valid;
};

struct dc_init_data {
	struct hw_asic_id asic_id;
	void *driver; /* ctx */
	struct cgs_device *cgs_device;
	struct dc_bounding_box_overrides bb_overrides;

	int num_virtual_links;
	/*
	 * If 'vbios_override' not NULL, it will be called instead
	 * of the real VBIOS. Intended use is Diagnostics on FPGA.
	 */
	struct dc_bios *vbios_override;
	enum dce_environment dce_environment;

	struct dmub_offload_funcs *dmub_if;
	struct dc_reg_helper_state *dmub_offload;

	struct dc_config flags;
	uint64_t log_mask;

	struct dpcd_vendor_signature vendor_signature;
	bool force_smu_not_present;
};

struct dc_callback_init {
#ifdef CONFIG_DRM_AMD_DC_HDCP
	struct cp_psp cp_psp;
#else
	uint8_t reserved;
#endif
};

struct dc *dc_create(const struct dc_init_data *init_params);
void dc_hardware_init(struct dc *dc);

int dc_get_vmid_use_vector(struct dc *dc);
void dc_setup_vm_context(struct dc *dc, struct dc_virtual_addr_space_config *va_config, int vmid);
/* Returns the number of vmids supported */
int dc_setup_system_context(struct dc *dc, struct dc_phy_addr_space_config *pa_config);
void dc_init_callbacks(struct dc *dc,
		const struct dc_callback_init *init_params);
void dc_deinit_callbacks(struct dc *dc);
void dc_destroy(struct dc **dc);

/*******************************************************************************
 * Surface Interfaces
 ******************************************************************************/

enum {
	TRANSFER_FUNC_POINTS = 1025
};

struct dc_hdr_static_metadata {
	/* display chromaticities and white point in units of 0.00001 */
	unsigned int chromaticity_green_x;
	unsigned int chromaticity_green_y;
	unsigned int chromaticity_blue_x;
	unsigned int chromaticity_blue_y;
	unsigned int chromaticity_red_x;
	unsigned int chromaticity_red_y;
	unsigned int chromaticity_white_point_x;
	unsigned int chromaticity_white_point_y;

	uint32_t min_luminance;
	uint32_t max_luminance;
	uint32_t maximum_content_light_level;
	uint32_t maximum_frame_average_light_level;
};

enum dc_transfer_func_type {
	TF_TYPE_PREDEFINED,
	TF_TYPE_DISTRIBUTED_POINTS,
	TF_TYPE_BYPASS,
	TF_TYPE_HWPWL
};

struct dc_transfer_func_distributed_points {
	struct fixed31_32 red[TRANSFER_FUNC_POINTS];
	struct fixed31_32 green[TRANSFER_FUNC_POINTS];
	struct fixed31_32 blue[TRANSFER_FUNC_POINTS];

	uint16_t end_exponent;
	uint16_t x_point_at_y1_red;
	uint16_t x_point_at_y1_green;
	uint16_t x_point_at_y1_blue;
};

enum dc_transfer_func_predefined {
	TRANSFER_FUNCTION_SRGB,
	TRANSFER_FUNCTION_BT709,
	TRANSFER_FUNCTION_PQ,
	TRANSFER_FUNCTION_LINEAR,
	TRANSFER_FUNCTION_UNITY,
	TRANSFER_FUNCTION_HLG,
	TRANSFER_FUNCTION_HLG12,
	TRANSFER_FUNCTION_GAMMA22,
	TRANSFER_FUNCTION_GAMMA24,
	TRANSFER_FUNCTION_GAMMA26
};


struct dc_transfer_func {
	struct kref refcount;
	enum dc_transfer_func_type type;
	enum dc_transfer_func_predefined tf;
	/* FP16 1.0 reference level in nits, default is 80 nits, only for PQ*/
	uint32_t sdr_ref_white_level;
	union {
		struct pwl_params pwl;
		struct dc_transfer_func_distributed_points tf_pts;
	};
};


union dc_3dlut_state {
	struct {
		uint32_t initialized:1;		/*if 3dlut is went through color module for initialization */
		uint32_t rmu_idx_valid:1;	/*if mux settings are valid*/
		uint32_t rmu_mux_num:3;		/*index of mux to use*/
		uint32_t mpc_rmu0_mux:4;	/*select mpcc on mux, one of the following : mpcc0, mpcc1, mpcc2, mpcc3*/
		uint32_t mpc_rmu1_mux:4;
		uint32_t mpc_rmu2_mux:4;
		uint32_t reserved:15;
	} bits;
	uint32_t raw;
};


struct dc_3dlut {
	struct kref refcount;
	struct tetrahedral_params lut_3d;
	struct fixed31_32 hdr_multiplier;
	union dc_3dlut_state state;
};
/*
 * This structure is filled in by dc_surface_get_status and contains
 * the last requested address and the currently active address so the called
 * can determine if there are any outstanding flips
 */
struct dc_plane_status {
	struct dc_plane_address requested_address;
	struct dc_plane_address current_address;
	bool is_flip_pending;
	bool is_right_eye;
};

union surface_update_flags {

	struct {
		uint32_t addr_update:1;
		/* Medium updates */
		uint32_t dcc_change:1;
		uint32_t color_space_change:1;
		uint32_t horizontal_mirror_change:1;
		uint32_t per_pixel_alpha_change:1;
		uint32_t global_alpha_change:1;
		uint32_t hdr_mult:1;
		uint32_t rotation_change:1;
		uint32_t swizzle_change:1;
		uint32_t scaling_change:1;
		uint32_t position_change:1;
		uint32_t in_transfer_func_change:1;
		uint32_t input_csc_change:1;
		uint32_t coeff_reduction_change:1;
		uint32_t output_tf_change:1;
		uint32_t pixel_format_change:1;
		uint32_t plane_size_change:1;
		uint32_t gamut_remap_change:1;

		/* Full updates */
		uint32_t new_plane:1;
		uint32_t bpp_change:1;
		uint32_t gamma_change:1;
		uint32_t bandwidth_change:1;
		uint32_t clock_change:1;
		uint32_t stereo_format_change:1;
		uint32_t lut_3d:1;
		uint32_t full_update:1;
	} bits;

	uint32_t raw;
};

struct dc_plane_state {
	struct dc_plane_address address;
	struct dc_plane_flip_time time;
	bool triplebuffer_flips;
	struct scaling_taps scaling_quality;
	struct rect src_rect;
	struct rect dst_rect;
	struct rect clip_rect;

	struct plane_size plane_size;
	union dc_tiling_info tiling_info;

	struct dc_plane_dcc_param dcc;

	struct dc_gamma *gamma_correction;
	struct dc_transfer_func *in_transfer_func;
	struct dc_bias_and_scale *bias_and_scale;
	struct dc_csc_transform input_csc_color_matrix;
	struct fixed31_32 coeff_reduction_factor;
	struct fixed31_32 hdr_mult;
	struct colorspace_transform gamut_remap_matrix;

	// TODO: No longer used, remove
	struct dc_hdr_static_metadata hdr_static_ctx;

	enum dc_color_space color_space;

	struct dc_3dlut *lut3d_func;
	struct dc_transfer_func *in_shaper_func;
	struct dc_transfer_func *blend_tf;

	struct dc_transfer_func *gamcor_tf;
	enum surface_pixel_format format;
	enum dc_rotation_angle rotation;
	enum plane_stereo_format stereo_format;

	bool is_tiling_rotated;
	bool per_pixel_alpha;
	bool pre_multiplied_alpha;
	bool global_alpha;
	int  global_alpha_value;
	bool visible;
	bool flip_immediate;
	bool horizontal_mirror;
	int layer_index;

	union surface_update_flags update_flags;
	bool flip_int_enabled;
	bool skip_manual_trigger;

	/* private to DC core */
	struct dc_plane_status status;
	struct dc_context *ctx;

	/* HACK: Workaround for forcing full reprogramming under some conditions */
	bool force_full_update;

	/* private to dc_surface.c */
	enum dc_irq_source irq_source;
	struct kref refcount;
};

struct dc_plane_info {
	struct plane_size plane_size;
	union dc_tiling_info tiling_info;
	struct dc_plane_dcc_param dcc;
	enum surface_pixel_format format;
	enum dc_rotation_angle rotation;
	enum plane_stereo_format stereo_format;
	enum dc_color_space color_space;
	bool horizontal_mirror;
	bool visible;
	bool per_pixel_alpha;
	bool pre_multiplied_alpha;
	bool global_alpha;
	int  global_alpha_value;
	bool input_csc_enabled;
	int layer_index;
};

struct dc_scaling_info {
	struct rect src_rect;
	struct rect dst_rect;
	struct rect clip_rect;
	struct scaling_taps scaling_quality;
};

struct dc_surface_update {
	struct dc_plane_state *surface;

	/* isr safe update parameters.  null means no updates */
	const struct dc_flip_addrs *flip_addr;
	const struct dc_plane_info *plane_info;
	const struct dc_scaling_info *scaling_info;
	struct fixed31_32 hdr_mult;
	/* following updates require alloc/sleep/spin that is not isr safe,
	 * null means no updates
	 */
	const struct dc_gamma *gamma;
	const struct dc_transfer_func *in_transfer_func;

	const struct dc_csc_transform *input_csc_color_matrix;
	const struct fixed31_32 *coeff_reduction_factor;
	const struct dc_transfer_func *func_shaper;
	const struct dc_3dlut *lut3d_func;
	const struct dc_transfer_func *blend_tf;
	const struct colorspace_transform *gamut_remap_matrix;
};

/*
 * Create a new surface with default parameters;
 */
struct dc_plane_state *dc_create_plane_state(struct dc *dc);
const struct dc_plane_status *dc_plane_get_status(
		const struct dc_plane_state *plane_state);

void dc_plane_state_retain(struct dc_plane_state *plane_state);
void dc_plane_state_release(struct dc_plane_state *plane_state);

void dc_gamma_retain(struct dc_gamma *dc_gamma);
void dc_gamma_release(struct dc_gamma **dc_gamma);
struct dc_gamma *dc_create_gamma(void);

void dc_transfer_func_retain(struct dc_transfer_func *dc_tf);
void dc_transfer_func_release(struct dc_transfer_func *dc_tf);
struct dc_transfer_func *dc_create_transfer_func(void);

struct dc_3dlut *dc_create_3dlut_func(void);
void dc_3dlut_func_release(struct dc_3dlut *lut);
void dc_3dlut_func_retain(struct dc_3dlut *lut);

void dc_post_update_surfaces_to_stream(
		struct dc *dc);

#include "dc_stream.h"

/*
 * Structure to store surface/stream associations for validation
 */
struct dc_validation_set {
	struct dc_stream_state *stream;
	struct dc_plane_state *plane_states[MAX_SURFACES];
	uint8_t plane_count;
};

bool dc_validate_boot_timing(const struct dc *dc,
				const struct dc_sink *sink,
				struct dc_crtc_timing *crtc_timing);

enum dc_status dc_validate_plane(struct dc *dc, const struct dc_plane_state *plane_state);

void get_clock_requirements_for_state(struct dc_state *state, struct AsicStateEx *info);

bool dc_set_generic_gpio_for_stereo(bool enable,
		struct gpio_service *gpio_service);

/*
 * fast_validate: we return after determining if we can support the new state,
 * but before we populate the programming info
 */
enum dc_status dc_validate_global_state(
		struct dc *dc,
		struct dc_state *new_ctx,
		bool fast_validate);


void dc_resource_state_construct(
		const struct dc *dc,
		struct dc_state *dst_ctx);

bool dc_acquire_release_mpc_3dlut(
		struct dc *dc, bool acquire,
		struct dc_stream_state *stream,
		struct dc_3dlut **lut,
		struct dc_transfer_func **shaper);

void dc_resource_state_copy_construct(
		const struct dc_state *src_ctx,
		struct dc_state *dst_ctx);

void dc_resource_state_copy_construct_current(
		const struct dc *dc,
		struct dc_state *dst_ctx);

void dc_resource_state_destruct(struct dc_state *context);

bool dc_resource_is_dsc_encoding_supported(const struct dc *dc);

/*
 * TODO update to make it about validation sets
 * Set up streams and links associated to drive sinks
 * The streams parameter is an absolute set of all active streams.
 *
 * After this call:
 *   Phy, Encoder, Timing Generator are programmed and enabled.
 *   New streams are enabled with blank stream; no memory read.
 */
bool dc_commit_state(struct dc *dc, struct dc_state *context);

struct dc_state *dc_create_state(struct dc *dc);
struct dc_state *dc_copy_state(struct dc_state *src_ctx);
void dc_retain_state(struct dc_state *context);
void dc_release_state(struct dc_state *context);

/*******************************************************************************
 * Link Interfaces
 ******************************************************************************/

struct dpcd_caps {
	union dpcd_rev dpcd_rev;
	union max_lane_count max_ln_count;
	union max_down_spread max_down_spread;
	union dprx_feature dprx_feature;

	/* valid only for eDP v1.4 or higher*/
	uint8_t edp_supported_link_rates_count;
	enum dc_link_rate edp_supported_link_rates[8];

	/* dongle type (DP converter, CV smart dongle) */
	enum display_dongle_type dongle_type;
	bool is_dongle_type_one;
	/* branch device or sink device */
	bool is_branch_dev;
	/* Dongle's downstream count. */
	union sink_count sink_count;
	bool is_mst_capable;
	/* If dongle_type == DISPLAY_DONGLE_DP_HDMI_CONVERTER,
	indicates 'Frame Sequential-to-lllFrame Pack' conversion capability.*/
	struct dc_dongle_caps dongle_caps;

	uint32_t sink_dev_id;
	int8_t sink_dev_id_str[6];
	int8_t sink_hw_revision;
	int8_t sink_fw_revision[2];

	uint32_t branch_dev_id;
	int8_t branch_dev_name[6];
	int8_t branch_hw_revision;
	int8_t branch_fw_revision[2];

	bool allow_invalid_MSA_timing_param;
	bool panel_mode_edp;
	bool dpcd_display_control_capable;
	bool ext_receiver_cap_field_present;
	bool dynamic_backlight_capable_edp;
	union dpcd_fec_capability fec_cap;
	struct dpcd_dsc_capabilities dsc_caps;
	struct dc_lttpr_caps lttpr_caps;
	struct dpcd_usb4_dp_tunneling_info usb4_dp_tun_info;

	union dp_128b_132b_supported_link_rates dp_128b_132b_supported_link_rates;
	union dp_main_line_channel_coding_cap channel_coding_cap;
	union dp_sink_video_fallback_formats fallback_formats;
	union dp_fec_capability1 fec_cap1;
	union dp_cable_id cable_id;
	uint8_t edp_rev;
	union edp_alpm_caps alpm_caps;
	struct edp_psr_info psr_info;
};

union dpcd_sink_ext_caps {
	struct {
		/* 0 - Sink supports backlight adjust via PWM during SDR/HDR mode
		 * 1 - Sink supports backlight adjust via AUX during SDR/HDR mode.
		 */
		uint8_t sdr_aux_backlight_control : 1;
		uint8_t hdr_aux_backlight_control : 1;
		uint8_t reserved_1 : 2;
		uint8_t oled : 1;
		uint8_t reserved : 3;
	} bits;
	uint8_t raw;
};

#if defined(CONFIG_DRM_AMD_DC_HDCP)
union hdcp_rx_caps {
	struct {
		uint8_t version;
		uint8_t reserved;
		struct {
			uint8_t repeater	: 1;
			uint8_t hdcp_capable	: 1;
			uint8_t reserved	: 6;
		} byte0;
	} fields;
	uint8_t raw[3];
};

union hdcp_bcaps {
	struct {
		uint8_t HDCP_CAPABLE:1;
		uint8_t REPEATER:1;
		uint8_t RESERVED:6;
	} bits;
	uint8_t raw;
};

struct hdcp_caps {
	union hdcp_rx_caps rx_caps;
	union hdcp_bcaps bcaps;
};
#endif

#include "dc_link.h"

uint32_t dc_get_opp_for_plane(struct dc *dc, struct dc_plane_state *plane);

/*******************************************************************************
 * Sink Interfaces - A sink corresponds to a display output device
 ******************************************************************************/

struct dc_container_id {
	// 128bit GUID in binary form
	unsigned char  guid[16];
	// 8 byte port ID -> ELD.PortID
	unsigned int   portId[2];
	// 128bit GUID in binary formufacturer name -> ELD.ManufacturerName
	unsigned short manufacturerName;
	// 2 byte product code -> ELD.ProductCode
	unsigned short productCode;
};


struct dc_sink_dsc_caps {
	// 'true' if these are virtual DPCD's DSC caps (immediately upstream of sink in MST topology),
	// 'false' if they are sink's DSC caps
	bool is_virtual_dpcd_dsc;
#if defined(CONFIG_DRM_AMD_DC_DCN)
	// 'true' if MST topology supports DSC passthrough for sink
	// 'false' if MST topology does not support DSC passthrough
	bool is_dsc_passthrough_supported;
#endif
	struct dsc_dec_dpcd_caps dsc_dec_caps;
};

struct dc_sink_fec_caps {
	bool is_rx_fec_supported;
	bool is_topology_fec_supported;
};

/*
 * The sink structure contains EDID and other display device properties
 */
struct dc_sink {
	enum signal_type sink_signal;
	struct dc_edid dc_edid; /* raw edid */
	struct dc_edid_caps edid_caps; /* parse display caps */
	struct dc_container_id *dc_container_id;
	uint32_t dongle_max_pix_clk;
	void *priv;
	struct stereo_3d_features features_3d[TIMING_3D_FORMAT_MAX];
	bool converter_disable_audio;

	struct dc_sink_dsc_caps dsc_caps;
	struct dc_sink_fec_caps fec_caps;

	bool is_vsc_sdp_colorimetry_supported;

	/* private to DC core */
	struct dc_link *link;
	struct dc_context *ctx;

	uint32_t sink_id;

	/* private to dc_sink.c */
	// refcount must be the last member in dc_sink, since we want the
	// sink structure to be logically cloneable up to (but not including)
	// refcount
	struct kref refcount;
};

void dc_sink_retain(struct dc_sink *sink);
void dc_sink_release(struct dc_sink *sink);

struct dc_sink_init_data {
	enum signal_type sink_signal;
	struct dc_link *link;
	uint32_t dongle_max_pix_clk;
	bool converter_disable_audio;
};

bool dc_extended_blank_supported(struct dc *dc);

struct dc_sink *dc_sink_create(const struct dc_sink_init_data *init_params);

/* Newer interfaces  */
struct dc_cursor {
	struct dc_plane_address address;
	struct dc_cursor_attributes attributes;
};


/*******************************************************************************
 * Interrupt interfaces
 ******************************************************************************/
enum dc_irq_source dc_interrupt_to_irq_source(
		struct dc *dc,
		uint32_t src_id,
		uint32_t ext_id);
bool dc_interrupt_set(struct dc *dc, enum dc_irq_source src, bool enable);
void dc_interrupt_ack(struct dc *dc, enum dc_irq_source src);
enum dc_irq_source dc_get_hpd_irq_source_at_index(
		struct dc *dc, uint32_t link_index);

void dc_notify_vsync_int_state(struct dc *dc, struct dc_stream_state *stream, bool enable);

/*******************************************************************************
 * Power Interfaces
 ******************************************************************************/

void dc_set_power_state(
		struct dc *dc,
		enum dc_acpi_cm_power_state power_state);
void dc_resume(struct dc *dc);

void dc_power_down_on_boot(struct dc *dc);

#if defined(CONFIG_DRM_AMD_DC_HDCP)
/*
 * HDCP Interfaces
 */
enum hdcp_message_status dc_process_hdcp_msg(
		enum signal_type signal,
		struct dc_link *link,
		struct hdcp_protection_message *message_info);
#endif
bool dc_is_dmcu_initialized(struct dc *dc);

enum dc_status dc_set_clock(struct dc *dc, enum dc_clock_type clock_type, uint32_t clk_khz, uint32_t stepping);
void dc_get_clock(struct dc *dc, enum dc_clock_type clock_type, struct dc_clock_config *clock_cfg);

bool dc_is_plane_eligible_for_idle_optimizations(struct dc *dc, struct dc_plane_state *plane,
				struct dc_cursor_attributes *cursor_attr);

void dc_allow_idle_optimizations(struct dc *dc, bool allow);

/*
 * blank all streams, and set min and max memory clock to
 * lowest and highest DPM level, respectively
 */
void dc_unlock_memory_clock_frequency(struct dc *dc);

/*
 * set min memory clock to the min required for current mode,
 * max to maxDPM, and unblank streams
 */
void dc_lock_memory_clock_frequency(struct dc *dc);

/* set soft max for memclk, to be used for AC/DC switching clock limitations */
void dc_enable_dcmode_clk_limit(struct dc *dc, bool enable);

/* cleanup on driver unload */
void dc_hardware_release(struct dc *dc);

bool dc_set_psr_allow_active(struct dc *dc, bool enable);
void dc_z10_restore(const struct dc *dc);
void dc_z10_save_init(struct dc *dc);

bool dc_is_dmub_outbox_supported(struct dc *dc);
bool dc_enable_dmub_notifications(struct dc *dc);

void dc_enable_dmub_outbox(struct dc *dc);

bool dc_process_dmub_aux_transfer_async(struct dc *dc,
				uint32_t link_index,
				struct aux_payload *payload);

/* Get dc link index from dpia port index */
uint8_t get_link_index_from_dpia_port_index(const struct dc *dc,
				uint8_t dpia_port_index);

bool dc_process_dmub_set_config_async(struct dc *dc,
				uint32_t link_index,
				struct set_config_cmd_payload *payload,
				struct dmub_notification *notify);

enum dc_status dc_process_dmub_set_mst_slots(const struct dc *dc,
				uint32_t link_index,
				uint8_t mst_alloc_slots,
				uint8_t *mst_slots_in_use);

/*******************************************************************************
 * DSC Interfaces
 ******************************************************************************/
#include "dc_dsc.h"

/*******************************************************************************
 * Disable acc mode Interfaces
 ******************************************************************************/
void dc_disable_accelerated_mode(struct dc *dc);

#endif /* DC_INTERFACE_H_ */<|MERGE_RESOLUTION|>--- conflicted
+++ resolved
@@ -47,11 +47,7 @@
 struct set_config_cmd_payload;
 struct dmub_notification;
 
-<<<<<<< HEAD
-#define DC_VER "3.2.186"
-=======
 #define DC_VER "3.2.187"
->>>>>>> f777316e
 
 #define MAX_SURFACES 3
 #define MAX_PLANES 6
@@ -420,10 +416,7 @@
 	bool p_state_change_support;
 	enum dcn_zstate_support_state zstate_support;
 	bool dtbclk_en;
-<<<<<<< HEAD
-=======
 	int ref_dtbclk_khz;
->>>>>>> f777316e
 	enum dcn_pwr_state pwr_state;
 	/*
 	 * Elements below are not compared for the purposes of
@@ -727,11 +720,8 @@
 	bool apply_vendor_specific_lttpr_wa;
 	bool extended_blank_optimization;
 	union aux_wake_wa_options aux_wake_wa;
-<<<<<<< HEAD
-=======
 	/* uses value at boot and disables switch */
 	bool disable_dtb_ref_clk_switch;
->>>>>>> f777316e
 	uint8_t psr_power_use_phy_fsm;
 	enum dml_hostvm_override_opts dml_hostvm_override;
 };
