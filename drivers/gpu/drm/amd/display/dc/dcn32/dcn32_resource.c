--- conflicted
+++ resolved
@@ -2695,8 +2695,6 @@
 	return idle_pipe;
 }
 
-<<<<<<< HEAD
-=======
 static int find_optimal_free_pipe_as_secondary_opp_head(
 		const struct resource_context *cur_res_ctx,
 		struct resource_context *new_res_ctx,
@@ -2724,7 +2722,6 @@
 	return free_pipe_idx;
 }
 
->>>>>>> cd905115
 struct pipe_ctx *dcn32_acquire_free_pipe_as_secondary_dpp_pipe(
 		const struct dc_state *cur_ctx,
 		struct dc_state *new_ctx,
