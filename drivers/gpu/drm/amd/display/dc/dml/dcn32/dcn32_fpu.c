--- conflicted
+++ resolved
@@ -288,50 +288,6 @@
 }
 
 /**
- * Finds dummy_latency_index when MCLK switching using firmware based
- * vblank stretch is enabled. This function will iterate through the
- * table of dummy pstate latencies until the lowest value that allows
- * dm_allow_self_refresh_and_mclk_switch to happen is found
- */
-int dcn32_find_dummy_latency_index_for_fw_based_mclk_switch(struct dc *dc,
-							    struct dc_state *context,
-							    display_e2e_pipe_params_st *pipes,
-							    int pipe_cnt,
-							    int vlevel)
-{
-	const int max_latency_table_entries = 4;
-	const struct vba_vars_st *vba = &context->bw_ctx.dml.vba;
-	int dummy_latency_index = 0;
-
-	dc_assert_fp_enabled();
-
-	while (dummy_latency_index < max_latency_table_entries) {
-		context->bw_ctx.dml.soc.dram_clock_change_latency_us =
-				dc->clk_mgr->bw_params->dummy_pstate_table[dummy_latency_index].dummy_pstate_latency_us;
-		dcn32_internal_validate_bw(dc, context, pipes, &pipe_cnt, &vlevel, false);
-
-		if (vlevel < context->bw_ctx.dml.vba.soc.num_states &&
-				vba->DRAMClockChangeSupport[vlevel][vba->maxMpcComb] != dm_dram_clock_change_unsupported)
-			break;
-
-		dummy_latency_index++;
-	}
-
-	if (dummy_latency_index == max_latency_table_entries) {
-		ASSERT(dummy_latency_index != max_latency_table_entries);
-		/* If the execution gets here, it means dummy p_states are
-		 * not possible. This should never happen and would mean
-		 * something is severely wrong.
-		 * Here we reset dummy_latency_index to 3, because it is
-		 * better to have underflows than system crashes.
-		 */
-		dummy_latency_index = max_latency_table_entries - 1;
-	}
-
-	return dummy_latency_index;
-}
-
-/**
  * dcn32_helper_populate_phantom_dlg_params - Get DLG params for phantom pipes
  * and populate pipe_ctx with those params.
  * @dc: [in] current dc state
@@ -1147,15 +1103,10 @@
 	    dc->debug.force_subvp_mclk_switch)) {
 
 		dcn32_merge_pipes_for_subvp(dc, context);
-<<<<<<< HEAD
-		// to re-initialize viewport after the pipe merge
-		for (int i = 0; i < dc->res_pool->pipe_count; i++) {
-=======
 		memset(merge, 0, MAX_PIPES * sizeof(bool));
 
 		/* to re-initialize viewport after the pipe merge */
 		for (i = 0; i < dc->res_pool->pipe_count; i++) {
->>>>>>> 9abf2313
 			struct pipe_ctx *pipe_ctx = &context->res_ctx.pipe_ctx[i];
 
 			if (!pipe_ctx->plane_state || !pipe_ctx->stream)
