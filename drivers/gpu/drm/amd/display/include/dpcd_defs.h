--- conflicted
+++ resolved
@@ -176,13 +176,10 @@
 #define DP_SINK_PR_REPLAY_STATUS                0x378
 #define DP_SINK_PR_PIXEL_DEVIATION_PER_LINE     0x379
 #define DP_SINK_PR_MAX_NUMBER_OF_DEVIATION_LINE 0x37A
-<<<<<<< HEAD
-=======
 
 /* Remove once drm_dp_helper.h is updated upstream */
 #ifndef DP_TOTAL_LTTPR_CNT
 #define DP_TOTAL_LTTPR_CNT                                  0xF000A /* 2.1 */
 #endif
->>>>>>> 0c383648
 
 #endif /* __DAL_DPCD_DEFS_H__ */