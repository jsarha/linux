--- conflicted
+++ resolved
@@ -207,17 +207,8 @@
 		fb_helper->fbdefio.delay = HZ / 20;
 		fb_helper->fbdefio.deferred_io = drm_fb_helper_deferred_io;
 
-<<<<<<< HEAD
-		/* Set a default deferred I/O handler */
-		fb_helper->fbdefio.delay = HZ / 20;
-		fb_helper->fbdefio.deferred_io = drm_fb_helper_deferred_io;
-
-		fbi->fbdefio = &fb_helper->fbdefio;
-		ret = fb_deferred_io_init(fbi);
-=======
 		info->fbdefio = &fb_helper->fbdefio;
 		ret = fb_deferred_io_init(info);
->>>>>>> 282db109
 		if (ret)
 			return ret;
 	} else {
