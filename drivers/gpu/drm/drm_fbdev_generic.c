// SPDX-License-Identifier: MIT

#include <linux/moduleparam.h>
#include <linux/vmalloc.h>

#include <drm/drm_crtc_helper.h>
#include <drm/drm_drv.h>
#include <drm/drm_fb_helper.h>
#include <drm/drm_framebuffer.h>
#include <drm/drm_print.h>

#include <drm/drm_fbdev_generic.h>

static bool drm_fbdev_use_shadow_fb(struct drm_fb_helper *fb_helper)
{
	struct drm_device *dev = fb_helper->dev;
	struct drm_framebuffer *fb = fb_helper->fb;

	return dev->mode_config.prefer_shadow_fbdev ||
	       dev->mode_config.prefer_shadow ||
	       fb->funcs->dirty;
}

/* @user: 1=userspace, 0=fbcon */
static int drm_fbdev_fb_open(struct fb_info *info, int user)
{
	struct drm_fb_helper *fb_helper = info->par;

	/* No need to take a ref for fbcon because it unbinds on unregister */
	if (user && !try_module_get(fb_helper->dev->driver->fops->owner))
		return -ENODEV;

	return 0;
}

static int drm_fbdev_fb_release(struct fb_info *info, int user)
{
	struct drm_fb_helper *fb_helper = info->par;

	if (user)
		module_put(fb_helper->dev->driver->fops->owner);

	return 0;
}

static void drm_fbdev_fb_destroy(struct fb_info *info)
{
	struct drm_fb_helper *fb_helper = info->par;
	void *shadow = NULL;

	if (!fb_helper->dev)
		return;

	if (info->fbdefio)
		fb_deferred_io_cleanup(info);
	if (drm_fbdev_use_shadow_fb(fb_helper))
		shadow = info->screen_buffer;

	drm_fb_helper_fini(fb_helper);

	if (shadow)
		vfree(shadow);
	else if (fb_helper->buffer)
		drm_client_buffer_vunmap(fb_helper->buffer);

	drm_client_framebuffer_delete(fb_helper->buffer);
	drm_client_release(&fb_helper->client);
	kfree(fb_helper);
}

static int drm_fbdev_fb_mmap(struct fb_info *info, struct vm_area_struct *vma)
{
	struct drm_fb_helper *fb_helper = info->par;

	if (drm_fbdev_use_shadow_fb(fb_helper))
		return fb_deferred_io_mmap(info, vma);
	else if (fb_helper->dev->driver->gem_prime_mmap)
		return fb_helper->dev->driver->gem_prime_mmap(fb_helper->buffer->gem, vma);
	else
		return -ENODEV;
}

static bool drm_fbdev_use_iomem(struct fb_info *info)
{
	struct drm_fb_helper *fb_helper = info->par;
	struct drm_client_buffer *buffer = fb_helper->buffer;

	return !drm_fbdev_use_shadow_fb(fb_helper) && buffer->map.is_iomem;
}

static ssize_t drm_fbdev_fb_read(struct fb_info *info, char __user *buf,
				 size_t count, loff_t *ppos)
{
	ssize_t ret;

	if (drm_fbdev_use_iomem(info))
		ret = drm_fb_helper_cfb_read(info, buf, count, ppos);
	else
		ret = drm_fb_helper_sys_read(info, buf, count, ppos);

	return ret;
}

static ssize_t drm_fbdev_fb_write(struct fb_info *info, const char __user *buf,
				  size_t count, loff_t *ppos)
{
	ssize_t ret;

	if (drm_fbdev_use_iomem(info))
		ret = drm_fb_helper_cfb_write(info, buf, count, ppos);
	else
		ret = drm_fb_helper_sys_write(info, buf, count, ppos);

	return ret;
}

static void drm_fbdev_fb_fillrect(struct fb_info *info,
				  const struct fb_fillrect *rect)
{
	if (drm_fbdev_use_iomem(info))
		drm_fb_helper_cfb_fillrect(info, rect);
	else
		drm_fb_helper_sys_fillrect(info, rect);
}

static void drm_fbdev_fb_copyarea(struct fb_info *info,
				  const struct fb_copyarea *area)
{
	if (drm_fbdev_use_iomem(info))
		drm_fb_helper_cfb_copyarea(info, area);
	else
		drm_fb_helper_sys_copyarea(info, area);
}

static void drm_fbdev_fb_imageblit(struct fb_info *info,
				   const struct fb_image *image)
{
	if (drm_fbdev_use_iomem(info))
		drm_fb_helper_cfb_imageblit(info, image);
	else
		drm_fb_helper_sys_imageblit(info, image);
}

static const struct fb_ops drm_fbdev_fb_ops = {
	.owner		= THIS_MODULE,
	DRM_FB_HELPER_DEFAULT_OPS,
	.fb_open	= drm_fbdev_fb_open,
	.fb_release	= drm_fbdev_fb_release,
	.fb_destroy	= drm_fbdev_fb_destroy,
	.fb_mmap	= drm_fbdev_fb_mmap,
	.fb_read	= drm_fbdev_fb_read,
	.fb_write	= drm_fbdev_fb_write,
	.fb_fillrect	= drm_fbdev_fb_fillrect,
	.fb_copyarea	= drm_fbdev_fb_copyarea,
	.fb_imageblit	= drm_fbdev_fb_imageblit,
};

/*
 * This function uses the client API to create a framebuffer backed by a dumb buffer.
 */
static int drm_fbdev_fb_probe(struct drm_fb_helper *fb_helper,
			      struct drm_fb_helper_surface_size *sizes)
{
	struct drm_client_dev *client = &fb_helper->client;
	struct drm_device *dev = fb_helper->dev;
	struct drm_client_buffer *buffer;
	struct drm_framebuffer *fb;
	struct fb_info *info;
	u32 format;
	struct iosys_map map;
	int ret;

	drm_dbg_kms(dev, "surface width(%d), height(%d) and bpp(%d)\n",
		    sizes->surface_width, sizes->surface_height,
		    sizes->surface_bpp);

	format = drm_mode_legacy_fb_format(sizes->surface_bpp, sizes->surface_depth);
	buffer = drm_client_framebuffer_create(client, sizes->surface_width,
					       sizes->surface_height, format);
	if (IS_ERR(buffer))
		return PTR_ERR(buffer);

	fb_helper->buffer = buffer;
	fb_helper->fb = buffer->fb;
	fb = buffer->fb;

	info = drm_fb_helper_alloc_info(fb_helper);
	if (IS_ERR(info))
		return PTR_ERR(info);

	info->fbops = &drm_fbdev_fb_ops;
	info->screen_size = sizes->surface_height * fb->pitches[0];
	info->fix.smem_len = info->screen_size;
	info->flags = FBINFO_DEFAULT;

	drm_fb_helper_fill_info(info, fb_helper, sizes);

	if (drm_fbdev_use_shadow_fb(fb_helper)) {
		info->screen_buffer = vzalloc(info->screen_size);
		if (!info->screen_buffer)
			return -ENOMEM;
		info->flags |= FBINFO_VIRTFB | FBINFO_READS_FAST;

<<<<<<< HEAD
		info->fbdefio = &drm_fbdev_defio;
		fb_deferred_io_init(info);
=======
		/* Set a default deferred I/O handler */
		fb_helper->fbdefio.delay = HZ / 20;
		fb_helper->fbdefio.deferred_io = drm_fb_helper_deferred_io;

		fbi->fbdefio = &fb_helper->fbdefio;
		ret = fb_deferred_io_init(fbi);
		if (ret)
			return ret;
>>>>>>> 6d796c50
	} else {
		/* buffer is mapped for HW framebuffer */
		ret = drm_client_buffer_vmap(fb_helper->buffer, &map);
		if (ret)
			return ret;
		if (map.is_iomem) {
			info->screen_base = map.vaddr_iomem;
		} else {
			info->screen_buffer = map.vaddr;
			info->flags |= FBINFO_VIRTFB;
		}

		/*
		 * Shamelessly leak the physical address to user-space. As
		 * page_to_phys() is undefined for I/O memory, warn in this
		 * case.
		 */
#if IS_ENABLED(CONFIG_DRM_FBDEV_LEAK_PHYS_SMEM)
		if (fb_helper->hint_leak_smem_start && info->fix.smem_start == 0 &&
		    !drm_WARN_ON_ONCE(dev, map.is_iomem))
			info->fix.smem_start =
				page_to_phys(virt_to_page(info->screen_buffer));
#endif
	}

	return 0;
}

static void drm_fbdev_damage_blit_real(struct drm_fb_helper *fb_helper,
				       struct drm_clip_rect *clip,
				       struct iosys_map *dst)
{
	struct drm_framebuffer *fb = fb_helper->fb;
	size_t offset = clip->y1 * fb->pitches[0];
	size_t len = clip->x2 - clip->x1;
	unsigned int y;
	void *src;

	switch (drm_format_info_bpp(fb->format, 0)) {
	case 1:
		offset += clip->x1 / 8;
		len = DIV_ROUND_UP(len + clip->x1 % 8, 8);
		break;
	case 2:
		offset += clip->x1 / 4;
		len = DIV_ROUND_UP(len + clip->x1 % 4, 4);
		break;
	case 4:
		offset += clip->x1 / 2;
		len = DIV_ROUND_UP(len + clip->x1 % 2, 2);
		break;
	default:
		offset += clip->x1 * fb->format->cpp[0];
		len *= fb->format->cpp[0];
		break;
	}

	src = fb_helper->info->screen_buffer + offset;
	iosys_map_incr(dst, offset); /* go to first pixel within clip rect */

	for (y = clip->y1; y < clip->y2; y++) {
		iosys_map_memcpy_to(dst, 0, src, len);
		iosys_map_incr(dst, fb->pitches[0]);
		src += fb->pitches[0];
	}
}

static int drm_fbdev_damage_blit(struct drm_fb_helper *fb_helper,
				 struct drm_clip_rect *clip)
{
	struct drm_client_buffer *buffer = fb_helper->buffer;
	struct iosys_map map, dst;
	int ret;

	/*
	 * We have to pin the client buffer to its current location while
	 * flushing the shadow buffer. In the general case, concurrent
	 * modesetting operations could try to move the buffer and would
	 * fail. The modeset has to be serialized by acquiring the reservation
	 * object of the underlying BO here.
	 *
	 * For fbdev emulation, we only have to protect against fbdev modeset
	 * operations. Nothing else will involve the client buffer's BO. So it
	 * is sufficient to acquire struct drm_fb_helper.lock here.
	 */
	mutex_lock(&fb_helper->lock);

	ret = drm_client_buffer_vmap(buffer, &map);
	if (ret)
		goto out;

	dst = map;
	drm_fbdev_damage_blit_real(fb_helper, clip, &dst);

	drm_client_buffer_vunmap(buffer);

out:
	mutex_unlock(&fb_helper->lock);

	return ret;
}

static int drm_fbdev_fb_dirty(struct drm_fb_helper *helper, struct drm_clip_rect *clip)
{
	struct drm_device *dev = helper->dev;
	int ret;

	if (!drm_fbdev_use_shadow_fb(helper))
		return 0;

	/* Call damage handlers only if necessary */
	if (!(clip->x1 < clip->x2 && clip->y1 < clip->y2))
		return 0;

	if (helper->buffer) {
		ret = drm_fbdev_damage_blit(helper, clip);
		if (drm_WARN_ONCE(dev, ret, "Damage blitter failed: ret=%d\n", ret))
			return ret;
	}

	if (helper->fb->funcs->dirty) {
		ret = helper->fb->funcs->dirty(helper->fb, NULL, 0, 0, clip, 1);
		if (drm_WARN_ONCE(dev, ret, "Dirty helper failed: ret=%d\n", ret))
			return ret;
	}

	return 0;
}

static const struct drm_fb_helper_funcs drm_fb_helper_generic_funcs = {
	.fb_probe = drm_fbdev_fb_probe,
	.fb_dirty = drm_fbdev_fb_dirty,
};

static void drm_fbdev_client_unregister(struct drm_client_dev *client)
{
	struct drm_fb_helper *fb_helper = drm_fb_helper_from_client(client);

	if (fb_helper->info) {
		drm_fb_helper_unregister_info(fb_helper);
	} else {
		drm_client_release(&fb_helper->client);
		drm_fb_helper_unprepare(fb_helper);
		kfree(fb_helper);
	}
}

static int drm_fbdev_client_restore(struct drm_client_dev *client)
{
	drm_fb_helper_lastclose(client->dev);

	return 0;
}

static int drm_fbdev_client_hotplug(struct drm_client_dev *client)
{
	struct drm_fb_helper *fb_helper = drm_fb_helper_from_client(client);
	struct drm_device *dev = client->dev;
	int ret;

	if (dev->fb_helper)
		return drm_fb_helper_hotplug_event(dev->fb_helper);

	ret = drm_fb_helper_init(dev, fb_helper);
	if (ret)
		goto err_drm_err;

	if (!drm_drv_uses_atomic_modeset(dev))
		drm_helper_disable_unused_functions(dev);

	ret = drm_fb_helper_initial_config(fb_helper);
	if (ret)
		goto err_drm_fb_helper_fini;

	return 0;

err_drm_fb_helper_fini:
	drm_fb_helper_fini(fb_helper);
err_drm_err:
	drm_err(dev, "fbdev: Failed to setup generic emulation (ret=%d)\n", ret);
	return ret;
}

static const struct drm_client_funcs drm_fbdev_client_funcs = {
	.owner		= THIS_MODULE,
	.unregister	= drm_fbdev_client_unregister,
	.restore	= drm_fbdev_client_restore,
	.hotplug	= drm_fbdev_client_hotplug,
};

/**
 * drm_fbdev_generic_setup() - Setup generic fbdev emulation
 * @dev: DRM device
 * @preferred_bpp: Preferred bits per pixel for the device.
 *
 * This function sets up generic fbdev emulation for drivers that supports
 * dumb buffers with a virtual address and that can be mmap'ed.
 * drm_fbdev_generic_setup() shall be called after the DRM driver registered
 * the new DRM device with drm_dev_register().
 *
 * Restore, hotplug events and teardown are all taken care of. Drivers that do
 * suspend/resume need to call drm_fb_helper_set_suspend_unlocked() themselves.
 * Simple drivers might use drm_mode_config_helper_suspend().
 *
 * Drivers that set the dirty callback on their framebuffer will get a shadow
 * fbdev buffer that is blitted onto the real buffer. This is done in order to
 * make deferred I/O work with all kinds of buffers. A shadow buffer can be
 * requested explicitly by setting struct drm_mode_config.prefer_shadow or
 * struct drm_mode_config.prefer_shadow_fbdev to true beforehand. This is
 * required to use generic fbdev emulation with SHMEM helpers.
 *
 * This function is safe to call even when there are no connectors present.
 * Setup will be retried on the next hotplug event.
 *
 * The fbdev is destroyed by drm_dev_unregister().
 */
void drm_fbdev_generic_setup(struct drm_device *dev,
			     unsigned int preferred_bpp)
{
	struct drm_fb_helper *fb_helper;
	int ret;

	drm_WARN(dev, !dev->registered, "Device has not been registered.\n");
	drm_WARN(dev, dev->fb_helper, "fb_helper is already set!\n");

	fb_helper = kzalloc(sizeof(*fb_helper), GFP_KERNEL);
	if (!fb_helper)
		return;
	drm_fb_helper_prepare(dev, fb_helper, preferred_bpp, &drm_fb_helper_generic_funcs);

	ret = drm_client_init(dev, &fb_helper->client, "fbdev", &drm_fbdev_client_funcs);
	if (ret) {
		drm_err(dev, "Failed to register client: %d\n", ret);
		goto err_drm_client_init;
	}

	ret = drm_fbdev_client_hotplug(&fb_helper->client);
	if (ret)
		drm_dbg_kms(dev, "client hotplug ret=%d\n", ret);

	drm_client_register(&fb_helper->client);

	return;

err_drm_client_init:
	drm_fb_helper_unprepare(fb_helper);
	kfree(fb_helper);
	return;
}
EXPORT_SYMBOL(drm_fbdev_generic_setup);<|MERGE_RESOLUTION|>--- conflicted
+++ resolved
@@ -201,19 +201,14 @@
 			return -ENOMEM;
 		info->flags |= FBINFO_VIRTFB | FBINFO_READS_FAST;
 
-<<<<<<< HEAD
-		info->fbdefio = &drm_fbdev_defio;
-		fb_deferred_io_init(info);
-=======
 		/* Set a default deferred I/O handler */
 		fb_helper->fbdefio.delay = HZ / 20;
 		fb_helper->fbdefio.deferred_io = drm_fb_helper_deferred_io;
 
-		fbi->fbdefio = &fb_helper->fbdefio;
-		ret = fb_deferred_io_init(fbi);
+		info->fbdefio = &fb_helper->fbdefio;
+		ret = fb_deferred_io_init(info);
 		if (ret)
 			return ret;
->>>>>>> 6d796c50
 	} else {
 		/* buffer is mapped for HW framebuffer */
 		ret = drm_client_buffer_vmap(fb_helper->buffer, &map);
