--- conflicted
+++ resolved
@@ -163,11 +163,7 @@
 	struct drm_master *master = file_priv->master;
 	int ret = 0;
 
-<<<<<<< HEAD
-	if (drm_core_check_feature(dev, DRIVER_MODESET))
-=======
 	if (!drm_core_check_feature(dev, DRIVER_LEGACY))
->>>>>>> 5e4b7c10
 		return -EINVAL;
 
 	++file_priv->lock_count;
@@ -257,11 +253,7 @@
 	struct drm_lock *lock = data;
 	struct drm_master *master = file_priv->master;
 
-<<<<<<< HEAD
-	if (drm_core_check_feature(dev, DRIVER_MODESET))
-=======
 	if (!drm_core_check_feature(dev, DRIVER_LEGACY))
->>>>>>> 5e4b7c10
 		return -EINVAL;
 
 	if (lock->context == DRM_KERNEL_CONTEXT) {
