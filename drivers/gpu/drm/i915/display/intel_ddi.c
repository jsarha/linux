--- conflicted
+++ resolved
@@ -3472,13 +3472,9 @@
 					  INTEL_OUTPUT_DP_MST);
 	enum phy phy = intel_port_to_phy(dev_priv, encoder->port);
 
-<<<<<<< HEAD
-	intel_dp_set_infoframes(encoder, false, old_crtc_state, old_conn_state);
-=======
 	if (!is_mst)
 		intel_dp_set_infoframes(encoder, false,
 					old_crtc_state, old_conn_state);
->>>>>>> 209564d5
 
 	/*
 	 * Power down sink before disabling the port, otherwise we end
