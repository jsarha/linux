/*
 * SPDX-License-Identifier: MIT
 *
 * Copyright © 2019 Intel Corporation
 */

#include "i915_drv.h"
#include "i915_params.h"
#include "intel_engine_pm.h"
#include "intel_gt.h"
#include "intel_gt_pm.h"
#include "intel_pm.h"
#include "intel_wakeref.h"

static void pm_notify(struct drm_i915_private *i915, int state)
{
	blocking_notifier_call_chain(&i915->gt.pm_notifications, state, i915);
}

static int __gt_unpark(struct intel_wakeref *wf)
{
	struct intel_gt *gt = container_of(wf, typeof(*gt), wakeref);
	struct drm_i915_private *i915 = gt->i915;

	GEM_TRACE("\n");

	/*
	 * It seems that the DMC likes to transition between the DC states a lot
	 * when there are no connected displays (no active power domains) during
	 * command submission.
	 *
	 * This activity has negative impact on the performance of the chip with
	 * huge latencies observed in the interrupt handler and elsewhere.
	 *
	 * Work around it by grabbing a GT IRQ power domain whilst there is any
	 * GT activity, preventing any DC state transitions.
	 */
	gt->awake = intel_display_power_get(i915, POWER_DOMAIN_GT_IRQ);
	GEM_BUG_ON(!gt->awake);
<<<<<<< HEAD
=======

	if (NEEDS_RC6_CTX_CORRUPTION_WA(i915))
		intel_uncore_forcewake_get(&i915->uncore, FORCEWAKE_ALL);
>>>>>>> 00dc9e7d

	intel_enable_gt_powersave(i915);

	i915_update_gfx_val(i915);
	if (INTEL_GEN(i915) >= 6)
		gen6_rps_busy(i915);

	i915_pmu_gt_unparked(i915);

	intel_gt_queue_hangcheck(gt);

	pm_notify(i915, INTEL_GT_UNPARK);

	return 0;
}

static int __gt_park(struct intel_wakeref *wf)
{
	struct drm_i915_private *i915 =
		container_of(wf, typeof(*i915), gt.wakeref);
	intel_wakeref_t wakeref = fetch_and_zero(&i915->gt.awake);

	GEM_TRACE("\n");

	pm_notify(i915, INTEL_GT_PARK);

	i915_pmu_gt_parked(i915);
	if (INTEL_GEN(i915) >= 6)
		gen6_rps_idle(i915);

<<<<<<< HEAD
=======
	if (NEEDS_RC6_CTX_CORRUPTION_WA(i915)) {
		i915_rc6_ctx_wa_check(i915);
		intel_uncore_forcewake_put(&i915->uncore, FORCEWAKE_ALL);
	}

>>>>>>> 00dc9e7d
	/* Everything switched off, flush any residual interrupt just in case */
	intel_synchronize_irq(i915);

	GEM_BUG_ON(!wakeref);
	intel_display_power_put(i915, POWER_DOMAIN_GT_IRQ, wakeref);

	return 0;
}

static const struct intel_wakeref_ops wf_ops = {
	.get = __gt_unpark,
	.put = __gt_park,
	.flags = INTEL_WAKEREF_PUT_ASYNC,
};

void intel_gt_pm_init_early(struct intel_gt *gt)
{
	intel_wakeref_init(&gt->wakeref, &gt->i915->runtime_pm, &wf_ops);

	BLOCKING_INIT_NOTIFIER_HEAD(&gt->pm_notifications);
}

static bool reset_engines(struct intel_gt *gt)
{
	if (INTEL_INFO(gt->i915)->gpu_reset_clobbers_display)
		return false;

	return __intel_gt_reset(gt, ALL_ENGINES) == 0;
}

/**
 * intel_gt_sanitize: called after the GPU has lost power
 * @gt: the i915 GT container
 * @force: ignore a failed reset and sanitize engine state anyway
 *
 * Anytime we reset the GPU, either with an explicit GPU reset or through a
 * PCI power cycle, the GPU loses state and we must reset our state tracking
 * to match. Note that calling intel_gt_sanitize() if the GPU has not
 * been reset results in much confusion!
 */
void intel_gt_sanitize(struct intel_gt *gt, bool force)
{
	struct intel_engine_cs *engine;
	enum intel_engine_id id;

	GEM_TRACE("\n");

	intel_uc_sanitize(&gt->uc);

	if (!reset_engines(gt) && !force)
		return;

	for_each_engine(engine, gt->i915, id)
		__intel_engine_reset(engine, false);
}

int intel_gt_resume(struct intel_gt *gt)
{
	struct intel_engine_cs *engine;
	enum intel_engine_id id;
	int err = 0;

	/*
	 * After resume, we may need to poke into the pinned kernel
	 * contexts to paper over any damage caused by the sudden suspend.
	 * Only the kernel contexts should remain pinned over suspend,
	 * allowing us to fixup the user contexts on their first pin.
	 */
	intel_gt_pm_get(gt);
	for_each_engine(engine, gt->i915, id) {
		struct intel_context *ce;

		intel_engine_pm_get(engine);

		ce = engine->kernel_context;
		if (ce)
			ce->ops->reset(ce);

		engine->serial++; /* kernel context lost */
		err = engine->resume(engine);

		intel_engine_pm_put(engine);
		if (err) {
			dev_err(gt->i915->drm.dev,
				"Failed to restart %s (%d)\n",
				engine->name, err);
			break;
		}
	}
	intel_gt_pm_put(gt);

	return err;
}

void intel_gt_runtime_suspend(struct intel_gt *gt)
{
	intel_uc_runtime_suspend(&gt->uc);
}

int intel_gt_runtime_resume(struct intel_gt *gt)
{
	intel_gt_init_swizzling(gt);

	return intel_uc_runtime_resume(&gt->uc);
}<|MERGE_RESOLUTION|>--- conflicted
+++ resolved
@@ -37,12 +37,9 @@
 	 */
 	gt->awake = intel_display_power_get(i915, POWER_DOMAIN_GT_IRQ);
 	GEM_BUG_ON(!gt->awake);
-<<<<<<< HEAD
-=======
 
 	if (NEEDS_RC6_CTX_CORRUPTION_WA(i915))
 		intel_uncore_forcewake_get(&i915->uncore, FORCEWAKE_ALL);
->>>>>>> 00dc9e7d
 
 	intel_enable_gt_powersave(i915);
 
@@ -73,14 +70,11 @@
 	if (INTEL_GEN(i915) >= 6)
 		gen6_rps_idle(i915);
 
-<<<<<<< HEAD
-=======
 	if (NEEDS_RC6_CTX_CORRUPTION_WA(i915)) {
 		i915_rc6_ctx_wa_check(i915);
 		intel_uncore_forcewake_put(&i915->uncore, FORCEWAKE_ALL);
 	}
 
->>>>>>> 00dc9e7d
 	/* Everything switched off, flush any residual interrupt just in case */
 	intel_synchronize_irq(i915);
 
