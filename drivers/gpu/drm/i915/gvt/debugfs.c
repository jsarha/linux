--- conflicted
+++ resolved
@@ -167,22 +167,6 @@
 
 DEFINE_DEBUGFS_ATTRIBUTE(vgpu_status_fops, vgpu_status_get, NULL, "0x%llx\n");
 
-static int vgpu_status_get(void *data, u64 *val)
-{
-	struct intel_vgpu *vgpu = (struct intel_vgpu *)data;
-
-	*val = 0;
-
-	if (test_bit(INTEL_VGPU_STATUS_ATTACHED, vgpu->status))
-		*val |= (1 << INTEL_VGPU_STATUS_ATTACHED);
-	if (test_bit(INTEL_VGPU_STATUS_ACTIVE, vgpu->status))
-		*val |= (1 << INTEL_VGPU_STATUS_ACTIVE);
-
-	return 0;
-}
-
-DEFINE_SIMPLE_ATTRIBUTE(vgpu_status_fops, vgpu_status_get, NULL, "0x%llx\n");
-
 /**
  * intel_gvt_debugfs_add_vgpu - register debugfs entries for a vGPU
  * @vgpu: a vGPU
@@ -196,17 +180,10 @@
 
 	debugfs_create_file("mmio_diff", 0444, vgpu->debugfs, vgpu,
 			    &vgpu_mmio_diff_fops);
-<<<<<<< HEAD
-	debugfs_create_file("scan_nonprivbb", 0644, vgpu->debugfs, vgpu,
-			    &vgpu_scan_nonprivbb_fops);
-	debugfs_create_file("status", 0644, vgpu->debugfs, vgpu,
-			    &vgpu_status_fops);
-=======
 	debugfs_create_file_unsafe("scan_nonprivbb", 0644, vgpu->debugfs, vgpu,
 				   &vgpu_scan_nonprivbb_fops);
 	debugfs_create_file_unsafe("status", 0644, vgpu->debugfs, vgpu,
 				   &vgpu_status_fops);
->>>>>>> 282db109
 }
 
 /**
