--- conflicted
+++ resolved
@@ -131,10 +131,7 @@
 	struct work_struct release_work;
 	atomic_t released;
 	struct vfio_device *vfio_device;
-<<<<<<< HEAD
-=======
 	struct vfio_group *vfio_group;
->>>>>>> 0595b2d9
 };
 
 static inline struct kvmgt_vdev *kvmgt_vdev(struct intel_vgpu *vgpu)
@@ -155,10 +152,7 @@
 		unsigned long size)
 {
 	struct drm_i915_private *i915 = vgpu->gvt->gt->i915;
-<<<<<<< HEAD
-=======
 	struct kvmgt_vdev *vdev = kvmgt_vdev(vgpu);
->>>>>>> 0595b2d9
 	int total_pages;
 	int npage;
 	int ret;
@@ -168,11 +162,7 @@
 	for (npage = 0; npage < total_pages; npage++) {
 		unsigned long cur_gfn = gfn + npage;
 
-<<<<<<< HEAD
-		ret = vfio_unpin_pages(mdev_dev(kvmgt_vdev(vgpu)->mdev), &cur_gfn, 1);
-=======
 		ret = vfio_group_unpin_pages(vdev->vfio_group, &cur_gfn, 1);
->>>>>>> 0595b2d9
 		drm_WARN_ON(&i915->drm, ret != 1);
 	}
 }
@@ -196,13 +186,8 @@
 		unsigned long cur_gfn = gfn + npage;
 		unsigned long pfn;
 
-<<<<<<< HEAD
-		ret = vfio_pin_pages(mdev_dev(kvmgt_vdev(vgpu)->mdev), &cur_gfn, 1,
-				     IOMMU_READ | IOMMU_WRITE, &pfn);
-=======
 		ret = vfio_group_pin_pages(vdev->vfio_group, &cur_gfn, 1,
 					   IOMMU_READ | IOMMU_WRITE, &pfn);
->>>>>>> 0595b2d9
 		if (ret != 1) {
 			gvt_vgpu_err("vfio_pin_pages failed for gfn 0x%lx, ret %d\n",
 				     cur_gfn, ret);
