--- conflicted
+++ resolved
@@ -2487,15 +2487,8 @@
 	for_each_sgt_page(page, sgt_iter, sgt)
 		pages[i++] = page;
 
-<<<<<<< HEAD
-	request->emitted_jiffies = jiffies;
-	ring->last_submitted_seqno = request->seqno;
-	list_add_tail(&request->list, &ring->request_list);
-	request->file_priv = NULL;
-=======
 	/* Check that we have the expected number of pages */
 	GEM_BUG_ON(i != n_pages);
->>>>>>> 5e4b7c10
 
 	switch (type) {
 	case I915_MAP_WB:
