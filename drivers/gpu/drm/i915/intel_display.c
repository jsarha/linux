--- conflicted
+++ resolved
@@ -8264,12 +8264,11 @@
 
 		active = dev_priv->display.get_pipe_config(crtc,
 							   &pipe_config);
-<<<<<<< HEAD
 
 		/* hw state is inconsistent with the pipe A quirk */
 		if (crtc->pipe == PIPE_A && dev_priv->quirks & QUIRK_PIPEA_FORCE)
 			active = crtc->active;
-=======
+
 		list_for_each_entry(encoder, &dev->mode_config.encoder_list,
 				    base.head) {
 			if (encoder->base.crtc != &crtc->base)
@@ -8277,7 +8276,6 @@
 			if (encoder->get_config)
 				encoder->get_config(encoder, &pipe_config);
 		}
->>>>>>> 854c94a7
 
 		WARN(crtc->active != active,
 		     "crtc active state doesn't match with hw state "
