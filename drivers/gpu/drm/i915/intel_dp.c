/*
 * Copyright © 2008 Intel Corporation
 *
 * Permission is hereby granted, free of charge, to any person obtaining a
 * copy of this software and associated documentation files (the "Software"),
 * to deal in the Software without restriction, including without limitation
 * the rights to use, copy, modify, merge, publish, distribute, sublicense,
 * and/or sell copies of the Software, and to permit persons to whom the
 * Software is furnished to do so, subject to the following conditions:
 *
 * The above copyright notice and this permission notice (including the next
 * paragraph) shall be included in all copies or substantial portions of the
 * Software.
 *
 * THE SOFTWARE IS PROVIDED "AS IS", WITHOUT WARRANTY OF ANY KIND, EXPRESS OR
 * IMPLIED, INCLUDING BUT NOT LIMITED TO THE WARRANTIES OF MERCHANTABILITY,
 * FITNESS FOR A PARTICULAR PURPOSE AND NONINFRINGEMENT.  IN NO EVENT SHALL
 * THE AUTHORS OR COPYRIGHT HOLDERS BE LIABLE FOR ANY CLAIM, DAMAGES OR OTHER
 * LIABILITY, WHETHER IN AN ACTION OF CONTRACT, TORT OR OTHERWISE, ARISING
 * FROM, OUT OF OR IN CONNECTION WITH THE SOFTWARE OR THE USE OR OTHER DEALINGS
 * IN THE SOFTWARE.
 *
 * Authors:
 *    Keith Packard <keithp@keithp.com>
 *
 */

#include <linux/i2c.h>
#include <linux/slab.h>
#include <linux/export.h>
#include <linux/notifier.h>
#include <linux/reboot.h>
#include <drm/drmP.h>
#include <drm/drm_atomic_helper.h>
#include <drm/drm_crtc.h>
#include <drm/drm_crtc_helper.h>
#include <drm/drm_edid.h>
#include "intel_drv.h"
#include <drm/i915_drm.h>
#include "i915_drv.h"

#define DP_LINK_CHECK_TIMEOUT	(10 * 1000)

/* Compliance test status bits  */
#define INTEL_DP_RESOLUTION_SHIFT_MASK	0
#define INTEL_DP_RESOLUTION_PREFERRED	(1 << INTEL_DP_RESOLUTION_SHIFT_MASK)
#define INTEL_DP_RESOLUTION_STANDARD	(2 << INTEL_DP_RESOLUTION_SHIFT_MASK)
#define INTEL_DP_RESOLUTION_FAILSAFE	(3 << INTEL_DP_RESOLUTION_SHIFT_MASK)

struct dp_link_dpll {
	int clock;
	struct dpll dpll;
};

static const struct dp_link_dpll gen4_dpll[] = {
	{ 162000,
		{ .p1 = 2, .p2 = 10, .n = 2, .m1 = 23, .m2 = 8 } },
	{ 270000,
		{ .p1 = 1, .p2 = 10, .n = 1, .m1 = 14, .m2 = 2 } }
};

static const struct dp_link_dpll pch_dpll[] = {
	{ 162000,
		{ .p1 = 2, .p2 = 10, .n = 1, .m1 = 12, .m2 = 9 } },
	{ 270000,
		{ .p1 = 1, .p2 = 10, .n = 2, .m1 = 14, .m2 = 8 } }
};

static const struct dp_link_dpll vlv_dpll[] = {
	{ 162000,
		{ .p1 = 3, .p2 = 2, .n = 5, .m1 = 3, .m2 = 81 } },
	{ 270000,
		{ .p1 = 2, .p2 = 2, .n = 1, .m1 = 2, .m2 = 27 } }
};

/*
 * CHV supports eDP 1.4 that have  more link rates.
 * Below only provides the fixed rate but exclude variable rate.
 */
static const struct dp_link_dpll chv_dpll[] = {
	/*
	 * CHV requires to program fractional division for m2.
	 * m2 is stored in fixed point format using formula below
	 * (m2_int << 22) | m2_fraction
	 */
	{ 162000,	/* m2_int = 32, m2_fraction = 1677722 */
		{ .p1 = 4, .p2 = 2, .n = 1, .m1 = 2, .m2 = 0x819999a } },
	{ 270000,	/* m2_int = 27, m2_fraction = 0 */
		{ .p1 = 4, .p2 = 1, .n = 1, .m1 = 2, .m2 = 0x6c00000 } },
	{ 540000,	/* m2_int = 27, m2_fraction = 0 */
		{ .p1 = 2, .p2 = 1, .n = 1, .m1 = 2, .m2 = 0x6c00000 } }
};

static const int bxt_rates[] = { 162000, 216000, 243000, 270000,
				  324000, 432000, 540000 };
static const int skl_rates[] = { 162000, 216000, 270000,
				  324000, 432000, 540000 };
static const int default_rates[] = { 162000, 270000, 540000 };

/**
 * is_edp - is the given port attached to an eDP panel (either CPU or PCH)
 * @intel_dp: DP struct
 *
 * If a CPU or PCH DP output is attached to an eDP panel, this function
 * will return true, and false otherwise.
 */
static bool is_edp(struct intel_dp *intel_dp)
{
	struct intel_digital_port *intel_dig_port = dp_to_dig_port(intel_dp);

	return intel_dig_port->base.type == INTEL_OUTPUT_EDP;
}

static struct drm_device *intel_dp_to_dev(struct intel_dp *intel_dp)
{
	struct intel_digital_port *intel_dig_port = dp_to_dig_port(intel_dp);

	return intel_dig_port->base.base.dev;
}

static struct intel_dp *intel_attached_dp(struct drm_connector *connector)
{
	return enc_to_intel_dp(&intel_attached_encoder(connector)->base);
}

static void intel_dp_link_down(struct intel_dp *intel_dp);
static bool edp_panel_vdd_on(struct intel_dp *intel_dp);
static void edp_panel_vdd_off(struct intel_dp *intel_dp, bool sync);
static void vlv_init_panel_power_sequencer(struct intel_dp *intel_dp);
static void vlv_steal_power_sequencer(struct drm_device *dev,
				      enum pipe pipe);
static void intel_dp_unset_edid(struct intel_dp *intel_dp);

static int
intel_dp_max_link_bw(struct intel_dp  *intel_dp)
{
	int max_link_bw = intel_dp->dpcd[DP_MAX_LINK_RATE];

	switch (max_link_bw) {
	case DP_LINK_BW_1_62:
	case DP_LINK_BW_2_7:
	case DP_LINK_BW_5_4:
		break;
	default:
		WARN(1, "invalid max DP link bw val %x, using 1.62Gbps\n",
		     max_link_bw);
		max_link_bw = DP_LINK_BW_1_62;
		break;
	}
	return max_link_bw;
}

static u8 intel_dp_max_lane_count(struct intel_dp *intel_dp)
{
	struct intel_digital_port *intel_dig_port = dp_to_dig_port(intel_dp);
	u8 source_max, sink_max;

	source_max = intel_dig_port->max_lanes;
	sink_max = intel_dp->max_sink_lane_count;

	return min(source_max, sink_max);
}

int
intel_dp_link_required(int pixel_clock, int bpp)
{
	/* pixel_clock is in kHz, divide bpp by 8 for bit to Byte conversion */
	return DIV_ROUND_UP(pixel_clock * bpp, 8);
}

int
intel_dp_max_data_rate(int max_link_clock, int max_lanes)
{
	/* max_link_clock is the link symbol clock (LS_Clk) in kHz and not the
	 * link rate that is generally expressed in Gbps. Since, 8 bits of data
	 * is transmitted every LS_Clk per lane, there is no need to account for
	 * the channel encoding that is done in the PHY layer here.
	 */

	return max_link_clock * max_lanes;
}

static int
intel_dp_downstream_max_dotclock(struct intel_dp *intel_dp)
{
	struct intel_digital_port *intel_dig_port = dp_to_dig_port(intel_dp);
	struct intel_encoder *encoder = &intel_dig_port->base;
	struct drm_i915_private *dev_priv = to_i915(encoder->base.dev);
	int max_dotclk = dev_priv->max_dotclk_freq;
	int ds_max_dotclk;

	int type = intel_dp->downstream_ports[0] & DP_DS_PORT_TYPE_MASK;

	if (type != DP_DS_PORT_TYPE_VGA)
		return max_dotclk;

	ds_max_dotclk = drm_dp_downstream_max_clock(intel_dp->dpcd,
						    intel_dp->downstream_ports);

	if (ds_max_dotclk != 0)
		max_dotclk = min(max_dotclk, ds_max_dotclk);

	return max_dotclk;
}

static int
intel_dp_sink_rates(struct intel_dp *intel_dp, const int **sink_rates)
{
	if (intel_dp->num_sink_rates) {
		*sink_rates = intel_dp->sink_rates;
		return intel_dp->num_sink_rates;
	}

	*sink_rates = default_rates;

	return (intel_dp->max_sink_link_bw >> 3) + 1;
}

static int
intel_dp_source_rates(struct intel_dp *intel_dp, const int **source_rates)
{
	struct intel_digital_port *dig_port = dp_to_dig_port(intel_dp);
	struct drm_i915_private *dev_priv = to_i915(dig_port->base.base.dev);
	int size;

	if (IS_GEN9_LP(dev_priv)) {
		*source_rates = bxt_rates;
		size = ARRAY_SIZE(bxt_rates);
	} else if (IS_SKYLAKE(dev_priv) || IS_KABYLAKE(dev_priv)) {
		*source_rates = skl_rates;
		size = ARRAY_SIZE(skl_rates);
	} else {
		*source_rates = default_rates;
		size = ARRAY_SIZE(default_rates);
	}

	/* This depends on the fact that 5.4 is last value in the array */
	if (!intel_dp_source_supports_hbr2(intel_dp))
		size--;

	return size;
}

static int intersect_rates(const int *source_rates, int source_len,
			   const int *sink_rates, int sink_len,
			   int *common_rates)
{
	int i = 0, j = 0, k = 0;

	while (i < source_len && j < sink_len) {
		if (source_rates[i] == sink_rates[j]) {
			if (WARN_ON(k >= DP_MAX_SUPPORTED_RATES))
				return k;
			common_rates[k] = source_rates[i];
			++k;
			++i;
			++j;
		} else if (source_rates[i] < sink_rates[j]) {
			++i;
		} else {
			++j;
		}
	}
	return k;
}

static int intel_dp_common_rates(struct intel_dp *intel_dp,
				 int *common_rates)
{
	const int *source_rates, *sink_rates;
	int source_len, sink_len;

	sink_len = intel_dp_sink_rates(intel_dp, &sink_rates);
	source_len = intel_dp_source_rates(intel_dp, &source_rates);

	return intersect_rates(source_rates, source_len,
			       sink_rates, sink_len,
			       common_rates);
}

static int intel_dp_link_rate_index(struct intel_dp *intel_dp,
				    int *common_rates, int link_rate)
{
	int common_len;
	int index;

	common_len = intel_dp_common_rates(intel_dp, common_rates);
	for (index = 0; index < common_len; index++) {
		if (link_rate == common_rates[common_len - index - 1])
			return common_len - index - 1;
	}

	return -1;
}

int intel_dp_get_link_train_fallback_values(struct intel_dp *intel_dp,
					    int link_rate, uint8_t lane_count)
{
	int common_rates[DP_MAX_SUPPORTED_RATES];
	int link_rate_index;

	link_rate_index = intel_dp_link_rate_index(intel_dp,
						   common_rates,
						   link_rate);
	if (link_rate_index > 0) {
		intel_dp->max_sink_link_bw = drm_dp_link_rate_to_bw_code(common_rates[link_rate_index - 1]);
		intel_dp->max_sink_lane_count = lane_count;
	} else if (lane_count > 1) {
		intel_dp->max_sink_link_bw = intel_dp_max_link_bw(intel_dp);
		intel_dp->max_sink_lane_count = lane_count >> 1;
	} else {
		DRM_ERROR("Link Training Unsuccessful\n");
		return -1;
	}

	return 0;
}

static enum drm_mode_status
intel_dp_mode_valid(struct drm_connector *connector,
		    struct drm_display_mode *mode)
{
	struct intel_dp *intel_dp = intel_attached_dp(connector);
	struct intel_connector *intel_connector = to_intel_connector(connector);
	struct drm_display_mode *fixed_mode = intel_connector->panel.fixed_mode;
	int target_clock = mode->clock;
	int max_rate, mode_rate, max_lanes, max_link_clock;
	int max_dotclk;

	max_dotclk = intel_dp_downstream_max_dotclock(intel_dp);

	if (is_edp(intel_dp) && fixed_mode) {
		if (mode->hdisplay > fixed_mode->hdisplay)
			return MODE_PANEL;

		if (mode->vdisplay > fixed_mode->vdisplay)
			return MODE_PANEL;

		target_clock = fixed_mode->clock;
	}

	max_link_clock = intel_dp_max_link_rate(intel_dp);
	max_lanes = intel_dp_max_lane_count(intel_dp);

	max_rate = intel_dp_max_data_rate(max_link_clock, max_lanes);
	mode_rate = intel_dp_link_required(target_clock, 18);

	if (mode_rate > max_rate || target_clock > max_dotclk)
		return MODE_CLOCK_HIGH;

	if (mode->clock < 10000)
		return MODE_CLOCK_LOW;

	if (mode->flags & DRM_MODE_FLAG_DBLCLK)
		return MODE_H_ILLEGAL;

	return MODE_OK;
}

uint32_t intel_dp_pack_aux(const uint8_t *src, int src_bytes)
{
	int	i;
	uint32_t v = 0;

	if (src_bytes > 4)
		src_bytes = 4;
	for (i = 0; i < src_bytes; i++)
		v |= ((uint32_t) src[i]) << ((3-i) * 8);
	return v;
}

static void intel_dp_unpack_aux(uint32_t src, uint8_t *dst, int dst_bytes)
{
	int i;
	if (dst_bytes > 4)
		dst_bytes = 4;
	for (i = 0; i < dst_bytes; i++)
		dst[i] = src >> ((3-i) * 8);
}

static void
intel_dp_init_panel_power_sequencer(struct drm_device *dev,
				    struct intel_dp *intel_dp);
static void
intel_dp_init_panel_power_sequencer_registers(struct drm_device *dev,
					      struct intel_dp *intel_dp,
					      bool force_disable_vdd);
static void
intel_dp_pps_init(struct drm_device *dev, struct intel_dp *intel_dp);

static void pps_lock(struct intel_dp *intel_dp)
{
	struct intel_digital_port *intel_dig_port = dp_to_dig_port(intel_dp);
	struct intel_encoder *encoder = &intel_dig_port->base;
	struct drm_device *dev = encoder->base.dev;
	struct drm_i915_private *dev_priv = to_i915(dev);
	enum intel_display_power_domain power_domain;

	/*
	 * See vlv_power_sequencer_reset() why we need
	 * a power domain reference here.
	 */
	power_domain = intel_display_port_aux_power_domain(encoder);
	intel_display_power_get(dev_priv, power_domain);

	mutex_lock(&dev_priv->pps_mutex);
}

static void pps_unlock(struct intel_dp *intel_dp)
{
	struct intel_digital_port *intel_dig_port = dp_to_dig_port(intel_dp);
	struct intel_encoder *encoder = &intel_dig_port->base;
	struct drm_device *dev = encoder->base.dev;
	struct drm_i915_private *dev_priv = to_i915(dev);
	enum intel_display_power_domain power_domain;

	mutex_unlock(&dev_priv->pps_mutex);

	power_domain = intel_display_port_aux_power_domain(encoder);
	intel_display_power_put(dev_priv, power_domain);
}

static void
vlv_power_sequencer_kick(struct intel_dp *intel_dp)
{
	struct intel_digital_port *intel_dig_port = dp_to_dig_port(intel_dp);
	struct drm_i915_private *dev_priv = to_i915(intel_dig_port->base.base.dev);
	enum pipe pipe = intel_dp->pps_pipe;
	bool pll_enabled, release_cl_override = false;
	enum dpio_phy phy = DPIO_PHY(pipe);
	enum dpio_channel ch = vlv_pipe_to_channel(pipe);
	uint32_t DP;

	if (WARN(I915_READ(intel_dp->output_reg) & DP_PORT_EN,
		 "skipping pipe %c power seqeuncer kick due to port %c being active\n",
		 pipe_name(pipe), port_name(intel_dig_port->port)))
		return;

	DRM_DEBUG_KMS("kicking pipe %c power sequencer for port %c\n",
		      pipe_name(pipe), port_name(intel_dig_port->port));

	/* Preserve the BIOS-computed detected bit. This is
	 * supposed to be read-only.
	 */
	DP = I915_READ(intel_dp->output_reg) & DP_DETECTED;
	DP |= DP_VOLTAGE_0_4 | DP_PRE_EMPHASIS_0;
	DP |= DP_PORT_WIDTH(1);
	DP |= DP_LINK_TRAIN_PAT_1;

	if (IS_CHERRYVIEW(dev_priv))
		DP |= DP_PIPE_SELECT_CHV(pipe);
	else if (pipe == PIPE_B)
		DP |= DP_PIPEB_SELECT;

	pll_enabled = I915_READ(DPLL(pipe)) & DPLL_VCO_ENABLE;

	/*
	 * The DPLL for the pipe must be enabled for this to work.
	 * So enable temporarily it if it's not already enabled.
	 */
	if (!pll_enabled) {
		release_cl_override = IS_CHERRYVIEW(dev_priv) &&
			!chv_phy_powergate_ch(dev_priv, phy, ch, true);

		if (vlv_force_pll_on(dev_priv, pipe, IS_CHERRYVIEW(dev_priv) ?
				     &chv_dpll[0].dpll : &vlv_dpll[0].dpll)) {
			DRM_ERROR("Failed to force on pll for pipe %c!\n",
				  pipe_name(pipe));
			return;
		}
	}

	/*
	 * Similar magic as in intel_dp_enable_port().
	 * We _must_ do this port enable + disable trick
	 * to make this power seqeuencer lock onto the port.
	 * Otherwise even VDD force bit won't work.
	 */
	I915_WRITE(intel_dp->output_reg, DP);
	POSTING_READ(intel_dp->output_reg);

	I915_WRITE(intel_dp->output_reg, DP | DP_PORT_EN);
	POSTING_READ(intel_dp->output_reg);

	I915_WRITE(intel_dp->output_reg, DP & ~DP_PORT_EN);
	POSTING_READ(intel_dp->output_reg);

	if (!pll_enabled) {
		vlv_force_pll_off(dev_priv, pipe);

		if (release_cl_override)
			chv_phy_powergate_ch(dev_priv, phy, ch, false);
	}
}

static enum pipe vlv_find_free_pps(struct drm_i915_private *dev_priv)
{
	struct intel_encoder *encoder;
	unsigned int pipes = (1 << PIPE_A) | (1 << PIPE_B);

	/*
	 * We don't have power sequencer currently.
	 * Pick one that's not used by other ports.
	 */
	for_each_intel_encoder(&dev_priv->drm, encoder) {
		struct intel_dp *intel_dp;

		if (encoder->type != INTEL_OUTPUT_DP &&
		    encoder->type != INTEL_OUTPUT_EDP)
			continue;

		intel_dp = enc_to_intel_dp(&encoder->base);

		if (encoder->type == INTEL_OUTPUT_EDP) {
			WARN_ON(intel_dp->active_pipe != INVALID_PIPE &&
				intel_dp->active_pipe != intel_dp->pps_pipe);

			if (intel_dp->pps_pipe != INVALID_PIPE)
				pipes &= ~(1 << intel_dp->pps_pipe);
		} else {
			WARN_ON(intel_dp->pps_pipe != INVALID_PIPE);

			if (intel_dp->active_pipe != INVALID_PIPE)
				pipes &= ~(1 << intel_dp->active_pipe);
		}
	}

	if (pipes == 0)
		return INVALID_PIPE;

	return ffs(pipes) - 1;
}

static enum pipe
vlv_power_sequencer_pipe(struct intel_dp *intel_dp)
{
	struct intel_digital_port *intel_dig_port = dp_to_dig_port(intel_dp);
	struct drm_device *dev = intel_dig_port->base.base.dev;
	struct drm_i915_private *dev_priv = to_i915(dev);
	enum pipe pipe;

	lockdep_assert_held(&dev_priv->pps_mutex);

	/* We should never land here with regular DP ports */
	WARN_ON(!is_edp(intel_dp));

	WARN_ON(intel_dp->active_pipe != INVALID_PIPE &&
		intel_dp->active_pipe != intel_dp->pps_pipe);

	if (intel_dp->pps_pipe != INVALID_PIPE)
		return intel_dp->pps_pipe;

	pipe = vlv_find_free_pps(dev_priv);

	/*
	 * Didn't find one. This should not happen since there
	 * are two power sequencers and up to two eDP ports.
	 */
	if (WARN_ON(pipe == INVALID_PIPE))
		pipe = PIPE_A;

	vlv_steal_power_sequencer(dev, pipe);
	intel_dp->pps_pipe = pipe;

	DRM_DEBUG_KMS("picked pipe %c power sequencer for port %c\n",
		      pipe_name(intel_dp->pps_pipe),
		      port_name(intel_dig_port->port));

	/* init power sequencer on this pipe and port */
	intel_dp_init_panel_power_sequencer(dev, intel_dp);
	intel_dp_init_panel_power_sequencer_registers(dev, intel_dp, true);

	/*
	 * Even vdd force doesn't work until we've made
	 * the power sequencer lock in on the port.
	 */
	vlv_power_sequencer_kick(intel_dp);

	return intel_dp->pps_pipe;
}

static int
bxt_power_sequencer_idx(struct intel_dp *intel_dp)
{
	struct intel_digital_port *intel_dig_port = dp_to_dig_port(intel_dp);
	struct drm_device *dev = intel_dig_port->base.base.dev;
	struct drm_i915_private *dev_priv = to_i915(dev);

	lockdep_assert_held(&dev_priv->pps_mutex);

	/* We should never land here with regular DP ports */
	WARN_ON(!is_edp(intel_dp));

	/*
	 * TODO: BXT has 2 PPS instances. The correct port->PPS instance
	 * mapping needs to be retrieved from VBT, for now just hard-code to
	 * use instance #0 always.
	 */
	if (!intel_dp->pps_reset)
		return 0;

	intel_dp->pps_reset = false;

	/*
	 * Only the HW needs to be reprogrammed, the SW state is fixed and
	 * has been setup during connector init.
	 */
	intel_dp_init_panel_power_sequencer_registers(dev, intel_dp, false);

	return 0;
}

typedef bool (*vlv_pipe_check)(struct drm_i915_private *dev_priv,
			       enum pipe pipe);

static bool vlv_pipe_has_pp_on(struct drm_i915_private *dev_priv,
			       enum pipe pipe)
{
	return I915_READ(PP_STATUS(pipe)) & PP_ON;
}

static bool vlv_pipe_has_vdd_on(struct drm_i915_private *dev_priv,
				enum pipe pipe)
{
	return I915_READ(PP_CONTROL(pipe)) & EDP_FORCE_VDD;
}

static bool vlv_pipe_any(struct drm_i915_private *dev_priv,
			 enum pipe pipe)
{
	return true;
}

static enum pipe
vlv_initial_pps_pipe(struct drm_i915_private *dev_priv,
		     enum port port,
		     vlv_pipe_check pipe_check)
{
	enum pipe pipe;

	for (pipe = PIPE_A; pipe <= PIPE_B; pipe++) {
		u32 port_sel = I915_READ(PP_ON_DELAYS(pipe)) &
			PANEL_PORT_SELECT_MASK;

		if (port_sel != PANEL_PORT_SELECT_VLV(port))
			continue;

		if (!pipe_check(dev_priv, pipe))
			continue;

		return pipe;
	}

	return INVALID_PIPE;
}

static void
vlv_initial_power_sequencer_setup(struct intel_dp *intel_dp)
{
	struct intel_digital_port *intel_dig_port = dp_to_dig_port(intel_dp);
	struct drm_device *dev = intel_dig_port->base.base.dev;
	struct drm_i915_private *dev_priv = to_i915(dev);
	enum port port = intel_dig_port->port;

	lockdep_assert_held(&dev_priv->pps_mutex);

	/* try to find a pipe with this port selected */
	/* first pick one where the panel is on */
	intel_dp->pps_pipe = vlv_initial_pps_pipe(dev_priv, port,
						  vlv_pipe_has_pp_on);
	/* didn't find one? pick one where vdd is on */
	if (intel_dp->pps_pipe == INVALID_PIPE)
		intel_dp->pps_pipe = vlv_initial_pps_pipe(dev_priv, port,
							  vlv_pipe_has_vdd_on);
	/* didn't find one? pick one with just the correct port */
	if (intel_dp->pps_pipe == INVALID_PIPE)
		intel_dp->pps_pipe = vlv_initial_pps_pipe(dev_priv, port,
							  vlv_pipe_any);

	/* didn't find one? just let vlv_power_sequencer_pipe() pick one when needed */
	if (intel_dp->pps_pipe == INVALID_PIPE) {
		DRM_DEBUG_KMS("no initial power sequencer for port %c\n",
			      port_name(port));
		return;
	}

	DRM_DEBUG_KMS("initial power sequencer for port %c: pipe %c\n",
		      port_name(port), pipe_name(intel_dp->pps_pipe));

	intel_dp_init_panel_power_sequencer(dev, intel_dp);
	intel_dp_init_panel_power_sequencer_registers(dev, intel_dp, false);
}

void intel_power_sequencer_reset(struct drm_i915_private *dev_priv)
{
	struct drm_device *dev = &dev_priv->drm;
	struct intel_encoder *encoder;

	if (WARN_ON(!IS_VALLEYVIEW(dev_priv) && !IS_CHERRYVIEW(dev_priv) &&
		    !IS_GEN9_LP(dev_priv)))
		return;

	/*
	 * We can't grab pps_mutex here due to deadlock with power_domain
	 * mutex when power_domain functions are called while holding pps_mutex.
	 * That also means that in order to use pps_pipe the code needs to
	 * hold both a power domain reference and pps_mutex, and the power domain
	 * reference get/put must be done while _not_ holding pps_mutex.
	 * pps_{lock,unlock}() do these steps in the correct order, so one
	 * should use them always.
	 */

	for_each_intel_encoder(dev, encoder) {
		struct intel_dp *intel_dp;

		if (encoder->type != INTEL_OUTPUT_DP &&
		    encoder->type != INTEL_OUTPUT_EDP)
			continue;

		intel_dp = enc_to_intel_dp(&encoder->base);

		WARN_ON(intel_dp->active_pipe != INVALID_PIPE);

		if (encoder->type != INTEL_OUTPUT_EDP)
			continue;

		if (IS_GEN9_LP(dev_priv))
			intel_dp->pps_reset = true;
		else
			intel_dp->pps_pipe = INVALID_PIPE;
	}
}

struct pps_registers {
	i915_reg_t pp_ctrl;
	i915_reg_t pp_stat;
	i915_reg_t pp_on;
	i915_reg_t pp_off;
	i915_reg_t pp_div;
};

static void intel_pps_get_registers(struct drm_i915_private *dev_priv,
				    struct intel_dp *intel_dp,
				    struct pps_registers *regs)
{
	int pps_idx = 0;

	memset(regs, 0, sizeof(*regs));

	if (IS_GEN9_LP(dev_priv))
		pps_idx = bxt_power_sequencer_idx(intel_dp);
	else if (IS_VALLEYVIEW(dev_priv) || IS_CHERRYVIEW(dev_priv))
		pps_idx = vlv_power_sequencer_pipe(intel_dp);

	regs->pp_ctrl = PP_CONTROL(pps_idx);
	regs->pp_stat = PP_STATUS(pps_idx);
	regs->pp_on = PP_ON_DELAYS(pps_idx);
	regs->pp_off = PP_OFF_DELAYS(pps_idx);
	if (!IS_GEN9_LP(dev_priv))
		regs->pp_div = PP_DIVISOR(pps_idx);
}

static i915_reg_t
_pp_ctrl_reg(struct intel_dp *intel_dp)
{
	struct pps_registers regs;

	intel_pps_get_registers(to_i915(intel_dp_to_dev(intel_dp)), intel_dp,
				&regs);

	return regs.pp_ctrl;
}

static i915_reg_t
_pp_stat_reg(struct intel_dp *intel_dp)
{
	struct pps_registers regs;

	intel_pps_get_registers(to_i915(intel_dp_to_dev(intel_dp)), intel_dp,
				&regs);

	return regs.pp_stat;
}

/* Reboot notifier handler to shutdown panel power to guarantee T12 timing
   This function only applicable when panel PM state is not to be tracked */
static int edp_notify_handler(struct notifier_block *this, unsigned long code,
			      void *unused)
{
	struct intel_dp *intel_dp = container_of(this, typeof(* intel_dp),
						 edp_notifier);
	struct drm_device *dev = intel_dp_to_dev(intel_dp);
	struct drm_i915_private *dev_priv = to_i915(dev);

	if (!is_edp(intel_dp) || code != SYS_RESTART)
		return 0;

	pps_lock(intel_dp);

	if (IS_VALLEYVIEW(dev_priv) || IS_CHERRYVIEW(dev_priv)) {
		enum pipe pipe = vlv_power_sequencer_pipe(intel_dp);
		i915_reg_t pp_ctrl_reg, pp_div_reg;
		u32 pp_div;

		pp_ctrl_reg = PP_CONTROL(pipe);
		pp_div_reg  = PP_DIVISOR(pipe);
		pp_div = I915_READ(pp_div_reg);
		pp_div &= PP_REFERENCE_DIVIDER_MASK;

		/* 0x1F write to PP_DIV_REG sets max cycle delay */
		I915_WRITE(pp_div_reg, pp_div | 0x1F);
		I915_WRITE(pp_ctrl_reg, PANEL_UNLOCK_REGS | PANEL_POWER_OFF);
		msleep(intel_dp->panel_power_cycle_delay);
	}

	pps_unlock(intel_dp);

	return 0;
}

static bool edp_have_panel_power(struct intel_dp *intel_dp)
{
	struct drm_device *dev = intel_dp_to_dev(intel_dp);
	struct drm_i915_private *dev_priv = to_i915(dev);

	lockdep_assert_held(&dev_priv->pps_mutex);

	if ((IS_VALLEYVIEW(dev_priv) || IS_CHERRYVIEW(dev_priv)) &&
	    intel_dp->pps_pipe == INVALID_PIPE)
		return false;

	return (I915_READ(_pp_stat_reg(intel_dp)) & PP_ON) != 0;
}

static bool edp_have_panel_vdd(struct intel_dp *intel_dp)
{
	struct drm_device *dev = intel_dp_to_dev(intel_dp);
	struct drm_i915_private *dev_priv = to_i915(dev);

	lockdep_assert_held(&dev_priv->pps_mutex);

	if ((IS_VALLEYVIEW(dev_priv) || IS_CHERRYVIEW(dev_priv)) &&
	    intel_dp->pps_pipe == INVALID_PIPE)
		return false;

	return I915_READ(_pp_ctrl_reg(intel_dp)) & EDP_FORCE_VDD;
}

static void
intel_dp_check_edp(struct intel_dp *intel_dp)
{
	struct drm_device *dev = intel_dp_to_dev(intel_dp);
	struct drm_i915_private *dev_priv = to_i915(dev);

	if (!is_edp(intel_dp))
		return;

	if (!edp_have_panel_power(intel_dp) && !edp_have_panel_vdd(intel_dp)) {
		WARN(1, "eDP powered off while attempting aux channel communication.\n");
		DRM_DEBUG_KMS("Status 0x%08x Control 0x%08x\n",
			      I915_READ(_pp_stat_reg(intel_dp)),
			      I915_READ(_pp_ctrl_reg(intel_dp)));
	}
}

static uint32_t
intel_dp_aux_wait_done(struct intel_dp *intel_dp, bool has_aux_irq)
{
	struct intel_digital_port *intel_dig_port = dp_to_dig_port(intel_dp);
	struct drm_device *dev = intel_dig_port->base.base.dev;
	struct drm_i915_private *dev_priv = to_i915(dev);
	i915_reg_t ch_ctl = intel_dp->aux_ch_ctl_reg;
	uint32_t status;
	bool done;

#define C (((status = I915_READ_NOTRACE(ch_ctl)) & DP_AUX_CH_CTL_SEND_BUSY) == 0)
	if (has_aux_irq)
		done = wait_event_timeout(dev_priv->gmbus_wait_queue, C,
					  msecs_to_jiffies_timeout(10));
	else
		done = wait_for(C, 10) == 0;
	if (!done)
		DRM_ERROR("dp aux hw did not signal timeout (has irq: %i)!\n",
			  has_aux_irq);
#undef C

	return status;
}

static uint32_t g4x_get_aux_clock_divider(struct intel_dp *intel_dp, int index)
{
	struct intel_digital_port *intel_dig_port = dp_to_dig_port(intel_dp);
	struct drm_i915_private *dev_priv = to_i915(intel_dig_port->base.base.dev);

	if (index)
		return 0;

	/*
	 * The clock divider is based off the hrawclk, and would like to run at
	 * 2MHz.  So, take the hrawclk value and divide by 2000 and use that
	 */
	return DIV_ROUND_CLOSEST(dev_priv->rawclk_freq, 2000);
}

static uint32_t ilk_get_aux_clock_divider(struct intel_dp *intel_dp, int index)
{
	struct intel_digital_port *intel_dig_port = dp_to_dig_port(intel_dp);
	struct drm_i915_private *dev_priv = to_i915(intel_dig_port->base.base.dev);

	if (index)
		return 0;

	/*
	 * The clock divider is based off the cdclk or PCH rawclk, and would
	 * like to run at 2MHz.  So, take the cdclk or PCH rawclk value and
	 * divide by 2000 and use that
	 */
	if (intel_dig_port->port == PORT_A)
		return DIV_ROUND_CLOSEST(dev_priv->cdclk_freq, 2000);
	else
		return DIV_ROUND_CLOSEST(dev_priv->rawclk_freq, 2000);
}

static uint32_t hsw_get_aux_clock_divider(struct intel_dp *intel_dp, int index)
{
	struct intel_digital_port *intel_dig_port = dp_to_dig_port(intel_dp);
	struct drm_i915_private *dev_priv = to_i915(intel_dig_port->base.base.dev);

	if (intel_dig_port->port != PORT_A && HAS_PCH_LPT_H(dev_priv)) {
		/* Workaround for non-ULT HSW */
		switch (index) {
		case 0: return 63;
		case 1: return 72;
		default: return 0;
		}
	}

	return ilk_get_aux_clock_divider(intel_dp, index);
}

static uint32_t skl_get_aux_clock_divider(struct intel_dp *intel_dp, int index)
{
	/*
	 * SKL doesn't need us to program the AUX clock divider (Hardware will
	 * derive the clock from CDCLK automatically). We still implement the
	 * get_aux_clock_divider vfunc to plug-in into the existing code.
	 */
	return index ? 0 : 1;
}

static uint32_t g4x_get_aux_send_ctl(struct intel_dp *intel_dp,
				     bool has_aux_irq,
				     int send_bytes,
				     uint32_t aux_clock_divider)
{
	struct intel_digital_port *intel_dig_port = dp_to_dig_port(intel_dp);
	struct drm_i915_private *dev_priv =
			to_i915(intel_dig_port->base.base.dev);
	uint32_t precharge, timeout;

	if (IS_GEN6(dev_priv))
		precharge = 3;
	else
		precharge = 5;

	if (IS_BROADWELL(dev_priv) && intel_dig_port->port == PORT_A)
		timeout = DP_AUX_CH_CTL_TIME_OUT_600us;
	else
		timeout = DP_AUX_CH_CTL_TIME_OUT_400us;

	return DP_AUX_CH_CTL_SEND_BUSY |
	       DP_AUX_CH_CTL_DONE |
	       (has_aux_irq ? DP_AUX_CH_CTL_INTERRUPT : 0) |
	       DP_AUX_CH_CTL_TIME_OUT_ERROR |
	       timeout |
	       DP_AUX_CH_CTL_RECEIVE_ERROR |
	       (send_bytes << DP_AUX_CH_CTL_MESSAGE_SIZE_SHIFT) |
	       (precharge << DP_AUX_CH_CTL_PRECHARGE_2US_SHIFT) |
	       (aux_clock_divider << DP_AUX_CH_CTL_BIT_CLOCK_2X_SHIFT);
}

static uint32_t skl_get_aux_send_ctl(struct intel_dp *intel_dp,
				      bool has_aux_irq,
				      int send_bytes,
				      uint32_t unused)
{
	return DP_AUX_CH_CTL_SEND_BUSY |
	       DP_AUX_CH_CTL_DONE |
	       (has_aux_irq ? DP_AUX_CH_CTL_INTERRUPT : 0) |
	       DP_AUX_CH_CTL_TIME_OUT_ERROR |
	       DP_AUX_CH_CTL_TIME_OUT_1600us |
	       DP_AUX_CH_CTL_RECEIVE_ERROR |
	       (send_bytes << DP_AUX_CH_CTL_MESSAGE_SIZE_SHIFT) |
	       DP_AUX_CH_CTL_FW_SYNC_PULSE_SKL(32) |
	       DP_AUX_CH_CTL_SYNC_PULSE_SKL(32);
}

static int
intel_dp_aux_ch(struct intel_dp *intel_dp,
		const uint8_t *send, int send_bytes,
		uint8_t *recv, int recv_size)
{
	struct intel_digital_port *intel_dig_port = dp_to_dig_port(intel_dp);
	struct drm_i915_private *dev_priv =
			to_i915(intel_dig_port->base.base.dev);
	i915_reg_t ch_ctl = intel_dp->aux_ch_ctl_reg;
	uint32_t aux_clock_divider;
	int i, ret, recv_bytes;
	uint32_t status;
	int try, clock = 0;
	bool has_aux_irq = HAS_AUX_IRQ(dev_priv);
	bool vdd;

	pps_lock(intel_dp);

	/*
	 * We will be called with VDD already enabled for dpcd/edid/oui reads.
	 * In such cases we want to leave VDD enabled and it's up to upper layers
	 * to turn it off. But for eg. i2c-dev access we need to turn it on/off
	 * ourselves.
	 */
	vdd = edp_panel_vdd_on(intel_dp);

	/* dp aux is extremely sensitive to irq latency, hence request the
	 * lowest possible wakeup latency and so prevent the cpu from going into
	 * deep sleep states.
	 */
	pm_qos_update_request(&dev_priv->pm_qos, 0);

	intel_dp_check_edp(intel_dp);

	/* Try to wait for any previous AUX channel activity */
	for (try = 0; try < 3; try++) {
		status = I915_READ_NOTRACE(ch_ctl);
		if ((status & DP_AUX_CH_CTL_SEND_BUSY) == 0)
			break;
		msleep(1);
	}

	if (try == 3) {
		static u32 last_status = -1;
		const u32 status = I915_READ(ch_ctl);

		if (status != last_status) {
			WARN(1, "dp_aux_ch not started status 0x%08x\n",
			     status);
			last_status = status;
		}

		ret = -EBUSY;
		goto out;
	}

	/* Only 5 data registers! */
	if (WARN_ON(send_bytes > 20 || recv_size > 20)) {
		ret = -E2BIG;
		goto out;
	}

	while ((aux_clock_divider = intel_dp->get_aux_clock_divider(intel_dp, clock++))) {
		u32 send_ctl = intel_dp->get_aux_send_ctl(intel_dp,
							  has_aux_irq,
							  send_bytes,
							  aux_clock_divider);

		/* Must try at least 3 times according to DP spec */
		for (try = 0; try < 5; try++) {
			/* Load the send data into the aux channel data registers */
			for (i = 0; i < send_bytes; i += 4)
				I915_WRITE(intel_dp->aux_ch_data_reg[i >> 2],
					   intel_dp_pack_aux(send + i,
							     send_bytes - i));

			/* Send the command and wait for it to complete */
			I915_WRITE(ch_ctl, send_ctl);

			status = intel_dp_aux_wait_done(intel_dp, has_aux_irq);

			/* Clear done status and any errors */
			I915_WRITE(ch_ctl,
				   status |
				   DP_AUX_CH_CTL_DONE |
				   DP_AUX_CH_CTL_TIME_OUT_ERROR |
				   DP_AUX_CH_CTL_RECEIVE_ERROR);

			if (status & DP_AUX_CH_CTL_TIME_OUT_ERROR)
				continue;

			/* DP CTS 1.2 Core Rev 1.1, 4.2.1.1 & 4.2.1.2
			 *   400us delay required for errors and timeouts
			 *   Timeout errors from the HW already meet this
			 *   requirement so skip to next iteration
			 */
			if (status & DP_AUX_CH_CTL_RECEIVE_ERROR) {
				usleep_range(400, 500);
				continue;
			}
			if (status & DP_AUX_CH_CTL_DONE)
				goto done;
		}
	}

	if ((status & DP_AUX_CH_CTL_DONE) == 0) {
		DRM_ERROR("dp_aux_ch not done status 0x%08x\n", status);
		ret = -EBUSY;
		goto out;
	}

done:
	/* Check for timeout or receive error.
	 * Timeouts occur when the sink is not connected
	 */
	if (status & DP_AUX_CH_CTL_RECEIVE_ERROR) {
		DRM_ERROR("dp_aux_ch receive error status 0x%08x\n", status);
		ret = -EIO;
		goto out;
	}

	/* Timeouts occur when the device isn't connected, so they're
	 * "normal" -- don't fill the kernel log with these */
	if (status & DP_AUX_CH_CTL_TIME_OUT_ERROR) {
		DRM_DEBUG_KMS("dp_aux_ch timeout status 0x%08x\n", status);
		ret = -ETIMEDOUT;
		goto out;
	}

	/* Unload any bytes sent back from the other side */
	recv_bytes = ((status & DP_AUX_CH_CTL_MESSAGE_SIZE_MASK) >>
		      DP_AUX_CH_CTL_MESSAGE_SIZE_SHIFT);

	/*
	 * By BSpec: "Message sizes of 0 or >20 are not allowed."
	 * We have no idea of what happened so we return -EBUSY so
	 * drm layer takes care for the necessary retries.
	 */
	if (recv_bytes == 0 || recv_bytes > 20) {
		DRM_DEBUG_KMS("Forbidden recv_bytes = %d on aux transaction\n",
			      recv_bytes);
		/*
		 * FIXME: This patch was created on top of a series that
		 * organize the retries at drm level. There EBUSY should
		 * also take care for 1ms wait before retrying.
		 * That aux retries re-org is still needed and after that is
		 * merged we remove this sleep from here.
		 */
		usleep_range(1000, 1500);
		ret = -EBUSY;
		goto out;
	}

	if (recv_bytes > recv_size)
		recv_bytes = recv_size;

	for (i = 0; i < recv_bytes; i += 4)
		intel_dp_unpack_aux(I915_READ(intel_dp->aux_ch_data_reg[i >> 2]),
				    recv + i, recv_bytes - i);

	ret = recv_bytes;
out:
	pm_qos_update_request(&dev_priv->pm_qos, PM_QOS_DEFAULT_VALUE);

	if (vdd)
		edp_panel_vdd_off(intel_dp, false);

	pps_unlock(intel_dp);

	return ret;
}

#define BARE_ADDRESS_SIZE	3
#define HEADER_SIZE		(BARE_ADDRESS_SIZE + 1)
static ssize_t
intel_dp_aux_transfer(struct drm_dp_aux *aux, struct drm_dp_aux_msg *msg)
{
	struct intel_dp *intel_dp = container_of(aux, struct intel_dp, aux);
	uint8_t txbuf[20], rxbuf[20];
	size_t txsize, rxsize;
	int ret;

	txbuf[0] = (msg->request << 4) |
		((msg->address >> 16) & 0xf);
	txbuf[1] = (msg->address >> 8) & 0xff;
	txbuf[2] = msg->address & 0xff;
	txbuf[3] = msg->size - 1;

	switch (msg->request & ~DP_AUX_I2C_MOT) {
	case DP_AUX_NATIVE_WRITE:
	case DP_AUX_I2C_WRITE:
	case DP_AUX_I2C_WRITE_STATUS_UPDATE:
		txsize = msg->size ? HEADER_SIZE + msg->size : BARE_ADDRESS_SIZE;
		rxsize = 2; /* 0 or 1 data bytes */

		if (WARN_ON(txsize > 20))
			return -E2BIG;

		WARN_ON(!msg->buffer != !msg->size);

		if (msg->buffer)
			memcpy(txbuf + HEADER_SIZE, msg->buffer, msg->size);

		ret = intel_dp_aux_ch(intel_dp, txbuf, txsize, rxbuf, rxsize);
		if (ret > 0) {
			msg->reply = rxbuf[0] >> 4;

			if (ret > 1) {
				/* Number of bytes written in a short write. */
				ret = clamp_t(int, rxbuf[1], 0, msg->size);
			} else {
				/* Return payload size. */
				ret = msg->size;
			}
		}
		break;

	case DP_AUX_NATIVE_READ:
	case DP_AUX_I2C_READ:
		txsize = msg->size ? HEADER_SIZE : BARE_ADDRESS_SIZE;
		rxsize = msg->size + 1;

		if (WARN_ON(rxsize > 20))
			return -E2BIG;

		ret = intel_dp_aux_ch(intel_dp, txbuf, txsize, rxbuf, rxsize);
		if (ret > 0) {
			msg->reply = rxbuf[0] >> 4;
			/*
			 * Assume happy day, and copy the data. The caller is
			 * expected to check msg->reply before touching it.
			 *
			 * Return payload size.
			 */
			ret--;
			memcpy(msg->buffer, rxbuf + 1, ret);
		}
		break;

	default:
		ret = -EINVAL;
		break;
	}

	return ret;
}

static enum port intel_aux_port(struct drm_i915_private *dev_priv,
				enum port port)
{
	const struct ddi_vbt_port_info *info =
		&dev_priv->vbt.ddi_port_info[port];
	enum port aux_port;

	if (!info->alternate_aux_channel) {
		DRM_DEBUG_KMS("using AUX %c for port %c (platform default)\n",
			      port_name(port), port_name(port));
		return port;
	}

	switch (info->alternate_aux_channel) {
	case DP_AUX_A:
		aux_port = PORT_A;
		break;
	case DP_AUX_B:
		aux_port = PORT_B;
		break;
	case DP_AUX_C:
		aux_port = PORT_C;
		break;
	case DP_AUX_D:
		aux_port = PORT_D;
		break;
	default:
		MISSING_CASE(info->alternate_aux_channel);
		aux_port = PORT_A;
		break;
	}

	DRM_DEBUG_KMS("using AUX %c for port %c (VBT)\n",
		      port_name(aux_port), port_name(port));

	return aux_port;
}

static i915_reg_t g4x_aux_ctl_reg(struct drm_i915_private *dev_priv,
				  enum port port)
{
	switch (port) {
	case PORT_B:
	case PORT_C:
	case PORT_D:
		return DP_AUX_CH_CTL(port);
	default:
		MISSING_CASE(port);
		return DP_AUX_CH_CTL(PORT_B);
	}
}

static i915_reg_t g4x_aux_data_reg(struct drm_i915_private *dev_priv,
				   enum port port, int index)
{
	switch (port) {
	case PORT_B:
	case PORT_C:
	case PORT_D:
		return DP_AUX_CH_DATA(port, index);
	default:
		MISSING_CASE(port);
		return DP_AUX_CH_DATA(PORT_B, index);
	}
}

static i915_reg_t ilk_aux_ctl_reg(struct drm_i915_private *dev_priv,
				  enum port port)
{
	switch (port) {
	case PORT_A:
		return DP_AUX_CH_CTL(port);
	case PORT_B:
	case PORT_C:
	case PORT_D:
		return PCH_DP_AUX_CH_CTL(port);
	default:
		MISSING_CASE(port);
		return DP_AUX_CH_CTL(PORT_A);
	}
}

static i915_reg_t ilk_aux_data_reg(struct drm_i915_private *dev_priv,
				   enum port port, int index)
{
	switch (port) {
	case PORT_A:
		return DP_AUX_CH_DATA(port, index);
	case PORT_B:
	case PORT_C:
	case PORT_D:
		return PCH_DP_AUX_CH_DATA(port, index);
	default:
		MISSING_CASE(port);
		return DP_AUX_CH_DATA(PORT_A, index);
	}
}

static i915_reg_t skl_aux_ctl_reg(struct drm_i915_private *dev_priv,
				  enum port port)
{
	switch (port) {
	case PORT_A:
	case PORT_B:
	case PORT_C:
	case PORT_D:
		return DP_AUX_CH_CTL(port);
	default:
		MISSING_CASE(port);
		return DP_AUX_CH_CTL(PORT_A);
	}
}

static i915_reg_t skl_aux_data_reg(struct drm_i915_private *dev_priv,
				   enum port port, int index)
{
	switch (port) {
	case PORT_A:
	case PORT_B:
	case PORT_C:
	case PORT_D:
		return DP_AUX_CH_DATA(port, index);
	default:
		MISSING_CASE(port);
		return DP_AUX_CH_DATA(PORT_A, index);
	}
}

static i915_reg_t intel_aux_ctl_reg(struct drm_i915_private *dev_priv,
				    enum port port)
{
	if (INTEL_INFO(dev_priv)->gen >= 9)
		return skl_aux_ctl_reg(dev_priv, port);
	else if (HAS_PCH_SPLIT(dev_priv))
		return ilk_aux_ctl_reg(dev_priv, port);
	else
		return g4x_aux_ctl_reg(dev_priv, port);
}

static i915_reg_t intel_aux_data_reg(struct drm_i915_private *dev_priv,
				     enum port port, int index)
{
	if (INTEL_INFO(dev_priv)->gen >= 9)
		return skl_aux_data_reg(dev_priv, port, index);
	else if (HAS_PCH_SPLIT(dev_priv))
		return ilk_aux_data_reg(dev_priv, port, index);
	else
		return g4x_aux_data_reg(dev_priv, port, index);
}

static void intel_aux_reg_init(struct intel_dp *intel_dp)
{
	struct drm_i915_private *dev_priv = to_i915(intel_dp_to_dev(intel_dp));
	enum port port = intel_aux_port(dev_priv,
					dp_to_dig_port(intel_dp)->port);
	int i;

	intel_dp->aux_ch_ctl_reg = intel_aux_ctl_reg(dev_priv, port);
	for (i = 0; i < ARRAY_SIZE(intel_dp->aux_ch_data_reg); i++)
		intel_dp->aux_ch_data_reg[i] = intel_aux_data_reg(dev_priv, port, i);
}

static void
intel_dp_aux_fini(struct intel_dp *intel_dp)
{
	kfree(intel_dp->aux.name);
}

static void
intel_dp_aux_init(struct intel_dp *intel_dp)
{
	struct intel_digital_port *intel_dig_port = dp_to_dig_port(intel_dp);
	enum port port = intel_dig_port->port;

	intel_aux_reg_init(intel_dp);
	drm_dp_aux_init(&intel_dp->aux);

	/* Failure to allocate our preferred name is not critical */
	intel_dp->aux.name = kasprintf(GFP_KERNEL, "DPDDC-%c", port_name(port));
	intel_dp->aux.transfer = intel_dp_aux_transfer;
}

<<<<<<< HEAD
static bool intel_dp_source_supports_hbr2(struct drm_device *dev)
{
	/* WaDisableHBR2:skl */
	if (IS_SKYLAKE(dev) && INTEL_REVID(dev) <= SKL_REVID_B0)
		return false;

	if ((IS_HASWELL(dev) && !IS_HSW_ULX(dev)) || IS_BROADWELL(dev) ||
	    (INTEL_INFO(dev)->gen >= 9))
		return true;
	else
		return false;
}

static int
intel_dp_source_rates(struct drm_device *dev, const int **source_rates)
=======
bool intel_dp_source_supports_hbr2(struct intel_dp *intel_dp)
>>>>>>> 5e4b7c10
{
	struct intel_digital_port *dig_port = dp_to_dig_port(intel_dp);
	struct drm_i915_private *dev_priv = to_i915(dig_port->base.base.dev);

<<<<<<< HEAD
	/* This depends on the fact that 5.4 is last value in the array */
	if (intel_dp_source_supports_hbr2(dev))
		return (DP_LINK_BW_5_4 >> 3) + 1;
=======
	if ((IS_HASWELL(dev_priv) && !IS_HSW_ULX(dev_priv)) ||
	    IS_BROADWELL(dev_priv) || (INTEL_GEN(dev_priv) >= 9))
		return true;
>>>>>>> 5e4b7c10
	else
		return false;
}

static void
intel_dp_set_clock(struct intel_encoder *encoder,
		   struct intel_crtc_state *pipe_config)
{
	struct drm_device *dev = encoder->base.dev;
	struct drm_i915_private *dev_priv = to_i915(dev);
	const struct dp_link_dpll *divisor = NULL;
	int i, count = 0;

	if (IS_G4X(dev_priv)) {
		divisor = gen4_dpll;
		count = ARRAY_SIZE(gen4_dpll);
	} else if (HAS_PCH_SPLIT(dev_priv)) {
		divisor = pch_dpll;
		count = ARRAY_SIZE(pch_dpll);
	} else if (IS_CHERRYVIEW(dev_priv)) {
		divisor = chv_dpll;
		count = ARRAY_SIZE(chv_dpll);
	} else if (IS_VALLEYVIEW(dev_priv)) {
		divisor = vlv_dpll;
		count = ARRAY_SIZE(vlv_dpll);
	}

	if (divisor && count) {
		for (i = 0; i < count; i++) {
			if (pipe_config->port_clock == divisor[i].clock) {
				pipe_config->dpll = divisor[i].dpll;
				pipe_config->clock_set = true;
				break;
			}
		}
	}
}

static void snprintf_int_array(char *str, size_t len,
			       const int *array, int nelem)
{
	int i;

	str[0] = '\0';

	for (i = 0; i < nelem; i++) {
		int r = snprintf(str, len, "%s%d", i ? ", " : "", array[i]);
		if (r >= len)
			return;
		str += r;
		len -= r;
	}
}

static void intel_dp_print_rates(struct intel_dp *intel_dp)
{
	const int *source_rates, *sink_rates;
	int source_len, sink_len, common_len;
	int common_rates[DP_MAX_SUPPORTED_RATES];
	char str[128]; /* FIXME: too big for stack? */

	if ((drm_debug & DRM_UT_KMS) == 0)
		return;

	source_len = intel_dp_source_rates(intel_dp, &source_rates);
	snprintf_int_array(str, sizeof(str), source_rates, source_len);
	DRM_DEBUG_KMS("source rates: %s\n", str);

	sink_len = intel_dp_sink_rates(intel_dp, &sink_rates);
	snprintf_int_array(str, sizeof(str), sink_rates, sink_len);
	DRM_DEBUG_KMS("sink rates: %s\n", str);

	common_len = intel_dp_common_rates(intel_dp, common_rates);
	snprintf_int_array(str, sizeof(str), common_rates, common_len);
	DRM_DEBUG_KMS("common rates: %s\n", str);
}

bool
__intel_dp_read_desc(struct intel_dp *intel_dp, struct intel_dp_desc *desc)
{
	u32 base = drm_dp_is_branch(intel_dp->dpcd) ? DP_BRANCH_OUI :
						      DP_SINK_OUI;

	return drm_dp_dpcd_read(&intel_dp->aux, base, desc, sizeof(*desc)) ==
	       sizeof(*desc);
}

bool intel_dp_read_desc(struct intel_dp *intel_dp)
{
	struct intel_dp_desc *desc = &intel_dp->desc;
	bool oui_sup = intel_dp->dpcd[DP_DOWN_STREAM_PORT_COUNT] &
		       DP_OUI_SUPPORT;
	int dev_id_len;

	if (!__intel_dp_read_desc(intel_dp, desc))
		return false;

	dev_id_len = strnlen(desc->device_id, sizeof(desc->device_id));
	DRM_DEBUG_KMS("DP %s: OUI %*phD%s dev-ID %*pE HW-rev %d.%d SW-rev %d.%d\n",
		      drm_dp_is_branch(intel_dp->dpcd) ? "branch" : "sink",
		      (int)sizeof(desc->oui), desc->oui, oui_sup ? "" : "(NS)",
		      dev_id_len, desc->device_id,
		      desc->hw_rev >> 4, desc->hw_rev & 0xf,
		      desc->sw_major_rev, desc->sw_minor_rev);

	return true;
}

static int rate_to_index(int find, const int *rates)
{
	int i = 0;

	for (i = 0; i < DP_MAX_SUPPORTED_RATES; ++i)
		if (find == rates[i])
			break;

	return i;
}

int
intel_dp_max_link_rate(struct intel_dp *intel_dp)
{
	int rates[DP_MAX_SUPPORTED_RATES] = {};
	int len;

	len = intel_dp_common_rates(intel_dp, rates);
	if (WARN_ON(len <= 0))
		return 162000;

	return rates[len - 1];
}

int intel_dp_rate_select(struct intel_dp *intel_dp, int rate)
{
	return rate_to_index(rate, intel_dp->sink_rates);
}

void intel_dp_compute_rate(struct intel_dp *intel_dp, int port_clock,
			   uint8_t *link_bw, uint8_t *rate_select)
{
	if (intel_dp->num_sink_rates) {
		*link_bw = 0;
		*rate_select =
			intel_dp_rate_select(intel_dp, port_clock);
	} else {
		*link_bw = drm_dp_link_rate_to_bw_code(port_clock);
		*rate_select = 0;
	}
}

static int intel_dp_compute_bpp(struct intel_dp *intel_dp,
				struct intel_crtc_state *pipe_config)
{
	int bpp, bpc;

	bpp = pipe_config->pipe_bpp;
	bpc = drm_dp_downstream_max_bpc(intel_dp->dpcd, intel_dp->downstream_ports);

	if (bpc > 0)
		bpp = min(bpp, 3*bpc);

	return bpp;
}

bool
intel_dp_compute_config(struct intel_encoder *encoder,
			struct intel_crtc_state *pipe_config,
			struct drm_connector_state *conn_state)
{
	struct drm_i915_private *dev_priv = to_i915(encoder->base.dev);
	struct drm_display_mode *adjusted_mode = &pipe_config->base.adjusted_mode;
	struct intel_dp *intel_dp = enc_to_intel_dp(&encoder->base);
	enum port port = dp_to_dig_port(intel_dp)->port;
	struct intel_crtc *intel_crtc = to_intel_crtc(pipe_config->base.crtc);
	struct intel_connector *intel_connector = intel_dp->attached_connector;
	int lane_count, clock;
	int min_lane_count = 1;
	int max_lane_count = intel_dp_max_lane_count(intel_dp);
	/* Conveniently, the link BW constants become indices with a shift...*/
	int min_clock = 0;
	int max_clock;
	int bpp, mode_rate;
	int link_avail, link_clock;
	int common_rates[DP_MAX_SUPPORTED_RATES] = {};
	int common_len;
	uint8_t link_bw, rate_select;

	common_len = intel_dp_common_rates(intel_dp, common_rates);

	/* No common link rates between source and sink */
	WARN_ON(common_len <= 0);

	max_clock = common_len - 1;

	if (HAS_PCH_SPLIT(dev_priv) && !HAS_DDI(dev_priv) && port != PORT_A)
		pipe_config->has_pch_encoder = true;

	pipe_config->has_drrs = false;
	pipe_config->has_audio = intel_dp->has_audio && port != PORT_A;

	if (is_edp(intel_dp) && intel_connector->panel.fixed_mode) {
		intel_fixed_panel_mode(intel_connector->panel.fixed_mode,
				       adjusted_mode);

		if (INTEL_GEN(dev_priv) >= 9) {
			int ret;
			ret = skl_update_scaler_crtc(pipe_config);
			if (ret)
				return ret;
		}

		if (HAS_GMCH_DISPLAY(dev_priv))
			intel_gmch_panel_fitting(intel_crtc, pipe_config,
						 intel_connector->panel.fitting_mode);
		else
			intel_pch_panel_fitting(intel_crtc, pipe_config,
						intel_connector->panel.fitting_mode);
	}

	if (adjusted_mode->flags & DRM_MODE_FLAG_DBLCLK)
		return false;

	DRM_DEBUG_KMS("DP link computation with max lane count %i "
		      "max bw %d pixel clock %iKHz\n",
		      max_lane_count, common_rates[max_clock],
		      adjusted_mode->crtc_clock);

	/* Walk through all bpp values. Luckily they're all nicely spaced with 2
	 * bpc in between. */
	bpp = intel_dp_compute_bpp(intel_dp, pipe_config);
	if (is_edp(intel_dp)) {

		/* Get bpp from vbt only for panels that dont have bpp in edid */
		if (intel_connector->base.display_info.bpc == 0 &&
			(dev_priv->vbt.edp.bpp && dev_priv->vbt.edp.bpp < bpp)) {
			DRM_DEBUG_KMS("clamping bpp for eDP panel to BIOS-provided %i\n",
				      dev_priv->vbt.edp.bpp);
			bpp = dev_priv->vbt.edp.bpp;
		}

		/*
		 * Use the maximum clock and number of lanes the eDP panel
		 * advertizes being capable of. The panels are generally
		 * designed to support only a single clock and lane
		 * configuration, and typically these values correspond to the
		 * native resolution of the panel.
		 */
		min_lane_count = max_lane_count;
		min_clock = max_clock;
	}

	for (; bpp >= 6*3; bpp -= 2*3) {
		mode_rate = intel_dp_link_required(adjusted_mode->crtc_clock,
						   bpp);

		for (clock = min_clock; clock <= max_clock; clock++) {
			for (lane_count = min_lane_count;
				lane_count <= max_lane_count;
				lane_count <<= 1) {

				link_clock = common_rates[clock];
				link_avail = intel_dp_max_data_rate(link_clock,
								    lane_count);

				if (mode_rate <= link_avail) {
					goto found;
				}
			}
		}
	}

	return false;

found:
	if (intel_dp->color_range_auto) {
		/*
		 * See:
		 * CEA-861-E - 5.1 Default Encoding Parameters
		 * VESA DisplayPort Ver.1.2a - 5.1.1.1 Video Colorimetry
		 */
		pipe_config->limited_color_range =
			bpp != 18 &&
			drm_default_rgb_quant_range(adjusted_mode) ==
			HDMI_QUANTIZATION_RANGE_LIMITED;
	} else {
		pipe_config->limited_color_range =
			intel_dp->limited_color_range;
	}

	pipe_config->lane_count = lane_count;

	pipe_config->pipe_bpp = bpp;
	pipe_config->port_clock = common_rates[clock];

	intel_dp_compute_rate(intel_dp, pipe_config->port_clock,
			      &link_bw, &rate_select);

	DRM_DEBUG_KMS("DP link bw %02x rate select %02x lane count %d clock %d bpp %d\n",
		      link_bw, rate_select, pipe_config->lane_count,
		      pipe_config->port_clock, bpp);
	DRM_DEBUG_KMS("DP link bw required %i available %i\n",
		      mode_rate, link_avail);

	intel_link_compute_m_n(bpp, lane_count,
			       adjusted_mode->crtc_clock,
			       pipe_config->port_clock,
			       &pipe_config->dp_m_n);

	if (intel_connector->panel.downclock_mode != NULL &&
		dev_priv->drrs.type == SEAMLESS_DRRS_SUPPORT) {
			pipe_config->has_drrs = true;
			intel_link_compute_m_n(bpp, lane_count,
				intel_connector->panel.downclock_mode->clock,
				pipe_config->port_clock,
				&pipe_config->dp_m2_n2);
	}

	/*
	 * DPLL0 VCO may need to be adjusted to get the correct
	 * clock for eDP. This will affect cdclk as well.
	 */
	if (is_edp(intel_dp) &&
	    (IS_SKYLAKE(dev_priv) || IS_KABYLAKE(dev_priv))) {
		int vco;

		switch (pipe_config->port_clock / 2) {
		case 108000:
		case 216000:
			vco = 8640000;
			break;
		default:
			vco = 8100000;
			break;
		}

		to_intel_atomic_state(pipe_config->base.state)->cdclk_pll_vco = vco;
	}

	if (!HAS_DDI(dev_priv))
		intel_dp_set_clock(encoder, pipe_config);

	return true;
}

void intel_dp_set_link_params(struct intel_dp *intel_dp,
			      int link_rate, uint8_t lane_count,
			      bool link_mst)
{
	intel_dp->link_rate = link_rate;
	intel_dp->lane_count = lane_count;
	intel_dp->link_mst = link_mst;
}

static void intel_dp_prepare(struct intel_encoder *encoder,
			     struct intel_crtc_state *pipe_config)
{
	struct drm_device *dev = encoder->base.dev;
	struct drm_i915_private *dev_priv = to_i915(dev);
	struct intel_dp *intel_dp = enc_to_intel_dp(&encoder->base);
	enum port port = dp_to_dig_port(intel_dp)->port;
	struct intel_crtc *crtc = to_intel_crtc(encoder->base.crtc);
	const struct drm_display_mode *adjusted_mode = &pipe_config->base.adjusted_mode;

	intel_dp_set_link_params(intel_dp, pipe_config->port_clock,
				 pipe_config->lane_count,
				 intel_crtc_has_type(pipe_config,
						     INTEL_OUTPUT_DP_MST));

	/*
	 * There are four kinds of DP registers:
	 *
	 * 	IBX PCH
	 * 	SNB CPU
	 *	IVB CPU
	 * 	CPT PCH
	 *
	 * IBX PCH and CPU are the same for almost everything,
	 * except that the CPU DP PLL is configured in this
	 * register
	 *
	 * CPT PCH is quite different, having many bits moved
	 * to the TRANS_DP_CTL register instead. That
	 * configuration happens (oddly) in ironlake_pch_enable
	 */

	/* Preserve the BIOS-computed detected bit. This is
	 * supposed to be read-only.
	 */
	intel_dp->DP = I915_READ(intel_dp->output_reg) & DP_DETECTED;

	/* Handle DP bits in common between all three register formats */
	intel_dp->DP |= DP_VOLTAGE_0_4 | DP_PRE_EMPHASIS_0;
	intel_dp->DP |= DP_PORT_WIDTH(pipe_config->lane_count);

	/* Split out the IBX/CPU vs CPT settings */

	if (IS_GEN7(dev_priv) && port == PORT_A) {
		if (adjusted_mode->flags & DRM_MODE_FLAG_PHSYNC)
			intel_dp->DP |= DP_SYNC_HS_HIGH;
		if (adjusted_mode->flags & DRM_MODE_FLAG_PVSYNC)
			intel_dp->DP |= DP_SYNC_VS_HIGH;
		intel_dp->DP |= DP_LINK_TRAIN_OFF_CPT;

		if (drm_dp_enhanced_frame_cap(intel_dp->dpcd))
			intel_dp->DP |= DP_ENHANCED_FRAMING;

		intel_dp->DP |= crtc->pipe << 29;
	} else if (HAS_PCH_CPT(dev_priv) && port != PORT_A) {
		u32 trans_dp;

		intel_dp->DP |= DP_LINK_TRAIN_OFF_CPT;

		trans_dp = I915_READ(TRANS_DP_CTL(crtc->pipe));
		if (drm_dp_enhanced_frame_cap(intel_dp->dpcd))
			trans_dp |= TRANS_DP_ENH_FRAMING;
		else
			trans_dp &= ~TRANS_DP_ENH_FRAMING;
		I915_WRITE(TRANS_DP_CTL(crtc->pipe), trans_dp);
	} else {
		if (IS_G4X(dev_priv) && pipe_config->limited_color_range)
			intel_dp->DP |= DP_COLOR_RANGE_16_235;

		if (adjusted_mode->flags & DRM_MODE_FLAG_PHSYNC)
			intel_dp->DP |= DP_SYNC_HS_HIGH;
		if (adjusted_mode->flags & DRM_MODE_FLAG_PVSYNC)
			intel_dp->DP |= DP_SYNC_VS_HIGH;
		intel_dp->DP |= DP_LINK_TRAIN_OFF;

		if (drm_dp_enhanced_frame_cap(intel_dp->dpcd))
			intel_dp->DP |= DP_ENHANCED_FRAMING;

		if (IS_CHERRYVIEW(dev_priv))
			intel_dp->DP |= DP_PIPE_SELECT_CHV(crtc->pipe);
		else if (crtc->pipe == PIPE_B)
			intel_dp->DP |= DP_PIPEB_SELECT;
	}
}

#define IDLE_ON_MASK		(PP_ON | PP_SEQUENCE_MASK | 0                     | PP_SEQUENCE_STATE_MASK)
#define IDLE_ON_VALUE   	(PP_ON | PP_SEQUENCE_NONE | 0                     | PP_SEQUENCE_STATE_ON_IDLE)

#define IDLE_OFF_MASK		(PP_ON | PP_SEQUENCE_MASK | 0                     | 0)
#define IDLE_OFF_VALUE		(0     | PP_SEQUENCE_NONE | 0                     | 0)

#define IDLE_CYCLE_MASK		(PP_ON | PP_SEQUENCE_MASK | PP_CYCLE_DELAY_ACTIVE | PP_SEQUENCE_STATE_MASK)
#define IDLE_CYCLE_VALUE	(0     | PP_SEQUENCE_NONE | 0                     | PP_SEQUENCE_STATE_OFF_IDLE)

static void intel_pps_verify_state(struct drm_i915_private *dev_priv,
				   struct intel_dp *intel_dp);

static void wait_panel_status(struct intel_dp *intel_dp,
				       u32 mask,
				       u32 value)
{
	struct drm_device *dev = intel_dp_to_dev(intel_dp);
	struct drm_i915_private *dev_priv = to_i915(dev);
	i915_reg_t pp_stat_reg, pp_ctrl_reg;

	lockdep_assert_held(&dev_priv->pps_mutex);

	intel_pps_verify_state(dev_priv, intel_dp);

	pp_stat_reg = _pp_stat_reg(intel_dp);
	pp_ctrl_reg = _pp_ctrl_reg(intel_dp);

	DRM_DEBUG_KMS("mask %08x value %08x status %08x control %08x\n",
			mask, value,
			I915_READ(pp_stat_reg),
			I915_READ(pp_ctrl_reg));

	if (intel_wait_for_register(dev_priv,
				    pp_stat_reg, mask, value,
				    5000))
		DRM_ERROR("Panel status timeout: status %08x control %08x\n",
				I915_READ(pp_stat_reg),
				I915_READ(pp_ctrl_reg));

	DRM_DEBUG_KMS("Wait complete\n");
}

static void wait_panel_on(struct intel_dp *intel_dp)
{
	DRM_DEBUG_KMS("Wait for panel power on\n");
	wait_panel_status(intel_dp, IDLE_ON_MASK, IDLE_ON_VALUE);
}

static void wait_panel_off(struct intel_dp *intel_dp)
{
	DRM_DEBUG_KMS("Wait for panel power off time\n");
	wait_panel_status(intel_dp, IDLE_OFF_MASK, IDLE_OFF_VALUE);
}

static void wait_panel_power_cycle(struct intel_dp *intel_dp)
{
	ktime_t panel_power_on_time;
	s64 panel_power_off_duration;

	DRM_DEBUG_KMS("Wait for panel power cycle\n");

	/* take the difference of currrent time and panel power off time
	 * and then make panel wait for t11_t12 if needed. */
	panel_power_on_time = ktime_get_boottime();
	panel_power_off_duration = ktime_ms_delta(panel_power_on_time, intel_dp->panel_power_off_time);

	/* When we disable the VDD override bit last we have to do the manual
	 * wait. */
	if (panel_power_off_duration < (s64)intel_dp->panel_power_cycle_delay)
		wait_remaining_ms_from_jiffies(jiffies,
				       intel_dp->panel_power_cycle_delay - panel_power_off_duration);

	wait_panel_status(intel_dp, IDLE_CYCLE_MASK, IDLE_CYCLE_VALUE);
}

static void wait_backlight_on(struct intel_dp *intel_dp)
{
	wait_remaining_ms_from_jiffies(intel_dp->last_power_on,
				       intel_dp->backlight_on_delay);
}

static void edp_wait_backlight_off(struct intel_dp *intel_dp)
{
	wait_remaining_ms_from_jiffies(intel_dp->last_backlight_off,
				       intel_dp->backlight_off_delay);
}

/* Read the current pp_control value, unlocking the register if it
 * is locked
 */

static  u32 ironlake_get_pp_control(struct intel_dp *intel_dp)
{
	struct drm_device *dev = intel_dp_to_dev(intel_dp);
	struct drm_i915_private *dev_priv = to_i915(dev);
	u32 control;

	lockdep_assert_held(&dev_priv->pps_mutex);

	control = I915_READ(_pp_ctrl_reg(intel_dp));
	if (WARN_ON(!HAS_DDI(dev_priv) &&
		    (control & PANEL_UNLOCK_MASK) != PANEL_UNLOCK_REGS)) {
		control &= ~PANEL_UNLOCK_MASK;
		control |= PANEL_UNLOCK_REGS;
	}
	return control;
}

/*
 * Must be paired with edp_panel_vdd_off().
 * Must hold pps_mutex around the whole on/off sequence.
 * Can be nested with intel_edp_panel_vdd_{on,off}() calls.
 */
static bool edp_panel_vdd_on(struct intel_dp *intel_dp)
{
	struct drm_device *dev = intel_dp_to_dev(intel_dp);
	struct intel_digital_port *intel_dig_port = dp_to_dig_port(intel_dp);
	struct intel_encoder *intel_encoder = &intel_dig_port->base;
	struct drm_i915_private *dev_priv = to_i915(dev);
	enum intel_display_power_domain power_domain;
	u32 pp;
	i915_reg_t pp_stat_reg, pp_ctrl_reg;
	bool need_to_disable = !intel_dp->want_panel_vdd;

	lockdep_assert_held(&dev_priv->pps_mutex);

	if (!is_edp(intel_dp))
		return false;

	cancel_delayed_work(&intel_dp->panel_vdd_work);
	intel_dp->want_panel_vdd = true;

	if (edp_have_panel_vdd(intel_dp))
		return need_to_disable;

	power_domain = intel_display_port_aux_power_domain(intel_encoder);
	intel_display_power_get(dev_priv, power_domain);

	DRM_DEBUG_KMS("Turning eDP port %c VDD on\n",
		      port_name(intel_dig_port->port));

	if (!edp_have_panel_power(intel_dp))
		wait_panel_power_cycle(intel_dp);

	pp = ironlake_get_pp_control(intel_dp);
	pp |= EDP_FORCE_VDD;

	pp_stat_reg = _pp_stat_reg(intel_dp);
	pp_ctrl_reg = _pp_ctrl_reg(intel_dp);

	I915_WRITE(pp_ctrl_reg, pp);
	POSTING_READ(pp_ctrl_reg);
	DRM_DEBUG_KMS("PP_STATUS: 0x%08x PP_CONTROL: 0x%08x\n",
			I915_READ(pp_stat_reg), I915_READ(pp_ctrl_reg));
	/*
	 * If the panel wasn't on, delay before accessing aux channel
	 */
	if (!edp_have_panel_power(intel_dp)) {
		DRM_DEBUG_KMS("eDP port %c panel power wasn't enabled\n",
			      port_name(intel_dig_port->port));
		msleep(intel_dp->panel_power_up_delay);
	}

	return need_to_disable;
}

/*
 * Must be paired with intel_edp_panel_vdd_off() or
 * intel_edp_panel_off().
 * Nested calls to these functions are not allowed since
 * we drop the lock. Caller must use some higher level
 * locking to prevent nested calls from other threads.
 */
void intel_edp_panel_vdd_on(struct intel_dp *intel_dp)
{
	bool vdd;

	if (!is_edp(intel_dp))
		return;

	pps_lock(intel_dp);
	vdd = edp_panel_vdd_on(intel_dp);
	pps_unlock(intel_dp);

	I915_STATE_WARN(!vdd, "eDP port %c VDD already requested on\n",
	     port_name(dp_to_dig_port(intel_dp)->port));
}

static void edp_panel_vdd_off_sync(struct intel_dp *intel_dp)
{
	struct drm_device *dev = intel_dp_to_dev(intel_dp);
	struct drm_i915_private *dev_priv = to_i915(dev);
	struct intel_digital_port *intel_dig_port =
		dp_to_dig_port(intel_dp);
	struct intel_encoder *intel_encoder = &intel_dig_port->base;
	enum intel_display_power_domain power_domain;
	u32 pp;
	i915_reg_t pp_stat_reg, pp_ctrl_reg;

	lockdep_assert_held(&dev_priv->pps_mutex);

	WARN_ON(intel_dp->want_panel_vdd);

	if (!edp_have_panel_vdd(intel_dp))
		return;

	DRM_DEBUG_KMS("Turning eDP port %c VDD off\n",
		      port_name(intel_dig_port->port));

	pp = ironlake_get_pp_control(intel_dp);
	pp &= ~EDP_FORCE_VDD;

	pp_ctrl_reg = _pp_ctrl_reg(intel_dp);
	pp_stat_reg = _pp_stat_reg(intel_dp);

	I915_WRITE(pp_ctrl_reg, pp);
	POSTING_READ(pp_ctrl_reg);

	/* Make sure sequencer is idle before allowing subsequent activity */
	DRM_DEBUG_KMS("PP_STATUS: 0x%08x PP_CONTROL: 0x%08x\n",
	I915_READ(pp_stat_reg), I915_READ(pp_ctrl_reg));

	if ((pp & PANEL_POWER_ON) == 0)
		intel_dp->panel_power_off_time = ktime_get_boottime();

	power_domain = intel_display_port_aux_power_domain(intel_encoder);
	intel_display_power_put(dev_priv, power_domain);
}

static void edp_panel_vdd_work(struct work_struct *__work)
{
	struct intel_dp *intel_dp = container_of(to_delayed_work(__work),
						 struct intel_dp, panel_vdd_work);

	pps_lock(intel_dp);
	if (!intel_dp->want_panel_vdd)
		edp_panel_vdd_off_sync(intel_dp);
	pps_unlock(intel_dp);
}

static void edp_panel_vdd_schedule_off(struct intel_dp *intel_dp)
{
	unsigned long delay;

	/*
	 * Queue the timer to fire a long time from now (relative to the power
	 * down delay) to keep the panel power up across a sequence of
	 * operations.
	 */
	delay = msecs_to_jiffies(intel_dp->panel_power_cycle_delay * 5);
	schedule_delayed_work(&intel_dp->panel_vdd_work, delay);
}

/*
 * Must be paired with edp_panel_vdd_on().
 * Must hold pps_mutex around the whole on/off sequence.
 * Can be nested with intel_edp_panel_vdd_{on,off}() calls.
 */
static void edp_panel_vdd_off(struct intel_dp *intel_dp, bool sync)
{
	struct drm_i915_private *dev_priv = to_i915(intel_dp_to_dev(intel_dp));

	lockdep_assert_held(&dev_priv->pps_mutex);

	if (!is_edp(intel_dp))
		return;

	I915_STATE_WARN(!intel_dp->want_panel_vdd, "eDP port %c VDD not forced on",
	     port_name(dp_to_dig_port(intel_dp)->port));

	intel_dp->want_panel_vdd = false;

	if (sync)
		edp_panel_vdd_off_sync(intel_dp);
	else
		edp_panel_vdd_schedule_off(intel_dp);
}

static void edp_panel_on(struct intel_dp *intel_dp)
{
	struct drm_device *dev = intel_dp_to_dev(intel_dp);
	struct drm_i915_private *dev_priv = to_i915(dev);
	u32 pp;
	i915_reg_t pp_ctrl_reg;

	lockdep_assert_held(&dev_priv->pps_mutex);

	if (!is_edp(intel_dp))
		return;

	DRM_DEBUG_KMS("Turn eDP port %c panel power on\n",
		      port_name(dp_to_dig_port(intel_dp)->port));

	if (WARN(edp_have_panel_power(intel_dp),
		 "eDP port %c panel power already on\n",
		 port_name(dp_to_dig_port(intel_dp)->port)))
		return;

	wait_panel_power_cycle(intel_dp);

	pp_ctrl_reg = _pp_ctrl_reg(intel_dp);
	pp = ironlake_get_pp_control(intel_dp);
	if (IS_GEN5(dev_priv)) {
		/* ILK workaround: disable reset around power sequence */
		pp &= ~PANEL_POWER_RESET;
		I915_WRITE(pp_ctrl_reg, pp);
		POSTING_READ(pp_ctrl_reg);
	}

	pp |= PANEL_POWER_ON;
	if (!IS_GEN5(dev_priv))
		pp |= PANEL_POWER_RESET;

	I915_WRITE(pp_ctrl_reg, pp);
	POSTING_READ(pp_ctrl_reg);

	wait_panel_on(intel_dp);
	intel_dp->last_power_on = jiffies;

	if (IS_GEN5(dev_priv)) {
		pp |= PANEL_POWER_RESET; /* restore panel reset bit */
		I915_WRITE(pp_ctrl_reg, pp);
		POSTING_READ(pp_ctrl_reg);
	}
}

void intel_edp_panel_on(struct intel_dp *intel_dp)
{
	if (!is_edp(intel_dp))
		return;

	pps_lock(intel_dp);
	edp_panel_on(intel_dp);
	pps_unlock(intel_dp);
}


static void edp_panel_off(struct intel_dp *intel_dp)
{
	struct intel_digital_port *intel_dig_port = dp_to_dig_port(intel_dp);
	struct intel_encoder *intel_encoder = &intel_dig_port->base;
	struct drm_device *dev = intel_dp_to_dev(intel_dp);
	struct drm_i915_private *dev_priv = to_i915(dev);
	enum intel_display_power_domain power_domain;
	u32 pp;
	i915_reg_t pp_ctrl_reg;

	lockdep_assert_held(&dev_priv->pps_mutex);

	if (!is_edp(intel_dp))
		return;

	DRM_DEBUG_KMS("Turn eDP port %c panel power off\n",
		      port_name(dp_to_dig_port(intel_dp)->port));

	WARN(!intel_dp->want_panel_vdd, "Need eDP port %c VDD to turn off panel\n",
	     port_name(dp_to_dig_port(intel_dp)->port));

	pp = ironlake_get_pp_control(intel_dp);
	/* We need to switch off panel power _and_ force vdd, for otherwise some
	 * panels get very unhappy and cease to work. */
	pp &= ~(PANEL_POWER_ON | PANEL_POWER_RESET | EDP_FORCE_VDD |
		EDP_BLC_ENABLE);

	pp_ctrl_reg = _pp_ctrl_reg(intel_dp);

	intel_dp->want_panel_vdd = false;

	I915_WRITE(pp_ctrl_reg, pp);
	POSTING_READ(pp_ctrl_reg);

	intel_dp->panel_power_off_time = ktime_get_boottime();
	wait_panel_off(intel_dp);

	/* We got a reference when we enabled the VDD. */
	power_domain = intel_display_port_aux_power_domain(intel_encoder);
	intel_display_power_put(dev_priv, power_domain);
}

void intel_edp_panel_off(struct intel_dp *intel_dp)
{
	if (!is_edp(intel_dp))
		return;

	pps_lock(intel_dp);
	edp_panel_off(intel_dp);
	pps_unlock(intel_dp);
}

/* Enable backlight in the panel power control. */
static void _intel_edp_backlight_on(struct intel_dp *intel_dp)
{
	struct intel_digital_port *intel_dig_port = dp_to_dig_port(intel_dp);
	struct drm_device *dev = intel_dig_port->base.base.dev;
	struct drm_i915_private *dev_priv = to_i915(dev);
	u32 pp;
	i915_reg_t pp_ctrl_reg;

	/*
	 * If we enable the backlight right away following a panel power
	 * on, we may see slight flicker as the panel syncs with the eDP
	 * link.  So delay a bit to make sure the image is solid before
	 * allowing it to appear.
	 */
	wait_backlight_on(intel_dp);

	pps_lock(intel_dp);

	pp = ironlake_get_pp_control(intel_dp);
	pp |= EDP_BLC_ENABLE;

	pp_ctrl_reg = _pp_ctrl_reg(intel_dp);

	I915_WRITE(pp_ctrl_reg, pp);
	POSTING_READ(pp_ctrl_reg);

	pps_unlock(intel_dp);
}

/* Enable backlight PWM and backlight PP control. */
void intel_edp_backlight_on(struct intel_dp *intel_dp)
{
	if (!is_edp(intel_dp))
		return;

	DRM_DEBUG_KMS("\n");

	intel_panel_enable_backlight(intel_dp->attached_connector);
	_intel_edp_backlight_on(intel_dp);
}

/* Disable backlight in the panel power control. */
static void _intel_edp_backlight_off(struct intel_dp *intel_dp)
{
	struct drm_device *dev = intel_dp_to_dev(intel_dp);
	struct drm_i915_private *dev_priv = to_i915(dev);
	u32 pp;
	i915_reg_t pp_ctrl_reg;

	if (!is_edp(intel_dp))
		return;

	pps_lock(intel_dp);

	pp = ironlake_get_pp_control(intel_dp);
	pp &= ~EDP_BLC_ENABLE;

	pp_ctrl_reg = _pp_ctrl_reg(intel_dp);

	I915_WRITE(pp_ctrl_reg, pp);
	POSTING_READ(pp_ctrl_reg);

	pps_unlock(intel_dp);

	intel_dp->last_backlight_off = jiffies;
	edp_wait_backlight_off(intel_dp);
}

/* Disable backlight PP control and backlight PWM. */
void intel_edp_backlight_off(struct intel_dp *intel_dp)
{
	if (!is_edp(intel_dp))
		return;

	DRM_DEBUG_KMS("\n");

	_intel_edp_backlight_off(intel_dp);
	intel_panel_disable_backlight(intel_dp->attached_connector);
}

/*
 * Hook for controlling the panel power control backlight through the bl_power
 * sysfs attribute. Take care to handle multiple calls.
 */
static void intel_edp_backlight_power(struct intel_connector *connector,
				      bool enable)
{
	struct intel_dp *intel_dp = intel_attached_dp(&connector->base);
	bool is_enabled;

	pps_lock(intel_dp);
	is_enabled = ironlake_get_pp_control(intel_dp) & EDP_BLC_ENABLE;
	pps_unlock(intel_dp);

	if (is_enabled == enable)
		return;

	DRM_DEBUG_KMS("panel power control backlight %s\n",
		      enable ? "enable" : "disable");

	if (enable)
		_intel_edp_backlight_on(intel_dp);
	else
		_intel_edp_backlight_off(intel_dp);
}

static void assert_dp_port(struct intel_dp *intel_dp, bool state)
{
	struct intel_digital_port *dig_port = dp_to_dig_port(intel_dp);
	struct drm_i915_private *dev_priv = to_i915(dig_port->base.base.dev);
	bool cur_state = I915_READ(intel_dp->output_reg) & DP_PORT_EN;

	I915_STATE_WARN(cur_state != state,
			"DP port %c state assertion failure (expected %s, current %s)\n",
			port_name(dig_port->port),
			onoff(state), onoff(cur_state));
}
#define assert_dp_port_disabled(d) assert_dp_port((d), false)

static void assert_edp_pll(struct drm_i915_private *dev_priv, bool state)
{
	bool cur_state = I915_READ(DP_A) & DP_PLL_ENABLE;

	I915_STATE_WARN(cur_state != state,
			"eDP PLL state assertion failure (expected %s, current %s)\n",
			onoff(state), onoff(cur_state));
}
#define assert_edp_pll_enabled(d) assert_edp_pll((d), true)
#define assert_edp_pll_disabled(d) assert_edp_pll((d), false)

static void ironlake_edp_pll_on(struct intel_dp *intel_dp,
				struct intel_crtc_state *pipe_config)
{
	struct intel_crtc *crtc = to_intel_crtc(pipe_config->base.crtc);
	struct drm_i915_private *dev_priv = to_i915(crtc->base.dev);

	assert_pipe_disabled(dev_priv, crtc->pipe);
	assert_dp_port_disabled(intel_dp);
	assert_edp_pll_disabled(dev_priv);

	DRM_DEBUG_KMS("enabling eDP PLL for clock %d\n",
		      pipe_config->port_clock);

	intel_dp->DP &= ~DP_PLL_FREQ_MASK;

	if (pipe_config->port_clock == 162000)
		intel_dp->DP |= DP_PLL_FREQ_162MHZ;
	else
		intel_dp->DP |= DP_PLL_FREQ_270MHZ;

	I915_WRITE(DP_A, intel_dp->DP);
	POSTING_READ(DP_A);
	udelay(500);

	/*
	 * [DevILK] Work around required when enabling DP PLL
	 * while a pipe is enabled going to FDI:
	 * 1. Wait for the start of vertical blank on the enabled pipe going to FDI
	 * 2. Program DP PLL enable
	 */
	if (IS_GEN5(dev_priv))
		intel_wait_for_vblank_if_active(dev_priv, !crtc->pipe);

	intel_dp->DP |= DP_PLL_ENABLE;

	I915_WRITE(DP_A, intel_dp->DP);
	POSTING_READ(DP_A);
	udelay(200);
}

static void ironlake_edp_pll_off(struct intel_dp *intel_dp)
{
	struct intel_digital_port *intel_dig_port = dp_to_dig_port(intel_dp);
	struct intel_crtc *crtc = to_intel_crtc(intel_dig_port->base.base.crtc);
	struct drm_i915_private *dev_priv = to_i915(crtc->base.dev);

	assert_pipe_disabled(dev_priv, crtc->pipe);
	assert_dp_port_disabled(intel_dp);
	assert_edp_pll_enabled(dev_priv);

	DRM_DEBUG_KMS("disabling eDP PLL\n");

	intel_dp->DP &= ~DP_PLL_ENABLE;

	I915_WRITE(DP_A, intel_dp->DP);
	POSTING_READ(DP_A);
	udelay(200);
}

/* If the sink supports it, try to set the power state appropriately */
void intel_dp_sink_dpms(struct intel_dp *intel_dp, int mode)
{
	int ret, i;

	/* Should have a valid DPCD by this point */
	if (intel_dp->dpcd[DP_DPCD_REV] < 0x11)
		return;

	if (mode != DRM_MODE_DPMS_ON) {
		ret = drm_dp_dpcd_writeb(&intel_dp->aux, DP_SET_POWER,
					 DP_SET_POWER_D3);
	} else {
		struct intel_lspcon *lspcon = dp_to_lspcon(intel_dp);

		/*
		 * When turning on, we need to retry for 1ms to give the sink
		 * time to wake up.
		 */
		for (i = 0; i < 3; i++) {
			ret = drm_dp_dpcd_writeb(&intel_dp->aux, DP_SET_POWER,
						 DP_SET_POWER_D0);
			if (ret == 1)
				break;
			msleep(1);
		}

		if (ret == 1 && lspcon->active)
			lspcon_wait_pcon_mode(lspcon);
	}

	if (ret != 1)
		DRM_DEBUG_KMS("failed to %s sink power state\n",
			      mode == DRM_MODE_DPMS_ON ? "enable" : "disable");
}

static bool intel_dp_get_hw_state(struct intel_encoder *encoder,
				  enum pipe *pipe)
{
	struct intel_dp *intel_dp = enc_to_intel_dp(&encoder->base);
	enum port port = dp_to_dig_port(intel_dp)->port;
	struct drm_device *dev = encoder->base.dev;
	struct drm_i915_private *dev_priv = to_i915(dev);
	enum intel_display_power_domain power_domain;
	u32 tmp;
	bool ret;

	power_domain = intel_display_port_power_domain(encoder);
	if (!intel_display_power_get_if_enabled(dev_priv, power_domain))
		return false;

	ret = false;

	tmp = I915_READ(intel_dp->output_reg);

	if (!(tmp & DP_PORT_EN))
		goto out;

	if (IS_GEN7(dev_priv) && port == PORT_A) {
		*pipe = PORT_TO_PIPE_CPT(tmp);
	} else if (HAS_PCH_CPT(dev_priv) && port != PORT_A) {
		enum pipe p;

		for_each_pipe(dev_priv, p) {
			u32 trans_dp = I915_READ(TRANS_DP_CTL(p));
			if (TRANS_DP_PIPE_TO_PORT(trans_dp) == port) {
				*pipe = p;
				ret = true;

				goto out;
			}
		}

		DRM_DEBUG_KMS("No pipe for dp port 0x%x found\n",
			      i915_mmio_reg_offset(intel_dp->output_reg));
	} else if (IS_CHERRYVIEW(dev_priv)) {
		*pipe = DP_PORT_TO_PIPE_CHV(tmp);
	} else {
		*pipe = PORT_TO_PIPE(tmp);
	}

	ret = true;

out:
	intel_display_power_put(dev_priv, power_domain);

	return ret;
}

static void intel_dp_get_config(struct intel_encoder *encoder,
				struct intel_crtc_state *pipe_config)
{
	struct intel_dp *intel_dp = enc_to_intel_dp(&encoder->base);
	u32 tmp, flags = 0;
	struct drm_device *dev = encoder->base.dev;
	struct drm_i915_private *dev_priv = to_i915(dev);
	enum port port = dp_to_dig_port(intel_dp)->port;
	struct intel_crtc *crtc = to_intel_crtc(encoder->base.crtc);

	tmp = I915_READ(intel_dp->output_reg);

	pipe_config->has_audio = tmp & DP_AUDIO_OUTPUT_ENABLE && port != PORT_A;

	if (HAS_PCH_CPT(dev_priv) && port != PORT_A) {
		u32 trans_dp = I915_READ(TRANS_DP_CTL(crtc->pipe));

		if (trans_dp & TRANS_DP_HSYNC_ACTIVE_HIGH)
			flags |= DRM_MODE_FLAG_PHSYNC;
		else
			flags |= DRM_MODE_FLAG_NHSYNC;

		if (trans_dp & TRANS_DP_VSYNC_ACTIVE_HIGH)
			flags |= DRM_MODE_FLAG_PVSYNC;
		else
			flags |= DRM_MODE_FLAG_NVSYNC;
	} else {
		if (tmp & DP_SYNC_HS_HIGH)
			flags |= DRM_MODE_FLAG_PHSYNC;
		else
			flags |= DRM_MODE_FLAG_NHSYNC;

		if (tmp & DP_SYNC_VS_HIGH)
			flags |= DRM_MODE_FLAG_PVSYNC;
		else
			flags |= DRM_MODE_FLAG_NVSYNC;
	}

	pipe_config->base.adjusted_mode.flags |= flags;

	if (IS_G4X(dev_priv) && tmp & DP_COLOR_RANGE_16_235)
		pipe_config->limited_color_range = true;

	pipe_config->lane_count =
		((tmp & DP_PORT_WIDTH_MASK) >> DP_PORT_WIDTH_SHIFT) + 1;

	intel_dp_get_m_n(crtc, pipe_config);

	if (port == PORT_A) {
		if ((I915_READ(DP_A) & DP_PLL_FREQ_MASK) == DP_PLL_FREQ_162MHZ)
			pipe_config->port_clock = 162000;
		else
			pipe_config->port_clock = 270000;
	}

	pipe_config->base.adjusted_mode.crtc_clock =
		intel_dotclock_calculate(pipe_config->port_clock,
					 &pipe_config->dp_m_n);

	if (is_edp(intel_dp) && dev_priv->vbt.edp.bpp &&
	    pipe_config->pipe_bpp > dev_priv->vbt.edp.bpp) {
		/*
		 * This is a big fat ugly hack.
		 *
		 * Some machines in UEFI boot mode provide us a VBT that has 18
		 * bpp and 1.62 GHz link bandwidth for eDP, which for reasons
		 * unknown we fail to light up. Yet the same BIOS boots up with
		 * 24 bpp and 2.7 GHz link. Use the same bpp as the BIOS uses as
		 * max, not what it tells us to use.
		 *
		 * Note: This will still be broken if the eDP panel is not lit
		 * up by the BIOS, and thus we can't get the mode at module
		 * load.
		 */
		DRM_DEBUG_KMS("pipe has %d bpp for eDP panel, overriding BIOS-provided max %d bpp\n",
			      pipe_config->pipe_bpp, dev_priv->vbt.edp.bpp);
		dev_priv->vbt.edp.bpp = pipe_config->pipe_bpp;
	}
}

static void intel_disable_dp(struct intel_encoder *encoder,
			     struct intel_crtc_state *old_crtc_state,
			     struct drm_connector_state *old_conn_state)
{
	struct intel_dp *intel_dp = enc_to_intel_dp(&encoder->base);
	struct drm_i915_private *dev_priv = to_i915(encoder->base.dev);

	if (old_crtc_state->has_audio)
		intel_audio_codec_disable(encoder);

	if (HAS_PSR(dev_priv) && !HAS_DDI(dev_priv))
		intel_psr_disable(intel_dp);

	/* Make sure the panel is off before trying to change the mode. But also
	 * ensure that we have vdd while we switch off the panel. */
	intel_edp_panel_vdd_on(intel_dp);
	intel_edp_backlight_off(intel_dp);
	intel_dp_sink_dpms(intel_dp, DRM_MODE_DPMS_OFF);
	intel_edp_panel_off(intel_dp);

	/* disable the port before the pipe on g4x */
	if (INTEL_GEN(dev_priv) < 5)
		intel_dp_link_down(intel_dp);
}

static void ilk_post_disable_dp(struct intel_encoder *encoder,
				struct intel_crtc_state *old_crtc_state,
				struct drm_connector_state *old_conn_state)
{
	struct intel_dp *intel_dp = enc_to_intel_dp(&encoder->base);
	enum port port = dp_to_dig_port(intel_dp)->port;

	intel_dp_link_down(intel_dp);

	/* Only ilk+ has port A */
	if (port == PORT_A)
		ironlake_edp_pll_off(intel_dp);
}

static void vlv_post_disable_dp(struct intel_encoder *encoder,
				struct intel_crtc_state *old_crtc_state,
				struct drm_connector_state *old_conn_state)
{
	struct intel_dp *intel_dp = enc_to_intel_dp(&encoder->base);

	intel_dp_link_down(intel_dp);
}

static void chv_post_disable_dp(struct intel_encoder *encoder,
				struct intel_crtc_state *old_crtc_state,
				struct drm_connector_state *old_conn_state)
{
	struct intel_dp *intel_dp = enc_to_intel_dp(&encoder->base);
	struct drm_device *dev = encoder->base.dev;
	struct drm_i915_private *dev_priv = to_i915(dev);

	intel_dp_link_down(intel_dp);

	mutex_lock(&dev_priv->sb_lock);

	/* Assert data lane reset */
	chv_data_lane_soft_reset(encoder, true);

	mutex_unlock(&dev_priv->sb_lock);
}

static void
_intel_dp_set_link_train(struct intel_dp *intel_dp,
			 uint32_t *DP,
			 uint8_t dp_train_pat)
{
	struct intel_digital_port *intel_dig_port = dp_to_dig_port(intel_dp);
	struct drm_device *dev = intel_dig_port->base.base.dev;
	struct drm_i915_private *dev_priv = to_i915(dev);
	enum port port = intel_dig_port->port;

	if (dp_train_pat & DP_TRAINING_PATTERN_MASK)
		DRM_DEBUG_KMS("Using DP training pattern TPS%d\n",
			      dp_train_pat & DP_TRAINING_PATTERN_MASK);

	if (HAS_DDI(dev_priv)) {
		uint32_t temp = I915_READ(DP_TP_CTL(port));

		if (dp_train_pat & DP_LINK_SCRAMBLING_DISABLE)
			temp |= DP_TP_CTL_SCRAMBLE_DISABLE;
		else
			temp &= ~DP_TP_CTL_SCRAMBLE_DISABLE;

		temp &= ~DP_TP_CTL_LINK_TRAIN_MASK;
		switch (dp_train_pat & DP_TRAINING_PATTERN_MASK) {
		case DP_TRAINING_PATTERN_DISABLE:
			temp |= DP_TP_CTL_LINK_TRAIN_NORMAL;

			break;
		case DP_TRAINING_PATTERN_1:
			temp |= DP_TP_CTL_LINK_TRAIN_PAT1;
			break;
		case DP_TRAINING_PATTERN_2:
			temp |= DP_TP_CTL_LINK_TRAIN_PAT2;
			break;
		case DP_TRAINING_PATTERN_3:
			temp |= DP_TP_CTL_LINK_TRAIN_PAT3;
			break;
		}
		I915_WRITE(DP_TP_CTL(port), temp);

	} else if ((IS_GEN7(dev_priv) && port == PORT_A) ||
		   (HAS_PCH_CPT(dev_priv) && port != PORT_A)) {
		*DP &= ~DP_LINK_TRAIN_MASK_CPT;

		switch (dp_train_pat & DP_TRAINING_PATTERN_MASK) {
		case DP_TRAINING_PATTERN_DISABLE:
			*DP |= DP_LINK_TRAIN_OFF_CPT;
			break;
		case DP_TRAINING_PATTERN_1:
			*DP |= DP_LINK_TRAIN_PAT_1_CPT;
			break;
		case DP_TRAINING_PATTERN_2:
			*DP |= DP_LINK_TRAIN_PAT_2_CPT;
			break;
		case DP_TRAINING_PATTERN_3:
			DRM_DEBUG_KMS("TPS3 not supported, using TPS2 instead\n");
			*DP |= DP_LINK_TRAIN_PAT_2_CPT;
			break;
		}

	} else {
		if (IS_CHERRYVIEW(dev_priv))
			*DP &= ~DP_LINK_TRAIN_MASK_CHV;
		else
			*DP &= ~DP_LINK_TRAIN_MASK;

		switch (dp_train_pat & DP_TRAINING_PATTERN_MASK) {
		case DP_TRAINING_PATTERN_DISABLE:
			*DP |= DP_LINK_TRAIN_OFF;
			break;
		case DP_TRAINING_PATTERN_1:
			*DP |= DP_LINK_TRAIN_PAT_1;
			break;
		case DP_TRAINING_PATTERN_2:
			*DP |= DP_LINK_TRAIN_PAT_2;
			break;
		case DP_TRAINING_PATTERN_3:
			if (IS_CHERRYVIEW(dev_priv)) {
				*DP |= DP_LINK_TRAIN_PAT_3_CHV;
			} else {
				DRM_DEBUG_KMS("TPS3 not supported, using TPS2 instead\n");
				*DP |= DP_LINK_TRAIN_PAT_2;
			}
			break;
		}
	}
}

static void intel_dp_enable_port(struct intel_dp *intel_dp,
				 struct intel_crtc_state *old_crtc_state)
{
	struct drm_device *dev = intel_dp_to_dev(intel_dp);
	struct drm_i915_private *dev_priv = to_i915(dev);

	/* enable with pattern 1 (as per spec) */

	intel_dp_program_link_training_pattern(intel_dp, DP_TRAINING_PATTERN_1);

	/*
	 * Magic for VLV/CHV. We _must_ first set up the register
	 * without actually enabling the port, and then do another
	 * write to enable the port. Otherwise link training will
	 * fail when the power sequencer is freshly used for this port.
	 */
	intel_dp->DP |= DP_PORT_EN;
	if (old_crtc_state->has_audio)
		intel_dp->DP |= DP_AUDIO_OUTPUT_ENABLE;

	I915_WRITE(intel_dp->output_reg, intel_dp->DP);
	POSTING_READ(intel_dp->output_reg);
}

static void intel_enable_dp(struct intel_encoder *encoder,
			    struct intel_crtc_state *pipe_config,
			    struct drm_connector_state *conn_state)
{
	struct intel_dp *intel_dp = enc_to_intel_dp(&encoder->base);
	struct drm_device *dev = encoder->base.dev;
	struct drm_i915_private *dev_priv = to_i915(dev);
	struct intel_crtc *crtc = to_intel_crtc(encoder->base.crtc);
	uint32_t dp_reg = I915_READ(intel_dp->output_reg);
<<<<<<< HEAD
	unsigned int lane_mask = 0x0;
=======
	enum pipe pipe = crtc->pipe;
>>>>>>> 5e4b7c10

	if (WARN_ON(dp_reg & DP_PORT_EN))
		return;

	pps_lock(intel_dp);

	if (IS_VALLEYVIEW(dev_priv) || IS_CHERRYVIEW(dev_priv))
		vlv_init_panel_power_sequencer(intel_dp);

	intel_dp_enable_port(intel_dp, pipe_config);

	edp_panel_vdd_on(intel_dp);
	edp_panel_on(intel_dp);
	edp_panel_vdd_off(intel_dp, true);

	pps_unlock(intel_dp);

<<<<<<< HEAD
	if (IS_VALLEYVIEW(dev))
		vlv_wait_port_ready(dev_priv, dp_to_dig_port(intel_dp),
				    lane_mask);
=======
	if (IS_VALLEYVIEW(dev_priv) || IS_CHERRYVIEW(dev_priv)) {
		unsigned int lane_mask = 0x0;

		if (IS_CHERRYVIEW(dev_priv))
			lane_mask = intel_dp_unused_lane_mask(pipe_config->lane_count);

		vlv_wait_port_ready(dev_priv, dp_to_dig_port(intel_dp),
				    lane_mask);
	}
>>>>>>> 5e4b7c10

	intel_dp_sink_dpms(intel_dp, DRM_MODE_DPMS_ON);
	intel_dp_start_link_train(intel_dp);
	intel_dp_stop_link_train(intel_dp);

	if (pipe_config->has_audio) {
		DRM_DEBUG_DRIVER("Enabling DP audio on pipe %c\n",
				 pipe_name(pipe));
		intel_audio_codec_enable(encoder, pipe_config, conn_state);
	}
}

static void g4x_enable_dp(struct intel_encoder *encoder,
			  struct intel_crtc_state *pipe_config,
			  struct drm_connector_state *conn_state)
{
	struct intel_dp *intel_dp = enc_to_intel_dp(&encoder->base);

	intel_enable_dp(encoder, pipe_config, conn_state);
	intel_edp_backlight_on(intel_dp);
}

static void vlv_enable_dp(struct intel_encoder *encoder,
			  struct intel_crtc_state *pipe_config,
			  struct drm_connector_state *conn_state)
{
	struct intel_dp *intel_dp = enc_to_intel_dp(&encoder->base);

	intel_edp_backlight_on(intel_dp);
	intel_psr_enable(intel_dp);
}

static void g4x_pre_enable_dp(struct intel_encoder *encoder,
			      struct intel_crtc_state *pipe_config,
			      struct drm_connector_state *conn_state)
{
	struct intel_dp *intel_dp = enc_to_intel_dp(&encoder->base);
	enum port port = dp_to_dig_port(intel_dp)->port;

	intel_dp_prepare(encoder, pipe_config);

	/* Only ilk+ has port A */
	if (port == PORT_A)
		ironlake_edp_pll_on(intel_dp, pipe_config);
}

static void vlv_detach_power_sequencer(struct intel_dp *intel_dp)
{
	struct intel_digital_port *intel_dig_port = dp_to_dig_port(intel_dp);
	struct drm_i915_private *dev_priv = to_i915(intel_dig_port->base.base.dev);
	enum pipe pipe = intel_dp->pps_pipe;
	i915_reg_t pp_on_reg = PP_ON_DELAYS(pipe);

	WARN_ON(intel_dp->active_pipe != INVALID_PIPE);

	if (WARN_ON(pipe != PIPE_A && pipe != PIPE_B))
		return;

	edp_panel_vdd_off_sync(intel_dp);

	/*
	 * VLV seems to get confused when multiple power seqeuencers
	 * have the same port selected (even if only one has power/vdd
	 * enabled). The failure manifests as vlv_wait_port_ready() failing
	 * CHV on the other hand doesn't seem to mind having the same port
	 * selected in multiple power seqeuencers, but let's clear the
	 * port select always when logically disconnecting a power sequencer
	 * from a port.
	 */
	DRM_DEBUG_KMS("detaching pipe %c power sequencer from port %c\n",
		      pipe_name(pipe), port_name(intel_dig_port->port));
	I915_WRITE(pp_on_reg, 0);
	POSTING_READ(pp_on_reg);

	intel_dp->pps_pipe = INVALID_PIPE;
}

static void vlv_steal_power_sequencer(struct drm_device *dev,
				      enum pipe pipe)
{
	struct drm_i915_private *dev_priv = to_i915(dev);
	struct intel_encoder *encoder;

	lockdep_assert_held(&dev_priv->pps_mutex);

	for_each_intel_encoder(dev, encoder) {
		struct intel_dp *intel_dp;
		enum port port;

		if (encoder->type != INTEL_OUTPUT_DP &&
		    encoder->type != INTEL_OUTPUT_EDP)
			continue;

		intel_dp = enc_to_intel_dp(&encoder->base);
		port = dp_to_dig_port(intel_dp)->port;

		WARN(intel_dp->active_pipe == pipe,
		     "stealing pipe %c power sequencer from active (e)DP port %c\n",
		     pipe_name(pipe), port_name(port));

		if (intel_dp->pps_pipe != pipe)
			continue;

		DRM_DEBUG_KMS("stealing pipe %c power sequencer from port %c\n",
			      pipe_name(pipe), port_name(port));

		/* make sure vdd is off before we steal it */
		vlv_detach_power_sequencer(intel_dp);
	}
}

static void vlv_init_panel_power_sequencer(struct intel_dp *intel_dp)
{
	struct intel_digital_port *intel_dig_port = dp_to_dig_port(intel_dp);
	struct intel_encoder *encoder = &intel_dig_port->base;
	struct drm_device *dev = encoder->base.dev;
	struct drm_i915_private *dev_priv = to_i915(dev);
	struct intel_crtc *crtc = to_intel_crtc(encoder->base.crtc);

	lockdep_assert_held(&dev_priv->pps_mutex);

	WARN_ON(intel_dp->active_pipe != INVALID_PIPE);

	if (intel_dp->pps_pipe != INVALID_PIPE &&
	    intel_dp->pps_pipe != crtc->pipe) {
		/*
		 * If another power sequencer was being used on this
		 * port previously make sure to turn off vdd there while
		 * we still have control of it.
		 */
		vlv_detach_power_sequencer(intel_dp);
	}

	/*
	 * We may be stealing the power
	 * sequencer from another port.
	 */
	vlv_steal_power_sequencer(dev, crtc->pipe);

	intel_dp->active_pipe = crtc->pipe;

	if (!is_edp(intel_dp))
		return;

	/* now it's all ours */
	intel_dp->pps_pipe = crtc->pipe;

	DRM_DEBUG_KMS("initializing pipe %c power sequencer for port %c\n",
		      pipe_name(intel_dp->pps_pipe), port_name(intel_dig_port->port));

	/* init power sequencer on this pipe and port */
	intel_dp_init_panel_power_sequencer(dev, intel_dp);
	intel_dp_init_panel_power_sequencer_registers(dev, intel_dp, true);
}

static void vlv_pre_enable_dp(struct intel_encoder *encoder,
			      struct intel_crtc_state *pipe_config,
			      struct drm_connector_state *conn_state)
{
	vlv_phy_pre_encoder_enable(encoder);

	intel_enable_dp(encoder, pipe_config, conn_state);
}

static void vlv_dp_pre_pll_enable(struct intel_encoder *encoder,
				  struct intel_crtc_state *pipe_config,
				  struct drm_connector_state *conn_state)
{
<<<<<<< HEAD
	struct intel_dp *intel_dp = enc_to_intel_dp(&encoder->base);
	struct intel_digital_port *dport = dp_to_dig_port(intel_dp);
	struct drm_device *dev = encoder->base.dev;
	struct drm_i915_private *dev_priv = dev->dev_private;
	struct intel_crtc *intel_crtc =
		to_intel_crtc(encoder->base.crtc);
	enum dpio_channel ch = vlv_dport_to_channel(dport);
	int pipe = intel_crtc->pipe;
	int data, i, stagger;
	u32 val;

	mutex_lock(&dev_priv->dpio_lock);
=======
	intel_dp_prepare(encoder, pipe_config);
>>>>>>> 5e4b7c10

	vlv_phy_pre_pll_enable(encoder);
}

<<<<<<< HEAD
	/* Data lane stagger programming */
	if (intel_crtc->config->port_clock > 270000)
		stagger = 0x18;
	else if (intel_crtc->config->port_clock > 135000)
		stagger = 0xd;
	else if (intel_crtc->config->port_clock > 67500)
		stagger = 0x7;
	else if (intel_crtc->config->port_clock > 33750)
		stagger = 0x4;
	else
		stagger = 0x2;

	val = vlv_dpio_read(dev_priv, pipe, VLV_PCS01_DW11(ch));
	val |= DPIO_TX2_STAGGER_MASK(0x1f);
	vlv_dpio_write(dev_priv, pipe, VLV_PCS01_DW11(ch), val);

	val = vlv_dpio_read(dev_priv, pipe, VLV_PCS23_DW11(ch));
	val |= DPIO_TX2_STAGGER_MASK(0x1f);
	vlv_dpio_write(dev_priv, pipe, VLV_PCS23_DW11(ch), val);

	vlv_dpio_write(dev_priv, pipe, VLV_PCS01_DW12(ch),
		       DPIO_LANESTAGGER_STRAP(stagger) |
		       DPIO_LANESTAGGER_STRAP_OVRD |
		       DPIO_TX1_STAGGER_MASK(0x1f) |
		       DPIO_TX1_STAGGER_MULT(6) |
		       DPIO_TX2_STAGGER_MULT(0));

	vlv_dpio_write(dev_priv, pipe, VLV_PCS23_DW12(ch),
		       DPIO_LANESTAGGER_STRAP(stagger) |
		       DPIO_LANESTAGGER_STRAP_OVRD |
		       DPIO_TX1_STAGGER_MASK(0x1f) |
		       DPIO_TX1_STAGGER_MULT(7) |
		       DPIO_TX2_STAGGER_MULT(5));
=======
static void chv_pre_enable_dp(struct intel_encoder *encoder,
			      struct intel_crtc_state *pipe_config,
			      struct drm_connector_state *conn_state)
{
	chv_phy_pre_encoder_enable(encoder);
>>>>>>> 5e4b7c10

	intel_enable_dp(encoder, pipe_config, conn_state);

	/* Second common lane will stay alive on its own now */
	chv_phy_release_cl2_override(encoder);
}

static void chv_dp_pre_pll_enable(struct intel_encoder *encoder,
				  struct intel_crtc_state *pipe_config,
				  struct drm_connector_state *conn_state)
{
	intel_dp_prepare(encoder, pipe_config);

	chv_phy_pre_pll_enable(encoder);
}

static void chv_dp_post_pll_disable(struct intel_encoder *encoder,
				    struct intel_crtc_state *pipe_config,
				    struct drm_connector_state *conn_state)
{
	chv_phy_post_pll_disable(encoder);
}

/*
 * Fetch AUX CH registers 0x202 - 0x207 which contain
 * link status information
 */
bool
intel_dp_get_link_status(struct intel_dp *intel_dp, uint8_t link_status[DP_LINK_STATUS_SIZE])
{
	return drm_dp_dpcd_read(&intel_dp->aux, DP_LANE0_1_STATUS, link_status,
				DP_LINK_STATUS_SIZE) == DP_LINK_STATUS_SIZE;
}

static bool intel_dp_get_y_cord_status(struct intel_dp *intel_dp)
{
	uint8_t psr_caps = 0;

	drm_dp_dpcd_readb(&intel_dp->aux, DP_PSR_CAPS, &psr_caps);
	return psr_caps & DP_PSR2_SU_Y_COORDINATE_REQUIRED;
}

static bool intel_dp_get_colorimetry_status(struct intel_dp *intel_dp)
{
	uint8_t dprx = 0;

	drm_dp_dpcd_readb(&intel_dp->aux,
			DP_DPRX_FEATURE_ENUMERATION_LIST,
			&dprx);
	return dprx & DP_VSC_SDP_EXT_FOR_COLORIMETRY_SUPPORTED;
}

static bool intel_dp_get_alpm_status(struct intel_dp *intel_dp)
{
	uint8_t alpm_caps = 0;

	drm_dp_dpcd_readb(&intel_dp->aux, DP_RECEIVER_ALPM_CAP, &alpm_caps);
	return alpm_caps & DP_ALPM_CAP;
}

/* These are source-specific values. */
uint8_t
intel_dp_voltage_max(struct intel_dp *intel_dp)
{
	struct drm_i915_private *dev_priv = to_i915(intel_dp_to_dev(intel_dp));
	enum port port = dp_to_dig_port(intel_dp)->port;

	if (IS_GEN9_LP(dev_priv))
		return DP_TRAIN_VOLTAGE_SWING_LEVEL_3;
	else if (INTEL_GEN(dev_priv) >= 9) {
		if (dev_priv->vbt.edp.low_vswing && port == PORT_A)
			return DP_TRAIN_VOLTAGE_SWING_LEVEL_3;
		return DP_TRAIN_VOLTAGE_SWING_LEVEL_2;
	} else if (IS_VALLEYVIEW(dev_priv) || IS_CHERRYVIEW(dev_priv))
		return DP_TRAIN_VOLTAGE_SWING_LEVEL_3;
	else if (IS_GEN7(dev_priv) && port == PORT_A)
		return DP_TRAIN_VOLTAGE_SWING_LEVEL_2;
	else if (HAS_PCH_CPT(dev_priv) && port != PORT_A)
		return DP_TRAIN_VOLTAGE_SWING_LEVEL_3;
	else
		return DP_TRAIN_VOLTAGE_SWING_LEVEL_2;
}

uint8_t
intel_dp_pre_emphasis_max(struct intel_dp *intel_dp, uint8_t voltage_swing)
{
	struct drm_i915_private *dev_priv = to_i915(intel_dp_to_dev(intel_dp));
	enum port port = dp_to_dig_port(intel_dp)->port;

	if (INTEL_GEN(dev_priv) >= 9) {
		switch (voltage_swing & DP_TRAIN_VOLTAGE_SWING_MASK) {
		case DP_TRAIN_VOLTAGE_SWING_LEVEL_0:
			return DP_TRAIN_PRE_EMPH_LEVEL_3;
		case DP_TRAIN_VOLTAGE_SWING_LEVEL_1:
			return DP_TRAIN_PRE_EMPH_LEVEL_2;
		case DP_TRAIN_VOLTAGE_SWING_LEVEL_2:
			return DP_TRAIN_PRE_EMPH_LEVEL_1;
		case DP_TRAIN_VOLTAGE_SWING_LEVEL_3:
			return DP_TRAIN_PRE_EMPH_LEVEL_0;
		default:
			return DP_TRAIN_PRE_EMPH_LEVEL_0;
		}
	} else if (IS_HASWELL(dev_priv) || IS_BROADWELL(dev_priv)) {
		switch (voltage_swing & DP_TRAIN_VOLTAGE_SWING_MASK) {
		case DP_TRAIN_VOLTAGE_SWING_LEVEL_0:
			return DP_TRAIN_PRE_EMPH_LEVEL_3;
		case DP_TRAIN_VOLTAGE_SWING_LEVEL_1:
			return DP_TRAIN_PRE_EMPH_LEVEL_2;
		case DP_TRAIN_VOLTAGE_SWING_LEVEL_2:
			return DP_TRAIN_PRE_EMPH_LEVEL_1;
		case DP_TRAIN_VOLTAGE_SWING_LEVEL_3:
		default:
			return DP_TRAIN_PRE_EMPH_LEVEL_0;
		}
	} else if (IS_VALLEYVIEW(dev_priv) || IS_CHERRYVIEW(dev_priv)) {
		switch (voltage_swing & DP_TRAIN_VOLTAGE_SWING_MASK) {
		case DP_TRAIN_VOLTAGE_SWING_LEVEL_0:
			return DP_TRAIN_PRE_EMPH_LEVEL_3;
		case DP_TRAIN_VOLTAGE_SWING_LEVEL_1:
			return DP_TRAIN_PRE_EMPH_LEVEL_2;
		case DP_TRAIN_VOLTAGE_SWING_LEVEL_2:
			return DP_TRAIN_PRE_EMPH_LEVEL_1;
		case DP_TRAIN_VOLTAGE_SWING_LEVEL_3:
		default:
			return DP_TRAIN_PRE_EMPH_LEVEL_0;
		}
	} else if (IS_GEN7(dev_priv) && port == PORT_A) {
		switch (voltage_swing & DP_TRAIN_VOLTAGE_SWING_MASK) {
		case DP_TRAIN_VOLTAGE_SWING_LEVEL_0:
			return DP_TRAIN_PRE_EMPH_LEVEL_2;
		case DP_TRAIN_VOLTAGE_SWING_LEVEL_1:
		case DP_TRAIN_VOLTAGE_SWING_LEVEL_2:
			return DP_TRAIN_PRE_EMPH_LEVEL_1;
		default:
			return DP_TRAIN_PRE_EMPH_LEVEL_0;
		}
	} else {
		switch (voltage_swing & DP_TRAIN_VOLTAGE_SWING_MASK) {
		case DP_TRAIN_VOLTAGE_SWING_LEVEL_0:
			return DP_TRAIN_PRE_EMPH_LEVEL_2;
		case DP_TRAIN_VOLTAGE_SWING_LEVEL_1:
			return DP_TRAIN_PRE_EMPH_LEVEL_2;
		case DP_TRAIN_VOLTAGE_SWING_LEVEL_2:
			return DP_TRAIN_PRE_EMPH_LEVEL_1;
		case DP_TRAIN_VOLTAGE_SWING_LEVEL_3:
		default:
			return DP_TRAIN_PRE_EMPH_LEVEL_0;
		}
	}
}

static uint32_t vlv_signal_levels(struct intel_dp *intel_dp)
{
	struct intel_encoder *encoder = &dp_to_dig_port(intel_dp)->base;
	unsigned long demph_reg_value, preemph_reg_value,
		uniqtranscale_reg_value;
	uint8_t train_set = intel_dp->train_set[0];

	switch (train_set & DP_TRAIN_PRE_EMPHASIS_MASK) {
	case DP_TRAIN_PRE_EMPH_LEVEL_0:
		preemph_reg_value = 0x0004000;
		switch (train_set & DP_TRAIN_VOLTAGE_SWING_MASK) {
		case DP_TRAIN_VOLTAGE_SWING_LEVEL_0:
			demph_reg_value = 0x2B405555;
			uniqtranscale_reg_value = 0x552AB83A;
			break;
		case DP_TRAIN_VOLTAGE_SWING_LEVEL_1:
			demph_reg_value = 0x2B404040;
			uniqtranscale_reg_value = 0x5548B83A;
			break;
		case DP_TRAIN_VOLTAGE_SWING_LEVEL_2:
			demph_reg_value = 0x2B245555;
			uniqtranscale_reg_value = 0x5560B83A;
			break;
		case DP_TRAIN_VOLTAGE_SWING_LEVEL_3:
			demph_reg_value = 0x2B405555;
			uniqtranscale_reg_value = 0x5598DA3A;
			break;
		default:
			return 0;
		}
		break;
	case DP_TRAIN_PRE_EMPH_LEVEL_1:
		preemph_reg_value = 0x0002000;
		switch (train_set & DP_TRAIN_VOLTAGE_SWING_MASK) {
		case DP_TRAIN_VOLTAGE_SWING_LEVEL_0:
			demph_reg_value = 0x2B404040;
			uniqtranscale_reg_value = 0x5552B83A;
			break;
		case DP_TRAIN_VOLTAGE_SWING_LEVEL_1:
			demph_reg_value = 0x2B404848;
			uniqtranscale_reg_value = 0x5580B83A;
			break;
		case DP_TRAIN_VOLTAGE_SWING_LEVEL_2:
			demph_reg_value = 0x2B404040;
			uniqtranscale_reg_value = 0x55ADDA3A;
			break;
		default:
			return 0;
		}
		break;
	case DP_TRAIN_PRE_EMPH_LEVEL_2:
		preemph_reg_value = 0x0000000;
		switch (train_set & DP_TRAIN_VOLTAGE_SWING_MASK) {
		case DP_TRAIN_VOLTAGE_SWING_LEVEL_0:
			demph_reg_value = 0x2B305555;
			uniqtranscale_reg_value = 0x5570B83A;
			break;
		case DP_TRAIN_VOLTAGE_SWING_LEVEL_1:
			demph_reg_value = 0x2B2B4040;
			uniqtranscale_reg_value = 0x55ADDA3A;
			break;
		default:
			return 0;
		}
		break;
	case DP_TRAIN_PRE_EMPH_LEVEL_3:
		preemph_reg_value = 0x0006000;
		switch (train_set & DP_TRAIN_VOLTAGE_SWING_MASK) {
		case DP_TRAIN_VOLTAGE_SWING_LEVEL_0:
			demph_reg_value = 0x1B405555;
			uniqtranscale_reg_value = 0x55ADDA3A;
			break;
		default:
			return 0;
		}
		break;
	default:
		return 0;
	}

	vlv_set_phy_signal_level(encoder, demph_reg_value, preemph_reg_value,
				 uniqtranscale_reg_value, 0);

	return 0;
}

static uint32_t chv_signal_levels(struct intel_dp *intel_dp)
{
	struct intel_encoder *encoder = &dp_to_dig_port(intel_dp)->base;
	u32 deemph_reg_value, margin_reg_value;
	bool uniq_trans_scale = false;
	uint8_t train_set = intel_dp->train_set[0];

	switch (train_set & DP_TRAIN_PRE_EMPHASIS_MASK) {
	case DP_TRAIN_PRE_EMPH_LEVEL_0:
		switch (train_set & DP_TRAIN_VOLTAGE_SWING_MASK) {
		case DP_TRAIN_VOLTAGE_SWING_LEVEL_0:
			deemph_reg_value = 128;
			margin_reg_value = 52;
			break;
		case DP_TRAIN_VOLTAGE_SWING_LEVEL_1:
			deemph_reg_value = 128;
			margin_reg_value = 77;
			break;
		case DP_TRAIN_VOLTAGE_SWING_LEVEL_2:
			deemph_reg_value = 128;
			margin_reg_value = 102;
			break;
		case DP_TRAIN_VOLTAGE_SWING_LEVEL_3:
			deemph_reg_value = 128;
			margin_reg_value = 154;
			uniq_trans_scale = true;
			break;
		default:
			return 0;
		}
		break;
	case DP_TRAIN_PRE_EMPH_LEVEL_1:
		switch (train_set & DP_TRAIN_VOLTAGE_SWING_MASK) {
		case DP_TRAIN_VOLTAGE_SWING_LEVEL_0:
			deemph_reg_value = 85;
			margin_reg_value = 78;
			break;
		case DP_TRAIN_VOLTAGE_SWING_LEVEL_1:
			deemph_reg_value = 85;
			margin_reg_value = 116;
			break;
		case DP_TRAIN_VOLTAGE_SWING_LEVEL_2:
			deemph_reg_value = 85;
			margin_reg_value = 154;
			break;
		default:
			return 0;
		}
		break;
	case DP_TRAIN_PRE_EMPH_LEVEL_2:
		switch (train_set & DP_TRAIN_VOLTAGE_SWING_MASK) {
		case DP_TRAIN_VOLTAGE_SWING_LEVEL_0:
			deemph_reg_value = 64;
			margin_reg_value = 104;
			break;
		case DP_TRAIN_VOLTAGE_SWING_LEVEL_1:
			deemph_reg_value = 64;
			margin_reg_value = 154;
			break;
		default:
			return 0;
		}
		break;
	case DP_TRAIN_PRE_EMPH_LEVEL_3:
		switch (train_set & DP_TRAIN_VOLTAGE_SWING_MASK) {
		case DP_TRAIN_VOLTAGE_SWING_LEVEL_0:
			deemph_reg_value = 43;
			margin_reg_value = 154;
			break;
		default:
			return 0;
		}
		break;
	default:
		return 0;
	}

	chv_set_phy_signal_level(encoder, deemph_reg_value,
				 margin_reg_value, uniq_trans_scale);

	return 0;
}

static uint32_t
gen4_signal_levels(uint8_t train_set)
{
	uint32_t	signal_levels = 0;

	switch (train_set & DP_TRAIN_VOLTAGE_SWING_MASK) {
	case DP_TRAIN_VOLTAGE_SWING_LEVEL_0:
	default:
		signal_levels |= DP_VOLTAGE_0_4;
		break;
	case DP_TRAIN_VOLTAGE_SWING_LEVEL_1:
		signal_levels |= DP_VOLTAGE_0_6;
		break;
	case DP_TRAIN_VOLTAGE_SWING_LEVEL_2:
		signal_levels |= DP_VOLTAGE_0_8;
		break;
	case DP_TRAIN_VOLTAGE_SWING_LEVEL_3:
		signal_levels |= DP_VOLTAGE_1_2;
		break;
	}
	switch (train_set & DP_TRAIN_PRE_EMPHASIS_MASK) {
	case DP_TRAIN_PRE_EMPH_LEVEL_0:
	default:
		signal_levels |= DP_PRE_EMPHASIS_0;
		break;
	case DP_TRAIN_PRE_EMPH_LEVEL_1:
		signal_levels |= DP_PRE_EMPHASIS_3_5;
		break;
	case DP_TRAIN_PRE_EMPH_LEVEL_2:
		signal_levels |= DP_PRE_EMPHASIS_6;
		break;
	case DP_TRAIN_PRE_EMPH_LEVEL_3:
		signal_levels |= DP_PRE_EMPHASIS_9_5;
		break;
	}
	return signal_levels;
}

/* Gen6's DP voltage swing and pre-emphasis control */
static uint32_t
gen6_edp_signal_levels(uint8_t train_set)
{
	int signal_levels = train_set & (DP_TRAIN_VOLTAGE_SWING_MASK |
					 DP_TRAIN_PRE_EMPHASIS_MASK);
	switch (signal_levels) {
	case DP_TRAIN_VOLTAGE_SWING_LEVEL_0 | DP_TRAIN_PRE_EMPH_LEVEL_0:
	case DP_TRAIN_VOLTAGE_SWING_LEVEL_1 | DP_TRAIN_PRE_EMPH_LEVEL_0:
		return EDP_LINK_TRAIN_400_600MV_0DB_SNB_B;
	case DP_TRAIN_VOLTAGE_SWING_LEVEL_0 | DP_TRAIN_PRE_EMPH_LEVEL_1:
		return EDP_LINK_TRAIN_400MV_3_5DB_SNB_B;
	case DP_TRAIN_VOLTAGE_SWING_LEVEL_0 | DP_TRAIN_PRE_EMPH_LEVEL_2:
	case DP_TRAIN_VOLTAGE_SWING_LEVEL_1 | DP_TRAIN_PRE_EMPH_LEVEL_2:
		return EDP_LINK_TRAIN_400_600MV_6DB_SNB_B;
	case DP_TRAIN_VOLTAGE_SWING_LEVEL_1 | DP_TRAIN_PRE_EMPH_LEVEL_1:
	case DP_TRAIN_VOLTAGE_SWING_LEVEL_2 | DP_TRAIN_PRE_EMPH_LEVEL_1:
		return EDP_LINK_TRAIN_600_800MV_3_5DB_SNB_B;
	case DP_TRAIN_VOLTAGE_SWING_LEVEL_2 | DP_TRAIN_PRE_EMPH_LEVEL_0:
	case DP_TRAIN_VOLTAGE_SWING_LEVEL_3 | DP_TRAIN_PRE_EMPH_LEVEL_0:
		return EDP_LINK_TRAIN_800_1200MV_0DB_SNB_B;
	default:
		DRM_DEBUG_KMS("Unsupported voltage swing/pre-emphasis level:"
			      "0x%x\n", signal_levels);
		return EDP_LINK_TRAIN_400_600MV_0DB_SNB_B;
	}
}

/* Gen7's DP voltage swing and pre-emphasis control */
static uint32_t
gen7_edp_signal_levels(uint8_t train_set)
{
	int signal_levels = train_set & (DP_TRAIN_VOLTAGE_SWING_MASK |
					 DP_TRAIN_PRE_EMPHASIS_MASK);
	switch (signal_levels) {
	case DP_TRAIN_VOLTAGE_SWING_LEVEL_0 | DP_TRAIN_PRE_EMPH_LEVEL_0:
		return EDP_LINK_TRAIN_400MV_0DB_IVB;
	case DP_TRAIN_VOLTAGE_SWING_LEVEL_0 | DP_TRAIN_PRE_EMPH_LEVEL_1:
		return EDP_LINK_TRAIN_400MV_3_5DB_IVB;
	case DP_TRAIN_VOLTAGE_SWING_LEVEL_0 | DP_TRAIN_PRE_EMPH_LEVEL_2:
		return EDP_LINK_TRAIN_400MV_6DB_IVB;

	case DP_TRAIN_VOLTAGE_SWING_LEVEL_1 | DP_TRAIN_PRE_EMPH_LEVEL_0:
		return EDP_LINK_TRAIN_600MV_0DB_IVB;
	case DP_TRAIN_VOLTAGE_SWING_LEVEL_1 | DP_TRAIN_PRE_EMPH_LEVEL_1:
		return EDP_LINK_TRAIN_600MV_3_5DB_IVB;

	case DP_TRAIN_VOLTAGE_SWING_LEVEL_2 | DP_TRAIN_PRE_EMPH_LEVEL_0:
		return EDP_LINK_TRAIN_800MV_0DB_IVB;
	case DP_TRAIN_VOLTAGE_SWING_LEVEL_2 | DP_TRAIN_PRE_EMPH_LEVEL_1:
		return EDP_LINK_TRAIN_800MV_3_5DB_IVB;

	default:
		DRM_DEBUG_KMS("Unsupported voltage swing/pre-emphasis level:"
			      "0x%x\n", signal_levels);
		return EDP_LINK_TRAIN_500MV_0DB_IVB;
	}
}

void
intel_dp_set_signal_levels(struct intel_dp *intel_dp)
{
	struct intel_digital_port *intel_dig_port = dp_to_dig_port(intel_dp);
	enum port port = intel_dig_port->port;
	struct drm_device *dev = intel_dig_port->base.base.dev;
	struct drm_i915_private *dev_priv = to_i915(dev);
	uint32_t signal_levels, mask = 0;
	uint8_t train_set = intel_dp->train_set[0];

	if (HAS_DDI(dev_priv)) {
		signal_levels = ddi_signal_levels(intel_dp);

		if (IS_GEN9_LP(dev_priv))
			signal_levels = 0;
		else
			mask = DDI_BUF_EMP_MASK;
	} else if (IS_CHERRYVIEW(dev_priv)) {
		signal_levels = chv_signal_levels(intel_dp);
	} else if (IS_VALLEYVIEW(dev_priv)) {
		signal_levels = vlv_signal_levels(intel_dp);
	} else if (IS_GEN7(dev_priv) && port == PORT_A) {
		signal_levels = gen7_edp_signal_levels(train_set);
		mask = EDP_LINK_TRAIN_VOL_EMP_MASK_IVB;
	} else if (IS_GEN6(dev_priv) && port == PORT_A) {
		signal_levels = gen6_edp_signal_levels(train_set);
		mask = EDP_LINK_TRAIN_VOL_EMP_MASK_SNB;
	} else {
		signal_levels = gen4_signal_levels(train_set);
		mask = DP_VOLTAGE_MASK | DP_PRE_EMPHASIS_MASK;
	}

	if (mask)
		DRM_DEBUG_KMS("Using signal levels %08x\n", signal_levels);

	DRM_DEBUG_KMS("Using vswing level %d\n",
		train_set & DP_TRAIN_VOLTAGE_SWING_MASK);
	DRM_DEBUG_KMS("Using pre-emphasis level %d\n",
		(train_set & DP_TRAIN_PRE_EMPHASIS_MASK) >>
			DP_TRAIN_PRE_EMPHASIS_SHIFT);

	intel_dp->DP = (intel_dp->DP & ~mask) | signal_levels;

	I915_WRITE(intel_dp->output_reg, intel_dp->DP);
	POSTING_READ(intel_dp->output_reg);
}

void
intel_dp_program_link_training_pattern(struct intel_dp *intel_dp,
				       uint8_t dp_train_pat)
{
	struct intel_digital_port *intel_dig_port = dp_to_dig_port(intel_dp);
	struct drm_i915_private *dev_priv =
		to_i915(intel_dig_port->base.base.dev);

	_intel_dp_set_link_train(intel_dp, &intel_dp->DP, dp_train_pat);

	I915_WRITE(intel_dp->output_reg, intel_dp->DP);
	POSTING_READ(intel_dp->output_reg);
}

void intel_dp_set_idle_link_train(struct intel_dp *intel_dp)
{
	struct intel_digital_port *intel_dig_port = dp_to_dig_port(intel_dp);
	struct drm_device *dev = intel_dig_port->base.base.dev;
	struct drm_i915_private *dev_priv = to_i915(dev);
	enum port port = intel_dig_port->port;
	uint32_t val;

	if (!HAS_DDI(dev_priv))
		return;

	val = I915_READ(DP_TP_CTL(port));
	val &= ~DP_TP_CTL_LINK_TRAIN_MASK;
	val |= DP_TP_CTL_LINK_TRAIN_IDLE;
	I915_WRITE(DP_TP_CTL(port), val);

	/*
	 * On PORT_A we can have only eDP in SST mode. There the only reason
	 * we need to set idle transmission mode is to work around a HW issue
	 * where we enable the pipe while not in idle link-training mode.
	 * In this case there is requirement to wait for a minimum number of
	 * idle patterns to be sent.
	 */
	if (port == PORT_A)
		return;

	if (intel_wait_for_register(dev_priv,DP_TP_STATUS(port),
				    DP_TP_STATUS_IDLE_DONE,
				    DP_TP_STATUS_IDLE_DONE,
				    1))
		DRM_ERROR("Timed out waiting for DP idle patterns\n");
}

static void
intel_dp_link_down(struct intel_dp *intel_dp)
{
	struct intel_digital_port *intel_dig_port = dp_to_dig_port(intel_dp);
	struct intel_crtc *crtc = to_intel_crtc(intel_dig_port->base.base.crtc);
	enum port port = intel_dig_port->port;
	struct drm_device *dev = intel_dig_port->base.base.dev;
	struct drm_i915_private *dev_priv = to_i915(dev);
	uint32_t DP = intel_dp->DP;

	if (WARN_ON(HAS_DDI(dev_priv)))
		return;

	if (WARN_ON((I915_READ(intel_dp->output_reg) & DP_PORT_EN) == 0))
		return;

	DRM_DEBUG_KMS("\n");

	if ((IS_GEN7(dev_priv) && port == PORT_A) ||
	    (HAS_PCH_CPT(dev_priv) && port != PORT_A)) {
		DP &= ~DP_LINK_TRAIN_MASK_CPT;
		DP |= DP_LINK_TRAIN_PAT_IDLE_CPT;
	} else {
		if (IS_CHERRYVIEW(dev_priv))
			DP &= ~DP_LINK_TRAIN_MASK_CHV;
		else
			DP &= ~DP_LINK_TRAIN_MASK;
		DP |= DP_LINK_TRAIN_PAT_IDLE;
	}
	I915_WRITE(intel_dp->output_reg, DP);
	POSTING_READ(intel_dp->output_reg);

	DP &= ~(DP_PORT_EN | DP_AUDIO_OUTPUT_ENABLE);
	I915_WRITE(intel_dp->output_reg, DP);
	POSTING_READ(intel_dp->output_reg);

	/*
	 * HW workaround for IBX, we need to move the port
	 * to transcoder A after disabling it to allow the
	 * matching HDMI port to be enabled on transcoder A.
	 */
	if (HAS_PCH_IBX(dev_priv) && crtc->pipe == PIPE_B && port != PORT_A) {
		/*
		 * We get CPU/PCH FIFO underruns on the other pipe when
		 * doing the workaround. Sweep them under the rug.
		 */
		intel_set_cpu_fifo_underrun_reporting(dev_priv, PIPE_A, false);
		intel_set_pch_fifo_underrun_reporting(dev_priv, PIPE_A, false);

		/* always enable with pattern 1 (as per spec) */
		DP &= ~(DP_PIPEB_SELECT | DP_LINK_TRAIN_MASK);
		DP |= DP_PORT_EN | DP_LINK_TRAIN_PAT_1;
		I915_WRITE(intel_dp->output_reg, DP);
		POSTING_READ(intel_dp->output_reg);

		DP &= ~DP_PORT_EN;
		I915_WRITE(intel_dp->output_reg, DP);
		POSTING_READ(intel_dp->output_reg);

		intel_wait_for_vblank_if_active(dev_priv, PIPE_A);
		intel_set_cpu_fifo_underrun_reporting(dev_priv, PIPE_A, true);
		intel_set_pch_fifo_underrun_reporting(dev_priv, PIPE_A, true);
	}

	msleep(intel_dp->panel_power_down_delay);

	intel_dp->DP = DP;

	if (IS_VALLEYVIEW(dev_priv) || IS_CHERRYVIEW(dev_priv)) {
		pps_lock(intel_dp);
		intel_dp->active_pipe = INVALID_PIPE;
		pps_unlock(intel_dp);
	}
}

bool
intel_dp_read_dpcd(struct intel_dp *intel_dp)
{
	if (drm_dp_dpcd_read(&intel_dp->aux, 0x000, intel_dp->dpcd,
			     sizeof(intel_dp->dpcd)) < 0)
		return false; /* aux transfer failed */

	DRM_DEBUG_KMS("DPCD: %*ph\n", (int) sizeof(intel_dp->dpcd), intel_dp->dpcd);

	return intel_dp->dpcd[DP_DPCD_REV] != 0;
}

static bool
intel_edp_init_dpcd(struct intel_dp *intel_dp)
{
	struct drm_i915_private *dev_priv =
		to_i915(dp_to_dig_port(intel_dp)->base.base.dev);

	/* this function is meant to be called only once */
	WARN_ON(intel_dp->dpcd[DP_DPCD_REV] != 0);

	if (!intel_dp_read_dpcd(intel_dp))
		return false;

	intel_dp_read_desc(intel_dp);

	if (intel_dp->dpcd[DP_DPCD_REV] >= 0x11)
		dev_priv->no_aux_handshake = intel_dp->dpcd[DP_MAX_DOWNSPREAD] &
			DP_NO_AUX_HANDSHAKE_LINK_TRAINING;

	/* Check if the panel supports PSR */
	drm_dp_dpcd_read(&intel_dp->aux, DP_PSR_SUPPORT,
			 intel_dp->psr_dpcd,
			 sizeof(intel_dp->psr_dpcd));
	if (intel_dp->psr_dpcd[0] & DP_PSR_IS_SUPPORTED) {
		dev_priv->psr.sink_support = true;
		DRM_DEBUG_KMS("Detected EDP PSR Panel.\n");
	}

	if (INTEL_GEN(dev_priv) >= 9 &&
	    (intel_dp->psr_dpcd[0] & DP_PSR2_IS_SUPPORTED)) {
		uint8_t frame_sync_cap;

		dev_priv->psr.sink_support = true;
		drm_dp_dpcd_read(&intel_dp->aux,
				 DP_SINK_DEVICE_AUX_FRAME_SYNC_CAP,
				 &frame_sync_cap, 1);
		dev_priv->psr.aux_frame_sync = frame_sync_cap ? true : false;
		/* PSR2 needs frame sync as well */
		dev_priv->psr.psr2_support = dev_priv->psr.aux_frame_sync;
		DRM_DEBUG_KMS("PSR2 %s on sink",
			      dev_priv->psr.psr2_support ? "supported" : "not supported");

		if (dev_priv->psr.psr2_support) {
			dev_priv->psr.y_cord_support =
				intel_dp_get_y_cord_status(intel_dp);
			dev_priv->psr.colorimetry_support =
				intel_dp_get_colorimetry_status(intel_dp);
			dev_priv->psr.alpm =
				intel_dp_get_alpm_status(intel_dp);
		}

	}

<<<<<<< HEAD
	/* Training Pattern 3 support, Intel platforms that support HBR2 alone
	 * have support for TP3 hence that check is used along with dpcd check
	 * to ensure TP3 can be enabled.
	 * SKL < B0: due it's WaDisableHBR2 is the only exception where TP3 is
	 * supported but still not enabled.
	 */
	if (intel_dp->dpcd[DP_DPCD_REV] >= 0x12 &&
	    intel_dp->dpcd[DP_MAX_LANE_COUNT] & DP_TPS3_SUPPORTED &&
	    intel_dp_source_supports_hbr2(dev)) {
		intel_dp->use_tps3 = true;
		DRM_DEBUG_KMS("Displayport TPS3 supported\n");
	} else
		intel_dp->use_tps3 = false;
=======
	/* Read the eDP Display control capabilities registers */
	if ((intel_dp->dpcd[DP_EDP_CONFIGURATION_CAP] & DP_DPCD_DISPLAY_CONTROL_CAPABLE) &&
	    drm_dp_dpcd_read(&intel_dp->aux, DP_EDP_DPCD_REV,
			     intel_dp->edp_dpcd, sizeof(intel_dp->edp_dpcd)) ==
			     sizeof(intel_dp->edp_dpcd))
		DRM_DEBUG_KMS("EDP DPCD : %*ph\n", (int) sizeof(intel_dp->edp_dpcd),
			      intel_dp->edp_dpcd);
>>>>>>> 5e4b7c10

	/* Intermediate frequency support */
	if (intel_dp->edp_dpcd[0] >= 0x03) { /* eDp v1.4 or higher */
		__le16 sink_rates[DP_MAX_SUPPORTED_RATES];
		int i;

		drm_dp_dpcd_read(&intel_dp->aux, DP_SUPPORTED_LINK_RATES,
				sink_rates, sizeof(sink_rates));

		for (i = 0; i < ARRAY_SIZE(sink_rates); i++) {
			int val = le16_to_cpu(sink_rates[i]);

			if (val == 0)
				break;

			/* Value read multiplied by 200kHz gives the per-lane
			 * link rate in kHz. The source rates are, however,
			 * stored in terms of LS_Clk kHz. The full conversion
			 * back to symbols is
			 * (val * 200kHz)*(8/10 ch. encoding)*(1/8 bit to Byte)
			 */
			intel_dp->sink_rates[i] = (val * 200) / 10;
		}
		intel_dp->num_sink_rates = i;
	}

	return true;
}


static bool
intel_dp_get_dpcd(struct intel_dp *intel_dp)
{
	if (!intel_dp_read_dpcd(intel_dp))
		return false;

	if (drm_dp_dpcd_read(&intel_dp->aux, DP_SINK_COUNT,
			     &intel_dp->sink_count, 1) < 0)
		return false;

	/*
	 * Sink count can change between short pulse hpd hence
	 * a member variable in intel_dp will track any changes
	 * between short pulse interrupts.
	 */
	intel_dp->sink_count = DP_GET_SINK_COUNT(intel_dp->sink_count);

	/*
	 * SINK_COUNT == 0 and DOWNSTREAM_PORT_PRESENT == 1 implies that
	 * a dongle is present but no display. Unless we require to know
	 * if a dongle is present or not, we don't need to update
	 * downstream port information. So, an early return here saves
	 * time from performing other operations which are not required.
	 */
	if (!is_edp(intel_dp) && !intel_dp->sink_count)
		return false;

	if (!drm_dp_is_branch(intel_dp->dpcd))
		return true; /* native DP sink */

	if (intel_dp->dpcd[DP_DPCD_REV] == 0x10)
		return true; /* no per-port downstream info */

	if (drm_dp_dpcd_read(&intel_dp->aux, DP_DOWNSTREAM_PORT_0,
			     intel_dp->downstream_ports,
			     DP_MAX_DOWNSTREAM_PORTS) < 0)
		return false; /* downstream port status fetch failed */

	return true;
}

static bool
intel_dp_can_mst(struct intel_dp *intel_dp)
{
	u8 buf[1];

	if (!i915.enable_dp_mst)
		return false;

	if (!intel_dp->can_mst)
		return false;

	if (intel_dp->dpcd[DP_DPCD_REV] < 0x12)
		return false;

	if (drm_dp_dpcd_read(&intel_dp->aux, DP_MSTM_CAP, buf, 1) != 1)
		return false;

	return buf[0] & DP_MST_CAP;
}

static void
intel_dp_configure_mst(struct intel_dp *intel_dp)
{
	if (!i915.enable_dp_mst)
		return;

	if (!intel_dp->can_mst)
		return;

	intel_dp->is_mst = intel_dp_can_mst(intel_dp);

	if (intel_dp->is_mst)
		DRM_DEBUG_KMS("Sink is MST capable\n");
	else
		DRM_DEBUG_KMS("Sink is not MST capable\n");

	drm_dp_mst_topology_mgr_set_mst(&intel_dp->mst_mgr,
					intel_dp->is_mst);
}

static int intel_dp_sink_crc_stop(struct intel_dp *intel_dp)
{
	struct intel_digital_port *dig_port = dp_to_dig_port(intel_dp);
	struct drm_i915_private *dev_priv = to_i915(dig_port->base.base.dev);
	struct intel_crtc *intel_crtc = to_intel_crtc(dig_port->base.base.crtc);
	u8 buf;
	int ret = 0;
	int count = 0;
	int attempts = 10;

	if (drm_dp_dpcd_readb(&intel_dp->aux, DP_TEST_SINK, &buf) < 0) {
		DRM_DEBUG_KMS("Sink CRC couldn't be stopped properly\n");
		ret = -EIO;
		goto out;
	}

	if (drm_dp_dpcd_writeb(&intel_dp->aux, DP_TEST_SINK,
			       buf & ~DP_TEST_SINK_START) < 0) {
		DRM_DEBUG_KMS("Sink CRC couldn't be stopped properly\n");
		ret = -EIO;
		goto out;
	}

	do {
		intel_wait_for_vblank(dev_priv, intel_crtc->pipe);

		if (drm_dp_dpcd_readb(&intel_dp->aux,
				      DP_TEST_SINK_MISC, &buf) < 0) {
			ret = -EIO;
			goto out;
		}
		count = buf & DP_TEST_COUNT_MASK;
	} while (--attempts && count);

	if (attempts == 0) {
		DRM_DEBUG_KMS("TIMEOUT: Sink CRC counter is not zeroed after calculation is stopped\n");
		ret = -ETIMEDOUT;
	}

 out:
	hsw_enable_ips(intel_crtc);
	return ret;
}

static int intel_dp_sink_crc_start(struct intel_dp *intel_dp)
{
	struct intel_digital_port *dig_port = dp_to_dig_port(intel_dp);
	struct drm_i915_private *dev_priv = to_i915(dig_port->base.base.dev);
	struct intel_crtc *intel_crtc = to_intel_crtc(dig_port->base.base.crtc);
	u8 buf;
	int ret;

	if (drm_dp_dpcd_readb(&intel_dp->aux, DP_TEST_SINK_MISC, &buf) < 0)
		return -EIO;

	if (!(buf & DP_TEST_CRC_SUPPORTED))
		return -ENOTTY;

	if (drm_dp_dpcd_readb(&intel_dp->aux, DP_TEST_SINK, &buf) < 0)
		return -EIO;

	if (buf & DP_TEST_SINK_START) {
		ret = intel_dp_sink_crc_stop(intel_dp);
		if (ret)
			return ret;
	}

	hsw_disable_ips(intel_crtc);

	if (drm_dp_dpcd_writeb(&intel_dp->aux, DP_TEST_SINK,
			       buf | DP_TEST_SINK_START) < 0) {
		hsw_enable_ips(intel_crtc);
		return -EIO;
	}

	intel_wait_for_vblank(dev_priv, intel_crtc->pipe);
	return 0;
}

int intel_dp_sink_crc(struct intel_dp *intel_dp, u8 *crc)
{
	struct intel_digital_port *dig_port = dp_to_dig_port(intel_dp);
	struct drm_i915_private *dev_priv = to_i915(dig_port->base.base.dev);
	struct intel_crtc *intel_crtc = to_intel_crtc(dig_port->base.base.crtc);
	u8 buf;
	int count, ret;
	int attempts = 6;

	ret = intel_dp_sink_crc_start(intel_dp);
	if (ret)
		return ret;

	do {
		intel_wait_for_vblank(dev_priv, intel_crtc->pipe);

		if (drm_dp_dpcd_readb(&intel_dp->aux,
				      DP_TEST_SINK_MISC, &buf) < 0) {
			ret = -EIO;
			goto stop;
		}
		count = buf & DP_TEST_COUNT_MASK;

	} while (--attempts && count == 0);

	if (attempts == 0) {
		DRM_ERROR("Panel is unable to calculate any CRC after 6 vblanks\n");
		ret = -ETIMEDOUT;
		goto stop;
	}

	if (drm_dp_dpcd_read(&intel_dp->aux, DP_TEST_CRC_R_CR, crc, 6) < 0) {
		ret = -EIO;
		goto stop;
	}

stop:
	intel_dp_sink_crc_stop(intel_dp);
	return ret;
}

static bool
intel_dp_get_sink_irq(struct intel_dp *intel_dp, u8 *sink_irq_vector)
{
	return drm_dp_dpcd_read(&intel_dp->aux,
				       DP_DEVICE_SERVICE_IRQ_VECTOR,
				       sink_irq_vector, 1) == 1;
}

static bool
intel_dp_get_sink_irq_esi(struct intel_dp *intel_dp, u8 *sink_irq_vector)
{
	int ret;

	ret = drm_dp_dpcd_read(&intel_dp->aux,
					     DP_SINK_COUNT_ESI,
					     sink_irq_vector, 14);
	if (ret != 14)
		return false;

	return true;
}

static uint8_t intel_dp_autotest_link_training(struct intel_dp *intel_dp)
{
	uint8_t test_result = DP_TEST_ACK;
	return test_result;
}

static uint8_t intel_dp_autotest_video_pattern(struct intel_dp *intel_dp)
{
	uint8_t test_result = DP_TEST_NAK;
	return test_result;
}

static uint8_t intel_dp_autotest_edid(struct intel_dp *intel_dp)
{
	uint8_t test_result = DP_TEST_NAK;
	struct intel_connector *intel_connector = intel_dp->attached_connector;
	struct drm_connector *connector = &intel_connector->base;

	if (intel_connector->detect_edid == NULL ||
	    connector->edid_corrupt ||
	    intel_dp->aux.i2c_defer_count > 6) {
		/* Check EDID read for NACKs, DEFERs and corruption
		 * (DP CTS 1.2 Core r1.1)
		 *    4.2.2.4 : Failed EDID read, I2C_NAK
		 *    4.2.2.5 : Failed EDID read, I2C_DEFER
		 *    4.2.2.6 : EDID corruption detected
		 * Use failsafe mode for all cases
		 */
		if (intel_dp->aux.i2c_nack_count > 0 ||
			intel_dp->aux.i2c_defer_count > 0)
			DRM_DEBUG_KMS("EDID read had %d NACKs, %d DEFERs\n",
				      intel_dp->aux.i2c_nack_count,
				      intel_dp->aux.i2c_defer_count);
		intel_dp->compliance.test_data.edid = INTEL_DP_RESOLUTION_FAILSAFE;
	} else {
		struct edid *block = intel_connector->detect_edid;

		/* We have to write the checksum
		 * of the last block read
		 */
		block += intel_connector->detect_edid->extensions;

		if (!drm_dp_dpcd_write(&intel_dp->aux,
					DP_TEST_EDID_CHECKSUM,
					&block->checksum,
					1))
			DRM_DEBUG_KMS("Failed to write EDID checksum\n");

		test_result = DP_TEST_ACK | DP_TEST_EDID_CHECKSUM_WRITE;
		intel_dp->compliance.test_data.edid = INTEL_DP_RESOLUTION_STANDARD;
	}

	/* Set test active flag here so userspace doesn't interrupt things */
	intel_dp->compliance.test_active = 1;

	return test_result;
}

static uint8_t intel_dp_autotest_phy_pattern(struct intel_dp *intel_dp)
{
	uint8_t test_result = DP_TEST_NAK;
	return test_result;
}

static void intel_dp_handle_test_request(struct intel_dp *intel_dp)
{
	uint8_t response = DP_TEST_NAK;
	uint8_t rxdata = 0;
	int status = 0;

	status = drm_dp_dpcd_read(&intel_dp->aux, DP_TEST_REQUEST, &rxdata, 1);
	if (status <= 0) {
		DRM_DEBUG_KMS("Could not read test request from sink\n");
		goto update_status;
	}

	switch (rxdata) {
	case DP_TEST_LINK_TRAINING:
		DRM_DEBUG_KMS("LINK_TRAINING test requested\n");
		intel_dp->compliance.test_type = DP_TEST_LINK_TRAINING;
		response = intel_dp_autotest_link_training(intel_dp);
		break;
	case DP_TEST_LINK_VIDEO_PATTERN:
		DRM_DEBUG_KMS("TEST_PATTERN test requested\n");
		intel_dp->compliance.test_type = DP_TEST_LINK_VIDEO_PATTERN;
		response = intel_dp_autotest_video_pattern(intel_dp);
		break;
	case DP_TEST_LINK_EDID_READ:
		DRM_DEBUG_KMS("EDID test requested\n");
		intel_dp->compliance.test_type = DP_TEST_LINK_EDID_READ;
		response = intel_dp_autotest_edid(intel_dp);
		break;
	case DP_TEST_LINK_PHY_TEST_PATTERN:
		DRM_DEBUG_KMS("PHY_PATTERN test requested\n");
		intel_dp->compliance.test_type = DP_TEST_LINK_PHY_TEST_PATTERN;
		response = intel_dp_autotest_phy_pattern(intel_dp);
		break;
	default:
		DRM_DEBUG_KMS("Invalid test request '%02x'\n", rxdata);
		break;
	}

update_status:
	status = drm_dp_dpcd_write(&intel_dp->aux,
				   DP_TEST_RESPONSE,
				   &response, 1);
	if (status <= 0)
		DRM_DEBUG_KMS("Could not write test response to sink\n");
}

static int
intel_dp_check_mst_status(struct intel_dp *intel_dp)
{
	bool bret;

	if (intel_dp->is_mst) {
		u8 esi[16] = { 0 };
		int ret = 0;
		int retry;
		bool handled;
		bret = intel_dp_get_sink_irq_esi(intel_dp, esi);
go_again:
		if (bret == true) {

			/* check link status - esi[10] = 0x200c */
			if (intel_dp->active_mst_links &&
			    !drm_dp_channel_eq_ok(&esi[10], intel_dp->lane_count)) {
				DRM_DEBUG_KMS("channel EQ not ok, retraining\n");
				intel_dp_start_link_train(intel_dp);
				intel_dp_stop_link_train(intel_dp);
			}

			DRM_DEBUG_KMS("got esi %3ph\n", esi);
			ret = drm_dp_mst_hpd_irq(&intel_dp->mst_mgr, esi, &handled);

			if (handled) {
				for (retry = 0; retry < 3; retry++) {
					int wret;
					wret = drm_dp_dpcd_write(&intel_dp->aux,
								 DP_SINK_COUNT_ESI+1,
								 &esi[1], 3);
					if (wret == 3) {
						break;
					}
				}

				bret = intel_dp_get_sink_irq_esi(intel_dp, esi);
				if (bret == true) {
					DRM_DEBUG_KMS("got esi2 %3ph\n", esi);
					goto go_again;
				}
			} else
				ret = 0;

			return ret;
		} else {
			struct intel_digital_port *intel_dig_port = dp_to_dig_port(intel_dp);
			DRM_DEBUG_KMS("failed to get ESI - device may have failed\n");
			intel_dp->is_mst = false;
			drm_dp_mst_topology_mgr_set_mst(&intel_dp->mst_mgr, intel_dp->is_mst);
			/* send a hotplug event */
			drm_kms_helper_hotplug_event(intel_dig_port->base.base.dev);
		}
	}
	return -EINVAL;
}

static void
intel_dp_retrain_link(struct intel_dp *intel_dp)
{
	struct intel_encoder *encoder = &dp_to_dig_port(intel_dp)->base;
	struct drm_i915_private *dev_priv = to_i915(encoder->base.dev);
	struct intel_crtc *crtc = to_intel_crtc(encoder->base.crtc);

	/* Suppress underruns caused by re-training */
	intel_set_cpu_fifo_underrun_reporting(dev_priv, crtc->pipe, false);
	if (crtc->config->has_pch_encoder)
		intel_set_pch_fifo_underrun_reporting(dev_priv,
						      intel_crtc_pch_transcoder(crtc), false);

	intel_dp_start_link_train(intel_dp);
	intel_dp_stop_link_train(intel_dp);

	/* Keep underrun reporting disabled until things are stable */
	intel_wait_for_vblank(dev_priv, crtc->pipe);

	intel_set_cpu_fifo_underrun_reporting(dev_priv, crtc->pipe, true);
	if (crtc->config->has_pch_encoder)
		intel_set_pch_fifo_underrun_reporting(dev_priv,
						      intel_crtc_pch_transcoder(crtc), true);
}

static void
intel_dp_check_link_status(struct intel_dp *intel_dp)
{
	struct intel_encoder *intel_encoder = &dp_to_dig_port(intel_dp)->base;
	struct drm_device *dev = intel_dp_to_dev(intel_dp);
	u8 link_status[DP_LINK_STATUS_SIZE];

	WARN_ON(!drm_modeset_is_locked(&dev->mode_config.connection_mutex));

	if (!intel_dp_get_link_status(intel_dp, link_status)) {
		DRM_ERROR("Failed to get link status\n");
		return;
	}

	if (!intel_encoder->base.crtc)
		return;

	if (!to_intel_crtc(intel_encoder->base.crtc)->active)
		return;

	/* FIXME: we need to synchronize this sort of stuff with hardware
	 * readout. Currently fast link training doesn't work on boot-up. */
	if (!intel_dp->lane_count)
		return;

	/* if link training is requested we should perform it always */
	if ((intel_dp->compliance.test_type == DP_TEST_LINK_TRAINING) ||
	    (!drm_dp_channel_eq_ok(link_status, intel_dp->lane_count))) {
		DRM_DEBUG_KMS("%s: channel EQ not ok, retraining\n",
			      intel_encoder->base.name);

		intel_dp_retrain_link(intel_dp);
	}
}

/*
 * According to DP spec
 * 5.1.2:
 *  1. Read DPCD
 *  2. Configure link according to Receiver Capabilities
 *  3. Use Link Training from 2.5.3.3 and 3.5.1.3
 *  4. Check link status on receipt of hot-plug interrupt
 *
 * intel_dp_short_pulse -  handles short pulse interrupts
 * when full detection is not required.
 * Returns %true if short pulse is handled and full detection
 * is NOT required and %false otherwise.
 */
static bool
intel_dp_short_pulse(struct intel_dp *intel_dp)
{
	struct drm_device *dev = intel_dp_to_dev(intel_dp);
	u8 sink_irq_vector = 0;
	u8 old_sink_count = intel_dp->sink_count;
	bool ret;

	/*
	 * Clearing compliance test variables to allow capturing
	 * of values for next automated test request.
	 */
	memset(&intel_dp->compliance, 0, sizeof(intel_dp->compliance));

	/*
	 * Now read the DPCD to see if it's actually running
	 * If the current value of sink count doesn't match with
	 * the value that was stored earlier or dpcd read failed
	 * we need to do full detection
	 */
	ret = intel_dp_get_dpcd(intel_dp);

	if ((old_sink_count != intel_dp->sink_count) || !ret) {
		/* No need to proceed if we are going to do full detect */
		return false;
	}

	/* Try to read the source of the interrupt */
	if (intel_dp->dpcd[DP_DPCD_REV] >= 0x11 &&
	    intel_dp_get_sink_irq(intel_dp, &sink_irq_vector) &&
	    sink_irq_vector != 0) {
		/* Clear interrupt source */
		drm_dp_dpcd_writeb(&intel_dp->aux,
				   DP_DEVICE_SERVICE_IRQ_VECTOR,
				   sink_irq_vector);

		if (sink_irq_vector & DP_AUTOMATED_TEST_REQUEST)
			DRM_DEBUG_DRIVER("Test request in short pulse not handled\n");
		if (sink_irq_vector & (DP_CP_IRQ | DP_SINK_SPECIFIC_IRQ))
			DRM_DEBUG_DRIVER("CP or sink specific irq unhandled\n");
	}

	drm_modeset_lock(&dev->mode_config.connection_mutex, NULL);
	intel_dp_check_link_status(intel_dp);
	drm_modeset_unlock(&dev->mode_config.connection_mutex);

	return true;
}

/* XXX this is probably wrong for multiple downstream ports */
static enum drm_connector_status
intel_dp_detect_dpcd(struct intel_dp *intel_dp)
{
	uint8_t *dpcd = intel_dp->dpcd;
	uint8_t type;

	if (!intel_dp_get_dpcd(intel_dp))
		return connector_status_disconnected;

	if (is_edp(intel_dp))
		return connector_status_connected;

	/* if there's no downstream port, we're done */
	if (!drm_dp_is_branch(dpcd))
		return connector_status_connected;

	/* If we're HPD-aware, SINK_COUNT changes dynamically */
	if (intel_dp->dpcd[DP_DPCD_REV] >= 0x11 &&
	    intel_dp->downstream_ports[0] & DP_DS_PORT_HPD) {

		return intel_dp->sink_count ?
		connector_status_connected : connector_status_disconnected;
	}

	if (intel_dp_can_mst(intel_dp))
		return connector_status_connected;

	/* If no HPD, poke DDC gently */
	if (drm_probe_ddc(&intel_dp->aux.ddc))
		return connector_status_connected;

	/* Well we tried, say unknown for unreliable port types */
	if (intel_dp->dpcd[DP_DPCD_REV] >= 0x11) {
		type = intel_dp->downstream_ports[0] & DP_DS_PORT_TYPE_MASK;
		if (type == DP_DS_PORT_TYPE_VGA ||
		    type == DP_DS_PORT_TYPE_NON_EDID)
			return connector_status_unknown;
	} else {
		type = intel_dp->dpcd[DP_DOWNSTREAMPORT_PRESENT] &
			DP_DWN_STRM_PORT_TYPE_MASK;
		if (type == DP_DWN_STRM_PORT_TYPE_ANALOG ||
		    type == DP_DWN_STRM_PORT_TYPE_OTHER)
			return connector_status_unknown;
	}

	/* Anything else is out of spec, warn and ignore */
	DRM_DEBUG_KMS("Broken DP branch device, ignoring\n");
	return connector_status_disconnected;
}

static enum drm_connector_status
edp_detect(struct intel_dp *intel_dp)
{
	struct drm_device *dev = intel_dp_to_dev(intel_dp);
	struct drm_i915_private *dev_priv = to_i915(dev);
	enum drm_connector_status status;

	status = intel_panel_detect(dev_priv);
	if (status == connector_status_unknown)
		status = connector_status_connected;

	return status;
}

static bool ibx_digital_port_connected(struct drm_i915_private *dev_priv,
				       struct intel_digital_port *port)
{
	u32 bit;

	switch (port->port) {
	case PORT_A:
		return true;
	case PORT_B:
		bit = SDE_PORTB_HOTPLUG;
		break;
	case PORT_C:
		bit = SDE_PORTC_HOTPLUG;
		break;
	case PORT_D:
		bit = SDE_PORTD_HOTPLUG;
		break;
	default:
		MISSING_CASE(port->port);
		return false;
	}

	return I915_READ(SDEISR) & bit;
}

static bool cpt_digital_port_connected(struct drm_i915_private *dev_priv,
				       struct intel_digital_port *port)
{
	u32 bit;

	switch (port->port) {
	case PORT_A:
		return true;
	case PORT_B:
		bit = SDE_PORTB_HOTPLUG_CPT;
		break;
	case PORT_C:
		bit = SDE_PORTC_HOTPLUG_CPT;
		break;
	case PORT_D:
		bit = SDE_PORTD_HOTPLUG_CPT;
		break;
	case PORT_E:
		bit = SDE_PORTE_HOTPLUG_SPT;
		break;
	default:
		MISSING_CASE(port->port);
		return false;
	}

	return I915_READ(SDEISR) & bit;
}

static bool g4x_digital_port_connected(struct drm_i915_private *dev_priv,
				       struct intel_digital_port *port)
{
	u32 bit;

	switch (port->port) {
	case PORT_B:
		bit = PORTB_HOTPLUG_LIVE_STATUS_G4X;
		break;
	case PORT_C:
		bit = PORTC_HOTPLUG_LIVE_STATUS_G4X;
		break;
	case PORT_D:
		bit = PORTD_HOTPLUG_LIVE_STATUS_G4X;
		break;
	default:
		MISSING_CASE(port->port);
		return false;
	}

	return I915_READ(PORT_HOTPLUG_STAT) & bit;
}

static bool gm45_digital_port_connected(struct drm_i915_private *dev_priv,
					struct intel_digital_port *port)
{
	u32 bit;

	switch (port->port) {
	case PORT_B:
		bit = PORTB_HOTPLUG_LIVE_STATUS_GM45;
		break;
	case PORT_C:
		bit = PORTC_HOTPLUG_LIVE_STATUS_GM45;
		break;
	case PORT_D:
		bit = PORTD_HOTPLUG_LIVE_STATUS_GM45;
		break;
	default:
		MISSING_CASE(port->port);
		return false;
	}

	return I915_READ(PORT_HOTPLUG_STAT) & bit;
}

static bool bxt_digital_port_connected(struct drm_i915_private *dev_priv,
				       struct intel_digital_port *intel_dig_port)
{
	struct intel_encoder *intel_encoder = &intel_dig_port->base;
	enum port port;
	u32 bit;

	intel_hpd_pin_to_port(intel_encoder->hpd_pin, &port);
	switch (port) {
	case PORT_A:
		bit = BXT_DE_PORT_HP_DDIA;
		break;
	case PORT_B:
		bit = BXT_DE_PORT_HP_DDIB;
		break;
	case PORT_C:
		bit = BXT_DE_PORT_HP_DDIC;
		break;
	default:
		MISSING_CASE(port);
		return false;
	}

	return I915_READ(GEN8_DE_PORT_ISR) & bit;
}

/*
 * intel_digital_port_connected - is the specified port connected?
 * @dev_priv: i915 private structure
 * @port: the port to test
 *
 * Return %true if @port is connected, %false otherwise.
 */
bool intel_digital_port_connected(struct drm_i915_private *dev_priv,
				  struct intel_digital_port *port)
{
	if (HAS_PCH_IBX(dev_priv))
		return ibx_digital_port_connected(dev_priv, port);
	else if (HAS_PCH_SPLIT(dev_priv))
		return cpt_digital_port_connected(dev_priv, port);
	else if (IS_GEN9_LP(dev_priv))
		return bxt_digital_port_connected(dev_priv, port);
	else if (IS_GM45(dev_priv))
		return gm45_digital_port_connected(dev_priv, port);
	else
		return g4x_digital_port_connected(dev_priv, port);
}

static struct edid *
intel_dp_get_edid(struct intel_dp *intel_dp)
{
	struct intel_connector *intel_connector = intel_dp->attached_connector;

	/* use cached edid if we have one */
	if (intel_connector->edid) {
		/* invalid edid */
		if (IS_ERR(intel_connector->edid))
			return NULL;

		return drm_edid_duplicate(intel_connector->edid);
	} else
		return drm_get_edid(&intel_connector->base,
				    &intel_dp->aux.ddc);
}

static void
intel_dp_set_edid(struct intel_dp *intel_dp)
{
	struct intel_connector *intel_connector = intel_dp->attached_connector;
	struct edid *edid;

	intel_dp_unset_edid(intel_dp);
	edid = intel_dp_get_edid(intel_dp);
	intel_connector->detect_edid = edid;

	if (intel_dp->force_audio != HDMI_AUDIO_AUTO)
		intel_dp->has_audio = intel_dp->force_audio == HDMI_AUDIO_ON;
	else
		intel_dp->has_audio = drm_detect_monitor_audio(edid);
}

static void
intel_dp_unset_edid(struct intel_dp *intel_dp)
{
	struct intel_connector *intel_connector = intel_dp->attached_connector;

	kfree(intel_connector->detect_edid);
	intel_connector->detect_edid = NULL;

	intel_dp->has_audio = false;
}

static enum drm_connector_status
intel_dp_long_pulse(struct intel_connector *intel_connector)
{
	struct drm_connector *connector = &intel_connector->base;
	struct intel_dp *intel_dp = intel_attached_dp(connector);
	struct intel_digital_port *intel_dig_port = dp_to_dig_port(intel_dp);
	struct intel_encoder *intel_encoder = &intel_dig_port->base;
	struct drm_device *dev = connector->dev;
	enum drm_connector_status status;
	enum intel_display_power_domain power_domain;
	u8 sink_irq_vector = 0;

	power_domain = intel_display_port_aux_power_domain(intel_encoder);
	intel_display_power_get(to_i915(dev), power_domain);

	/* Can't disconnect eDP, but you can close the lid... */
	if (is_edp(intel_dp))
		status = edp_detect(intel_dp);
	else if (intel_digital_port_connected(to_i915(dev),
					      dp_to_dig_port(intel_dp)))
		status = intel_dp_detect_dpcd(intel_dp);
	else
		status = connector_status_disconnected;

	if (status == connector_status_disconnected) {
		memset(&intel_dp->compliance, 0, sizeof(intel_dp->compliance));

		if (intel_dp->is_mst) {
			DRM_DEBUG_KMS("MST device may have disappeared %d vs %d\n",
				      intel_dp->is_mst,
				      intel_dp->mst_mgr.mst_state);
			intel_dp->is_mst = false;
			drm_dp_mst_topology_mgr_set_mst(&intel_dp->mst_mgr,
							intel_dp->is_mst);
		}

		goto out;
	}

	if (intel_encoder->type != INTEL_OUTPUT_EDP)
		intel_encoder->type = INTEL_OUTPUT_DP;

	DRM_DEBUG_KMS("Display Port TPS3 support: source %s, sink %s\n",
		      yesno(intel_dp_source_supports_hbr2(intel_dp)),
		      yesno(drm_dp_tps3_supported(intel_dp->dpcd)));

	/* Set the max lane count for sink */
	intel_dp->max_sink_lane_count = drm_dp_max_lane_count(intel_dp->dpcd);

	/* Set the max link BW for sink */
	intel_dp->max_sink_link_bw = intel_dp_max_link_bw(intel_dp);

	intel_dp_print_rates(intel_dp);

	intel_dp_read_desc(intel_dp);

	intel_dp_configure_mst(intel_dp);

	if (intel_dp->is_mst) {
		/*
		 * If we are in MST mode then this connector
		 * won't appear connected or have anything
		 * with EDID on it
		 */
		status = connector_status_disconnected;
		goto out;
	} else if (connector->status == connector_status_connected) {
		/*
		 * If display was connected already and is still connected
		 * check links status, there has been known issues of
		 * link loss triggerring long pulse!!!!
		 */
		drm_modeset_lock(&dev->mode_config.connection_mutex, NULL);
		intel_dp_check_link_status(intel_dp);
		drm_modeset_unlock(&dev->mode_config.connection_mutex);
		goto out;
	}

	/*
	 * Clearing NACK and defer counts to get their exact values
	 * while reading EDID which are required by Compliance tests
	 * 4.2.2.4 and 4.2.2.5
	 */
	intel_dp->aux.i2c_nack_count = 0;
	intel_dp->aux.i2c_defer_count = 0;

	intel_dp_set_edid(intel_dp);
	if (is_edp(intel_dp) || intel_connector->detect_edid)
		status = connector_status_connected;
	intel_dp->detect_done = true;

	/* Try to read the source of the interrupt */
	if (intel_dp->dpcd[DP_DPCD_REV] >= 0x11 &&
	    intel_dp_get_sink_irq(intel_dp, &sink_irq_vector) &&
	    sink_irq_vector != 0) {
		/* Clear interrupt source */
		drm_dp_dpcd_writeb(&intel_dp->aux,
				   DP_DEVICE_SERVICE_IRQ_VECTOR,
				   sink_irq_vector);

		if (sink_irq_vector & DP_AUTOMATED_TEST_REQUEST)
			intel_dp_handle_test_request(intel_dp);
		if (sink_irq_vector & (DP_CP_IRQ | DP_SINK_SPECIFIC_IRQ))
			DRM_DEBUG_DRIVER("CP or sink specific irq unhandled\n");
	}

out:
	if (status != connector_status_connected && !intel_dp->is_mst)
		intel_dp_unset_edid(intel_dp);

	intel_display_power_put(to_i915(dev), power_domain);
	return status;
}

static enum drm_connector_status
intel_dp_detect(struct drm_connector *connector, bool force)
{
	struct intel_dp *intel_dp = intel_attached_dp(connector);
	enum drm_connector_status status = connector->status;

	DRM_DEBUG_KMS("[CONNECTOR:%d:%s]\n",
		      connector->base.id, connector->name);

	/* If full detect is not performed yet, do a full detect */
	if (!intel_dp->detect_done)
		status = intel_dp_long_pulse(intel_dp->attached_connector);

	intel_dp->detect_done = false;

	return status;
}

static void
intel_dp_force(struct drm_connector *connector)
{
	struct intel_dp *intel_dp = intel_attached_dp(connector);
	struct intel_encoder *intel_encoder = &dp_to_dig_port(intel_dp)->base;
	struct drm_i915_private *dev_priv = to_i915(intel_encoder->base.dev);
	enum intel_display_power_domain power_domain;

	DRM_DEBUG_KMS("[CONNECTOR:%d:%s]\n",
		      connector->base.id, connector->name);
	intel_dp_unset_edid(intel_dp);

	if (connector->status != connector_status_connected)
		return;

	power_domain = intel_display_port_aux_power_domain(intel_encoder);
	intel_display_power_get(dev_priv, power_domain);

	intel_dp_set_edid(intel_dp);

	intel_display_power_put(dev_priv, power_domain);

	if (intel_encoder->type != INTEL_OUTPUT_EDP)
		intel_encoder->type = INTEL_OUTPUT_DP;
}

static int intel_dp_get_modes(struct drm_connector *connector)
{
	struct intel_connector *intel_connector = to_intel_connector(connector);
	struct edid *edid;

	edid = intel_connector->detect_edid;
	if (edid) {
		int ret = intel_connector_update_modes(connector, edid);
		if (ret)
			return ret;
	}

	/* if eDP has no EDID, fall back to fixed mode */
	if (is_edp(intel_attached_dp(connector)) &&
	    intel_connector->panel.fixed_mode) {
		struct drm_display_mode *mode;

		mode = drm_mode_duplicate(connector->dev,
					  intel_connector->panel.fixed_mode);
		if (mode) {
			drm_mode_probed_add(connector, mode);
			return 1;
		}
	}

	return 0;
}

static bool
intel_dp_detect_audio(struct drm_connector *connector)
{
	bool has_audio = false;
	struct edid *edid;

	edid = to_intel_connector(connector)->detect_edid;
	if (edid)
		has_audio = drm_detect_monitor_audio(edid);

	return has_audio;
}

static int
intel_dp_set_property(struct drm_connector *connector,
		      struct drm_property *property,
		      uint64_t val)
{
	struct drm_i915_private *dev_priv = to_i915(connector->dev);
	struct intel_connector *intel_connector = to_intel_connector(connector);
	struct intel_encoder *intel_encoder = intel_attached_encoder(connector);
	struct intel_dp *intel_dp = enc_to_intel_dp(&intel_encoder->base);
	int ret;

	ret = drm_object_property_set_value(&connector->base, property, val);
	if (ret)
		return ret;

	if (property == dev_priv->force_audio_property) {
		int i = val;
		bool has_audio;

		if (i == intel_dp->force_audio)
			return 0;

		intel_dp->force_audio = i;

		if (i == HDMI_AUDIO_AUTO)
			has_audio = intel_dp_detect_audio(connector);
		else
			has_audio = (i == HDMI_AUDIO_ON);

		if (has_audio == intel_dp->has_audio)
			return 0;

		intel_dp->has_audio = has_audio;
		goto done;
	}

	if (property == dev_priv->broadcast_rgb_property) {
		bool old_auto = intel_dp->color_range_auto;
		bool old_range = intel_dp->limited_color_range;

		switch (val) {
		case INTEL_BROADCAST_RGB_AUTO:
			intel_dp->color_range_auto = true;
			break;
		case INTEL_BROADCAST_RGB_FULL:
			intel_dp->color_range_auto = false;
			intel_dp->limited_color_range = false;
			break;
		case INTEL_BROADCAST_RGB_LIMITED:
			intel_dp->color_range_auto = false;
			intel_dp->limited_color_range = true;
			break;
		default:
			return -EINVAL;
		}

		if (old_auto == intel_dp->color_range_auto &&
		    old_range == intel_dp->limited_color_range)
			return 0;

		goto done;
	}

	if (is_edp(intel_dp) &&
	    property == connector->dev->mode_config.scaling_mode_property) {
		if (val == DRM_MODE_SCALE_NONE) {
			DRM_DEBUG_KMS("no scaling not supported\n");
			return -EINVAL;
		}
		if (HAS_GMCH_DISPLAY(dev_priv) &&
		    val == DRM_MODE_SCALE_CENTER) {
			DRM_DEBUG_KMS("centering not supported\n");
			return -EINVAL;
		}

		if (intel_connector->panel.fitting_mode == val) {
			/* the eDP scaling property is not changed */
			return 0;
		}
		intel_connector->panel.fitting_mode = val;

		goto done;
	}

	return -EINVAL;

done:
	if (intel_encoder->base.crtc)
		intel_crtc_restore_mode(intel_encoder->base.crtc);

	return 0;
}

static int
intel_dp_connector_register(struct drm_connector *connector)
{
	struct intel_dp *intel_dp = intel_attached_dp(connector);
	int ret;

	ret = intel_connector_register(connector);
	if (ret)
		return ret;

	i915_debugfs_connector_add(connector);

	DRM_DEBUG_KMS("registering %s bus for %s\n",
		      intel_dp->aux.name, connector->kdev->kobj.name);

	intel_dp->aux.dev = connector->kdev;
	return drm_dp_aux_register(&intel_dp->aux);
}

static void
intel_dp_connector_unregister(struct drm_connector *connector)
{
	drm_dp_aux_unregister(&intel_attached_dp(connector)->aux);
	intel_connector_unregister(connector);
}

static void
intel_dp_connector_destroy(struct drm_connector *connector)
{
	struct intel_connector *intel_connector = to_intel_connector(connector);

	kfree(intel_connector->detect_edid);

	if (!IS_ERR_OR_NULL(intel_connector->edid))
		kfree(intel_connector->edid);

	/* Can't call is_edp() since the encoder may have been destroyed
	 * already. */
	if (connector->connector_type == DRM_MODE_CONNECTOR_eDP)
		intel_panel_fini(&intel_connector->panel);

	drm_connector_cleanup(connector);
	kfree(connector);
}

void intel_dp_encoder_destroy(struct drm_encoder *encoder)
{
	struct intel_digital_port *intel_dig_port = enc_to_dig_port(encoder);
	struct intel_dp *intel_dp = &intel_dig_port->dp;

	intel_dp_mst_encoder_cleanup(intel_dig_port);
	if (is_edp(intel_dp)) {
		cancel_delayed_work_sync(&intel_dp->panel_vdd_work);
		/*
		 * vdd might still be enabled do to the delayed vdd off.
		 * Make sure vdd is actually turned off here.
		 */
		pps_lock(intel_dp);
		edp_panel_vdd_off_sync(intel_dp);
		pps_unlock(intel_dp);

		if (intel_dp->edp_notifier.notifier_call) {
			unregister_reboot_notifier(&intel_dp->edp_notifier);
			intel_dp->edp_notifier.notifier_call = NULL;
		}
	}

	intel_dp_aux_fini(intel_dp);

	drm_encoder_cleanup(encoder);
	kfree(intel_dig_port);
}

void intel_dp_encoder_suspend(struct intel_encoder *intel_encoder)
{
	struct intel_dp *intel_dp = enc_to_intel_dp(&intel_encoder->base);

	if (!is_edp(intel_dp))
		return;

	/*
	 * vdd might still be enabled do to the delayed vdd off.
	 * Make sure vdd is actually turned off here.
	 */
	cancel_delayed_work_sync(&intel_dp->panel_vdd_work);
	pps_lock(intel_dp);
	edp_panel_vdd_off_sync(intel_dp);
	pps_unlock(intel_dp);
}

static void intel_edp_panel_vdd_sanitize(struct intel_dp *intel_dp)
{
	struct intel_digital_port *intel_dig_port = dp_to_dig_port(intel_dp);
	struct drm_device *dev = intel_dig_port->base.base.dev;
	struct drm_i915_private *dev_priv = to_i915(dev);
	enum intel_display_power_domain power_domain;

	lockdep_assert_held(&dev_priv->pps_mutex);

	if (!edp_have_panel_vdd(intel_dp))
		return;

	/*
	 * The VDD bit needs a power domain reference, so if the bit is
	 * already enabled when we boot or resume, grab this reference and
	 * schedule a vdd off, so we don't hold on to the reference
	 * indefinitely.
	 */
	DRM_DEBUG_KMS("VDD left on by BIOS, adjusting state tracking\n");
	power_domain = intel_display_port_aux_power_domain(&intel_dig_port->base);
	intel_display_power_get(dev_priv, power_domain);

	edp_panel_vdd_schedule_off(intel_dp);
}

<<<<<<< HEAD
void intel_dp_encoder_reset(struct drm_encoder *encoder)
=======
static enum pipe vlv_active_pipe(struct intel_dp *intel_dp)
>>>>>>> 5e4b7c10
{
	struct drm_i915_private *dev_priv = to_i915(intel_dp_to_dev(intel_dp));

	if ((intel_dp->DP & DP_PORT_EN) == 0)
		return INVALID_PIPE;

	if (IS_CHERRYVIEW(dev_priv))
		return DP_PORT_TO_PIPE_CHV(intel_dp->DP);
	else
		return PORT_TO_PIPE(intel_dp->DP);
}

void intel_dp_encoder_reset(struct drm_encoder *encoder)
{
	struct drm_i915_private *dev_priv = to_i915(encoder->dev);
	struct intel_dp *intel_dp = enc_to_intel_dp(encoder);
	struct intel_lspcon *lspcon = dp_to_lspcon(intel_dp);

	if (!HAS_DDI(dev_priv))
		intel_dp->DP = I915_READ(intel_dp->output_reg);

	if (lspcon->active)
		lspcon_resume(lspcon);

	pps_lock(intel_dp);

	if (IS_VALLEYVIEW(dev_priv) || IS_CHERRYVIEW(dev_priv))
		intel_dp->active_pipe = vlv_active_pipe(intel_dp);

	if (is_edp(intel_dp)) {
		/* Reinit the power sequencer, in case BIOS did something with it. */
		intel_dp_pps_init(encoder->dev, intel_dp);
		intel_edp_panel_vdd_sanitize(intel_dp);
	}

	pps_unlock(intel_dp);
}

static const struct drm_connector_funcs intel_dp_connector_funcs = {
	.dpms = drm_atomic_helper_connector_dpms,
	.detect = intel_dp_detect,
	.force = intel_dp_force,
	.fill_modes = drm_helper_probe_single_connector_modes,
	.set_property = intel_dp_set_property,
	.atomic_get_property = intel_connector_atomic_get_property,
	.late_register = intel_dp_connector_register,
	.early_unregister = intel_dp_connector_unregister,
	.destroy = intel_dp_connector_destroy,
	.atomic_destroy_state = drm_atomic_helper_connector_destroy_state,
	.atomic_duplicate_state = drm_atomic_helper_connector_duplicate_state,
};

static const struct drm_connector_helper_funcs intel_dp_connector_helper_funcs = {
	.get_modes = intel_dp_get_modes,
	.mode_valid = intel_dp_mode_valid,
};

static const struct drm_encoder_funcs intel_dp_enc_funcs = {
	.reset = intel_dp_encoder_reset,
	.destroy = intel_dp_encoder_destroy,
};

enum irqreturn
intel_dp_hpd_pulse(struct intel_digital_port *intel_dig_port, bool long_hpd)
{
	struct intel_dp *intel_dp = &intel_dig_port->dp;
	struct intel_encoder *intel_encoder = &intel_dig_port->base;
	struct drm_device *dev = intel_dig_port->base.base.dev;
	struct drm_i915_private *dev_priv = to_i915(dev);
	enum intel_display_power_domain power_domain;
	enum irqreturn ret = IRQ_NONE;

	if (intel_dig_port->base.type != INTEL_OUTPUT_EDP &&
	    intel_dig_port->base.type != INTEL_OUTPUT_HDMI)
		intel_dig_port->base.type = INTEL_OUTPUT_DP;

	if (long_hpd && intel_dig_port->base.type == INTEL_OUTPUT_EDP) {
		/*
		 * vdd off can generate a long pulse on eDP which
		 * would require vdd on to handle it, and thus we
		 * would end up in an endless cycle of
		 * "vdd off -> long hpd -> vdd on -> detect -> vdd off -> ..."
		 */
		DRM_DEBUG_KMS("ignoring long hpd on eDP port %c\n",
			      port_name(intel_dig_port->port));
		return IRQ_HANDLED;
	}

	DRM_DEBUG_KMS("got hpd irq on port %c - %s\n",
		      port_name(intel_dig_port->port),
		      long_hpd ? "long" : "short");

	if (long_hpd) {
		intel_dp->detect_done = false;
		return IRQ_NONE;
	}

<<<<<<< HEAD
		if (HAS_PCH_SPLIT(dev)) {
			if (!ibx_digital_port_connected(dev_priv, intel_dig_port))
				goto mst_fail;
		} else {
			if (g4x_digital_port_connected(dev, intel_dig_port) != 1)
				goto mst_fail;
		}

		if (!intel_dp_get_dpcd(intel_dp)) {
			goto mst_fail;
		}

		intel_dp_probe_oui(intel_dp);

		if (!intel_dp_probe_mst(intel_dp)) {
			drm_modeset_lock(&dev->mode_config.connection_mutex, NULL);
			intel_dp_check_link_status(intel_dp);
			drm_modeset_unlock(&dev->mode_config.connection_mutex);
			goto mst_fail;
		}
	} else {
		if (intel_dp->is_mst) {
			if (intel_dp_check_mst_status(intel_dp) == -EINVAL)
				goto mst_fail;
		}

		if (!intel_dp->is_mst) {
			drm_modeset_lock(&dev->mode_config.connection_mutex, NULL);
			intel_dp_check_link_status(intel_dp);
			drm_modeset_unlock(&dev->mode_config.connection_mutex);
=======
	power_domain = intel_display_port_aux_power_domain(intel_encoder);
	intel_display_power_get(dev_priv, power_domain);

	if (intel_dp->is_mst) {
		if (intel_dp_check_mst_status(intel_dp) == -EINVAL) {
			/*
			 * If we were in MST mode, and device is not
			 * there, get out of MST mode
			 */
			DRM_DEBUG_KMS("MST device may have disappeared %d vs %d\n",
				      intel_dp->is_mst, intel_dp->mst_mgr.mst_state);
			intel_dp->is_mst = false;
			drm_dp_mst_topology_mgr_set_mst(&intel_dp->mst_mgr,
							intel_dp->is_mst);
			intel_dp->detect_done = false;
			goto put_power;
		}
	}

	if (!intel_dp->is_mst) {
		if (!intel_dp_short_pulse(intel_dp)) {
			intel_dp->detect_done = false;
			goto put_power;
>>>>>>> 5e4b7c10
		}
	}

	ret = IRQ_HANDLED;

put_power:
	intel_display_power_put(dev_priv, power_domain);

	return ret;
}

/* check the VBT to see whether the eDP is on another port */
bool intel_dp_is_edp(struct drm_i915_private *dev_priv, enum port port)
{
	/*
	 * eDP not supported on g4x. so bail out early just
	 * for a bit extra safety in case the VBT is bonkers.
	 */
	if (INTEL_GEN(dev_priv) < 5)
		return false;

	if (INTEL_GEN(dev_priv) < 9 && port == PORT_A)
		return true;

	return intel_bios_is_port_edp(dev_priv, port);
}

void
intel_dp_add_properties(struct intel_dp *intel_dp, struct drm_connector *connector)
{
	struct intel_connector *intel_connector = to_intel_connector(connector);

	intel_attach_force_audio_property(connector);
	intel_attach_broadcast_rgb_property(connector);
	intel_dp->color_range_auto = true;

	if (is_edp(intel_dp)) {
		drm_mode_create_scaling_mode_property(connector->dev);
		drm_object_attach_property(
			&connector->base,
			connector->dev->mode_config.scaling_mode_property,
			DRM_MODE_SCALE_ASPECT);
		intel_connector->panel.fitting_mode = DRM_MODE_SCALE_ASPECT;
	}
}

static void intel_dp_init_panel_power_timestamps(struct intel_dp *intel_dp)
{
	intel_dp->panel_power_off_time = ktime_get_boottime();
	intel_dp->last_power_on = jiffies;
	intel_dp->last_backlight_off = jiffies;
}

static void
intel_pps_readout_hw_state(struct drm_i915_private *dev_priv,
			   struct intel_dp *intel_dp, struct edp_power_seq *seq)
{
	u32 pp_on, pp_off, pp_div = 0, pp_ctl = 0;
	struct pps_registers regs;

	intel_pps_get_registers(dev_priv, intel_dp, &regs);

	/* Workaround: Need to write PP_CONTROL with the unlock key as
	 * the very first thing. */
	pp_ctl = ironlake_get_pp_control(intel_dp);

	pp_on = I915_READ(regs.pp_on);
	pp_off = I915_READ(regs.pp_off);
	if (!IS_GEN9_LP(dev_priv)) {
		I915_WRITE(regs.pp_ctrl, pp_ctl);
		pp_div = I915_READ(regs.pp_div);
	}

	/* Pull timing values out of registers */
	seq->t1_t3 = (pp_on & PANEL_POWER_UP_DELAY_MASK) >>
		     PANEL_POWER_UP_DELAY_SHIFT;

	seq->t8 = (pp_on & PANEL_LIGHT_ON_DELAY_MASK) >>
		  PANEL_LIGHT_ON_DELAY_SHIFT;

	seq->t9 = (pp_off & PANEL_LIGHT_OFF_DELAY_MASK) >>
		  PANEL_LIGHT_OFF_DELAY_SHIFT;

	seq->t10 = (pp_off & PANEL_POWER_DOWN_DELAY_MASK) >>
		   PANEL_POWER_DOWN_DELAY_SHIFT;

	if (IS_GEN9_LP(dev_priv)) {
		u16 tmp = (pp_ctl & BXT_POWER_CYCLE_DELAY_MASK) >>
			BXT_POWER_CYCLE_DELAY_SHIFT;
		if (tmp > 0)
			seq->t11_t12 = (tmp - 1) * 1000;
		else
			seq->t11_t12 = 0;
	} else {
		seq->t11_t12 = ((pp_div & PANEL_POWER_CYCLE_DELAY_MASK) >>
		       PANEL_POWER_CYCLE_DELAY_SHIFT) * 1000;
	}
}

static void
intel_pps_dump_state(const char *state_name, const struct edp_power_seq *seq)
{
	DRM_DEBUG_KMS("%s t1_t3 %d t8 %d t9 %d t10 %d t11_t12 %d\n",
		      state_name,
		      seq->t1_t3, seq->t8, seq->t9, seq->t10, seq->t11_t12);
}

static void
intel_pps_verify_state(struct drm_i915_private *dev_priv,
		       struct intel_dp *intel_dp)
{
	struct edp_power_seq hw;
	struct edp_power_seq *sw = &intel_dp->pps_delays;

	intel_pps_readout_hw_state(dev_priv, intel_dp, &hw);

	if (hw.t1_t3 != sw->t1_t3 || hw.t8 != sw->t8 || hw.t9 != sw->t9 ||
	    hw.t10 != sw->t10 || hw.t11_t12 != sw->t11_t12) {
		DRM_ERROR("PPS state mismatch\n");
		intel_pps_dump_state("sw", sw);
		intel_pps_dump_state("hw", &hw);
	}
}

static void
intel_dp_init_panel_power_sequencer(struct drm_device *dev,
				    struct intel_dp *intel_dp)
{
	struct drm_i915_private *dev_priv = to_i915(dev);
	struct edp_power_seq cur, vbt, spec,
		*final = &intel_dp->pps_delays;

	lockdep_assert_held(&dev_priv->pps_mutex);

	/* already initialized? */
	if (final->t11_t12 != 0)
		return;

	intel_pps_readout_hw_state(dev_priv, intel_dp, &cur);

	intel_pps_dump_state("cur", &cur);

	vbt = dev_priv->vbt.edp.pps;

	/* Upper limits from eDP 1.3 spec. Note that we use the clunky units of
	 * our hw here, which are all in 100usec. */
	spec.t1_t3 = 210 * 10;
	spec.t8 = 50 * 10; /* no limit for t8, use t7 instead */
	spec.t9 = 50 * 10; /* no limit for t9, make it symmetric with t8 */
	spec.t10 = 500 * 10;
	/* This one is special and actually in units of 100ms, but zero
	 * based in the hw (so we need to add 100 ms). But the sw vbt
	 * table multiplies it with 1000 to make it in units of 100usec,
	 * too. */
	spec.t11_t12 = (510 + 100) * 10;

	intel_pps_dump_state("vbt", &vbt);

	/* Use the max of the register settings and vbt. If both are
	 * unset, fall back to the spec limits. */
#define assign_final(field)	final->field = (max(cur.field, vbt.field) == 0 ? \
				       spec.field : \
				       max(cur.field, vbt.field))
	assign_final(t1_t3);
	assign_final(t8);
	assign_final(t9);
	assign_final(t10);
	assign_final(t11_t12);
#undef assign_final

#define get_delay(field)	(DIV_ROUND_UP(final->field, 10))
	intel_dp->panel_power_up_delay = get_delay(t1_t3);
	intel_dp->backlight_on_delay = get_delay(t8);
	intel_dp->backlight_off_delay = get_delay(t9);
	intel_dp->panel_power_down_delay = get_delay(t10);
	intel_dp->panel_power_cycle_delay = get_delay(t11_t12);
#undef get_delay

	DRM_DEBUG_KMS("panel power up delay %d, power down delay %d, power cycle delay %d\n",
		      intel_dp->panel_power_up_delay, intel_dp->panel_power_down_delay,
		      intel_dp->panel_power_cycle_delay);

	DRM_DEBUG_KMS("backlight on delay %d, off delay %d\n",
		      intel_dp->backlight_on_delay, intel_dp->backlight_off_delay);

	/*
	 * We override the HW backlight delays to 1 because we do manual waits
	 * on them. For T8, even BSpec recommends doing it. For T9, if we
	 * don't do this, we'll end up waiting for the backlight off delay
	 * twice: once when we do the manual sleep, and once when we disable
	 * the panel and wait for the PP_STATUS bit to become zero.
	 */
	final->t8 = 1;
	final->t9 = 1;
}

static void
intel_dp_init_panel_power_sequencer_registers(struct drm_device *dev,
					      struct intel_dp *intel_dp,
					      bool force_disable_vdd)
{
	struct drm_i915_private *dev_priv = to_i915(dev);
	u32 pp_on, pp_off, pp_div, port_sel = 0;
	int div = dev_priv->rawclk_freq / 1000;
	struct pps_registers regs;
	enum port port = dp_to_dig_port(intel_dp)->port;
	const struct edp_power_seq *seq = &intel_dp->pps_delays;

	lockdep_assert_held(&dev_priv->pps_mutex);

	intel_pps_get_registers(dev_priv, intel_dp, &regs);

	/*
	 * On some VLV machines the BIOS can leave the VDD
	 * enabled even on power seqeuencers which aren't
	 * hooked up to any port. This would mess up the
	 * power domain tracking the first time we pick
	 * one of these power sequencers for use since
	 * edp_panel_vdd_on() would notice that the VDD was
	 * already on and therefore wouldn't grab the power
	 * domain reference. Disable VDD first to avoid this.
	 * This also avoids spuriously turning the VDD on as
	 * soon as the new power seqeuencer gets initialized.
	 */
	if (force_disable_vdd) {
		u32 pp = ironlake_get_pp_control(intel_dp);

		WARN(pp & PANEL_POWER_ON, "Panel power already on\n");

		if (pp & EDP_FORCE_VDD)
			DRM_DEBUG_KMS("VDD already on, disabling first\n");

		pp &= ~EDP_FORCE_VDD;

		I915_WRITE(regs.pp_ctrl, pp);
	}

	pp_on = (seq->t1_t3 << PANEL_POWER_UP_DELAY_SHIFT) |
		(seq->t8 << PANEL_LIGHT_ON_DELAY_SHIFT);
	pp_off = (seq->t9 << PANEL_LIGHT_OFF_DELAY_SHIFT) |
		 (seq->t10 << PANEL_POWER_DOWN_DELAY_SHIFT);
	/* Compute the divisor for the pp clock, simply match the Bspec
	 * formula. */
	if (IS_GEN9_LP(dev_priv)) {
		pp_div = I915_READ(regs.pp_ctrl);
		pp_div &= ~BXT_POWER_CYCLE_DELAY_MASK;
		pp_div |= (DIV_ROUND_UP((seq->t11_t12 + 1), 1000)
				<< BXT_POWER_CYCLE_DELAY_SHIFT);
	} else {
		pp_div = ((100 * div)/2 - 1) << PP_REFERENCE_DIVIDER_SHIFT;
		pp_div |= (DIV_ROUND_UP(seq->t11_t12, 1000)
				<< PANEL_POWER_CYCLE_DELAY_SHIFT);
	}

	/* Haswell doesn't have any port selection bits for the panel
	 * power sequencer any more. */
	if (IS_VALLEYVIEW(dev_priv) || IS_CHERRYVIEW(dev_priv)) {
		port_sel = PANEL_PORT_SELECT_VLV(port);
	} else if (HAS_PCH_IBX(dev_priv) || HAS_PCH_CPT(dev_priv)) {
		if (port == PORT_A)
			port_sel = PANEL_PORT_SELECT_DPA;
		else
			port_sel = PANEL_PORT_SELECT_DPD;
	}

	pp_on |= port_sel;

	I915_WRITE(regs.pp_on, pp_on);
	I915_WRITE(regs.pp_off, pp_off);
	if (IS_GEN9_LP(dev_priv))
		I915_WRITE(regs.pp_ctrl, pp_div);
	else
		I915_WRITE(regs.pp_div, pp_div);

	DRM_DEBUG_KMS("panel power sequencer register settings: PP_ON %#x, PP_OFF %#x, PP_DIV %#x\n",
		      I915_READ(regs.pp_on),
		      I915_READ(regs.pp_off),
		      IS_GEN9_LP(dev_priv) ?
		      (I915_READ(regs.pp_ctrl) & BXT_POWER_CYCLE_DELAY_MASK) :
		      I915_READ(regs.pp_div));
}

static void intel_dp_pps_init(struct drm_device *dev,
			      struct intel_dp *intel_dp)
{
	struct drm_i915_private *dev_priv = to_i915(dev);

	if (IS_VALLEYVIEW(dev_priv) || IS_CHERRYVIEW(dev_priv)) {
		vlv_initial_power_sequencer_setup(intel_dp);
	} else {
		intel_dp_init_panel_power_sequencer(dev, intel_dp);
		intel_dp_init_panel_power_sequencer_registers(dev, intel_dp, false);
	}
}

/**
 * intel_dp_set_drrs_state - program registers for RR switch to take effect
 * @dev_priv: i915 device
 * @crtc_state: a pointer to the active intel_crtc_state
 * @refresh_rate: RR to be programmed
 *
 * This function gets called when refresh rate (RR) has to be changed from
 * one frequency to another. Switches can be between high and low RR
 * supported by the panel or to any other RR based on media playback (in
 * this case, RR value needs to be passed from user space).
 *
 * The caller of this function needs to take a lock on dev_priv->drrs.
 */
static void intel_dp_set_drrs_state(struct drm_i915_private *dev_priv,
				    struct intel_crtc_state *crtc_state,
				    int refresh_rate)
{
	struct intel_encoder *encoder;
	struct intel_digital_port *dig_port = NULL;
	struct intel_dp *intel_dp = dev_priv->drrs.dp;
	struct intel_crtc *intel_crtc = to_intel_crtc(crtc_state->base.crtc);
	enum drrs_refresh_rate_type index = DRRS_HIGH_RR;

	if (refresh_rate <= 0) {
		DRM_DEBUG_KMS("Refresh rate should be positive non-zero.\n");
		return;
	}

	if (intel_dp == NULL) {
		DRM_DEBUG_KMS("DRRS not supported.\n");
		return;
	}

	/*
	 * FIXME: This needs proper synchronization with psr state for some
	 * platforms that cannot have PSR and DRRS enabled at the same time.
	 */

	dig_port = dp_to_dig_port(intel_dp);
	encoder = &dig_port->base;
	intel_crtc = to_intel_crtc(encoder->base.crtc);

	if (!intel_crtc) {
		DRM_DEBUG_KMS("DRRS: intel_crtc not initialized\n");
		return;
	}

	if (dev_priv->drrs.type < SEAMLESS_DRRS_SUPPORT) {
		DRM_DEBUG_KMS("Only Seamless DRRS supported.\n");
		return;
	}

	if (intel_dp->attached_connector->panel.downclock_mode->vrefresh ==
			refresh_rate)
		index = DRRS_LOW_RR;

	if (index == dev_priv->drrs.refresh_rate_type) {
		DRM_DEBUG_KMS(
			"DRRS requested for previously set RR...ignoring\n");
		return;
	}

	if (!crtc_state->base.active) {
		DRM_DEBUG_KMS("eDP encoder disabled. CRTC not Active\n");
		return;
	}

	if (INTEL_GEN(dev_priv) >= 8 && !IS_CHERRYVIEW(dev_priv)) {
		switch (index) {
		case DRRS_HIGH_RR:
			intel_dp_set_m_n(intel_crtc, M1_N1);
			break;
		case DRRS_LOW_RR:
			intel_dp_set_m_n(intel_crtc, M2_N2);
			break;
		case DRRS_MAX_RR:
		default:
			DRM_ERROR("Unsupported refreshrate type\n");
		}
	} else if (INTEL_GEN(dev_priv) > 6) {
		i915_reg_t reg = PIPECONF(crtc_state->cpu_transcoder);
		u32 val;

		val = I915_READ(reg);
		if (index > DRRS_HIGH_RR) {
			if (IS_VALLEYVIEW(dev_priv) || IS_CHERRYVIEW(dev_priv))
				val |= PIPECONF_EDP_RR_MODE_SWITCH_VLV;
			else
				val |= PIPECONF_EDP_RR_MODE_SWITCH;
		} else {
			if (IS_VALLEYVIEW(dev_priv) || IS_CHERRYVIEW(dev_priv))
				val &= ~PIPECONF_EDP_RR_MODE_SWITCH_VLV;
			else
				val &= ~PIPECONF_EDP_RR_MODE_SWITCH;
		}
		I915_WRITE(reg, val);
	}

	dev_priv->drrs.refresh_rate_type = index;

	DRM_DEBUG_KMS("eDP Refresh Rate set to : %dHz\n", refresh_rate);
}

/**
 * intel_edp_drrs_enable - init drrs struct if supported
 * @intel_dp: DP struct
 * @crtc_state: A pointer to the active crtc state.
 *
 * Initializes frontbuffer_bits and drrs.dp
 */
void intel_edp_drrs_enable(struct intel_dp *intel_dp,
			   struct intel_crtc_state *crtc_state)
{
	struct drm_device *dev = intel_dp_to_dev(intel_dp);
	struct drm_i915_private *dev_priv = to_i915(dev);

	if (!crtc_state->has_drrs) {
		DRM_DEBUG_KMS("Panel doesn't support DRRS\n");
		return;
	}

	mutex_lock(&dev_priv->drrs.mutex);
	if (WARN_ON(dev_priv->drrs.dp)) {
		DRM_ERROR("DRRS already enabled\n");
		goto unlock;
	}

	dev_priv->drrs.busy_frontbuffer_bits = 0;

	dev_priv->drrs.dp = intel_dp;

unlock:
	mutex_unlock(&dev_priv->drrs.mutex);
}

/**
 * intel_edp_drrs_disable - Disable DRRS
 * @intel_dp: DP struct
 * @old_crtc_state: Pointer to old crtc_state.
 *
 */
void intel_edp_drrs_disable(struct intel_dp *intel_dp,
			    struct intel_crtc_state *old_crtc_state)
{
	struct drm_device *dev = intel_dp_to_dev(intel_dp);
	struct drm_i915_private *dev_priv = to_i915(dev);

	if (!old_crtc_state->has_drrs)
		return;

	mutex_lock(&dev_priv->drrs.mutex);
	if (!dev_priv->drrs.dp) {
		mutex_unlock(&dev_priv->drrs.mutex);
		return;
	}

	if (dev_priv->drrs.refresh_rate_type == DRRS_LOW_RR)
		intel_dp_set_drrs_state(dev_priv, old_crtc_state,
			intel_dp->attached_connector->panel.fixed_mode->vrefresh);

	dev_priv->drrs.dp = NULL;
	mutex_unlock(&dev_priv->drrs.mutex);

	cancel_delayed_work_sync(&dev_priv->drrs.work);
}

static void intel_edp_drrs_downclock_work(struct work_struct *work)
{
	struct drm_i915_private *dev_priv =
		container_of(work, typeof(*dev_priv), drrs.work.work);
	struct intel_dp *intel_dp;

	mutex_lock(&dev_priv->drrs.mutex);

	intel_dp = dev_priv->drrs.dp;

	if (!intel_dp)
		goto unlock;

	/*
	 * The delayed work can race with an invalidate hence we need to
	 * recheck.
	 */

	if (dev_priv->drrs.busy_frontbuffer_bits)
		goto unlock;

	if (dev_priv->drrs.refresh_rate_type != DRRS_LOW_RR) {
		struct drm_crtc *crtc = dp_to_dig_port(intel_dp)->base.base.crtc;

		intel_dp_set_drrs_state(dev_priv, to_intel_crtc(crtc)->config,
			intel_dp->attached_connector->panel.downclock_mode->vrefresh);
	}

unlock:
	mutex_unlock(&dev_priv->drrs.mutex);
}

/**
 * intel_edp_drrs_invalidate - Disable Idleness DRRS
 * @dev_priv: i915 device
 * @frontbuffer_bits: frontbuffer plane tracking bits
 *
 * This function gets called everytime rendering on the given planes start.
 * Hence DRRS needs to be Upclocked, i.e. (LOW_RR -> HIGH_RR).
 *
 * Dirty frontbuffers relevant to DRRS are tracked in busy_frontbuffer_bits.
 */
void intel_edp_drrs_invalidate(struct drm_i915_private *dev_priv,
			       unsigned int frontbuffer_bits)
{
	struct drm_crtc *crtc;
	enum pipe pipe;

	if (dev_priv->drrs.type == DRRS_NOT_SUPPORTED)
		return;

	cancel_delayed_work(&dev_priv->drrs.work);

	mutex_lock(&dev_priv->drrs.mutex);
	if (!dev_priv->drrs.dp) {
		mutex_unlock(&dev_priv->drrs.mutex);
		return;
	}

	crtc = dp_to_dig_port(dev_priv->drrs.dp)->base.base.crtc;
	pipe = to_intel_crtc(crtc)->pipe;

	frontbuffer_bits &= INTEL_FRONTBUFFER_ALL_MASK(pipe);
	dev_priv->drrs.busy_frontbuffer_bits |= frontbuffer_bits;

	/* invalidate means busy screen hence upclock */
	if (frontbuffer_bits && dev_priv->drrs.refresh_rate_type == DRRS_LOW_RR)
		intel_dp_set_drrs_state(dev_priv, to_intel_crtc(crtc)->config,
			dev_priv->drrs.dp->attached_connector->panel.fixed_mode->vrefresh);

	mutex_unlock(&dev_priv->drrs.mutex);
}

/**
 * intel_edp_drrs_flush - Restart Idleness DRRS
 * @dev_priv: i915 device
 * @frontbuffer_bits: frontbuffer plane tracking bits
 *
 * This function gets called every time rendering on the given planes has
 * completed or flip on a crtc is completed. So DRRS should be upclocked
 * (LOW_RR -> HIGH_RR). And also Idleness detection should be started again,
 * if no other planes are dirty.
 *
 * Dirty frontbuffers relevant to DRRS are tracked in busy_frontbuffer_bits.
 */
void intel_edp_drrs_flush(struct drm_i915_private *dev_priv,
			  unsigned int frontbuffer_bits)
{
	struct drm_crtc *crtc;
	enum pipe pipe;

	if (dev_priv->drrs.type == DRRS_NOT_SUPPORTED)
		return;

	cancel_delayed_work(&dev_priv->drrs.work);

	mutex_lock(&dev_priv->drrs.mutex);
	if (!dev_priv->drrs.dp) {
		mutex_unlock(&dev_priv->drrs.mutex);
		return;
	}

	crtc = dp_to_dig_port(dev_priv->drrs.dp)->base.base.crtc;
	pipe = to_intel_crtc(crtc)->pipe;

	frontbuffer_bits &= INTEL_FRONTBUFFER_ALL_MASK(pipe);
	dev_priv->drrs.busy_frontbuffer_bits &= ~frontbuffer_bits;

	/* flush means busy screen hence upclock */
	if (frontbuffer_bits && dev_priv->drrs.refresh_rate_type == DRRS_LOW_RR)
		intel_dp_set_drrs_state(dev_priv, to_intel_crtc(crtc)->config,
				dev_priv->drrs.dp->attached_connector->panel.fixed_mode->vrefresh);

	/*
	 * flush also means no more activity hence schedule downclock, if all
	 * other fbs are quiescent too
	 */
	if (!dev_priv->drrs.busy_frontbuffer_bits)
		schedule_delayed_work(&dev_priv->drrs.work,
				msecs_to_jiffies(1000));
	mutex_unlock(&dev_priv->drrs.mutex);
}

/**
 * DOC: Display Refresh Rate Switching (DRRS)
 *
 * Display Refresh Rate Switching (DRRS) is a power conservation feature
 * which enables swtching between low and high refresh rates,
 * dynamically, based on the usage scenario. This feature is applicable
 * for internal panels.
 *
 * Indication that the panel supports DRRS is given by the panel EDID, which
 * would list multiple refresh rates for one resolution.
 *
 * DRRS is of 2 types - static and seamless.
 * Static DRRS involves changing refresh rate (RR) by doing a full modeset
 * (may appear as a blink on screen) and is used in dock-undock scenario.
 * Seamless DRRS involves changing RR without any visual effect to the user
 * and can be used during normal system usage. This is done by programming
 * certain registers.
 *
 * Support for static/seamless DRRS may be indicated in the VBT based on
 * inputs from the panel spec.
 *
 * DRRS saves power by switching to low RR based on usage scenarios.
 *
 * The implementation is based on frontbuffer tracking implementation.  When
 * there is a disturbance on the screen triggered by user activity or a periodic
 * system activity, DRRS is disabled (RR is changed to high RR).  When there is
 * no movement on screen, after a timeout of 1 second, a switch to low RR is
 * made.
 *
 * For integration with frontbuffer tracking code, intel_edp_drrs_invalidate()
 * and intel_edp_drrs_flush() are called.
 *
 * DRRS can be further extended to support other internal panels and also
 * the scenario of video playback wherein RR is set based on the rate
 * requested by userspace.
 */

/**
 * intel_dp_drrs_init - Init basic DRRS work and mutex.
 * @intel_connector: eDP connector
 * @fixed_mode: preferred mode of panel
 *
 * This function is  called only once at driver load to initialize basic
 * DRRS stuff.
 *
 * Returns:
 * Downclock mode if panel supports it, else return NULL.
 * DRRS support is determined by the presence of downclock mode (apart
 * from VBT setting).
 */
static struct drm_display_mode *
intel_dp_drrs_init(struct intel_connector *intel_connector,
		struct drm_display_mode *fixed_mode)
{
	struct drm_connector *connector = &intel_connector->base;
	struct drm_device *dev = connector->dev;
	struct drm_i915_private *dev_priv = to_i915(dev);
	struct drm_display_mode *downclock_mode = NULL;

	INIT_DELAYED_WORK(&dev_priv->drrs.work, intel_edp_drrs_downclock_work);
	mutex_init(&dev_priv->drrs.mutex);

	if (INTEL_GEN(dev_priv) <= 6) {
		DRM_DEBUG_KMS("DRRS supported for Gen7 and above\n");
		return NULL;
	}

	if (dev_priv->vbt.drrs_type != SEAMLESS_DRRS_SUPPORT) {
		DRM_DEBUG_KMS("VBT doesn't support DRRS\n");
		return NULL;
	}

	downclock_mode = intel_find_panel_downclock
					(dev_priv, fixed_mode, connector);

	if (!downclock_mode) {
		DRM_DEBUG_KMS("Downclock mode is not found. DRRS not supported\n");
		return NULL;
	}

	dev_priv->drrs.type = dev_priv->vbt.drrs_type;

	dev_priv->drrs.refresh_rate_type = DRRS_HIGH_RR;
	DRM_DEBUG_KMS("seamless DRRS supported for eDP panel.\n");
	return downclock_mode;
}

static bool intel_edp_init_connector(struct intel_dp *intel_dp,
				     struct intel_connector *intel_connector)
{
	struct drm_connector *connector = &intel_connector->base;
	struct intel_digital_port *intel_dig_port = dp_to_dig_port(intel_dp);
	struct intel_encoder *intel_encoder = &intel_dig_port->base;
	struct drm_device *dev = intel_encoder->base.dev;
	struct drm_i915_private *dev_priv = to_i915(dev);
	struct drm_display_mode *fixed_mode = NULL;
	struct drm_display_mode *downclock_mode = NULL;
	bool has_dpcd;
	struct drm_display_mode *scan;
	struct edid *edid;
	enum pipe pipe = INVALID_PIPE;

	if (!is_edp(intel_dp))
		return true;

	/*
	 * On IBX/CPT we may get here with LVDS already registered. Since the
	 * driver uses the only internal power sequencer available for both
	 * eDP and LVDS bail out early in this case to prevent interfering
	 * with an already powered-on LVDS power sequencer.
	 */
	if (intel_get_lvds_encoder(dev)) {
		WARN_ON(!(HAS_PCH_IBX(dev_priv) || HAS_PCH_CPT(dev_priv)));
		DRM_INFO("LVDS was detected, not registering eDP\n");

		return false;
	}

	pps_lock(intel_dp);

	intel_dp_init_panel_power_timestamps(intel_dp);
	intel_dp_pps_init(dev, intel_dp);
	intel_edp_panel_vdd_sanitize(intel_dp);

	pps_unlock(intel_dp);

	/* Cache DPCD and EDID for edp. */
	has_dpcd = intel_edp_init_dpcd(intel_dp);

	if (!has_dpcd) {
		/* if this fails, presume the device is a ghost */
		DRM_INFO("failed to retrieve link info, disabling eDP\n");
		goto out_vdd_off;
	}

	mutex_lock(&dev->mode_config.mutex);
	edid = drm_get_edid(connector, &intel_dp->aux.ddc);
	if (edid) {
		if (drm_add_edid_modes(connector, edid)) {
			drm_mode_connector_update_edid_property(connector,
								edid);
			drm_edid_to_eld(connector, edid);
		} else {
			kfree(edid);
			edid = ERR_PTR(-EINVAL);
		}
	} else {
		edid = ERR_PTR(-ENOENT);
	}
	intel_connector->edid = edid;

	/* prefer fixed mode from EDID if available */
	list_for_each_entry(scan, &connector->probed_modes, head) {
		if ((scan->type & DRM_MODE_TYPE_PREFERRED)) {
			fixed_mode = drm_mode_duplicate(dev, scan);
			downclock_mode = intel_dp_drrs_init(
						intel_connector, fixed_mode);
			break;
		}
	}

	/* fallback to VBT if available for eDP */
	if (!fixed_mode && dev_priv->vbt.lfp_lvds_vbt_mode) {
		fixed_mode = drm_mode_duplicate(dev,
					dev_priv->vbt.lfp_lvds_vbt_mode);
		if (fixed_mode) {
			fixed_mode->type |= DRM_MODE_TYPE_PREFERRED;
			connector->display_info.width_mm = fixed_mode->width_mm;
			connector->display_info.height_mm = fixed_mode->height_mm;
		}
	}
	mutex_unlock(&dev->mode_config.mutex);

	if (IS_VALLEYVIEW(dev_priv) || IS_CHERRYVIEW(dev_priv)) {
		intel_dp->edp_notifier.notifier_call = edp_notify_handler;
		register_reboot_notifier(&intel_dp->edp_notifier);

		/*
		 * Figure out the current pipe for the initial backlight setup.
		 * If the current pipe isn't valid, try the PPS pipe, and if that
		 * fails just assume pipe A.
		 */
		pipe = vlv_active_pipe(intel_dp);

		if (pipe != PIPE_A && pipe != PIPE_B)
			pipe = intel_dp->pps_pipe;

		if (pipe != PIPE_A && pipe != PIPE_B)
			pipe = PIPE_A;

		DRM_DEBUG_KMS("using pipe %c for initial backlight setup\n",
			      pipe_name(pipe));
	}

	intel_panel_init(&intel_connector->panel, fixed_mode, downclock_mode);
	intel_connector->panel.backlight.power = intel_edp_backlight_power;
	intel_panel_setup_backlight(connector, pipe);

	return true;

out_vdd_off:
	cancel_delayed_work_sync(&intel_dp->panel_vdd_work);
	/*
	 * vdd might still be enabled do to the delayed vdd off.
	 * Make sure vdd is actually turned off here.
	 */
	pps_lock(intel_dp);
	edp_panel_vdd_off_sync(intel_dp);
	pps_unlock(intel_dp);

	return false;
}

bool
intel_dp_init_connector(struct intel_digital_port *intel_dig_port,
			struct intel_connector *intel_connector)
{
	struct drm_connector *connector = &intel_connector->base;
	struct intel_dp *intel_dp = &intel_dig_port->dp;
	struct intel_encoder *intel_encoder = &intel_dig_port->base;
	struct drm_device *dev = intel_encoder->base.dev;
	struct drm_i915_private *dev_priv = to_i915(dev);
	enum port port = intel_dig_port->port;
	int type;

	if (WARN(intel_dig_port->max_lanes < 1,
		 "Not enough lanes (%d) for DP on port %c\n",
		 intel_dig_port->max_lanes, port_name(port)))
		return false;

	intel_dp->pps_pipe = INVALID_PIPE;
	intel_dp->active_pipe = INVALID_PIPE;

	/* intel_dp vfuncs */
	if (INTEL_GEN(dev_priv) >= 9)
		intel_dp->get_aux_clock_divider = skl_get_aux_clock_divider;
	else if (IS_HASWELL(dev_priv) || IS_BROADWELL(dev_priv))
		intel_dp->get_aux_clock_divider = hsw_get_aux_clock_divider;
	else if (HAS_PCH_SPLIT(dev_priv))
		intel_dp->get_aux_clock_divider = ilk_get_aux_clock_divider;
	else
		intel_dp->get_aux_clock_divider = g4x_get_aux_clock_divider;

	if (INTEL_GEN(dev_priv) >= 9)
		intel_dp->get_aux_send_ctl = skl_get_aux_send_ctl;
	else
		intel_dp->get_aux_send_ctl = g4x_get_aux_send_ctl;

	if (HAS_DDI(dev_priv))
		intel_dp->prepare_link_retrain = intel_ddi_prepare_link_retrain;

	/* Preserve the current hw state. */
	intel_dp->DP = I915_READ(intel_dp->output_reg);
	intel_dp->attached_connector = intel_connector;

	if (intel_dp_is_edp(dev_priv, port))
		type = DRM_MODE_CONNECTOR_eDP;
	else
		type = DRM_MODE_CONNECTOR_DisplayPort;

	if (IS_VALLEYVIEW(dev_priv) || IS_CHERRYVIEW(dev_priv))
		intel_dp->active_pipe = vlv_active_pipe(intel_dp);

	/*
	 * For eDP we always set the encoder type to INTEL_OUTPUT_EDP, but
	 * for DP the encoder type can be set by the caller to
	 * INTEL_OUTPUT_UNKNOWN for DDI, so don't rewrite it.
	 */
	if (type == DRM_MODE_CONNECTOR_eDP)
		intel_encoder->type = INTEL_OUTPUT_EDP;

	/* eDP only on port B and/or C on vlv/chv */
	if (WARN_ON((IS_VALLEYVIEW(dev_priv) || IS_CHERRYVIEW(dev_priv)) &&
		    is_edp(intel_dp) && port != PORT_B && port != PORT_C))
		return false;

	DRM_DEBUG_KMS("Adding %s connector on port %c\n",
			type == DRM_MODE_CONNECTOR_eDP ? "eDP" : "DP",
			port_name(port));

	drm_connector_init(dev, connector, &intel_dp_connector_funcs, type);
	drm_connector_helper_add(connector, &intel_dp_connector_helper_funcs);

	connector->interlace_allowed = true;
	connector->doublescan_allowed = 0;

	intel_dp_aux_init(intel_dp);

	INIT_DELAYED_WORK(&intel_dp->panel_vdd_work,
			  edp_panel_vdd_work);

	intel_connector_attach_encoder(intel_connector, intel_encoder);

	if (HAS_DDI(dev_priv))
		intel_connector->get_hw_state = intel_ddi_connector_get_hw_state;
	else
		intel_connector->get_hw_state = intel_connector_get_hw_state;

	/* Set up the hotplug pin. */
	switch (port) {
	case PORT_A:
		intel_encoder->hpd_pin = HPD_PORT_A;
		break;
	case PORT_B:
		intel_encoder->hpd_pin = HPD_PORT_B;
		if (IS_BXT_REVID(dev_priv, 0, BXT_REVID_A1))
			intel_encoder->hpd_pin = HPD_PORT_A;
		break;
	case PORT_C:
		intel_encoder->hpd_pin = HPD_PORT_C;
		break;
	case PORT_D:
		intel_encoder->hpd_pin = HPD_PORT_D;
		break;
	case PORT_E:
		intel_encoder->hpd_pin = HPD_PORT_E;
		break;
	default:
		BUG();
	}

	/* init MST on ports that can support it */
	if (HAS_DP_MST(dev_priv) && !is_edp(intel_dp) &&
	    (port == PORT_B || port == PORT_C || port == PORT_D))
		intel_dp_mst_encoder_init(intel_dig_port,
					  intel_connector->base.base.id);

	if (!intel_edp_init_connector(intel_dp, intel_connector)) {
		intel_dp_aux_fini(intel_dp);
		intel_dp_mst_encoder_cleanup(intel_dig_port);
		goto fail;
	}

	intel_dp_add_properties(intel_dp, connector);

	/* For G4X desktop chip, PEG_BAND_GAP_DATA 3:0 must first be written
	 * 0xd.  Failure to do so will result in spurious interrupts being
	 * generated on the port when a cable is not attached.
	 */
	if (IS_G4X(dev_priv) && !IS_GM45(dev_priv)) {
		u32 temp = I915_READ(PEG_BAND_GAP_DATA);
		I915_WRITE(PEG_BAND_GAP_DATA, (temp & ~0xf) | 0xd);
	}

	return true;

fail:
	drm_connector_cleanup(connector);

	return false;
}

bool intel_dp_init(struct drm_i915_private *dev_priv,
		   i915_reg_t output_reg,
		   enum port port)
{
	struct intel_digital_port *intel_dig_port;
	struct intel_encoder *intel_encoder;
	struct drm_encoder *encoder;
	struct intel_connector *intel_connector;

	intel_dig_port = kzalloc(sizeof(*intel_dig_port), GFP_KERNEL);
	if (!intel_dig_port)
		return false;

	intel_connector = intel_connector_alloc();
	if (!intel_connector)
		goto err_connector_alloc;

	intel_encoder = &intel_dig_port->base;
	encoder = &intel_encoder->base;

	if (drm_encoder_init(&dev_priv->drm, &intel_encoder->base,
			     &intel_dp_enc_funcs, DRM_MODE_ENCODER_TMDS,
			     "DP %c", port_name(port)))
		goto err_encoder_init;

	intel_encoder->compute_config = intel_dp_compute_config;
	intel_encoder->disable = intel_disable_dp;
	intel_encoder->get_hw_state = intel_dp_get_hw_state;
	intel_encoder->get_config = intel_dp_get_config;
	intel_encoder->suspend = intel_dp_encoder_suspend;
	if (IS_CHERRYVIEW(dev_priv)) {
		intel_encoder->pre_pll_enable = chv_dp_pre_pll_enable;
		intel_encoder->pre_enable = chv_pre_enable_dp;
		intel_encoder->enable = vlv_enable_dp;
		intel_encoder->post_disable = chv_post_disable_dp;
		intel_encoder->post_pll_disable = chv_dp_post_pll_disable;
	} else if (IS_VALLEYVIEW(dev_priv)) {
		intel_encoder->pre_pll_enable = vlv_dp_pre_pll_enable;
		intel_encoder->pre_enable = vlv_pre_enable_dp;
		intel_encoder->enable = vlv_enable_dp;
		intel_encoder->post_disable = vlv_post_disable_dp;
	} else {
		intel_encoder->pre_enable = g4x_pre_enable_dp;
		intel_encoder->enable = g4x_enable_dp;
		if (INTEL_GEN(dev_priv) >= 5)
			intel_encoder->post_disable = ilk_post_disable_dp;
	}

	intel_dig_port->port = port;
	intel_dig_port->dp.output_reg = output_reg;
	intel_dig_port->max_lanes = 4;

	intel_encoder->type = INTEL_OUTPUT_DP;
	if (IS_CHERRYVIEW(dev_priv)) {
		if (port == PORT_D)
			intel_encoder->crtc_mask = 1 << 2;
		else
			intel_encoder->crtc_mask = (1 << 0) | (1 << 1);
	} else {
		intel_encoder->crtc_mask = (1 << 0) | (1 << 1) | (1 << 2);
	}
	intel_encoder->cloneable = 0;
	intel_encoder->port = port;

	intel_dig_port->hpd_pulse = intel_dp_hpd_pulse;
	dev_priv->hotplug.irq_port[port] = intel_dig_port;

	if (!intel_dp_init_connector(intel_dig_port, intel_connector))
		goto err_init_connector;

	return true;

err_init_connector:
	drm_encoder_cleanup(encoder);
err_encoder_init:
	kfree(intel_connector);
err_connector_alloc:
	kfree(intel_dig_port);
	return false;
}

void intel_dp_mst_suspend(struct drm_device *dev)
{
	struct drm_i915_private *dev_priv = to_i915(dev);
	int i;

	/* disable MST */
	for (i = 0; i < I915_MAX_PORTS; i++) {
		struct intel_digital_port *intel_dig_port = dev_priv->hotplug.irq_port[i];

		if (!intel_dig_port || !intel_dig_port->dp.can_mst)
			continue;

		if (intel_dig_port->dp.is_mst)
			drm_dp_mst_topology_mgr_suspend(&intel_dig_port->dp.mst_mgr);
	}
}

void intel_dp_mst_resume(struct drm_device *dev)
{
	struct drm_i915_private *dev_priv = to_i915(dev);
	int i;

	for (i = 0; i < I915_MAX_PORTS; i++) {
		struct intel_digital_port *intel_dig_port = dev_priv->hotplug.irq_port[i];
		int ret;

		if (!intel_dig_port || !intel_dig_port->dp.can_mst)
			continue;

		ret = drm_dp_mst_topology_mgr_resume(&intel_dig_port->dp.mst_mgr);
		if (ret)
			intel_dp_check_mst_status(&intel_dig_port->dp);
	}
}<|MERGE_RESOLUTION|>--- conflicted
+++ resolved
@@ -1424,38 +1424,14 @@
 	intel_dp->aux.transfer = intel_dp_aux_transfer;
 }
 
-<<<<<<< HEAD
-static bool intel_dp_source_supports_hbr2(struct drm_device *dev)
-{
-	/* WaDisableHBR2:skl */
-	if (IS_SKYLAKE(dev) && INTEL_REVID(dev) <= SKL_REVID_B0)
-		return false;
-
-	if ((IS_HASWELL(dev) && !IS_HSW_ULX(dev)) || IS_BROADWELL(dev) ||
-	    (INTEL_INFO(dev)->gen >= 9))
-		return true;
-	else
-		return false;
-}
-
-static int
-intel_dp_source_rates(struct drm_device *dev, const int **source_rates)
-=======
 bool intel_dp_source_supports_hbr2(struct intel_dp *intel_dp)
->>>>>>> 5e4b7c10
 {
 	struct intel_digital_port *dig_port = dp_to_dig_port(intel_dp);
 	struct drm_i915_private *dev_priv = to_i915(dig_port->base.base.dev);
 
-<<<<<<< HEAD
-	/* This depends on the fact that 5.4 is last value in the array */
-	if (intel_dp_source_supports_hbr2(dev))
-		return (DP_LINK_BW_5_4 >> 3) + 1;
-=======
 	if ((IS_HASWELL(dev_priv) && !IS_HSW_ULX(dev_priv)) ||
 	    IS_BROADWELL(dev_priv) || (INTEL_GEN(dev_priv) >= 9))
 		return true;
->>>>>>> 5e4b7c10
 	else
 		return false;
 }
@@ -2829,11 +2805,7 @@
 	struct drm_i915_private *dev_priv = to_i915(dev);
 	struct intel_crtc *crtc = to_intel_crtc(encoder->base.crtc);
 	uint32_t dp_reg = I915_READ(intel_dp->output_reg);
-<<<<<<< HEAD
-	unsigned int lane_mask = 0x0;
-=======
 	enum pipe pipe = crtc->pipe;
->>>>>>> 5e4b7c10
 
 	if (WARN_ON(dp_reg & DP_PORT_EN))
 		return;
@@ -2851,21 +2823,15 @@
 
 	pps_unlock(intel_dp);
 
-<<<<<<< HEAD
-	if (IS_VALLEYVIEW(dev))
+	if (IS_VALLEYVIEW(dev_priv) || IS_CHERRYVIEW(dev_priv)) {
+		unsigned int lane_mask = 0x0;
+
+		if (IS_CHERRYVIEW(dev_priv))
+			lane_mask = intel_dp_unused_lane_mask(pipe_config->lane_count);
+
 		vlv_wait_port_ready(dev_priv, dp_to_dig_port(intel_dp),
 				    lane_mask);
-=======
-	if (IS_VALLEYVIEW(dev_priv) || IS_CHERRYVIEW(dev_priv)) {
-		unsigned int lane_mask = 0x0;
-
-		if (IS_CHERRYVIEW(dev_priv))
-			lane_mask = intel_dp_unused_lane_mask(pipe_config->lane_count);
-
-		vlv_wait_port_ready(dev_priv, dp_to_dig_port(intel_dp),
-				    lane_mask);
-	}
->>>>>>> 5e4b7c10
+	}
 
 	intel_dp_sink_dpms(intel_dp, DRM_MODE_DPMS_ON);
 	intel_dp_start_link_train(intel_dp);
@@ -3034,67 +3000,16 @@
 				  struct intel_crtc_state *pipe_config,
 				  struct drm_connector_state *conn_state)
 {
-<<<<<<< HEAD
-	struct intel_dp *intel_dp = enc_to_intel_dp(&encoder->base);
-	struct intel_digital_port *dport = dp_to_dig_port(intel_dp);
-	struct drm_device *dev = encoder->base.dev;
-	struct drm_i915_private *dev_priv = dev->dev_private;
-	struct intel_crtc *intel_crtc =
-		to_intel_crtc(encoder->base.crtc);
-	enum dpio_channel ch = vlv_dport_to_channel(dport);
-	int pipe = intel_crtc->pipe;
-	int data, i, stagger;
-	u32 val;
-
-	mutex_lock(&dev_priv->dpio_lock);
-=======
 	intel_dp_prepare(encoder, pipe_config);
->>>>>>> 5e4b7c10
 
 	vlv_phy_pre_pll_enable(encoder);
 }
 
-<<<<<<< HEAD
-	/* Data lane stagger programming */
-	if (intel_crtc->config->port_clock > 270000)
-		stagger = 0x18;
-	else if (intel_crtc->config->port_clock > 135000)
-		stagger = 0xd;
-	else if (intel_crtc->config->port_clock > 67500)
-		stagger = 0x7;
-	else if (intel_crtc->config->port_clock > 33750)
-		stagger = 0x4;
-	else
-		stagger = 0x2;
-
-	val = vlv_dpio_read(dev_priv, pipe, VLV_PCS01_DW11(ch));
-	val |= DPIO_TX2_STAGGER_MASK(0x1f);
-	vlv_dpio_write(dev_priv, pipe, VLV_PCS01_DW11(ch), val);
-
-	val = vlv_dpio_read(dev_priv, pipe, VLV_PCS23_DW11(ch));
-	val |= DPIO_TX2_STAGGER_MASK(0x1f);
-	vlv_dpio_write(dev_priv, pipe, VLV_PCS23_DW11(ch), val);
-
-	vlv_dpio_write(dev_priv, pipe, VLV_PCS01_DW12(ch),
-		       DPIO_LANESTAGGER_STRAP(stagger) |
-		       DPIO_LANESTAGGER_STRAP_OVRD |
-		       DPIO_TX1_STAGGER_MASK(0x1f) |
-		       DPIO_TX1_STAGGER_MULT(6) |
-		       DPIO_TX2_STAGGER_MULT(0));
-
-	vlv_dpio_write(dev_priv, pipe, VLV_PCS23_DW12(ch),
-		       DPIO_LANESTAGGER_STRAP(stagger) |
-		       DPIO_LANESTAGGER_STRAP_OVRD |
-		       DPIO_TX1_STAGGER_MASK(0x1f) |
-		       DPIO_TX1_STAGGER_MULT(7) |
-		       DPIO_TX2_STAGGER_MULT(5));
-=======
 static void chv_pre_enable_dp(struct intel_encoder *encoder,
 			      struct intel_crtc_state *pipe_config,
 			      struct drm_connector_state *conn_state)
 {
 	chv_phy_pre_encoder_enable(encoder);
->>>>>>> 5e4b7c10
 
 	intel_enable_dp(encoder, pipe_config, conn_state);
 
@@ -3745,21 +3660,6 @@
 
 	}
 
-<<<<<<< HEAD
-	/* Training Pattern 3 support, Intel platforms that support HBR2 alone
-	 * have support for TP3 hence that check is used along with dpcd check
-	 * to ensure TP3 can be enabled.
-	 * SKL < B0: due it's WaDisableHBR2 is the only exception where TP3 is
-	 * supported but still not enabled.
-	 */
-	if (intel_dp->dpcd[DP_DPCD_REV] >= 0x12 &&
-	    intel_dp->dpcd[DP_MAX_LANE_COUNT] & DP_TPS3_SUPPORTED &&
-	    intel_dp_source_supports_hbr2(dev)) {
-		intel_dp->use_tps3 = true;
-		DRM_DEBUG_KMS("Displayport TPS3 supported\n");
-	} else
-		intel_dp->use_tps3 = false;
-=======
 	/* Read the eDP Display control capabilities registers */
 	if ((intel_dp->dpcd[DP_EDP_CONFIGURATION_CAP] & DP_DPCD_DISPLAY_CONTROL_CAPABLE) &&
 	    drm_dp_dpcd_read(&intel_dp->aux, DP_EDP_DPCD_REV,
@@ -3767,7 +3667,6 @@
 			     sizeof(intel_dp->edp_dpcd))
 		DRM_DEBUG_KMS("EDP DPCD : %*ph\n", (int) sizeof(intel_dp->edp_dpcd),
 			      intel_dp->edp_dpcd);
->>>>>>> 5e4b7c10
 
 	/* Intermediate frequency support */
 	if (intel_dp->edp_dpcd[0] >= 0x03) { /* eDp v1.4 or higher */
@@ -4973,11 +4872,7 @@
 	edp_panel_vdd_schedule_off(intel_dp);
 }
 
-<<<<<<< HEAD
-void intel_dp_encoder_reset(struct drm_encoder *encoder)
-=======
 static enum pipe vlv_active_pipe(struct intel_dp *intel_dp)
->>>>>>> 5e4b7c10
 {
 	struct drm_i915_private *dev_priv = to_i915(intel_dp_to_dev(intel_dp));
 
@@ -5075,38 +4970,6 @@
 		return IRQ_NONE;
 	}
 
-<<<<<<< HEAD
-		if (HAS_PCH_SPLIT(dev)) {
-			if (!ibx_digital_port_connected(dev_priv, intel_dig_port))
-				goto mst_fail;
-		} else {
-			if (g4x_digital_port_connected(dev, intel_dig_port) != 1)
-				goto mst_fail;
-		}
-
-		if (!intel_dp_get_dpcd(intel_dp)) {
-			goto mst_fail;
-		}
-
-		intel_dp_probe_oui(intel_dp);
-
-		if (!intel_dp_probe_mst(intel_dp)) {
-			drm_modeset_lock(&dev->mode_config.connection_mutex, NULL);
-			intel_dp_check_link_status(intel_dp);
-			drm_modeset_unlock(&dev->mode_config.connection_mutex);
-			goto mst_fail;
-		}
-	} else {
-		if (intel_dp->is_mst) {
-			if (intel_dp_check_mst_status(intel_dp) == -EINVAL)
-				goto mst_fail;
-		}
-
-		if (!intel_dp->is_mst) {
-			drm_modeset_lock(&dev->mode_config.connection_mutex, NULL);
-			intel_dp_check_link_status(intel_dp);
-			drm_modeset_unlock(&dev->mode_config.connection_mutex);
-=======
 	power_domain = intel_display_port_aux_power_domain(intel_encoder);
 	intel_display_power_get(dev_priv, power_domain);
 
@@ -5130,7 +4993,6 @@
 		if (!intel_dp_short_pulse(intel_dp)) {
 			intel_dp->detect_done = false;
 			goto put_power;
->>>>>>> 5e4b7c10
 		}
 	}
 
