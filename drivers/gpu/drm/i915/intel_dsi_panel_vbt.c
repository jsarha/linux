--- conflicted
+++ resolved
@@ -223,14 +223,6 @@
 		return;
 	}
 
-<<<<<<< HEAD
-	/* pull up/down */
-	action = *data++ & 1;
-
-	if (gpio >= ARRAY_SIZE(gtable)) {
-		DRM_DEBUG_KMS("unknown gpio %u\n", gpio);
-		goto out;
-=======
 	map = &vlv_gpio_table[gpio_index];
 
 	if (dev_priv->vbt.dsi.seq_version >= 3) {
@@ -246,7 +238,6 @@
 			DRM_DEBUG_KMS("unknown gpio source %u\n", gpio_source);
 			return;
 		}
->>>>>>> 5e4b7c10
 	}
 
 	pconf0 = VLV_GPIO_PCONF0(map->base_offset);
@@ -370,7 +361,6 @@
 	else
 		bxt_exec_gpio(dev_priv, gpio_source, gpio_index, value);
 
-out:
 	return data;
 }
 
