/*
 * Copyright © 2014 Intel Corporation
 *
 * Permission is hereby granted, free of charge, to any person obtaining a
 * copy of this software and associated documentation files (the "Software"),
 * to deal in the Software without restriction, including without limitation
 * the rights to use, copy, modify, merge, publish, distribute, sublicense,
 * and/or sell copies of the Software, and to permit persons to whom the
 * Software is furnished to do so, subject to the following conditions:
 *
 * The above copyright notice and this permission notice (including the next
 * paragraph) shall be included in all copies or substantial portions of the
 * Software.
 *
 * THE SOFTWARE IS PROVIDED "AS IS", WITHOUT WARRANTY OF ANY KIND, EXPRESS OR
 * IMPLIED, INCLUDING BUT NOT LIMITED TO THE WARRANTIES OF MERCHANTABILITY,
 * FITNESS FOR A PARTICULAR PURPOSE AND NONINFRINGEMENT.  IN NO EVENT SHALL
 * THE AUTHORS OR COPYRIGHT HOLDERS BE LIABLE FOR ANY CLAIM, DAMAGES OR OTHER
 * LIABILITY, WHETHER IN AN ACTION OF CONTRACT, TORT OR OTHERWISE, ARISING
 * FROM, OUT OF OR IN CONNECTION WITH THE SOFTWARE OR THE USE OR OTHER DEALINGS
 * IN THE SOFTWARE.
 *
 * Authors:
 *    Ben Widawsky <ben@bwidawsk.net>
 *    Michel Thierry <michel.thierry@intel.com>
 *    Thomas Daniel <thomas.daniel@intel.com>
 *    Oscar Mateo <oscar.mateo@intel.com>
 *
 */

/**
 * DOC: Logical Rings, Logical Ring Contexts and Execlists
 *
 * Motivation:
 * GEN8 brings an expansion of the HW contexts: "Logical Ring Contexts".
 * These expanded contexts enable a number of new abilities, especially
 * "Execlists" (also implemented in this file).
 *
 * One of the main differences with the legacy HW contexts is that logical
 * ring contexts incorporate many more things to the context's state, like
 * PDPs or ringbuffer control registers:
 *
 * The reason why PDPs are included in the context is straightforward: as
 * PPGTTs (per-process GTTs) are actually per-context, having the PDPs
 * contained there mean you don't need to do a ppgtt->switch_mm yourself,
 * instead, the GPU will do it for you on the context switch.
 *
 * But, what about the ringbuffer control registers (head, tail, etc..)?
 * shouldn't we just need a set of those per engine command streamer? This is
 * where the name "Logical Rings" starts to make sense: by virtualizing the
 * rings, the engine cs shifts to a new "ring buffer" with every context
 * switch. When you want to submit a workload to the GPU you: A) choose your
 * context, B) find its appropriate virtualized ring, C) write commands to it
 * and then, finally, D) tell the GPU to switch to that context.
 *
 * Instead of the legacy MI_SET_CONTEXT, the way you tell the GPU to switch
 * to a contexts is via a context execution list, ergo "Execlists".
 *
 * LRC implementation:
 * Regarding the creation of contexts, we have:
 *
 * - One global default context.
 * - One local default context for each opened fd.
 * - One local extra context for each context create ioctl call.
 *
 * Now that ringbuffers belong per-context (and not per-engine, like before)
 * and that contexts are uniquely tied to a given engine (and not reusable,
 * like before) we need:
 *
 * - One ringbuffer per-engine inside each context.
 * - One backing object per-engine inside each context.
 *
 * The global default context starts its life with these new objects fully
 * allocated and populated. The local default context for each opened fd is
 * more complex, because we don't know at creation time which engine is going
 * to use them. To handle this, we have implemented a deferred creation of LR
 * contexts:
 *
 * The local context starts its life as a hollow or blank holder, that only
 * gets populated for a given engine once we receive an execbuffer. If later
 * on we receive another execbuffer ioctl for the same context but a different
 * engine, we allocate/populate a new ringbuffer and context backing object and
 * so on.
 *
 * Finally, regarding local contexts created using the ioctl call: as they are
 * only allowed with the render ring, we can allocate & populate them right
 * away (no need to defer anything, at least for now).
 *
 * Execlists implementation:
 * Execlists are the new method by which, on gen8+ hardware, workloads are
 * submitted for execution (as opposed to the legacy, ringbuffer-based, method).
 * This method works as follows:
 *
 * When a request is committed, its commands (the BB start and any leading or
 * trailing commands, like the seqno breadcrumbs) are placed in the ringbuffer
 * for the appropriate context. The tail pointer in the hardware context is not
 * updated at this time, but instead, kept by the driver in the ringbuffer
 * structure. A structure representing this request is added to a request queue
 * for the appropriate engine: this structure contains a copy of the context's
 * tail after the request was written to the ring buffer and a pointer to the
 * context itself.
 *
 * If the engine's request queue was empty before the request was added, the
 * queue is processed immediately. Otherwise the queue will be processed during
 * a context switch interrupt. In any case, elements on the queue will get sent
 * (in pairs) to the GPU's ExecLists Submit Port (ELSP, for short) with a
 * globally unique 20-bits submission ID.
 *
 * When execution of a request completes, the GPU updates the context status
 * buffer with a context complete event and generates a context switch interrupt.
 * During the interrupt handling, the driver examines the events in the buffer:
 * for each context complete event, if the announced ID matches that on the head
 * of the request queue, then that request is retired and removed from the queue.
 *
 * After processing, if any requests were retired and the queue is not empty
 * then a new execution list can be submitted. The two requests at the front of
 * the queue are next to be submitted but since a context may not occur twice in
 * an execution list, if subsequent requests have the same ID as the first then
 * the two requests must be combined. This is done simply by discarding requests
 * at the head of the queue until either only one requests is left (in which case
 * we use a NULL second context) or the first two requests have unique IDs.
 *
 * By always executing the first two requests in the queue the driver ensures
 * that the GPU is kept as busy as possible. In the case where a single context
 * completes but a second context is still executing, the request for this second
 * context will be at the head of the queue when we remove the first one. This
 * request will then be resubmitted along with a new request for a different context,
 * which will cause the hardware to continue executing the second request and queue
 * the new request (the GPU detects the condition of a context getting preempted
 * with the same context and optimizes the context switch flow by not doing
 * preemption, but just sampling the new tail pointer).
 *
 */
#include <linux/interrupt.h>

#include <drm/drmP.h>
#include <drm/i915_drm.h>
#include "i915_drv.h"
#include "intel_mocs.h"

#define GEN9_LR_CONTEXT_RENDER_SIZE (22 * PAGE_SIZE)
#define GEN8_LR_CONTEXT_RENDER_SIZE (20 * PAGE_SIZE)
#define GEN8_LR_CONTEXT_OTHER_SIZE (2 * PAGE_SIZE)

#define RING_EXECLIST_QFULL		(1 << 0x2)
#define RING_EXECLIST1_VALID		(1 << 0x3)
#define RING_EXECLIST0_VALID		(1 << 0x4)
#define RING_EXECLIST_ACTIVE_STATUS	(3 << 0xE)
#define RING_EXECLIST1_ACTIVE		(1 << 0x11)
#define RING_EXECLIST0_ACTIVE		(1 << 0x12)

#define GEN8_CTX_STATUS_IDLE_ACTIVE	(1 << 0)
#define GEN8_CTX_STATUS_PREEMPTED	(1 << 1)
#define GEN8_CTX_STATUS_ELEMENT_SWITCH	(1 << 2)
#define GEN8_CTX_STATUS_ACTIVE_IDLE	(1 << 3)
#define GEN8_CTX_STATUS_COMPLETE	(1 << 4)
#define GEN8_CTX_STATUS_LITE_RESTORE	(1 << 15)

#define GEN8_CTX_STATUS_COMPLETED_MASK \
	 (GEN8_CTX_STATUS_ACTIVE_IDLE | \
	  GEN8_CTX_STATUS_PREEMPTED | \
	  GEN8_CTX_STATUS_ELEMENT_SWITCH)

#define CTX_LRI_HEADER_0		0x01
#define CTX_CONTEXT_CONTROL		0x02
#define CTX_RING_HEAD			0x04
#define CTX_RING_TAIL			0x06
#define CTX_RING_BUFFER_START		0x08
#define CTX_RING_BUFFER_CONTROL		0x0a
#define CTX_BB_HEAD_U			0x0c
#define CTX_BB_HEAD_L			0x0e
#define CTX_BB_STATE			0x10
#define CTX_SECOND_BB_HEAD_U		0x12
#define CTX_SECOND_BB_HEAD_L		0x14
#define CTX_SECOND_BB_STATE		0x16
#define CTX_BB_PER_CTX_PTR		0x18
#define CTX_RCS_INDIRECT_CTX		0x1a
#define CTX_RCS_INDIRECT_CTX_OFFSET	0x1c
#define CTX_LRI_HEADER_1		0x21
#define CTX_CTX_TIMESTAMP		0x22
#define CTX_PDP3_UDW			0x24
#define CTX_PDP3_LDW			0x26
#define CTX_PDP2_UDW			0x28
#define CTX_PDP2_LDW			0x2a
#define CTX_PDP1_UDW			0x2c
#define CTX_PDP1_LDW			0x2e
#define CTX_PDP0_UDW			0x30
#define CTX_PDP0_LDW			0x32
#define CTX_LRI_HEADER_2		0x41
#define CTX_R_PWR_CLK_STATE		0x42
#define CTX_GPGPU_CSR_BASE_ADDRESS	0x44

#define GEN8_CTX_VALID (1<<0)
#define GEN8_CTX_FORCE_PD_RESTORE (1<<1)
#define GEN8_CTX_FORCE_RESTORE (1<<2)
#define GEN8_CTX_L3LLC_COHERENT (1<<5)
#define GEN8_CTX_PRIVILEGE (1<<8)

#define ASSIGN_CTX_REG(reg_state, pos, reg, val) do { \
	(reg_state)[(pos)+0] = i915_mmio_reg_offset(reg); \
	(reg_state)[(pos)+1] = (val); \
} while (0)

#define ASSIGN_CTX_PDP(ppgtt, reg_state, n) do {		\
	const u64 _addr = i915_page_dir_dma_addr((ppgtt), (n));	\
	reg_state[CTX_PDP ## n ## _UDW+1] = upper_32_bits(_addr); \
	reg_state[CTX_PDP ## n ## _LDW+1] = lower_32_bits(_addr); \
} while (0)

#define ASSIGN_CTX_PML4(ppgtt, reg_state) do { \
	reg_state[CTX_PDP0_UDW + 1] = upper_32_bits(px_dma(&ppgtt->pml4)); \
	reg_state[CTX_PDP0_LDW + 1] = lower_32_bits(px_dma(&ppgtt->pml4)); \
} while (0)

enum {
	FAULT_AND_HANG = 0,
	FAULT_AND_HALT, /* Debug only */
	FAULT_AND_STREAM,
	FAULT_AND_CONTINUE /* Unsupported */
};
#define GEN8_CTX_ID_SHIFT 32
#define GEN8_CTX_ID_WIDTH 21
#define GEN8_CTX_RCS_INDIRECT_CTX_OFFSET_DEFAULT	0x17
#define GEN9_CTX_RCS_INDIRECT_CTX_OFFSET_DEFAULT	0x26

/* Typical size of the average request (2 pipecontrols and a MI_BB) */
#define EXECLISTS_REQUEST_SIZE 64 /* bytes */

#define WA_TAIL_DWORDS 2

static int execlists_context_deferred_alloc(struct i915_gem_context *ctx,
					    struct intel_engine_cs *engine);
static void execlists_init_reg_state(u32 *reg_state,
				     struct i915_gem_context *ctx,
				     struct intel_engine_cs *engine,
				     struct intel_ring *ring);

/**
 * intel_sanitize_enable_execlists() - sanitize i915.enable_execlists
 * @dev_priv: i915 device private
 * @enable_execlists: value of i915.enable_execlists module parameter.
 *
 * Only certain platforms support Execlists (the prerequisites being
 * support for Logical Ring Contexts and Aliasing PPGTT or better).
 *
 * Return: 1 if Execlists is supported and has to be enabled.
 */
int intel_sanitize_enable_execlists(struct drm_i915_private *dev_priv, int enable_execlists)
{
	/* On platforms with execlist available, vGPU will only
	 * support execlist mode, no ring buffer mode.
	 */
	if (HAS_LOGICAL_RING_CONTEXTS(dev_priv) && intel_vgpu_active(dev_priv))
		return 1;

	if (INTEL_GEN(dev_priv) >= 9)
		return 1;

	if (enable_execlists == 0)
		return 0;

	if (HAS_LOGICAL_RING_CONTEXTS(dev_priv) &&
	    USES_PPGTT(dev_priv) &&
	    i915.use_mmio_flip >= 0)
		return 1;

	return 0;
}

static void
logical_ring_init_platform_invariants(struct intel_engine_cs *engine)
{
	struct drm_i915_private *dev_priv = engine->i915;

	engine->disable_lite_restore_wa =
		IS_BXT_REVID(dev_priv, 0, BXT_REVID_A1) &&
		(engine->id == VCS || engine->id == VCS2);

	engine->ctx_desc_template = GEN8_CTX_VALID;
	if (IS_GEN8(dev_priv))
		engine->ctx_desc_template |= GEN8_CTX_L3LLC_COHERENT;
	engine->ctx_desc_template |= GEN8_CTX_PRIVILEGE;

	/* TODO: WaDisableLiteRestore when we start using semaphore
	 * signalling between Command Streamers */
	/* ring->ctx_desc_template |= GEN8_CTX_FORCE_RESTORE; */

	/* WaEnableForceRestoreInCtxtDescForVCS:skl */
	/* WaEnableForceRestoreInCtxtDescForVCS:bxt */
	if (engine->disable_lite_restore_wa)
		engine->ctx_desc_template |= GEN8_CTX_FORCE_RESTORE;
}

/**
 * intel_lr_context_descriptor_update() - calculate & cache the descriptor
 * 					  descriptor for a pinned context
 * @ctx: Context to work on
 * @engine: Engine the descriptor will be used with
 *
 * The context descriptor encodes various attributes of a context,
 * including its GTT address and some flags. Because it's fairly
 * expensive to calculate, we'll just do it once and cache the result,
 * which remains valid until the context is unpinned.
 *
 * This is what a descriptor looks like, from LSB to MSB::
 *
 *      bits  0-11:    flags, GEN8_CTX_* (cached in ctx_desc_template)
 *      bits 12-31:    LRCA, GTT address of (the HWSP of) this context
 *      bits 32-52:    ctx ID, a globally unique tag
 *      bits 53-54:    mbz, reserved for use by hardware
 *      bits 55-63:    group ID, currently unused and set to 0
 */
static void
intel_lr_context_descriptor_update(struct i915_gem_context *ctx,
				   struct intel_engine_cs *engine)
{
	struct intel_context *ce = &ctx->engine[engine->id];
	u64 desc;

	BUILD_BUG_ON(MAX_CONTEXT_HW_ID > (1<<GEN8_CTX_ID_WIDTH));

	desc = ctx->desc_template;				/* bits  3-4  */
	desc |= engine->ctx_desc_template;			/* bits  0-11 */
	desc |= i915_ggtt_offset(ce->state) + LRC_PPHWSP_PN * PAGE_SIZE;
								/* bits 12-31 */
	desc |= (u64)ctx->hw_id << GEN8_CTX_ID_SHIFT;		/* bits 32-52 */

	ce->lrc_desc = desc;
}

uint64_t intel_lr_context_descriptor(struct i915_gem_context *ctx,
				     struct intel_engine_cs *engine)
{
	return ctx->engine[engine->id].lrc_desc;
}

static inline void
execlists_context_status_change(struct drm_i915_gem_request *rq,
				unsigned long status)
{
	/*
	 * Only used when GVT-g is enabled now. When GVT-g is disabled,
	 * The compiler should eliminate this function as dead-code.
	 */
	if (!IS_ENABLED(CONFIG_DRM_I915_GVT))
		return;

	atomic_notifier_call_chain(&rq->ctx->status_notifier, status, rq);
}

static void
execlists_update_context_pdps(struct i915_hw_ppgtt *ppgtt, u32 *reg_state)
{
	ASSIGN_CTX_PDP(ppgtt, reg_state, 3);
	ASSIGN_CTX_PDP(ppgtt, reg_state, 2);
	ASSIGN_CTX_PDP(ppgtt, reg_state, 1);
	ASSIGN_CTX_PDP(ppgtt, reg_state, 0);
}

static u64 execlists_update_context(struct drm_i915_gem_request *rq)
{
	struct intel_context *ce = &rq->ctx->engine[rq->engine->id];
	struct i915_hw_ppgtt *ppgtt =
		rq->ctx->ppgtt ?: rq->i915->mm.aliasing_ppgtt;
	u32 *reg_state = ce->lrc_reg_state;

	reg_state[CTX_RING_TAIL+1] = rq->tail;

	/* True 32b PPGTT with dynamic page allocation: update PDP
	 * registers and point the unallocated PDPs to scratch page.
	 * PML4 is allocated during ppgtt init, so this is not needed
	 * in 48-bit mode.
	 */
	if (ppgtt && !USES_FULL_48BIT_PPGTT(ppgtt->base.dev))
		execlists_update_context_pdps(ppgtt, reg_state);

	return ce->lrc_desc;
}

static void execlists_submit_ports(struct intel_engine_cs *engine)
{
	struct drm_i915_private *dev_priv = engine->i915;
	struct execlist_port *port = engine->execlist_port;
	u32 __iomem *elsp =
		dev_priv->regs + i915_mmio_reg_offset(RING_ELSP(engine));
	u64 desc[2];

	if (!port[0].count)
		execlists_context_status_change(port[0].request,
						INTEL_CONTEXT_SCHEDULE_IN);
	desc[0] = execlists_update_context(port[0].request);
	engine->preempt_wa = port[0].count++; /* bdw only? fixed on skl? */

	if (port[1].request) {
		GEM_BUG_ON(port[1].count);
		execlists_context_status_change(port[1].request,
						INTEL_CONTEXT_SCHEDULE_IN);
		desc[1] = execlists_update_context(port[1].request);
		port[1].count = 1;
	} else {
		desc[1] = 0;
	}
	GEM_BUG_ON(desc[0] == desc[1]);

	/* You must always write both descriptors in the order below. */
	writel(upper_32_bits(desc[1]), elsp);
	writel(lower_32_bits(desc[1]), elsp);

	writel(upper_32_bits(desc[0]), elsp);
	/* The context is automatically loaded after the following */
	writel(lower_32_bits(desc[0]), elsp);
}

static bool ctx_single_port_submission(const struct i915_gem_context *ctx)
{
	return (IS_ENABLED(CONFIG_DRM_I915_GVT) &&
		i915_gem_context_force_single_submission(ctx));
}

static bool can_merge_ctx(const struct i915_gem_context *prev,
			  const struct i915_gem_context *next)
{
	if (prev != next)
		return false;

	if (ctx_single_port_submission(prev))
		return false;

	return true;
}

static void execlists_dequeue(struct intel_engine_cs *engine)
{
	struct drm_i915_gem_request *last;
	struct execlist_port *port = engine->execlist_port;
	unsigned long flags;
	struct rb_node *rb;
	bool submit = false;

	last = port->request;
	if (last)
		/* WaIdleLiteRestore:bdw,skl
		 * Apply the wa NOOPs to prevent ring:HEAD == req:TAIL
		 * as we resubmit the request. See gen8_emit_breadcrumb()
		 * for where we prepare the padding after the end of the
		 * request.
		 */
		last->tail = last->wa_tail;

	GEM_BUG_ON(port[1].request);

	/* Hardware submission is through 2 ports. Conceptually each port
	 * has a (RING_START, RING_HEAD, RING_TAIL) tuple. RING_START is
	 * static for a context, and unique to each, so we only execute
	 * requests belonging to a single context from each ring. RING_HEAD
	 * is maintained by the CS in the context image, it marks the place
	 * where it got up to last time, and through RING_TAIL we tell the CS
	 * where we want to execute up to this time.
	 *
	 * In this list the requests are in order of execution. Consecutive
	 * requests from the same context are adjacent in the ringbuffer. We
	 * can combine these requests into a single RING_TAIL update:
	 *
	 *              RING_HEAD...req1...req2
	 *                                    ^- RING_TAIL
	 * since to execute req2 the CS must first execute req1.
	 *
	 * Our goal then is to point each port to the end of a consecutive
	 * sequence of requests as being the most optimal (fewest wake ups
	 * and context switches) submission.
	 */

	spin_lock_irqsave(&engine->timeline->lock, flags);
	rb = engine->execlist_first;
	while (rb) {
		struct drm_i915_gem_request *cursor =
			rb_entry(rb, typeof(*cursor), priotree.node);

		/* Can we combine this request with the current port? It has to
		 * be the same context/ringbuffer and not have any exceptions
		 * (e.g. GVT saying never to combine contexts).
		 *
		 * If we can combine the requests, we can execute both by
		 * updating the RING_TAIL to point to the end of the second
		 * request, and so we never need to tell the hardware about
		 * the first.
		 */
		if (last && !can_merge_ctx(cursor->ctx, last->ctx)) {
			/* If we are on the second port and cannot combine
			 * this request with the last, then we are done.
			 */
			if (port != engine->execlist_port)
				break;

			/* If GVT overrides us we only ever submit port[0],
			 * leaving port[1] empty. Note that we also have
			 * to be careful that we don't queue the same
			 * context (even though a different request) to
			 * the second port.
			 */
			if (ctx_single_port_submission(last->ctx) ||
			    ctx_single_port_submission(cursor->ctx))
				break;

			GEM_BUG_ON(last->ctx == cursor->ctx);

			i915_gem_request_assign(&port->request, last);
			port++;
		}

		rb = rb_next(rb);
		rb_erase(&cursor->priotree.node, &engine->execlist_queue);
		RB_CLEAR_NODE(&cursor->priotree.node);
		cursor->priotree.priority = INT_MAX;

		__i915_gem_request_submit(cursor);
		last = cursor;
		submit = true;
	}
	if (submit) {
		i915_gem_request_assign(&port->request, last);
		engine->execlist_first = rb;
	}
	spin_unlock_irqrestore(&engine->timeline->lock, flags);

	if (submit)
		execlists_submit_ports(engine);
}

static bool execlists_elsp_idle(struct intel_engine_cs *engine)
{
	return !engine->execlist_port[0].request;
}

/**
 * intel_execlists_idle() - Determine if all engine submission ports are idle
 * @dev_priv: i915 device private
 *
 * Return true if there are no requests pending on any of the submission ports
 * of any engines.
 */
bool intel_execlists_idle(struct drm_i915_private *dev_priv)
{
	struct intel_engine_cs *engine;
	enum intel_engine_id id;

	if (!i915.enable_execlists)
		return true;

	for_each_engine(engine, dev_priv, id)
		if (!execlists_elsp_idle(engine))
			return false;

	return true;
}

static bool execlists_elsp_ready(struct intel_engine_cs *engine)
{
	int port;

	port = 1; /* wait for a free slot */
	if (engine->disable_lite_restore_wa || engine->preempt_wa)
		port = 0; /* wait for GPU to be idle before continuing */

	return !engine->execlist_port[port].request;
}

/*
 * Check the unread Context Status Buffers and manage the submission of new
 * contexts to the ELSP accordingly.
 */
static void intel_lrc_irq_handler(unsigned long data)
{
	struct intel_engine_cs *engine = (struct intel_engine_cs *)data;
	struct execlist_port *port = engine->execlist_port;
	struct drm_i915_private *dev_priv = engine->i915;

	intel_uncore_forcewake_get(dev_priv, engine->fw_domains);

	if (!execlists_elsp_idle(engine)) {
		u32 __iomem *csb_mmio =
			dev_priv->regs + i915_mmio_reg_offset(RING_CONTEXT_STATUS_PTR(engine));
		u32 __iomem *buf =
			dev_priv->regs + i915_mmio_reg_offset(RING_CONTEXT_STATUS_BUF_LO(engine, 0));
		unsigned int csb, head, tail;

		csb = readl(csb_mmio);
		head = GEN8_CSB_READ_PTR(csb);
		tail = GEN8_CSB_WRITE_PTR(csb);
		if (tail < head)
			tail += GEN8_CSB_ENTRIES;
		while (head < tail) {
			unsigned int idx = ++head % GEN8_CSB_ENTRIES;
			unsigned int status = readl(buf + 2 * idx);

			if (!(status & GEN8_CTX_STATUS_COMPLETED_MASK))
				continue;

			GEM_BUG_ON(port[0].count == 0);
			if (--port[0].count == 0) {
				GEM_BUG_ON(status & GEN8_CTX_STATUS_PREEMPTED);
				execlists_context_status_change(port[0].request,
								INTEL_CONTEXT_SCHEDULE_OUT);

				i915_gem_request_put(port[0].request);
				port[0] = port[1];
				memset(&port[1], 0, sizeof(port[1]));

				engine->preempt_wa = false;
			}

			GEM_BUG_ON(port[0].count == 0 &&
				   !(status & GEN8_CTX_STATUS_ACTIVE_IDLE));
		}

		writel(_MASKED_FIELD(GEN8_CSB_READ_PTR_MASK,
				     GEN8_CSB_WRITE_PTR(csb) << 8),
		       csb_mmio);
	}

	if (execlists_elsp_ready(engine))
		execlists_dequeue(engine);

	intel_uncore_forcewake_put(dev_priv, engine->fw_domains);
}

static bool insert_request(struct i915_priotree *pt, struct rb_root *root)
{
	struct rb_node **p, *rb;
	bool first = true;

	/* most positive priority is scheduled first, equal priorities fifo */
	rb = NULL;
	p = &root->rb_node;
	while (*p) {
		struct i915_priotree *pos;

		rb = *p;
		pos = rb_entry(rb, typeof(*pos), node);
		if (pt->priority > pos->priority) {
			p = &rb->rb_left;
		} else {
			p = &rb->rb_right;
			first = false;
		}
	}
	rb_link_node(&pt->node, rb, p);
	rb_insert_color(&pt->node, root);

	return first;
}

static void execlists_submit_request(struct drm_i915_gem_request *request)
{
	struct intel_engine_cs *engine = request->engine;
	unsigned long flags;

	/* Will be called from irq-context when using foreign fences. */
	spin_lock_irqsave(&engine->timeline->lock, flags);

	if (insert_request(&request->priotree, &engine->execlist_queue))
		engine->execlist_first = &request->priotree.node;
	if (execlists_elsp_idle(engine))
		tasklet_hi_schedule(&engine->irq_tasklet);

	spin_unlock_irqrestore(&engine->timeline->lock, flags);
}

static struct intel_engine_cs *
pt_lock_engine(struct i915_priotree *pt, struct intel_engine_cs *locked)
{
	struct intel_engine_cs *engine;

	engine = container_of(pt,
			      struct drm_i915_gem_request,
			      priotree)->engine;
	if (engine != locked) {
		if (locked)
			spin_unlock_irq(&locked->timeline->lock);
		spin_lock_irq(&engine->timeline->lock);
	}

	return engine;
}

static void execlists_schedule(struct drm_i915_gem_request *request, int prio)
{
	struct intel_engine_cs *engine = NULL;
	struct i915_dependency *dep, *p;
	struct i915_dependency stack;
	LIST_HEAD(dfs);

	if (prio <= READ_ONCE(request->priotree.priority))
		return;

	/* Need BKL in order to use the temporary link inside i915_dependency */
	lockdep_assert_held(&request->i915->drm.struct_mutex);

	stack.signaler = &request->priotree;
	list_add(&stack.dfs_link, &dfs);

	/* Recursively bump all dependent priorities to match the new request.
	 *
	 * A naive approach would be to use recursion:
	 * static void update_priorities(struct i915_priotree *pt, prio) {
	 *	list_for_each_entry(dep, &pt->signalers_list, signal_link)
	 *		update_priorities(dep->signal, prio)
	 *	insert_request(pt);
	 * }
	 * but that may have unlimited recursion depth and so runs a very
	 * real risk of overunning the kernel stack. Instead, we build
	 * a flat list of all dependencies starting with the current request.
	 * As we walk the list of dependencies, we add all of its dependencies
	 * to the end of the list (this may include an already visited
	 * request) and continue to walk onwards onto the new dependencies. The
	 * end result is a topological list of requests in reverse order, the
	 * last element in the list is the request we must execute first.
	 */
	list_for_each_entry_safe(dep, p, &dfs, dfs_link) {
		struct i915_priotree *pt = dep->signaler;

		list_for_each_entry(p, &pt->signalers_list, signal_link)
			if (prio > READ_ONCE(p->signaler->priority))
				list_move_tail(&p->dfs_link, &dfs);

		list_safe_reset_next(dep, p, dfs_link);
		if (!RB_EMPTY_NODE(&pt->node))
			continue;

		engine = pt_lock_engine(pt, engine);

		/* If it is not already in the rbtree, we can update the
		 * priority inplace and skip over it (and its dependencies)
		 * if it is referenced *again* as we descend the dfs.
		 */
		if (prio > pt->priority && RB_EMPTY_NODE(&pt->node)) {
			pt->priority = prio;
			list_del_init(&dep->dfs_link);
		}
	}

	/* Fifo and depth-first replacement ensure our deps execute before us */
	list_for_each_entry_safe_reverse(dep, p, &dfs, dfs_link) {
		struct i915_priotree *pt = dep->signaler;

		INIT_LIST_HEAD(&dep->dfs_link);

		engine = pt_lock_engine(pt, engine);

		if (prio <= pt->priority)
			continue;

		GEM_BUG_ON(RB_EMPTY_NODE(&pt->node));

		pt->priority = prio;
		rb_erase(&pt->node, &engine->execlist_queue);
		if (insert_request(pt, &engine->execlist_queue))
			engine->execlist_first = &pt->node;
	}

	if (engine)
		spin_unlock_irq(&engine->timeline->lock);

	/* XXX Do we need to preempt to make room for us and our deps? */
}

static int execlists_context_pin(struct intel_engine_cs *engine,
				 struct i915_gem_context *ctx)
{
	struct intel_context *ce = &ctx->engine[engine->id];
	unsigned int flags;
	void *vaddr;
	int ret;

	lockdep_assert_held(&ctx->i915->drm.struct_mutex);

	if (ce->pin_count++)
		return 0;

	if (!ce->state) {
		ret = execlists_context_deferred_alloc(ctx, engine);
		if (ret)
			goto err;
	}
	GEM_BUG_ON(!ce->state);

	flags = PIN_GLOBAL;
	if (ctx->ggtt_offset_bias)
		flags |= PIN_OFFSET_BIAS | ctx->ggtt_offset_bias;
	if (i915_gem_context_is_kernel(ctx))
		flags |= PIN_HIGH;

	ret = i915_vma_pin(ce->state, 0, GEN8_LR_CONTEXT_ALIGN, flags);
	if (ret)
		goto err;

	vaddr = i915_gem_object_pin_map(ce->state->obj, I915_MAP_WB);
	if (IS_ERR(vaddr)) {
		ret = PTR_ERR(vaddr);
		goto unpin_vma;
	}

	ret = intel_ring_pin(ce->ring, ctx->ggtt_offset_bias);
	if (ret)
		goto unpin_map;

	intel_lr_context_descriptor_update(ctx, engine);

	ce->lrc_reg_state = vaddr + LRC_STATE_PN * PAGE_SIZE;
	ce->lrc_reg_state[CTX_RING_BUFFER_START+1] =
		i915_ggtt_offset(ce->ring->vma);

	ce->state->obj->mm.dirty = true;

	i915_gem_context_get(ctx);
	return 0;

unpin_map:
	i915_gem_object_unpin_map(ce->state->obj);
unpin_vma:
	__i915_vma_unpin(ce->state);
err:
	ce->pin_count = 0;
	return ret;
}

static void execlists_context_unpin(struct intel_engine_cs *engine,
				    struct i915_gem_context *ctx)
{
	struct intel_context *ce = &ctx->engine[engine->id];

	lockdep_assert_held(&ctx->i915->drm.struct_mutex);
	GEM_BUG_ON(ce->pin_count == 0);

	if (--ce->pin_count)
		return;

	intel_ring_unpin(ce->ring);

	i915_gem_object_unpin_map(ce->state->obj);
	i915_vma_unpin(ce->state);

	i915_gem_context_put(ctx);
}

static int execlists_request_alloc(struct drm_i915_gem_request *request)
{
	struct intel_engine_cs *engine = request->engine;
	struct intel_context *ce = &request->ctx->engine[engine->id];
	int ret;

	GEM_BUG_ON(!ce->pin_count);

	/* Flush enough space to reduce the likelihood of waiting after
	 * we start building the request - in which case we will just
	 * have to repeat work.
	 */
	request->reserved_space += EXECLISTS_REQUEST_SIZE;

	GEM_BUG_ON(!ce->ring);
	request->ring = ce->ring;

	if (i915.enable_guc_submission) {
		/*
		 * Check that the GuC has space for the request before
		 * going any further, as the i915_add_request() call
		 * later on mustn't fail ...
		 */
		ret = i915_guc_wq_reserve(request);
		if (ret)
			goto err;
	}

	ret = intel_ring_begin(request, 0);
	if (ret)
		goto err_unreserve;

	if (!ce->initialised) {
		ret = engine->init_context(request);
		if (ret)
			goto err_unreserve;

		ce->initialised = true;
	}

	/* Note that after this point, we have committed to using
	 * this request as it is being used to both track the
	 * state of engine initialisation and liveness of the
	 * golden renderstate above. Think twice before you try
	 * to cancel/unwind this request now.
	 */

	request->reserved_space -= EXECLISTS_REQUEST_SIZE;
	return 0;

err_unreserve:
	if (i915.enable_guc_submission)
		i915_guc_wq_unreserve(request);
err:
	return ret;
}

static int intel_logical_ring_workarounds_emit(struct drm_i915_gem_request *req)
{
	int ret, i;
	struct intel_ring *ring = req->ring;
	struct i915_workarounds *w = &req->i915->workarounds;

	if (w->count == 0)
		return 0;

	ret = req->engine->emit_flush(req, EMIT_BARRIER);
	if (ret)
		return ret;

	ret = intel_ring_begin(req, w->count * 2 + 2);
	if (ret)
		return ret;

	intel_ring_emit(ring, MI_LOAD_REGISTER_IMM(w->count));
	for (i = 0; i < w->count; i++) {
		intel_ring_emit_reg(ring, w->reg[i].addr);
		intel_ring_emit(ring, w->reg[i].value);
	}
	intel_ring_emit(ring, MI_NOOP);

	intel_ring_advance(ring);

	ret = req->engine->emit_flush(req, EMIT_BARRIER);
	if (ret)
		return ret;

	return 0;
}

#define wa_ctx_emit(batch, index, cmd)					\
	do {								\
		int __index = (index)++;				\
		if (WARN_ON(__index >= (PAGE_SIZE / sizeof(uint32_t)))) { \
			return -ENOSPC;					\
		}							\
		batch[__index] = (cmd);					\
	} while (0)

#define wa_ctx_emit_reg(batch, index, reg) \
	wa_ctx_emit((batch), (index), i915_mmio_reg_offset(reg))

/*
 * In this WA we need to set GEN8_L3SQCREG4[21:21] and reset it after
 * PIPE_CONTROL instruction. This is required for the flush to happen correctly
 * but there is a slight complication as this is applied in WA batch where the
 * values are only initialized once so we cannot take register value at the
 * beginning and reuse it further; hence we save its value to memory, upload a
 * constant value with bit21 set and then we restore it back with the saved value.
 * To simplify the WA, a constant value is formed by using the default value
 * of this register. This shouldn't be a problem because we are only modifying
 * it for a short period and this batch in non-premptible. We can ofcourse
 * use additional instructions that read the actual value of the register
 * at that time and set our bit of interest but it makes the WA complicated.
 *
 * This WA is also required for Gen9 so extracting as a function avoids
 * code duplication.
 */
static inline int gen8_emit_flush_coherentl3_wa(struct intel_engine_cs *engine,
						uint32_t *batch,
						uint32_t index)
{
	uint32_t l3sqc4_flush = (0x40400000 | GEN8_LQSC_FLUSH_COHERENT_LINES);

	wa_ctx_emit(batch, index, (MI_STORE_REGISTER_MEM_GEN8 |
				   MI_SRM_LRM_GLOBAL_GTT));
	wa_ctx_emit_reg(batch, index, GEN8_L3SQCREG4);
	wa_ctx_emit(batch, index, i915_ggtt_offset(engine->scratch) + 256);
	wa_ctx_emit(batch, index, 0);

	wa_ctx_emit(batch, index, MI_LOAD_REGISTER_IMM(1));
	wa_ctx_emit_reg(batch, index, GEN8_L3SQCREG4);
	wa_ctx_emit(batch, index, l3sqc4_flush);

	wa_ctx_emit(batch, index, GFX_OP_PIPE_CONTROL(6));
	wa_ctx_emit(batch, index, (PIPE_CONTROL_CS_STALL |
				   PIPE_CONTROL_DC_FLUSH_ENABLE));
	wa_ctx_emit(batch, index, 0);
	wa_ctx_emit(batch, index, 0);
	wa_ctx_emit(batch, index, 0);
	wa_ctx_emit(batch, index, 0);

	wa_ctx_emit(batch, index, (MI_LOAD_REGISTER_MEM_GEN8 |
				   MI_SRM_LRM_GLOBAL_GTT));
	wa_ctx_emit_reg(batch, index, GEN8_L3SQCREG4);
	wa_ctx_emit(batch, index, i915_ggtt_offset(engine->scratch) + 256);
	wa_ctx_emit(batch, index, 0);

	return index;
}

static inline uint32_t wa_ctx_start(struct i915_wa_ctx_bb *wa_ctx,
				    uint32_t offset,
				    uint32_t start_alignment)
{
	return wa_ctx->offset = ALIGN(offset, start_alignment);
}

static inline int wa_ctx_end(struct i915_wa_ctx_bb *wa_ctx,
			     uint32_t offset,
			     uint32_t size_alignment)
{
	wa_ctx->size = offset - wa_ctx->offset;

	WARN(wa_ctx->size % size_alignment,
	     "wa_ctx_bb failed sanity checks: size %d is not aligned to %d\n",
	     wa_ctx->size, size_alignment);
	return 0;
}

<<<<<<< HEAD
		ret = intel_pin_and_map_ringbuffer_obj(ring->dev, ringbuf);
		if (ret)
			goto unpin_ctx_obj;

		ctx_obj->dirty = true;
=======
/*
 * Typically we only have one indirect_ctx and per_ctx batch buffer which are
 * initialized at the beginning and shared across all contexts but this field
 * helps us to have multiple batches at different offsets and select them based
 * on a criteria. At the moment this batch always start at the beginning of the page
 * and at this point we don't have multiple wa_ctx batch buffers.
 *
 * The number of WA applied are not known at the beginning; we use this field
 * to return the no of DWORDS written.
 *
 * It is to be noted that this batch does not contain MI_BATCH_BUFFER_END
 * so it adds NOOPs as padding to make it cacheline aligned.
 * MI_BATCH_BUFFER_END will be added to perctx batch and both of them together
 * makes a complete batch buffer.
 */
static int gen8_init_indirectctx_bb(struct intel_engine_cs *engine,
				    struct i915_wa_ctx_bb *wa_ctx,
				    uint32_t *batch,
				    uint32_t *offset)
{
	uint32_t scratch_addr;
	uint32_t index = wa_ctx_start(wa_ctx, *offset, CACHELINE_DWORDS);

	/* WaDisableCtxRestoreArbitration:bdw,chv */
	wa_ctx_emit(batch, index, MI_ARB_ON_OFF | MI_ARB_DISABLE);

	/* WaFlushCoherentL3CacheLinesAtContextSwitch:bdw */
	if (IS_BROADWELL(engine->i915)) {
		int rc = gen8_emit_flush_coherentl3_wa(engine, batch, index);
		if (rc < 0)
			return rc;
		index = rc;
>>>>>>> 5e4b7c10
	}

	/* WaClearSlmSpaceAtContextSwitch:bdw,chv */
	/* Actual scratch location is at 128 bytes offset */
	scratch_addr = i915_ggtt_offset(engine->scratch) + 2 * CACHELINE_BYTES;

	wa_ctx_emit(batch, index, GFX_OP_PIPE_CONTROL(6));
	wa_ctx_emit(batch, index, (PIPE_CONTROL_FLUSH_L3 |
				   PIPE_CONTROL_GLOBAL_GTT_IVB |
				   PIPE_CONTROL_CS_STALL |
				   PIPE_CONTROL_QW_WRITE));
	wa_ctx_emit(batch, index, scratch_addr);
	wa_ctx_emit(batch, index, 0);
	wa_ctx_emit(batch, index, 0);
	wa_ctx_emit(batch, index, 0);

	/* Pad to end of cacheline */
	while (index % CACHELINE_DWORDS)
		wa_ctx_emit(batch, index, MI_NOOP);

	/*
	 * MI_BATCH_BUFFER_END is not required in Indirect ctx BB because
	 * execution depends on the length specified in terms of cache lines
	 * in the register CTX_RCS_INDIRECT_CTX
	 */

	return wa_ctx_end(wa_ctx, *offset = index, CACHELINE_DWORDS);
}

/*
 *  This batch is started immediately after indirect_ctx batch. Since we ensure
 *  that indirect_ctx ends on a cacheline this batch is aligned automatically.
 *
 *  The number of DWORDS written are returned using this field.
 *
 *  This batch is terminated with MI_BATCH_BUFFER_END and so we need not add padding
 *  to align it with cacheline as padding after MI_BATCH_BUFFER_END is redundant.
 */
static int gen8_init_perctx_bb(struct intel_engine_cs *engine,
			       struct i915_wa_ctx_bb *wa_ctx,
			       uint32_t *batch,
			       uint32_t *offset)
{
	uint32_t index = wa_ctx_start(wa_ctx, *offset, CACHELINE_DWORDS);

	/* WaDisableCtxRestoreArbitration:bdw,chv */
	wa_ctx_emit(batch, index, MI_ARB_ON_OFF | MI_ARB_ENABLE);

	wa_ctx_emit(batch, index, MI_BATCH_BUFFER_END);

	return wa_ctx_end(wa_ctx, *offset = index, 1);
}

static int gen9_init_indirectctx_bb(struct intel_engine_cs *engine,
				    struct i915_wa_ctx_bb *wa_ctx,
				    uint32_t *batch,
				    uint32_t *offset)
{
	int ret;
	struct drm_i915_private *dev_priv = engine->i915;
	uint32_t index = wa_ctx_start(wa_ctx, *offset, CACHELINE_DWORDS);

	/* WaDisableCtxRestoreArbitration:bxt */
	if (IS_BXT_REVID(dev_priv, 0, BXT_REVID_A1))
		wa_ctx_emit(batch, index, MI_ARB_ON_OFF | MI_ARB_DISABLE);

	/* WaFlushCoherentL3CacheLinesAtContextSwitch:skl,bxt */
	ret = gen8_emit_flush_coherentl3_wa(engine, batch, index);
	if (ret < 0)
		return ret;
	index = ret;

	/* WaDisableGatherAtSetShaderCommonSlice:skl,bxt,kbl */
	wa_ctx_emit(batch, index, MI_LOAD_REGISTER_IMM(1));
	wa_ctx_emit_reg(batch, index, COMMON_SLICE_CHICKEN2);
	wa_ctx_emit(batch, index, _MASKED_BIT_DISABLE(
			    GEN9_DISABLE_GATHER_AT_SET_SHADER_COMMON_SLICE));
	wa_ctx_emit(batch, index, MI_NOOP);

	/* WaClearSlmSpaceAtContextSwitch:kbl */
	/* Actual scratch location is at 128 bytes offset */
	if (IS_KBL_REVID(dev_priv, 0, KBL_REVID_A0)) {
		u32 scratch_addr =
			i915_ggtt_offset(engine->scratch) + 2 * CACHELINE_BYTES;

		wa_ctx_emit(batch, index, GFX_OP_PIPE_CONTROL(6));
		wa_ctx_emit(batch, index, (PIPE_CONTROL_FLUSH_L3 |
					   PIPE_CONTROL_GLOBAL_GTT_IVB |
					   PIPE_CONTROL_CS_STALL |
					   PIPE_CONTROL_QW_WRITE));
		wa_ctx_emit(batch, index, scratch_addr);
		wa_ctx_emit(batch, index, 0);
		wa_ctx_emit(batch, index, 0);
		wa_ctx_emit(batch, index, 0);
	}

	/* WaMediaPoolStateCmdInWABB:bxt */
	if (HAS_POOLED_EU(engine->i915)) {
		/*
		 * EU pool configuration is setup along with golden context
		 * during context initialization. This value depends on
		 * device type (2x6 or 3x6) and needs to be updated based
		 * on which subslice is disabled especially for 2x6
		 * devices, however it is safe to load default
		 * configuration of 3x6 device instead of masking off
		 * corresponding bits because HW ignores bits of a disabled
		 * subslice and drops down to appropriate config. Please
		 * see render_state_setup() in i915_gem_render_state.c for
		 * possible configurations, to avoid duplication they are
		 * not shown here again.
		 */
		u32 eu_pool_config = 0x00777000;
		wa_ctx_emit(batch, index, GEN9_MEDIA_POOL_STATE);
		wa_ctx_emit(batch, index, GEN9_MEDIA_POOL_ENABLE);
		wa_ctx_emit(batch, index, eu_pool_config);
		wa_ctx_emit(batch, index, 0);
		wa_ctx_emit(batch, index, 0);
		wa_ctx_emit(batch, index, 0);
	}

	/* Pad to end of cacheline */
	while (index % CACHELINE_DWORDS)
		wa_ctx_emit(batch, index, MI_NOOP);

	return wa_ctx_end(wa_ctx, *offset = index, CACHELINE_DWORDS);
}

static int gen9_init_perctx_bb(struct intel_engine_cs *engine,
			       struct i915_wa_ctx_bb *wa_ctx,
			       uint32_t *batch,
			       uint32_t *offset)
{
	uint32_t index = wa_ctx_start(wa_ctx, *offset, CACHELINE_DWORDS);

	/* WaSetDisablePixMaskCammingAndRhwoInCommonSliceChicken:bxt */
	if (IS_BXT_REVID(engine->i915, 0, BXT_REVID_A1)) {
		wa_ctx_emit(batch, index, MI_LOAD_REGISTER_IMM(1));
		wa_ctx_emit_reg(batch, index, GEN9_SLICE_COMMON_ECO_CHICKEN0);
		wa_ctx_emit(batch, index,
			    _MASKED_BIT_ENABLE(DISABLE_PIXEL_MASK_CAMMING));
		wa_ctx_emit(batch, index, MI_NOOP);
	}

	/* WaClearTdlStateAckDirtyBits:bxt */
	if (IS_BXT_REVID(engine->i915, 0, BXT_REVID_B0)) {
		wa_ctx_emit(batch, index, MI_LOAD_REGISTER_IMM(4));

		wa_ctx_emit_reg(batch, index, GEN8_STATE_ACK);
		wa_ctx_emit(batch, index, _MASKED_BIT_DISABLE(GEN9_SUBSLICE_TDL_ACK_BITS));

		wa_ctx_emit_reg(batch, index, GEN9_STATE_ACK_SLICE1);
		wa_ctx_emit(batch, index, _MASKED_BIT_DISABLE(GEN9_SUBSLICE_TDL_ACK_BITS));

		wa_ctx_emit_reg(batch, index, GEN9_STATE_ACK_SLICE2);
		wa_ctx_emit(batch, index, _MASKED_BIT_DISABLE(GEN9_SUBSLICE_TDL_ACK_BITS));

		wa_ctx_emit_reg(batch, index, GEN7_ROW_CHICKEN2);
		/* dummy write to CS, mask bits are 0 to ensure the register is not modified */
		wa_ctx_emit(batch, index, 0x0);
		wa_ctx_emit(batch, index, MI_NOOP);
	}

	/* WaDisableCtxRestoreArbitration:bxt */
	if (IS_BXT_REVID(engine->i915, 0, BXT_REVID_A1))
		wa_ctx_emit(batch, index, MI_ARB_ON_OFF | MI_ARB_ENABLE);

	wa_ctx_emit(batch, index, MI_BATCH_BUFFER_END);

	return wa_ctx_end(wa_ctx, *offset = index, 1);
}

static int lrc_setup_wa_ctx_obj(struct intel_engine_cs *engine, u32 size)
{
	struct drm_i915_gem_object *obj;
	struct i915_vma *vma;
	int err;

	obj = i915_gem_object_create(engine->i915, PAGE_ALIGN(size));
	if (IS_ERR(obj))
		return PTR_ERR(obj);

	vma = i915_vma_instance(obj, &engine->i915->ggtt.base, NULL);
	if (IS_ERR(vma)) {
		err = PTR_ERR(vma);
		goto err;
	}

	err = i915_vma_pin(vma, 0, PAGE_SIZE, PIN_GLOBAL | PIN_HIGH);
	if (err)
		goto err;

	engine->wa_ctx.vma = vma;
	return 0;

err:
	i915_gem_object_put(obj);
	return err;
}

static void lrc_destroy_wa_ctx_obj(struct intel_engine_cs *engine)
{
	i915_vma_unpin_and_release(&engine->wa_ctx.vma);
}

static int intel_init_workaround_bb(struct intel_engine_cs *engine)
{
	struct i915_ctx_workarounds *wa_ctx = &engine->wa_ctx;
	uint32_t *batch;
	uint32_t offset;
	struct page *page;
	int ret;

	WARN_ON(engine->id != RCS);

	/* update this when WA for higher Gen are added */
	if (INTEL_GEN(engine->i915) > 9) {
		DRM_ERROR("WA batch buffer is not initialized for Gen%d\n",
			  INTEL_GEN(engine->i915));
		return 0;
	}

	/* some WA perform writes to scratch page, ensure it is valid */
	if (!engine->scratch) {
		DRM_ERROR("scratch page not allocated for %s\n", engine->name);
		return -EINVAL;
	}

	ret = lrc_setup_wa_ctx_obj(engine, PAGE_SIZE);
	if (ret) {
		DRM_DEBUG_DRIVER("Failed to setup context WA page: %d\n", ret);
		return ret;
	}

	page = i915_gem_object_get_dirty_page(wa_ctx->vma->obj, 0);
	batch = kmap_atomic(page);
	offset = 0;

	if (IS_GEN8(engine->i915)) {
		ret = gen8_init_indirectctx_bb(engine,
					       &wa_ctx->indirect_ctx,
					       batch,
					       &offset);
		if (ret)
			goto out;

		ret = gen8_init_perctx_bb(engine,
					  &wa_ctx->per_ctx,
					  batch,
					  &offset);
		if (ret)
			goto out;
	} else if (IS_GEN9(engine->i915)) {
		ret = gen9_init_indirectctx_bb(engine,
					       &wa_ctx->indirect_ctx,
					       batch,
					       &offset);
		if (ret)
			goto out;

		ret = gen9_init_perctx_bb(engine,
					  &wa_ctx->per_ctx,
					  batch,
					  &offset);
		if (ret)
			goto out;
	}

out:
	kunmap_atomic(batch);
	if (ret)
		lrc_destroy_wa_ctx_obj(engine);

	return ret;
}

static int gen8_init_common_ring(struct intel_engine_cs *engine)
{
	struct drm_i915_private *dev_priv = engine->i915;
	int ret;

	ret = intel_mocs_init_engine(engine);
	if (ret)
		return ret;

	intel_engine_reset_breadcrumbs(engine);
	intel_engine_init_hangcheck(engine);

	I915_WRITE(RING_HWSTAM(engine->mmio_base), 0xffffffff);
	I915_WRITE(RING_MODE_GEN7(engine),
		   _MASKED_BIT_DISABLE(GFX_REPLAY_MODE) |
		   _MASKED_BIT_ENABLE(GFX_RUN_LIST_ENABLE));
	I915_WRITE(RING_HWS_PGA(engine->mmio_base),
		   engine->status_page.ggtt_offset);
	POSTING_READ(RING_HWS_PGA(engine->mmio_base));

	DRM_DEBUG_DRIVER("Execlists enabled for %s\n", engine->name);

	/* After a GPU reset, we may have requests to replay */
	if (!execlists_elsp_idle(engine)) {
		engine->execlist_port[0].count = 0;
		engine->execlist_port[1].count = 0;
		execlists_submit_ports(engine);
	}

	return 0;
}

static int gen8_init_render_ring(struct intel_engine_cs *engine)
{
	struct drm_i915_private *dev_priv = engine->i915;
	int ret;

	ret = gen8_init_common_ring(engine);
	if (ret)
		return ret;

	/* We need to disable the AsyncFlip performance optimisations in order
	 * to use MI_WAIT_FOR_EVENT within the CS. It should already be
	 * programmed to '1' on all products.
	 *
	 * WaDisableAsyncFlipPerfMode:snb,ivb,hsw,vlv,bdw,chv
	 */
	I915_WRITE(MI_MODE, _MASKED_BIT_ENABLE(ASYNC_FLIP_PERF_DISABLE));

	I915_WRITE(INSTPM, _MASKED_BIT_ENABLE(INSTPM_FORCE_ORDERING));

	return init_workarounds_ring(engine);
}

static int gen9_init_render_ring(struct intel_engine_cs *engine)
{
	int ret;

	ret = gen8_init_common_ring(engine);
	if (ret)
		return ret;

	return init_workarounds_ring(engine);
}

static void reset_common_ring(struct intel_engine_cs *engine,
			      struct drm_i915_gem_request *request)
{
	struct drm_i915_private *dev_priv = engine->i915;
	struct execlist_port *port = engine->execlist_port;
	struct intel_context *ce;

	/* If the request was innocent, we leave the request in the ELSP
	 * and will try to replay it on restarting. The context image may
	 * have been corrupted by the reset, in which case we may have
	 * to service a new GPU hang, but more likely we can continue on
	 * without impact.
	 *
	 * If the request was guilty, we presume the context is corrupt
	 * and have to at least restore the RING register in the context
	 * image back to the expected values to skip over the guilty request.
	 */
	if (!request)
		return;

	/* We want a simple context + ring to execute the breadcrumb update.
	 * We cannot rely on the context being intact across the GPU hang,
	 * so clear it and rebuild just what we need for the breadcrumb.
	 * All pending requests for this context will be zapped, and any
	 * future request will be after userspace has had the opportunity
	 * to recreate its own state.
	 */
	ce = &request->ctx->engine[engine->id];
	execlists_init_reg_state(ce->lrc_reg_state,
				 request->ctx, engine, ce->ring);

	/* Move the RING_HEAD onto the breadcrumb, past the hanging batch */
	ce->lrc_reg_state[CTX_RING_BUFFER_START+1] =
		i915_ggtt_offset(ce->ring->vma);
	ce->lrc_reg_state[CTX_RING_HEAD+1] = request->postfix;

	request->ring->head = request->postfix;
	request->ring->last_retired_head = -1;
	intel_ring_update_space(request->ring);

	if (i915.enable_guc_submission)
		return;

	/* Catch up with any missed context-switch interrupts */
	I915_WRITE(RING_CONTEXT_STATUS_PTR(engine), _MASKED_FIELD(0xffff, 0));
	if (request->ctx != port[0].request->ctx) {
		i915_gem_request_put(port[0].request);
		port[0] = port[1];
		memset(&port[1], 0, sizeof(port[1]));
	}

	GEM_BUG_ON(request->ctx != port[0].request->ctx);

	/* Reset WaIdleLiteRestore:bdw,skl as well */
	request->tail = request->wa_tail - WA_TAIL_DWORDS * sizeof(u32);
}

static int intel_logical_ring_emit_pdps(struct drm_i915_gem_request *req)
{
	struct i915_hw_ppgtt *ppgtt = req->ctx->ppgtt;
	struct intel_ring *ring = req->ring;
	struct intel_engine_cs *engine = req->engine;
	const int num_lri_cmds = GEN8_LEGACY_PDPES * 2;
	int i, ret;

	ret = intel_ring_begin(req, num_lri_cmds * 2 + 2);
	if (ret)
		return ret;

	intel_ring_emit(ring, MI_LOAD_REGISTER_IMM(num_lri_cmds));
	for (i = GEN8_LEGACY_PDPES - 1; i >= 0; i--) {
		const dma_addr_t pd_daddr = i915_page_dir_dma_addr(ppgtt, i);

		intel_ring_emit_reg(ring, GEN8_RING_PDP_UDW(engine, i));
		intel_ring_emit(ring, upper_32_bits(pd_daddr));
		intel_ring_emit_reg(ring, GEN8_RING_PDP_LDW(engine, i));
		intel_ring_emit(ring, lower_32_bits(pd_daddr));
	}

	intel_ring_emit(ring, MI_NOOP);
	intel_ring_advance(ring);

	return 0;
}

static int gen8_emit_bb_start(struct drm_i915_gem_request *req,
			      u64 offset, u32 len,
			      unsigned int dispatch_flags)
{
	struct intel_ring *ring = req->ring;
	bool ppgtt = !(dispatch_flags & I915_DISPATCH_SECURE);
	int ret;

	/* Don't rely in hw updating PDPs, specially in lite-restore.
	 * Ideally, we should set Force PD Restore in ctx descriptor,
	 * but we can't. Force Restore would be a second option, but
	 * it is unsafe in case of lite-restore (because the ctx is
	 * not idle). PML4 is allocated during ppgtt init so this is
	 * not needed in 48-bit.*/
	if (req->ctx->ppgtt &&
	    (intel_engine_flag(req->engine) & req->ctx->ppgtt->pd_dirty_rings)) {
		if (!USES_FULL_48BIT_PPGTT(req->i915) &&
		    !intel_vgpu_active(req->i915)) {
			ret = intel_logical_ring_emit_pdps(req);
			if (ret)
				return ret;
		}

		req->ctx->ppgtt->pd_dirty_rings &= ~intel_engine_flag(req->engine);
	}

	ret = intel_ring_begin(req, 4);
	if (ret)
		return ret;

	/* FIXME(BDW): Address space and security selectors. */
	intel_ring_emit(ring, MI_BATCH_BUFFER_START_GEN8 |
			(ppgtt<<8) |
			(dispatch_flags & I915_DISPATCH_RS ?
			 MI_BATCH_RESOURCE_STREAMER : 0));
	intel_ring_emit(ring, lower_32_bits(offset));
	intel_ring_emit(ring, upper_32_bits(offset));
	intel_ring_emit(ring, MI_NOOP);
	intel_ring_advance(ring);

	return 0;
}

static void gen8_logical_ring_enable_irq(struct intel_engine_cs *engine)
{
	struct drm_i915_private *dev_priv = engine->i915;
	I915_WRITE_IMR(engine,
		       ~(engine->irq_enable_mask | engine->irq_keep_mask));
	POSTING_READ_FW(RING_IMR(engine->mmio_base));
}

static void gen8_logical_ring_disable_irq(struct intel_engine_cs *engine)
{
	struct drm_i915_private *dev_priv = engine->i915;
	I915_WRITE_IMR(engine, ~engine->irq_keep_mask);
}

static int gen8_emit_flush(struct drm_i915_gem_request *request, u32 mode)
{
	struct intel_ring *ring = request->ring;
	u32 cmd;
	int ret;

	ret = intel_ring_begin(request, 4);
	if (ret)
		return ret;

	cmd = MI_FLUSH_DW + 1;

	/* We always require a command barrier so that subsequent
	 * commands, such as breadcrumb interrupts, are strictly ordered
	 * wrt the contents of the write cache being flushed to memory
	 * (and thus being coherent from the CPU).
	 */
	cmd |= MI_FLUSH_DW_STORE_INDEX | MI_FLUSH_DW_OP_STOREDW;

	if (mode & EMIT_INVALIDATE) {
		cmd |= MI_INVALIDATE_TLB;
		if (request->engine->id == VCS)
			cmd |= MI_INVALIDATE_BSD;
	}

	intel_ring_emit(ring, cmd);
	intel_ring_emit(ring,
			I915_GEM_HWS_SCRATCH_ADDR |
			MI_FLUSH_DW_USE_GTT);
	intel_ring_emit(ring, 0); /* upper addr */
	intel_ring_emit(ring, 0); /* value */
	intel_ring_advance(ring);

	return 0;
}

static int gen8_emit_flush_render(struct drm_i915_gem_request *request,
				  u32 mode)
{
	struct intel_ring *ring = request->ring;
	struct intel_engine_cs *engine = request->engine;
	u32 scratch_addr =
		i915_ggtt_offset(engine->scratch) + 2 * CACHELINE_BYTES;
	bool vf_flush_wa = false, dc_flush_wa = false;
	u32 flags = 0;
	int ret;
	int len;

	flags |= PIPE_CONTROL_CS_STALL;

	if (mode & EMIT_FLUSH) {
		flags |= PIPE_CONTROL_RENDER_TARGET_CACHE_FLUSH;
		flags |= PIPE_CONTROL_DEPTH_CACHE_FLUSH;
<<<<<<< HEAD
=======
		flags |= PIPE_CONTROL_DC_FLUSH_ENABLE;
>>>>>>> 5e4b7c10
		flags |= PIPE_CONTROL_FLUSH_ENABLE;
	}

	if (mode & EMIT_INVALIDATE) {
		flags |= PIPE_CONTROL_TLB_INVALIDATE;
		flags |= PIPE_CONTROL_INSTRUCTION_CACHE_INVALIDATE;
		flags |= PIPE_CONTROL_TEXTURE_CACHE_INVALIDATE;
		flags |= PIPE_CONTROL_VF_CACHE_INVALIDATE;
		flags |= PIPE_CONTROL_CONST_CACHE_INVALIDATE;
		flags |= PIPE_CONTROL_STATE_CACHE_INVALIDATE;
		flags |= PIPE_CONTROL_QW_WRITE;
		flags |= PIPE_CONTROL_GLOBAL_GTT_IVB;

		/*
		 * On GEN9: before VF_CACHE_INVALIDATE we need to emit a NULL
		 * pipe control.
		 */
		if (IS_GEN9(request->i915))
			vf_flush_wa = true;

		/* WaForGAMHang:kbl */
		if (IS_KBL_REVID(request->i915, 0, KBL_REVID_B0))
			dc_flush_wa = true;
	}

	len = 6;

	if (vf_flush_wa)
		len += 6;

	if (dc_flush_wa)
		len += 12;

	ret = intel_ring_begin(request, len);
	if (ret)
		return ret;

	if (vf_flush_wa) {
		intel_ring_emit(ring, GFX_OP_PIPE_CONTROL(6));
		intel_ring_emit(ring, 0);
		intel_ring_emit(ring, 0);
		intel_ring_emit(ring, 0);
		intel_ring_emit(ring, 0);
		intel_ring_emit(ring, 0);
	}

	if (dc_flush_wa) {
		intel_ring_emit(ring, GFX_OP_PIPE_CONTROL(6));
		intel_ring_emit(ring, PIPE_CONTROL_DC_FLUSH_ENABLE);
		intel_ring_emit(ring, 0);
		intel_ring_emit(ring, 0);
		intel_ring_emit(ring, 0);
		intel_ring_emit(ring, 0);
	}

	intel_ring_emit(ring, GFX_OP_PIPE_CONTROL(6));
	intel_ring_emit(ring, flags);
	intel_ring_emit(ring, scratch_addr);
	intel_ring_emit(ring, 0);
	intel_ring_emit(ring, 0);
	intel_ring_emit(ring, 0);

	if (dc_flush_wa) {
		intel_ring_emit(ring, GFX_OP_PIPE_CONTROL(6));
		intel_ring_emit(ring, PIPE_CONTROL_CS_STALL);
		intel_ring_emit(ring, 0);
		intel_ring_emit(ring, 0);
		intel_ring_emit(ring, 0);
		intel_ring_emit(ring, 0);
	}

	intel_ring_advance(ring);

	return 0;
}

static void bxt_a_seqno_barrier(struct intel_engine_cs *engine)
{
	/*
	 * On BXT A steppings there is a HW coherency issue whereby the
	 * MI_STORE_DATA_IMM storing the completed request's seqno
	 * occasionally doesn't invalidate the CPU cache. Work around this by
	 * clflushing the corresponding cacheline whenever the caller wants
	 * the coherency to be guaranteed. Note that this cacheline is known
	 * to be clean at this point, since we only write it in
	 * bxt_a_set_seqno(), where we also do a clflush after the write. So
	 * this clflush in practice becomes an invalidate operation.
	 */
	intel_flush_status_page(engine, I915_GEM_HWS_INDEX);
}

/*
 * Reserve space for 2 NOOPs at the end of each request to be
 * used as a workaround for not being allowed to do lite
 * restore with HEAD==TAIL (WaIdleLiteRestore).
 */
static void gen8_emit_wa_tail(struct drm_i915_gem_request *request, u32 *out)
{
	*out++ = MI_NOOP;
	*out++ = MI_NOOP;
	request->wa_tail = intel_ring_offset(request->ring, out);
}

static void gen8_emit_breadcrumb(struct drm_i915_gem_request *request,
				 u32 *out)
{
	/* w/a: bit 5 needs to be zero for MI_FLUSH_DW address. */
	BUILD_BUG_ON(I915_GEM_HWS_INDEX_ADDR & (1 << 5));

	*out++ = (MI_FLUSH_DW + 1) | MI_FLUSH_DW_OP_STOREDW;
	*out++ = intel_hws_seqno_address(request->engine) | MI_FLUSH_DW_USE_GTT;
	*out++ = 0;
	*out++ = request->global_seqno;
	*out++ = MI_USER_INTERRUPT;
	*out++ = MI_NOOP;
	request->tail = intel_ring_offset(request->ring, out);

	gen8_emit_wa_tail(request, out);
}

static const int gen8_emit_breadcrumb_sz = 6 + WA_TAIL_DWORDS;

static void gen8_emit_breadcrumb_render(struct drm_i915_gem_request *request,
					u32 *out)
{
	/* We're using qword write, seqno should be aligned to 8 bytes. */
	BUILD_BUG_ON(I915_GEM_HWS_INDEX & 1);

	/* w/a for post sync ops following a GPGPU operation we
	 * need a prior CS_STALL, which is emitted by the flush
	 * following the batch.
	 */
	*out++ = GFX_OP_PIPE_CONTROL(6);
	*out++ = (PIPE_CONTROL_GLOBAL_GTT_IVB |
		  PIPE_CONTROL_CS_STALL |
		  PIPE_CONTROL_QW_WRITE);
	*out++ = intel_hws_seqno_address(request->engine);
	*out++ = 0;
	*out++ = request->global_seqno;
	/* We're thrashing one dword of HWS. */
	*out++ = 0;
	*out++ = MI_USER_INTERRUPT;
	*out++ = MI_NOOP;
	request->tail = intel_ring_offset(request->ring, out);

	gen8_emit_wa_tail(request, out);
}

static const int gen8_emit_breadcrumb_render_sz = 8 + WA_TAIL_DWORDS;

static int gen8_init_rcs_context(struct drm_i915_gem_request *req)
{
	int ret;

	ret = intel_logical_ring_workarounds_emit(req);
	if (ret)
		return ret;

	ret = intel_rcs_context_init_mocs(req);
	/*
	 * Failing to program the MOCS is non-fatal.The system will not
	 * run at peak performance. So generate an error and carry on.
	 */
	if (ret)
		DRM_ERROR("MOCS failed to program: expect performance issues.\n");

	return i915_gem_render_state_emit(req);
}

/**
 * intel_logical_ring_cleanup() - deallocate the Engine Command Streamer
 * @engine: Engine Command Streamer.
 */
void intel_logical_ring_cleanup(struct intel_engine_cs *engine)
{
	struct drm_i915_private *dev_priv;

	/*
	 * Tasklet cannot be active at this point due intel_mark_active/idle
	 * so this is just for documentation.
	 */
	if (WARN_ON(test_bit(TASKLET_STATE_SCHED, &engine->irq_tasklet.state)))
		tasklet_kill(&engine->irq_tasklet);

	dev_priv = engine->i915;

	if (engine->buffer) {
		WARN_ON((I915_READ_MODE(engine) & MODE_IDLE) == 0);
	}

	if (engine->cleanup)
		engine->cleanup(engine);

	if (engine->status_page.vma) {
		i915_gem_object_unpin_map(engine->status_page.vma->obj);
		engine->status_page.vma = NULL;
	}

	intel_engine_cleanup_common(engine);

	lrc_destroy_wa_ctx_obj(engine);
	engine->i915 = NULL;
	dev_priv->engine[engine->id] = NULL;
	kfree(engine);
}

void intel_execlists_enable_submission(struct drm_i915_private *dev_priv)
{
	struct intel_engine_cs *engine;
	enum intel_engine_id id;

	for_each_engine(engine, dev_priv, id) {
		engine->submit_request = execlists_submit_request;
		engine->schedule = execlists_schedule;
	}
}

static void
logical_ring_default_vfuncs(struct intel_engine_cs *engine)
{
	/* Default vfuncs which can be overriden by each engine. */
	engine->init_hw = gen8_init_common_ring;
	engine->reset_hw = reset_common_ring;

	engine->context_pin = execlists_context_pin;
	engine->context_unpin = execlists_context_unpin;

	engine->request_alloc = execlists_request_alloc;

	engine->emit_flush = gen8_emit_flush;
	engine->emit_breadcrumb = gen8_emit_breadcrumb;
	engine->emit_breadcrumb_sz = gen8_emit_breadcrumb_sz;
	engine->submit_request = execlists_submit_request;
	engine->schedule = execlists_schedule;

	engine->irq_enable = gen8_logical_ring_enable_irq;
	engine->irq_disable = gen8_logical_ring_disable_irq;
	engine->emit_bb_start = gen8_emit_bb_start;
	if (IS_BXT_REVID(engine->i915, 0, BXT_REVID_A1))
		engine->irq_seqno_barrier = bxt_a_seqno_barrier;
}

static inline void
logical_ring_default_irqs(struct intel_engine_cs *engine)
{
	unsigned shift = engine->irq_shift;
	engine->irq_enable_mask = GT_RENDER_USER_INTERRUPT << shift;
	engine->irq_keep_mask = GT_CONTEXT_SWITCH_INTERRUPT << shift;
}

static int
lrc_setup_hws(struct intel_engine_cs *engine, struct i915_vma *vma)
{
	const int hws_offset = LRC_PPHWSP_PN * PAGE_SIZE;
	void *hws;

	/* The HWSP is part of the default context object in LRC mode. */
	hws = i915_gem_object_pin_map(vma->obj, I915_MAP_WB);
	if (IS_ERR(hws))
		return PTR_ERR(hws);

	engine->status_page.page_addr = hws + hws_offset;
	engine->status_page.ggtt_offset = i915_ggtt_offset(vma) + hws_offset;
	engine->status_page.vma = vma;

	return 0;
}

static void
logical_ring_setup(struct intel_engine_cs *engine)
{
	struct drm_i915_private *dev_priv = engine->i915;
	enum forcewake_domains fw_domains;

	intel_engine_setup_common(engine);

	/* Intentionally left blank. */
	engine->buffer = NULL;

	fw_domains = intel_uncore_forcewake_for_reg(dev_priv,
						    RING_ELSP(engine),
						    FW_REG_WRITE);

	fw_domains |= intel_uncore_forcewake_for_reg(dev_priv,
						     RING_CONTEXT_STATUS_PTR(engine),
						     FW_REG_READ | FW_REG_WRITE);

	fw_domains |= intel_uncore_forcewake_for_reg(dev_priv,
						     RING_CONTEXT_STATUS_BUF_BASE(engine),
						     FW_REG_READ);

	engine->fw_domains = fw_domains;

	tasklet_init(&engine->irq_tasklet,
		     intel_lrc_irq_handler, (unsigned long)engine);

	logical_ring_init_platform_invariants(engine);
	logical_ring_default_vfuncs(engine);
	logical_ring_default_irqs(engine);
}

static int
logical_ring_init(struct intel_engine_cs *engine)
{
	struct i915_gem_context *dctx = engine->i915->kernel_context;
	int ret;

	ret = intel_engine_init_common(engine);
	if (ret)
		goto error;

	/* And setup the hardware status page. */
	ret = lrc_setup_hws(engine, dctx->engine[engine->id].state);
	if (ret) {
		DRM_ERROR("Failed to set up hws %s: %d\n", engine->name, ret);
		goto error;
	}

	return 0;

error:
	intel_logical_ring_cleanup(engine);
	return ret;
}

int logical_render_ring_init(struct intel_engine_cs *engine)
{
	struct drm_i915_private *dev_priv = engine->i915;
	int ret;

	logical_ring_setup(engine);

	if (HAS_L3_DPF(dev_priv))
		engine->irq_keep_mask |= GT_RENDER_L3_PARITY_ERROR_INTERRUPT;

	/* Override some for render ring. */
	if (INTEL_GEN(dev_priv) >= 9)
		engine->init_hw = gen9_init_render_ring;
	else
		engine->init_hw = gen8_init_render_ring;
	engine->init_context = gen8_init_rcs_context;
	engine->emit_flush = gen8_emit_flush_render;
	engine->emit_breadcrumb = gen8_emit_breadcrumb_render;
	engine->emit_breadcrumb_sz = gen8_emit_breadcrumb_render_sz;

	ret = intel_engine_create_scratch(engine, PAGE_SIZE);
	if (ret)
		return ret;

	ret = intel_init_workaround_bb(engine);
	if (ret) {
		/*
		 * We continue even if we fail to initialize WA batch
		 * because we only expect rare glitches but nothing
		 * critical to prevent us from using GPU
		 */
		DRM_ERROR("WA batch buffer initialization failed: %d\n",
			  ret);
	}

	return logical_ring_init(engine);
}

int logical_xcs_ring_init(struct intel_engine_cs *engine)
{
	logical_ring_setup(engine);

	return logical_ring_init(engine);
}

static u32
make_rpcs(struct drm_i915_private *dev_priv)
{
	u32 rpcs = 0;

	/*
	 * No explicit RPCS request is needed to ensure full
	 * slice/subslice/EU enablement prior to Gen9.
	*/
	if (INTEL_GEN(dev_priv) < 9)
		return 0;

	/*
	 * Starting in Gen9, render power gating can leave
	 * slice/subslice/EU in a partially enabled state. We
	 * must make an explicit request through RPCS for full
	 * enablement.
	*/
	if (INTEL_INFO(dev_priv)->sseu.has_slice_pg) {
		rpcs |= GEN8_RPCS_S_CNT_ENABLE;
		rpcs |= hweight8(INTEL_INFO(dev_priv)->sseu.slice_mask) <<
			GEN8_RPCS_S_CNT_SHIFT;
		rpcs |= GEN8_RPCS_ENABLE;
	}

	if (INTEL_INFO(dev_priv)->sseu.has_subslice_pg) {
		rpcs |= GEN8_RPCS_SS_CNT_ENABLE;
		rpcs |= hweight8(INTEL_INFO(dev_priv)->sseu.subslice_mask) <<
			GEN8_RPCS_SS_CNT_SHIFT;
		rpcs |= GEN8_RPCS_ENABLE;
	}

	if (INTEL_INFO(dev_priv)->sseu.has_eu_pg) {
		rpcs |= INTEL_INFO(dev_priv)->sseu.eu_per_subslice <<
			GEN8_RPCS_EU_MIN_SHIFT;
		rpcs |= INTEL_INFO(dev_priv)->sseu.eu_per_subslice <<
			GEN8_RPCS_EU_MAX_SHIFT;
		rpcs |= GEN8_RPCS_ENABLE;
	}

	return rpcs;
}

static u32 intel_lr_indirect_ctx_offset(struct intel_engine_cs *engine)
{
	u32 indirect_ctx_offset;

	switch (INTEL_GEN(engine->i915)) {
	default:
		MISSING_CASE(INTEL_GEN(engine->i915));
		/* fall through */
	case 9:
		indirect_ctx_offset =
			GEN9_CTX_RCS_INDIRECT_CTX_OFFSET_DEFAULT;
		break;
	case 8:
		indirect_ctx_offset =
			GEN8_CTX_RCS_INDIRECT_CTX_OFFSET_DEFAULT;
		break;
	}

	return indirect_ctx_offset;
}

static void execlists_init_reg_state(u32 *reg_state,
				     struct i915_gem_context *ctx,
				     struct intel_engine_cs *engine,
				     struct intel_ring *ring)
{
	struct drm_i915_private *dev_priv = engine->i915;
	struct i915_hw_ppgtt *ppgtt = ctx->ppgtt ?: dev_priv->mm.aliasing_ppgtt;

	/* A context is actually a big batch buffer with several MI_LOAD_REGISTER_IMM
	 * commands followed by (reg, value) pairs. The values we are setting here are
	 * only for the first context restore: on a subsequent save, the GPU will
	 * recreate this batchbuffer with new values (including all the missing
	 * MI_LOAD_REGISTER_IMM commands that we are not initializing here). */
	reg_state[CTX_LRI_HEADER_0] =
		MI_LOAD_REGISTER_IMM(engine->id == RCS ? 14 : 11) | MI_LRI_FORCE_POSTED;
	ASSIGN_CTX_REG(reg_state, CTX_CONTEXT_CONTROL,
		       RING_CONTEXT_CONTROL(engine),
		       _MASKED_BIT_ENABLE(CTX_CTRL_INHIBIT_SYN_CTX_SWITCH |
					  CTX_CTRL_ENGINE_CTX_RESTORE_INHIBIT |
					  (HAS_RESOURCE_STREAMER(dev_priv) ?
					   CTX_CTRL_RS_CTX_ENABLE : 0)));
	ASSIGN_CTX_REG(reg_state, CTX_RING_HEAD, RING_HEAD(engine->mmio_base),
		       0);
	ASSIGN_CTX_REG(reg_state, CTX_RING_TAIL, RING_TAIL(engine->mmio_base),
		       0);
	ASSIGN_CTX_REG(reg_state, CTX_RING_BUFFER_START,
		       RING_START(engine->mmio_base), 0);
	ASSIGN_CTX_REG(reg_state, CTX_RING_BUFFER_CONTROL,
		       RING_CTL(engine->mmio_base),
		       RING_CTL_SIZE(ring->size) | RING_VALID);
	ASSIGN_CTX_REG(reg_state, CTX_BB_HEAD_U,
		       RING_BBADDR_UDW(engine->mmio_base), 0);
	ASSIGN_CTX_REG(reg_state, CTX_BB_HEAD_L,
		       RING_BBADDR(engine->mmio_base), 0);
	ASSIGN_CTX_REG(reg_state, CTX_BB_STATE,
		       RING_BBSTATE(engine->mmio_base),
		       RING_BB_PPGTT);
	ASSIGN_CTX_REG(reg_state, CTX_SECOND_BB_HEAD_U,
		       RING_SBBADDR_UDW(engine->mmio_base), 0);
	ASSIGN_CTX_REG(reg_state, CTX_SECOND_BB_HEAD_L,
		       RING_SBBADDR(engine->mmio_base), 0);
	ASSIGN_CTX_REG(reg_state, CTX_SECOND_BB_STATE,
		       RING_SBBSTATE(engine->mmio_base), 0);
	if (engine->id == RCS) {
		ASSIGN_CTX_REG(reg_state, CTX_BB_PER_CTX_PTR,
			       RING_BB_PER_CTX_PTR(engine->mmio_base), 0);
		ASSIGN_CTX_REG(reg_state, CTX_RCS_INDIRECT_CTX,
			       RING_INDIRECT_CTX(engine->mmio_base), 0);
		ASSIGN_CTX_REG(reg_state, CTX_RCS_INDIRECT_CTX_OFFSET,
			       RING_INDIRECT_CTX_OFFSET(engine->mmio_base), 0);
		if (engine->wa_ctx.vma) {
			struct i915_ctx_workarounds *wa_ctx = &engine->wa_ctx;
			u32 ggtt_offset = i915_ggtt_offset(wa_ctx->vma);

			reg_state[CTX_RCS_INDIRECT_CTX+1] =
				(ggtt_offset + wa_ctx->indirect_ctx.offset * sizeof(uint32_t)) |
				(wa_ctx->indirect_ctx.size / CACHELINE_DWORDS);

			reg_state[CTX_RCS_INDIRECT_CTX_OFFSET+1] =
				intel_lr_indirect_ctx_offset(engine) << 6;

			reg_state[CTX_BB_PER_CTX_PTR+1] =
				(ggtt_offset + wa_ctx->per_ctx.offset * sizeof(uint32_t)) |
				0x01;
		}
	}
	reg_state[CTX_LRI_HEADER_1] = MI_LOAD_REGISTER_IMM(9) | MI_LRI_FORCE_POSTED;
	ASSIGN_CTX_REG(reg_state, CTX_CTX_TIMESTAMP,
		       RING_CTX_TIMESTAMP(engine->mmio_base), 0);
	/* PDP values well be assigned later if needed */
	ASSIGN_CTX_REG(reg_state, CTX_PDP3_UDW, GEN8_RING_PDP_UDW(engine, 3),
		       0);
	ASSIGN_CTX_REG(reg_state, CTX_PDP3_LDW, GEN8_RING_PDP_LDW(engine, 3),
		       0);
	ASSIGN_CTX_REG(reg_state, CTX_PDP2_UDW, GEN8_RING_PDP_UDW(engine, 2),
		       0);
	ASSIGN_CTX_REG(reg_state, CTX_PDP2_LDW, GEN8_RING_PDP_LDW(engine, 2),
		       0);
	ASSIGN_CTX_REG(reg_state, CTX_PDP1_UDW, GEN8_RING_PDP_UDW(engine, 1),
		       0);
	ASSIGN_CTX_REG(reg_state, CTX_PDP1_LDW, GEN8_RING_PDP_LDW(engine, 1),
		       0);
	ASSIGN_CTX_REG(reg_state, CTX_PDP0_UDW, GEN8_RING_PDP_UDW(engine, 0),
		       0);
	ASSIGN_CTX_REG(reg_state, CTX_PDP0_LDW, GEN8_RING_PDP_LDW(engine, 0),
		       0);

	if (ppgtt && USES_FULL_48BIT_PPGTT(ppgtt->base.dev)) {
		/* 64b PPGTT (48bit canonical)
		 * PDP0_DESCRIPTOR contains the base address to PML4 and
		 * other PDP Descriptors are ignored.
		 */
		ASSIGN_CTX_PML4(ppgtt, reg_state);
	}

	if (engine->id == RCS) {
		reg_state[CTX_LRI_HEADER_2] = MI_LOAD_REGISTER_IMM(1);
		ASSIGN_CTX_REG(reg_state, CTX_R_PWR_CLK_STATE, GEN8_R_PWR_CLK_STATE,
			       make_rpcs(dev_priv));
	}
}

static int
populate_lr_context(struct i915_gem_context *ctx,
		    struct drm_i915_gem_object *ctx_obj,
		    struct intel_engine_cs *engine,
		    struct intel_ring *ring)
{
	void *vaddr;
	int ret;

	ret = i915_gem_object_set_to_cpu_domain(ctx_obj, true);
	if (ret) {
		DRM_DEBUG_DRIVER("Could not set to CPU domain\n");
		return ret;
	}

	vaddr = i915_gem_object_pin_map(ctx_obj, I915_MAP_WB);
	if (IS_ERR(vaddr)) {
		ret = PTR_ERR(vaddr);
		DRM_DEBUG_DRIVER("Could not map object pages! (%d)\n", ret);
		return ret;
	}
	ctx_obj->mm.dirty = true;

	/* The second page of the context object contains some fields which must
	 * be set up prior to the first execution. */

	execlists_init_reg_state(vaddr + LRC_STATE_PN * PAGE_SIZE,
				 ctx, engine, ring);

	i915_gem_object_unpin_map(ctx_obj);

	return 0;
}

/**
 * intel_lr_context_size() - return the size of the context for an engine
 * @engine: which engine to find the context size for
 *
 * Each engine may require a different amount of space for a context image,
 * so when allocating (or copying) an image, this function can be used to
 * find the right size for the specific engine.
 *
 * Return: size (in bytes) of an engine-specific context image
 *
 * Note: this size includes the HWSP, which is part of the context image
 * in LRC mode, but does not include the "shared data page" used with
 * GuC submission. The caller should account for this if using the GuC.
 */
uint32_t intel_lr_context_size(struct intel_engine_cs *engine)
{
	int ret = 0;

	WARN_ON(INTEL_GEN(engine->i915) < 8);

	switch (engine->id) {
	case RCS:
		if (INTEL_GEN(engine->i915) >= 9)
			ret = GEN9_LR_CONTEXT_RENDER_SIZE;
		else
			ret = GEN8_LR_CONTEXT_RENDER_SIZE;
		break;
	case VCS:
	case BCS:
	case VECS:
	case VCS2:
		ret = GEN8_LR_CONTEXT_OTHER_SIZE;
		break;
	}

	return ret;
}

static int execlists_context_deferred_alloc(struct i915_gem_context *ctx,
					    struct intel_engine_cs *engine)
{
	struct drm_i915_gem_object *ctx_obj;
	struct intel_context *ce = &ctx->engine[engine->id];
	struct i915_vma *vma;
	uint32_t context_size;
	struct intel_ring *ring;
	int ret;

	WARN_ON(ce->state);

	context_size = round_up(intel_lr_context_size(engine),
				I915_GTT_PAGE_SIZE);

	/* One extra page as the sharing data between driver and GuC */
	context_size += PAGE_SIZE * LRC_PPHWSP_PN;

	ctx_obj = i915_gem_object_create(ctx->i915, context_size);
	if (IS_ERR(ctx_obj)) {
		DRM_DEBUG_DRIVER("Alloc LRC backing obj failed.\n");
		return PTR_ERR(ctx_obj);
	}

	vma = i915_vma_instance(ctx_obj, &ctx->i915->ggtt.base, NULL);
	if (IS_ERR(vma)) {
		ret = PTR_ERR(vma);
		goto error_deref_obj;
	}

	ring = intel_engine_create_ring(engine, ctx->ring_size);
	if (IS_ERR(ring)) {
		ret = PTR_ERR(ring);
		goto error_deref_obj;
	}

	ret = populate_lr_context(ctx, ctx_obj, engine, ring);
	if (ret) {
		DRM_DEBUG_DRIVER("Failed to populate LRC: %d\n", ret);
		goto error_ring_free;
	}

	ce->ring = ring;
	ce->state = vma;
	ce->initialised = engine->init_context == NULL;

	return 0;

error_ring_free:
	intel_ring_free(ring);
error_deref_obj:
	i915_gem_object_put(ctx_obj);
	return ret;
}

void intel_lr_context_resume(struct drm_i915_private *dev_priv)
{
	struct intel_engine_cs *engine;
	struct i915_gem_context *ctx;
	enum intel_engine_id id;

	/* Because we emit WA_TAIL_DWORDS there may be a disparity
	 * between our bookkeeping in ce->ring->head and ce->ring->tail and
	 * that stored in context. As we only write new commands from
	 * ce->ring->tail onwards, everything before that is junk. If the GPU
	 * starts reading from its RING_HEAD from the context, it may try to
	 * execute that junk and die.
	 *
	 * So to avoid that we reset the context images upon resume. For
	 * simplicity, we just zero everything out.
	 */
	list_for_each_entry(ctx, &dev_priv->context_list, link) {
		for_each_engine(engine, dev_priv, id) {
			struct intel_context *ce = &ctx->engine[engine->id];
			u32 *reg;

			if (!ce->state)
				continue;

			reg = i915_gem_object_pin_map(ce->state->obj,
						      I915_MAP_WB);
			if (WARN_ON(IS_ERR(reg)))
				continue;

			reg += LRC_STATE_PN * PAGE_SIZE / sizeof(*reg);
			reg[CTX_RING_HEAD+1] = 0;
			reg[CTX_RING_TAIL+1] = 0;

			ce->state->obj->mm.dirty = true;
			i915_gem_object_unpin_map(ce->state->obj);

			ce->ring->head = ce->ring->tail = 0;
			ce->ring->last_retired_head = -1;
			intel_ring_update_space(ce->ring);
		}
	}
}<|MERGE_RESOLUTION|>--- conflicted
+++ resolved
@@ -1013,13 +1013,6 @@
 	return 0;
 }
 
-<<<<<<< HEAD
-		ret = intel_pin_and_map_ringbuffer_obj(ring->dev, ringbuf);
-		if (ret)
-			goto unpin_ctx_obj;
-
-		ctx_obj->dirty = true;
-=======
 /*
  * Typically we only have one indirect_ctx and per_ctx batch buffer which are
  * initialized at the beginning and shared across all contexts but this field
@@ -1052,7 +1045,6 @@
 		if (rc < 0)
 			return rc;
 		index = rc;
->>>>>>> 5e4b7c10
 	}
 
 	/* WaClearSlmSpaceAtContextSwitch:bdw,chv */
@@ -1588,10 +1580,7 @@
 	if (mode & EMIT_FLUSH) {
 		flags |= PIPE_CONTROL_RENDER_TARGET_CACHE_FLUSH;
 		flags |= PIPE_CONTROL_DEPTH_CACHE_FLUSH;
-<<<<<<< HEAD
-=======
 		flags |= PIPE_CONTROL_DC_FLUSH_ENABLE;
->>>>>>> 5e4b7c10
 		flags |= PIPE_CONTROL_FLUSH_ENABLE;
 	}
 
