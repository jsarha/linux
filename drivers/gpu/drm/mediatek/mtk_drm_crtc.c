--- conflicted
+++ resolved
@@ -732,10 +732,7 @@
 	int pipe = priv->num_pipes;
 	int ret;
 	int i;
-<<<<<<< HEAD
 	bool has_ctm = false;
-=======
->>>>>>> f22dcb31
 	uint gamma_lut_size = 0;
 
 	if (!path)
@@ -788,18 +785,13 @@
 
 		mtk_crtc->ddp_comp[i] = comp;
 
-<<<<<<< HEAD
 		if (comp->funcs) {
+			if (comp->funcs->gamma_set)
+				gamma_lut_size = MTK_LUT_SIZE;
+
 			if (comp->funcs->ctm_set)
 				has_ctm = true;
-
-			if (comp->funcs->gamma_set)
-				gamma_lut_size = MTK_LUT_SIZE;
-		}
-=======
-		if (comp->funcs && comp->funcs->gamma_set)
-			gamma_lut_size = MTK_LUT_SIZE;
->>>>>>> f22dcb31
+		}
 	}
 
 	for (i = 0; i < mtk_crtc->ddp_comp_nr; i++)
@@ -820,14 +812,6 @@
 				NULL, pipe);
 	if (ret < 0)
 		return ret;
-<<<<<<< HEAD
-=======
-
-	if (gamma_lut_size)
-		drm_mode_crtc_set_gamma_size(&mtk_crtc->base, gamma_lut_size);
-	drm_crtc_enable_color_mgmt(&mtk_crtc->base, 0, false, gamma_lut_size);
-	priv->num_pipes++;
->>>>>>> f22dcb31
 
 	if (gamma_lut_size)
 		drm_mode_crtc_set_gamma_size(&mtk_crtc->base, gamma_lut_size);
