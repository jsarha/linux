// SPDX-License-Identifier: GPL-2.0-only
/*
 * Copyright (C) 2013 Avionic Design GmbH
 * Copyright (C) 2013 NVIDIA Corporation
 */

#include <linux/clk.h>
#include <linux/delay.h>
#include <linux/host1x.h>
#include <linux/iommu.h>
#include <linux/module.h>
#include <linux/of.h>
#include <linux/platform_device.h>
#include <linux/pm_domain.h>
#include <linux/pm_opp.h>
#include <linux/pm_runtime.h>
#include <linux/reset.h>

#include <soc/tegra/common.h>
#include <soc/tegra/pmc.h>

#include "drm.h"
#include "gem.h"
#include "gr3d.h"

enum {
	RST_MC,
	RST_GR3D,
	RST_MC2,
	RST_GR3D2,
	RST_GR3D_MAX,
};

struct gr3d_soc {
	unsigned int version;
	unsigned int num_clocks;
	unsigned int num_resets;
};

struct gr3d {
	struct tegra_drm_client client;
	struct host1x_channel *channel;

	const struct gr3d_soc *soc;
	struct clk_bulk_data *clocks;
	unsigned int nclocks;
	struct reset_control_bulk_data resets[RST_GR3D_MAX];
	unsigned int nresets;

	DECLARE_BITMAP(addr_regs, GR3D_NUM_REGS);
};

static inline struct gr3d *to_gr3d(struct tegra_drm_client *client)
{
	return container_of(client, struct gr3d, client);
}

static int gr3d_init(struct host1x_client *client)
{
	struct tegra_drm_client *drm = host1x_to_drm_client(client);
	struct drm_device *dev = dev_get_drvdata(client->host);
	unsigned long flags = HOST1X_SYNCPT_HAS_BASE;
	struct gr3d *gr3d = to_gr3d(drm);
	int err;

	gr3d->channel = host1x_channel_request(client);
	if (!gr3d->channel)
		return -ENOMEM;

	client->syncpts[0] = host1x_syncpt_request(client, flags);
	if (!client->syncpts[0]) {
		err = -ENOMEM;
		dev_err(client->dev, "failed to request syncpoint: %d\n", err);
		goto put;
	}

	err = host1x_client_iommu_attach(client);
	if (err < 0) {
		dev_err(client->dev, "failed to attach to domain: %d\n", err);
		goto free;
	}

	err = tegra_drm_register_client(dev->dev_private, drm);
	if (err < 0) {
		dev_err(client->dev, "failed to register client: %d\n", err);
		goto detach_iommu;
	}

	return 0;

detach_iommu:
	host1x_client_iommu_detach(client);
free:
	host1x_syncpt_put(client->syncpts[0]);
put:
	host1x_channel_put(gr3d->channel);
	return err;
}

static int gr3d_exit(struct host1x_client *client)
{
	struct tegra_drm_client *drm = host1x_to_drm_client(client);
	struct drm_device *dev = dev_get_drvdata(client->host);
	struct gr3d *gr3d = to_gr3d(drm);
	int err;

	err = tegra_drm_unregister_client(dev->dev_private, drm);
	if (err < 0)
		return err;

	pm_runtime_dont_use_autosuspend(client->dev);
	pm_runtime_force_suspend(client->dev);

	host1x_client_iommu_detach(client);
	host1x_syncpt_put(client->syncpts[0]);
	host1x_channel_put(gr3d->channel);

	gr3d->channel = NULL;

	return 0;
}

static const struct host1x_client_ops gr3d_client_ops = {
	.init = gr3d_init,
	.exit = gr3d_exit,
};

static int gr3d_open_channel(struct tegra_drm_client *client,
			     struct tegra_drm_context *context)
{
	struct gr3d *gr3d = to_gr3d(client);

	context->channel = host1x_channel_get(gr3d->channel);
	if (!context->channel)
		return -ENOMEM;

	return 0;
}

static void gr3d_close_channel(struct tegra_drm_context *context)
{
	host1x_channel_put(context->channel);
}

static int gr3d_is_addr_reg(struct device *dev, u32 class, u32 offset)
{
	struct gr3d *gr3d = dev_get_drvdata(dev);

	switch (class) {
	case HOST1X_CLASS_HOST1X:
		if (offset == 0x2b)
			return 1;

		break;

	case HOST1X_CLASS_GR3D:
		if (offset >= GR3D_NUM_REGS)
			break;

		if (test_bit(offset, gr3d->addr_regs))
			return 1;

		break;
	}

	return 0;
}

static const struct tegra_drm_client_ops gr3d_ops = {
	.open_channel = gr3d_open_channel,
	.close_channel = gr3d_close_channel,
	.is_addr_reg = gr3d_is_addr_reg,
	.submit = tegra_drm_submit,
};

static const struct gr3d_soc tegra20_gr3d_soc = {
	.version = 0x20,
	.num_clocks = 1,
	.num_resets = 2,
};

static const struct gr3d_soc tegra30_gr3d_soc = {
	.version = 0x30,
	.num_clocks = 2,
	.num_resets = 4,
};

static const struct gr3d_soc tegra114_gr3d_soc = {
	.version = 0x35,
	.num_clocks = 1,
	.num_resets = 2,
};

static const struct of_device_id tegra_gr3d_match[] = {
	{ .compatible = "nvidia,tegra114-gr3d", .data = &tegra114_gr3d_soc },
	{ .compatible = "nvidia,tegra30-gr3d", .data = &tegra30_gr3d_soc },
	{ .compatible = "nvidia,tegra20-gr3d", .data = &tegra20_gr3d_soc },
	{ }
};
MODULE_DEVICE_TABLE(of, tegra_gr3d_match);

static const u32 gr3d_addr_regs[] = {
	GR3D_IDX_ATTRIBUTE( 0),
	GR3D_IDX_ATTRIBUTE( 1),
	GR3D_IDX_ATTRIBUTE( 2),
	GR3D_IDX_ATTRIBUTE( 3),
	GR3D_IDX_ATTRIBUTE( 4),
	GR3D_IDX_ATTRIBUTE( 5),
	GR3D_IDX_ATTRIBUTE( 6),
	GR3D_IDX_ATTRIBUTE( 7),
	GR3D_IDX_ATTRIBUTE( 8),
	GR3D_IDX_ATTRIBUTE( 9),
	GR3D_IDX_ATTRIBUTE(10),
	GR3D_IDX_ATTRIBUTE(11),
	GR3D_IDX_ATTRIBUTE(12),
	GR3D_IDX_ATTRIBUTE(13),
	GR3D_IDX_ATTRIBUTE(14),
	GR3D_IDX_ATTRIBUTE(15),
	GR3D_IDX_INDEX_BASE,
	GR3D_QR_ZTAG_ADDR,
	GR3D_QR_CTAG_ADDR,
	GR3D_QR_CZ_ADDR,
	GR3D_TEX_TEX_ADDR( 0),
	GR3D_TEX_TEX_ADDR( 1),
	GR3D_TEX_TEX_ADDR( 2),
	GR3D_TEX_TEX_ADDR( 3),
	GR3D_TEX_TEX_ADDR( 4),
	GR3D_TEX_TEX_ADDR( 5),
	GR3D_TEX_TEX_ADDR( 6),
	GR3D_TEX_TEX_ADDR( 7),
	GR3D_TEX_TEX_ADDR( 8),
	GR3D_TEX_TEX_ADDR( 9),
	GR3D_TEX_TEX_ADDR(10),
	GR3D_TEX_TEX_ADDR(11),
	GR3D_TEX_TEX_ADDR(12),
	GR3D_TEX_TEX_ADDR(13),
	GR3D_TEX_TEX_ADDR(14),
	GR3D_TEX_TEX_ADDR(15),
	GR3D_DW_MEMORY_OUTPUT_ADDRESS,
	GR3D_GLOBAL_SURFADDR( 0),
	GR3D_GLOBAL_SURFADDR( 1),
	GR3D_GLOBAL_SURFADDR( 2),
	GR3D_GLOBAL_SURFADDR( 3),
	GR3D_GLOBAL_SURFADDR( 4),
	GR3D_GLOBAL_SURFADDR( 5),
	GR3D_GLOBAL_SURFADDR( 6),
	GR3D_GLOBAL_SURFADDR( 7),
	GR3D_GLOBAL_SURFADDR( 8),
	GR3D_GLOBAL_SURFADDR( 9),
	GR3D_GLOBAL_SURFADDR(10),
	GR3D_GLOBAL_SURFADDR(11),
	GR3D_GLOBAL_SURFADDR(12),
	GR3D_GLOBAL_SURFADDR(13),
	GR3D_GLOBAL_SURFADDR(14),
	GR3D_GLOBAL_SURFADDR(15),
	GR3D_GLOBAL_SPILLSURFADDR,
	GR3D_GLOBAL_SURFOVERADDR( 0),
	GR3D_GLOBAL_SURFOVERADDR( 1),
	GR3D_GLOBAL_SURFOVERADDR( 2),
	GR3D_GLOBAL_SURFOVERADDR( 3),
	GR3D_GLOBAL_SURFOVERADDR( 4),
	GR3D_GLOBAL_SURFOVERADDR( 5),
	GR3D_GLOBAL_SURFOVERADDR( 6),
	GR3D_GLOBAL_SURFOVERADDR( 7),
	GR3D_GLOBAL_SURFOVERADDR( 8),
	GR3D_GLOBAL_SURFOVERADDR( 9),
	GR3D_GLOBAL_SURFOVERADDR(10),
	GR3D_GLOBAL_SURFOVERADDR(11),
	GR3D_GLOBAL_SURFOVERADDR(12),
	GR3D_GLOBAL_SURFOVERADDR(13),
	GR3D_GLOBAL_SURFOVERADDR(14),
	GR3D_GLOBAL_SURFOVERADDR(15),
	GR3D_GLOBAL_SAMP01SURFADDR( 0),
	GR3D_GLOBAL_SAMP01SURFADDR( 1),
	GR3D_GLOBAL_SAMP01SURFADDR( 2),
	GR3D_GLOBAL_SAMP01SURFADDR( 3),
	GR3D_GLOBAL_SAMP01SURFADDR( 4),
	GR3D_GLOBAL_SAMP01SURFADDR( 5),
	GR3D_GLOBAL_SAMP01SURFADDR( 6),
	GR3D_GLOBAL_SAMP01SURFADDR( 7),
	GR3D_GLOBAL_SAMP01SURFADDR( 8),
	GR3D_GLOBAL_SAMP01SURFADDR( 9),
	GR3D_GLOBAL_SAMP01SURFADDR(10),
	GR3D_GLOBAL_SAMP01SURFADDR(11),
	GR3D_GLOBAL_SAMP01SURFADDR(12),
	GR3D_GLOBAL_SAMP01SURFADDR(13),
	GR3D_GLOBAL_SAMP01SURFADDR(14),
	GR3D_GLOBAL_SAMP01SURFADDR(15),
	GR3D_GLOBAL_SAMP23SURFADDR( 0),
	GR3D_GLOBAL_SAMP23SURFADDR( 1),
	GR3D_GLOBAL_SAMP23SURFADDR( 2),
	GR3D_GLOBAL_SAMP23SURFADDR( 3),
	GR3D_GLOBAL_SAMP23SURFADDR( 4),
	GR3D_GLOBAL_SAMP23SURFADDR( 5),
	GR3D_GLOBAL_SAMP23SURFADDR( 6),
	GR3D_GLOBAL_SAMP23SURFADDR( 7),
	GR3D_GLOBAL_SAMP23SURFADDR( 8),
	GR3D_GLOBAL_SAMP23SURFADDR( 9),
	GR3D_GLOBAL_SAMP23SURFADDR(10),
	GR3D_GLOBAL_SAMP23SURFADDR(11),
	GR3D_GLOBAL_SAMP23SURFADDR(12),
	GR3D_GLOBAL_SAMP23SURFADDR(13),
	GR3D_GLOBAL_SAMP23SURFADDR(14),
	GR3D_GLOBAL_SAMP23SURFADDR(15),
};

static int gr3d_power_up_legacy_domain(struct device *dev, const char *name,
				       unsigned int id)
{
	struct gr3d *gr3d = dev_get_drvdata(dev);
	struct reset_control *reset;
	struct clk *clk;
	unsigned int i;
	int err;

	/*
	 * Tegra20 device-tree doesn't specify 3d clock name and there is only
	 * one clock for Tegra20. Tegra30+ device-trees always specified names
	 * for the clocks.
	 */
	if (gr3d->nclocks == 1) {
		if (id == TEGRA_POWERGATE_3D1)
			return 0;

		clk = gr3d->clocks[0].clk;
	} else {
		for (i = 0; i < gr3d->nclocks; i++) {
			if (WARN_ON(!gr3d->clocks[i].id))
				continue;

			if (!strcmp(gr3d->clocks[i].id, name)) {
				clk = gr3d->clocks[i].clk;
				break;
			}
		}

		if (WARN_ON(i == gr3d->nclocks))
			return -EINVAL;
	}

	/*
	 * We use array of resets, which includes MC resets, and MC
	 * reset shouldn't be asserted while hardware is gated because
	 * MC flushing will fail for gated hardware. Hence for legacy
	 * PD we request the individual reset separately.
	 */
	reset = reset_control_get_exclusive_released(dev, name);
	if (IS_ERR(reset))
		return PTR_ERR(reset);

	err = reset_control_acquire(reset);
	if (err) {
		dev_err(dev, "failed to acquire %s reset: %d\n", name, err);
	} else {
		err = tegra_powergate_sequence_power_up(id, clk, reset);
		reset_control_release(reset);
	}

	reset_control_put(reset);
	if (err)
		return err;

	/*
	 * tegra_powergate_sequence_power_up() leaves clocks enabled,
	 * while GENPD not. Hence keep clock-enable balanced.
	 */
	clk_disable_unprepare(clk);

	return 0;
}

static void gr3d_del_link(void *link)
{
	device_link_del(link);
}

static int gr3d_init_power(struct device *dev, struct gr3d *gr3d)
{
<<<<<<< HEAD
	static const char * const opp_genpd_names[] = { "3d0", "3d1", NULL };
	const u32 link_flags = DL_FLAG_STATELESS | DL_FLAG_PM_RUNTIME;
	struct device **opp_virt_devs, *pd_dev;
	struct device_link *link;
	unsigned int i;
=======
	struct dev_pm_domain_attach_data pd_data = {
		.pd_names = (const char *[]) { "3d0", "3d1" },
		.num_pd_names = 2,
		.pd_flags = PD_FLAG_REQUIRED_OPP,
	};
>>>>>>> 3bec0c29
	int err;

	err = of_count_phandle_with_args(dev->of_node, "power-domains",
					 "#power-domain-cells");
	if (err < 0) {
		if (err != -ENOENT)
			return err;

		/*
		 * Older device-trees don't use GENPD. In this case we should
		 * toggle power domain manually.
		 */
		err = gr3d_power_up_legacy_domain(dev, "3d",
						  TEGRA_POWERGATE_3D);
		if (err)
			return err;

		err = gr3d_power_up_legacy_domain(dev, "3d2",
						  TEGRA_POWERGATE_3D1);
		if (err)
			return err;

		return 0;
	}

	/*
	 * The PM domain core automatically attaches a single power domain,
	 * otherwise it skips attaching completely. We have a single domain
	 * on Tegra20 and two domains on Tegra30+.
	 */
	if (dev->pm_domain)
		return 0;

<<<<<<< HEAD
	err = devm_pm_opp_attach_genpd(dev, opp_genpd_names, &opp_virt_devs);
	if (err)
=======
	err = devm_pm_domain_attach_list(dev, &pd_data, &gr3d->pd_list);
	if (err < 0)
>>>>>>> 3bec0c29
		return err;

	for (i = 0; opp_genpd_names[i]; i++) {
		pd_dev = opp_virt_devs[i];
		if (!pd_dev) {
			dev_err(dev, "failed to get %s power domain\n",
				opp_genpd_names[i]);
			return -EINVAL;
		}

		link = device_link_add(dev, pd_dev, link_flags);
		if (!link) {
			dev_err(dev, "failed to link to %s\n", dev_name(pd_dev));
			return -EINVAL;
		}

		err = devm_add_action_or_reset(dev, gr3d_del_link, link);
		if (err)
			return err;
	}

	return 0;
}

static int gr3d_get_clocks(struct device *dev, struct gr3d *gr3d)
{
	int err;

	err = devm_clk_bulk_get_all(dev, &gr3d->clocks);
	if (err < 0) {
		dev_err(dev, "failed to get clock: %d\n", err);
		return err;
	}
	gr3d->nclocks = err;

	if (gr3d->nclocks != gr3d->soc->num_clocks) {
		dev_err(dev, "invalid number of clocks: %u\n", gr3d->nclocks);
		return -ENOENT;
	}

	return 0;
}

static int gr3d_get_resets(struct device *dev, struct gr3d *gr3d)
{
	int err;

	gr3d->resets[RST_MC].id = "mc";
	gr3d->resets[RST_MC2].id = "mc2";
	gr3d->resets[RST_GR3D].id = "3d";
	gr3d->resets[RST_GR3D2].id = "3d2";
	gr3d->nresets = gr3d->soc->num_resets;

	err = devm_reset_control_bulk_get_optional_exclusive_released(
				dev, gr3d->nresets, gr3d->resets);
	if (err) {
		dev_err(dev, "failed to get reset: %d\n", err);
		return err;
	}

	if (WARN_ON(!gr3d->resets[RST_GR3D].rstc) ||
	    WARN_ON(!gr3d->resets[RST_GR3D2].rstc && gr3d->nresets == 4))
		return -ENOENT;

	return 0;
}

static int gr3d_probe(struct platform_device *pdev)
{
	struct host1x_syncpt **syncpts;
	struct gr3d *gr3d;
	unsigned int i;
	int err;

	gr3d = devm_kzalloc(&pdev->dev, sizeof(*gr3d), GFP_KERNEL);
	if (!gr3d)
		return -ENOMEM;

	platform_set_drvdata(pdev, gr3d);

	gr3d->soc = of_device_get_match_data(&pdev->dev);

	syncpts = devm_kzalloc(&pdev->dev, sizeof(*syncpts), GFP_KERNEL);
	if (!syncpts)
		return -ENOMEM;

	err = gr3d_get_clocks(&pdev->dev, gr3d);
	if (err)
		return err;

	err = gr3d_get_resets(&pdev->dev, gr3d);
	if (err)
		return err;

	err = gr3d_init_power(&pdev->dev, gr3d);
	if (err)
		return err;

	INIT_LIST_HEAD(&gr3d->client.base.list);
	gr3d->client.base.ops = &gr3d_client_ops;
	gr3d->client.base.dev = &pdev->dev;
	gr3d->client.base.class = HOST1X_CLASS_GR3D;
	gr3d->client.base.syncpts = syncpts;
	gr3d->client.base.num_syncpts = 1;

	INIT_LIST_HEAD(&gr3d->client.list);
	gr3d->client.version = gr3d->soc->version;
	gr3d->client.ops = &gr3d_ops;

	err = devm_tegra_core_dev_init_opp_table_common(&pdev->dev);
	if (err)
		return err;

	err = host1x_client_register(&gr3d->client.base);
	if (err < 0) {
		dev_err(&pdev->dev, "failed to register host1x client: %d\n",
			err);
		return err;
	}

	/* initialize address register map */
	for (i = 0; i < ARRAY_SIZE(gr3d_addr_regs); i++)
		set_bit(gr3d_addr_regs[i], gr3d->addr_regs);

	return 0;
}

static void gr3d_remove(struct platform_device *pdev)
{
	struct gr3d *gr3d = platform_get_drvdata(pdev);

	pm_runtime_disable(&pdev->dev);
	host1x_client_unregister(&gr3d->client.base);
}

static int __maybe_unused gr3d_runtime_suspend(struct device *dev)
{
	struct gr3d *gr3d = dev_get_drvdata(dev);
	int err;

	host1x_channel_stop(gr3d->channel);

	err = reset_control_bulk_assert(gr3d->nresets, gr3d->resets);
	if (err) {
		dev_err(dev, "failed to assert reset: %d\n", err);
		return err;
	}

	usleep_range(10, 20);

	/*
	 * Older device-trees don't specify MC resets and power-gating can't
	 * be done safely in that case. Hence we will keep the power ungated
	 * for older DTBs. For newer DTBs, GENPD will perform the power-gating.
	 */

	clk_bulk_disable_unprepare(gr3d->nclocks, gr3d->clocks);
	reset_control_bulk_release(gr3d->nresets, gr3d->resets);

	return 0;
}

static int __maybe_unused gr3d_runtime_resume(struct device *dev)
{
	struct gr3d *gr3d = dev_get_drvdata(dev);
	int err;

	err = reset_control_bulk_acquire(gr3d->nresets, gr3d->resets);
	if (err) {
		dev_err(dev, "failed to acquire reset: %d\n", err);
		return err;
	}

	err = clk_bulk_prepare_enable(gr3d->nclocks, gr3d->clocks);
	if (err) {
		dev_err(dev, "failed to enable clock: %d\n", err);
		goto release_reset;
	}

	err = reset_control_bulk_deassert(gr3d->nresets, gr3d->resets);
	if (err) {
		dev_err(dev, "failed to deassert reset: %d\n", err);
		goto disable_clk;
	}

	pm_runtime_enable(dev);
	pm_runtime_use_autosuspend(dev);
	pm_runtime_set_autosuspend_delay(dev, 500);

	return 0;

disable_clk:
	clk_bulk_disable_unprepare(gr3d->nclocks, gr3d->clocks);
release_reset:
	reset_control_bulk_release(gr3d->nresets, gr3d->resets);

	return err;
}

static const struct dev_pm_ops tegra_gr3d_pm = {
	SET_RUNTIME_PM_OPS(gr3d_runtime_suspend, gr3d_runtime_resume, NULL)
	SET_SYSTEM_SLEEP_PM_OPS(pm_runtime_force_suspend,
				pm_runtime_force_resume)
};

struct platform_driver tegra_gr3d_driver = {
	.driver = {
		.name = "tegra-gr3d",
		.of_match_table = tegra_gr3d_match,
		.pm = &tegra_gr3d_pm,
	},
	.probe = gr3d_probe,
	.remove_new = gr3d_remove,
};<|MERGE_RESOLUTION|>--- conflicted
+++ resolved
@@ -46,6 +46,7 @@
 	unsigned int nclocks;
 	struct reset_control_bulk_data resets[RST_GR3D_MAX];
 	unsigned int nresets;
+	struct dev_pm_domain_list *pd_list;
 
 	DECLARE_BITMAP(addr_regs, GR3D_NUM_REGS);
 };
@@ -369,26 +370,13 @@
 	return 0;
 }
 
-static void gr3d_del_link(void *link)
-{
-	device_link_del(link);
-}
-
 static int gr3d_init_power(struct device *dev, struct gr3d *gr3d)
 {
-<<<<<<< HEAD
-	static const char * const opp_genpd_names[] = { "3d0", "3d1", NULL };
-	const u32 link_flags = DL_FLAG_STATELESS | DL_FLAG_PM_RUNTIME;
-	struct device **opp_virt_devs, *pd_dev;
-	struct device_link *link;
-	unsigned int i;
-=======
 	struct dev_pm_domain_attach_data pd_data = {
 		.pd_names = (const char *[]) { "3d0", "3d1" },
 		.num_pd_names = 2,
 		.pd_flags = PD_FLAG_REQUIRED_OPP,
 	};
->>>>>>> 3bec0c29
 	int err;
 
 	err = of_count_phandle_with_args(dev->of_node, "power-domains",
@@ -422,33 +410,9 @@
 	if (dev->pm_domain)
 		return 0;
 
-<<<<<<< HEAD
-	err = devm_pm_opp_attach_genpd(dev, opp_genpd_names, &opp_virt_devs);
-	if (err)
-=======
 	err = devm_pm_domain_attach_list(dev, &pd_data, &gr3d->pd_list);
 	if (err < 0)
->>>>>>> 3bec0c29
-		return err;
-
-	for (i = 0; opp_genpd_names[i]; i++) {
-		pd_dev = opp_virt_devs[i];
-		if (!pd_dev) {
-			dev_err(dev, "failed to get %s power domain\n",
-				opp_genpd_names[i]);
-			return -EINVAL;
-		}
-
-		link = device_link_add(dev, pd_dev, link_flags);
-		if (!link) {
-			dev_err(dev, "failed to link to %s\n", dev_name(pd_dev));
-			return -EINVAL;
-		}
-
-		err = devm_add_action_or_reset(dev, gr3d_del_link, link);
-		if (err)
-			return err;
-	}
+		return err;
 
 	return 0;
 }
