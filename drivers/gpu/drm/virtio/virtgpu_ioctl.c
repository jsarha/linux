/*
 * Copyright (C) 2015 Red Hat, Inc.
 * All Rights Reserved.
 *
 * Authors:
 *    Dave Airlie
 *    Alon Levy
 *
 * Permission is hereby granted, free of charge, to any person obtaining a
 * copy of this software and associated documentation files (the "Software"),
 * to deal in the Software without restriction, including without limitation
 * the rights to use, copy, modify, merge, publish, distribute, sublicense,
 * and/or sell copies of the Software, and to permit persons to whom the
 * Software is furnished to do so, subject to the following conditions:
 *
 * The above copyright notice and this permission notice shall be included in
 * all copies or substantial portions of the Software.
 *
 * THE SOFTWARE IS PROVIDED "AS IS", WITHOUT WARRANTY OF ANY KIND, EXPRESS OR
 * IMPLIED, INCLUDING BUT NOT LIMITED TO THE WARRANTIES OF MERCHANTABILITY,
 * FITNESS FOR A PARTICULAR PURPOSE AND NONINFRINGEMENT.  IN NO EVENT SHALL
 * THE COPYRIGHT HOLDER(S) OR AUTHOR(S) BE LIABLE FOR ANY CLAIM, DAMAGES OR
 * OTHER LIABILITY, WHETHER IN AN ACTION OF CONTRACT, TORT OR OTHERWISE,
 * ARISING FROM, OUT OF OR IN CONNECTION WITH THE SOFTWARE OR THE USE OR
 * OTHER DEALINGS IN THE SOFTWARE.
 */

#include <drm/drmP.h>
#include <drm/virtgpu_drm.h>
#include <drm/ttm/ttm_execbuf_util.h>
#include <linux/sync_file.h>

#include "virtgpu_drv.h"

static void convert_to_hw_box(struct virtio_gpu_box *dst,
			      const struct drm_virtgpu_3d_box *src)
{
	dst->x = cpu_to_le32(src->x);
	dst->y = cpu_to_le32(src->y);
	dst->z = cpu_to_le32(src->z);
	dst->w = cpu_to_le32(src->w);
	dst->h = cpu_to_le32(src->h);
	dst->d = cpu_to_le32(src->d);
}

static int virtio_gpu_map_ioctl(struct drm_device *dev, void *data,
				struct drm_file *file_priv)
{
	struct virtio_gpu_device *vgdev = dev->dev_private;
	struct drm_virtgpu_map *virtio_gpu_map = data;

	return virtio_gpu_mode_dumb_mmap(file_priv, vgdev->ddev,
					 virtio_gpu_map->handle,
					 &virtio_gpu_map->offset);
}

int virtio_gpu_object_list_validate(struct ww_acquire_ctx *ticket,
				    struct list_head *head)
{
	struct ttm_operation_ctx ctx = { false, false };
	struct ttm_validate_buffer *buf;
	struct ttm_buffer_object *bo;
	struct virtio_gpu_object *qobj;
	int ret;

	ret = ttm_eu_reserve_buffers(ticket, head, true, NULL);
	if (ret != 0)
		return ret;

	list_for_each_entry(buf, head, head) {
		bo = buf->bo;
		qobj = container_of(bo, struct virtio_gpu_object, tbo);
		ret = ttm_bo_validate(bo, &qobj->placement, &ctx);
		if (ret) {
			ttm_eu_backoff_reservation(ticket, head);
			return ret;
		}
	}
	return 0;
}

void virtio_gpu_unref_list(struct list_head *head)
{
	struct ttm_validate_buffer *buf;
	struct ttm_buffer_object *bo;
	struct virtio_gpu_object *qobj;

	list_for_each_entry(buf, head, head) {
		bo = buf->bo;
		qobj = container_of(bo, struct virtio_gpu_object, tbo);

		drm_gem_object_put_unlocked(&qobj->gem_base);
	}
}

/*
 * Usage of execbuffer:
 * Relocations need to take into account the full VIRTIO_GPUDrawable size.
 * However, the command as passed from user space must *not* contain the initial
 * VIRTIO_GPUReleaseInfo struct (first XXX bytes)
 */
static int virtio_gpu_execbuffer_ioctl(struct drm_device *dev, void *data,
				 struct drm_file *drm_file)
{
	struct drm_virtgpu_execbuffer *exbuf = data;
	struct virtio_gpu_device *vgdev = dev->dev_private;
	struct virtio_gpu_fpriv *vfpriv = drm_file->driver_priv;
	struct drm_gem_object *gobj;
	struct virtio_gpu_fence *out_fence;
	struct virtio_gpu_object *qobj;
	int ret;
	uint32_t *bo_handles = NULL;
	void __user *user_bo_handles = NULL;
	struct list_head validate_list;
	struct ttm_validate_buffer *buflist = NULL;
	int i;
	struct ww_acquire_ctx ticket;
	struct sync_file *sync_file;
	int in_fence_fd = exbuf->fence_fd;
	int out_fence_fd = -1;
	void *buf;

	if (vgdev->has_virgl_3d == false)
		return -ENOSYS;

	if ((exbuf->flags & ~VIRTGPU_EXECBUF_FLAGS))
		return -EINVAL;

	exbuf->fence_fd = -1;

	if (exbuf->flags & VIRTGPU_EXECBUF_FENCE_FD_IN) {
		struct dma_fence *in_fence;

		in_fence = sync_file_get_fence(in_fence_fd);

		if (!in_fence)
			return -EINVAL;

		/*
		 * Wait if the fence is from a foreign context, or if the fence
		 * array contains any fence from a foreign context.
		 */
		ret = 0;
		if (!dma_fence_match_context(in_fence, vgdev->fence_drv.context))
			ret = dma_fence_wait(in_fence, true);

		dma_fence_put(in_fence);
		if (ret)
			return ret;
	}

	if (exbuf->flags & VIRTGPU_EXECBUF_FENCE_FD_OUT) {
		out_fence_fd = get_unused_fd_flags(O_CLOEXEC);
		if (out_fence_fd < 0)
			return out_fence_fd;
	}

	INIT_LIST_HEAD(&validate_list);
	if (exbuf->num_bo_handles) {

		bo_handles = kvmalloc_array(exbuf->num_bo_handles,
					   sizeof(uint32_t), GFP_KERNEL);
		buflist = kvmalloc_array(exbuf->num_bo_handles,
					   sizeof(struct ttm_validate_buffer),
					   GFP_KERNEL | __GFP_ZERO);
		if (!bo_handles || !buflist) {
			ret = -ENOMEM;
			goto out_unused_fd;
		}

		user_bo_handles = u64_to_user_ptr(exbuf->bo_handles);
		if (copy_from_user(bo_handles, user_bo_handles,
				   exbuf->num_bo_handles * sizeof(uint32_t))) {
			ret = -EFAULT;
			goto out_unused_fd;
		}

		for (i = 0; i < exbuf->num_bo_handles; i++) {
			gobj = drm_gem_object_lookup(drm_file, bo_handles[i]);
			if (!gobj) {
				ret = -ENOENT;
				goto out_unused_fd;
			}

			qobj = gem_to_virtio_gpu_obj(gobj);
			buflist[i].bo = &qobj->tbo;

			list_add(&buflist[i].head, &validate_list);
		}
		kvfree(bo_handles);
		bo_handles = NULL;
	}

	ret = virtio_gpu_object_list_validate(&ticket, &validate_list);
	if (ret)
		goto out_free;

	buf = memdup_user(u64_to_user_ptr(exbuf->command), exbuf->size);
	if (IS_ERR(buf)) {
		ret = PTR_ERR(buf);
		goto out_unresv;
	}

	out_fence = virtio_gpu_fence_alloc(vgdev);
	if(!out_fence) {
		ret = -ENOMEM;
		goto out_memdup;
	}

	if (out_fence_fd >= 0) {
		sync_file = sync_file_create(&out_fence->f);
		if (!sync_file) {
			dma_fence_put(&out_fence->f);
			ret = -ENOMEM;
			goto out_memdup;
		}

		exbuf->fence_fd = out_fence_fd;
		fd_install(out_fence_fd, sync_file->file);
	}

	virtio_gpu_cmd_submit(vgdev, buf, exbuf->size,
			      vfpriv->ctx_id, out_fence);

	ttm_eu_fence_buffer_objects(&ticket, &validate_list, &out_fence->f);

	/* fence the command bo */
	virtio_gpu_unref_list(&validate_list);
	kvfree(buflist);
	return 0;

out_memdup:
	kfree(buf);
out_unresv:
	ttm_eu_backoff_reservation(&ticket, &validate_list);
out_free:
	virtio_gpu_unref_list(&validate_list);
out_unused_fd:
	kvfree(bo_handles);
	kvfree(buflist);

	if (out_fence_fd >= 0)
		put_unused_fd(out_fence_fd);

	return ret;
}

static int virtio_gpu_getparam_ioctl(struct drm_device *dev, void *data,
				     struct drm_file *file_priv)
{
	struct virtio_gpu_device *vgdev = dev->dev_private;
	struct drm_virtgpu_getparam *param = data;
	int value;

	switch (param->param) {
	case VIRTGPU_PARAM_3D_FEATURES:
		value = vgdev->has_virgl_3d == true ? 1 : 0;
		break;
	case VIRTGPU_PARAM_CAPSET_QUERY_FIX:
		value = 1;
		break;
	default:
		return -EINVAL;
	}
	if (copy_to_user(u64_to_user_ptr(param->value), &value, sizeof(int)))
		return -EFAULT;

	return 0;
}

static int virtio_gpu_resource_create_ioctl(struct drm_device *dev, void *data,
					    struct drm_file *file_priv)
{
	struct virtio_gpu_device *vgdev = dev->dev_private;
	struct drm_virtgpu_resource_create *rc = data;
	struct virtio_gpu_fence *fence;
	int ret;
	struct virtio_gpu_object *qobj;
	struct drm_gem_object *obj;
	uint32_t handle = 0;
	struct virtio_gpu_object_params params = { 0 };

	if (vgdev->has_virgl_3d == false) {
		if (rc->depth > 1)
			return -EINVAL;
		if (rc->nr_samples > 1)
			return -EINVAL;
		if (rc->last_level > 1)
			return -EINVAL;
		if (rc->target != 2)
			return -EINVAL;
		if (rc->array_size > 1)
			return -EINVAL;
	}

	params.format = rc->format;
	params.width = rc->width;
	params.height = rc->height;
	params.size = rc->size;
	if (vgdev->has_virgl_3d) {
		params.virgl = true;
		params.target = rc->target;
		params.bind = rc->bind;
		params.depth = rc->depth;
		params.array_size = rc->array_size;
		params.last_level = rc->last_level;
		params.nr_samples = rc->nr_samples;
		params.flags = rc->flags;
	}
	/* allocate a single page size object */
	if (params.size == 0)
		params.size = PAGE_SIZE;

	fence = virtio_gpu_fence_alloc(vgdev);
	if (!fence)
		return -ENOMEM;
	qobj = virtio_gpu_alloc_object(dev, &params, fence);
	dma_fence_put(&fence->f);
	if (IS_ERR(qobj))
		return PTR_ERR(qobj);
	obj = &qobj->gem_base;

	ret = drm_gem_handle_create(file_priv, obj, &handle);
	if (ret) {
		drm_gem_object_release(obj);
		return ret;
	}
	drm_gem_object_put_unlocked(obj);

	rc->res_handle = qobj->hw_res_handle; /* similiar to a VM address */
	rc->bo_handle = handle;
	return 0;
}

static int virtio_gpu_resource_info_ioctl(struct drm_device *dev, void *data,
					  struct drm_file *file_priv)
{
	struct virtio_gpu_device *vgdev = dev->dev_private;
	struct drm_virtgpu_resource_info *ri = data;
	struct drm_gem_object *gobj = NULL;
	struct virtio_gpu_object *qobj = NULL;
	int ret = 0;

	gobj = drm_gem_object_lookup(file_priv, ri->bo_handle);
	if (gobj == NULL)
		return -ENOENT;

	qobj = gem_to_virtio_gpu_obj(gobj);
	ri->res_handle = qobj->hw_res_handle;
	ri->size = qobj->gem_base.size;

	if (!qobj->create_callback_done) {
		ret = wait_event_interruptible(vgdev->resp_wq,
					       qobj->create_callback_done);
		if (ret)
			goto out;
	}

	if (qobj->num_planes) {
		int i;

		ri->num_planes = qobj->num_planes;
		for (i = 0; i < qobj->num_planes; i++) {
			ri->strides[i] = qobj->strides[i];
			ri->offsets[i] = qobj->offsets[i];
		}
	}

	ri->format_modifier = qobj->format_modifier;
out:
	drm_gem_object_put_unlocked(gobj);
	return ret;
}

static int virtio_gpu_transfer_from_host_ioctl(struct drm_device *dev,
					       void *data,
					       struct drm_file *file)
{
	struct virtio_gpu_device *vgdev = dev->dev_private;
	struct virtio_gpu_fpriv *vfpriv = file->driver_priv;
	struct drm_virtgpu_3d_transfer_from_host *args = data;
	struct ttm_operation_ctx ctx = { true, false };
	struct drm_gem_object *gobj = NULL;
	struct virtio_gpu_object *qobj = NULL;
	struct virtio_gpu_fence *fence;
	int ret;
	u32 offset = args->offset;
	struct virtio_gpu_box box;

	if (vgdev->has_virgl_3d == false)
		return -ENOSYS;

	gobj = drm_gem_object_lookup(file, args->bo_handle);
	if (gobj == NULL)
		return -ENOENT;

	qobj = gem_to_virtio_gpu_obj(gobj);

	ret = virtio_gpu_object_reserve(qobj, false);
	if (ret)
		goto out;

	ret = ttm_bo_validate(&qobj->tbo, &qobj->placement, &ctx);
	if (unlikely(ret))
		goto out_unres;

	convert_to_hw_box(&box, &args->box);

	fence = virtio_gpu_fence_alloc(vgdev);
	if (!fence) {
		ret = -ENOMEM;
		goto out_unres;
	}
	virtio_gpu_cmd_transfer_from_host_3d
		(vgdev, qobj->hw_res_handle,
		 vfpriv->ctx_id, offset, args->level,
		 &box, fence);
	reservation_object_add_excl_fence(qobj->tbo.resv,
					  &fence->f);

	dma_fence_put(&fence->f);
out_unres:
	virtio_gpu_object_unreserve(qobj);
out:
	drm_gem_object_put_unlocked(gobj);
	return ret;
}

static int virtio_gpu_transfer_to_host_ioctl(struct drm_device *dev, void *data,
					     struct drm_file *file)
{
	struct virtio_gpu_device *vgdev = dev->dev_private;
	struct virtio_gpu_fpriv *vfpriv = file->driver_priv;
	struct drm_virtgpu_3d_transfer_to_host *args = data;
	struct ttm_operation_ctx ctx = { true, false };
	struct drm_gem_object *gobj = NULL;
	struct virtio_gpu_object *qobj = NULL;
	struct virtio_gpu_fence *fence;
	struct virtio_gpu_box box;
	int ret;
	u32 offset = args->offset;

	gobj = drm_gem_object_lookup(file, args->bo_handle);
	if (gobj == NULL)
		return -ENOENT;

	qobj = gem_to_virtio_gpu_obj(gobj);

	ret = virtio_gpu_object_reserve(qobj, false);
	if (ret)
		goto out;

	ret = ttm_bo_validate(&qobj->tbo, &qobj->placement, &ctx);
	if (unlikely(ret))
		goto out_unres;

	convert_to_hw_box(&box, &args->box);
	if (!vgdev->has_virgl_3d) {
		virtio_gpu_cmd_transfer_to_host_2d
			(vgdev, qobj, offset,
			 box.w, box.h, box.x, box.y, NULL);
	} else {
		fence = virtio_gpu_fence_alloc(vgdev);
		if (!fence) {
			ret = -ENOMEM;
			goto out_unres;
		}
		virtio_gpu_cmd_transfer_to_host_3d
			(vgdev, qobj,
			 vfpriv ? vfpriv->ctx_id : 0, offset,
			 args->level, &box, fence);
		reservation_object_add_excl_fence(qobj->tbo.resv,
						  &fence->f);
		dma_fence_put(&fence->f);
	}

out_unres:
	virtio_gpu_object_unreserve(qobj);
out:
	drm_gem_object_put_unlocked(gobj);
	return ret;
}

static int virtio_gpu_wait_ioctl(struct drm_device *dev, void *data,
			    struct drm_file *file)
{
	struct drm_virtgpu_3d_wait *args = data;
	struct drm_gem_object *gobj = NULL;
	struct virtio_gpu_object *qobj = NULL;
	int ret;
	bool nowait = false;

	gobj = drm_gem_object_lookup(file, args->handle);
	if (gobj == NULL)
		return -ENOENT;

	qobj = gem_to_virtio_gpu_obj(gobj);

	if (args->flags & VIRTGPU_WAIT_NOWAIT)
		nowait = true;
	ret = virtio_gpu_object_wait(qobj, nowait);

	drm_gem_object_put_unlocked(gobj);
	return ret;
}

static int virtio_gpu_get_caps_ioctl(struct drm_device *dev,
				void *data, struct drm_file *file)
{
	struct virtio_gpu_device *vgdev = dev->dev_private;
	struct drm_virtgpu_get_caps *args = data;
	unsigned size, host_caps_size;
	int i;
	int found_valid = -1;
	int ret;
	struct virtio_gpu_drv_cap_cache *cache_ent;
	void *ptr;

	if (vgdev->num_capsets == 0)
		return -ENOSYS;

	/* don't allow userspace to pass 0 */
	if (args->size == 0)
		return -EINVAL;

	spin_lock(&vgdev->display_info_lock);
	for (i = 0; i < vgdev->num_capsets; i++) {
		if (vgdev->capsets[i].id == args->cap_set_id) {
			if (vgdev->capsets[i].max_version >= args->cap_set_ver) {
				found_valid = i;
				break;
			}
		}
	}

	if (found_valid == -1) {
		spin_unlock(&vgdev->display_info_lock);
		return -EINVAL;
	}

	host_caps_size = vgdev->capsets[found_valid].max_size;
	/* only copy to user the minimum of the host caps size or the guest caps size */
	size = min(args->size, host_caps_size);

	list_for_each_entry(cache_ent, &vgdev->cap_cache, head) {
		if (cache_ent->id == args->cap_set_id &&
		    cache_ent->version == args->cap_set_ver) {
			spin_unlock(&vgdev->display_info_lock);
			goto copy_exit;
		}
	}
	spin_unlock(&vgdev->display_info_lock);

	/* not in cache - need to talk to hw */
	virtio_gpu_cmd_get_capset(vgdev, found_valid, args->cap_set_ver,
				  &cache_ent);

copy_exit:
	ret = wait_event_timeout(vgdev->resp_wq,
				 atomic_read(&cache_ent->is_valid), 5 * HZ);
	if (!ret)
		return -EBUSY;

	/* is_valid check must proceed before copy of the cache entry. */
<<<<<<< HEAD
	virt_rmb();
=======
	smp_rmb();
>>>>>>> 9a9de33a

	ptr = cache_ent->caps_cache;

	if (copy_to_user(u64_to_user_ptr(args->addr), ptr, size))
		return -EFAULT;

	return 0;
}

struct drm_ioctl_desc virtio_gpu_ioctls[DRM_VIRTIO_NUM_IOCTLS] = {
	DRM_IOCTL_DEF_DRV(VIRTGPU_MAP, virtio_gpu_map_ioctl,
			  DRM_AUTH | DRM_RENDER_ALLOW),

	DRM_IOCTL_DEF_DRV(VIRTGPU_EXECBUFFER, virtio_gpu_execbuffer_ioctl,
			  DRM_AUTH | DRM_RENDER_ALLOW),

	DRM_IOCTL_DEF_DRV(VIRTGPU_GETPARAM, virtio_gpu_getparam_ioctl,
			  DRM_AUTH | DRM_RENDER_ALLOW),

	DRM_IOCTL_DEF_DRV(VIRTGPU_RESOURCE_CREATE,
			  virtio_gpu_resource_create_ioctl,
			  DRM_AUTH | DRM_RENDER_ALLOW),

	DRM_IOCTL_DEF_DRV(VIRTGPU_RESOURCE_INFO, virtio_gpu_resource_info_ioctl,
			  DRM_AUTH | DRM_RENDER_ALLOW),

	/* make transfer async to the main ring? - no sure, can we
	 * thread these in the underlying GL
	 */
	DRM_IOCTL_DEF_DRV(VIRTGPU_TRANSFER_FROM_HOST,
			  virtio_gpu_transfer_from_host_ioctl,
			  DRM_AUTH | DRM_RENDER_ALLOW),
	DRM_IOCTL_DEF_DRV(VIRTGPU_TRANSFER_TO_HOST,
			  virtio_gpu_transfer_to_host_ioctl,
			  DRM_AUTH | DRM_RENDER_ALLOW),

	DRM_IOCTL_DEF_DRV(VIRTGPU_WAIT, virtio_gpu_wait_ioctl,
			  DRM_AUTH | DRM_RENDER_ALLOW),

	DRM_IOCTL_DEF_DRV(VIRTGPU_GET_CAPS, virtio_gpu_get_caps_ioctl,
			  DRM_AUTH | DRM_RENDER_ALLOW),
};<|MERGE_RESOLUTION|>--- conflicted
+++ resolved
@@ -562,11 +562,7 @@
 		return -EBUSY;
 
 	/* is_valid check must proceed before copy of the cache entry. */
-<<<<<<< HEAD
-	virt_rmb();
-=======
 	smp_rmb();
->>>>>>> 9a9de33a
 
 	ptr = cache_ent->caps_cache;
 
