// SPDX-License-Identifier: MIT
/*
 * Copyright © 2022 Intel Corporation
 */

#include "xe_gt_pagefault.h"

#include <linux/bitfield.h>
#include <linux/circ_buf.h>

#include <drm/drm_exec.h>
#include <drm/drm_managed.h>
#include <drm/ttm/ttm_execbuf_util.h>

#include "abi/guc_actions_abi.h"
#include "xe_bo.h"
#include "xe_gt.h"
#include "xe_gt_tlb_invalidation.h"
#include "xe_guc.h"
#include "xe_guc_ct.h"
#include "xe_migrate.h"
#include "xe_trace_bo.h"
#include "xe_vm.h"

struct pagefault {
	u64 page_addr;
	u32 asid;
	u16 pdata;
	u8 vfid;
	u8 access_type;
	u8 fault_type;
	u8 fault_level;
	u8 engine_class;
	u8 engine_instance;
	u8 fault_unsuccessful;
	bool trva_fault;
};

enum access_type {
	ACCESS_TYPE_READ = 0,
	ACCESS_TYPE_WRITE = 1,
	ACCESS_TYPE_ATOMIC = 2,
	ACCESS_TYPE_RESERVED = 3,
};

enum fault_type {
	NOT_PRESENT = 0,
	WRITE_ACCESS_VIOLATION = 1,
	ATOMIC_ACCESS_VIOLATION = 2,
};

struct acc {
	u64 va_range_base;
	u32 asid;
	u32 sub_granularity;
	u8 granularity;
	u8 vfid;
	u8 access_type;
	u8 engine_class;
	u8 engine_instance;
};

static bool access_is_atomic(enum access_type access_type)
{
	return access_type == ACCESS_TYPE_ATOMIC;
}

static bool vma_is_valid(struct xe_tile *tile, struct xe_vma *vma)
{
	return BIT(tile->id) & vma->tile_present &&
		!(BIT(tile->id) & vma->tile_invalidated);
}

static bool vma_matches(struct xe_vma *vma, u64 page_addr)
{
	if (page_addr > xe_vma_end(vma) - 1 ||
	    page_addr + SZ_4K - 1 < xe_vma_start(vma))
		return false;

	return true;
}

static struct xe_vma *lookup_vma(struct xe_vm *vm, u64 page_addr)
{
	struct xe_vma *vma = NULL;

	if (vm->usm.last_fault_vma) {   /* Fast lookup */
		if (vma_matches(vm->usm.last_fault_vma, page_addr))
			vma = vm->usm.last_fault_vma;
	}
	if (!vma)
		vma = xe_vm_find_overlapping_vma(vm, page_addr, SZ_4K);

	return vma;
}

static int xe_pf_begin(struct drm_exec *exec, struct xe_vma *vma,
		       bool atomic, unsigned int id)
{
	struct xe_bo *bo = xe_vma_bo(vma);
	struct xe_vm *vm = xe_vma_vm(vma);
	int err;

	err = xe_vm_lock_vma(exec, vma);
	if (err)
		return err;

	if (atomic && IS_DGFX(vm->xe)) {
		if (xe_vma_is_userptr(vma)) {
			err = -EACCES;
			return err;
		}

		/* Migrate to VRAM, move should invalidate the VMA first */
		err = xe_bo_migrate(bo, XE_PL_VRAM0 + id);
		if (err)
			return err;
	} else if (bo) {
		/* Create backing store if needed */
		err = xe_bo_validate(bo, vm, true);
		if (err)
			return err;
	}

	return 0;
}

static int handle_vma_pagefault(struct xe_tile *tile, struct pagefault *pf,
				struct xe_vma *vma)
{
	struct xe_vm *vm = xe_vma_vm(vma);
	struct drm_exec exec;
	struct dma_fence *fence;
	ktime_t end = 0;
	int err;
	bool atomic;

	trace_xe_vma_pagefault(vma);
	atomic = access_is_atomic(pf->access_type);

	/* Check if VMA is valid */
	if (vma_is_valid(tile, vma) && !atomic)
		return 0;

retry_userptr:
	if (xe_vma_is_userptr(vma) &&
	    xe_vma_userptr_check_repin(to_userptr_vma(vma))) {
		struct xe_userptr_vma *uvma = to_userptr_vma(vma);

		err = xe_vma_userptr_pin_pages(uvma);
		if (err)
			return err;
	}

	/* Lock VM and BOs dma-resv */
	drm_exec_init(&exec, 0, 0);
	drm_exec_until_all_locked(&exec) {
		err = xe_pf_begin(&exec, vma, atomic, tile->id);
		drm_exec_retry_on_contention(&exec);
		if (xe_vm_validate_should_retry(&exec, err, &end))
			err = -EAGAIN;
		if (err)
			goto unlock_dma_resv;

		/* Bind VMA only to the GT that has faulted */
		trace_xe_vma_pf_bind(vma);
		fence = xe_vma_rebind(vm, vma, BIT(tile->id));
		if (IS_ERR(fence)) {
			err = PTR_ERR(fence);
			if (xe_vm_validate_should_retry(&exec, err, &end))
				err = -EAGAIN;
			goto unlock_dma_resv;
		}
	}

	dma_fence_wait(fence, false);
	dma_fence_put(fence);
	vma->tile_invalidated &= ~BIT(tile->id);

unlock_dma_resv:
	drm_exec_fini(&exec);
	if (err == -EAGAIN)
		goto retry_userptr;

	return err;
}

static struct xe_vm *asid_to_vm(struct xe_device *xe, u32 asid)
{
	struct xe_vm *vm;

	down_read(&xe->usm.lock);
	vm = xa_load(&xe->usm.asid_to_vm, asid);
	if (vm && xe_vm_in_fault_mode(vm))
		xe_vm_get(vm);
	else
		vm = ERR_PTR(-EINVAL);
	up_read(&xe->usm.lock);

	return vm;
}

static int handle_pagefault(struct xe_gt *gt, struct pagefault *pf)
{
	struct xe_device *xe = gt_to_xe(gt);
	struct xe_tile *tile = gt_to_tile(gt);
	struct xe_vm *vm;
	struct xe_vma *vma = NULL;
	int err;

	/* SW isn't expected to handle TRTT faults */
	if (pf->trva_fault)
		return -EFAULT;

	vm = asid_to_vm(xe, pf->asid);
	if (IS_ERR(vm))
		return PTR_ERR(vm);

	/*
	 * TODO: Change to read lock? Using write lock for simplicity.
	 */
	down_write(&vm->lock);

	if (xe_vm_is_closed(vm)) {
		err = -ENOENT;
		goto unlock_vm;
	}

	vma = lookup_vma(vm, pf->page_addr);
	if (!vma) {
		err = -EINVAL;
		goto unlock_vm;
	}

	err = handle_vma_pagefault(tile, pf, vma);

unlock_vm:
	if (!err)
		vm->usm.last_fault_vma = vma;
	up_write(&vm->lock);
	xe_vm_put(vm);

	return err;
}

static int send_pagefault_reply(struct xe_guc *guc,
				struct xe_guc_pagefault_reply *reply)
{
	u32 action[] = {
		XE_GUC_ACTION_PAGE_FAULT_RES_DESC,
		reply->dw0,
		reply->dw1,
	};

	return xe_guc_ct_send(&guc->ct, action, ARRAY_SIZE(action), 0, 0);
}

static void print_pagefault(struct xe_device *xe, struct pagefault *pf)
{
	drm_dbg(&xe->drm, "\n\tASID: %d\n"
		 "\tVFID: %d\n"
		 "\tPDATA: 0x%04x\n"
		 "\tFaulted Address: 0x%08x%08x\n"
		 "\tFaultType: %d\n"
		 "\tAccessType: %d\n"
		 "\tFaultLevel: %d\n"
		 "\tEngineClass: %d\n"
		 "\tEngineInstance: %d\n",
		 pf->asid, pf->vfid, pf->pdata, upper_32_bits(pf->page_addr),
		 lower_32_bits(pf->page_addr),
		 pf->fault_type, pf->access_type, pf->fault_level,
		 pf->engine_class, pf->engine_instance);
}

#define PF_MSG_LEN_DW	4

static bool get_pagefault(struct pf_queue *pf_queue, struct pagefault *pf)
{
	const struct xe_guc_pagefault_desc *desc;
	bool ret = false;

	spin_lock_irq(&pf_queue->lock);
	if (pf_queue->tail != pf_queue->head) {
		desc = (const struct xe_guc_pagefault_desc *)
			(pf_queue->data + pf_queue->tail);

		pf->fault_level = FIELD_GET(PFD_FAULT_LEVEL, desc->dw0);
		pf->trva_fault = FIELD_GET(XE2_PFD_TRVA_FAULT, desc->dw0);
		pf->engine_class = FIELD_GET(PFD_ENG_CLASS, desc->dw0);
		pf->engine_instance = FIELD_GET(PFD_ENG_INSTANCE, desc->dw0);
		pf->pdata = FIELD_GET(PFD_PDATA_HI, desc->dw1) <<
			PFD_PDATA_HI_SHIFT;
		pf->pdata |= FIELD_GET(PFD_PDATA_LO, desc->dw0);
		pf->asid = FIELD_GET(PFD_ASID, desc->dw1);
		pf->vfid = FIELD_GET(PFD_VFID, desc->dw2);
		pf->access_type = FIELD_GET(PFD_ACCESS_TYPE, desc->dw2);
		pf->fault_type = FIELD_GET(PFD_FAULT_TYPE, desc->dw2);
		pf->page_addr = (u64)(FIELD_GET(PFD_VIRTUAL_ADDR_HI, desc->dw3)) <<
			PFD_VIRTUAL_ADDR_HI_SHIFT;
		pf->page_addr |= FIELD_GET(PFD_VIRTUAL_ADDR_LO, desc->dw2) <<
			PFD_VIRTUAL_ADDR_LO_SHIFT;

		pf_queue->tail = (pf_queue->tail + PF_MSG_LEN_DW) %
			pf_queue->num_dw;
		ret = true;
	}
	spin_unlock_irq(&pf_queue->lock);

	return ret;
}

static bool pf_queue_full(struct pf_queue *pf_queue)
{
	lockdep_assert_held(&pf_queue->lock);

	return CIRC_SPACE(pf_queue->head, pf_queue->tail,
			  pf_queue->num_dw) <=
		PF_MSG_LEN_DW;
}

int xe_guc_pagefault_handler(struct xe_guc *guc, u32 *msg, u32 len)
{
	struct xe_gt *gt = guc_to_gt(guc);
	struct xe_device *xe = gt_to_xe(gt);
	struct pf_queue *pf_queue;
	unsigned long flags;
	u32 asid;
	bool full;

	if (unlikely(len != PF_MSG_LEN_DW))
		return -EPROTO;

	asid = FIELD_GET(PFD_ASID, msg[1]);
	pf_queue = gt->usm.pf_queue + (asid % NUM_PF_QUEUE);

	/*
	 * The below logic doesn't work unless PF_QUEUE_NUM_DW % PF_MSG_LEN_DW == 0
	 */
	xe_gt_assert(gt, !(pf_queue->num_dw % PF_MSG_LEN_DW));

	spin_lock_irqsave(&pf_queue->lock, flags);
	full = pf_queue_full(pf_queue);
	if (!full) {
		memcpy(pf_queue->data + pf_queue->head, msg, len * sizeof(u32));
		pf_queue->head = (pf_queue->head + len) %
			pf_queue->num_dw;
		queue_work(gt->usm.pf_wq, &pf_queue->worker);
	} else {
		drm_warn(&xe->drm, "PF Queue full, shouldn't be possible");
	}
	spin_unlock_irqrestore(&pf_queue->lock, flags);

	return full ? -ENOSPC : 0;
}

#define USM_QUEUE_MAX_RUNTIME_MS	20

static void pf_queue_work_func(struct work_struct *w)
{
	struct pf_queue *pf_queue = container_of(w, struct pf_queue, worker);
	struct xe_gt *gt = pf_queue->gt;
	struct xe_device *xe = gt_to_xe(gt);
	struct xe_guc_pagefault_reply reply = {};
	struct pagefault pf = {};
	unsigned long threshold;
	int ret;

	threshold = jiffies + msecs_to_jiffies(USM_QUEUE_MAX_RUNTIME_MS);

	while (get_pagefault(pf_queue, &pf)) {
		ret = handle_pagefault(gt, &pf);
		if (unlikely(ret)) {
			print_pagefault(xe, &pf);
			pf.fault_unsuccessful = 1;
			drm_dbg(&xe->drm, "Fault response: Unsuccessful %d\n", ret);
		}

		reply.dw0 = FIELD_PREP(PFR_VALID, 1) |
			FIELD_PREP(PFR_SUCCESS, pf.fault_unsuccessful) |
			FIELD_PREP(PFR_REPLY, PFR_ACCESS) |
			FIELD_PREP(PFR_DESC_TYPE, FAULT_RESPONSE_DESC) |
			FIELD_PREP(PFR_ASID, pf.asid);

		reply.dw1 = FIELD_PREP(PFR_VFID, pf.vfid) |
			FIELD_PREP(PFR_ENG_INSTANCE, pf.engine_instance) |
			FIELD_PREP(PFR_ENG_CLASS, pf.engine_class) |
			FIELD_PREP(PFR_PDATA, pf.pdata);

		send_pagefault_reply(&gt->uc.guc, &reply);

		if (time_after(jiffies, threshold) &&
		    pf_queue->tail != pf_queue->head) {
			queue_work(gt->usm.pf_wq, w);
			break;
		}
	}
}

static void acc_queue_work_func(struct work_struct *w);

static void pagefault_fini(void *arg)
{
	struct xe_gt *gt = arg;
	struct xe_device *xe = gt_to_xe(gt);

	if (!xe->info.has_usm)
		return;

	destroy_workqueue(gt->usm.acc_wq);
	destroy_workqueue(gt->usm.pf_wq);
}

<<<<<<< HEAD
=======
static int xe_alloc_pf_queue(struct xe_gt *gt, struct pf_queue *pf_queue)
{
	struct xe_device *xe = gt_to_xe(gt);
	xe_dss_mask_t all_dss;
	int num_dss, num_eus;

	bitmap_or(all_dss, gt->fuse_topo.g_dss_mask, gt->fuse_topo.c_dss_mask,
		  XE_MAX_DSS_FUSE_BITS);

	num_dss = bitmap_weight(all_dss, XE_MAX_DSS_FUSE_BITS);
	num_eus = bitmap_weight(gt->fuse_topo.eu_mask_per_dss,
				XE_MAX_EU_FUSE_BITS) * num_dss;

	/* user can issue separate page faults per EU and per CS */
	pf_queue->num_dw =
		(num_eus + XE_NUM_HW_ENGINES) * PF_MSG_LEN_DW;

	pf_queue->gt = gt;
	pf_queue->data = devm_kcalloc(xe->drm.dev, pf_queue->num_dw,
				      sizeof(u32), GFP_KERNEL);
	if (!pf_queue->data)
		return -ENOMEM;

	spin_lock_init(&pf_queue->lock);
	INIT_WORK(&pf_queue->worker, pf_queue_work_func);

	return 0;
}

>>>>>>> 9b70bf0a
int xe_gt_pagefault_init(struct xe_gt *gt)
{
	struct xe_device *xe = gt_to_xe(gt);
	int i, ret = 0;

	if (!xe->info.has_usm)
		return 0;

	for (i = 0; i < NUM_PF_QUEUE; ++i) {
		ret = xe_alloc_pf_queue(gt, &gt->usm.pf_queue[i]);
		if (ret)
			return ret;
	}
	for (i = 0; i < NUM_ACC_QUEUE; ++i) {
		gt->usm.acc_queue[i].gt = gt;
		spin_lock_init(&gt->usm.acc_queue[i].lock);
		INIT_WORK(&gt->usm.acc_queue[i].worker, acc_queue_work_func);
	}

	gt->usm.pf_wq = alloc_workqueue("xe_gt_page_fault_work_queue",
					WQ_UNBOUND | WQ_HIGHPRI, NUM_PF_QUEUE);
	if (!gt->usm.pf_wq)
		return -ENOMEM;

	gt->usm.acc_wq = alloc_workqueue("xe_gt_access_counter_work_queue",
					 WQ_UNBOUND | WQ_HIGHPRI,
					 NUM_ACC_QUEUE);
	if (!gt->usm.acc_wq) {
		destroy_workqueue(gt->usm.pf_wq);
		return -ENOMEM;
	}

	return devm_add_action_or_reset(xe->drm.dev, pagefault_fini, gt);
}

void xe_gt_pagefault_reset(struct xe_gt *gt)
{
	struct xe_device *xe = gt_to_xe(gt);
	int i;

	if (!xe->info.has_usm)
		return;

	for (i = 0; i < NUM_PF_QUEUE; ++i) {
		spin_lock_irq(&gt->usm.pf_queue[i].lock);
		gt->usm.pf_queue[i].head = 0;
		gt->usm.pf_queue[i].tail = 0;
		spin_unlock_irq(&gt->usm.pf_queue[i].lock);
	}

	for (i = 0; i < NUM_ACC_QUEUE; ++i) {
		spin_lock(&gt->usm.acc_queue[i].lock);
		gt->usm.acc_queue[i].head = 0;
		gt->usm.acc_queue[i].tail = 0;
		spin_unlock(&gt->usm.acc_queue[i].lock);
	}
}

static int granularity_in_byte(int val)
{
	switch (val) {
	case 0:
		return SZ_128K;
	case 1:
		return SZ_2M;
	case 2:
		return SZ_16M;
	case 3:
		return SZ_64M;
	default:
		return 0;
	}
}

static int sub_granularity_in_byte(int val)
{
	return (granularity_in_byte(val) / 32);
}

static void print_acc(struct xe_device *xe, struct acc *acc)
{
	drm_warn(&xe->drm, "Access counter request:\n"
		 "\tType: %s\n"
		 "\tASID: %d\n"
		 "\tVFID: %d\n"
		 "\tEngine: %d:%d\n"
		 "\tGranularity: 0x%x KB Region/ %d KB sub-granularity\n"
		 "\tSub_Granularity Vector: 0x%08x\n"
		 "\tVA Range base: 0x%016llx\n",
		 acc->access_type ? "AC_NTFY_VAL" : "AC_TRIG_VAL",
		 acc->asid, acc->vfid, acc->engine_class, acc->engine_instance,
		 granularity_in_byte(acc->granularity) / SZ_1K,
		 sub_granularity_in_byte(acc->granularity) / SZ_1K,
		 acc->sub_granularity, acc->va_range_base);
}

static struct xe_vma *get_acc_vma(struct xe_vm *vm, struct acc *acc)
{
	u64 page_va = acc->va_range_base + (ffs(acc->sub_granularity) - 1) *
		sub_granularity_in_byte(acc->granularity);

	return xe_vm_find_overlapping_vma(vm, page_va, SZ_4K);
}

static int handle_acc(struct xe_gt *gt, struct acc *acc)
{
	struct xe_device *xe = gt_to_xe(gt);
	struct xe_tile *tile = gt_to_tile(gt);
	struct drm_exec exec;
	struct xe_vm *vm;
	struct xe_vma *vma;
	int ret = 0;

	/* We only support ACC_TRIGGER at the moment */
	if (acc->access_type != ACC_TRIGGER)
		return -EINVAL;

	vm = asid_to_vm(xe, acc->asid);
	if (IS_ERR(vm))
		return PTR_ERR(vm);

	down_read(&vm->lock);

	/* Lookup VMA */
	vma = get_acc_vma(vm, acc);
	if (!vma) {
		ret = -EINVAL;
		goto unlock_vm;
	}

	trace_xe_vma_acc(vma);

	/* Userptr or null can't be migrated, nothing to do */
	if (xe_vma_has_no_bo(vma))
		goto unlock_vm;

	/* Lock VM and BOs dma-resv */
	drm_exec_init(&exec, 0, 0);
	drm_exec_until_all_locked(&exec) {
		ret = xe_pf_begin(&exec, vma, true, tile->id);
		drm_exec_retry_on_contention(&exec);
		if (ret)
			break;
	}

	drm_exec_fini(&exec);
unlock_vm:
	up_read(&vm->lock);
	xe_vm_put(vm);

	return ret;
}

#define make_u64(hi__, low__)  ((u64)(hi__) << 32 | (u64)(low__))

#define ACC_MSG_LEN_DW        4

static bool get_acc(struct acc_queue *acc_queue, struct acc *acc)
{
	const struct xe_guc_acc_desc *desc;
	bool ret = false;

	spin_lock(&acc_queue->lock);
	if (acc_queue->tail != acc_queue->head) {
		desc = (const struct xe_guc_acc_desc *)
			(acc_queue->data + acc_queue->tail);

		acc->granularity = FIELD_GET(ACC_GRANULARITY, desc->dw2);
		acc->sub_granularity = FIELD_GET(ACC_SUBG_HI, desc->dw1) << 31 |
			FIELD_GET(ACC_SUBG_LO, desc->dw0);
		acc->engine_class = FIELD_GET(ACC_ENG_CLASS, desc->dw1);
		acc->engine_instance = FIELD_GET(ACC_ENG_INSTANCE, desc->dw1);
		acc->asid =  FIELD_GET(ACC_ASID, desc->dw1);
		acc->vfid =  FIELD_GET(ACC_VFID, desc->dw2);
		acc->access_type = FIELD_GET(ACC_TYPE, desc->dw0);
		acc->va_range_base = make_u64(desc->dw3 & ACC_VIRTUAL_ADDR_RANGE_HI,
					      desc->dw2 & ACC_VIRTUAL_ADDR_RANGE_LO);

		acc_queue->tail = (acc_queue->tail + ACC_MSG_LEN_DW) %
				  ACC_QUEUE_NUM_DW;
		ret = true;
	}
	spin_unlock(&acc_queue->lock);

	return ret;
}

static void acc_queue_work_func(struct work_struct *w)
{
	struct acc_queue *acc_queue = container_of(w, struct acc_queue, worker);
	struct xe_gt *gt = acc_queue->gt;
	struct xe_device *xe = gt_to_xe(gt);
	struct acc acc = {};
	unsigned long threshold;
	int ret;

	threshold = jiffies + msecs_to_jiffies(USM_QUEUE_MAX_RUNTIME_MS);

	while (get_acc(acc_queue, &acc)) {
		ret = handle_acc(gt, &acc);
		if (unlikely(ret)) {
			print_acc(xe, &acc);
			drm_warn(&xe->drm, "ACC: Unsuccessful %d\n", ret);
		}

		if (time_after(jiffies, threshold) &&
		    acc_queue->tail != acc_queue->head) {
			queue_work(gt->usm.acc_wq, w);
			break;
		}
	}
}

static bool acc_queue_full(struct acc_queue *acc_queue)
{
	lockdep_assert_held(&acc_queue->lock);

	return CIRC_SPACE(acc_queue->head, acc_queue->tail, ACC_QUEUE_NUM_DW) <=
		ACC_MSG_LEN_DW;
}

int xe_guc_access_counter_notify_handler(struct xe_guc *guc, u32 *msg, u32 len)
{
	struct xe_gt *gt = guc_to_gt(guc);
	struct acc_queue *acc_queue;
	u32 asid;
	bool full;

	/*
	 * The below logic doesn't work unless ACC_QUEUE_NUM_DW % ACC_MSG_LEN_DW == 0
	 */
	BUILD_BUG_ON(ACC_QUEUE_NUM_DW % ACC_MSG_LEN_DW);

	if (unlikely(len != ACC_MSG_LEN_DW))
		return -EPROTO;

	asid = FIELD_GET(ACC_ASID, msg[1]);
	acc_queue = &gt->usm.acc_queue[asid % NUM_ACC_QUEUE];

	spin_lock(&acc_queue->lock);
	full = acc_queue_full(acc_queue);
	if (!full) {
		memcpy(acc_queue->data + acc_queue->head, msg,
		       len * sizeof(u32));
		acc_queue->head = (acc_queue->head + len) % ACC_QUEUE_NUM_DW;
		queue_work(gt->usm.acc_wq, &acc_queue->worker);
	} else {
		drm_warn(&gt_to_xe(gt)->drm, "ACC Queue full, dropping ACC");
	}
	spin_unlock(&acc_queue->lock);

	return full ? -ENOSPC : 0;
}<|MERGE_RESOLUTION|>--- conflicted
+++ resolved
@@ -410,8 +410,6 @@
 	destroy_workqueue(gt->usm.pf_wq);
 }
 
-<<<<<<< HEAD
-=======
 static int xe_alloc_pf_queue(struct xe_gt *gt, struct pf_queue *pf_queue)
 {
 	struct xe_device *xe = gt_to_xe(gt);
@@ -441,7 +439,6 @@
 	return 0;
 }
 
->>>>>>> 9b70bf0a
 int xe_gt_pagefault_init(struct xe_gt *gt)
 {
 	struct xe_device *xe = gt_to_xe(gt);
