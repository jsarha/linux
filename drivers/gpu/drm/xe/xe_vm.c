// SPDX-License-Identifier: MIT
/*
 * Copyright © 2021 Intel Corporation
 */

#include "xe_vm.h"

#include <linux/dma-fence-array.h>
#include <linux/nospec.h>

#include <drm/drm_exec.h>
#include <drm/drm_print.h>
#include <drm/ttm/ttm_execbuf_util.h>
#include <drm/ttm/ttm_tt.h>
#include <drm/xe_drm.h>
#include <linux/ascii85.h>
#include <linux/delay.h>
#include <linux/kthread.h>
#include <linux/mm.h>
#include <linux/swap.h>

#include <generated/xe_wa_oob.h>

#include "regs/xe_gtt_defs.h"
#include "xe_assert.h"
#include "xe_bo.h"
#include "xe_device.h"
#include "xe_drm_client.h"
#include "xe_exec_queue.h"
#include "xe_gt.h"
#include "xe_gt_pagefault.h"
#include "xe_gt_tlb_invalidation.h"
#include "xe_migrate.h"
#include "xe_pat.h"
#include "xe_pm.h"
#include "xe_preempt_fence.h"
#include "xe_pt.h"
#include "xe_res_cursor.h"
#include "xe_sync.h"
#include "xe_trace.h"
#include "xe_wa.h"
#include "xe_hmm.h"

static struct drm_gem_object *xe_vm_obj(struct xe_vm *vm)
{
	return vm->gpuvm.r_obj;
}

/**
 * xe_vma_userptr_check_repin() - Advisory check for repin needed
 * @uvma: The userptr vma
 *
 * Check if the userptr vma has been invalidated since last successful
 * repin. The check is advisory only and can the function can be called
 * without the vm->userptr.notifier_lock held. There is no guarantee that the
 * vma userptr will remain valid after a lockless check, so typically
 * the call needs to be followed by a proper check under the notifier_lock.
 *
 * Return: 0 if userptr vma is valid, -EAGAIN otherwise; repin recommended.
 */
int xe_vma_userptr_check_repin(struct xe_userptr_vma *uvma)
{
	return mmu_interval_check_retry(&uvma->userptr.notifier,
					uvma->userptr.notifier_seq) ?
		-EAGAIN : 0;
}

int xe_vma_userptr_pin_pages(struct xe_userptr_vma *uvma)
{
	struct xe_vma *vma = &uvma->vma;
	struct xe_vm *vm = xe_vma_vm(vma);
	struct xe_device *xe = vm->xe;

	lockdep_assert_held(&vm->lock);
	xe_assert(xe, xe_vma_is_userptr(vma));

	return xe_hmm_userptr_populate_range(uvma, false);
}

static bool preempt_fences_waiting(struct xe_vm *vm)
{
	struct xe_exec_queue *q;

	lockdep_assert_held(&vm->lock);
	xe_vm_assert_held(vm);

	list_for_each_entry(q, &vm->preempt.exec_queues, compute.link) {
		if (!q->compute.pfence ||
		    (q->compute.pfence && test_bit(DMA_FENCE_FLAG_ENABLE_SIGNAL_BIT,
						   &q->compute.pfence->flags))) {
			return true;
		}
	}

	return false;
}

static void free_preempt_fences(struct list_head *list)
{
	struct list_head *link, *next;

	list_for_each_safe(link, next, list)
		xe_preempt_fence_free(to_preempt_fence_from_link(link));
}

static int alloc_preempt_fences(struct xe_vm *vm, struct list_head *list,
				unsigned int *count)
{
	lockdep_assert_held(&vm->lock);
	xe_vm_assert_held(vm);

	if (*count >= vm->preempt.num_exec_queues)
		return 0;

	for (; *count < vm->preempt.num_exec_queues; ++(*count)) {
		struct xe_preempt_fence *pfence = xe_preempt_fence_alloc();

		if (IS_ERR(pfence))
			return PTR_ERR(pfence);

		list_move_tail(xe_preempt_fence_link(pfence), list);
	}

	return 0;
}

static int wait_for_existing_preempt_fences(struct xe_vm *vm)
{
	struct xe_exec_queue *q;

	xe_vm_assert_held(vm);

	list_for_each_entry(q, &vm->preempt.exec_queues, compute.link) {
		if (q->compute.pfence) {
			long timeout = dma_fence_wait(q->compute.pfence, false);

			if (timeout < 0)
				return -ETIME;
			dma_fence_put(q->compute.pfence);
			q->compute.pfence = NULL;
		}
	}

	return 0;
}

static bool xe_vm_is_idle(struct xe_vm *vm)
{
	struct xe_exec_queue *q;

	xe_vm_assert_held(vm);
	list_for_each_entry(q, &vm->preempt.exec_queues, compute.link) {
		if (!xe_exec_queue_is_idle(q))
			return false;
	}

	return true;
}

static void arm_preempt_fences(struct xe_vm *vm, struct list_head *list)
{
	struct list_head *link;
	struct xe_exec_queue *q;

	list_for_each_entry(q, &vm->preempt.exec_queues, compute.link) {
		struct dma_fence *fence;

		link = list->next;
		xe_assert(vm->xe, link != list);

		fence = xe_preempt_fence_arm(to_preempt_fence_from_link(link),
					     q, q->compute.context,
					     ++q->compute.seqno);
		dma_fence_put(q->compute.pfence);
		q->compute.pfence = fence;
	}
}

static int add_preempt_fences(struct xe_vm *vm, struct xe_bo *bo)
{
	struct xe_exec_queue *q;
	int err;

	if (!vm->preempt.num_exec_queues)
		return 0;

	err = xe_bo_lock(bo, true);
	if (err)
		return err;

	err = dma_resv_reserve_fences(bo->ttm.base.resv, vm->preempt.num_exec_queues);
	if (err)
		goto out_unlock;

	list_for_each_entry(q, &vm->preempt.exec_queues, compute.link)
		if (q->compute.pfence) {
			dma_resv_add_fence(bo->ttm.base.resv,
					   q->compute.pfence,
					   DMA_RESV_USAGE_BOOKKEEP);
		}

out_unlock:
	xe_bo_unlock(bo);
	return err;
}

static void resume_and_reinstall_preempt_fences(struct xe_vm *vm,
						struct drm_exec *exec)
{
	struct xe_exec_queue *q;

	lockdep_assert_held(&vm->lock);
	xe_vm_assert_held(vm);

	list_for_each_entry(q, &vm->preempt.exec_queues, compute.link) {
		q->ops->resume(q);

		drm_gpuvm_resv_add_fence(&vm->gpuvm, exec, q->compute.pfence,
					 DMA_RESV_USAGE_BOOKKEEP, DMA_RESV_USAGE_BOOKKEEP);
	}
}

int xe_vm_add_compute_exec_queue(struct xe_vm *vm, struct xe_exec_queue *q)
{
	struct drm_gpuvm_exec vm_exec = {
		.vm = &vm->gpuvm,
		.flags = DRM_EXEC_INTERRUPTIBLE_WAIT,
		.num_fences = 1,
	};
	struct drm_exec *exec = &vm_exec.exec;
	struct dma_fence *pfence;
	int err;
	bool wait;

	xe_assert(vm->xe, xe_vm_in_preempt_fence_mode(vm));

	down_write(&vm->lock);
	err = drm_gpuvm_exec_lock(&vm_exec);
	if (err)
		goto out_up_write;

	pfence = xe_preempt_fence_create(q, q->compute.context,
					 ++q->compute.seqno);
	if (!pfence) {
		err = -ENOMEM;
		goto out_fini;
	}

	list_add(&q->compute.link, &vm->preempt.exec_queues);
	++vm->preempt.num_exec_queues;
	q->compute.pfence = pfence;

	down_read(&vm->userptr.notifier_lock);

	drm_gpuvm_resv_add_fence(&vm->gpuvm, exec, pfence,
				 DMA_RESV_USAGE_BOOKKEEP, DMA_RESV_USAGE_BOOKKEEP);

	/*
	 * Check to see if a preemption on VM is in flight or userptr
	 * invalidation, if so trigger this preempt fence to sync state with
	 * other preempt fences on the VM.
	 */
	wait = __xe_vm_userptr_needs_repin(vm) || preempt_fences_waiting(vm);
	if (wait)
		dma_fence_enable_sw_signaling(pfence);

	up_read(&vm->userptr.notifier_lock);

out_fini:
	drm_exec_fini(exec);
out_up_write:
	up_write(&vm->lock);

	return err;
}

/**
 * xe_vm_remove_compute_exec_queue() - Remove compute exec queue from VM
 * @vm: The VM.
 * @q: The exec_queue
 */
void xe_vm_remove_compute_exec_queue(struct xe_vm *vm, struct xe_exec_queue *q)
{
	if (!xe_vm_in_preempt_fence_mode(vm))
		return;

	down_write(&vm->lock);
	list_del(&q->compute.link);
	--vm->preempt.num_exec_queues;
	if (q->compute.pfence) {
		dma_fence_enable_sw_signaling(q->compute.pfence);
		dma_fence_put(q->compute.pfence);
		q->compute.pfence = NULL;
	}
	up_write(&vm->lock);
}

/**
 * __xe_vm_userptr_needs_repin() - Check whether the VM does have userptrs
 * that need repinning.
 * @vm: The VM.
 *
 * This function checks for whether the VM has userptrs that need repinning,
 * and provides a release-type barrier on the userptr.notifier_lock after
 * checking.
 *
 * Return: 0 if there are no userptrs needing repinning, -EAGAIN if there are.
 */
int __xe_vm_userptr_needs_repin(struct xe_vm *vm)
{
	lockdep_assert_held_read(&vm->userptr.notifier_lock);

	return (list_empty(&vm->userptr.repin_list) &&
		list_empty(&vm->userptr.invalidated)) ? 0 : -EAGAIN;
}

#define XE_VM_REBIND_RETRY_TIMEOUT_MS 1000

static void xe_vm_kill(struct xe_vm *vm)
{
	struct xe_exec_queue *q;

	lockdep_assert_held(&vm->lock);

	xe_vm_lock(vm, false);
	vm->flags |= XE_VM_FLAG_BANNED;
	trace_xe_vm_kill(vm);

	list_for_each_entry(q, &vm->preempt.exec_queues, compute.link)
		q->ops->kill(q);
	xe_vm_unlock(vm);

	/* TODO: Inform user the VM is banned */
}

/**
 * xe_vm_validate_should_retry() - Whether to retry after a validate error.
 * @exec: The drm_exec object used for locking before validation.
 * @err: The error returned from ttm_bo_validate().
 * @end: A ktime_t cookie that should be set to 0 before first use and
 * that should be reused on subsequent calls.
 *
 * With multiple active VMs, under memory pressure, it is possible that
 * ttm_bo_validate() run into -EDEADLK and in such case returns -ENOMEM.
 * Until ttm properly handles locking in such scenarios, best thing the
 * driver can do is retry with a timeout. Check if that is necessary, and
 * if so unlock the drm_exec's objects while keeping the ticket to prepare
 * for a rerun.
 *
 * Return: true if a retry after drm_exec_init() is recommended;
 * false otherwise.
 */
bool xe_vm_validate_should_retry(struct drm_exec *exec, int err, ktime_t *end)
{
	ktime_t cur;

	if (err != -ENOMEM)
		return false;

	cur = ktime_get();
	*end = *end ? : ktime_add_ms(cur, XE_VM_REBIND_RETRY_TIMEOUT_MS);
	if (!ktime_before(cur, *end))
		return false;

	msleep(20);
	return true;
}

static int xe_gpuvm_validate(struct drm_gpuvm_bo *vm_bo, struct drm_exec *exec)
{
	struct xe_vm *vm = gpuvm_to_vm(vm_bo->vm);
	struct drm_gpuva *gpuva;
	int ret;

	lockdep_assert_held(&vm->lock);
	drm_gpuvm_bo_for_each_va(gpuva, vm_bo)
		list_move_tail(&gpuva_to_vma(gpuva)->combined_links.rebind,
			       &vm->rebind_list);

	ret = xe_bo_validate(gem_to_xe_bo(vm_bo->obj), vm, false);
	if (ret)
		return ret;

	vm_bo->evicted = false;
	return 0;
}

/**
 * xe_vm_validate_rebind() - Validate buffer objects and rebind vmas
 * @vm: The vm for which we are rebinding.
 * @exec: The struct drm_exec with the locked GEM objects.
 * @num_fences: The number of fences to reserve for the operation, not
 * including rebinds and validations.
 *
 * Validates all evicted gem objects and rebinds their vmas. Note that
 * rebindings may cause evictions and hence the validation-rebind
 * sequence is rerun until there are no more objects to validate.
 *
 * Return: 0 on success, negative error code on error. In particular,
 * may return -EINTR or -ERESTARTSYS if interrupted, and -EDEADLK if
 * the drm_exec transaction needs to be restarted.
 */
int xe_vm_validate_rebind(struct xe_vm *vm, struct drm_exec *exec,
			  unsigned int num_fences)
{
	struct drm_gem_object *obj;
	unsigned long index;
	int ret;

	do {
		ret = drm_gpuvm_validate(&vm->gpuvm, exec);
		if (ret)
			return ret;

		ret = xe_vm_rebind(vm, false);
		if (ret)
			return ret;
	} while (!list_empty(&vm->gpuvm.evict.list));

	drm_exec_for_each_locked_object(exec, index, obj) {
		ret = dma_resv_reserve_fences(obj->resv, num_fences);
		if (ret)
			return ret;
	}

	return 0;
}

static int xe_preempt_work_begin(struct drm_exec *exec, struct xe_vm *vm,
				 bool *done)
{
	int err;

	err = drm_gpuvm_prepare_vm(&vm->gpuvm, exec, 0);
	if (err)
		return err;

	if (xe_vm_is_idle(vm)) {
		vm->preempt.rebind_deactivated = true;
		*done = true;
		return 0;
	}

	if (!preempt_fences_waiting(vm)) {
		*done = true;
		return 0;
	}

	err = drm_gpuvm_prepare_objects(&vm->gpuvm, exec, 0);
	if (err)
		return err;

	err = wait_for_existing_preempt_fences(vm);
	if (err)
		return err;

	/*
	 * Add validation and rebinding to the locking loop since both can
	 * cause evictions which may require blocing dma_resv locks.
	 * The fence reservation here is intended for the new preempt fences
	 * we attach at the end of the rebind work.
	 */
	return xe_vm_validate_rebind(vm, exec, vm->preempt.num_exec_queues);
}

static void preempt_rebind_work_func(struct work_struct *w)
{
	struct xe_vm *vm = container_of(w, struct xe_vm, preempt.rebind_work);
	struct drm_exec exec;
	unsigned int fence_count = 0;
	LIST_HEAD(preempt_fences);
	ktime_t end = 0;
	int err = 0;
	long wait;
	int __maybe_unused tries = 0;

	xe_assert(vm->xe, xe_vm_in_preempt_fence_mode(vm));
	trace_xe_vm_rebind_worker_enter(vm);

	down_write(&vm->lock);

	if (xe_vm_is_closed_or_banned(vm)) {
		up_write(&vm->lock);
		trace_xe_vm_rebind_worker_exit(vm);
		return;
	}

retry:
	if (xe_vm_userptr_check_repin(vm)) {
		err = xe_vm_userptr_pin(vm);
		if (err)
			goto out_unlock_outer;
	}

	drm_exec_init(&exec, DRM_EXEC_INTERRUPTIBLE_WAIT, 0);

	drm_exec_until_all_locked(&exec) {
		bool done = false;

		err = xe_preempt_work_begin(&exec, vm, &done);
		drm_exec_retry_on_contention(&exec);
		if (err || done) {
			drm_exec_fini(&exec);
			if (err && xe_vm_validate_should_retry(&exec, err, &end))
				err = -EAGAIN;

			goto out_unlock_outer;
		}
	}

	err = alloc_preempt_fences(vm, &preempt_fences, &fence_count);
	if (err)
		goto out_unlock;

	err = xe_vm_rebind(vm, true);
	if (err)
		goto out_unlock;

	/* Wait on rebinds and munmap style VM unbinds */
	wait = dma_resv_wait_timeout(xe_vm_resv(vm),
				     DMA_RESV_USAGE_KERNEL,
				     false, MAX_SCHEDULE_TIMEOUT);
	if (wait <= 0) {
		err = -ETIME;
		goto out_unlock;
	}

#define retry_required(__tries, __vm) \
	(IS_ENABLED(CONFIG_DRM_XE_USERPTR_INVAL_INJECT) ? \
	(!(__tries)++ || __xe_vm_userptr_needs_repin(__vm)) : \
	__xe_vm_userptr_needs_repin(__vm))

	down_read(&vm->userptr.notifier_lock);
	if (retry_required(tries, vm)) {
		up_read(&vm->userptr.notifier_lock);
		err = -EAGAIN;
		goto out_unlock;
	}

#undef retry_required

	spin_lock(&vm->xe->ttm.lru_lock);
	ttm_lru_bulk_move_tail(&vm->lru_bulk_move);
	spin_unlock(&vm->xe->ttm.lru_lock);

	/* Point of no return. */
	arm_preempt_fences(vm, &preempt_fences);
	resume_and_reinstall_preempt_fences(vm, &exec);
	up_read(&vm->userptr.notifier_lock);

out_unlock:
	drm_exec_fini(&exec);
out_unlock_outer:
	if (err == -EAGAIN) {
		trace_xe_vm_rebind_worker_retry(vm);
		goto retry;
	}

	if (err) {
		drm_warn(&vm->xe->drm, "VM worker error: %d\n", err);
		xe_vm_kill(vm);
	}
	up_write(&vm->lock);

	free_preempt_fences(&preempt_fences);

	trace_xe_vm_rebind_worker_exit(vm);
}

static bool vma_userptr_invalidate(struct mmu_interval_notifier *mni,
				   const struct mmu_notifier_range *range,
				   unsigned long cur_seq)
{
	struct xe_userptr *userptr = container_of(mni, typeof(*userptr), notifier);
	struct xe_userptr_vma *uvma = container_of(userptr, typeof(*uvma), userptr);
	struct xe_vma *vma = &uvma->vma;
	struct xe_vm *vm = xe_vma_vm(vma);
	struct dma_resv_iter cursor;
	struct dma_fence *fence;
	long err;

	xe_assert(vm->xe, xe_vma_is_userptr(vma));
	trace_xe_vma_userptr_invalidate(vma);

	if (!mmu_notifier_range_blockable(range))
		return false;

	vm_dbg(&xe_vma_vm(vma)->xe->drm,
	       "NOTIFIER: addr=0x%016llx, range=0x%016llx",
		xe_vma_start(vma), xe_vma_size(vma));

	down_write(&vm->userptr.notifier_lock);
	mmu_interval_set_seq(mni, cur_seq);

	/* No need to stop gpu access if the userptr is not yet bound. */
	if (!userptr->initial_bind) {
		up_write(&vm->userptr.notifier_lock);
		return true;
	}

	/*
	 * Tell exec and rebind worker they need to repin and rebind this
	 * userptr.
	 */
	if (!xe_vm_in_fault_mode(vm) &&
	    !(vma->gpuva.flags & XE_VMA_DESTROYED) && vma->tile_present) {
		spin_lock(&vm->userptr.invalidated_lock);
		list_move_tail(&userptr->invalidate_link,
			       &vm->userptr.invalidated);
		spin_unlock(&vm->userptr.invalidated_lock);
	}

	up_write(&vm->userptr.notifier_lock);

	/*
	 * Preempt fences turn into schedule disables, pipeline these.
	 * Note that even in fault mode, we need to wait for binds and
	 * unbinds to complete, and those are attached as BOOKMARK fences
	 * to the vm.
	 */
	dma_resv_iter_begin(&cursor, xe_vm_resv(vm),
			    DMA_RESV_USAGE_BOOKKEEP);
	dma_resv_for_each_fence_unlocked(&cursor, fence)
		dma_fence_enable_sw_signaling(fence);
	dma_resv_iter_end(&cursor);

	err = dma_resv_wait_timeout(xe_vm_resv(vm),
				    DMA_RESV_USAGE_BOOKKEEP,
				    false, MAX_SCHEDULE_TIMEOUT);
	XE_WARN_ON(err <= 0);

	if (xe_vm_in_fault_mode(vm)) {
		err = xe_vm_invalidate_vma(vma);
		XE_WARN_ON(err);
	}

	trace_xe_vma_userptr_invalidate_complete(vma);

	return true;
}

static const struct mmu_interval_notifier_ops vma_userptr_notifier_ops = {
	.invalidate = vma_userptr_invalidate,
};

int xe_vm_userptr_pin(struct xe_vm *vm)
{
	struct xe_userptr_vma *uvma, *next;
	int err = 0;
	LIST_HEAD(tmp_evict);

	xe_assert(vm->xe, !xe_vm_in_fault_mode(vm));
	lockdep_assert_held_write(&vm->lock);

	/* Collect invalidated userptrs */
	spin_lock(&vm->userptr.invalidated_lock);
	list_for_each_entry_safe(uvma, next, &vm->userptr.invalidated,
				 userptr.invalidate_link) {
		list_del_init(&uvma->userptr.invalidate_link);
		list_move_tail(&uvma->userptr.repin_link,
			       &vm->userptr.repin_list);
	}
	spin_unlock(&vm->userptr.invalidated_lock);

	/* Pin and move to temporary list */
	list_for_each_entry_safe(uvma, next, &vm->userptr.repin_list,
				 userptr.repin_link) {
		err = xe_vma_userptr_pin_pages(uvma);
		if (err == -EFAULT) {
			list_del_init(&uvma->userptr.repin_link);

			/* Wait for pending binds */
			xe_vm_lock(vm, false);
			dma_resv_wait_timeout(xe_vm_resv(vm),
					      DMA_RESV_USAGE_BOOKKEEP,
					      false, MAX_SCHEDULE_TIMEOUT);
<<<<<<< HEAD

			err = xe_vm_invalidate_vma(&uvma->vma);
			xe_vm_unlock(vm);
			if (err)
				return err;
		} else {
			if (err < 0)
				return err;

=======

			err = xe_vm_invalidate_vma(&uvma->vma);
			xe_vm_unlock(vm);
			if (err)
				return err;
		} else {
			if (err < 0)
				return err;

>>>>>>> 6e1f415e
			list_del_init(&uvma->userptr.repin_link);
			list_move_tail(&uvma->vma.combined_links.rebind,
				       &vm->rebind_list);
		}
	}

	return 0;
}

/**
 * xe_vm_userptr_check_repin() - Check whether the VM might have userptrs
 * that need repinning.
 * @vm: The VM.
 *
 * This function does an advisory check for whether the VM has userptrs that
 * need repinning.
 *
 * Return: 0 if there are no indications of userptrs needing repinning,
 * -EAGAIN if there are.
 */
int xe_vm_userptr_check_repin(struct xe_vm *vm)
{
	return (list_empty_careful(&vm->userptr.repin_list) &&
		list_empty_careful(&vm->userptr.invalidated)) ? 0 : -EAGAIN;
}

static struct dma_fence *
xe_vm_bind_vma(struct xe_vma *vma, struct xe_exec_queue *q,
	       struct xe_sync_entry *syncs, u32 num_syncs,
	       bool first_op, bool last_op);

int xe_vm_rebind(struct xe_vm *vm, bool rebind_worker)
{
	struct dma_fence *fence;
	struct xe_vma *vma, *next;

	lockdep_assert_held(&vm->lock);
	if (xe_vm_in_lr_mode(vm) && !rebind_worker)
		return 0;

	xe_vm_assert_held(vm);
	list_for_each_entry_safe(vma, next, &vm->rebind_list,
				 combined_links.rebind) {
		xe_assert(vm->xe, vma->tile_present);

		list_del_init(&vma->combined_links.rebind);
		if (rebind_worker)
			trace_xe_vma_rebind_worker(vma);
		else
			trace_xe_vma_rebind_exec(vma);
		fence = xe_vm_bind_vma(vma, NULL, NULL, 0, false, false);
		if (IS_ERR(fence))
			return PTR_ERR(fence);
		dma_fence_put(fence);
	}

	return 0;
}

static void xe_vma_free(struct xe_vma *vma)
{
	if (xe_vma_is_userptr(vma))
		kfree(to_userptr_vma(vma));
	else
		kfree(vma);
}

#define VMA_CREATE_FLAG_READ_ONLY	BIT(0)
#define VMA_CREATE_FLAG_IS_NULL		BIT(1)
#define VMA_CREATE_FLAG_DUMPABLE	BIT(2)

static struct xe_vma *xe_vma_create(struct xe_vm *vm,
				    struct xe_bo *bo,
				    u64 bo_offset_or_userptr,
				    u64 start, u64 end,
				    u16 pat_index, unsigned int flags)
{
	struct xe_vma *vma;
	struct xe_tile *tile;
	u8 id;
	bool read_only = (flags & VMA_CREATE_FLAG_READ_ONLY);
	bool is_null = (flags & VMA_CREATE_FLAG_IS_NULL);
	bool dumpable = (flags & VMA_CREATE_FLAG_DUMPABLE);

	xe_assert(vm->xe, start < end);
	xe_assert(vm->xe, end < vm->size);

	/*
	 * Allocate and ensure that the xe_vma_is_userptr() return
	 * matches what was allocated.
	 */
	if (!bo && !is_null) {
		struct xe_userptr_vma *uvma = kzalloc(sizeof(*uvma), GFP_KERNEL);

		if (!uvma)
			return ERR_PTR(-ENOMEM);

		vma = &uvma->vma;
	} else {
		vma = kzalloc(sizeof(*vma), GFP_KERNEL);
		if (!vma)
			return ERR_PTR(-ENOMEM);

		if (is_null)
			vma->gpuva.flags |= DRM_GPUVA_SPARSE;
		if (bo)
			vma->gpuva.gem.obj = &bo->ttm.base;
	}

	INIT_LIST_HEAD(&vma->combined_links.rebind);

	INIT_LIST_HEAD(&vma->gpuva.gem.entry);
	vma->gpuva.vm = &vm->gpuvm;
	vma->gpuva.va.addr = start;
	vma->gpuva.va.range = end - start + 1;
	if (read_only)
		vma->gpuva.flags |= XE_VMA_READ_ONLY;
	if (dumpable)
		vma->gpuva.flags |= XE_VMA_DUMPABLE;

	for_each_tile(tile, vm->xe, id)
		vma->tile_mask |= 0x1 << id;

	if (GRAPHICS_VER(vm->xe) >= 20 || vm->xe->info.platform == XE_PVC)
		vma->gpuva.flags |= XE_VMA_ATOMIC_PTE_BIT;

	vma->pat_index = pat_index;

	if (bo) {
		struct drm_gpuvm_bo *vm_bo;

		xe_bo_assert_held(bo);

		vm_bo = drm_gpuvm_bo_obtain(vma->gpuva.vm, &bo->ttm.base);
		if (IS_ERR(vm_bo)) {
			xe_vma_free(vma);
			return ERR_CAST(vm_bo);
		}

		drm_gpuvm_bo_extobj_add(vm_bo);
		drm_gem_object_get(&bo->ttm.base);
		vma->gpuva.gem.offset = bo_offset_or_userptr;
		drm_gpuva_link(&vma->gpuva, vm_bo);
		drm_gpuvm_bo_put(vm_bo);
	} else /* userptr or null */ {
		if (!is_null) {
			struct xe_userptr *userptr = &to_userptr_vma(vma)->userptr;
			u64 size = end - start + 1;
			int err;

			INIT_LIST_HEAD(&userptr->invalidate_link);
			INIT_LIST_HEAD(&userptr->repin_link);
			vma->gpuva.gem.offset = bo_offset_or_userptr;

			err = mmu_interval_notifier_insert(&userptr->notifier,
							   current->mm,
							   xe_vma_userptr(vma), size,
							   &vma_userptr_notifier_ops);
			if (err) {
				xe_vma_free(vma);
				return ERR_PTR(err);
			}

			userptr->notifier_seq = LONG_MAX;
		}

		xe_vm_get(vm);
	}

	return vma;
}

static void xe_vma_destroy_late(struct xe_vma *vma)
{
	struct xe_vm *vm = xe_vma_vm(vma);

	if (vma->ufence) {
		xe_sync_ufence_put(vma->ufence);
		vma->ufence = NULL;
	}

	if (vma->ufence) {
		xe_sync_ufence_put(vma->ufence);
		vma->ufence = NULL;
	}

	if (xe_vma_is_userptr(vma)) {
		struct xe_userptr_vma *uvma = to_userptr_vma(vma);
		struct xe_userptr *userptr = &uvma->userptr;

		if (userptr->sg)
			xe_hmm_userptr_free_sg(uvma);

		/*
		 * Since userptr pages are not pinned, we can't remove
		 * the notifer until we're sure the GPU is not accessing
		 * them anymore
		 */
		mmu_interval_notifier_remove(&userptr->notifier);
		xe_vm_put(vm);
	} else if (xe_vma_is_null(vma)) {
		xe_vm_put(vm);
	} else {
		xe_bo_put(xe_vma_bo(vma));
	}

	xe_vma_free(vma);
}

static void vma_destroy_work_func(struct work_struct *w)
{
	struct xe_vma *vma =
		container_of(w, struct xe_vma, destroy_work);

	xe_vma_destroy_late(vma);
}

static void vma_destroy_cb(struct dma_fence *fence,
			   struct dma_fence_cb *cb)
{
	struct xe_vma *vma = container_of(cb, struct xe_vma, destroy_cb);

	INIT_WORK(&vma->destroy_work, vma_destroy_work_func);
	queue_work(system_unbound_wq, &vma->destroy_work);
}

static void xe_vma_destroy(struct xe_vma *vma, struct dma_fence *fence)
{
	struct xe_vm *vm = xe_vma_vm(vma);

	lockdep_assert_held_write(&vm->lock);
	xe_assert(vm->xe, list_empty(&vma->combined_links.destroy));

	if (xe_vma_is_userptr(vma)) {
		xe_assert(vm->xe, vma->gpuva.flags & XE_VMA_DESTROYED);

		spin_lock(&vm->userptr.invalidated_lock);
		list_del(&to_userptr_vma(vma)->userptr.invalidate_link);
		spin_unlock(&vm->userptr.invalidated_lock);
	} else if (!xe_vma_is_null(vma)) {
		xe_bo_assert_held(xe_vma_bo(vma));

		drm_gpuva_unlink(&vma->gpuva);
	}

	xe_vm_assert_held(vm);
	if (fence) {
		int ret = dma_fence_add_callback(fence, &vma->destroy_cb,
						 vma_destroy_cb);

		if (ret) {
			XE_WARN_ON(ret != -ENOENT);
			xe_vma_destroy_late(vma);
		}
	} else {
		xe_vma_destroy_late(vma);
	}
}

/**
 * xe_vm_lock_vma() - drm_exec utility to lock a vma
 * @exec: The drm_exec object we're currently locking for.
 * @vma: The vma for witch we want to lock the vm resv and any attached
 * object's resv.
 *
 * Return: 0 on success, negative error code on error. In particular
 * may return -EDEADLK on WW transaction contention and -EINTR if
 * an interruptible wait is terminated by a signal.
 */
int xe_vm_lock_vma(struct drm_exec *exec, struct xe_vma *vma)
{
	struct xe_vm *vm = xe_vma_vm(vma);
	struct xe_bo *bo = xe_vma_bo(vma);
	int err;

	XE_WARN_ON(!vm);

	err = drm_exec_lock_obj(exec, xe_vm_obj(vm));
	if (!err && bo && !bo->vm)
		err = drm_exec_lock_obj(exec, &bo->ttm.base);

	return err;
}

static void xe_vma_destroy_unlocked(struct xe_vma *vma)
{
	struct drm_exec exec;
	int err;

	drm_exec_init(&exec, 0, 0);
	drm_exec_until_all_locked(&exec) {
		err = xe_vm_lock_vma(&exec, vma);
		drm_exec_retry_on_contention(&exec);
		if (XE_WARN_ON(err))
			break;
	}

	xe_vma_destroy(vma, NULL);

	drm_exec_fini(&exec);
}

struct xe_vma *
xe_vm_find_overlapping_vma(struct xe_vm *vm, u64 start, u64 range)
{
	struct drm_gpuva *gpuva;

	lockdep_assert_held(&vm->lock);

	if (xe_vm_is_closed_or_banned(vm))
		return NULL;

	xe_assert(vm->xe, start + range <= vm->size);

	gpuva = drm_gpuva_find_first(&vm->gpuvm, start, range);

	return gpuva ? gpuva_to_vma(gpuva) : NULL;
}

static int xe_vm_insert_vma(struct xe_vm *vm, struct xe_vma *vma)
{
	int err;

	xe_assert(vm->xe, xe_vma_vm(vma) == vm);
	lockdep_assert_held(&vm->lock);

	mutex_lock(&vm->snap_mutex);
	err = drm_gpuva_insert(&vm->gpuvm, &vma->gpuva);
	mutex_unlock(&vm->snap_mutex);
	XE_WARN_ON(err);	/* Shouldn't be possible */

	return err;
}

static void xe_vm_remove_vma(struct xe_vm *vm, struct xe_vma *vma)
{
	xe_assert(vm->xe, xe_vma_vm(vma) == vm);
	lockdep_assert_held(&vm->lock);

	mutex_lock(&vm->snap_mutex);
	drm_gpuva_remove(&vma->gpuva);
	mutex_unlock(&vm->snap_mutex);
	if (vm->usm.last_fault_vma == vma)
		vm->usm.last_fault_vma = NULL;
}

static struct drm_gpuva_op *xe_vm_op_alloc(void)
{
	struct xe_vma_op *op;

	op = kzalloc(sizeof(*op), GFP_KERNEL);

	if (unlikely(!op))
		return NULL;

	return &op->base;
}

static void xe_vm_free(struct drm_gpuvm *gpuvm);

static const struct drm_gpuvm_ops gpuvm_ops = {
	.op_alloc = xe_vm_op_alloc,
	.vm_bo_validate = xe_gpuvm_validate,
	.vm_free = xe_vm_free,
};

static u64 pde_encode_pat_index(struct xe_device *xe, u16 pat_index)
{
	u64 pte = 0;

	if (pat_index & BIT(0))
		pte |= XE_PPGTT_PTE_PAT0;

	if (pat_index & BIT(1))
		pte |= XE_PPGTT_PTE_PAT1;

	return pte;
}

static u64 pte_encode_pat_index(struct xe_device *xe, u16 pat_index,
				u32 pt_level)
{
	u64 pte = 0;

	if (pat_index & BIT(0))
		pte |= XE_PPGTT_PTE_PAT0;

	if (pat_index & BIT(1))
		pte |= XE_PPGTT_PTE_PAT1;

	if (pat_index & BIT(2)) {
		if (pt_level)
			pte |= XE_PPGTT_PDE_PDPE_PAT2;
		else
			pte |= XE_PPGTT_PTE_PAT2;
	}

	if (pat_index & BIT(3))
		pte |= XELPG_PPGTT_PTE_PAT3;

	if (pat_index & (BIT(4)))
		pte |= XE2_PPGTT_PTE_PAT4;

	return pte;
}

static u64 pte_encode_ps(u32 pt_level)
{
	XE_WARN_ON(pt_level > MAX_HUGEPTE_LEVEL);

	if (pt_level == 1)
		return XE_PDE_PS_2M;
	else if (pt_level == 2)
		return XE_PDPE_PS_1G;

	return 0;
}

static u64 xelp_pde_encode_bo(struct xe_bo *bo, u64 bo_offset,
			      const u16 pat_index)
{
	struct xe_device *xe = xe_bo_device(bo);
	u64 pde;

	pde = xe_bo_addr(bo, bo_offset, XE_PAGE_SIZE);
	pde |= XE_PAGE_PRESENT | XE_PAGE_RW;
	pde |= pde_encode_pat_index(xe, pat_index);

	return pde;
}

static u64 xelp_pte_encode_bo(struct xe_bo *bo, u64 bo_offset,
			      u16 pat_index, u32 pt_level)
{
	struct xe_device *xe = xe_bo_device(bo);
	u64 pte;

	pte = xe_bo_addr(bo, bo_offset, XE_PAGE_SIZE);
	pte |= XE_PAGE_PRESENT | XE_PAGE_RW;
	pte |= pte_encode_pat_index(xe, pat_index, pt_level);
	pte |= pte_encode_ps(pt_level);

	if (xe_bo_is_vram(bo) || xe_bo_is_stolen_devmem(bo))
		pte |= XE_PPGTT_PTE_DM;

	return pte;
}

static u64 xelp_pte_encode_vma(u64 pte, struct xe_vma *vma,
			       u16 pat_index, u32 pt_level)
{
	struct xe_device *xe = xe_vma_vm(vma)->xe;

	pte |= XE_PAGE_PRESENT;

	if (likely(!xe_vma_read_only(vma)))
		pte |= XE_PAGE_RW;

	pte |= pte_encode_pat_index(xe, pat_index, pt_level);
	pte |= pte_encode_ps(pt_level);

	if (unlikely(xe_vma_is_null(vma)))
		pte |= XE_PTE_NULL;

	return pte;
}

static u64 xelp_pte_encode_addr(struct xe_device *xe, u64 addr,
				u16 pat_index,
				u32 pt_level, bool devmem, u64 flags)
{
	u64 pte;

	/* Avoid passing random bits directly as flags */
	xe_assert(xe, !(flags & ~XE_PTE_PS64));

	pte = addr;
	pte |= XE_PAGE_PRESENT | XE_PAGE_RW;
	pte |= pte_encode_pat_index(xe, pat_index, pt_level);
	pte |= pte_encode_ps(pt_level);

	if (devmem)
		pte |= XE_PPGTT_PTE_DM;

	pte |= flags;

	return pte;
}

static const struct xe_pt_ops xelp_pt_ops = {
	.pte_encode_bo = xelp_pte_encode_bo,
	.pte_encode_vma = xelp_pte_encode_vma,
	.pte_encode_addr = xelp_pte_encode_addr,
	.pde_encode_bo = xelp_pde_encode_bo,
};

static void vm_destroy_work_func(struct work_struct *w);

/**
 * xe_vm_create_scratch() - Setup a scratch memory pagetable tree for the
 * given tile and vm.
 * @xe: xe device.
 * @tile: tile to set up for.
 * @vm: vm to set up for.
 *
 * Sets up a pagetable tree with one page-table per level and a single
 * leaf PTE. All pagetable entries point to the single page-table or,
 * for MAX_HUGEPTE_LEVEL, a NULL huge PTE returning 0 on read and
 * writes become NOPs.
 *
 * Return: 0 on success, negative error code on error.
 */
static int xe_vm_create_scratch(struct xe_device *xe, struct xe_tile *tile,
				struct xe_vm *vm)
{
	u8 id = tile->id;
	int i;

	for (i = MAX_HUGEPTE_LEVEL; i < vm->pt_root[id]->level; i++) {
		vm->scratch_pt[id][i] = xe_pt_create(vm, tile, i);
		if (IS_ERR(vm->scratch_pt[id][i]))
			return PTR_ERR(vm->scratch_pt[id][i]);

		xe_pt_populate_empty(tile, vm, vm->scratch_pt[id][i]);
	}

	return 0;
}

static void xe_vm_free_scratch(struct xe_vm *vm)
{
	struct xe_tile *tile;
	u8 id;

	if (!xe_vm_has_scratch(vm))
		return;

	for_each_tile(tile, vm->xe, id) {
		u32 i;

		if (!vm->pt_root[id])
			continue;

		for (i = MAX_HUGEPTE_LEVEL; i < vm->pt_root[id]->level; ++i)
			if (vm->scratch_pt[id][i])
				xe_pt_destroy(vm->scratch_pt[id][i], vm->flags, NULL);
	}
}

struct xe_vm *xe_vm_create(struct xe_device *xe, u32 flags)
{
	struct drm_gem_object *vm_resv_obj;
	struct xe_vm *vm;
	int err, number_tiles = 0;
	struct xe_tile *tile;
	u8 id;

	vm = kzalloc(sizeof(*vm), GFP_KERNEL);
	if (!vm)
		return ERR_PTR(-ENOMEM);

	vm->xe = xe;

	vm->size = 1ull << xe->info.va_bits;

	vm->flags = flags;

	init_rwsem(&vm->lock);
	mutex_init(&vm->snap_mutex);

	INIT_LIST_HEAD(&vm->rebind_list);

	INIT_LIST_HEAD(&vm->userptr.repin_list);
	INIT_LIST_HEAD(&vm->userptr.invalidated);
	init_rwsem(&vm->userptr.notifier_lock);
	spin_lock_init(&vm->userptr.invalidated_lock);

	INIT_WORK(&vm->destroy_work, vm_destroy_work_func);

	INIT_LIST_HEAD(&vm->preempt.exec_queues);
	vm->preempt.min_run_period_ms = 10;	/* FIXME: Wire up to uAPI */

	for_each_tile(tile, xe, id)
		xe_range_fence_tree_init(&vm->rftree[id]);

	vm->pt_ops = &xelp_pt_ops;

	if (!(flags & XE_VM_FLAG_MIGRATION))
		xe_device_mem_access_get(xe);

	vm_resv_obj = drm_gpuvm_resv_object_alloc(&xe->drm);
	if (!vm_resv_obj) {
		err = -ENOMEM;
		goto err_no_resv;
	}

	drm_gpuvm_init(&vm->gpuvm, "Xe VM", DRM_GPUVM_RESV_PROTECTED, &xe->drm,
		       vm_resv_obj, 0, vm->size, 0, 0, &gpuvm_ops);

	drm_gem_object_put(vm_resv_obj);

	err = dma_resv_lock_interruptible(xe_vm_resv(vm), NULL);
	if (err)
		goto err_close;

	if (IS_DGFX(xe) && xe->info.vram_flags & XE_VRAM_FLAGS_NEED64K)
		vm->flags |= XE_VM_FLAG_64K;

	for_each_tile(tile, xe, id) {
		if (flags & XE_VM_FLAG_MIGRATION &&
		    tile->id != XE_VM_FLAG_TILE_ID(flags))
			continue;

		vm->pt_root[id] = xe_pt_create(vm, tile, xe->info.vm_max_level);
		if (IS_ERR(vm->pt_root[id])) {
			err = PTR_ERR(vm->pt_root[id]);
			vm->pt_root[id] = NULL;
			goto err_unlock_close;
		}
	}

	if (xe_vm_has_scratch(vm)) {
		for_each_tile(tile, xe, id) {
			if (!vm->pt_root[id])
				continue;

			err = xe_vm_create_scratch(xe, tile, vm);
			if (err)
				goto err_unlock_close;
		}
		vm->batch_invalidate_tlb = true;
	}

	if (vm->flags & XE_VM_FLAG_LR_MODE) {
		INIT_WORK(&vm->preempt.rebind_work, preempt_rebind_work_func);
		vm->batch_invalidate_tlb = false;
	}

	/* Fill pt_root after allocating scratch tables */
	for_each_tile(tile, xe, id) {
		if (!vm->pt_root[id])
			continue;

		xe_pt_populate_empty(tile, vm, vm->pt_root[id]);
	}
	dma_resv_unlock(xe_vm_resv(vm));

	/* Kernel migration VM shouldn't have a circular loop.. */
	if (!(flags & XE_VM_FLAG_MIGRATION)) {
		for_each_tile(tile, xe, id) {
			struct xe_gt *gt = tile->primary_gt;
			struct xe_vm *migrate_vm;
			struct xe_exec_queue *q;
			u32 create_flags = EXEC_QUEUE_FLAG_VM;

			if (!vm->pt_root[id])
				continue;

			migrate_vm = xe_migrate_get_vm(tile->migrate);
			q = xe_exec_queue_create_class(xe, gt, migrate_vm,
						       XE_ENGINE_CLASS_COPY,
						       create_flags);
			xe_vm_put(migrate_vm);
			if (IS_ERR(q)) {
				err = PTR_ERR(q);
				goto err_close;
			}
			vm->q[id] = q;
			number_tiles++;
		}
	}

	if (number_tiles > 1)
		vm->composite_fence_ctx = dma_fence_context_alloc(1);

	mutex_lock(&xe->usm.lock);
	if (flags & XE_VM_FLAG_FAULT_MODE)
		xe->usm.num_vm_in_fault_mode++;
	else if (!(flags & XE_VM_FLAG_MIGRATION))
		xe->usm.num_vm_in_non_fault_mode++;
	mutex_unlock(&xe->usm.lock);

	trace_xe_vm_create(vm);

	return vm;

err_unlock_close:
	dma_resv_unlock(xe_vm_resv(vm));
err_close:
	xe_vm_close_and_put(vm);
	return ERR_PTR(err);

err_no_resv:
	mutex_destroy(&vm->snap_mutex);
	for_each_tile(tile, xe, id)
		xe_range_fence_tree_fini(&vm->rftree[id]);
	kfree(vm);
	if (!(flags & XE_VM_FLAG_MIGRATION))
		xe_device_mem_access_put(xe);
	return ERR_PTR(err);
}

static void xe_vm_close(struct xe_vm *vm)
{
	down_write(&vm->lock);
	vm->size = 0;
	up_write(&vm->lock);
}

void xe_vm_close_and_put(struct xe_vm *vm)
{
	LIST_HEAD(contested);
	struct xe_device *xe = vm->xe;
	struct xe_tile *tile;
	struct xe_vma *vma, *next_vma;
	struct drm_gpuva *gpuva, *next;
	u8 id;

	xe_assert(xe, !vm->preempt.num_exec_queues);

	xe_vm_close(vm);
	if (xe_vm_in_preempt_fence_mode(vm))
		flush_work(&vm->preempt.rebind_work);

	down_write(&vm->lock);
	for_each_tile(tile, xe, id) {
		if (vm->q[id])
			xe_exec_queue_last_fence_put(vm->q[id], vm);
	}
	up_write(&vm->lock);

	for_each_tile(tile, xe, id) {
		if (vm->q[id]) {
			xe_exec_queue_kill(vm->q[id]);
			xe_exec_queue_put(vm->q[id]);
			vm->q[id] = NULL;
		}
	}

	down_write(&vm->lock);
	xe_vm_lock(vm, false);
	drm_gpuvm_for_each_va_safe(gpuva, next, &vm->gpuvm) {
		vma = gpuva_to_vma(gpuva);

		if (xe_vma_has_no_bo(vma)) {
			down_read(&vm->userptr.notifier_lock);
			vma->gpuva.flags |= XE_VMA_DESTROYED;
			up_read(&vm->userptr.notifier_lock);
		}

		xe_vm_remove_vma(vm, vma);

		/* easy case, remove from VMA? */
		if (xe_vma_has_no_bo(vma) || xe_vma_bo(vma)->vm) {
			list_del_init(&vma->combined_links.rebind);
			xe_vma_destroy(vma, NULL);
			continue;
		}

		list_move_tail(&vma->combined_links.destroy, &contested);
		vma->gpuva.flags |= XE_VMA_DESTROYED;
	}

	/*
	 * All vm operations will add shared fences to resv.
	 * The only exception is eviction for a shared object,
	 * but even so, the unbind when evicted would still
	 * install a fence to resv. Hence it's safe to
	 * destroy the pagetables immediately.
	 */
	xe_vm_free_scratch(vm);

	for_each_tile(tile, xe, id) {
		if (vm->pt_root[id]) {
			xe_pt_destroy(vm->pt_root[id], vm->flags, NULL);
			vm->pt_root[id] = NULL;
		}
	}
	xe_vm_unlock(vm);

	/*
	 * VM is now dead, cannot re-add nodes to vm->vmas if it's NULL
	 * Since we hold a refcount to the bo, we can remove and free
	 * the members safely without locking.
	 */
	list_for_each_entry_safe(vma, next_vma, &contested,
				 combined_links.destroy) {
		list_del_init(&vma->combined_links.destroy);
		xe_vma_destroy_unlocked(vma);
	}

	up_write(&vm->lock);

	mutex_lock(&xe->usm.lock);
	if (vm->flags & XE_VM_FLAG_FAULT_MODE)
		xe->usm.num_vm_in_fault_mode--;
	else if (!(vm->flags & XE_VM_FLAG_MIGRATION))
		xe->usm.num_vm_in_non_fault_mode--;
	mutex_unlock(&xe->usm.lock);

	for_each_tile(tile, xe, id)
		xe_range_fence_tree_fini(&vm->rftree[id]);

	xe_vm_put(vm);
}

static void vm_destroy_work_func(struct work_struct *w)
{
	struct xe_vm *vm =
		container_of(w, struct xe_vm, destroy_work);
	struct xe_device *xe = vm->xe;
	struct xe_tile *tile;
	u8 id;
	void *lookup;

	/* xe_vm_close_and_put was not called? */
	xe_assert(xe, !vm->size);

	mutex_destroy(&vm->snap_mutex);

	if (!(vm->flags & XE_VM_FLAG_MIGRATION)) {
		xe_device_mem_access_put(xe);

		if (xe->info.has_asid && vm->usm.asid) {
			mutex_lock(&xe->usm.lock);
			lookup = xa_erase(&xe->usm.asid_to_vm, vm->usm.asid);
			xe_assert(xe, lookup == vm);
			mutex_unlock(&xe->usm.lock);
		}
	}

	for_each_tile(tile, xe, id)
		XE_WARN_ON(vm->pt_root[id]);

	trace_xe_vm_free(vm);
	kfree(vm);
}

static void xe_vm_free(struct drm_gpuvm *gpuvm)
{
	struct xe_vm *vm = container_of(gpuvm, struct xe_vm, gpuvm);

	/* To destroy the VM we need to be able to sleep */
	queue_work(system_unbound_wq, &vm->destroy_work);
}

struct xe_vm *xe_vm_lookup(struct xe_file *xef, u32 id)
{
	struct xe_vm *vm;

	mutex_lock(&xef->vm.lock);
	vm = xa_load(&xef->vm.xa, id);
	if (vm)
		xe_vm_get(vm);
	mutex_unlock(&xef->vm.lock);

	return vm;
}

u64 xe_vm_pdp4_descriptor(struct xe_vm *vm, struct xe_tile *tile)
{
	return vm->pt_ops->pde_encode_bo(vm->pt_root[tile->id]->bo, 0,
					 tile_to_xe(tile)->pat.idx[XE_CACHE_WB]);
}

static struct xe_exec_queue *
to_wait_exec_queue(struct xe_vm *vm, struct xe_exec_queue *q)
{
	return q ? q : vm->q[0];
}

static struct dma_fence *
xe_vm_unbind_vma(struct xe_vma *vma, struct xe_exec_queue *q,
		 struct xe_sync_entry *syncs, u32 num_syncs,
		 bool first_op, bool last_op)
{
	struct xe_vm *vm = xe_vma_vm(vma);
	struct xe_exec_queue *wait_exec_queue = to_wait_exec_queue(vm, q);
	struct xe_tile *tile;
	struct dma_fence *fence = NULL;
	struct dma_fence **fences = NULL;
	struct dma_fence_array *cf = NULL;
	int cur_fence = 0, i;
	int number_tiles = hweight8(vma->tile_present);
	int err;
	u8 id;

	trace_xe_vma_unbind(vma);

	if (vma->ufence) {
		struct xe_user_fence * const f = vma->ufence;

		if (!xe_sync_ufence_get_status(f))
			return ERR_PTR(-EBUSY);

		vma->ufence = NULL;
		xe_sync_ufence_put(f);
	}

	if (number_tiles > 1) {
		fences = kmalloc_array(number_tiles, sizeof(*fences),
				       GFP_KERNEL);
		if (!fences)
			return ERR_PTR(-ENOMEM);
	}

	for_each_tile(tile, vm->xe, id) {
		if (!(vma->tile_present & BIT(id)))
			goto next;

		fence = __xe_pt_unbind_vma(tile, vma, q ? q : vm->q[id],
					   first_op ? syncs : NULL,
					   first_op ? num_syncs : 0);
		if (IS_ERR(fence)) {
			err = PTR_ERR(fence);
			goto err_fences;
		}

		if (fences)
			fences[cur_fence++] = fence;

next:
		if (q && vm->pt_root[id] && !list_empty(&q->multi_gt_list))
			q = list_next_entry(q, multi_gt_list);
	}

	if (fences) {
		cf = dma_fence_array_create(number_tiles, fences,
					    vm->composite_fence_ctx,
					    vm->composite_fence_seqno++,
					    false);
		if (!cf) {
			--vm->composite_fence_seqno;
			err = -ENOMEM;
			goto err_fences;
		}
	}

	fence = cf ? &cf->base : !fence ?
		xe_exec_queue_last_fence_get(wait_exec_queue, vm) : fence;
	if (last_op) {
		for (i = 0; i < num_syncs; i++)
			xe_sync_entry_signal(&syncs[i], fence);
	}

	return fence;

err_fences:
	if (fences) {
		while (cur_fence)
			dma_fence_put(fences[--cur_fence]);
		kfree(fences);
	}

	return ERR_PTR(err);
}

static struct dma_fence *
xe_vm_bind_vma(struct xe_vma *vma, struct xe_exec_queue *q,
	       struct xe_sync_entry *syncs, u32 num_syncs,
	       bool first_op, bool last_op)
{
	struct xe_tile *tile;
	struct dma_fence *fence;
	struct dma_fence **fences = NULL;
	struct dma_fence_array *cf = NULL;
	struct xe_vm *vm = xe_vma_vm(vma);
	int cur_fence = 0, i;
	int number_tiles = hweight8(vma->tile_mask);
	int err;
	u8 id;

	trace_xe_vma_bind(vma);

	if (number_tiles > 1) {
		fences = kmalloc_array(number_tiles, sizeof(*fences),
				       GFP_KERNEL);
		if (!fences)
			return ERR_PTR(-ENOMEM);
	}

	for_each_tile(tile, vm->xe, id) {
		if (!(vma->tile_mask & BIT(id)))
			goto next;

		fence = __xe_pt_bind_vma(tile, vma, q ? q : vm->q[id],
					 first_op ? syncs : NULL,
					 first_op ? num_syncs : 0,
					 vma->tile_present & BIT(id));
		if (IS_ERR(fence)) {
			err = PTR_ERR(fence);
			goto err_fences;
		}

		if (fences)
			fences[cur_fence++] = fence;

next:
		if (q && vm->pt_root[id] && !list_empty(&q->multi_gt_list))
			q = list_next_entry(q, multi_gt_list);
	}

	if (fences) {
		cf = dma_fence_array_create(number_tiles, fences,
					    vm->composite_fence_ctx,
					    vm->composite_fence_seqno++,
					    false);
		if (!cf) {
			--vm->composite_fence_seqno;
			err = -ENOMEM;
			goto err_fences;
		}
	}

	if (last_op) {
		for (i = 0; i < num_syncs; i++)
			xe_sync_entry_signal(&syncs[i],
					     cf ? &cf->base : fence);
	}

	return cf ? &cf->base : fence;

err_fences:
	if (fences) {
		while (cur_fence)
			dma_fence_put(fences[--cur_fence]);
		kfree(fences);
	}

	return ERR_PTR(err);
}

static struct xe_user_fence *
find_ufence_get(struct xe_sync_entry *syncs, u32 num_syncs)
{
	unsigned int i;

	for (i = 0; i < num_syncs; i++) {
		struct xe_sync_entry *e = &syncs[i];

		if (xe_sync_is_ufence(e))
			return xe_sync_ufence_get(e);
	}

	return NULL;
}

static int __xe_vm_bind(struct xe_vm *vm, struct xe_vma *vma,
			struct xe_exec_queue *q, struct xe_sync_entry *syncs,
			u32 num_syncs, bool immediate, bool first_op,
			bool last_op)
{
	struct dma_fence *fence;
	struct xe_exec_queue *wait_exec_queue = to_wait_exec_queue(vm, q);
	struct xe_user_fence *ufence;

	xe_vm_assert_held(vm);

	ufence = find_ufence_get(syncs, num_syncs);
	if (vma->ufence && ufence)
		xe_sync_ufence_put(vma->ufence);

	vma->ufence = ufence ?: vma->ufence;

	if (immediate) {
		fence = xe_vm_bind_vma(vma, q, syncs, num_syncs, first_op,
				       last_op);
		if (IS_ERR(fence))
			return PTR_ERR(fence);
	} else {
		int i;

		xe_assert(vm->xe, xe_vm_in_fault_mode(vm));

		fence = xe_exec_queue_last_fence_get(wait_exec_queue, vm);
		if (last_op) {
			for (i = 0; i < num_syncs; i++)
				xe_sync_entry_signal(&syncs[i], fence);
		}
	}

	if (last_op)
		xe_exec_queue_last_fence_set(wait_exec_queue, vm, fence);
	dma_fence_put(fence);

	return 0;
}

static int xe_vm_bind(struct xe_vm *vm, struct xe_vma *vma, struct xe_exec_queue *q,
		      struct xe_bo *bo, struct xe_sync_entry *syncs,
		      u32 num_syncs, bool immediate, bool first_op,
		      bool last_op)
{
	int err;

	xe_vm_assert_held(vm);
	xe_bo_assert_held(bo);

	if (bo && immediate) {
		err = xe_bo_validate(bo, vm, true);
		if (err)
			return err;
	}

	return __xe_vm_bind(vm, vma, q, syncs, num_syncs, immediate, first_op,
			    last_op);
}

static int xe_vm_unbind(struct xe_vm *vm, struct xe_vma *vma,
			struct xe_exec_queue *q, struct xe_sync_entry *syncs,
			u32 num_syncs, bool first_op, bool last_op)
{
	struct dma_fence *fence;
	struct xe_exec_queue *wait_exec_queue = to_wait_exec_queue(vm, q);

	xe_vm_assert_held(vm);
	xe_bo_assert_held(xe_vma_bo(vma));

	fence = xe_vm_unbind_vma(vma, q, syncs, num_syncs, first_op, last_op);
	if (IS_ERR(fence))
		return PTR_ERR(fence);

	xe_vma_destroy(vma, fence);
	if (last_op)
		xe_exec_queue_last_fence_set(wait_exec_queue, vm, fence);
	dma_fence_put(fence);

	return 0;
}

#define ALL_DRM_XE_VM_CREATE_FLAGS (DRM_XE_VM_CREATE_FLAG_SCRATCH_PAGE | \
				    DRM_XE_VM_CREATE_FLAG_LR_MODE | \
				    DRM_XE_VM_CREATE_FLAG_FAULT_MODE)

int xe_vm_create_ioctl(struct drm_device *dev, void *data,
		       struct drm_file *file)
{
	struct xe_device *xe = to_xe_device(dev);
	struct xe_file *xef = to_xe_file(file);
	struct drm_xe_vm_create *args = data;
	struct xe_tile *tile;
	struct xe_vm *vm;
	u32 id, asid;
	int err;
	u32 flags = 0;

	if (XE_IOCTL_DBG(xe, args->extensions))
		return -EINVAL;

	if (XE_WA(xe_root_mmio_gt(xe), 14016763929))
		args->flags |= DRM_XE_VM_CREATE_FLAG_SCRATCH_PAGE;

	if (XE_IOCTL_DBG(xe, args->flags & DRM_XE_VM_CREATE_FLAG_FAULT_MODE &&
			 !xe->info.has_usm))
		return -EINVAL;

	if (XE_IOCTL_DBG(xe, args->reserved[0] || args->reserved[1]))
		return -EINVAL;

	if (XE_IOCTL_DBG(xe, args->flags & ~ALL_DRM_XE_VM_CREATE_FLAGS))
		return -EINVAL;

	if (XE_IOCTL_DBG(xe, args->flags & DRM_XE_VM_CREATE_FLAG_SCRATCH_PAGE &&
			 args->flags & DRM_XE_VM_CREATE_FLAG_FAULT_MODE))
		return -EINVAL;

	if (XE_IOCTL_DBG(xe, !(args->flags & DRM_XE_VM_CREATE_FLAG_LR_MODE) &&
			 args->flags & DRM_XE_VM_CREATE_FLAG_FAULT_MODE))
		return -EINVAL;

	if (XE_IOCTL_DBG(xe, args->flags & DRM_XE_VM_CREATE_FLAG_FAULT_MODE &&
			 xe_device_in_non_fault_mode(xe)))
		return -EINVAL;

	if (XE_IOCTL_DBG(xe, !(args->flags & DRM_XE_VM_CREATE_FLAG_FAULT_MODE) &&
			 xe_device_in_fault_mode(xe)))
		return -EINVAL;

	if (XE_IOCTL_DBG(xe, args->extensions))
		return -EINVAL;

	if (args->flags & DRM_XE_VM_CREATE_FLAG_SCRATCH_PAGE)
		flags |= XE_VM_FLAG_SCRATCH_PAGE;
	if (args->flags & DRM_XE_VM_CREATE_FLAG_LR_MODE)
		flags |= XE_VM_FLAG_LR_MODE;
	if (args->flags & DRM_XE_VM_CREATE_FLAG_FAULT_MODE)
		flags |= XE_VM_FLAG_FAULT_MODE;

	vm = xe_vm_create(xe, flags);
	if (IS_ERR(vm))
		return PTR_ERR(vm);

	mutex_lock(&xef->vm.lock);
	err = xa_alloc(&xef->vm.xa, &id, vm, xa_limit_32b, GFP_KERNEL);
	mutex_unlock(&xef->vm.lock);
	if (err)
		goto err_close_and_put;

	if (xe->info.has_asid) {
		mutex_lock(&xe->usm.lock);
		err = xa_alloc_cyclic(&xe->usm.asid_to_vm, &asid, vm,
				      XA_LIMIT(1, XE_MAX_ASID - 1),
				      &xe->usm.next_asid, GFP_KERNEL);
		mutex_unlock(&xe->usm.lock);
		if (err < 0)
			goto err_free_id;

		vm->usm.asid = asid;
	}

	args->vm_id = id;
	vm->xef = xef;

	/* Record BO memory for VM pagetable created against client */
	for_each_tile(tile, xe, id)
		if (vm->pt_root[id])
			xe_drm_client_add_bo(vm->xef->client, vm->pt_root[id]->bo);

#if IS_ENABLED(CONFIG_DRM_XE_DEBUG_MEM)
	/* Warning: Security issue - never enable by default */
	args->reserved[0] = xe_bo_main_addr(vm->pt_root[0]->bo, XE_PAGE_SIZE);
#endif

	return 0;

err_free_id:
	mutex_lock(&xef->vm.lock);
	xa_erase(&xef->vm.xa, id);
	mutex_unlock(&xef->vm.lock);
err_close_and_put:
	xe_vm_close_and_put(vm);

	return err;
}

int xe_vm_destroy_ioctl(struct drm_device *dev, void *data,
			struct drm_file *file)
{
	struct xe_device *xe = to_xe_device(dev);
	struct xe_file *xef = to_xe_file(file);
	struct drm_xe_vm_destroy *args = data;
	struct xe_vm *vm;
	int err = 0;

	if (XE_IOCTL_DBG(xe, args->pad) ||
	    XE_IOCTL_DBG(xe, args->reserved[0] || args->reserved[1]))
		return -EINVAL;

	mutex_lock(&xef->vm.lock);
	vm = xa_load(&xef->vm.xa, args->vm_id);
	if (XE_IOCTL_DBG(xe, !vm))
		err = -ENOENT;
	else if (XE_IOCTL_DBG(xe, vm->preempt.num_exec_queues))
		err = -EBUSY;
	else
		xa_erase(&xef->vm.xa, args->vm_id);
	mutex_unlock(&xef->vm.lock);

	if (!err)
		xe_vm_close_and_put(vm);

	return err;
}

static const u32 region_to_mem_type[] = {
	XE_PL_TT,
	XE_PL_VRAM0,
	XE_PL_VRAM1,
};

static int xe_vm_prefetch(struct xe_vm *vm, struct xe_vma *vma,
			  struct xe_exec_queue *q, u32 region,
			  struct xe_sync_entry *syncs, u32 num_syncs,
			  bool first_op, bool last_op)
{
	struct xe_exec_queue *wait_exec_queue = to_wait_exec_queue(vm, q);
	int err;

	xe_assert(vm->xe, region < ARRAY_SIZE(region_to_mem_type));

	if (!xe_vma_has_no_bo(vma)) {
		err = xe_bo_migrate(xe_vma_bo(vma), region_to_mem_type[region]);
		if (err)
			return err;
	}

	if (vma->tile_mask != (vma->tile_present & ~vma->tile_invalidated)) {
		return xe_vm_bind(vm, vma, q, xe_vma_bo(vma), syncs, num_syncs,
				  true, first_op, last_op);
	} else {
		int i;

		/* Nothing to do, signal fences now */
		if (last_op) {
			for (i = 0; i < num_syncs; i++) {
				struct dma_fence *fence =
					xe_exec_queue_last_fence_get(wait_exec_queue, vm);

				xe_sync_entry_signal(&syncs[i], fence);
				dma_fence_put(fence);
			}
		}

		return 0;
	}
}

static void prep_vma_destroy(struct xe_vm *vm, struct xe_vma *vma,
			     bool post_commit)
{
	down_read(&vm->userptr.notifier_lock);
	vma->gpuva.flags |= XE_VMA_DESTROYED;
	up_read(&vm->userptr.notifier_lock);
	if (post_commit)
		xe_vm_remove_vma(vm, vma);
}

#undef ULL
#define ULL	unsigned long long

#if IS_ENABLED(CONFIG_DRM_XE_DEBUG_VM)
static void print_op(struct xe_device *xe, struct drm_gpuva_op *op)
{
	struct xe_vma *vma;

	switch (op->op) {
	case DRM_GPUVA_OP_MAP:
		vm_dbg(&xe->drm, "MAP: addr=0x%016llx, range=0x%016llx",
		       (ULL)op->map.va.addr, (ULL)op->map.va.range);
		break;
	case DRM_GPUVA_OP_REMAP:
		vma = gpuva_to_vma(op->remap.unmap->va);
		vm_dbg(&xe->drm, "REMAP:UNMAP: addr=0x%016llx, range=0x%016llx, keep=%d",
		       (ULL)xe_vma_start(vma), (ULL)xe_vma_size(vma),
		       op->remap.unmap->keep ? 1 : 0);
		if (op->remap.prev)
			vm_dbg(&xe->drm,
			       "REMAP:PREV: addr=0x%016llx, range=0x%016llx",
			       (ULL)op->remap.prev->va.addr,
			       (ULL)op->remap.prev->va.range);
		if (op->remap.next)
			vm_dbg(&xe->drm,
			       "REMAP:NEXT: addr=0x%016llx, range=0x%016llx",
			       (ULL)op->remap.next->va.addr,
			       (ULL)op->remap.next->va.range);
		break;
	case DRM_GPUVA_OP_UNMAP:
		vma = gpuva_to_vma(op->unmap.va);
		vm_dbg(&xe->drm, "UNMAP: addr=0x%016llx, range=0x%016llx, keep=%d",
		       (ULL)xe_vma_start(vma), (ULL)xe_vma_size(vma),
		       op->unmap.keep ? 1 : 0);
		break;
	case DRM_GPUVA_OP_PREFETCH:
		vma = gpuva_to_vma(op->prefetch.va);
		vm_dbg(&xe->drm, "PREFETCH: addr=0x%016llx, range=0x%016llx",
		       (ULL)xe_vma_start(vma), (ULL)xe_vma_size(vma));
		break;
	default:
		drm_warn(&xe->drm, "NOT POSSIBLE");
	}
}
#else
static void print_op(struct xe_device *xe, struct drm_gpuva_op *op)
{
}
#endif

/*
 * Create operations list from IOCTL arguments, setup operations fields so parse
 * and commit steps are decoupled from IOCTL arguments. This step can fail.
 */
static struct drm_gpuva_ops *
vm_bind_ioctl_ops_create(struct xe_vm *vm, struct xe_bo *bo,
			 u64 bo_offset_or_userptr, u64 addr, u64 range,
			 u32 operation, u32 flags,
			 u32 prefetch_region, u16 pat_index)
{
	struct drm_gem_object *obj = bo ? &bo->ttm.base : NULL;
	struct drm_gpuva_ops *ops;
	struct drm_gpuva_op *__op;
	struct drm_gpuvm_bo *vm_bo;
	int err;

	lockdep_assert_held_write(&vm->lock);

	vm_dbg(&vm->xe->drm,
	       "op=%d, addr=0x%016llx, range=0x%016llx, bo_offset_or_userptr=0x%016llx",
	       operation, (ULL)addr, (ULL)range,
	       (ULL)bo_offset_or_userptr);

	switch (operation) {
	case DRM_XE_VM_BIND_OP_MAP:
	case DRM_XE_VM_BIND_OP_MAP_USERPTR:
		ops = drm_gpuvm_sm_map_ops_create(&vm->gpuvm, addr, range,
						  obj, bo_offset_or_userptr);
		break;
	case DRM_XE_VM_BIND_OP_UNMAP:
		ops = drm_gpuvm_sm_unmap_ops_create(&vm->gpuvm, addr, range);
		break;
	case DRM_XE_VM_BIND_OP_PREFETCH:
		ops = drm_gpuvm_prefetch_ops_create(&vm->gpuvm, addr, range);
		break;
	case DRM_XE_VM_BIND_OP_UNMAP_ALL:
		xe_assert(vm->xe, bo);

		err = xe_bo_lock(bo, true);
		if (err)
			return ERR_PTR(err);

		vm_bo = drm_gpuvm_bo_obtain(&vm->gpuvm, obj);
		if (IS_ERR(vm_bo)) {
			xe_bo_unlock(bo);
			return ERR_CAST(vm_bo);
		}

		ops = drm_gpuvm_bo_unmap_ops_create(vm_bo);
		drm_gpuvm_bo_put(vm_bo);
		xe_bo_unlock(bo);
		break;
	default:
		drm_warn(&vm->xe->drm, "NOT POSSIBLE");
		ops = ERR_PTR(-EINVAL);
	}
	if (IS_ERR(ops))
		return ops;

	drm_gpuva_for_each_op(__op, ops) {
		struct xe_vma_op *op = gpuva_op_to_vma_op(__op);

		if (__op->op == DRM_GPUVA_OP_MAP) {
			op->map.is_null = flags & DRM_XE_VM_BIND_FLAG_NULL;
			op->map.dumpable = flags & DRM_XE_VM_BIND_FLAG_DUMPABLE;
			op->map.pat_index = pat_index;
		} else if (__op->op == DRM_GPUVA_OP_PREFETCH) {
			op->prefetch.region = prefetch_region;
		}

		print_op(vm->xe, __op);
	}

	return ops;
}

static struct xe_vma *new_vma(struct xe_vm *vm, struct drm_gpuva_op_map *op,
			      u16 pat_index, unsigned int flags)
{
	struct xe_bo *bo = op->gem.obj ? gem_to_xe_bo(op->gem.obj) : NULL;
	struct drm_exec exec;
	struct xe_vma *vma;
	int err;

	lockdep_assert_held_write(&vm->lock);

	if (bo) {
		drm_exec_init(&exec, DRM_EXEC_INTERRUPTIBLE_WAIT, 0);
		drm_exec_until_all_locked(&exec) {
			err = 0;
			if (!bo->vm) {
				err = drm_exec_lock_obj(&exec, xe_vm_obj(vm));
				drm_exec_retry_on_contention(&exec);
			}
			if (!err) {
				err = drm_exec_lock_obj(&exec, &bo->ttm.base);
				drm_exec_retry_on_contention(&exec);
			}
			if (err) {
				drm_exec_fini(&exec);
				return ERR_PTR(err);
			}
		}
	}
	vma = xe_vma_create(vm, bo, op->gem.offset,
			    op->va.addr, op->va.addr +
			    op->va.range - 1, pat_index, flags);
	if (bo)
		drm_exec_fini(&exec);

	if (xe_vma_is_userptr(vma)) {
		err = xe_vma_userptr_pin_pages(to_userptr_vma(vma));
		if (err) {
			prep_vma_destroy(vm, vma, false);
			xe_vma_destroy_unlocked(vma);
			return ERR_PTR(err);
		}
	} else if (!xe_vma_has_no_bo(vma) && !bo->vm) {
		err = add_preempt_fences(vm, bo);
		if (err) {
			prep_vma_destroy(vm, vma, false);
			xe_vma_destroy_unlocked(vma);
			return ERR_PTR(err);
		}
	}

	return vma;
}

static u64 xe_vma_max_pte_size(struct xe_vma *vma)
{
	if (vma->gpuva.flags & XE_VMA_PTE_1G)
		return SZ_1G;
	else if (vma->gpuva.flags & (XE_VMA_PTE_2M | XE_VMA_PTE_COMPACT))
		return SZ_2M;
	else if (vma->gpuva.flags & XE_VMA_PTE_64K)
		return SZ_64K;
	else if (vma->gpuva.flags & XE_VMA_PTE_4K)
		return SZ_4K;

	return SZ_1G;	/* Uninitialized, used max size */
}

static void xe_vma_set_pte_size(struct xe_vma *vma, u64 size)
{
	switch (size) {
	case SZ_1G:
		vma->gpuva.flags |= XE_VMA_PTE_1G;
		break;
	case SZ_2M:
		vma->gpuva.flags |= XE_VMA_PTE_2M;
		break;
	case SZ_64K:
		vma->gpuva.flags |= XE_VMA_PTE_64K;
		break;
	case SZ_4K:
		vma->gpuva.flags |= XE_VMA_PTE_4K;
		break;
	}
}

static int xe_vma_op_commit(struct xe_vm *vm, struct xe_vma_op *op)
{
	int err = 0;

	lockdep_assert_held_write(&vm->lock);

	switch (op->base.op) {
	case DRM_GPUVA_OP_MAP:
		err |= xe_vm_insert_vma(vm, op->map.vma);
		if (!err)
			op->flags |= XE_VMA_OP_COMMITTED;
		break;
	case DRM_GPUVA_OP_REMAP:
	{
		u8 tile_present =
			gpuva_to_vma(op->base.remap.unmap->va)->tile_present;

		prep_vma_destroy(vm, gpuva_to_vma(op->base.remap.unmap->va),
				 true);
		op->flags |= XE_VMA_OP_COMMITTED;

		if (op->remap.prev) {
			err |= xe_vm_insert_vma(vm, op->remap.prev);
			if (!err)
				op->flags |= XE_VMA_OP_PREV_COMMITTED;
			if (!err && op->remap.skip_prev) {
				op->remap.prev->tile_present =
					tile_present;
				op->remap.prev = NULL;
			}
		}
		if (op->remap.next) {
			err |= xe_vm_insert_vma(vm, op->remap.next);
			if (!err)
				op->flags |= XE_VMA_OP_NEXT_COMMITTED;
			if (!err && op->remap.skip_next) {
				op->remap.next->tile_present =
					tile_present;
				op->remap.next = NULL;
			}
		}

		/* Adjust for partial unbind after removin VMA from VM */
		if (!err) {
			op->base.remap.unmap->va->va.addr = op->remap.start;
			op->base.remap.unmap->va->va.range = op->remap.range;
		}
		break;
	}
	case DRM_GPUVA_OP_UNMAP:
		prep_vma_destroy(vm, gpuva_to_vma(op->base.unmap.va), true);
		op->flags |= XE_VMA_OP_COMMITTED;
		break;
	case DRM_GPUVA_OP_PREFETCH:
		op->flags |= XE_VMA_OP_COMMITTED;
		break;
	default:
		drm_warn(&vm->xe->drm, "NOT POSSIBLE");
	}

	return err;
}


static int vm_bind_ioctl_ops_parse(struct xe_vm *vm, struct xe_exec_queue *q,
				   struct drm_gpuva_ops *ops,
				   struct xe_sync_entry *syncs, u32 num_syncs,
				   struct list_head *ops_list, bool last)
{
	struct xe_device *xe = vm->xe;
	struct xe_vma_op *last_op = NULL;
	struct drm_gpuva_op *__op;
	int err = 0;

	lockdep_assert_held_write(&vm->lock);

	drm_gpuva_for_each_op(__op, ops) {
		struct xe_vma_op *op = gpuva_op_to_vma_op(__op);
		struct xe_vma *vma;
		bool first = list_empty(ops_list);
		unsigned int flags = 0;

		INIT_LIST_HEAD(&op->link);
		list_add_tail(&op->link, ops_list);

		if (first) {
			op->flags |= XE_VMA_OP_FIRST;
			op->num_syncs = num_syncs;
			op->syncs = syncs;
		}

		op->q = q;

		switch (op->base.op) {
		case DRM_GPUVA_OP_MAP:
		{
			flags |= op->map.is_null ?
				VMA_CREATE_FLAG_IS_NULL : 0;
			flags |= op->map.dumpable ?
				VMA_CREATE_FLAG_DUMPABLE : 0;

			vma = new_vma(vm, &op->base.map, op->map.pat_index,
				      flags);
			if (IS_ERR(vma))
				return PTR_ERR(vma);

			op->map.vma = vma;
			break;
		}
		case DRM_GPUVA_OP_REMAP:
		{
			struct xe_vma *old =
				gpuva_to_vma(op->base.remap.unmap->va);

			op->remap.start = xe_vma_start(old);
			op->remap.range = xe_vma_size(old);

			if (op->base.remap.prev) {
				flags |= op->base.remap.unmap->va->flags &
					XE_VMA_READ_ONLY ?
					VMA_CREATE_FLAG_READ_ONLY : 0;
				flags |= op->base.remap.unmap->va->flags &
					DRM_GPUVA_SPARSE ?
					VMA_CREATE_FLAG_IS_NULL : 0;
				flags |= op->base.remap.unmap->va->flags &
					XE_VMA_DUMPABLE ?
					VMA_CREATE_FLAG_DUMPABLE : 0;

				vma = new_vma(vm, op->base.remap.prev,
					      old->pat_index, flags);
				if (IS_ERR(vma))
					return PTR_ERR(vma);

				op->remap.prev = vma;

				/*
				 * Userptr creates a new SG mapping so
				 * we must also rebind.
				 */
				op->remap.skip_prev = !xe_vma_is_userptr(old) &&
					IS_ALIGNED(xe_vma_end(vma),
						   xe_vma_max_pte_size(old));
				if (op->remap.skip_prev) {
					xe_vma_set_pte_size(vma, xe_vma_max_pte_size(old));
					op->remap.range -=
						xe_vma_end(vma) -
						xe_vma_start(old);
					op->remap.start = xe_vma_end(vma);
					vm_dbg(&xe->drm, "REMAP:SKIP_PREV: addr=0x%016llx, range=0x%016llx",
					       (ULL)op->remap.start,
					       (ULL)op->remap.range);
				}
			}

			if (op->base.remap.next) {
				flags |= op->base.remap.unmap->va->flags &
					XE_VMA_READ_ONLY ?
					VMA_CREATE_FLAG_READ_ONLY : 0;
				flags |= op->base.remap.unmap->va->flags &
					DRM_GPUVA_SPARSE ?
					VMA_CREATE_FLAG_IS_NULL : 0;
				flags |= op->base.remap.unmap->va->flags &
					XE_VMA_DUMPABLE ?
					VMA_CREATE_FLAG_DUMPABLE : 0;

				vma = new_vma(vm, op->base.remap.next,
					      old->pat_index, flags);
				if (IS_ERR(vma))
					return PTR_ERR(vma);

				op->remap.next = vma;

				/*
				 * Userptr creates a new SG mapping so
				 * we must also rebind.
				 */
				op->remap.skip_next = !xe_vma_is_userptr(old) &&
					IS_ALIGNED(xe_vma_start(vma),
						   xe_vma_max_pte_size(old));
				if (op->remap.skip_next) {
					xe_vma_set_pte_size(vma, xe_vma_max_pte_size(old));
					op->remap.range -=
						xe_vma_end(old) -
						xe_vma_start(vma);
					vm_dbg(&xe->drm, "REMAP:SKIP_NEXT: addr=0x%016llx, range=0x%016llx",
					       (ULL)op->remap.start,
					       (ULL)op->remap.range);
				}
			}
			break;
		}
		case DRM_GPUVA_OP_UNMAP:
		case DRM_GPUVA_OP_PREFETCH:
			/* Nothing to do */
			break;
		default:
			drm_warn(&vm->xe->drm, "NOT POSSIBLE");
		}

		last_op = op;

		err = xe_vma_op_commit(vm, op);
		if (err)
			return err;
	}

	/* FIXME: Unhandled corner case */
	XE_WARN_ON(!last_op && last && !list_empty(ops_list));

	if (!last_op)
		return 0;

	last_op->ops = ops;
	if (last) {
		last_op->flags |= XE_VMA_OP_LAST;
		last_op->num_syncs = num_syncs;
		last_op->syncs = syncs;
	}

	return 0;
}

static int op_execute(struct drm_exec *exec, struct xe_vm *vm,
		      struct xe_vma *vma, struct xe_vma_op *op)
{
	int err;

	lockdep_assert_held_write(&vm->lock);

	err = xe_vm_lock_vma(exec, vma);
	if (err)
		return err;

	xe_vm_assert_held(vm);
	xe_bo_assert_held(xe_vma_bo(vma));

	switch (op->base.op) {
	case DRM_GPUVA_OP_MAP:
		err = xe_vm_bind(vm, vma, op->q, xe_vma_bo(vma),
				 op->syncs, op->num_syncs,
				 !xe_vm_in_fault_mode(vm),
				 op->flags & XE_VMA_OP_FIRST,
				 op->flags & XE_VMA_OP_LAST);
		break;
	case DRM_GPUVA_OP_REMAP:
	{
		bool prev = !!op->remap.prev;
		bool next = !!op->remap.next;

		if (!op->remap.unmap_done) {
			if (prev || next)
				vma->gpuva.flags |= XE_VMA_FIRST_REBIND;
			err = xe_vm_unbind(vm, vma, op->q, op->syncs,
					   op->num_syncs,
					   op->flags & XE_VMA_OP_FIRST,
					   op->flags & XE_VMA_OP_LAST &&
					   !prev && !next);
			if (err)
				break;
			op->remap.unmap_done = true;
		}

		if (prev) {
			op->remap.prev->gpuva.flags |= XE_VMA_LAST_REBIND;
			err = xe_vm_bind(vm, op->remap.prev, op->q,
					 xe_vma_bo(op->remap.prev), op->syncs,
					 op->num_syncs, true, false,
					 op->flags & XE_VMA_OP_LAST && !next);
			op->remap.prev->gpuva.flags &= ~XE_VMA_LAST_REBIND;
			if (err)
				break;
			op->remap.prev = NULL;
		}

		if (next) {
			op->remap.next->gpuva.flags |= XE_VMA_LAST_REBIND;
			err = xe_vm_bind(vm, op->remap.next, op->q,
					 xe_vma_bo(op->remap.next),
					 op->syncs, op->num_syncs,
					 true, false,
					 op->flags & XE_VMA_OP_LAST);
			op->remap.next->gpuva.flags &= ~XE_VMA_LAST_REBIND;
			if (err)
				break;
			op->remap.next = NULL;
		}

		break;
	}
	case DRM_GPUVA_OP_UNMAP:
		err = xe_vm_unbind(vm, vma, op->q, op->syncs,
				   op->num_syncs, op->flags & XE_VMA_OP_FIRST,
				   op->flags & XE_VMA_OP_LAST);
		break;
	case DRM_GPUVA_OP_PREFETCH:
		err = xe_vm_prefetch(vm, vma, op->q, op->prefetch.region,
				     op->syncs, op->num_syncs,
				     op->flags & XE_VMA_OP_FIRST,
				     op->flags & XE_VMA_OP_LAST);
		break;
	default:
		drm_warn(&vm->xe->drm, "NOT POSSIBLE");
	}

	if (err)
		trace_xe_vma_fail(vma);

	return err;
}

static int __xe_vma_op_execute(struct xe_vm *vm, struct xe_vma *vma,
			       struct xe_vma_op *op)
{
	struct drm_exec exec;
	int err;

retry_userptr:
	drm_exec_init(&exec, DRM_EXEC_INTERRUPTIBLE_WAIT, 0);
	drm_exec_until_all_locked(&exec) {
		err = op_execute(&exec, vm, vma, op);
		drm_exec_retry_on_contention(&exec);
		if (err)
			break;
	}
	drm_exec_fini(&exec);

	if (err == -EAGAIN) {
		lockdep_assert_held_write(&vm->lock);

		if (op->base.op == DRM_GPUVA_OP_REMAP) {
			if (!op->remap.unmap_done)
				vma = gpuva_to_vma(op->base.remap.unmap->va);
			else if (op->remap.prev)
				vma = op->remap.prev;
			else
				vma = op->remap.next;
		}

		if (xe_vma_is_userptr(vma)) {
			err = xe_vma_userptr_pin_pages(to_userptr_vma(vma));
			if (!err)
				goto retry_userptr;

			trace_xe_vma_fail(vma);
		}
	}

	return err;
}

static int xe_vma_op_execute(struct xe_vm *vm, struct xe_vma_op *op)
{
	int ret = 0;

	lockdep_assert_held_write(&vm->lock);

	switch (op->base.op) {
	case DRM_GPUVA_OP_MAP:
		ret = __xe_vma_op_execute(vm, op->map.vma, op);
		break;
	case DRM_GPUVA_OP_REMAP:
	{
		struct xe_vma *vma;

		if (!op->remap.unmap_done)
			vma = gpuva_to_vma(op->base.remap.unmap->va);
		else if (op->remap.prev)
			vma = op->remap.prev;
		else
			vma = op->remap.next;

		ret = __xe_vma_op_execute(vm, vma, op);
		break;
	}
	case DRM_GPUVA_OP_UNMAP:
		ret = __xe_vma_op_execute(vm, gpuva_to_vma(op->base.unmap.va),
					  op);
		break;
	case DRM_GPUVA_OP_PREFETCH:
		ret = __xe_vma_op_execute(vm,
					  gpuva_to_vma(op->base.prefetch.va),
					  op);
		break;
	default:
		drm_warn(&vm->xe->drm, "NOT POSSIBLE");
	}

	return ret;
}

static void xe_vma_op_cleanup(struct xe_vm *vm, struct xe_vma_op *op)
{
	bool last = op->flags & XE_VMA_OP_LAST;

	if (last) {
		while (op->num_syncs--)
			xe_sync_entry_cleanup(&op->syncs[op->num_syncs]);
		kfree(op->syncs);
		if (op->q)
			xe_exec_queue_put(op->q);
	}
	if (!list_empty(&op->link))
		list_del(&op->link);
	if (op->ops)
		drm_gpuva_ops_free(&vm->gpuvm, op->ops);
	if (last)
		xe_vm_put(vm);
}

static void xe_vma_op_unwind(struct xe_vm *vm, struct xe_vma_op *op,
			     bool post_commit, bool prev_post_commit,
			     bool next_post_commit)
{
	lockdep_assert_held_write(&vm->lock);

	switch (op->base.op) {
	case DRM_GPUVA_OP_MAP:
		if (op->map.vma) {
			prep_vma_destroy(vm, op->map.vma, post_commit);
			xe_vma_destroy_unlocked(op->map.vma);
		}
		break;
	case DRM_GPUVA_OP_UNMAP:
	{
		struct xe_vma *vma = gpuva_to_vma(op->base.unmap.va);

		if (vma) {
			down_read(&vm->userptr.notifier_lock);
			vma->gpuva.flags &= ~XE_VMA_DESTROYED;
			up_read(&vm->userptr.notifier_lock);
			if (post_commit)
				xe_vm_insert_vma(vm, vma);
		}
		break;
	}
	case DRM_GPUVA_OP_REMAP:
	{
		struct xe_vma *vma = gpuva_to_vma(op->base.remap.unmap->va);

		if (op->remap.prev) {
			prep_vma_destroy(vm, op->remap.prev, prev_post_commit);
			xe_vma_destroy_unlocked(op->remap.prev);
		}
		if (op->remap.next) {
			prep_vma_destroy(vm, op->remap.next, next_post_commit);
			xe_vma_destroy_unlocked(op->remap.next);
		}
		if (vma) {
			down_read(&vm->userptr.notifier_lock);
			vma->gpuva.flags &= ~XE_VMA_DESTROYED;
			up_read(&vm->userptr.notifier_lock);
			if (post_commit)
				xe_vm_insert_vma(vm, vma);
		}
		break;
	}
	case DRM_GPUVA_OP_PREFETCH:
		/* Nothing to do */
		break;
	default:
		drm_warn(&vm->xe->drm, "NOT POSSIBLE");
	}
}

static void vm_bind_ioctl_ops_unwind(struct xe_vm *vm,
				     struct drm_gpuva_ops **ops,
				     int num_ops_list)
{
	int i;

	for (i = num_ops_list - 1; i >= 0; --i) {
		struct drm_gpuva_ops *__ops = ops[i];
		struct drm_gpuva_op *__op;

		if (!__ops)
			continue;

		drm_gpuva_for_each_op_reverse(__op, __ops) {
			struct xe_vma_op *op = gpuva_op_to_vma_op(__op);

			xe_vma_op_unwind(vm, op,
					 op->flags & XE_VMA_OP_COMMITTED,
					 op->flags & XE_VMA_OP_PREV_COMMITTED,
					 op->flags & XE_VMA_OP_NEXT_COMMITTED);
		}

		drm_gpuva_ops_free(&vm->gpuvm, __ops);
	}
}

static int vm_bind_ioctl_ops_execute(struct xe_vm *vm,
				     struct list_head *ops_list)
{
	struct xe_vma_op *op, *next;
	int err;

	lockdep_assert_held_write(&vm->lock);

	list_for_each_entry_safe(op, next, ops_list, link) {
		err = xe_vma_op_execute(vm, op);
		if (err) {
			drm_warn(&vm->xe->drm, "VM op(%d) failed with %d",
				 op->base.op, err);
			/*
			 * FIXME: Killing VM rather than proper error handling
			 */
			xe_vm_kill(vm);
			return -ENOSPC;
		}
		xe_vma_op_cleanup(vm, op);
	}

	return 0;
}

<<<<<<< HEAD
#define SUPPORTED_FLAGS	\
	(DRM_XE_VM_BIND_FLAG_READONLY | \
	 DRM_XE_VM_BIND_FLAG_IMMEDIATE | \
	 DRM_XE_VM_BIND_FLAG_NULL | \
=======
#define SUPPORTED_FLAGS	(DRM_XE_VM_BIND_FLAG_NULL | \
>>>>>>> 6e1f415e
	 DRM_XE_VM_BIND_FLAG_DUMPABLE)
#define XE_64K_PAGE_MASK 0xffffull
#define ALL_DRM_XE_SYNCS_FLAGS (DRM_XE_SYNCS_FLAG_WAIT_FOR_OP)

static int vm_bind_ioctl_check_args(struct xe_device *xe,
				    struct drm_xe_vm_bind *args,
				    struct drm_xe_vm_bind_op **bind_ops)
{
	int err;
	int i;

	if (XE_IOCTL_DBG(xe, args->pad || args->pad2) ||
	    XE_IOCTL_DBG(xe, args->reserved[0] || args->reserved[1]))
		return -EINVAL;

	if (XE_IOCTL_DBG(xe, args->extensions))
		return -EINVAL;

	if (args->num_binds > 1) {
		u64 __user *bind_user =
			u64_to_user_ptr(args->vector_of_binds);

		*bind_ops = kvmalloc_array(args->num_binds,
					   sizeof(struct drm_xe_vm_bind_op),
					   GFP_KERNEL | __GFP_ACCOUNT);
		if (!*bind_ops)
			return -ENOMEM;

		err = __copy_from_user(*bind_ops, bind_user,
				       sizeof(struct drm_xe_vm_bind_op) *
				       args->num_binds);
		if (XE_IOCTL_DBG(xe, err)) {
			err = -EFAULT;
			goto free_bind_ops;
		}
	} else {
		*bind_ops = &args->bind;
	}

	for (i = 0; i < args->num_binds; ++i) {
		u64 range = (*bind_ops)[i].range;
		u64 addr = (*bind_ops)[i].addr;
		u32 op = (*bind_ops)[i].op;
		u32 flags = (*bind_ops)[i].flags;
		u32 obj = (*bind_ops)[i].obj;
		u64 obj_offset = (*bind_ops)[i].obj_offset;
		u32 prefetch_region = (*bind_ops)[i].prefetch_mem_region_instance;
		bool is_null = flags & DRM_XE_VM_BIND_FLAG_NULL;
		u16 pat_index = (*bind_ops)[i].pat_index;
		u16 coh_mode;

		if (XE_IOCTL_DBG(xe, pat_index >= xe->pat.n_entries)) {
			err = -EINVAL;
			goto free_bind_ops;
		}

		pat_index = array_index_nospec(pat_index, xe->pat.n_entries);
		(*bind_ops)[i].pat_index = pat_index;
		coh_mode = xe_pat_index_get_coh_mode(xe, pat_index);
		if (XE_IOCTL_DBG(xe, !coh_mode)) { /* hw reserved */
			err = -EINVAL;
			goto free_bind_ops;
		}

		if (XE_WARN_ON(coh_mode > XE_COH_AT_LEAST_1WAY)) {
			err = -EINVAL;
			goto free_bind_ops;
		}

		if (XE_IOCTL_DBG(xe, op > DRM_XE_VM_BIND_OP_PREFETCH) ||
		    XE_IOCTL_DBG(xe, flags & ~SUPPORTED_FLAGS) ||
		    XE_IOCTL_DBG(xe, obj && is_null) ||
		    XE_IOCTL_DBG(xe, obj_offset && is_null) ||
		    XE_IOCTL_DBG(xe, op != DRM_XE_VM_BIND_OP_MAP &&
				 is_null) ||
		    XE_IOCTL_DBG(xe, !obj &&
				 op == DRM_XE_VM_BIND_OP_MAP &&
				 !is_null) ||
		    XE_IOCTL_DBG(xe, !obj &&
				 op == DRM_XE_VM_BIND_OP_UNMAP_ALL) ||
		    XE_IOCTL_DBG(xe, addr &&
				 op == DRM_XE_VM_BIND_OP_UNMAP_ALL) ||
		    XE_IOCTL_DBG(xe, range &&
				 op == DRM_XE_VM_BIND_OP_UNMAP_ALL) ||
		    XE_IOCTL_DBG(xe, obj &&
				 op == DRM_XE_VM_BIND_OP_MAP_USERPTR) ||
		    XE_IOCTL_DBG(xe, coh_mode == XE_COH_NONE &&
				 op == DRM_XE_VM_BIND_OP_MAP_USERPTR) ||
		    XE_IOCTL_DBG(xe, obj &&
				 op == DRM_XE_VM_BIND_OP_PREFETCH) ||
		    XE_IOCTL_DBG(xe, prefetch_region &&
				 op != DRM_XE_VM_BIND_OP_PREFETCH) ||
		    XE_IOCTL_DBG(xe, !(BIT(prefetch_region) &
				       xe->info.mem_region_mask)) ||
		    XE_IOCTL_DBG(xe, obj &&
				 op == DRM_XE_VM_BIND_OP_UNMAP)) {
			err = -EINVAL;
			goto free_bind_ops;
		}

		if (XE_IOCTL_DBG(xe, obj_offset & ~PAGE_MASK) ||
		    XE_IOCTL_DBG(xe, addr & ~PAGE_MASK) ||
		    XE_IOCTL_DBG(xe, range & ~PAGE_MASK) ||
		    XE_IOCTL_DBG(xe, !range &&
				 op != DRM_XE_VM_BIND_OP_UNMAP_ALL)) {
			err = -EINVAL;
			goto free_bind_ops;
		}
	}

	return 0;

free_bind_ops:
	if (args->num_binds > 1)
		kvfree(*bind_ops);
	return err;
}

static int vm_bind_ioctl_signal_fences(struct xe_vm *vm,
				       struct xe_exec_queue *q,
				       struct xe_sync_entry *syncs,
				       int num_syncs)
{
	struct dma_fence *fence;
	int i, err = 0;

	fence = xe_sync_in_fence_get(syncs, num_syncs,
				     to_wait_exec_queue(vm, q), vm);
	if (IS_ERR(fence))
		return PTR_ERR(fence);

	for (i = 0; i < num_syncs; i++)
		xe_sync_entry_signal(&syncs[i], fence);

	xe_exec_queue_last_fence_set(to_wait_exec_queue(vm, q), vm,
				     fence);
	dma_fence_put(fence);

	return err;
}

int xe_vm_bind_ioctl(struct drm_device *dev, void *data, struct drm_file *file)
{
	struct xe_device *xe = to_xe_device(dev);
	struct xe_file *xef = to_xe_file(file);
	struct drm_xe_vm_bind *args = data;
	struct drm_xe_sync __user *syncs_user;
	struct xe_bo **bos = NULL;
	struct drm_gpuva_ops **ops = NULL;
	struct xe_vm *vm;
	struct xe_exec_queue *q = NULL;
	u32 num_syncs, num_ufence = 0;
	struct xe_sync_entry *syncs = NULL;
	struct drm_xe_vm_bind_op *bind_ops;
	LIST_HEAD(ops_list);
	int err;
	int i;

	err = vm_bind_ioctl_check_args(xe, args, &bind_ops);
	if (err)
		return err;

	if (args->exec_queue_id) {
		q = xe_exec_queue_lookup(xef, args->exec_queue_id);
		if (XE_IOCTL_DBG(xe, !q)) {
			err = -ENOENT;
			goto free_objs;
		}

		if (XE_IOCTL_DBG(xe, !(q->flags & EXEC_QUEUE_FLAG_VM))) {
			err = -EINVAL;
			goto put_exec_queue;
		}
	}

	vm = xe_vm_lookup(xef, args->vm_id);
	if (XE_IOCTL_DBG(xe, !vm)) {
		err = -EINVAL;
		goto put_exec_queue;
	}

	err = down_write_killable(&vm->lock);
	if (err)
		goto put_vm;

	if (XE_IOCTL_DBG(xe, xe_vm_is_closed_or_banned(vm))) {
		err = -ENOENT;
		goto release_vm_lock;
	}

	for (i = 0; i < args->num_binds; ++i) {
		u64 range = bind_ops[i].range;
		u64 addr = bind_ops[i].addr;

		if (XE_IOCTL_DBG(xe, range > vm->size) ||
		    XE_IOCTL_DBG(xe, addr > vm->size - range)) {
			err = -EINVAL;
			goto release_vm_lock;
		}
	}

	if (args->num_binds) {
		bos = kvcalloc(args->num_binds, sizeof(*bos),
			       GFP_KERNEL | __GFP_ACCOUNT);
		if (!bos) {
			err = -ENOMEM;
			goto release_vm_lock;
		}

		ops = kvcalloc(args->num_binds, sizeof(*ops),
			       GFP_KERNEL | __GFP_ACCOUNT);
		if (!ops) {
			err = -ENOMEM;
			goto release_vm_lock;
		}
	}

	for (i = 0; i < args->num_binds; ++i) {
		struct drm_gem_object *gem_obj;
		u64 range = bind_ops[i].range;
		u64 addr = bind_ops[i].addr;
		u32 obj = bind_ops[i].obj;
		u64 obj_offset = bind_ops[i].obj_offset;
		u16 pat_index = bind_ops[i].pat_index;
		u16 coh_mode;

		if (!obj)
			continue;

		gem_obj = drm_gem_object_lookup(file, obj);
		if (XE_IOCTL_DBG(xe, !gem_obj)) {
			err = -ENOENT;
			goto put_obj;
		}
		bos[i] = gem_to_xe_bo(gem_obj);

		if (XE_IOCTL_DBG(xe, range > bos[i]->size) ||
		    XE_IOCTL_DBG(xe, obj_offset >
				 bos[i]->size - range)) {
			err = -EINVAL;
			goto put_obj;
		}

		if (bos[i]->flags & XE_BO_FLAG_INTERNAL_64K) {
			if (XE_IOCTL_DBG(xe, obj_offset &
					 XE_64K_PAGE_MASK) ||
			    XE_IOCTL_DBG(xe, addr & XE_64K_PAGE_MASK) ||
			    XE_IOCTL_DBG(xe, range & XE_64K_PAGE_MASK)) {
				err = -EINVAL;
				goto put_obj;
			}
		}

		coh_mode = xe_pat_index_get_coh_mode(xe, pat_index);
		if (bos[i]->cpu_caching) {
			if (XE_IOCTL_DBG(xe, coh_mode == XE_COH_NONE &&
					 bos[i]->cpu_caching == DRM_XE_GEM_CPU_CACHING_WB)) {
				err = -EINVAL;
				goto put_obj;
			}
		} else if (XE_IOCTL_DBG(xe, coh_mode == XE_COH_NONE)) {
			/*
			 * Imported dma-buf from a different device should
			 * require 1way or 2way coherency since we don't know
			 * how it was mapped on the CPU. Just assume is it
			 * potentially cached on CPU side.
			 */
			err = -EINVAL;
			goto put_obj;
		}
	}

	if (args->num_syncs) {
		syncs = kcalloc(args->num_syncs, sizeof(*syncs), GFP_KERNEL);
		if (!syncs) {
			err = -ENOMEM;
			goto put_obj;
		}
	}

	syncs_user = u64_to_user_ptr(args->syncs);
	for (num_syncs = 0; num_syncs < args->num_syncs; num_syncs++) {
		err = xe_sync_entry_parse(xe, xef, &syncs[num_syncs],
					  &syncs_user[num_syncs],
					  (xe_vm_in_lr_mode(vm) ?
					   SYNC_PARSE_FLAG_LR_MODE : 0) |
					  (!args->num_binds ?
					   SYNC_PARSE_FLAG_DISALLOW_USER_FENCE : 0));
		if (err)
			goto free_syncs;

		if (xe_sync_is_ufence(&syncs[num_syncs]))
			num_ufence++;
	}

	if (XE_IOCTL_DBG(xe, num_ufence > 1)) {
		err = -EINVAL;
		goto free_syncs;
	}

	if (!args->num_binds) {
		err = -ENODATA;
		goto free_syncs;
	}

	for (i = 0; i < args->num_binds; ++i) {
		u64 range = bind_ops[i].range;
		u64 addr = bind_ops[i].addr;
		u32 op = bind_ops[i].op;
		u32 flags = bind_ops[i].flags;
		u64 obj_offset = bind_ops[i].obj_offset;
		u32 prefetch_region = bind_ops[i].prefetch_mem_region_instance;
		u16 pat_index = bind_ops[i].pat_index;

		ops[i] = vm_bind_ioctl_ops_create(vm, bos[i], obj_offset,
						  addr, range, op, flags,
						  prefetch_region, pat_index);
		if (IS_ERR(ops[i])) {
			err = PTR_ERR(ops[i]);
			ops[i] = NULL;
			goto unwind_ops;
		}

		err = vm_bind_ioctl_ops_parse(vm, q, ops[i], syncs, num_syncs,
					      &ops_list,
					      i == args->num_binds - 1);
		if (err)
			goto unwind_ops;
	}

	/* Nothing to do */
	if (list_empty(&ops_list)) {
		err = -ENODATA;
		goto unwind_ops;
	}

	xe_vm_get(vm);
	if (q)
		xe_exec_queue_get(q);

	err = vm_bind_ioctl_ops_execute(vm, &ops_list);

	up_write(&vm->lock);

	if (q)
		xe_exec_queue_put(q);
	xe_vm_put(vm);

	for (i = 0; bos && i < args->num_binds; ++i)
		xe_bo_put(bos[i]);

	kvfree(bos);
	kvfree(ops);
	if (args->num_binds > 1)
		kvfree(bind_ops);

	return err;

unwind_ops:
	vm_bind_ioctl_ops_unwind(vm, ops, args->num_binds);
free_syncs:
	if (err == -ENODATA)
		err = vm_bind_ioctl_signal_fences(vm, q, syncs, num_syncs);
	while (num_syncs--)
		xe_sync_entry_cleanup(&syncs[num_syncs]);

	kfree(syncs);
put_obj:
	for (i = 0; i < args->num_binds; ++i)
		xe_bo_put(bos[i]);
release_vm_lock:
	up_write(&vm->lock);
put_vm:
	xe_vm_put(vm);
put_exec_queue:
	if (q)
		xe_exec_queue_put(q);
free_objs:
	kvfree(bos);
	kvfree(ops);
	if (args->num_binds > 1)
		kvfree(bind_ops);
	return err;
}

/**
 * xe_vm_lock() - Lock the vm's dma_resv object
 * @vm: The struct xe_vm whose lock is to be locked
 * @intr: Whether to perform any wait interruptible
 *
 * Return: 0 on success, -EINTR if @intr is true and the wait for a
 * contended lock was interrupted. If @intr is false, the function
 * always returns 0.
 */
int xe_vm_lock(struct xe_vm *vm, bool intr)
{
	if (intr)
		return dma_resv_lock_interruptible(xe_vm_resv(vm), NULL);

	return dma_resv_lock(xe_vm_resv(vm), NULL);
}

/**
 * xe_vm_unlock() - Unlock the vm's dma_resv object
 * @vm: The struct xe_vm whose lock is to be released.
 *
 * Unlock a buffer object lock that was locked by xe_vm_lock().
 */
void xe_vm_unlock(struct xe_vm *vm)
{
	dma_resv_unlock(xe_vm_resv(vm));
}

/**
 * xe_vm_invalidate_vma - invalidate GPU mappings for VMA without a lock
 * @vma: VMA to invalidate
 *
 * Walks a list of page tables leaves which it memset the entries owned by this
 * VMA to zero, invalidates the TLBs, and block until TLBs invalidation is
 * complete.
 *
 * Returns 0 for success, negative error code otherwise.
 */
int xe_vm_invalidate_vma(struct xe_vma *vma)
{
	struct xe_device *xe = xe_vma_vm(vma)->xe;
	struct xe_tile *tile;
	u32 tile_needs_invalidate = 0;
	int seqno[XE_MAX_TILES_PER_DEVICE];
	u8 id;
	int ret;

	xe_assert(xe, !xe_vma_is_null(vma));
	trace_xe_vma_invalidate(vma);
<<<<<<< HEAD

	vm_dbg(&xe_vma_vm(vma)->xe->drm,
	       "INVALIDATE: addr=0x%016llx, range=0x%016llx",
		xe_vma_start(vma), xe_vma_size(vma));
=======
>>>>>>> 6e1f415e

	/* Check that we don't race with page-table updates */
	if (IS_ENABLED(CONFIG_PROVE_LOCKING)) {
		if (xe_vma_is_userptr(vma)) {
			WARN_ON_ONCE(!mmu_interval_check_retry
				     (&to_userptr_vma(vma)->userptr.notifier,
				      to_userptr_vma(vma)->userptr.notifier_seq));
			WARN_ON_ONCE(!dma_resv_test_signaled(xe_vm_resv(xe_vma_vm(vma)),
							     DMA_RESV_USAGE_BOOKKEEP));

		} else {
			xe_bo_assert_held(xe_vma_bo(vma));
		}
	}

	for_each_tile(tile, xe, id) {
		if (xe_pt_zap_ptes(tile, vma)) {
			tile_needs_invalidate |= BIT(id);
			xe_device_wmb(xe);
			/*
			 * FIXME: We potentially need to invalidate multiple
			 * GTs within the tile
			 */
			seqno[id] = xe_gt_tlb_invalidation_vma(tile->primary_gt, NULL, vma);
			if (seqno[id] < 0)
				return seqno[id];
		}
	}

	for_each_tile(tile, xe, id) {
		if (tile_needs_invalidate & BIT(id)) {
			ret = xe_gt_tlb_invalidation_wait(tile->primary_gt, seqno[id]);
			if (ret < 0)
				return ret;
		}
	}

	vma->tile_invalidated = vma->tile_mask;

	return 0;
}

int xe_analyze_vm(struct drm_printer *p, struct xe_vm *vm, int gt_id)
{
	struct drm_gpuva *gpuva;
	bool is_vram;
	uint64_t addr;

	if (!down_read_trylock(&vm->lock)) {
		drm_printf(p, " Failed to acquire VM lock to dump capture");
		return 0;
	}
	if (vm->pt_root[gt_id]) {
		addr = xe_bo_addr(vm->pt_root[gt_id]->bo, 0, XE_PAGE_SIZE);
		is_vram = xe_bo_is_vram(vm->pt_root[gt_id]->bo);
		drm_printf(p, " VM root: A:0x%llx %s\n", addr,
			   is_vram ? "VRAM" : "SYS");
	}

	drm_gpuvm_for_each_va(gpuva, &vm->gpuvm) {
		struct xe_vma *vma = gpuva_to_vma(gpuva);
		bool is_userptr = xe_vma_is_userptr(vma);
		bool is_null = xe_vma_is_null(vma);

		if (is_null) {
			addr = 0;
		} else if (is_userptr) {
			struct sg_table *sg = to_userptr_vma(vma)->userptr.sg;
			struct xe_res_cursor cur;

			if (sg) {
				xe_res_first_sg(sg, 0, XE_PAGE_SIZE, &cur);
				addr = xe_res_dma(&cur);
			} else {
				addr = 0;
			}
		} else {
			addr = __xe_bo_addr(xe_vma_bo(vma), 0, XE_PAGE_SIZE);
			is_vram = xe_bo_is_vram(xe_vma_bo(vma));
		}
		drm_printf(p, " [%016llx-%016llx] S:0x%016llx A:%016llx %s\n",
			   xe_vma_start(vma), xe_vma_end(vma) - 1,
			   xe_vma_size(vma),
			   addr, is_null ? "NULL" : is_userptr ? "USR" :
			   is_vram ? "VRAM" : "SYS");
	}
	up_read(&vm->lock);

	return 0;
}

struct xe_vm_snapshot {
	unsigned long num_snaps;
	struct {
		u64 ofs, bo_ofs;
		unsigned long len;
		struct xe_bo *bo;
		void *data;
		struct mm_struct *mm;
	} snap[];
};

struct xe_vm_snapshot *xe_vm_snapshot_capture(struct xe_vm *vm)
{
	unsigned long num_snaps = 0, i;
	struct xe_vm_snapshot *snap = NULL;
	struct drm_gpuva *gpuva;

	if (!vm)
		return NULL;

	mutex_lock(&vm->snap_mutex);
	drm_gpuvm_for_each_va(gpuva, &vm->gpuvm) {
		if (gpuva->flags & XE_VMA_DUMPABLE)
			num_snaps++;
	}

	if (num_snaps)
		snap = kvzalloc(offsetof(struct xe_vm_snapshot, snap[num_snaps]), GFP_NOWAIT);
	if (!snap) {
		snap = num_snaps ? ERR_PTR(-ENOMEM) : ERR_PTR(-ENODEV);
		goto out_unlock;
	}

	snap->num_snaps = num_snaps;
	i = 0;
	drm_gpuvm_for_each_va(gpuva, &vm->gpuvm) {
		struct xe_vma *vma = gpuva_to_vma(gpuva);
		struct xe_bo *bo = vma->gpuva.gem.obj ?
			gem_to_xe_bo(vma->gpuva.gem.obj) : NULL;

		if (!(gpuva->flags & XE_VMA_DUMPABLE))
			continue;

		snap->snap[i].ofs = xe_vma_start(vma);
		snap->snap[i].len = xe_vma_size(vma);
		if (bo) {
			snap->snap[i].bo = xe_bo_get(bo);
			snap->snap[i].bo_ofs = xe_vma_bo_offset(vma);
		} else if (xe_vma_is_userptr(vma)) {
			struct mm_struct *mm =
				to_userptr_vma(vma)->userptr.notifier.mm;

			if (mmget_not_zero(mm))
				snap->snap[i].mm = mm;
			else
				snap->snap[i].data = ERR_PTR(-EFAULT);

			snap->snap[i].bo_ofs = xe_vma_userptr(vma);
		} else {
			snap->snap[i].data = ERR_PTR(-ENOENT);
		}
		i++;
	}

out_unlock:
	mutex_unlock(&vm->snap_mutex);
	return snap;
}

void xe_vm_snapshot_capture_delayed(struct xe_vm_snapshot *snap)
{
	if (IS_ERR_OR_NULL(snap))
		return;

	for (int i = 0; i < snap->num_snaps; i++) {
		struct xe_bo *bo = snap->snap[i].bo;
		struct iosys_map src;
		int err;

		if (IS_ERR(snap->snap[i].data))
			continue;

		snap->snap[i].data = kvmalloc(snap->snap[i].len, GFP_USER);
		if (!snap->snap[i].data) {
			snap->snap[i].data = ERR_PTR(-ENOMEM);
			goto cleanup_bo;
		}

		if (bo) {
			dma_resv_lock(bo->ttm.base.resv, NULL);
			err = ttm_bo_vmap(&bo->ttm, &src);
			if (!err) {
				xe_map_memcpy_from(xe_bo_device(bo),
						   snap->snap[i].data,
						   &src, snap->snap[i].bo_ofs,
						   snap->snap[i].len);
				ttm_bo_vunmap(&bo->ttm, &src);
			}
			dma_resv_unlock(bo->ttm.base.resv);
		} else {
			void __user *userptr = (void __user *)(size_t)snap->snap[i].bo_ofs;

			kthread_use_mm(snap->snap[i].mm);
			if (!copy_from_user(snap->snap[i].data, userptr, snap->snap[i].len))
				err = 0;
			else
				err = -EFAULT;
			kthread_unuse_mm(snap->snap[i].mm);

			mmput(snap->snap[i].mm);
			snap->snap[i].mm = NULL;
		}

		if (err) {
			kvfree(snap->snap[i].data);
			snap->snap[i].data = ERR_PTR(err);
		}

cleanup_bo:
		xe_bo_put(bo);
		snap->snap[i].bo = NULL;
	}
}

void xe_vm_snapshot_print(struct xe_vm_snapshot *snap, struct drm_printer *p)
{
	unsigned long i, j;

	if (IS_ERR_OR_NULL(snap)) {
		drm_printf(p, "[0].error: %li\n", PTR_ERR(snap));
		return;
	}

	for (i = 0; i < snap->num_snaps; i++) {
		drm_printf(p, "[%llx].length: 0x%lx\n", snap->snap[i].ofs, snap->snap[i].len);

		if (IS_ERR(snap->snap[i].data)) {
			drm_printf(p, "[%llx].error: %li\n", snap->snap[i].ofs,
				   PTR_ERR(snap->snap[i].data));
			continue;
		}

		drm_printf(p, "[%llx].data: ", snap->snap[i].ofs);

		for (j = 0; j < snap->snap[i].len; j += sizeof(u32)) {
			u32 *val = snap->snap[i].data + j;
			char dumped[ASCII85_BUFSZ];

			drm_puts(p, ascii85_encode(*val, dumped));
		}

		drm_puts(p, "\n");
	}
}

void xe_vm_snapshot_free(struct xe_vm_snapshot *snap)
{
	unsigned long i;

	if (IS_ERR_OR_NULL(snap))
		return;

	for (i = 0; i < snap->num_snaps; i++) {
		if (!IS_ERR(snap->snap[i].data))
			kvfree(snap->snap[i].data);
		xe_bo_put(snap->snap[i].bo);
		if (snap->snap[i].mm)
			mmput(snap->snap[i].mm);
	}
	kvfree(snap);
}<|MERGE_RESOLUTION|>--- conflicted
+++ resolved
@@ -674,7 +674,6 @@
 			dma_resv_wait_timeout(xe_vm_resv(vm),
 					      DMA_RESV_USAGE_BOOKKEEP,
 					      false, MAX_SCHEDULE_TIMEOUT);
-<<<<<<< HEAD
 
 			err = xe_vm_invalidate_vma(&uvma->vma);
 			xe_vm_unlock(vm);
@@ -684,17 +683,6 @@
 			if (err < 0)
 				return err;
 
-=======
-
-			err = xe_vm_invalidate_vma(&uvma->vma);
-			xe_vm_unlock(vm);
-			if (err)
-				return err;
-		} else {
-			if (err < 0)
-				return err;
-
->>>>>>> 6e1f415e
 			list_del_init(&uvma->userptr.repin_link);
 			list_move_tail(&uvma->vma.combined_links.rebind,
 				       &vm->rebind_list);
@@ -2738,14 +2726,10 @@
 	return 0;
 }
 
-<<<<<<< HEAD
 #define SUPPORTED_FLAGS	\
 	(DRM_XE_VM_BIND_FLAG_READONLY | \
 	 DRM_XE_VM_BIND_FLAG_IMMEDIATE | \
 	 DRM_XE_VM_BIND_FLAG_NULL | \
-=======
-#define SUPPORTED_FLAGS	(DRM_XE_VM_BIND_FLAG_NULL | \
->>>>>>> 6e1f415e
 	 DRM_XE_VM_BIND_FLAG_DUMPABLE)
 #define XE_64K_PAGE_MASK 0xffffull
 #define ALL_DRM_XE_SYNCS_FLAGS (DRM_XE_SYNCS_FLAG_WAIT_FOR_OP)
@@ -3180,13 +3164,10 @@
 
 	xe_assert(xe, !xe_vma_is_null(vma));
 	trace_xe_vma_invalidate(vma);
-<<<<<<< HEAD
 
 	vm_dbg(&xe_vma_vm(vma)->xe->drm,
 	       "INVALIDATE: addr=0x%016llx, range=0x%016llx",
 		xe_vma_start(vma), xe_vma_size(vma));
-=======
->>>>>>> 6e1f415e
 
 	/* Check that we don't race with page-table updates */
 	if (IS_ENABLED(CONFIG_PROVE_LOCKING)) {
