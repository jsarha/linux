--- conflicted
+++ resolved
@@ -395,22 +395,12 @@
 		return error;
 	}
 
-<<<<<<< HEAD
-	report_list = &hid->report_enum[HID_OUTPUT_REPORT].report_list;
-	if (list_empty(report_list)) {
-=======
 	bigben->report = hid_validate_values(hid, HID_OUTPUT_REPORT, 0, 0, 8);
 	if (!bigben->report) {
->>>>>>> 282db109
 		hid_err(hid, "no output report found\n");
 		error = -ENODEV;
 		goto error_hw_stop;
 	}
-<<<<<<< HEAD
-	bigben->report = list_entry(report_list->next,
-		struct hid_report, list);
-=======
->>>>>>> 282db109
 
 	if (list_empty(&hid->inputs)) {
 		hid_err(hid, "no inputs found\n");
