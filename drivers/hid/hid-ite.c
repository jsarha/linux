// SPDX-License-Identifier: GPL-2.0-only
/*
 * HID driver for some ITE "special" devices
 * Copyright (c) 2017 Hans de Goede <hdegoede@redhat.com>
 */

#include <linux/device.h>
#include <linux/input.h>
#include <linux/hid.h>
#include <linux/module.h>

#include "hid-ids.h"

#define QUIRK_TOUCHPAD_ON_OFF_REPORT		BIT(0)

static __u8 *ite_report_fixup(struct hid_device *hdev, __u8 *rdesc, unsigned int *rsize)
{
	unsigned long quirks = (unsigned long)hid_get_drvdata(hdev);

	if (quirks & QUIRK_TOUCHPAD_ON_OFF_REPORT) {
<<<<<<< HEAD
		if (*rsize == 188 && rdesc[162] == 0x81 && rdesc[163] == 0x02) {
			hid_info(hdev, "Fixing up ITE keyboard report descriptor\n");
			rdesc[163] = HID_MAIN_ITEM_RELATIVE;
		}
=======
		/* For Acer Aspire Switch 10 SW5-012 keyboard-dock */
		if (*rsize == 188 && rdesc[162] == 0x81 && rdesc[163] == 0x02) {
			hid_info(hdev, "Fixing up Acer Sw5-012 ITE keyboard report descriptor\n");
			rdesc[163] = HID_MAIN_ITEM_RELATIVE;
		}
		/* For Acer One S1002 keyboard-dock */
		if (*rsize == 188 && rdesc[185] == 0x81 && rdesc[186] == 0x02) {
			hid_info(hdev, "Fixing up Acer S1002 ITE keyboard report descriptor\n");
			rdesc[186] = HID_MAIN_ITEM_RELATIVE;
		}
>>>>>>> 76ec55ca
	}

	return rdesc;
}

static int ite_input_mapping(struct hid_device *hdev,
		struct hid_input *hi, struct hid_field *field,
		struct hid_usage *usage, unsigned long **bit,
		int *max)
{

	unsigned long quirks = (unsigned long)hid_get_drvdata(hdev);

	if ((quirks & QUIRK_TOUCHPAD_ON_OFF_REPORT) &&
	    (usage->hid & HID_USAGE_PAGE) == 0x00880000) {
		if (usage->hid == 0x00880078) {
			/* Touchpad on, userspace expects F22 for this */
			hid_map_usage_clear(hi, usage, bit, max, EV_KEY, KEY_F22);
			return 1;
		}
		if (usage->hid == 0x00880079) {
			/* Touchpad off, userspace expects F23 for this */
			hid_map_usage_clear(hi, usage, bit, max, EV_KEY, KEY_F23);
			return 1;
		}
		return -1;
	}

	return 0;
}

static int ite_event(struct hid_device *hdev, struct hid_field *field,
		     struct hid_usage *usage, __s32 value)
{
	struct input_dev *input;

	if (!(hdev->claimed & HID_CLAIMED_INPUT) || !field->hidinput)
		return 0;

	input = field->hidinput->input;

	/*
	 * The ITE8595 always reports 0 as value for the rfkill button. Luckily
	 * it is the only button in its report, and it sends a report on
	 * release only, so receiving a report means the button was pressed.
	 */
	if (usage->hid == HID_GD_RFKILL_BTN) {
		input_event(input, EV_KEY, KEY_RFKILL, 1);
		input_sync(input);
		input_event(input, EV_KEY, KEY_RFKILL, 0);
		input_sync(input);
		return 1;
	}

	return 0;
}

static int ite_probe(struct hid_device *hdev, const struct hid_device_id *id)
{
	int ret;

	hid_set_drvdata(hdev, (void *)id->driver_data);

	ret = hid_open_report(hdev);
	if (ret)
		return ret;

	return hid_hw_start(hdev, HID_CONNECT_DEFAULT);
}

static const struct hid_device_id ite_devices[] = {
	{ HID_USB_DEVICE(USB_VENDOR_ID_ITE, USB_DEVICE_ID_ITE8595) },
	{ HID_USB_DEVICE(USB_VENDOR_ID_258A, USB_DEVICE_ID_258A_6A88) },
	/* ITE8595 USB kbd ctlr, with Synaptics touchpad connected to it. */
	{ HID_DEVICE(BUS_USB, HID_GROUP_GENERIC,
		     USB_VENDOR_ID_SYNAPTICS,
		     USB_DEVICE_ID_SYNAPTICS_ACER_SWITCH5_012),
	  .driver_data = QUIRK_TOUCHPAD_ON_OFF_REPORT },
<<<<<<< HEAD
=======
	/* ITE8910 USB kbd ctlr, with Synaptics touchpad connected to it. */
	{ HID_DEVICE(BUS_USB, HID_GROUP_GENERIC,
		     USB_VENDOR_ID_SYNAPTICS,
		     USB_DEVICE_ID_SYNAPTICS_ACER_ONE_S1002),
	  .driver_data = QUIRK_TOUCHPAD_ON_OFF_REPORT },
>>>>>>> 76ec55ca
	/* ITE8910 USB kbd ctlr, with Synaptics touchpad connected to it. */
	{ HID_DEVICE(BUS_USB, HID_GROUP_GENERIC,
		     USB_VENDOR_ID_SYNAPTICS,
		     USB_DEVICE_ID_SYNAPTICS_ACER_ONE_S1003) },
	{ }
};
MODULE_DEVICE_TABLE(hid, ite_devices);

static struct hid_driver ite_driver = {
	.name = "itetech",
	.id_table = ite_devices,
	.probe = ite_probe,
	.report_fixup = ite_report_fixup,
	.input_mapping = ite_input_mapping,
	.event = ite_event,
};
module_hid_driver(ite_driver);

MODULE_LICENSE("GPL");<|MERGE_RESOLUTION|>--- conflicted
+++ resolved
@@ -18,12 +18,6 @@
 	unsigned long quirks = (unsigned long)hid_get_drvdata(hdev);
 
 	if (quirks & QUIRK_TOUCHPAD_ON_OFF_REPORT) {
-<<<<<<< HEAD
-		if (*rsize == 188 && rdesc[162] == 0x81 && rdesc[163] == 0x02) {
-			hid_info(hdev, "Fixing up ITE keyboard report descriptor\n");
-			rdesc[163] = HID_MAIN_ITEM_RELATIVE;
-		}
-=======
 		/* For Acer Aspire Switch 10 SW5-012 keyboard-dock */
 		if (*rsize == 188 && rdesc[162] == 0x81 && rdesc[163] == 0x02) {
 			hid_info(hdev, "Fixing up Acer Sw5-012 ITE keyboard report descriptor\n");
@@ -34,7 +28,6 @@
 			hid_info(hdev, "Fixing up Acer S1002 ITE keyboard report descriptor\n");
 			rdesc[186] = HID_MAIN_ITEM_RELATIVE;
 		}
->>>>>>> 76ec55ca
 	}
 
 	return rdesc;
@@ -113,14 +106,11 @@
 		     USB_VENDOR_ID_SYNAPTICS,
 		     USB_DEVICE_ID_SYNAPTICS_ACER_SWITCH5_012),
 	  .driver_data = QUIRK_TOUCHPAD_ON_OFF_REPORT },
-<<<<<<< HEAD
-=======
 	/* ITE8910 USB kbd ctlr, with Synaptics touchpad connected to it. */
 	{ HID_DEVICE(BUS_USB, HID_GROUP_GENERIC,
 		     USB_VENDOR_ID_SYNAPTICS,
 		     USB_DEVICE_ID_SYNAPTICS_ACER_ONE_S1002),
 	  .driver_data = QUIRK_TOUCHPAD_ON_OFF_REPORT },
->>>>>>> 76ec55ca
 	/* ITE8910 USB kbd ctlr, with Synaptics touchpad connected to it. */
 	{ HID_DEVICE(BUS_USB, HID_GROUP_GENERIC,
 		     USB_VENDOR_ID_SYNAPTICS,
