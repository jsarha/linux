--- conflicted
+++ resolved
@@ -3235,11 +3235,6 @@
 	 * configured with V1 page table (DTE[Mode] = 0 is not supported).
 	 */
 	if (no_iommu || iommu_default_passthrough()) {
-<<<<<<< HEAD
-		pr_err("SNP: IOMMU disabled or configured in passthrough mode, SNP cannot be supported.\n");
-		cc_platform_clear(CC_ATTR_HOST_SEV_SNP);
-		return;
-=======
 		pr_warn("SNP: IOMMU disabled or configured in passthrough mode, SNP cannot be supported.\n");
 		goto disable_snp;
 	}
@@ -3247,19 +3242,12 @@
 	if (amd_iommu_pgtable != AMD_IOMMU_V1) {
 		pr_warn("SNP: IOMMU is configured with V2 page table mode, SNP cannot be supported.\n");
 		goto disable_snp;
->>>>>>> 55a275c5
 	}
 
 	amd_iommu_snp_en = check_feature(FEATURE_SNP);
 	if (!amd_iommu_snp_en) {
-<<<<<<< HEAD
-		pr_err("SNP: IOMMU SNP feature not enabled, SNP cannot be supported.\n");
-		cc_platform_clear(CC_ATTR_HOST_SEV_SNP);
-		return;
-=======
 		pr_warn("SNP: IOMMU SNP feature not enabled, SNP cannot be supported.\n");
 		goto disable_snp;
->>>>>>> 55a275c5
 	}
 
 	pr_info("IOMMU SNP support enabled.\n");
