// SPDX-License-Identifier: GPL-2.0-only
/*
 * Copyright (C) 2013-2017 ARM Limited, All Rights Reserved.
 * Author: Marc Zyngier <marc.zyngier@arm.com>
 */

#define pr_fmt(fmt)	"GICv3: " fmt

#include <linux/acpi.h>
#include <linux/cpu.h>
#include <linux/cpu_pm.h>
#include <linux/delay.h>
#include <linux/interrupt.h>
#include <linux/irqdomain.h>
#include <linux/kstrtox.h>
#include <linux/of.h>
#include <linux/of_address.h>
#include <linux/of_irq.h>
#include <linux/percpu.h>
#include <linux/refcount.h>
#include <linux/slab.h>

#include <linux/irqchip.h>
#include <linux/irqchip/arm-gic-common.h>
#include <linux/irqchip/arm-gic-v3.h>
#include <linux/irqchip/irq-partition-percpu.h>
#include <linux/bitfield.h>
#include <linux/bits.h>
#include <linux/arm-smccc.h>

#include <asm/cputype.h>
#include <asm/exception.h>
#include <asm/smp_plat.h>
#include <asm/virt.h>

#include "irq-gic-common.h"

#define GICD_INT_NMI_PRI	(GICD_INT_DEF_PRI & ~0x80)

#define FLAGS_WORKAROUND_GICR_WAKER_MSM8996	(1ULL << 0)
#define FLAGS_WORKAROUND_CAVIUM_ERRATUM_38539	(1ULL << 1)
#define FLAGS_WORKAROUND_MTK_GICR_SAVE		(1ULL << 2)
<<<<<<< HEAD
=======
#define FLAGS_WORKAROUND_ASR_ERRATUM_8601001	(1ULL << 3)
>>>>>>> fbdf30bf

#define GIC_IRQ_TYPE_PARTITION	(GIC_IRQ_TYPE_LPI + 1)

struct redist_region {
	void __iomem		*redist_base;
	phys_addr_t		phys_base;
	bool			single_redist;
};

struct gic_chip_data {
	struct fwnode_handle	*fwnode;
	phys_addr_t		dist_phys_base;
	void __iomem		*dist_base;
	struct redist_region	*redist_regions;
	struct rdists		rdists;
	struct irq_domain	*domain;
	u64			redist_stride;
	u32			nr_redist_regions;
	u64			flags;
	bool			has_rss;
	unsigned int		ppi_nr;
	struct partition_desc	**ppi_descs;
};

#define T241_CHIPS_MAX		4
static void __iomem *t241_dist_base_alias[T241_CHIPS_MAX] __read_mostly;
static DEFINE_STATIC_KEY_FALSE(gic_nvidia_t241_erratum);

static struct gic_chip_data gic_data __read_mostly;
static DEFINE_STATIC_KEY_TRUE(supports_deactivate_key);

#define GIC_ID_NR	(1U << GICD_TYPER_ID_BITS(gic_data.rdists.gicd_typer))
#define GIC_LINE_NR	min(GICD_TYPER_SPIS(gic_data.rdists.gicd_typer), 1020U)
#define GIC_ESPI_NR	GICD_TYPER_ESPIS(gic_data.rdists.gicd_typer)

/*
 * The behaviours of RPR and PMR registers differ depending on the value of
 * SCR_EL3.FIQ, and the behaviour of non-secure priority registers of the
 * distributor and redistributors depends on whether security is enabled in the
 * GIC.
 *
 * When security is enabled, non-secure priority values from the (re)distributor
 * are presented to the GIC CPUIF as follow:
 *     (GIC_(R)DIST_PRI[irq] >> 1) | 0x80;
 *
 * If SCR_EL3.FIQ == 1, the values written to/read from PMR and RPR at non-secure
 * EL1 are subject to a similar operation thus matching the priorities presented
 * from the (re)distributor when security is enabled. When SCR_EL3.FIQ == 0,
 * these values are unchanged by the GIC.
 *
 * see GICv3/GICv4 Architecture Specification (IHI0069D):
 * - section 4.8.1 Non-secure accesses to register fields for Secure interrupt
 *   priorities.
 * - Figure 4-7 Secure read of the priority field for a Non-secure Group 1
 *   interrupt.
 */
static DEFINE_STATIC_KEY_FALSE(supports_pseudo_nmis);

DEFINE_STATIC_KEY_FALSE(gic_nonsecure_priorities);
EXPORT_SYMBOL(gic_nonsecure_priorities);

/*
 * When the Non-secure world has access to group 0 interrupts (as a
 * consequence of SCR_EL3.FIQ == 0), reading the ICC_RPR_EL1 register will
 * return the Distributor's view of the interrupt priority.
 *
 * When GIC security is enabled (GICD_CTLR.DS == 0), the interrupt priority
 * written by software is moved to the Non-secure range by the Distributor.
 *
 * If both are true (which is when gic_nonsecure_priorities gets enabled),
 * we need to shift down the priority programmed by software to match it
 * against the value returned by ICC_RPR_EL1.
 */
#define GICD_INT_RPR_PRI(priority)					\
	({								\
		u32 __priority = (priority);				\
		if (static_branch_unlikely(&gic_nonsecure_priorities))	\
			__priority = 0x80 | (__priority >> 1);		\
									\
		__priority;						\
	})

/* ppi_nmi_refs[n] == number of cpus having ppi[n + 16] set as NMI */
static refcount_t *ppi_nmi_refs;

static struct gic_kvm_info gic_v3_kvm_info __initdata;
static DEFINE_PER_CPU(bool, has_rss);

#define MPIDR_RS(mpidr)			(((mpidr) & 0xF0UL) >> 4)
#define gic_data_rdist()		(this_cpu_ptr(gic_data.rdists.rdist))
#define gic_data_rdist_rd_base()	(gic_data_rdist()->rd_base)
#define gic_data_rdist_sgi_base()	(gic_data_rdist_rd_base() + SZ_64K)

/* Our default, arbitrary priority value. Linux only uses one anyway. */
#define DEFAULT_PMR_VALUE	0xf0

enum gic_intid_range {
	SGI_RANGE,
	PPI_RANGE,
	SPI_RANGE,
	EPPI_RANGE,
	ESPI_RANGE,
	LPI_RANGE,
	__INVALID_RANGE__
};

static enum gic_intid_range __get_intid_range(irq_hw_number_t hwirq)
{
	switch (hwirq) {
	case 0 ... 15:
		return SGI_RANGE;
	case 16 ... 31:
		return PPI_RANGE;
	case 32 ... 1019:
		return SPI_RANGE;
	case EPPI_BASE_INTID ... (EPPI_BASE_INTID + 63):
		return EPPI_RANGE;
	case ESPI_BASE_INTID ... (ESPI_BASE_INTID + 1023):
		return ESPI_RANGE;
	case 8192 ... GENMASK(23, 0):
		return LPI_RANGE;
	default:
		return __INVALID_RANGE__;
	}
}

static enum gic_intid_range get_intid_range(struct irq_data *d)
{
	return __get_intid_range(d->hwirq);
}

static inline unsigned int gic_irq(struct irq_data *d)
{
	return d->hwirq;
}

static inline bool gic_irq_in_rdist(struct irq_data *d)
{
	switch (get_intid_range(d)) {
	case SGI_RANGE:
	case PPI_RANGE:
	case EPPI_RANGE:
		return true;
	default:
		return false;
	}
}

static inline void __iomem *gic_dist_base_alias(struct irq_data *d)
{
	if (static_branch_unlikely(&gic_nvidia_t241_erratum)) {
		irq_hw_number_t hwirq = irqd_to_hwirq(d);
		u32 chip;

		/*
		 * For the erratum T241-FABRIC-4, read accesses to GICD_In{E}
		 * registers are directed to the chip that owns the SPI. The
		 * the alias region can also be used for writes to the
		 * GICD_In{E} except GICD_ICENABLERn. Each chip has support
		 * for 320 {E}SPIs. Mappings for all 4 chips:
		 *    Chip0 = 32-351
		 *    Chip1 = 352-671
		 *    Chip2 = 672-991
		 *    Chip3 = 4096-4415
		 */
		switch (__get_intid_range(hwirq)) {
		case SPI_RANGE:
			chip = (hwirq - 32) / 320;
			break;
		case ESPI_RANGE:
			chip = 3;
			break;
		default:
			unreachable();
		}
		return t241_dist_base_alias[chip];
	}

	return gic_data.dist_base;
}

static inline void __iomem *gic_dist_base(struct irq_data *d)
{
	switch (get_intid_range(d)) {
	case SGI_RANGE:
	case PPI_RANGE:
	case EPPI_RANGE:
		/* SGI+PPI -> SGI_base for this CPU */
		return gic_data_rdist_sgi_base();

	case SPI_RANGE:
	case ESPI_RANGE:
		/* SPI -> dist_base */
		return gic_data.dist_base;

	default:
		return NULL;
	}
}

static void gic_do_wait_for_rwp(void __iomem *base, u32 bit)
{
	u32 count = 1000000;	/* 1s! */

	while (readl_relaxed(base + GICD_CTLR) & bit) {
		count--;
		if (!count) {
			pr_err_ratelimited("RWP timeout, gone fishing\n");
			return;
		}
		cpu_relax();
		udelay(1);
	}
}

/* Wait for completion of a distributor change */
static void gic_dist_wait_for_rwp(void)
{
	gic_do_wait_for_rwp(gic_data.dist_base, GICD_CTLR_RWP);
}

/* Wait for completion of a redistributor change */
static void gic_redist_wait_for_rwp(void)
{
	gic_do_wait_for_rwp(gic_data_rdist_rd_base(), GICR_CTLR_RWP);
}

#ifdef CONFIG_ARM64

static u64 __maybe_unused gic_read_iar(void)
{
	if (cpus_have_const_cap(ARM64_WORKAROUND_CAVIUM_23154))
		return gic_read_iar_cavium_thunderx();
	else
		return gic_read_iar_common();
}
#endif

static void gic_enable_redist(bool enable)
{
	void __iomem *rbase;
	u32 count = 1000000;	/* 1s! */
	u32 val;

	if (gic_data.flags & FLAGS_WORKAROUND_GICR_WAKER_MSM8996)
		return;

	rbase = gic_data_rdist_rd_base();

	val = readl_relaxed(rbase + GICR_WAKER);
	if (enable)
		/* Wake up this CPU redistributor */
		val &= ~GICR_WAKER_ProcessorSleep;
	else
		val |= GICR_WAKER_ProcessorSleep;
	writel_relaxed(val, rbase + GICR_WAKER);

	if (!enable) {		/* Check that GICR_WAKER is writeable */
		val = readl_relaxed(rbase + GICR_WAKER);
		if (!(val & GICR_WAKER_ProcessorSleep))
			return;	/* No PM support in this redistributor */
	}

	while (--count) {
		val = readl_relaxed(rbase + GICR_WAKER);
		if (enable ^ (bool)(val & GICR_WAKER_ChildrenAsleep))
			break;
		cpu_relax();
		udelay(1);
	}
	if (!count)
		pr_err_ratelimited("redistributor failed to %s...\n",
				   enable ? "wakeup" : "sleep");
}

/*
 * Routines to disable, enable, EOI and route interrupts
 */
static u32 convert_offset_index(struct irq_data *d, u32 offset, u32 *index)
{
	switch (get_intid_range(d)) {
	case SGI_RANGE:
	case PPI_RANGE:
	case SPI_RANGE:
		*index = d->hwirq;
		return offset;
	case EPPI_RANGE:
		/*
		 * Contrary to the ESPI range, the EPPI range is contiguous
		 * to the PPI range in the registers, so let's adjust the
		 * displacement accordingly. Consistency is overrated.
		 */
		*index = d->hwirq - EPPI_BASE_INTID + 32;
		return offset;
	case ESPI_RANGE:
		*index = d->hwirq - ESPI_BASE_INTID;
		switch (offset) {
		case GICD_ISENABLER:
			return GICD_ISENABLERnE;
		case GICD_ICENABLER:
			return GICD_ICENABLERnE;
		case GICD_ISPENDR:
			return GICD_ISPENDRnE;
		case GICD_ICPENDR:
			return GICD_ICPENDRnE;
		case GICD_ISACTIVER:
			return GICD_ISACTIVERnE;
		case GICD_ICACTIVER:
			return GICD_ICACTIVERnE;
		case GICD_IPRIORITYR:
			return GICD_IPRIORITYRnE;
		case GICD_ICFGR:
			return GICD_ICFGRnE;
		case GICD_IROUTER:
			return GICD_IROUTERnE;
		default:
			break;
		}
		break;
	default:
		break;
	}

	WARN_ON(1);
	*index = d->hwirq;
	return offset;
}

static int gic_peek_irq(struct irq_data *d, u32 offset)
{
	void __iomem *base;
	u32 index, mask;

	offset = convert_offset_index(d, offset, &index);
	mask = 1 << (index % 32);

	if (gic_irq_in_rdist(d))
		base = gic_data_rdist_sgi_base();
	else
		base = gic_dist_base_alias(d);

	return !!(readl_relaxed(base + offset + (index / 32) * 4) & mask);
}

static void gic_poke_irq(struct irq_data *d, u32 offset)
{
	void __iomem *base;
	u32 index, mask;

	offset = convert_offset_index(d, offset, &index);
	mask = 1 << (index % 32);

	if (gic_irq_in_rdist(d))
		base = gic_data_rdist_sgi_base();
	else
		base = gic_data.dist_base;

	writel_relaxed(mask, base + offset + (index / 32) * 4);
}

static void gic_mask_irq(struct irq_data *d)
{
	gic_poke_irq(d, GICD_ICENABLER);
	if (gic_irq_in_rdist(d))
		gic_redist_wait_for_rwp();
	else
		gic_dist_wait_for_rwp();
}

static void gic_eoimode1_mask_irq(struct irq_data *d)
{
	gic_mask_irq(d);
	/*
	 * When masking a forwarded interrupt, make sure it is
	 * deactivated as well.
	 *
	 * This ensures that an interrupt that is getting
	 * disabled/masked will not get "stuck", because there is
	 * noone to deactivate it (guest is being terminated).
	 */
	if (irqd_is_forwarded_to_vcpu(d))
		gic_poke_irq(d, GICD_ICACTIVER);
}

static void gic_unmask_irq(struct irq_data *d)
{
	gic_poke_irq(d, GICD_ISENABLER);
}

static inline bool gic_supports_nmi(void)
{
	return IS_ENABLED(CONFIG_ARM64_PSEUDO_NMI) &&
	       static_branch_likely(&supports_pseudo_nmis);
}

static int gic_irq_set_irqchip_state(struct irq_data *d,
				     enum irqchip_irq_state which, bool val)
{
	u32 reg;

	if (d->hwirq >= 8192) /* SGI/PPI/SPI only */
		return -EINVAL;

	switch (which) {
	case IRQCHIP_STATE_PENDING:
		reg = val ? GICD_ISPENDR : GICD_ICPENDR;
		break;

	case IRQCHIP_STATE_ACTIVE:
		reg = val ? GICD_ISACTIVER : GICD_ICACTIVER;
		break;

	case IRQCHIP_STATE_MASKED:
		if (val) {
			gic_mask_irq(d);
			return 0;
		}
		reg = GICD_ISENABLER;
		break;

	default:
		return -EINVAL;
	}

	gic_poke_irq(d, reg);
	return 0;
}

static int gic_irq_get_irqchip_state(struct irq_data *d,
				     enum irqchip_irq_state which, bool *val)
{
	if (d->hwirq >= 8192) /* PPI/SPI only */
		return -EINVAL;

	switch (which) {
	case IRQCHIP_STATE_PENDING:
		*val = gic_peek_irq(d, GICD_ISPENDR);
		break;

	case IRQCHIP_STATE_ACTIVE:
		*val = gic_peek_irq(d, GICD_ISACTIVER);
		break;

	case IRQCHIP_STATE_MASKED:
		*val = !gic_peek_irq(d, GICD_ISENABLER);
		break;

	default:
		return -EINVAL;
	}

	return 0;
}

static void gic_irq_set_prio(struct irq_data *d, u8 prio)
{
	void __iomem *base = gic_dist_base(d);
	u32 offset, index;

	offset = convert_offset_index(d, GICD_IPRIORITYR, &index);

	writeb_relaxed(prio, base + offset + index);
}

static u32 __gic_get_ppi_index(irq_hw_number_t hwirq)
{
	switch (__get_intid_range(hwirq)) {
	case PPI_RANGE:
		return hwirq - 16;
	case EPPI_RANGE:
		return hwirq - EPPI_BASE_INTID + 16;
	default:
		unreachable();
	}
}

static u32 gic_get_ppi_index(struct irq_data *d)
{
	return __gic_get_ppi_index(d->hwirq);
}

static int gic_irq_nmi_setup(struct irq_data *d)
{
	struct irq_desc *desc = irq_to_desc(d->irq);

	if (!gic_supports_nmi())
		return -EINVAL;

	if (gic_peek_irq(d, GICD_ISENABLER)) {
		pr_err("Cannot set NMI property of enabled IRQ %u\n", d->irq);
		return -EINVAL;
	}

	/*
	 * A secondary irq_chip should be in charge of LPI request,
	 * it should not be possible to get there
	 */
	if (WARN_ON(gic_irq(d) >= 8192))
		return -EINVAL;

	/* desc lock should already be held */
	if (gic_irq_in_rdist(d)) {
		u32 idx = gic_get_ppi_index(d);

		/* Setting up PPI as NMI, only switch handler for first NMI */
		if (!refcount_inc_not_zero(&ppi_nmi_refs[idx])) {
			refcount_set(&ppi_nmi_refs[idx], 1);
			desc->handle_irq = handle_percpu_devid_fasteoi_nmi;
		}
	} else {
		desc->handle_irq = handle_fasteoi_nmi;
	}

	gic_irq_set_prio(d, GICD_INT_NMI_PRI);

	return 0;
}

static void gic_irq_nmi_teardown(struct irq_data *d)
{
	struct irq_desc *desc = irq_to_desc(d->irq);

	if (WARN_ON(!gic_supports_nmi()))
		return;

	if (gic_peek_irq(d, GICD_ISENABLER)) {
		pr_err("Cannot set NMI property of enabled IRQ %u\n", d->irq);
		return;
	}

	/*
	 * A secondary irq_chip should be in charge of LPI request,
	 * it should not be possible to get there
	 */
	if (WARN_ON(gic_irq(d) >= 8192))
		return;

	/* desc lock should already be held */
	if (gic_irq_in_rdist(d)) {
		u32 idx = gic_get_ppi_index(d);

		/* Tearing down NMI, only switch handler for last NMI */
		if (refcount_dec_and_test(&ppi_nmi_refs[idx]))
			desc->handle_irq = handle_percpu_devid_irq;
	} else {
		desc->handle_irq = handle_fasteoi_irq;
	}

	gic_irq_set_prio(d, GICD_INT_DEF_PRI);
}

static void gic_eoi_irq(struct irq_data *d)
{
	write_gicreg(gic_irq(d), ICC_EOIR1_EL1);
	isb();
}

static void gic_eoimode1_eoi_irq(struct irq_data *d)
{
	/*
	 * No need to deactivate an LPI, or an interrupt that
	 * is is getting forwarded to a vcpu.
	 */
	if (gic_irq(d) >= 8192 || irqd_is_forwarded_to_vcpu(d))
		return;
	gic_write_dir(gic_irq(d));
}

static int gic_set_type(struct irq_data *d, unsigned int type)
{
	enum gic_intid_range range;
	unsigned int irq = gic_irq(d);
	void __iomem *base;
	u32 offset, index;
	int ret;

	range = get_intid_range(d);

	/* Interrupt configuration for SGIs can't be changed */
	if (range == SGI_RANGE)
		return type != IRQ_TYPE_EDGE_RISING ? -EINVAL : 0;

	/* SPIs have restrictions on the supported types */
	if ((range == SPI_RANGE || range == ESPI_RANGE) &&
	    type != IRQ_TYPE_LEVEL_HIGH && type != IRQ_TYPE_EDGE_RISING)
		return -EINVAL;

	if (gic_irq_in_rdist(d))
		base = gic_data_rdist_sgi_base();
	else
		base = gic_dist_base_alias(d);

	offset = convert_offset_index(d, GICD_ICFGR, &index);

	ret = gic_configure_irq(index, type, base + offset, NULL);
	if (ret && (range == PPI_RANGE || range == EPPI_RANGE)) {
		/* Misconfigured PPIs are usually not fatal */
		pr_warn("GIC: PPI INTID%d is secure or misconfigured\n", irq);
		ret = 0;
	}

	return ret;
}

static int gic_irq_set_vcpu_affinity(struct irq_data *d, void *vcpu)
{
	if (get_intid_range(d) == SGI_RANGE)
		return -EINVAL;

	if (vcpu)
		irqd_set_forwarded_to_vcpu(d);
	else
		irqd_clr_forwarded_to_vcpu(d);
	return 0;
}

static u64 gic_cpu_to_affinity(int cpu)
{
	u64 mpidr = cpu_logical_map(cpu);
	u64 aff;

	/* ASR8601 needs to have its affinities shifted down... */
	if (unlikely(gic_data.flags & FLAGS_WORKAROUND_ASR_ERRATUM_8601001))
		mpidr = (MPIDR_AFFINITY_LEVEL(mpidr, 1)	|
			 (MPIDR_AFFINITY_LEVEL(mpidr, 2) << 8));

	aff = ((u64)MPIDR_AFFINITY_LEVEL(mpidr, 3) << 32 |
	       MPIDR_AFFINITY_LEVEL(mpidr, 2) << 16 |
	       MPIDR_AFFINITY_LEVEL(mpidr, 1) << 8  |
	       MPIDR_AFFINITY_LEVEL(mpidr, 0));

	return aff;
}

static void gic_deactivate_unhandled(u32 irqnr)
{
	if (static_branch_likely(&supports_deactivate_key)) {
		if (irqnr < 8192)
			gic_write_dir(irqnr);
	} else {
		write_gicreg(irqnr, ICC_EOIR1_EL1);
		isb();
	}
}

/*
 * Follow a read of the IAR with any HW maintenance that needs to happen prior
 * to invoking the relevant IRQ handler. We must do two things:
 *
 * (1) Ensure instruction ordering between a read of IAR and subsequent
 *     instructions in the IRQ handler using an ISB.
 *
 *     It is possible for the IAR to report an IRQ which was signalled *after*
 *     the CPU took an IRQ exception as multiple interrupts can race to be
 *     recognized by the GIC, earlier interrupts could be withdrawn, and/or
 *     later interrupts could be prioritized by the GIC.
 *
 *     For devices which are tightly coupled to the CPU, such as PMUs, a
 *     context synchronization event is necessary to ensure that system
 *     register state is not stale, as these may have been indirectly written
 *     *after* exception entry.
 *
 * (2) Deactivate the interrupt when EOI mode 1 is in use.
 */
static inline void gic_complete_ack(u32 irqnr)
{
	if (static_branch_likely(&supports_deactivate_key))
		write_gicreg(irqnr, ICC_EOIR1_EL1);

	isb();
}

static bool gic_rpr_is_nmi_prio(void)
{
	if (!gic_supports_nmi())
		return false;

	return unlikely(gic_read_rpr() == GICD_INT_RPR_PRI(GICD_INT_NMI_PRI));
}

static bool gic_irqnr_is_special(u32 irqnr)
{
	return irqnr >= 1020 && irqnr <= 1023;
}

static void __gic_handle_irq(u32 irqnr, struct pt_regs *regs)
{
	if (gic_irqnr_is_special(irqnr))
		return;

	gic_complete_ack(irqnr);

	if (generic_handle_domain_irq(gic_data.domain, irqnr)) {
		WARN_ONCE(true, "Unexpected interrupt (irqnr %u)\n", irqnr);
		gic_deactivate_unhandled(irqnr);
	}
}

static void __gic_handle_nmi(u32 irqnr, struct pt_regs *regs)
{
	if (gic_irqnr_is_special(irqnr))
		return;

	gic_complete_ack(irqnr);

	if (generic_handle_domain_nmi(gic_data.domain, irqnr)) {
		WARN_ONCE(true, "Unexpected pseudo-NMI (irqnr %u)\n", irqnr);
		gic_deactivate_unhandled(irqnr);
	}
}

/*
 * An exception has been taken from a context with IRQs enabled, and this could
 * be an IRQ or an NMI.
 *
 * The entry code called us with DAIF.IF set to keep NMIs masked. We must clear
 * DAIF.IF (and update ICC_PMR_EL1 to mask regular IRQs) prior to returning,
 * after handling any NMI but before handling any IRQ.
 *
 * The entry code has performed IRQ entry, and if an NMI is detected we must
 * perform NMI entry/exit around invoking the handler.
 */
static void __gic_handle_irq_from_irqson(struct pt_regs *regs)
{
	bool is_nmi;
	u32 irqnr;

	irqnr = gic_read_iar();

	is_nmi = gic_rpr_is_nmi_prio();

	if (is_nmi) {
		nmi_enter();
		__gic_handle_nmi(irqnr, regs);
		nmi_exit();
	}

	if (gic_prio_masking_enabled()) {
		gic_pmr_mask_irqs();
		gic_arch_enable_irqs();
	}

	if (!is_nmi)
		__gic_handle_irq(irqnr, regs);
}

/*
 * An exception has been taken from a context with IRQs disabled, which can only
 * be an NMI.
 *
 * The entry code called us with DAIF.IF set to keep NMIs masked. We must leave
 * DAIF.IF (and ICC_PMR_EL1) unchanged.
 *
 * The entry code has performed NMI entry.
 */
static void __gic_handle_irq_from_irqsoff(struct pt_regs *regs)
{
	u64 pmr;
	u32 irqnr;

	/*
	 * We were in a context with IRQs disabled. However, the
	 * entry code has set PMR to a value that allows any
	 * interrupt to be acknowledged, and not just NMIs. This can
	 * lead to surprising effects if the NMI has been retired in
	 * the meantime, and that there is an IRQ pending. The IRQ
	 * would then be taken in NMI context, something that nobody
	 * wants to debug twice.
	 *
	 * Until we sort this, drop PMR again to a level that will
	 * actually only allow NMIs before reading IAR, and then
	 * restore it to what it was.
	 */
	pmr = gic_read_pmr();
	gic_pmr_mask_irqs();
	isb();
	irqnr = gic_read_iar();
	gic_write_pmr(pmr);

	__gic_handle_nmi(irqnr, regs);
}

static asmlinkage void __exception_irq_entry gic_handle_irq(struct pt_regs *regs)
{
	if (unlikely(gic_supports_nmi() && !interrupts_enabled(regs)))
		__gic_handle_irq_from_irqsoff(regs);
	else
		__gic_handle_irq_from_irqson(regs);
}

static u32 gic_get_pribits(void)
{
	u32 pribits;

	pribits = gic_read_ctlr();
	pribits &= ICC_CTLR_EL1_PRI_BITS_MASK;
	pribits >>= ICC_CTLR_EL1_PRI_BITS_SHIFT;
	pribits++;

	return pribits;
}

static bool gic_has_group0(void)
{
	u32 val;
	u32 old_pmr;

	old_pmr = gic_read_pmr();

	/*
	 * Let's find out if Group0 is under control of EL3 or not by
	 * setting the highest possible, non-zero priority in PMR.
	 *
	 * If SCR_EL3.FIQ is set, the priority gets shifted down in
	 * order for the CPU interface to set bit 7, and keep the
	 * actual priority in the non-secure range. In the process, it
	 * looses the least significant bit and the actual priority
	 * becomes 0x80. Reading it back returns 0, indicating that
	 * we're don't have access to Group0.
	 */
	gic_write_pmr(BIT(8 - gic_get_pribits()));
	val = gic_read_pmr();

	gic_write_pmr(old_pmr);

	return val != 0;
}

static void __init gic_dist_init(void)
{
	unsigned int i;
	u64 affinity;
	void __iomem *base = gic_data.dist_base;
	u32 val;

	/* Disable the distributor */
	writel_relaxed(0, base + GICD_CTLR);
	gic_dist_wait_for_rwp();

	/*
	 * Configure SPIs as non-secure Group-1. This will only matter
	 * if the GIC only has a single security state. This will not
	 * do the right thing if the kernel is running in secure mode,
	 * but that's not the intended use case anyway.
	 */
	for (i = 32; i < GIC_LINE_NR; i += 32)
		writel_relaxed(~0, base + GICD_IGROUPR + i / 8);

	/* Extended SPI range, not handled by the GICv2/GICv3 common code */
	for (i = 0; i < GIC_ESPI_NR; i += 32) {
		writel_relaxed(~0U, base + GICD_ICENABLERnE + i / 8);
		writel_relaxed(~0U, base + GICD_ICACTIVERnE + i / 8);
	}

	for (i = 0; i < GIC_ESPI_NR; i += 32)
		writel_relaxed(~0U, base + GICD_IGROUPRnE + i / 8);

	for (i = 0; i < GIC_ESPI_NR; i += 16)
		writel_relaxed(0, base + GICD_ICFGRnE + i / 4);

	for (i = 0; i < GIC_ESPI_NR; i += 4)
		writel_relaxed(GICD_INT_DEF_PRI_X4, base + GICD_IPRIORITYRnE + i);

	/* Now do the common stuff */
	gic_dist_config(base, GIC_LINE_NR, NULL);

	val = GICD_CTLR_ARE_NS | GICD_CTLR_ENABLE_G1A | GICD_CTLR_ENABLE_G1;
	if (gic_data.rdists.gicd_typer2 & GICD_TYPER2_nASSGIcap) {
		pr_info("Enabling SGIs without active state\n");
		val |= GICD_CTLR_nASSGIreq;
	}

	/* Enable distributor with ARE, Group1, and wait for it to drain */
	writel_relaxed(val, base + GICD_CTLR);
	gic_dist_wait_for_rwp();

	/*
	 * Set all global interrupts to the boot CPU only. ARE must be
	 * enabled.
	 */
	affinity = gic_cpu_to_affinity(smp_processor_id());
	for (i = 32; i < GIC_LINE_NR; i++)
		gic_write_irouter(affinity, base + GICD_IROUTER + i * 8);

	for (i = 0; i < GIC_ESPI_NR; i++)
		gic_write_irouter(affinity, base + GICD_IROUTERnE + i * 8);
}

static int gic_iterate_rdists(int (*fn)(struct redist_region *, void __iomem *))
{
	int ret = -ENODEV;
	int i;

	for (i = 0; i < gic_data.nr_redist_regions; i++) {
		void __iomem *ptr = gic_data.redist_regions[i].redist_base;
		u64 typer;
		u32 reg;

		reg = readl_relaxed(ptr + GICR_PIDR2) & GIC_PIDR2_ARCH_MASK;
		if (reg != GIC_PIDR2_ARCH_GICv3 &&
		    reg != GIC_PIDR2_ARCH_GICv4) { /* We're in trouble... */
			pr_warn("No redistributor present @%p\n", ptr);
			break;
		}

		do {
			typer = gic_read_typer(ptr + GICR_TYPER);
			ret = fn(gic_data.redist_regions + i, ptr);
			if (!ret)
				return 0;

			if (gic_data.redist_regions[i].single_redist)
				break;

			if (gic_data.redist_stride) {
				ptr += gic_data.redist_stride;
			} else {
				ptr += SZ_64K * 2; /* Skip RD_base + SGI_base */
				if (typer & GICR_TYPER_VLPIS)
					ptr += SZ_64K * 2; /* Skip VLPI_base + reserved page */
			}
		} while (!(typer & GICR_TYPER_LAST));
	}

	return ret ? -ENODEV : 0;
}

static int __gic_populate_rdist(struct redist_region *region, void __iomem *ptr)
{
	unsigned long mpidr;
	u64 typer;
	u32 aff;

	/*
	 * Convert affinity to a 32bit value that can be matched to
	 * GICR_TYPER bits [63:32].
	 */
	mpidr = gic_cpu_to_affinity(smp_processor_id());

	aff = (MPIDR_AFFINITY_LEVEL(mpidr, 3) << 24 |
	       MPIDR_AFFINITY_LEVEL(mpidr, 2) << 16 |
	       MPIDR_AFFINITY_LEVEL(mpidr, 1) << 8 |
	       MPIDR_AFFINITY_LEVEL(mpidr, 0));

	typer = gic_read_typer(ptr + GICR_TYPER);
	if ((typer >> 32) == aff) {
		u64 offset = ptr - region->redist_base;
		raw_spin_lock_init(&gic_data_rdist()->rd_lock);
		gic_data_rdist_rd_base() = ptr;
		gic_data_rdist()->phys_base = region->phys_base + offset;

		pr_info("CPU%d: found redistributor %lx region %d:%pa\n",
			smp_processor_id(), mpidr,
			(int)(region - gic_data.redist_regions),
			&gic_data_rdist()->phys_base);
		return 0;
	}

	/* Try next one */
	return 1;
}

static int gic_populate_rdist(void)
{
	if (gic_iterate_rdists(__gic_populate_rdist) == 0)
		return 0;

	/* We couldn't even deal with ourselves... */
	WARN(true, "CPU%d: mpidr %lx has no re-distributor!\n",
	     smp_processor_id(),
	     (unsigned long)cpu_logical_map(smp_processor_id()));
	return -ENODEV;
}

static int __gic_update_rdist_properties(struct redist_region *region,
					 void __iomem *ptr)
{
	u64 typer = gic_read_typer(ptr + GICR_TYPER);
	u32 ctlr = readl_relaxed(ptr + GICR_CTLR);

	/* Boot-time cleanup */
	if ((typer & GICR_TYPER_VLPIS) && (typer & GICR_TYPER_RVPEID)) {
		u64 val;

		/* Deactivate any present vPE */
		val = gicr_read_vpendbaser(ptr + SZ_128K + GICR_VPENDBASER);
		if (val & GICR_VPENDBASER_Valid)
			gicr_write_vpendbaser(GICR_VPENDBASER_PendingLast,
					      ptr + SZ_128K + GICR_VPENDBASER);

		/* Mark the VPE table as invalid */
		val = gicr_read_vpropbaser(ptr + SZ_128K + GICR_VPROPBASER);
		val &= ~GICR_VPROPBASER_4_1_VALID;
		gicr_write_vpropbaser(val, ptr + SZ_128K + GICR_VPROPBASER);
	}

	gic_data.rdists.has_vlpis &= !!(typer & GICR_TYPER_VLPIS);

	/*
	 * TYPER.RVPEID implies some form of DirectLPI, no matter what the
	 * doc says... :-/ And CTLR.IR implies another subset of DirectLPI
	 * that the ITS driver can make use of for LPIs (and not VLPIs).
	 *
	 * These are 3 different ways to express the same thing, depending
	 * on the revision of the architecture and its relaxations over
	 * time. Just group them under the 'direct_lpi' banner.
	 */
	gic_data.rdists.has_rvpeid &= !!(typer & GICR_TYPER_RVPEID);
	gic_data.rdists.has_direct_lpi &= (!!(typer & GICR_TYPER_DirectLPIS) |
					   !!(ctlr & GICR_CTLR_IR) |
					   gic_data.rdists.has_rvpeid);
	gic_data.rdists.has_vpend_valid_dirty &= !!(typer & GICR_TYPER_DIRTY);

	/* Detect non-sensical configurations */
	if (WARN_ON_ONCE(gic_data.rdists.has_rvpeid && !gic_data.rdists.has_vlpis)) {
		gic_data.rdists.has_direct_lpi = false;
		gic_data.rdists.has_vlpis = false;
		gic_data.rdists.has_rvpeid = false;
	}

	gic_data.ppi_nr = min(GICR_TYPER_NR_PPIS(typer), gic_data.ppi_nr);

	return 1;
}

static void gic_update_rdist_properties(void)
{
	gic_data.ppi_nr = UINT_MAX;
	gic_iterate_rdists(__gic_update_rdist_properties);
	if (WARN_ON(gic_data.ppi_nr == UINT_MAX))
		gic_data.ppi_nr = 0;
	pr_info("GICv3 features: %d PPIs%s%s\n",
		gic_data.ppi_nr,
		gic_data.has_rss ? ", RSS" : "",
		gic_data.rdists.has_direct_lpi ? ", DirectLPI" : "");

	if (gic_data.rdists.has_vlpis)
		pr_info("GICv4 features: %s%s%s\n",
			gic_data.rdists.has_direct_lpi ? "DirectLPI " : "",
			gic_data.rdists.has_rvpeid ? "RVPEID " : "",
			gic_data.rdists.has_vpend_valid_dirty ? "Valid+Dirty " : "");
}

/* Check whether it's single security state view */
static inline bool gic_dist_security_disabled(void)
{
	return readl_relaxed(gic_data.dist_base + GICD_CTLR) & GICD_CTLR_DS;
}

static void gic_cpu_sys_reg_init(void)
{
	int i, cpu = smp_processor_id();
	u64 mpidr = gic_cpu_to_affinity(cpu);
	u64 need_rss = MPIDR_RS(mpidr);
	bool group0;
	u32 pribits;

	/*
	 * Need to check that the SRE bit has actually been set. If
	 * not, it means that SRE is disabled at EL2. We're going to
	 * die painfully, and there is nothing we can do about it.
	 *
	 * Kindly inform the luser.
	 */
	if (!gic_enable_sre())
		pr_err("GIC: unable to set SRE (disabled at EL2), panic ahead\n");

	pribits = gic_get_pribits();

	group0 = gic_has_group0();

	/* Set priority mask register */
	if (!gic_prio_masking_enabled()) {
		write_gicreg(DEFAULT_PMR_VALUE, ICC_PMR_EL1);
	} else if (gic_supports_nmi()) {
		/*
		 * Mismatch configuration with boot CPU, the system is likely
		 * to die as interrupt masking will not work properly on all
		 * CPUs
		 *
		 * The boot CPU calls this function before enabling NMI support,
		 * and as a result we'll never see this warning in the boot path
		 * for that CPU.
		 */
		if (static_branch_unlikely(&gic_nonsecure_priorities))
			WARN_ON(!group0 || gic_dist_security_disabled());
		else
			WARN_ON(group0 && !gic_dist_security_disabled());
	}

	/*
	 * Some firmwares hand over to the kernel with the BPR changed from
	 * its reset value (and with a value large enough to prevent
	 * any pre-emptive interrupts from working at all). Writing a zero
	 * to BPR restores is reset value.
	 */
	gic_write_bpr1(0);

	if (static_branch_likely(&supports_deactivate_key)) {
		/* EOI drops priority only (mode 1) */
		gic_write_ctlr(ICC_CTLR_EL1_EOImode_drop);
	} else {
		/* EOI deactivates interrupt too (mode 0) */
		gic_write_ctlr(ICC_CTLR_EL1_EOImode_drop_dir);
	}

	/* Always whack Group0 before Group1 */
	if (group0) {
		switch(pribits) {
		case 8:
		case 7:
			write_gicreg(0, ICC_AP0R3_EL1);
			write_gicreg(0, ICC_AP0R2_EL1);
			fallthrough;
		case 6:
			write_gicreg(0, ICC_AP0R1_EL1);
			fallthrough;
		case 5:
		case 4:
			write_gicreg(0, ICC_AP0R0_EL1);
		}

		isb();
	}

	switch(pribits) {
	case 8:
	case 7:
		write_gicreg(0, ICC_AP1R3_EL1);
		write_gicreg(0, ICC_AP1R2_EL1);
		fallthrough;
	case 6:
		write_gicreg(0, ICC_AP1R1_EL1);
		fallthrough;
	case 5:
	case 4:
		write_gicreg(0, ICC_AP1R0_EL1);
	}

	isb();

	/* ... and let's hit the road... */
	gic_write_grpen1(1);

	/* Keep the RSS capability status in per_cpu variable */
	per_cpu(has_rss, cpu) = !!(gic_read_ctlr() & ICC_CTLR_EL1_RSS);

	/* Check all the CPUs have capable of sending SGIs to other CPUs */
	for_each_online_cpu(i) {
		bool have_rss = per_cpu(has_rss, i) && per_cpu(has_rss, cpu);

		need_rss |= MPIDR_RS(gic_cpu_to_affinity(i));
		if (need_rss && (!have_rss))
			pr_crit("CPU%d (%lx) can't SGI CPU%d (%lx), no RSS\n",
				cpu, (unsigned long)mpidr,
				i, (unsigned long)gic_cpu_to_affinity(i));
	}

	/**
	 * GIC spec says, when ICC_CTLR_EL1.RSS==1 and GICD_TYPER.RSS==0,
	 * writing ICC_ASGI1R_EL1 register with RS != 0 is a CONSTRAINED
	 * UNPREDICTABLE choice of :
	 *   - The write is ignored.
	 *   - The RS field is treated as 0.
	 */
	if (need_rss && (!gic_data.has_rss))
		pr_crit_once("RSS is required but GICD doesn't support it\n");
}

static bool gicv3_nolpi;

static int __init gicv3_nolpi_cfg(char *buf)
{
	return kstrtobool(buf, &gicv3_nolpi);
}
early_param("irqchip.gicv3_nolpi", gicv3_nolpi_cfg);

static int gic_dist_supports_lpis(void)
{
	return (IS_ENABLED(CONFIG_ARM_GIC_V3_ITS) &&
		!!(readl_relaxed(gic_data.dist_base + GICD_TYPER) & GICD_TYPER_LPIS) &&
		!gicv3_nolpi);
}

static void gic_cpu_init(void)
{
	void __iomem *rbase;
	int i;

	/* Register ourselves with the rest of the world */
	if (gic_populate_rdist())
		return;

	gic_enable_redist(true);

	WARN((gic_data.ppi_nr > 16 || GIC_ESPI_NR != 0) &&
	     !(gic_read_ctlr() & ICC_CTLR_EL1_ExtRange),
	     "Distributor has extended ranges, but CPU%d doesn't\n",
	     smp_processor_id());

	rbase = gic_data_rdist_sgi_base();

	/* Configure SGIs/PPIs as non-secure Group-1 */
	for (i = 0; i < gic_data.ppi_nr + 16; i += 32)
		writel_relaxed(~0, rbase + GICR_IGROUPR0 + i / 8);

	gic_cpu_config(rbase, gic_data.ppi_nr + 16, gic_redist_wait_for_rwp);

	/* initialise system registers */
	gic_cpu_sys_reg_init();
}

#ifdef CONFIG_SMP

#define MPIDR_TO_SGI_RS(mpidr)	(MPIDR_RS(mpidr) << ICC_SGI1R_RS_SHIFT)
#define MPIDR_TO_SGI_CLUSTER_ID(mpidr)	((mpidr) & ~0xFUL)

static int gic_starting_cpu(unsigned int cpu)
{
	gic_cpu_init();

	if (gic_dist_supports_lpis())
		its_cpu_init();

	return 0;
}

static u16 gic_compute_target_list(int *base_cpu, const struct cpumask *mask,
				   unsigned long cluster_id)
{
	int next_cpu, cpu = *base_cpu;
	unsigned long mpidr;
	u16 tlist = 0;

	mpidr = gic_cpu_to_affinity(cpu);

	while (cpu < nr_cpu_ids) {
		tlist |= 1 << (mpidr & 0xf);

		next_cpu = cpumask_next(cpu, mask);
		if (next_cpu >= nr_cpu_ids)
			goto out;
		cpu = next_cpu;

		mpidr = gic_cpu_to_affinity(cpu);

		if (cluster_id != MPIDR_TO_SGI_CLUSTER_ID(mpidr)) {
			cpu--;
			goto out;
		}
	}
out:
	*base_cpu = cpu;
	return tlist;
}

#define MPIDR_TO_SGI_AFFINITY(cluster_id, level) \
	(MPIDR_AFFINITY_LEVEL(cluster_id, level) \
		<< ICC_SGI1R_AFFINITY_## level ##_SHIFT)

static void gic_send_sgi(u64 cluster_id, u16 tlist, unsigned int irq)
{
	u64 val;

	val = (MPIDR_TO_SGI_AFFINITY(cluster_id, 3)	|
	       MPIDR_TO_SGI_AFFINITY(cluster_id, 2)	|
	       irq << ICC_SGI1R_SGI_ID_SHIFT		|
	       MPIDR_TO_SGI_AFFINITY(cluster_id, 1)	|
	       MPIDR_TO_SGI_RS(cluster_id)		|
	       tlist << ICC_SGI1R_TARGET_LIST_SHIFT);

	pr_devel("CPU%d: ICC_SGI1R_EL1 %llx\n", smp_processor_id(), val);
	gic_write_sgi1r(val);
}

static void gic_ipi_send_mask(struct irq_data *d, const struct cpumask *mask)
{
	int cpu;

	if (WARN_ON(d->hwirq >= 16))
		return;

	/*
	 * Ensure that stores to Normal memory are visible to the
	 * other CPUs before issuing the IPI.
	 */
	dsb(ishst);

	for_each_cpu(cpu, mask) {
		u64 cluster_id = MPIDR_TO_SGI_CLUSTER_ID(gic_cpu_to_affinity(cpu));
		u16 tlist;

		tlist = gic_compute_target_list(&cpu, mask, cluster_id);
		gic_send_sgi(cluster_id, tlist, d->hwirq);
	}

	/* Force the above writes to ICC_SGI1R_EL1 to be executed */
	isb();
}

static void __init gic_smp_init(void)
{
	struct irq_fwspec sgi_fwspec = {
		.fwnode		= gic_data.fwnode,
		.param_count	= 1,
	};
	int base_sgi;

	cpuhp_setup_state_nocalls(CPUHP_AP_IRQ_GIC_STARTING,
				  "irqchip/arm/gicv3:starting",
				  gic_starting_cpu, NULL);

	/* Register all 8 non-secure SGIs */
	base_sgi = irq_domain_alloc_irqs(gic_data.domain, 8, NUMA_NO_NODE, &sgi_fwspec);
	if (WARN_ON(base_sgi <= 0))
		return;

	set_smp_ipi_range(base_sgi, 8);
}

static int gic_set_affinity(struct irq_data *d, const struct cpumask *mask_val,
			    bool force)
{
	unsigned int cpu;
	u32 offset, index;
	void __iomem *reg;
	int enabled;
	u64 val;

	if (force)
		cpu = cpumask_first(mask_val);
	else
		cpu = cpumask_any_and(mask_val, cpu_online_mask);

	if (cpu >= nr_cpu_ids)
		return -EINVAL;

	if (gic_irq_in_rdist(d))
		return -EINVAL;

	/* If interrupt was enabled, disable it first */
	enabled = gic_peek_irq(d, GICD_ISENABLER);
	if (enabled)
		gic_mask_irq(d);

	offset = convert_offset_index(d, GICD_IROUTER, &index);
	reg = gic_dist_base(d) + offset + (index * 8);
	val = gic_cpu_to_affinity(cpu);

	gic_write_irouter(val, reg);

	/*
	 * If the interrupt was enabled, enabled it again. Otherwise,
	 * just wait for the distributor to have digested our changes.
	 */
	if (enabled)
		gic_unmask_irq(d);

	irq_data_update_effective_affinity(d, cpumask_of(cpu));

	return IRQ_SET_MASK_OK_DONE;
}
#else
#define gic_set_affinity	NULL
#define gic_ipi_send_mask	NULL
#define gic_smp_init()		do { } while(0)
#endif

static int gic_retrigger(struct irq_data *data)
{
	return !gic_irq_set_irqchip_state(data, IRQCHIP_STATE_PENDING, true);
}

#ifdef CONFIG_CPU_PM
static int gic_cpu_pm_notifier(struct notifier_block *self,
			       unsigned long cmd, void *v)
{
	if (cmd == CPU_PM_EXIT) {
		if (gic_dist_security_disabled())
			gic_enable_redist(true);
		gic_cpu_sys_reg_init();
	} else if (cmd == CPU_PM_ENTER && gic_dist_security_disabled()) {
		gic_write_grpen1(0);
		gic_enable_redist(false);
	}
	return NOTIFY_OK;
}

static struct notifier_block gic_cpu_pm_notifier_block = {
	.notifier_call = gic_cpu_pm_notifier,
};

static void gic_cpu_pm_init(void)
{
	cpu_pm_register_notifier(&gic_cpu_pm_notifier_block);
}

#else
static inline void gic_cpu_pm_init(void) { }
#endif /* CONFIG_CPU_PM */

static struct irq_chip gic_chip = {
	.name			= "GICv3",
	.irq_mask		= gic_mask_irq,
	.irq_unmask		= gic_unmask_irq,
	.irq_eoi		= gic_eoi_irq,
	.irq_set_type		= gic_set_type,
	.irq_set_affinity	= gic_set_affinity,
	.irq_retrigger          = gic_retrigger,
	.irq_get_irqchip_state	= gic_irq_get_irqchip_state,
	.irq_set_irqchip_state	= gic_irq_set_irqchip_state,
	.irq_nmi_setup		= gic_irq_nmi_setup,
	.irq_nmi_teardown	= gic_irq_nmi_teardown,
	.ipi_send_mask		= gic_ipi_send_mask,
	.flags			= IRQCHIP_SET_TYPE_MASKED |
				  IRQCHIP_SKIP_SET_WAKE |
				  IRQCHIP_MASK_ON_SUSPEND,
};

static struct irq_chip gic_eoimode1_chip = {
	.name			= "GICv3",
	.irq_mask		= gic_eoimode1_mask_irq,
	.irq_unmask		= gic_unmask_irq,
	.irq_eoi		= gic_eoimode1_eoi_irq,
	.irq_set_type		= gic_set_type,
	.irq_set_affinity	= gic_set_affinity,
	.irq_retrigger          = gic_retrigger,
	.irq_get_irqchip_state	= gic_irq_get_irqchip_state,
	.irq_set_irqchip_state	= gic_irq_set_irqchip_state,
	.irq_set_vcpu_affinity	= gic_irq_set_vcpu_affinity,
	.irq_nmi_setup		= gic_irq_nmi_setup,
	.irq_nmi_teardown	= gic_irq_nmi_teardown,
	.ipi_send_mask		= gic_ipi_send_mask,
	.flags			= IRQCHIP_SET_TYPE_MASKED |
				  IRQCHIP_SKIP_SET_WAKE |
				  IRQCHIP_MASK_ON_SUSPEND,
};

static int gic_irq_domain_map(struct irq_domain *d, unsigned int irq,
			      irq_hw_number_t hw)
{
	struct irq_chip *chip = &gic_chip;
	struct irq_data *irqd = irq_desc_get_irq_data(irq_to_desc(irq));

	if (static_branch_likely(&supports_deactivate_key))
		chip = &gic_eoimode1_chip;

	switch (__get_intid_range(hw)) {
	case SGI_RANGE:
	case PPI_RANGE:
	case EPPI_RANGE:
		irq_set_percpu_devid(irq);
		irq_domain_set_info(d, irq, hw, chip, d->host_data,
				    handle_percpu_devid_irq, NULL, NULL);
		break;

	case SPI_RANGE:
	case ESPI_RANGE:
		irq_domain_set_info(d, irq, hw, chip, d->host_data,
				    handle_fasteoi_irq, NULL, NULL);
		irq_set_probe(irq);
		irqd_set_single_target(irqd);
		break;

	case LPI_RANGE:
		if (!gic_dist_supports_lpis())
			return -EPERM;
		irq_domain_set_info(d, irq, hw, chip, d->host_data,
				    handle_fasteoi_irq, NULL, NULL);
		break;

	default:
		return -EPERM;
	}

	/* Prevents SW retriggers which mess up the ACK/EOI ordering */
	irqd_set_handle_enforce_irqctx(irqd);
	return 0;
}

static int gic_irq_domain_translate(struct irq_domain *d,
				    struct irq_fwspec *fwspec,
				    unsigned long *hwirq,
				    unsigned int *type)
{
	if (fwspec->param_count == 1 && fwspec->param[0] < 16) {
		*hwirq = fwspec->param[0];
		*type = IRQ_TYPE_EDGE_RISING;
		return 0;
	}

	if (is_of_node(fwspec->fwnode)) {
		if (fwspec->param_count < 3)
			return -EINVAL;

		switch (fwspec->param[0]) {
		case 0:			/* SPI */
			*hwirq = fwspec->param[1] + 32;
			break;
		case 1:			/* PPI */
			*hwirq = fwspec->param[1] + 16;
			break;
		case 2:			/* ESPI */
			*hwirq = fwspec->param[1] + ESPI_BASE_INTID;
			break;
		case 3:			/* EPPI */
			*hwirq = fwspec->param[1] + EPPI_BASE_INTID;
			break;
		case GIC_IRQ_TYPE_LPI:	/* LPI */
			*hwirq = fwspec->param[1];
			break;
		case GIC_IRQ_TYPE_PARTITION:
			*hwirq = fwspec->param[1];
			if (fwspec->param[1] >= 16)
				*hwirq += EPPI_BASE_INTID - 16;
			else
				*hwirq += 16;
			break;
		default:
			return -EINVAL;
		}

		*type = fwspec->param[2] & IRQ_TYPE_SENSE_MASK;

		/*
		 * Make it clear that broken DTs are... broken.
		 * Partitioned PPIs are an unfortunate exception.
		 */
		WARN_ON(*type == IRQ_TYPE_NONE &&
			fwspec->param[0] != GIC_IRQ_TYPE_PARTITION);
		return 0;
	}

	if (is_fwnode_irqchip(fwspec->fwnode)) {
		if(fwspec->param_count != 2)
			return -EINVAL;

		if (fwspec->param[0] < 16) {
			pr_err(FW_BUG "Illegal GSI%d translation request\n",
			       fwspec->param[0]);
			return -EINVAL;
		}

		*hwirq = fwspec->param[0];
		*type = fwspec->param[1];

		WARN_ON(*type == IRQ_TYPE_NONE);
		return 0;
	}

	return -EINVAL;
}

static int gic_irq_domain_alloc(struct irq_domain *domain, unsigned int virq,
				unsigned int nr_irqs, void *arg)
{
	int i, ret;
	irq_hw_number_t hwirq;
	unsigned int type = IRQ_TYPE_NONE;
	struct irq_fwspec *fwspec = arg;

	ret = gic_irq_domain_translate(domain, fwspec, &hwirq, &type);
	if (ret)
		return ret;

	for (i = 0; i < nr_irqs; i++) {
		ret = gic_irq_domain_map(domain, virq + i, hwirq + i);
		if (ret)
			return ret;
	}

	return 0;
}

static void gic_irq_domain_free(struct irq_domain *domain, unsigned int virq,
				unsigned int nr_irqs)
{
	int i;

	for (i = 0; i < nr_irqs; i++) {
		struct irq_data *d = irq_domain_get_irq_data(domain, virq + i);
		irq_set_handler(virq + i, NULL);
		irq_domain_reset_irq_data(d);
	}
}

static bool fwspec_is_partitioned_ppi(struct irq_fwspec *fwspec,
				      irq_hw_number_t hwirq)
{
	enum gic_intid_range range;

	if (!gic_data.ppi_descs)
		return false;

	if (!is_of_node(fwspec->fwnode))
		return false;

	if (fwspec->param_count < 4 || !fwspec->param[3])
		return false;

	range = __get_intid_range(hwirq);
	if (range != PPI_RANGE && range != EPPI_RANGE)
		return false;

	return true;
}

static int gic_irq_domain_select(struct irq_domain *d,
				 struct irq_fwspec *fwspec,
				 enum irq_domain_bus_token bus_token)
{
	unsigned int type, ret, ppi_idx;
	irq_hw_number_t hwirq;

	/* Not for us */
        if (fwspec->fwnode != d->fwnode)
		return 0;

	/* If this is not DT, then we have a single domain */
	if (!is_of_node(fwspec->fwnode))
		return 1;

	ret = gic_irq_domain_translate(d, fwspec, &hwirq, &type);
	if (WARN_ON_ONCE(ret))
		return 0;

	if (!fwspec_is_partitioned_ppi(fwspec, hwirq))
		return d == gic_data.domain;

	/*
	 * If this is a PPI and we have a 4th (non-null) parameter,
	 * then we need to match the partition domain.
	 */
	ppi_idx = __gic_get_ppi_index(hwirq);
	return d == partition_get_domain(gic_data.ppi_descs[ppi_idx]);
}

static const struct irq_domain_ops gic_irq_domain_ops = {
	.translate = gic_irq_domain_translate,
	.alloc = gic_irq_domain_alloc,
	.free = gic_irq_domain_free,
	.select = gic_irq_domain_select,
};

static int partition_domain_translate(struct irq_domain *d,
				      struct irq_fwspec *fwspec,
				      unsigned long *hwirq,
				      unsigned int *type)
{
	unsigned long ppi_intid;
	struct device_node *np;
	unsigned int ppi_idx;
	int ret;

	if (!gic_data.ppi_descs)
		return -ENOMEM;

	np = of_find_node_by_phandle(fwspec->param[3]);
	if (WARN_ON(!np))
		return -EINVAL;

	ret = gic_irq_domain_translate(d, fwspec, &ppi_intid, type);
	if (WARN_ON_ONCE(ret))
		return 0;

	ppi_idx = __gic_get_ppi_index(ppi_intid);
	ret = partition_translate_id(gic_data.ppi_descs[ppi_idx],
				     of_node_to_fwnode(np));
	if (ret < 0)
		return ret;

	*hwirq = ret;
	*type = fwspec->param[2] & IRQ_TYPE_SENSE_MASK;

	return 0;
}

static const struct irq_domain_ops partition_domain_ops = {
	.translate = partition_domain_translate,
	.select = gic_irq_domain_select,
};

static bool gic_enable_quirk_msm8996(void *data)
{
	struct gic_chip_data *d = data;

	d->flags |= FLAGS_WORKAROUND_GICR_WAKER_MSM8996;

	return true;
}

static bool gic_enable_quirk_mtk_gicr(void *data)
{
	struct gic_chip_data *d = data;

	d->flags |= FLAGS_WORKAROUND_MTK_GICR_SAVE;

	return true;
}

static bool gic_enable_quirk_cavium_38539(void *data)
{
	struct gic_chip_data *d = data;

	d->flags |= FLAGS_WORKAROUND_CAVIUM_ERRATUM_38539;

	return true;
}

static bool gic_enable_quirk_hip06_07(void *data)
{
	struct gic_chip_data *d = data;

	/*
	 * HIP06 GICD_IIDR clashes with GIC-600 product number (despite
	 * not being an actual ARM implementation). The saving grace is
	 * that GIC-600 doesn't have ESPI, so nothing to do in that case.
	 * HIP07 doesn't even have a proper IIDR, and still pretends to
	 * have ESPI. In both cases, put them right.
	 */
	if (d->rdists.gicd_typer & GICD_TYPER_ESPI) {
		/* Zero both ESPI and the RES0 field next to it... */
		d->rdists.gicd_typer &= ~GENMASK(9, 8);
		return true;
	}

	return false;
}

#define T241_CHIPN_MASK		GENMASK_ULL(45, 44)
#define T241_CHIP_GICDA_OFFSET	0x1580000
#define SMCCC_SOC_ID_T241	0x036b0241

static bool gic_enable_quirk_nvidia_t241(void *data)
{
	s32 soc_id = arm_smccc_get_soc_id_version();
	unsigned long chip_bmask = 0;
	phys_addr_t phys;
	u32 i;

	/* Check JEP106 code for NVIDIA T241 chip (036b:0241) */
	if ((soc_id < 0) || (soc_id != SMCCC_SOC_ID_T241))
		return false;

	/* Find the chips based on GICR regions PHYS addr */
	for (i = 0; i < gic_data.nr_redist_regions; i++) {
		chip_bmask |= BIT(FIELD_GET(T241_CHIPN_MASK,
				  (u64)gic_data.redist_regions[i].phys_base));
	}

	if (hweight32(chip_bmask) < 3)
		return false;

	/* Setup GICD alias regions */
	for (i = 0; i < ARRAY_SIZE(t241_dist_base_alias); i++) {
		if (chip_bmask & BIT(i)) {
			phys = gic_data.dist_phys_base + T241_CHIP_GICDA_OFFSET;
			phys |= FIELD_PREP(T241_CHIPN_MASK, i);
			t241_dist_base_alias[i] = ioremap(phys, SZ_64K);
			WARN_ON_ONCE(!t241_dist_base_alias[i]);
		}
	}
	static_branch_enable(&gic_nvidia_t241_erratum);
	return true;
}

static bool gic_enable_quirk_asr8601(void *data)
{
	struct gic_chip_data *d = data;

	d->flags |= FLAGS_WORKAROUND_ASR_ERRATUM_8601001;

	return true;
}

static const struct gic_quirk gic_quirks[] = {
	{
		.desc	= "GICv3: Qualcomm MSM8996 broken firmware",
		.compatible = "qcom,msm8996-gic-v3",
		.init	= gic_enable_quirk_msm8996,
	},
	{
<<<<<<< HEAD
=======
		.desc	= "GICv3: ASR erratum 8601001",
		.compatible = "asr,asr8601-gic-v3",
		.init	= gic_enable_quirk_asr8601,
	},
	{
>>>>>>> fbdf30bf
		.desc	= "GICv3: Mediatek Chromebook GICR save problem",
		.property = "mediatek,broken-save-restore-fw",
		.init	= gic_enable_quirk_mtk_gicr,
	},
	{
		.desc	= "GICv3: HIP06 erratum 161010803",
		.iidr	= 0x0204043b,
		.mask	= 0xffffffff,
		.init	= gic_enable_quirk_hip06_07,
	},
	{
		.desc	= "GICv3: HIP07 erratum 161010803",
		.iidr	= 0x00000000,
		.mask	= 0xffffffff,
		.init	= gic_enable_quirk_hip06_07,
	},
	{
		/*
		 * Reserved register accesses generate a Synchronous
		 * External Abort. This erratum applies to:
		 * - ThunderX: CN88xx
		 * - OCTEON TX: CN83xx, CN81xx
		 * - OCTEON TX2: CN93xx, CN96xx, CN98xx, CNF95xx*
		 */
		.desc	= "GICv3: Cavium erratum 38539",
		.iidr	= 0xa000034c,
		.mask	= 0xe8f00fff,
		.init	= gic_enable_quirk_cavium_38539,
	},
	{
		.desc	= "GICv3: NVIDIA erratum T241-FABRIC-4",
		.iidr	= 0x0402043b,
		.mask	= 0xffffffff,
		.init	= gic_enable_quirk_nvidia_t241,
	},
	{
	}
};

static void gic_enable_nmi_support(void)
{
	int i;

	if (!gic_prio_masking_enabled())
		return;

	if (gic_data.flags & FLAGS_WORKAROUND_MTK_GICR_SAVE) {
		pr_warn("Skipping NMI enable due to firmware issues\n");
		return;
	}

	ppi_nmi_refs = kcalloc(gic_data.ppi_nr, sizeof(*ppi_nmi_refs), GFP_KERNEL);
	if (!ppi_nmi_refs)
		return;

	for (i = 0; i < gic_data.ppi_nr; i++)
		refcount_set(&ppi_nmi_refs[i], 0);

	pr_info("Pseudo-NMIs enabled using %s ICC_PMR_EL1 synchronisation\n",
		gic_has_relaxed_pmr_sync() ? "relaxed" : "forced");

	/*
	 * How priority values are used by the GIC depends on two things:
	 * the security state of the GIC (controlled by the GICD_CTRL.DS bit)
	 * and if Group 0 interrupts can be delivered to Linux in the non-secure
	 * world as FIQs (controlled by the SCR_EL3.FIQ bit). These affect the
	 * ICC_PMR_EL1 register and the priority that software assigns to
	 * interrupts:
	 *
	 * GICD_CTRL.DS | SCR_EL3.FIQ | ICC_PMR_EL1 | Group 1 priority
	 * -----------------------------------------------------------
	 *      1       |      -      |  unchanged  |    unchanged
	 * -----------------------------------------------------------
	 *      0       |      1      |  non-secure |    non-secure
	 * -----------------------------------------------------------
	 *      0       |      0      |  unchanged  |    non-secure
	 *
	 * where non-secure means that the value is right-shifted by one and the
	 * MSB bit set, to make it fit in the non-secure priority range.
	 *
	 * In the first two cases, where ICC_PMR_EL1 and the interrupt priority
	 * are both either modified or unchanged, we can use the same set of
	 * priorities.
	 *
	 * In the last case, where only the interrupt priorities are modified to
	 * be in the non-secure range, we use a different PMR value to mask IRQs
	 * and the rest of the values that we use remain unchanged.
	 */
	if (gic_has_group0() && !gic_dist_security_disabled())
		static_branch_enable(&gic_nonsecure_priorities);

	static_branch_enable(&supports_pseudo_nmis);

	if (static_branch_likely(&supports_deactivate_key))
		gic_eoimode1_chip.flags |= IRQCHIP_SUPPORTS_NMI;
	else
		gic_chip.flags |= IRQCHIP_SUPPORTS_NMI;
}

static int __init gic_init_bases(phys_addr_t dist_phys_base,
				 void __iomem *dist_base,
				 struct redist_region *rdist_regs,
				 u32 nr_redist_regions,
				 u64 redist_stride,
				 struct fwnode_handle *handle)
{
	u32 typer;
	int err;

	if (!is_hyp_mode_available())
		static_branch_disable(&supports_deactivate_key);

	if (static_branch_likely(&supports_deactivate_key))
		pr_info("GIC: Using split EOI/Deactivate mode\n");

	gic_data.fwnode = handle;
	gic_data.dist_phys_base = dist_phys_base;
	gic_data.dist_base = dist_base;
	gic_data.redist_regions = rdist_regs;
	gic_data.nr_redist_regions = nr_redist_regions;
	gic_data.redist_stride = redist_stride;

	/*
	 * Find out how many interrupts are supported.
	 */
	typer = readl_relaxed(gic_data.dist_base + GICD_TYPER);
	gic_data.rdists.gicd_typer = typer;

	gic_enable_quirks(readl_relaxed(gic_data.dist_base + GICD_IIDR),
			  gic_quirks, &gic_data);

	pr_info("%d SPIs implemented\n", GIC_LINE_NR - 32);
	pr_info("%d Extended SPIs implemented\n", GIC_ESPI_NR);

	/*
	 * ThunderX1 explodes on reading GICD_TYPER2, in violation of the
	 * architecture spec (which says that reserved registers are RES0).
	 */
	if (!(gic_data.flags & FLAGS_WORKAROUND_CAVIUM_ERRATUM_38539))
		gic_data.rdists.gicd_typer2 = readl_relaxed(gic_data.dist_base + GICD_TYPER2);

	gic_data.domain = irq_domain_create_tree(handle, &gic_irq_domain_ops,
						 &gic_data);
	gic_data.rdists.rdist = alloc_percpu(typeof(*gic_data.rdists.rdist));
	if (!static_branch_unlikely(&gic_nvidia_t241_erratum)) {
		/* Disable GICv4.x features for the erratum T241-FABRIC-4 */
		gic_data.rdists.has_rvpeid = true;
		gic_data.rdists.has_vlpis = true;
		gic_data.rdists.has_direct_lpi = true;
		gic_data.rdists.has_vpend_valid_dirty = true;
	}

	if (WARN_ON(!gic_data.domain) || WARN_ON(!gic_data.rdists.rdist)) {
		err = -ENOMEM;
		goto out_free;
	}

	irq_domain_update_bus_token(gic_data.domain, DOMAIN_BUS_WIRED);

	gic_data.has_rss = !!(typer & GICD_TYPER_RSS);

	if (typer & GICD_TYPER_MBIS) {
		err = mbi_init(handle, gic_data.domain);
		if (err)
			pr_err("Failed to initialize MBIs\n");
	}

	set_handle_irq(gic_handle_irq);

	gic_update_rdist_properties();

	gic_dist_init();
	gic_cpu_init();
	gic_smp_init();
	gic_cpu_pm_init();

	if (gic_dist_supports_lpis()) {
		its_init(handle, &gic_data.rdists, gic_data.domain);
		its_cpu_init();
		its_lpi_memreserve_init();
	} else {
		if (IS_ENABLED(CONFIG_ARM_GIC_V2M))
			gicv2m_init(handle, gic_data.domain);
	}

	gic_enable_nmi_support();

	return 0;

out_free:
	if (gic_data.domain)
		irq_domain_remove(gic_data.domain);
	free_percpu(gic_data.rdists.rdist);
	return err;
}

static int __init gic_validate_dist_version(void __iomem *dist_base)
{
	u32 reg = readl_relaxed(dist_base + GICD_PIDR2) & GIC_PIDR2_ARCH_MASK;

	if (reg != GIC_PIDR2_ARCH_GICv3 && reg != GIC_PIDR2_ARCH_GICv4)
		return -ENODEV;

	return 0;
}

/* Create all possible partitions at boot time */
static void __init gic_populate_ppi_partitions(struct device_node *gic_node)
{
	struct device_node *parts_node, *child_part;
	int part_idx = 0, i;
	int nr_parts;
	struct partition_affinity *parts;

	parts_node = of_get_child_by_name(gic_node, "ppi-partitions");
	if (!parts_node)
		return;

	gic_data.ppi_descs = kcalloc(gic_data.ppi_nr, sizeof(*gic_data.ppi_descs), GFP_KERNEL);
	if (!gic_data.ppi_descs)
		goto out_put_node;

	nr_parts = of_get_child_count(parts_node);

	if (!nr_parts)
		goto out_put_node;

	parts = kcalloc(nr_parts, sizeof(*parts), GFP_KERNEL);
	if (WARN_ON(!parts))
		goto out_put_node;

	for_each_child_of_node(parts_node, child_part) {
		struct partition_affinity *part;
		int n;

		part = &parts[part_idx];

		part->partition_id = of_node_to_fwnode(child_part);

		pr_info("GIC: PPI partition %pOFn[%d] { ",
			child_part, part_idx);

		n = of_property_count_elems_of_size(child_part, "affinity",
						    sizeof(u32));
		WARN_ON(n <= 0);

		for (i = 0; i < n; i++) {
			int err, cpu;
			u32 cpu_phandle;
			struct device_node *cpu_node;

			err = of_property_read_u32_index(child_part, "affinity",
							 i, &cpu_phandle);
			if (WARN_ON(err))
				continue;

			cpu_node = of_find_node_by_phandle(cpu_phandle);
			if (WARN_ON(!cpu_node))
				continue;

			cpu = of_cpu_node_to_id(cpu_node);
			if (WARN_ON(cpu < 0)) {
				of_node_put(cpu_node);
				continue;
			}

			pr_cont("%pOF[%d] ", cpu_node, cpu);

			cpumask_set_cpu(cpu, &part->mask);
			of_node_put(cpu_node);
		}

		pr_cont("}\n");
		part_idx++;
	}

	for (i = 0; i < gic_data.ppi_nr; i++) {
		unsigned int irq;
		struct partition_desc *desc;
		struct irq_fwspec ppi_fwspec = {
			.fwnode		= gic_data.fwnode,
			.param_count	= 3,
			.param		= {
				[0]	= GIC_IRQ_TYPE_PARTITION,
				[1]	= i,
				[2]	= IRQ_TYPE_NONE,
			},
		};

		irq = irq_create_fwspec_mapping(&ppi_fwspec);
		if (WARN_ON(!irq))
			continue;
		desc = partition_create_desc(gic_data.fwnode, parts, nr_parts,
					     irq, &partition_domain_ops);
		if (WARN_ON(!desc))
			continue;

		gic_data.ppi_descs[i] = desc;
	}

out_put_node:
	of_node_put(parts_node);
}

static void __init gic_of_setup_kvm_info(struct device_node *node)
{
	int ret;
	struct resource r;
	u32 gicv_idx;

	gic_v3_kvm_info.type = GIC_V3;

	gic_v3_kvm_info.maint_irq = irq_of_parse_and_map(node, 0);
	if (!gic_v3_kvm_info.maint_irq)
		return;

	if (of_property_read_u32(node, "#redistributor-regions",
				 &gicv_idx))
		gicv_idx = 1;

	gicv_idx += 3;	/* Also skip GICD, GICC, GICH */
	ret = of_address_to_resource(node, gicv_idx, &r);
	if (!ret)
		gic_v3_kvm_info.vcpu = r;

	gic_v3_kvm_info.has_v4 = gic_data.rdists.has_vlpis;
	gic_v3_kvm_info.has_v4_1 = gic_data.rdists.has_rvpeid;
	vgic_set_kvm_info(&gic_v3_kvm_info);
}

static void gic_request_region(resource_size_t base, resource_size_t size,
			       const char *name)
{
	if (!request_mem_region(base, size, name))
		pr_warn_once(FW_BUG "%s region %pa has overlapping address\n",
			     name, &base);
}

static void __iomem *gic_of_iomap(struct device_node *node, int idx,
				  const char *name, struct resource *res)
{
	void __iomem *base;
	int ret;

	ret = of_address_to_resource(node, idx, res);
	if (ret)
		return IOMEM_ERR_PTR(ret);

	gic_request_region(res->start, resource_size(res), name);
	base = of_iomap(node, idx);

	return base ?: IOMEM_ERR_PTR(-ENOMEM);
}

static int __init gic_of_init(struct device_node *node, struct device_node *parent)
{
	phys_addr_t dist_phys_base;
	void __iomem *dist_base;
	struct redist_region *rdist_regs;
	struct resource res;
	u64 redist_stride;
	u32 nr_redist_regions;
	int err, i;

	dist_base = gic_of_iomap(node, 0, "GICD", &res);
	if (IS_ERR(dist_base)) {
		pr_err("%pOF: unable to map gic dist registers\n", node);
		return PTR_ERR(dist_base);
	}

	dist_phys_base = res.start;

	err = gic_validate_dist_version(dist_base);
	if (err) {
		pr_err("%pOF: no distributor detected, giving up\n", node);
		goto out_unmap_dist;
	}

	if (of_property_read_u32(node, "#redistributor-regions", &nr_redist_regions))
		nr_redist_regions = 1;

	rdist_regs = kcalloc(nr_redist_regions, sizeof(*rdist_regs),
			     GFP_KERNEL);
	if (!rdist_regs) {
		err = -ENOMEM;
		goto out_unmap_dist;
	}

	for (i = 0; i < nr_redist_regions; i++) {
		rdist_regs[i].redist_base = gic_of_iomap(node, 1 + i, "GICR", &res);
		if (IS_ERR(rdist_regs[i].redist_base)) {
			pr_err("%pOF: couldn't map region %d\n", node, i);
			err = -ENODEV;
			goto out_unmap_rdist;
		}
		rdist_regs[i].phys_base = res.start;
	}

	if (of_property_read_u64(node, "redistributor-stride", &redist_stride))
		redist_stride = 0;

	gic_enable_of_quirks(node, gic_quirks, &gic_data);

	err = gic_init_bases(dist_phys_base, dist_base, rdist_regs,
			     nr_redist_regions, redist_stride, &node->fwnode);
	if (err)
		goto out_unmap_rdist;

	gic_populate_ppi_partitions(node);

	if (static_branch_likely(&supports_deactivate_key))
		gic_of_setup_kvm_info(node);
	return 0;

out_unmap_rdist:
	for (i = 0; i < nr_redist_regions; i++)
		if (rdist_regs[i].redist_base && !IS_ERR(rdist_regs[i].redist_base))
			iounmap(rdist_regs[i].redist_base);
	kfree(rdist_regs);
out_unmap_dist:
	iounmap(dist_base);
	return err;
}

IRQCHIP_DECLARE(gic_v3, "arm,gic-v3", gic_of_init);

#ifdef CONFIG_ACPI
static struct
{
	void __iomem *dist_base;
	struct redist_region *redist_regs;
	u32 nr_redist_regions;
	bool single_redist;
	int enabled_rdists;
	u32 maint_irq;
	int maint_irq_mode;
	phys_addr_t vcpu_base;
} acpi_data __initdata;

static void __init
gic_acpi_register_redist(phys_addr_t phys_base, void __iomem *redist_base)
{
	static int count = 0;

	acpi_data.redist_regs[count].phys_base = phys_base;
	acpi_data.redist_regs[count].redist_base = redist_base;
	acpi_data.redist_regs[count].single_redist = acpi_data.single_redist;
	count++;
}

static int __init
gic_acpi_parse_madt_redist(union acpi_subtable_headers *header,
			   const unsigned long end)
{
	struct acpi_madt_generic_redistributor *redist =
			(struct acpi_madt_generic_redistributor *)header;
	void __iomem *redist_base;

	redist_base = ioremap(redist->base_address, redist->length);
	if (!redist_base) {
		pr_err("Couldn't map GICR region @%llx\n", redist->base_address);
		return -ENOMEM;
	}
	gic_request_region(redist->base_address, redist->length, "GICR");

	gic_acpi_register_redist(redist->base_address, redist_base);
	return 0;
}

static int __init
gic_acpi_parse_madt_gicc(union acpi_subtable_headers *header,
			 const unsigned long end)
{
	struct acpi_madt_generic_interrupt *gicc =
				(struct acpi_madt_generic_interrupt *)header;
	u32 reg = readl_relaxed(acpi_data.dist_base + GICD_PIDR2) & GIC_PIDR2_ARCH_MASK;
	u32 size = reg == GIC_PIDR2_ARCH_GICv4 ? SZ_64K * 4 : SZ_64K * 2;
	void __iomem *redist_base;

	/* GICC entry which has !ACPI_MADT_ENABLED is not unusable so skip */
	if (!(gicc->flags & ACPI_MADT_ENABLED))
		return 0;

	redist_base = ioremap(gicc->gicr_base_address, size);
	if (!redist_base)
		return -ENOMEM;
	gic_request_region(gicc->gicr_base_address, size, "GICR");

	gic_acpi_register_redist(gicc->gicr_base_address, redist_base);
	return 0;
}

static int __init gic_acpi_collect_gicr_base(void)
{
	acpi_tbl_entry_handler redist_parser;
	enum acpi_madt_type type;

	if (acpi_data.single_redist) {
		type = ACPI_MADT_TYPE_GENERIC_INTERRUPT;
		redist_parser = gic_acpi_parse_madt_gicc;
	} else {
		type = ACPI_MADT_TYPE_GENERIC_REDISTRIBUTOR;
		redist_parser = gic_acpi_parse_madt_redist;
	}

	/* Collect redistributor base addresses in GICR entries */
	if (acpi_table_parse_madt(type, redist_parser, 0) > 0)
		return 0;

	pr_info("No valid GICR entries exist\n");
	return -ENODEV;
}

static int __init gic_acpi_match_gicr(union acpi_subtable_headers *header,
				  const unsigned long end)
{
	/* Subtable presence means that redist exists, that's it */
	return 0;
}

static int __init gic_acpi_match_gicc(union acpi_subtable_headers *header,
				      const unsigned long end)
{
	struct acpi_madt_generic_interrupt *gicc =
				(struct acpi_madt_generic_interrupt *)header;

	/*
	 * If GICC is enabled and has valid gicr base address, then it means
	 * GICR base is presented via GICC
	 */
	if ((gicc->flags & ACPI_MADT_ENABLED) && gicc->gicr_base_address) {
		acpi_data.enabled_rdists++;
		return 0;
	}

	/*
	 * It's perfectly valid firmware can pass disabled GICC entry, driver
	 * should not treat as errors, skip the entry instead of probe fail.
	 */
	if (!(gicc->flags & ACPI_MADT_ENABLED))
		return 0;

	return -ENODEV;
}

static int __init gic_acpi_count_gicr_regions(void)
{
	int count;

	/*
	 * Count how many redistributor regions we have. It is not allowed
	 * to mix redistributor description, GICR and GICC subtables have to be
	 * mutually exclusive.
	 */
	count = acpi_table_parse_madt(ACPI_MADT_TYPE_GENERIC_REDISTRIBUTOR,
				      gic_acpi_match_gicr, 0);
	if (count > 0) {
		acpi_data.single_redist = false;
		return count;
	}

	count = acpi_table_parse_madt(ACPI_MADT_TYPE_GENERIC_INTERRUPT,
				      gic_acpi_match_gicc, 0);
	if (count > 0) {
		acpi_data.single_redist = true;
		count = acpi_data.enabled_rdists;
	}

	return count;
}

static bool __init acpi_validate_gic_table(struct acpi_subtable_header *header,
					   struct acpi_probe_entry *ape)
{
	struct acpi_madt_generic_distributor *dist;
	int count;

	dist = (struct acpi_madt_generic_distributor *)header;
	if (dist->version != ape->driver_data)
		return false;

	/* We need to do that exercise anyway, the sooner the better */
	count = gic_acpi_count_gicr_regions();
	if (count <= 0)
		return false;

	acpi_data.nr_redist_regions = count;
	return true;
}

static int __init gic_acpi_parse_virt_madt_gicc(union acpi_subtable_headers *header,
						const unsigned long end)
{
	struct acpi_madt_generic_interrupt *gicc =
		(struct acpi_madt_generic_interrupt *)header;
	int maint_irq_mode;
	static int first_madt = true;

	/* Skip unusable CPUs */
	if (!(gicc->flags & ACPI_MADT_ENABLED))
		return 0;

	maint_irq_mode = (gicc->flags & ACPI_MADT_VGIC_IRQ_MODE) ?
		ACPI_EDGE_SENSITIVE : ACPI_LEVEL_SENSITIVE;

	if (first_madt) {
		first_madt = false;

		acpi_data.maint_irq = gicc->vgic_interrupt;
		acpi_data.maint_irq_mode = maint_irq_mode;
		acpi_data.vcpu_base = gicc->gicv_base_address;

		return 0;
	}

	/*
	 * The maintenance interrupt and GICV should be the same for every CPU
	 */
	if ((acpi_data.maint_irq != gicc->vgic_interrupt) ||
	    (acpi_data.maint_irq_mode != maint_irq_mode) ||
	    (acpi_data.vcpu_base != gicc->gicv_base_address))
		return -EINVAL;

	return 0;
}

static bool __init gic_acpi_collect_virt_info(void)
{
	int count;

	count = acpi_table_parse_madt(ACPI_MADT_TYPE_GENERIC_INTERRUPT,
				      gic_acpi_parse_virt_madt_gicc, 0);

	return (count > 0);
}

#define ACPI_GICV3_DIST_MEM_SIZE (SZ_64K)
#define ACPI_GICV2_VCTRL_MEM_SIZE	(SZ_4K)
#define ACPI_GICV2_VCPU_MEM_SIZE	(SZ_8K)

static void __init gic_acpi_setup_kvm_info(void)
{
	int irq;

	if (!gic_acpi_collect_virt_info()) {
		pr_warn("Unable to get hardware information used for virtualization\n");
		return;
	}

	gic_v3_kvm_info.type = GIC_V3;

	irq = acpi_register_gsi(NULL, acpi_data.maint_irq,
				acpi_data.maint_irq_mode,
				ACPI_ACTIVE_HIGH);
	if (irq <= 0)
		return;

	gic_v3_kvm_info.maint_irq = irq;

	if (acpi_data.vcpu_base) {
		struct resource *vcpu = &gic_v3_kvm_info.vcpu;

		vcpu->flags = IORESOURCE_MEM;
		vcpu->start = acpi_data.vcpu_base;
		vcpu->end = vcpu->start + ACPI_GICV2_VCPU_MEM_SIZE - 1;
	}

	gic_v3_kvm_info.has_v4 = gic_data.rdists.has_vlpis;
	gic_v3_kvm_info.has_v4_1 = gic_data.rdists.has_rvpeid;
	vgic_set_kvm_info(&gic_v3_kvm_info);
}

static struct fwnode_handle *gsi_domain_handle;

static struct fwnode_handle *gic_v3_get_gsi_domain_id(u32 gsi)
{
	return gsi_domain_handle;
}

static int __init
gic_acpi_init(union acpi_subtable_headers *header, const unsigned long end)
{
	struct acpi_madt_generic_distributor *dist;
	size_t size;
	int i, err;

	/* Get distributor base address */
	dist = (struct acpi_madt_generic_distributor *)header;
	acpi_data.dist_base = ioremap(dist->base_address,
				      ACPI_GICV3_DIST_MEM_SIZE);
	if (!acpi_data.dist_base) {
		pr_err("Unable to map GICD registers\n");
		return -ENOMEM;
	}
	gic_request_region(dist->base_address, ACPI_GICV3_DIST_MEM_SIZE, "GICD");

	err = gic_validate_dist_version(acpi_data.dist_base);
	if (err) {
		pr_err("No distributor detected at @%p, giving up\n",
		       acpi_data.dist_base);
		goto out_dist_unmap;
	}

	size = sizeof(*acpi_data.redist_regs) * acpi_data.nr_redist_regions;
	acpi_data.redist_regs = kzalloc(size, GFP_KERNEL);
	if (!acpi_data.redist_regs) {
		err = -ENOMEM;
		goto out_dist_unmap;
	}

	err = gic_acpi_collect_gicr_base();
	if (err)
		goto out_redist_unmap;

	gsi_domain_handle = irq_domain_alloc_fwnode(&dist->base_address);
	if (!gsi_domain_handle) {
		err = -ENOMEM;
		goto out_redist_unmap;
	}

	err = gic_init_bases(dist->base_address, acpi_data.dist_base,
			     acpi_data.redist_regs, acpi_data.nr_redist_regions,
			     0, gsi_domain_handle);
	if (err)
		goto out_fwhandle_free;

	acpi_set_irq_model(ACPI_IRQ_MODEL_GIC, gic_v3_get_gsi_domain_id);

	if (static_branch_likely(&supports_deactivate_key))
		gic_acpi_setup_kvm_info();

	return 0;

out_fwhandle_free:
	irq_domain_free_fwnode(gsi_domain_handle);
out_redist_unmap:
	for (i = 0; i < acpi_data.nr_redist_regions; i++)
		if (acpi_data.redist_regs[i].redist_base)
			iounmap(acpi_data.redist_regs[i].redist_base);
	kfree(acpi_data.redist_regs);
out_dist_unmap:
	iounmap(acpi_data.dist_base);
	return err;
}
IRQCHIP_ACPI_DECLARE(gic_v3, ACPI_MADT_TYPE_GENERIC_DISTRIBUTOR,
		     acpi_validate_gic_table, ACPI_MADT_GIC_VERSION_V3,
		     gic_acpi_init);
IRQCHIP_ACPI_DECLARE(gic_v4, ACPI_MADT_TYPE_GENERIC_DISTRIBUTOR,
		     acpi_validate_gic_table, ACPI_MADT_GIC_VERSION_V4,
		     gic_acpi_init);
IRQCHIP_ACPI_DECLARE(gic_v3_or_v4, ACPI_MADT_TYPE_GENERIC_DISTRIBUTOR,
		     acpi_validate_gic_table, ACPI_MADT_GIC_VERSION_NONE,
		     gic_acpi_init);
#endif<|MERGE_RESOLUTION|>--- conflicted
+++ resolved
@@ -40,10 +40,7 @@
 #define FLAGS_WORKAROUND_GICR_WAKER_MSM8996	(1ULL << 0)
 #define FLAGS_WORKAROUND_CAVIUM_ERRATUM_38539	(1ULL << 1)
 #define FLAGS_WORKAROUND_MTK_GICR_SAVE		(1ULL << 2)
-<<<<<<< HEAD
-=======
 #define FLAGS_WORKAROUND_ASR_ERRATUM_8601001	(1ULL << 3)
->>>>>>> fbdf30bf
 
 #define GIC_IRQ_TYPE_PARTITION	(GIC_IRQ_TYPE_LPI + 1)
 
@@ -1826,14 +1823,11 @@
 		.init	= gic_enable_quirk_msm8996,
 	},
 	{
-<<<<<<< HEAD
-=======
 		.desc	= "GICv3: ASR erratum 8601001",
 		.compatible = "asr,asr8601-gic-v3",
 		.init	= gic_enable_quirk_asr8601,
 	},
 	{
->>>>>>> fbdf30bf
 		.desc	= "GICv3: Mediatek Chromebook GICR save problem",
 		.property = "mediatek,broken-save-restore-fw",
 		.init	= gic_enable_quirk_mtk_gicr,
