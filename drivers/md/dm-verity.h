--- conflicted
+++ resolved
@@ -87,12 +87,9 @@
 	bool in_bh;
 
 	struct work_struct work;
-<<<<<<< HEAD
-=======
 	struct work_struct bh_work;
 
 	char *recheck_buffer;
->>>>>>> c50bf762
 
 	/*
 	 * Three variably-size fields follow this struct:
