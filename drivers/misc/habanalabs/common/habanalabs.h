/* SPDX-License-Identifier: GPL-2.0
 *
 * Copyright 2016-2019 HabanaLabs, Ltd.
 * All Rights Reserved.
 *
 */

#ifndef HABANALABSP_H_
#define HABANALABSP_H_

#include "../include/common/cpucp_if.h"
#include "../include/common/qman_if.h"
#include "../include/hw_ip/mmu/mmu_general.h"
#include <uapi/misc/habanalabs.h>

#include <linux/cdev.h>
#include <linux/iopoll.h>
#include <linux/irqreturn.h>
#include <linux/dma-direction.h>
#include <linux/scatterlist.h>
#include <linux/hashtable.h>
#include <linux/bitfield.h>
#include <linux/genalloc.h>
#include <linux/sched/signal.h>
#include <linux/io-64-nonatomic-lo-hi.h>
#include <linux/coresight.h>

#define HL_NAME				"habanalabs"

/* Use upper bits of mmap offset to store habana driver specific information.
 * bits[63:61] - Encode mmap type
 * bits[45:0]  - mmap offset value
 *
 * NOTE: struct vm_area_struct.vm_pgoff uses offset in pages. Hence, these
 *  defines are w.r.t to PAGE_SIZE
 */
#define HL_MMAP_TYPE_SHIFT		(61 - PAGE_SHIFT)
#define HL_MMAP_TYPE_MASK		(0x7ull << HL_MMAP_TYPE_SHIFT)
#define HL_MMAP_TYPE_BLOCK		(0x4ull << HL_MMAP_TYPE_SHIFT)
#define HL_MMAP_TYPE_CB			(0x2ull << HL_MMAP_TYPE_SHIFT)

#define HL_MMAP_OFFSET_VALUE_MASK	(0x1FFFFFFFFFFFull >> PAGE_SHIFT)
#define HL_MMAP_OFFSET_VALUE_GET(off)	(off & HL_MMAP_OFFSET_VALUE_MASK)

#define HL_PENDING_RESET_PER_SEC	10
#define HL_PENDING_RESET_MAX_TRIALS	60 /* 10 minutes */
#define HL_PENDING_RESET_LONG_SEC	60

#define HL_HARD_RESET_MAX_TIMEOUT	120

#define HL_DEVICE_TIMEOUT_USEC		1000000 /* 1 s */

#define HL_HEARTBEAT_PER_USEC		5000000 /* 5 s */

#define HL_PLL_LOW_JOB_FREQ_USEC	5000000 /* 5 s */

#define HL_CPUCP_INFO_TIMEOUT_USEC	10000000 /* 10s */
#define HL_CPUCP_EEPROM_TIMEOUT_USEC	10000000 /* 10s */

#define HL_PCI_ELBI_TIMEOUT_MSEC	10 /* 10ms */

#define HL_SIM_MAX_TIMEOUT_US		10000000 /* 10s */

#define HL_IDLE_BUSY_TS_ARR_SIZE	4096

/* Memory */
#define MEM_HASH_TABLE_BITS		7 /* 1 << 7 buckets */

/* MMU */
#define MMU_HASH_TABLE_BITS		7 /* 1 << 7 buckets */

/**
 * enum hl_mmu_page_table_locaion - mmu page table location
 * @MMU_DR_PGT: page-table is located on device DRAM.
 * @MMU_HR_PGT: page-table is located on host memory.
 * @MMU_NUM_PGT_LOCATIONS: number of page-table locations currently supported.
 */
enum hl_mmu_page_table_location {
	MMU_DR_PGT = 0,		/* device-dram-resident MMU PGT */
	MMU_HR_PGT,		/* host resident MMU PGT */
	MMU_NUM_PGT_LOCATIONS	/* num of PGT locations */
};

/*
 * HL_RSVD_SOBS 'sync stream' reserved sync objects per QMAN stream
 * HL_RSVD_MONS 'sync stream' reserved monitors per QMAN stream
 */
#define HL_RSVD_SOBS			2
#define HL_RSVD_MONS			1

/*
 * HL_COLLECTIVE_RSVD_MSTR_MONS 'collective' reserved monitors per QMAN stream
 */
#define HL_COLLECTIVE_RSVD_MSTR_MONS	2

#define HL_MAX_SOB_VAL			(1 << 15)

#define IS_POWER_OF_2(n)		(n != 0 && ((n & (n - 1)) == 0))
#define IS_MAX_PENDING_CS_VALID(n)	(IS_POWER_OF_2(n) && (n > 1))

#define HL_PCI_NUM_BARS			6

#define HL_MAX_DCORES			4

#define HL_MAX_SOBS_PER_MONITOR	8

/**
 * struct hl_gen_wait_properties - properties for generating a wait CB
 * @data: command buffer
 * @q_idx: queue id is used to extract fence register address
 * @size: offset in command buffer
 * @sob_base: SOB base to use in this wait CB
 * @sob_val: SOB value to wait for
 * @mon_id: monitor to use in this wait CB
 * @sob_mask: each bit represents a SOB offset from sob_base to be used
 */
struct hl_gen_wait_properties {
	void	*data;
	u32	q_idx;
	u32	size;
	u16	sob_base;
	u16	sob_val;
	u16	mon_id;
	u8	sob_mask;
};

/**
 * struct pgt_info - MMU hop page info.
 * @node: hash linked-list node for the pgts shadow hash of pgts.
 * @phys_addr: physical address of the pgt.
 * @shadow_addr: shadow hop in the host.
 * @ctx: pointer to the owner ctx.
 * @num_of_ptes: indicates how many ptes are used in the pgt.
 *
 * The MMU page tables hierarchy is placed on the DRAM. When a new level (hop)
 * is needed during mapping, a new page is allocated and this structure holds
 * its essential information. During unmapping, if no valid PTEs remained in the
 * page, it is freed with its pgt_info structure.
 */
struct pgt_info {
	struct hlist_node	node;
	u64			phys_addr;
	u64			shadow_addr;
	struct hl_ctx		*ctx;
	int			num_of_ptes;
};

struct hl_device;
struct hl_fpriv;

/**
 * enum hl_pci_match_mode - pci match mode per region
 * @PCI_ADDRESS_MATCH_MODE: address match mode
 * @PCI_BAR_MATCH_MODE: bar match mode
 */
enum hl_pci_match_mode {
	PCI_ADDRESS_MATCH_MODE,
	PCI_BAR_MATCH_MODE
};

/**
 * enum hl_fw_component - F/W components to read version through registers.
 * @FW_COMP_UBOOT: u-boot.
 * @FW_COMP_PREBOOT: preboot.
 */
enum hl_fw_component {
	FW_COMP_UBOOT,
	FW_COMP_PREBOOT
};

/**
 * enum hl_fw_types - F/W types to load
 * @FW_TYPE_LINUX: Linux image for device CPU
 * @FW_TYPE_BOOT_CPU: Boot image for device CPU
 * @FW_TYPE_ALL_TYPES: Mask for all types
 */
enum hl_fw_types {
	FW_TYPE_LINUX = 0x1,
	FW_TYPE_BOOT_CPU = 0x2,
	FW_TYPE_ALL_TYPES = (FW_TYPE_LINUX | FW_TYPE_BOOT_CPU)
};

/**
 * enum hl_queue_type - Supported QUEUE types.
 * @QUEUE_TYPE_NA: queue is not available.
 * @QUEUE_TYPE_EXT: external queue which is a DMA channel that may access the
 *                  host.
 * @QUEUE_TYPE_INT: internal queue that performs DMA inside the device's
 *			memories and/or operates the compute engines.
 * @QUEUE_TYPE_CPU: S/W queue for communication with the device's CPU.
 * @QUEUE_TYPE_HW: queue of DMA and compute engines jobs, for which completion
 *                 notifications are sent by H/W.
 */
enum hl_queue_type {
	QUEUE_TYPE_NA,
	QUEUE_TYPE_EXT,
	QUEUE_TYPE_INT,
	QUEUE_TYPE_CPU,
	QUEUE_TYPE_HW
};

enum hl_cs_type {
	CS_TYPE_DEFAULT,
	CS_TYPE_SIGNAL,
	CS_TYPE_WAIT,
	CS_TYPE_COLLECTIVE_WAIT
};

/*
 * struct hl_inbound_pci_region - inbound region descriptor
 * @mode: pci match mode for this region
 * @addr: region target address
 * @size: region size in bytes
 * @offset_in_bar: offset within bar (address match mode)
 * @bar: bar id
 */
struct hl_inbound_pci_region {
	enum hl_pci_match_mode	mode;
	u64			addr;
	u64			size;
	u64			offset_in_bar;
	u8			bar;
};

/*
 * struct hl_outbound_pci_region - outbound region descriptor
 * @addr: region target address
 * @size: region size in bytes
 */
struct hl_outbound_pci_region {
	u64	addr;
	u64	size;
};

/*
 * enum queue_cb_alloc_flags - Indicates queue support for CBs that
 * allocated by Kernel or by User
 * @CB_ALLOC_KERNEL: support only CBs that allocated by Kernel
 * @CB_ALLOC_USER: support only CBs that allocated by User
 */
enum queue_cb_alloc_flags {
	CB_ALLOC_KERNEL = 0x1,
	CB_ALLOC_USER   = 0x2
};

/*
 * struct hl_hw_sob - H/W SOB info.
 * @hdev: habanalabs device structure.
 * @kref: refcount of this SOB. The SOB will reset once the refcount is zero.
 * @sob_id: id of this SOB.
 * @q_idx: the H/W queue that uses this SOB.
 */
struct hl_hw_sob {
	struct hl_device	*hdev;
	struct kref		kref;
	u32			sob_id;
	u32			q_idx;
};

enum hl_collective_mode {
	HL_COLLECTIVE_NOT_SUPPORTED = 0x0,
	HL_COLLECTIVE_MASTER = 0x1,
	HL_COLLECTIVE_SLAVE = 0x2
};

/**
 * struct hw_queue_properties - queue information.
 * @type: queue type.
 * @queue_cb_alloc_flags: bitmap which indicates if the hw queue supports CB
 *                        that allocated by the Kernel driver and therefore,
 *                        a CB handle can be provided for jobs on this queue.
 *                        Otherwise, a CB address must be provided.
 * @collective_mode: collective mode of current queue
 * @driver_only: true if only the driver is allowed to send a job to this queue,
 *               false otherwise.
 * @supports_sync_stream: True if queue supports sync stream
 */
struct hw_queue_properties {
	enum hl_queue_type	type;
	enum queue_cb_alloc_flags cb_alloc_flags;
	enum hl_collective_mode	collective_mode;
	u8			driver_only;
	u8			supports_sync_stream;
};

/**
 * enum vm_type_t - virtual memory mapping request information.
 * @VM_TYPE_USERPTR: mapping of user memory to device virtual address.
 * @VM_TYPE_PHYS_PACK: mapping of DRAM memory to device virtual address.
 */
enum vm_type_t {
	VM_TYPE_USERPTR = 0x1,
	VM_TYPE_PHYS_PACK = 0x2
};

/**
 * enum hl_device_hw_state - H/W device state. use this to understand whether
 *                           to do reset before hw_init or not
 * @HL_DEVICE_HW_STATE_CLEAN: H/W state is clean. i.e. after hard reset
 * @HL_DEVICE_HW_STATE_DIRTY: H/W state is dirty. i.e. we started to execute
 *                            hw_init
 */
enum hl_device_hw_state {
	HL_DEVICE_HW_STATE_CLEAN = 0,
	HL_DEVICE_HW_STATE_DIRTY
};

#define HL_MMU_VA_ALIGNMENT_NOT_NEEDED 0

/**
 * struct hl_mmu_properties - ASIC specific MMU address translation properties.
 * @start_addr: virtual start address of the memory region.
 * @end_addr: virtual end address of the memory region.
 * @hop0_shift: shift of hop 0 mask.
 * @hop1_shift: shift of hop 1 mask.
 * @hop2_shift: shift of hop 2 mask.
 * @hop3_shift: shift of hop 3 mask.
 * @hop4_shift: shift of hop 4 mask.
 * @hop5_shift: shift of hop 5 mask.
 * @hop0_mask: mask to get the PTE address in hop 0.
 * @hop1_mask: mask to get the PTE address in hop 1.
 * @hop2_mask: mask to get the PTE address in hop 2.
 * @hop3_mask: mask to get the PTE address in hop 3.
 * @hop4_mask: mask to get the PTE address in hop 4.
 * @hop5_mask: mask to get the PTE address in hop 5.
 * @page_size: default page size used to allocate memory.
 * @num_hops: The amount of hops supported by the translation table.
 * @host_resident: Should the MMU page table reside in host memory or in the
 *                 device DRAM.
 */
struct hl_mmu_properties {
	u64	start_addr;
	u64	end_addr;
	u64	hop0_shift;
	u64	hop1_shift;
	u64	hop2_shift;
	u64	hop3_shift;
	u64	hop4_shift;
	u64	hop5_shift;
	u64	hop0_mask;
	u64	hop1_mask;
	u64	hop2_mask;
	u64	hop3_mask;
	u64	hop4_mask;
	u64	hop5_mask;
	u32	page_size;
	u32	num_hops;
	u8	host_resident;
};

/**
 * struct asic_fixed_properties - ASIC specific immutable properties.
 * @hw_queues_props: H/W queues properties.
 * @cpucp_info: received various information from CPU-CP regarding the H/W, e.g.
 *		available sensors.
 * @uboot_ver: F/W U-boot version.
 * @preboot_ver: F/W Preboot version.
 * @dmmu: DRAM MMU address translation properties.
 * @pmmu: PCI (host) MMU address translation properties.
 * @pmmu_huge: PCI (host) MMU address translation properties for memory
 *              allocated with huge pages.
 * @sram_base_address: SRAM physical start address.
 * @sram_end_address: SRAM physical end address.
 * @sram_user_base_address - SRAM physical start address for user access.
 * @dram_base_address: DRAM physical start address.
 * @dram_end_address: DRAM physical end address.
 * @dram_user_base_address: DRAM physical start address for user access.
 * @dram_size: DRAM total size.
 * @dram_pci_bar_size: size of PCI bar towards DRAM.
 * @max_power_default: max power of the device after reset
 * @dram_size_for_default_page_mapping: DRAM size needed to map to avoid page
 *                                      fault.
 * @pcie_dbi_base_address: Base address of the PCIE_DBI block.
 * @pcie_aux_dbi_reg_addr: Address of the PCIE_AUX DBI register.
 * @mmu_pgt_addr: base physical address in DRAM of MMU page tables.
 * @mmu_dram_default_page_addr: DRAM default page physical address.
 * @cb_va_start_addr: virtual start address of command buffers which are mapped
 *                    to the device's MMU.
 * @cb_va_end_addr: virtual end address of command buffers which are mapped to
 *                  the device's MMU.
 * @mmu_pgt_size: MMU page tables total size.
 * @mmu_pte_size: PTE size in MMU page tables.
 * @mmu_hop_table_size: MMU hop table size.
 * @mmu_hop0_tables_total_size: total size of MMU hop0 tables.
 * @dram_page_size: page size for MMU DRAM allocation.
 * @cfg_size: configuration space size on SRAM.
 * @sram_size: total size of SRAM.
 * @max_asid: maximum number of open contexts (ASIDs).
 * @num_of_events: number of possible internal H/W IRQs.
 * @psoc_pci_pll_nr: PCI PLL NR value.
 * @psoc_pci_pll_nf: PCI PLL NF value.
 * @psoc_pci_pll_od: PCI PLL OD value.
 * @psoc_pci_pll_div_factor: PCI PLL DIV FACTOR 1 value.
 * @psoc_timestamp_frequency: frequency of the psoc timestamp clock.
 * @high_pll: high PLL frequency used by the device.
 * @cb_pool_cb_cnt: number of CBs in the CB pool.
 * @cb_pool_cb_size: size of each CB in the CB pool.
 * @max_pending_cs: maximum of concurrent pending command submissions
 * @max_queues: maximum amount of queues in the system
 * @fw_boot_cpu_security_map: bitmap representation of boot cpu security status
 *                            reported by FW, bit description can be found in
 *                            CPU_BOOT_DEV_STS*
 * @fw_app_security_map: bitmap representation of application security status
 *                       reported by FW, bit description can be found in
 *                       CPU_BOOT_DEV_STS*
 * @collective_first_sob: first sync object available for collective use
 * @collective_first_mon: first monitor available for collective use
 * @sync_stream_first_sob: first sync object available for sync stream use
 * @sync_stream_first_mon: first monitor available for sync stream use
 * @first_available_user_sob: first sob available for the user
 * @first_available_user_mon: first monitor available for the user
 * @first_available_user_msix_interrupt: first available msix interrupt
 *                                       reserved for the user
 * @first_available_cq: first available CQ for the user.
 * @tpc_enabled_mask: which TPCs are enabled.
 * @completion_queues_count: number of completion queues.
 * @fw_security_disabled: true if security measures are disabled in firmware,
 *                        false otherwise
 * @fw_security_status_valid: security status bits are valid and can be fetched
 *                            from BOOT_DEV_STS0
 * @dram_supports_virtual_memory: is there an MMU towards the DRAM
 * @hard_reset_done_by_fw: true if firmware is handling hard reset flow
 * @num_functional_hbms: number of functional HBMs in each DCORE.
 */
struct asic_fixed_properties {
	struct hw_queue_properties	*hw_queues_props;
	struct cpucp_info		cpucp_info;
	char				uboot_ver[VERSION_MAX_LEN];
	char				preboot_ver[VERSION_MAX_LEN];
	struct hl_mmu_properties	dmmu;
	struct hl_mmu_properties	pmmu;
	struct hl_mmu_properties	pmmu_huge;
	u64				sram_base_address;
	u64				sram_end_address;
	u64				sram_user_base_address;
	u64				dram_base_address;
	u64				dram_end_address;
	u64				dram_user_base_address;
	u64				dram_size;
	u64				dram_pci_bar_size;
	u64				max_power_default;
	u64				dram_size_for_default_page_mapping;
	u64				pcie_dbi_base_address;
	u64				pcie_aux_dbi_reg_addr;
	u64				mmu_pgt_addr;
	u64				mmu_dram_default_page_addr;
	u64				cb_va_start_addr;
	u64				cb_va_end_addr;
	u32				mmu_pgt_size;
	u32				mmu_pte_size;
	u32				mmu_hop_table_size;
	u32				mmu_hop0_tables_total_size;
	u32				dram_page_size;
	u32				cfg_size;
	u32				sram_size;
	u32				max_asid;
	u32				num_of_events;
	u32				psoc_pci_pll_nr;
	u32				psoc_pci_pll_nf;
	u32				psoc_pci_pll_od;
	u32				psoc_pci_pll_div_factor;
	u32				psoc_timestamp_frequency;
	u32				high_pll;
	u32				cb_pool_cb_cnt;
	u32				cb_pool_cb_size;
	u32				max_pending_cs;
	u32				max_queues;
	u32				fw_boot_cpu_security_map;
	u32				fw_app_security_map;
	u16				collective_first_sob;
	u16				collective_first_mon;
	u16				sync_stream_first_sob;
	u16				sync_stream_first_mon;
	u16				first_available_user_sob[HL_MAX_DCORES];
	u16				first_available_user_mon[HL_MAX_DCORES];
	u16				first_available_user_msix_interrupt;
	u16				first_available_cq[HL_MAX_DCORES];
	u8				tpc_enabled_mask;
	u8				completion_queues_count;
	u8				fw_security_disabled;
	u8				fw_security_status_valid;
	u8				dram_supports_virtual_memory;
	u8				hard_reset_done_by_fw;
	u8				num_functional_hbms;
};

/**
 * struct hl_fence - software synchronization primitive
 * @completion: fence is implemented using completion
 * @refcount: refcount for this fence
 * @cs_sequence: sequence of the corresponding command submission
 * @error: mark this fence with error
 * @timestamp: timestamp upon completion
 *
 */
struct hl_fence {
	struct completion	completion;
	struct kref		refcount;
	u64			cs_sequence;
	int			error;
	ktime_t			timestamp;
};

/**
 * struct hl_cs_compl - command submission completion object.
 * @base_fence: hl fence object.
 * @lock: spinlock to protect fence.
 * @hdev: habanalabs device structure.
 * @hw_sob: the H/W SOB used in this signal/wait CS.
 * @cs_seq: command submission sequence number.
 * @type: type of the CS - signal/wait.
 * @sob_val: the SOB value that is used in this signal/wait CS.
 * @sob_group: the SOB group that is used in this collective wait CS.
 */
struct hl_cs_compl {
	struct hl_fence		base_fence;
	spinlock_t		lock;
	struct hl_device	*hdev;
	struct hl_hw_sob	*hw_sob;
	u64			cs_seq;
	enum hl_cs_type		type;
	u16			sob_val;
	u16			sob_group;
};

/*
 * Command Buffers
 */

/**
 * struct hl_cb_mgr - describes a Command Buffer Manager.
 * @cb_lock: protects cb_handles.
 * @cb_handles: an idr to hold all command buffer handles.
 */
struct hl_cb_mgr {
	spinlock_t		cb_lock;
	struct idr		cb_handles; /* protected by cb_lock */
};

/**
 * struct hl_cb - describes a Command Buffer.
 * @refcount: reference counter for usage of the CB.
 * @hdev: pointer to device this CB belongs to.
 * @ctx: pointer to the CB owner's context.
 * @lock: spinlock to protect mmap flows.
 * @debugfs_list: node in debugfs list of command buffers.
 * @pool_list: node in pool list of command buffers.
 * @va_block_list: list of virtual addresses blocks of the CB if it is mapped to
 *                 the device's MMU.
 * @id: the CB's ID.
 * @kernel_address: Holds the CB's kernel virtual address.
 * @bus_address: Holds the CB's DMA address.
 * @mmap_size: Holds the CB's size that was mmaped.
 * @size: holds the CB's size.
 * @cs_cnt: holds number of CS that this CB participates in.
 * @mmap: true if the CB is currently mmaped to user.
 * @is_pool: true if CB was acquired from the pool, false otherwise.
 * @is_internal: internaly allocated
 * @is_mmu_mapped: true if the CB is mapped to the device's MMU.
 */
struct hl_cb {
	struct kref		refcount;
	struct hl_device	*hdev;
	struct hl_ctx		*ctx;
	spinlock_t		lock;
	struct list_head	debugfs_list;
	struct list_head	pool_list;
	struct list_head	va_block_list;
	u64			id;
	void			*kernel_address;
	dma_addr_t		bus_address;
	u32			mmap_size;
	u32			size;
	atomic_t		cs_cnt;
	u8			mmap;
	u8			is_pool;
	u8			is_internal;
	u8			is_mmu_mapped;
};


/*
 * QUEUES
 */

struct hl_cs;
struct hl_cs_job;

/* Queue length of external and HW queues */
#define HL_QUEUE_LENGTH			4096
#define HL_QUEUE_SIZE_IN_BYTES		(HL_QUEUE_LENGTH * HL_BD_SIZE)

#if (HL_MAX_JOBS_PER_CS > HL_QUEUE_LENGTH)
#error "HL_QUEUE_LENGTH must be greater than HL_MAX_JOBS_PER_CS"
#endif

/* HL_CQ_LENGTH is in units of struct hl_cq_entry */
#define HL_CQ_LENGTH			HL_QUEUE_LENGTH
#define HL_CQ_SIZE_IN_BYTES		(HL_CQ_LENGTH * HL_CQ_ENTRY_SIZE)

/* Must be power of 2 */
#define HL_EQ_LENGTH			64
#define HL_EQ_SIZE_IN_BYTES		(HL_EQ_LENGTH * HL_EQ_ENTRY_SIZE)

/* Host <-> CPU-CP shared memory size */
#define HL_CPU_ACCESSIBLE_MEM_SIZE	SZ_2M

/**
 * struct hl_sync_stream_properties -
 *     describes a H/W queue sync stream properties
 * @hw_sob: array of the used H/W SOBs by this H/W queue.
 * @next_sob_val: the next value to use for the currently used SOB.
 * @base_sob_id: the base SOB id of the SOBs used by this queue.
 * @base_mon_id: the base MON id of the MONs used by this queue.
 * @collective_mstr_mon_id: the MON ids of the MONs used by this master queue
 *                          in order to sync with all slave queues.
 * @collective_slave_mon_id: the MON id used by this slave queue in order to
 *                           sync with its master queue.
 * @collective_sob_id: current SOB id used by this collective slave queue
 *                     to signal its collective master queue upon completion.
 * @curr_sob_offset: the id offset to the currently used SOB from the
 *                   HL_RSVD_SOBS that are being used by this queue.
 */
struct hl_sync_stream_properties {
	struct hl_hw_sob hw_sob[HL_RSVD_SOBS];
	u16		next_sob_val;
	u16		base_sob_id;
	u16		base_mon_id;
	u16		collective_mstr_mon_id[HL_COLLECTIVE_RSVD_MSTR_MONS];
	u16		collective_slave_mon_id;
	u16		collective_sob_id;
	u8		curr_sob_offset;
};

/**
 * struct hl_hw_queue - describes a H/W transport queue.
 * @shadow_queue: pointer to a shadow queue that holds pointers to jobs.
 * @sync_stream_prop: sync stream queue properties
 * @queue_type: type of queue.
 * @collective_mode: collective mode of current queue
 * @kernel_address: holds the queue's kernel virtual address.
 * @bus_address: holds the queue's DMA address.
 * @pi: holds the queue's pi value.
 * @ci: holds the queue's ci value, AS CALCULATED BY THE DRIVER (not real ci).
 * @hw_queue_id: the id of the H/W queue.
 * @cq_id: the id for the corresponding CQ for this H/W queue.
 * @msi_vec: the IRQ number of the H/W queue.
 * @int_queue_len: length of internal queue (number of entries).
 * @valid: is the queue valid (we have array of 32 queues, not all of them
 *         exist).
 * @supports_sync_stream: True if queue supports sync stream
 */
struct hl_hw_queue {
	struct hl_cs_job			**shadow_queue;
	struct hl_sync_stream_properties	sync_stream_prop;
	enum hl_queue_type			queue_type;
	enum hl_collective_mode			collective_mode;
	void					*kernel_address;
	dma_addr_t				bus_address;
	u32					pi;
	atomic_t				ci;
	u32					hw_queue_id;
	u32					cq_id;
	u32					msi_vec;
	u16					int_queue_len;
	u8					valid;
	u8					supports_sync_stream;
};

/**
 * struct hl_cq - describes a completion queue
 * @hdev: pointer to the device structure
 * @kernel_address: holds the queue's kernel virtual address
 * @bus_address: holds the queue's DMA address
 * @cq_idx: completion queue index in array
 * @hw_queue_id: the id of the matching H/W queue
 * @ci: ci inside the queue
 * @pi: pi inside the queue
 * @free_slots_cnt: counter of free slots in queue
 */
struct hl_cq {
	struct hl_device	*hdev;
	void			*kernel_address;
	dma_addr_t		bus_address;
	u32			cq_idx;
	u32			hw_queue_id;
	u32			ci;
	u32			pi;
	atomic_t		free_slots_cnt;
};

/**
 * struct hl_eq - describes the event queue (single one per device)
 * @hdev: pointer to the device structure
 * @kernel_address: holds the queue's kernel virtual address
 * @bus_address: holds the queue's DMA address
 * @ci: ci inside the queue
 */
struct hl_eq {
	struct hl_device	*hdev;
	void			*kernel_address;
	dma_addr_t		bus_address;
	u32			ci;
};


/*
 * ASICs
 */

/**
 * enum hl_asic_type - supported ASIC types.
 * @ASIC_INVALID: Invalid ASIC type.
 * @ASIC_GOYA: Goya device.
 * @ASIC_GAUDI: Gaudi device.
 */
enum hl_asic_type {
	ASIC_INVALID,
	ASIC_GOYA,
	ASIC_GAUDI
};

struct hl_cs_parser;

/**
 * enum hl_pm_mng_profile - power management profile.
 * @PM_AUTO: internal clock is set by the Linux driver.
 * @PM_MANUAL: internal clock is set by the user.
 * @PM_LAST: last power management type.
 */
enum hl_pm_mng_profile {
	PM_AUTO = 1,
	PM_MANUAL,
	PM_LAST
};

/**
 * enum hl_pll_frequency - PLL frequency.
 * @PLL_HIGH: high frequency.
 * @PLL_LOW: low frequency.
 * @PLL_LAST: last frequency values that were configured by the user.
 */
enum hl_pll_frequency {
	PLL_HIGH = 1,
	PLL_LOW,
	PLL_LAST
};

#define PLL_REF_CLK 50

enum div_select_defs {
	DIV_SEL_REF_CLK = 0,
	DIV_SEL_PLL_CLK = 1,
	DIV_SEL_DIVIDED_REF = 2,
	DIV_SEL_DIVIDED_PLL = 3,
};

/**
 * struct hl_asic_funcs - ASIC specific functions that are can be called from
 *                        common code.
 * @early_init: sets up early driver state (pre sw_init), doesn't configure H/W.
 * @early_fini: tears down what was done in early_init.
 * @late_init: sets up late driver/hw state (post hw_init) - Optional.
 * @late_fini: tears down what was done in late_init (pre hw_fini) - Optional.
 * @sw_init: sets up driver state, does not configure H/W.
 * @sw_fini: tears down driver state, does not configure H/W.
 * @hw_init: sets up the H/W state.
 * @hw_fini: tears down the H/W state.
 * @halt_engines: halt engines, needed for reset sequence. This also disables
 *                interrupts from the device. Should be called before
 *                hw_fini and before CS rollback.
 * @suspend: handles IP specific H/W or SW changes for suspend.
 * @resume: handles IP specific H/W or SW changes for resume.
 * @cb_mmap: maps a CB.
 * @ring_doorbell: increment PI on a given QMAN.
 * @pqe_write: Write the PQ entry to the PQ. This is ASIC-specific
 *             function because the PQs are located in different memory areas
 *             per ASIC (SRAM, DRAM, Host memory) and therefore, the method of
 *             writing the PQE must match the destination memory area
 *             properties.
 * @asic_dma_alloc_coherent: Allocate coherent DMA memory by calling
 *                           dma_alloc_coherent(). This is ASIC function because
 *                           its implementation is not trivial when the driver
 *                           is loaded in simulation mode (not upstreamed).
 * @asic_dma_free_coherent:  Free coherent DMA memory by calling
 *                           dma_free_coherent(). This is ASIC function because
 *                           its implementation is not trivial when the driver
 *                           is loaded in simulation mode (not upstreamed).
 * @scrub_device_mem: Scrub device memory given an address and size
 * @get_int_queue_base: get the internal queue base address.
 * @test_queues: run simple test on all queues for sanity check.
 * @asic_dma_pool_zalloc: small DMA allocation of coherent memory from DMA pool.
 *                        size of allocation is HL_DMA_POOL_BLK_SIZE.
 * @asic_dma_pool_free: free small DMA allocation from pool.
 * @cpu_accessible_dma_pool_alloc: allocate CPU PQ packet from DMA pool.
 * @cpu_accessible_dma_pool_free: free CPU PQ packet from DMA pool.
 * @hl_dma_unmap_sg: DMA unmap scatter-gather list.
 * @cs_parser: parse Command Submission.
 * @asic_dma_map_sg: DMA map scatter-gather list.
 * @get_dma_desc_list_size: get number of LIN_DMA packets required for CB.
 * @add_end_of_cb_packets: Add packets to the end of CB, if device requires it.
 * @update_eq_ci: update event queue CI.
 * @context_switch: called upon ASID context switch.
 * @restore_phase_topology: clear all SOBs amd MONs.
 * @debugfs_read32: debug interface for reading u32 from DRAM/SRAM.
 * @debugfs_write32: debug interface for writing u32 to DRAM/SRAM.
 * @add_device_attr: add ASIC specific device attributes.
 * @handle_eqe: handle event queue entry (IRQ) from CPU-CP.
 * @set_pll_profile: change PLL profile (manual/automatic).
 * @get_events_stat: retrieve event queue entries histogram.
 * @read_pte: read MMU page table entry from DRAM.
 * @write_pte: write MMU page table entry to DRAM.
 * @mmu_invalidate_cache: flush MMU STLB host/DRAM cache, either with soft
 *                        (L1 only) or hard (L0 & L1) flush.
 * @mmu_invalidate_cache_range: flush specific MMU STLB cache lines with
 *                              ASID-VA-size mask.
 * @send_heartbeat: send is-alive packet to CPU-CP and verify response.
 * @set_clock_gating: enable/disable clock gating per engine according to
 *                    clock gating mask in hdev
 * @disable_clock_gating: disable clock gating completely
 * @debug_coresight: perform certain actions on Coresight for debugging.
 * @is_device_idle: return true if device is idle, false otherwise.
 * @soft_reset_late_init: perform certain actions needed after soft reset.
 * @hw_queues_lock: acquire H/W queues lock.
 * @hw_queues_unlock: release H/W queues lock.
 * @get_pci_id: retrieve PCI ID.
 * @get_eeprom_data: retrieve EEPROM data from F/W.
 * @send_cpu_message: send message to F/W. If the message is timedout, the
 *                    driver will eventually reset the device. The timeout can
 *                    be determined by the calling function or it can be 0 and
 *                    then the timeout is the default timeout for the specific
 *                    ASIC
 * @get_hw_state: retrieve the H/W state
 * @pci_bars_map: Map PCI BARs.
 * @init_iatu: Initialize the iATU unit inside the PCI controller.
 * @rreg: Read a register. Needed for simulator support.
 * @wreg: Write a register. Needed for simulator support.
 * @halt_coresight: stop the ETF and ETR traces.
 * @ctx_init: context dependent initialization.
 * @ctx_fini: context dependent cleanup.
 * @get_clk_rate: Retrieve the ASIC current and maximum clock rate in MHz
 * @get_queue_id_for_cq: Get the H/W queue id related to the given CQ index.
 * @read_device_fw_version: read the device's firmware versions that are
 *                          contained in registers
 * @load_firmware_to_device: load the firmware to the device's memory
 * @load_boot_fit_to_device: load boot fit to device's memory
 * @get_signal_cb_size: Get signal CB size.
 * @get_wait_cb_size: Get wait CB size.
 * @gen_signal_cb: Generate a signal CB.
 * @gen_wait_cb: Generate a wait CB.
 * @reset_sob: Reset a SOB.
 * @reset_sob_group: Reset SOB group
 * @set_dma_mask_from_fw: set the DMA mask in the driver according to the
 *                        firmware configuration
 * @get_device_time: Get the device time.
 * @collective_wait_init_cs: Generate collective master/slave packets
 *                           and place them in the relevant cs jobs
 * @collective_wait_create_jobs: allocate collective wait cs jobs
 * @scramble_addr: Routine to scramble the address prior of mapping it
 *                 in the MMU.
 * @descramble_addr: Routine to de-scramble the address prior of
 *                   showing it to users.
 * @ack_protection_bits_errors: ack and dump all security violations
 * @get_hw_block_id: retrieve a HW block id to be used by the user to mmap it.
 *                   also returns the size of the block if caller supplies
 *                   a valid pointer for it
 * @hw_block_mmap: mmap a HW block with a given id.
 * @enable_events_from_fw: send interrupt to firmware to notify them the
 *                         driver is ready to receive asynchronous events. This
 *                         function should be called during the first init and
 *                         after every hard-reset of the device
 */
struct hl_asic_funcs {
	int (*early_init)(struct hl_device *hdev);
	int (*early_fini)(struct hl_device *hdev);
	int (*late_init)(struct hl_device *hdev);
	void (*late_fini)(struct hl_device *hdev);
	int (*sw_init)(struct hl_device *hdev);
	int (*sw_fini)(struct hl_device *hdev);
	int (*hw_init)(struct hl_device *hdev);
	void (*hw_fini)(struct hl_device *hdev, bool hard_reset);
	void (*halt_engines)(struct hl_device *hdev, bool hard_reset);
	int (*suspend)(struct hl_device *hdev);
	int (*resume)(struct hl_device *hdev);
	int (*cb_mmap)(struct hl_device *hdev, struct vm_area_struct *vma,
			void *cpu_addr, dma_addr_t dma_addr, size_t size);
	void (*ring_doorbell)(struct hl_device *hdev, u32 hw_queue_id, u32 pi);
	void (*pqe_write)(struct hl_device *hdev, __le64 *pqe,
			struct hl_bd *bd);
	void* (*asic_dma_alloc_coherent)(struct hl_device *hdev, size_t size,
					dma_addr_t *dma_handle, gfp_t flag);
	void (*asic_dma_free_coherent)(struct hl_device *hdev, size_t size,
					void *cpu_addr, dma_addr_t dma_handle);
	int (*scrub_device_mem)(struct hl_device *hdev, u64 addr, u64 size);
	void* (*get_int_queue_base)(struct hl_device *hdev, u32 queue_id,
				dma_addr_t *dma_handle, u16 *queue_len);
	int (*test_queues)(struct hl_device *hdev);
	void* (*asic_dma_pool_zalloc)(struct hl_device *hdev, size_t size,
				gfp_t mem_flags, dma_addr_t *dma_handle);
	void (*asic_dma_pool_free)(struct hl_device *hdev, void *vaddr,
				dma_addr_t dma_addr);
	void* (*cpu_accessible_dma_pool_alloc)(struct hl_device *hdev,
				size_t size, dma_addr_t *dma_handle);
	void (*cpu_accessible_dma_pool_free)(struct hl_device *hdev,
				size_t size, void *vaddr);
	void (*hl_dma_unmap_sg)(struct hl_device *hdev,
				struct scatterlist *sgl, int nents,
				enum dma_data_direction dir);
	int (*cs_parser)(struct hl_device *hdev, struct hl_cs_parser *parser);
	int (*asic_dma_map_sg)(struct hl_device *hdev,
				struct scatterlist *sgl, int nents,
				enum dma_data_direction dir);
	u32 (*get_dma_desc_list_size)(struct hl_device *hdev,
					struct sg_table *sgt);
	void (*add_end_of_cb_packets)(struct hl_device *hdev,
					void *kernel_address, u32 len,
					u64 cq_addr, u32 cq_val, u32 msix_num,
					bool eb);
	void (*update_eq_ci)(struct hl_device *hdev, u32 val);
	int (*context_switch)(struct hl_device *hdev, u32 asid);
	void (*restore_phase_topology)(struct hl_device *hdev);
	int (*debugfs_read32)(struct hl_device *hdev, u64 addr, u32 *val);
	int (*debugfs_write32)(struct hl_device *hdev, u64 addr, u32 val);
	int (*debugfs_read64)(struct hl_device *hdev, u64 addr, u64 *val);
	int (*debugfs_write64)(struct hl_device *hdev, u64 addr, u64 val);
	void (*add_device_attr)(struct hl_device *hdev,
				struct attribute_group *dev_attr_grp);
	void (*handle_eqe)(struct hl_device *hdev,
				struct hl_eq_entry *eq_entry);
	void (*set_pll_profile)(struct hl_device *hdev,
			enum hl_pll_frequency freq);
	void* (*get_events_stat)(struct hl_device *hdev, bool aggregate,
				u32 *size);
	u64 (*read_pte)(struct hl_device *hdev, u64 addr);
	void (*write_pte)(struct hl_device *hdev, u64 addr, u64 val);
	int (*mmu_invalidate_cache)(struct hl_device *hdev, bool is_hard,
					u32 flags);
	int (*mmu_invalidate_cache_range)(struct hl_device *hdev, bool is_hard,
			u32 asid, u64 va, u64 size);
	int (*send_heartbeat)(struct hl_device *hdev);
	void (*set_clock_gating)(struct hl_device *hdev);
	void (*disable_clock_gating)(struct hl_device *hdev);
	int (*debug_coresight)(struct hl_device *hdev, void *data);
	bool (*is_device_idle)(struct hl_device *hdev, u64 *mask_arr,
					u8 mask_len, struct seq_file *s);
	int (*soft_reset_late_init)(struct hl_device *hdev);
	void (*hw_queues_lock)(struct hl_device *hdev);
	void (*hw_queues_unlock)(struct hl_device *hdev);
	u32 (*get_pci_id)(struct hl_device *hdev);
	int (*get_eeprom_data)(struct hl_device *hdev, void *data,
				size_t max_size);
	int (*send_cpu_message)(struct hl_device *hdev, u32 *msg,
				u16 len, u32 timeout, u64 *result);
	int (*pci_bars_map)(struct hl_device *hdev);
	int (*init_iatu)(struct hl_device *hdev);
	u32 (*rreg)(struct hl_device *hdev, u32 reg);
	void (*wreg)(struct hl_device *hdev, u32 reg, u32 val);
	void (*halt_coresight)(struct hl_device *hdev);
	int (*ctx_init)(struct hl_ctx *ctx);
	void (*ctx_fini)(struct hl_ctx *ctx);
	int (*get_clk_rate)(struct hl_device *hdev, u32 *cur_clk, u32 *max_clk);
	u32 (*get_queue_id_for_cq)(struct hl_device *hdev, u32 cq_idx);
	int (*read_device_fw_version)(struct hl_device *hdev,
					enum hl_fw_component fwc);
	int (*load_firmware_to_device)(struct hl_device *hdev);
	int (*load_boot_fit_to_device)(struct hl_device *hdev);
	u32 (*get_signal_cb_size)(struct hl_device *hdev);
	u32 (*get_wait_cb_size)(struct hl_device *hdev);
	u32 (*gen_signal_cb)(struct hl_device *hdev, void *data, u16 sob_id,
			u32 size, bool eb);
	u32 (*gen_wait_cb)(struct hl_device *hdev,
			struct hl_gen_wait_properties *prop);
	void (*reset_sob)(struct hl_device *hdev, void *data);
	void (*reset_sob_group)(struct hl_device *hdev, u16 sob_group);
	void (*set_dma_mask_from_fw)(struct hl_device *hdev);
	u64 (*get_device_time)(struct hl_device *hdev);
	void (*collective_wait_init_cs)(struct hl_cs *cs);
	int (*collective_wait_create_jobs)(struct hl_device *hdev,
			struct hl_ctx *ctx, struct hl_cs *cs, u32 wait_queue_id,
			u32 collective_engine_id);
	u64 (*scramble_addr)(struct hl_device *hdev, u64 addr);
	u64 (*descramble_addr)(struct hl_device *hdev, u64 addr);
	void (*ack_protection_bits_errors)(struct hl_device *hdev);
	int (*get_hw_block_id)(struct hl_device *hdev, u64 block_addr,
				u32 *block_size, u32 *block_id);
	int (*hw_block_mmap)(struct hl_device *hdev, struct vm_area_struct *vma,
			u32 block_id, u32 block_size);
	void (*enable_events_from_fw)(struct hl_device *hdev);
};


/*
 * CONTEXTS
 */

#define HL_KERNEL_ASID_ID	0

/**
 * enum hl_va_range_type - virtual address range type.
 * @HL_VA_RANGE_TYPE_HOST: range type of host pages
 * @HL_VA_RANGE_TYPE_HOST_HUGE: range type of host huge pages
 * @HL_VA_RANGE_TYPE_DRAM: range type of dram pages
 */
enum hl_va_range_type {
	HL_VA_RANGE_TYPE_HOST,
	HL_VA_RANGE_TYPE_HOST_HUGE,
	HL_VA_RANGE_TYPE_DRAM,
	HL_VA_RANGE_TYPE_MAX
};

/**
 * struct hl_va_range - virtual addresses range.
 * @lock: protects the virtual addresses list.
 * @list: list of virtual addresses blocks available for mappings.
 * @start_addr: range start address.
 * @end_addr: range end address.
 * @page_size: page size of this va range.
 */
struct hl_va_range {
	struct mutex		lock;
	struct list_head	list;
	u64			start_addr;
	u64			end_addr;
	u32			page_size;
};

/**
 * struct hl_cs_counters_atomic - command submission counters
 * @out_of_mem_drop_cnt: dropped due to memory allocation issue
 * @parsing_drop_cnt: dropped due to error in packet parsing
 * @queue_full_drop_cnt: dropped due to queue full
 * @device_in_reset_drop_cnt: dropped due to device in reset
 * @max_cs_in_flight_drop_cnt: dropped due to maximum CS in-flight
 * @validation_drop_cnt: dropped due to error in validation
 */
struct hl_cs_counters_atomic {
	atomic64_t out_of_mem_drop_cnt;
	atomic64_t parsing_drop_cnt;
	atomic64_t queue_full_drop_cnt;
	atomic64_t device_in_reset_drop_cnt;
	atomic64_t max_cs_in_flight_drop_cnt;
	atomic64_t validation_drop_cnt;
};

/**
 * struct hl_pending_cb - pending command buffer structure
 * @cb_node: cb node in pending cb list
 * @cb: command buffer to send in next submission
 * @cb_size: command buffer size
 * @hw_queue_id: destination queue id
 */
struct hl_pending_cb {
	struct list_head	cb_node;
	struct hl_cb		*cb;
	u32			cb_size;
	u32			hw_queue_id;
};

/**
 * struct hl_ctx - user/kernel context.
 * @mem_hash: holds mapping from virtual address to virtual memory area
 *		descriptor (hl_vm_phys_pg_list or hl_userptr).
 * @mmu_shadow_hash: holds a mapping from shadow address to pgt_info structure.
 * @hpriv: pointer to the private (Kernel Driver) data of the process (fd).
 * @hdev: pointer to the device structure.
 * @refcount: reference counter for the context. Context is released only when
 *		this hits 0l. It is incremented on CS and CS_WAIT.
 * @cs_pending: array of hl fence objects representing pending CS.
 * @va_range: holds available virtual addresses for host and dram mappings.
 * @mem_hash_lock: protects the mem_hash.
 * @mmu_lock: protects the MMU page tables. Any change to the PGT, modifying the
 *            MMU hash or walking the PGT requires talking this lock.
 * @debugfs_list: node in debugfs list of contexts.
 * pending_cb_list: list of pending command buffers waiting to be sent upon
 *                  next user command submission context.
 * @cs_counters: context command submission counters.
 * @cb_va_pool: device VA pool for command buffers which are mapped to the
 *              device's MMU.
 * @cs_sequence: sequence number for CS. Value is assigned to a CS and passed
 *			to user so user could inquire about CS. It is used as
 *			index to cs_pending array.
 * @dram_default_hops: array that holds all hops addresses needed for default
 *                     DRAM mapping.
 * @pending_cb_lock: spinlock to protect pending cb list
 * @cs_lock: spinlock to protect cs_sequence.
 * @dram_phys_mem: amount of used physical DRAM memory by this context.
 * @thread_ctx_switch_token: token to prevent multiple threads of the same
 *				context	from running the context switch phase.
 *				Only a single thread should run it.
 * @thread_pending_cb_token: token to prevent multiple threads from processing
 *				the pending CB list. Only a single thread should
 *				process the list since it is protected by a
 *				spinlock and we don't want to halt the entire
 *				command submission sequence.
 * @thread_ctx_switch_wait_token: token to prevent the threads that didn't run
 *				the context switch phase from moving to their
 *				execution phase before the context switch phase
 *				has finished.
 * @asid: context's unique address space ID in the device's MMU.
 * @handle: context's opaque handle for user
 */
struct hl_ctx {
	DECLARE_HASHTABLE(mem_hash, MEM_HASH_TABLE_BITS);
	DECLARE_HASHTABLE(mmu_shadow_hash, MMU_HASH_TABLE_BITS);
	struct hl_fpriv			*hpriv;
	struct hl_device		*hdev;
	struct kref			refcount;
	struct hl_fence			**cs_pending;
	struct hl_va_range		*va_range[HL_VA_RANGE_TYPE_MAX];
	struct mutex			mem_hash_lock;
	struct mutex			mmu_lock;
	struct list_head		debugfs_list;
	struct list_head		pending_cb_list;
	struct hl_cs_counters_atomic	cs_counters;
	struct gen_pool			*cb_va_pool;
	u64				cs_sequence;
	u64				*dram_default_hops;
	spinlock_t			pending_cb_lock;
	spinlock_t			cs_lock;
	atomic64_t			dram_phys_mem;
	atomic_t			thread_ctx_switch_token;
	atomic_t			thread_pending_cb_token;
	u32				thread_ctx_switch_wait_token;
	u32				asid;
	u32				handle;
};

/**
 * struct hl_ctx_mgr - for handling multiple contexts.
 * @ctx_lock: protects ctx_handles.
 * @ctx_handles: idr to hold all ctx handles.
 */
struct hl_ctx_mgr {
	struct mutex		ctx_lock;
	struct idr		ctx_handles;
};



/*
 * COMMAND SUBMISSIONS
 */

/**
 * struct hl_userptr - memory mapping chunk information
 * @vm_type: type of the VM.
 * @job_node: linked-list node for hanging the object on the Job's list.
 * @pages: pointer to struct page array
 * @npages: size of @pages array
 * @sgt: pointer to the scatter-gather table that holds the pages.
 * @dir: for DMA unmapping, the direction must be supplied, so save it.
 * @debugfs_list: node in debugfs list of command submissions.
 * @addr: user-space virtual address of the start of the memory area.
 * @size: size of the memory area to pin & map.
 * @dma_mapped: true if the SG was mapped to DMA addresses, false otherwise.
 */
struct hl_userptr {
	enum vm_type_t		vm_type; /* must be first */
	struct list_head	job_node;
	struct page		**pages;
	unsigned int		npages;
	struct sg_table		*sgt;
	enum dma_data_direction dir;
	struct list_head	debugfs_list;
	u64			addr;
	u32			size;
	u8			dma_mapped;
};

/**
 * struct hl_cs - command submission.
 * @jobs_in_queue_cnt: per each queue, maintain counter of submitted jobs.
 * @ctx: the context this CS belongs to.
 * @job_list: list of the CS's jobs in the various queues.
 * @job_lock: spinlock for the CS's jobs list. Needed for free_job.
 * @refcount: reference counter for usage of the CS.
 * @fence: pointer to the fence object of this CS.
 * @signal_fence: pointer to the fence object of the signal CS (used by wait
 *                CS only).
 * @finish_work: workqueue object to run when CS is completed by H/W.
 * @work_tdr: delayed work node for TDR.
 * @mirror_node : node in device mirror list of command submissions.
 * @staged_cs_node: node in the staged cs list.
 * @debugfs_list: node in debugfs list of command submissions.
 * @sequence: the sequence number of this CS.
 * @staged_sequence: the sequence of the staged submission this CS is part of,
 *                   relevant only if staged_cs is set.
 * @type: CS_TYPE_*.
 * @submitted: true if CS was submitted to H/W.
 * @completed: true if CS was completed by device.
 * @timedout : true if CS was timedout.
 * @tdr_active: true if TDR was activated for this CS (to prevent
 *		double TDR activation).
 * @aborted: true if CS was aborted due to some device error.
 * @timestamp: true if a timestmap must be captured upon completion.
 * @staged_last: true if this is the last staged CS and needs completion.
 * @staged_first: true if this is the first staged CS and we need to receive
 *                timeout for this CS.
 * @staged_cs: true if this CS is part of a staged submission.
 */
struct hl_cs {
	u16			*jobs_in_queue_cnt;
	struct hl_ctx		*ctx;
	struct list_head	job_list;
	spinlock_t		job_lock;
	struct kref		refcount;
	struct hl_fence		*fence;
	struct hl_fence		*signal_fence;
	struct work_struct	finish_work;
	struct delayed_work	work_tdr;
	struct list_head	mirror_node;
	struct list_head	staged_cs_node;
	struct list_head	debugfs_list;
	u64			sequence;
	u64			staged_sequence;
	enum hl_cs_type		type;
	u8			submitted;
	u8			completed;
	u8			timedout;
	u8			tdr_active;
	u8			aborted;
	u8			timestamp;
	u8			staged_last;
	u8			staged_first;
	u8			staged_cs;
};

/**
 * struct hl_cs_job - command submission job.
 * @cs_node: the node to hang on the CS jobs list.
 * @cs: the CS this job belongs to.
 * @user_cb: the CB we got from the user.
 * @patched_cb: in case of patching, this is internal CB which is submitted on
 *		the queue instead of the CB we got from the IOCTL.
 * @finish_work: workqueue object to run when job is completed.
 * @userptr_list: linked-list of userptr mappings that belong to this job and
 *			wait for completion.
 * @debugfs_list: node in debugfs list of command submission jobs.
 * @refcount: reference counter for usage of the CS job.
 * @queue_type: the type of the H/W queue this job is submitted to.
 * @id: the id of this job inside a CS.
 * @hw_queue_id: the id of the H/W queue this job is submitted to.
 * @user_cb_size: the actual size of the CB we got from the user.
 * @job_cb_size: the actual size of the CB that we put on the queue.
 * @is_kernel_allocated_cb: true if the CB handle we got from the user holds a
 *                          handle to a kernel-allocated CB object, false
 *                          otherwise (SRAM/DRAM/host address).
 * @contains_dma_pkt: whether the JOB contains at least one DMA packet. This
 *                    info is needed later, when adding the 2xMSG_PROT at the
 *                    end of the JOB, to know which barriers to put in the
 *                    MSG_PROT packets. Relevant only for GAUDI as GOYA doesn't
 *                    have streams so the engine can't be busy by another
 *                    stream.
 */
struct hl_cs_job {
	struct list_head	cs_node;
	struct hl_cs		*cs;
	struct hl_cb		*user_cb;
	struct hl_cb		*patched_cb;
	struct work_struct	finish_work;
	struct list_head	userptr_list;
	struct list_head	debugfs_list;
	struct kref		refcount;
	enum hl_queue_type	queue_type;
	u32			id;
	u32			hw_queue_id;
	u32			user_cb_size;
	u32			job_cb_size;
	u8			is_kernel_allocated_cb;
	u8			contains_dma_pkt;
};

/**
 * struct hl_cs_parser - command submission parser properties.
 * @user_cb: the CB we got from the user.
 * @patched_cb: in case of patching, this is internal CB which is submitted on
 *		the queue instead of the CB we got from the IOCTL.
 * @job_userptr_list: linked-list of userptr mappings that belong to the related
 *			job and wait for completion.
 * @cs_sequence: the sequence number of the related CS.
 * @queue_type: the type of the H/W queue this job is submitted to.
 * @ctx_id: the ID of the context the related CS belongs to.
 * @hw_queue_id: the id of the H/W queue this job is submitted to.
 * @user_cb_size: the actual size of the CB we got from the user.
 * @patched_cb_size: the size of the CB after parsing.
 * @job_id: the id of the related job inside the related CS.
 * @is_kernel_allocated_cb: true if the CB handle we got from the user holds a
 *                          handle to a kernel-allocated CB object, false
 *                          otherwise (SRAM/DRAM/host address).
 * @contains_dma_pkt: whether the JOB contains at least one DMA packet. This
 *                    info is needed later, when adding the 2xMSG_PROT at the
 *                    end of the JOB, to know which barriers to put in the
 *                    MSG_PROT packets. Relevant only for GAUDI as GOYA doesn't
 *                    have streams so the engine can't be busy by another
 *                    stream.
 * @completion: true if we need completion for this CS.
 */
struct hl_cs_parser {
	struct hl_cb		*user_cb;
	struct hl_cb		*patched_cb;
	struct list_head	*job_userptr_list;
	u64			cs_sequence;
	enum hl_queue_type	queue_type;
	u32			ctx_id;
	u32			hw_queue_id;
	u32			user_cb_size;
	u32			patched_cb_size;
	u8			job_id;
	u8			is_kernel_allocated_cb;
	u8			contains_dma_pkt;
	u8			completion;
};

/*
 * MEMORY STRUCTURE
 */

/**
 * struct hl_vm_hash_node - hash element from virtual address to virtual
 *				memory area descriptor (hl_vm_phys_pg_list or
 *				hl_userptr).
 * @node: node to hang on the hash table in context object.
 * @vaddr: key virtual address.
 * @ptr: value pointer (hl_vm_phys_pg_list or hl_userptr).
 */
struct hl_vm_hash_node {
	struct hlist_node	node;
	u64			vaddr;
	void			*ptr;
};

/**
 * struct hl_vm_phys_pg_pack - physical page pack.
 * @vm_type: describes the type of the virtual area descriptor.
 * @pages: the physical page array.
 * @npages: num physical pages in the pack.
 * @total_size: total size of all the pages in this list.
 * @mapping_cnt: number of shared mappings.
 * @asid: the context related to this list.
 * @page_size: size of each page in the pack.
 * @flags: HL_MEM_* flags related to this list.
 * @handle: the provided handle related to this list.
 * @offset: offset from the first page.
 * @contiguous: is contiguous physical memory.
 * @created_from_userptr: is product of host virtual address.
 */
struct hl_vm_phys_pg_pack {
	enum vm_type_t		vm_type; /* must be first */
	u64			*pages;
	u64			npages;
	u64			total_size;
	atomic_t		mapping_cnt;
	u32			asid;
	u32			page_size;
	u32			flags;
	u32			handle;
	u32			offset;
	u8			contiguous;
	u8			created_from_userptr;
};

/**
 * struct hl_vm_va_block - virtual range block information.
 * @node: node to hang on the virtual range list in context object.
 * @start: virtual range start address.
 * @end: virtual range end address.
 * @size: virtual range size.
 */
struct hl_vm_va_block {
	struct list_head	node;
	u64			start;
	u64			end;
	u64			size;
};

/**
 * struct hl_vm - virtual memory manager for MMU.
 * @dram_pg_pool: pool for DRAM physical pages of 2MB.
 * @dram_pg_pool_refcount: reference counter for the pool usage.
 * @idr_lock: protects the phys_pg_list_handles.
 * @phys_pg_pack_handles: idr to hold all device allocations handles.
 * @init_done: whether initialization was done. We need this because VM
 *		initialization might be skipped during device initialization.
 */
struct hl_vm {
	struct gen_pool		*dram_pg_pool;
	struct kref		dram_pg_pool_refcount;
	spinlock_t		idr_lock;
	struct idr		phys_pg_pack_handles;
	u8			init_done;
};


/*
 * DEBUG, PROFILING STRUCTURE
 */

/**
 * struct hl_debug_params - Coresight debug parameters.
 * @input: pointer to component specific input parameters.
 * @output: pointer to component specific output parameters.
 * @output_size: size of output buffer.
 * @reg_idx: relevant register ID.
 * @op: component operation to execute.
 * @enable: true if to enable component debugging, false otherwise.
 */
struct hl_debug_params {
	void *input;
	void *output;
	u32 output_size;
	u32 reg_idx;
	u32 op;
	bool enable;
};

/*
 * FILE PRIVATE STRUCTURE
 */

/**
 * struct hl_fpriv - process information stored in FD private data.
 * @hdev: habanalabs device structure.
 * @filp: pointer to the given file structure.
 * @taskpid: current process ID.
 * @ctx: current executing context. TODO: remove for multiple ctx per process
 * @ctx_mgr: context manager to handle multiple context for this FD.
 * @cb_mgr: command buffer manager to handle multiple buffers for this FD.
 * @debugfs_list: list of relevant ASIC debugfs.
 * @dev_node: node in the device list of file private data
 * @refcount: number of related contexts.
 * @restore_phase_mutex: lock for context switch and restore phase.
 * @is_control: true for control device, false otherwise
 */
struct hl_fpriv {
	struct hl_device	*hdev;
	struct file		*filp;
	struct pid		*taskpid;
	struct hl_ctx		*ctx;
	struct hl_ctx_mgr	ctx_mgr;
	struct hl_cb_mgr	cb_mgr;
	struct list_head	debugfs_list;
	struct list_head	dev_node;
	struct kref		refcount;
	struct mutex		restore_phase_mutex;
	u8			is_control;
};


/*
 * DebugFS
 */

/**
 * struct hl_info_list - debugfs file ops.
 * @name: file name.
 * @show: function to output information.
 * @write: function to write to the file.
 */
struct hl_info_list {
	const char	*name;
	int		(*show)(struct seq_file *s, void *data);
	ssize_t		(*write)(struct file *file, const char __user *buf,
				size_t count, loff_t *f_pos);
};

/**
 * struct hl_debugfs_entry - debugfs dentry wrapper.
 * @dent: base debugfs entry structure.
 * @info_ent: dentry realted ops.
 * @dev_entry: ASIC specific debugfs manager.
 */
struct hl_debugfs_entry {
	struct dentry			*dent;
	const struct hl_info_list	*info_ent;
	struct hl_dbg_device_entry	*dev_entry;
};

/**
 * struct hl_dbg_device_entry - ASIC specific debugfs manager.
 * @root: root dentry.
 * @hdev: habanalabs device structure.
 * @entry_arr: array of available hl_debugfs_entry.
 * @file_list: list of available debugfs files.
 * @file_mutex: protects file_list.
 * @cb_list: list of available CBs.
 * @cb_spinlock: protects cb_list.
 * @cs_list: list of available CSs.
 * @cs_spinlock: protects cs_list.
 * @cs_job_list: list of available CB jobs.
 * @cs_job_spinlock: protects cs_job_list.
 * @userptr_list: list of available userptrs (virtual memory chunk descriptor).
 * @userptr_spinlock: protects userptr_list.
 * @ctx_mem_hash_list: list of available contexts with MMU mappings.
 * @ctx_mem_hash_spinlock: protects cb_list.
 * @addr: next address to read/write from/to in read/write32.
 * @mmu_addr: next virtual address to translate to physical address in mmu_show.
 * @mmu_asid: ASID to use while translating in mmu_show.
 * @i2c_bus: generic u8 debugfs file for bus value to use in i2c_data_read.
 * @i2c_bus: generic u8 debugfs file for address value to use in i2c_data_read.
 * @i2c_bus: generic u8 debugfs file for register value to use in i2c_data_read.
 */
struct hl_dbg_device_entry {
	struct dentry			*root;
	struct hl_device		*hdev;
	struct hl_debugfs_entry		*entry_arr;
	struct list_head		file_list;
	struct mutex			file_mutex;
	struct list_head		cb_list;
	spinlock_t			cb_spinlock;
	struct list_head		cs_list;
	spinlock_t			cs_spinlock;
	struct list_head		cs_job_list;
	spinlock_t			cs_job_spinlock;
	struct list_head		userptr_list;
	spinlock_t			userptr_spinlock;
	struct list_head		ctx_mem_hash_list;
	spinlock_t			ctx_mem_hash_spinlock;
	u64				addr;
	u64				mmu_addr;
	u32				mmu_asid;
	u8				i2c_bus;
	u8				i2c_addr;
	u8				i2c_reg;
};


/*
 * DEVICES
 */

#define HL_STR_MAX	32

#define HL_DEV_STS_MAX (HL_DEVICE_STATUS_NEEDS_RESET + 1)

/* Theoretical limit only. A single host can only contain up to 4 or 8 PCIe
 * x16 cards. In extreme cases, there are hosts that can accommodate 16 cards.
 */
#define HL_MAX_MINORS	256

/*
 * Registers read & write functions.
 */

u32 hl_rreg(struct hl_device *hdev, u32 reg);
void hl_wreg(struct hl_device *hdev, u32 reg, u32 val);

#define RREG32(reg) hdev->asic_funcs->rreg(hdev, (reg))
#define WREG32(reg, v) hdev->asic_funcs->wreg(hdev, (reg), (v))
#define DREG32(reg) pr_info("REGISTER: " #reg " : 0x%08X\n",	\
			hdev->asic_funcs->rreg(hdev, (reg)))

#define WREG32_P(reg, val, mask)				\
	do {							\
		u32 tmp_ = RREG32(reg);				\
		tmp_ &= (mask);					\
		tmp_ |= ((val) & ~(mask));			\
		WREG32(reg, tmp_);				\
	} while (0)
#define WREG32_AND(reg, and) WREG32_P(reg, 0, and)
#define WREG32_OR(reg, or) WREG32_P(reg, or, ~(or))

#define RMWREG32(reg, val, mask)				\
	do {							\
		u32 tmp_ = RREG32(reg);				\
		tmp_ &= ~(mask);				\
		tmp_ |= ((val) << __ffs(mask));			\
		WREG32(reg, tmp_);				\
	} while (0)

#define RREG32_MASK(reg, mask) ((RREG32(reg) & mask) >> __ffs(mask))

#define REG_FIELD_SHIFT(reg, field) reg##_##field##_SHIFT
#define REG_FIELD_MASK(reg, field) reg##_##field##_MASK
#define WREG32_FIELD(reg, offset, field, val)	\
	WREG32(mm##reg + offset, (RREG32(mm##reg + offset) & \
				~REG_FIELD_MASK(reg, field)) | \
				(val) << REG_FIELD_SHIFT(reg, field))

/* Timeout should be longer when working with simulator but cap the
 * increased timeout to some maximum
 */
#define hl_poll_timeout(hdev, addr, val, cond, sleep_us, timeout_us) \
({ \
	ktime_t __timeout; \
	if (hdev->pdev) \
		__timeout = ktime_add_us(ktime_get(), timeout_us); \
	else \
		__timeout = ktime_add_us(ktime_get(),\
				min((u64)(timeout_us * 10), \
					(u64) HL_SIM_MAX_TIMEOUT_US)); \
	might_sleep_if(sleep_us); \
	for (;;) { \
		(val) = RREG32(addr); \
		if (cond) \
			break; \
		if (timeout_us && ktime_compare(ktime_get(), __timeout) > 0) { \
			(val) = RREG32(addr); \
			break; \
		} \
		if (sleep_us) \
			usleep_range((sleep_us >> 2) + 1, sleep_us); \
	} \
	(cond) ? 0 : -ETIMEDOUT; \
})

/*
 * address in this macro points always to a memory location in the
 * host's (server's) memory. That location is updated asynchronously
 * either by the direct access of the device or by another core.
 *
 * To work both in LE and BE architectures, we need to distinguish between the
 * two states (device or another core updates the memory location). Therefore,
 * if mem_written_by_device is true, the host memory being polled will be
 * updated directly by the device. If false, the host memory being polled will
 * be updated by host CPU. Required so host knows whether or not the memory
 * might need to be byte-swapped before returning value to caller.
 */
#define hl_poll_timeout_memory(hdev, addr, val, cond, sleep_us, timeout_us, \
				mem_written_by_device) \
({ \
	ktime_t __timeout; \
	if (hdev->pdev) \
		__timeout = ktime_add_us(ktime_get(), timeout_us); \
	else \
		__timeout = ktime_add_us(ktime_get(),\
				min((u64)(timeout_us * 10), \
					(u64) HL_SIM_MAX_TIMEOUT_US)); \
	might_sleep_if(sleep_us); \
	for (;;) { \
		/* Verify we read updates done by other cores or by device */ \
		mb(); \
		(val) = *((u32 *)(addr)); \
		if (mem_written_by_device) \
			(val) = le32_to_cpu(*(__le32 *) &(val)); \
		if (cond) \
			break; \
		if (timeout_us && ktime_compare(ktime_get(), __timeout) > 0) { \
			(val) = *((u32 *)(addr)); \
			if (mem_written_by_device) \
				(val) = le32_to_cpu(*(__le32 *) &(val)); \
			break; \
		} \
		if (sleep_us) \
			usleep_range((sleep_us >> 2) + 1, sleep_us); \
	} \
	(cond) ? 0 : -ETIMEDOUT; \
})

#define hl_poll_timeout_device_memory(hdev, addr, val, cond, sleep_us, \
					timeout_us) \
({ \
	ktime_t __timeout; \
	if (hdev->pdev) \
		__timeout = ktime_add_us(ktime_get(), timeout_us); \
	else \
		__timeout = ktime_add_us(ktime_get(),\
				min((u64)(timeout_us * 10), \
					(u64) HL_SIM_MAX_TIMEOUT_US)); \
	might_sleep_if(sleep_us); \
	for (;;) { \
		(val) = readl(addr); \
		if (cond) \
			break; \
		if (timeout_us && ktime_compare(ktime_get(), __timeout) > 0) { \
			(val) = readl(addr); \
			break; \
		} \
		if (sleep_us) \
			usleep_range((sleep_us >> 2) + 1, sleep_us); \
	} \
	(cond) ? 0 : -ETIMEDOUT; \
})

struct hwmon_chip_info;

/**
 * struct hl_device_reset_work - reset workqueue task wrapper.
 * @wq: work queue for device reset procedure.
 * @reset_work: reset work to be done.
 * @hdev: habanalabs device structure.
 */
struct hl_device_reset_work {
	struct workqueue_struct		*wq;
	struct delayed_work		reset_work;
	struct hl_device		*hdev;
};

/**
 * struct hl_device_idle_busy_ts - used for calculating device utilization rate.
 * @idle_to_busy_ts: timestamp where device changed from idle to busy.
 * @busy_to_idle_ts: timestamp where device changed from busy to idle.
 */
struct hl_device_idle_busy_ts {
	ktime_t				idle_to_busy_ts;
	ktime_t				busy_to_idle_ts;
};

/**
 * struct hr_mmu_hop_addrs - used for holding per-device host-resident mmu hop
 * information.
 * @virt_addr: the virtual address of the hop.
 * @phys-addr: the physical address of the hop (used by the device-mmu).
 * @shadow_addr: The shadow of the hop used by the driver for walking the hops.
 */
struct hr_mmu_hop_addrs {
	u64 virt_addr;
	u64 phys_addr;
	u64 shadow_addr;
};

/**
 * struct hl_mmu_hr_pgt_priv - used for holding per-device mmu host-resident
 * page-table internal information.
 * @mmu_pgt_pool: pool of page tables used by MMU for allocating hops.
 * @mmu_shadow_hop0: shadow array of hop0 tables.
 */
struct hl_mmu_hr_priv {
	struct gen_pool *mmu_pgt_pool;
	struct hr_mmu_hop_addrs *mmu_shadow_hop0;
};

/**
 * struct hl_mmu_dr_pgt_priv - used for holding per-device mmu device-resident
 * page-table internal information.
 * @mmu_pgt_pool: pool of page tables used by MMU for allocating hops.
 * @mmu_shadow_hop0: shadow array of hop0 tables.
 */
struct hl_mmu_dr_priv {
	struct gen_pool *mmu_pgt_pool;
	void *mmu_shadow_hop0;
};

/**
 * struct hl_mmu_priv - used for holding per-device mmu internal information.
 * @dr: information on the device-resident MMU, when exists.
 * @hr: information on the host-resident MMU, when exists.
 */
struct hl_mmu_priv {
	struct hl_mmu_dr_priv dr;
	struct hl_mmu_hr_priv hr;
};

/**
 * struct hl_mmu_per_hop_info - A structure describing one TLB HOP and its entry
 *                that was created in order to translate a virtual address to a
 *                physical one.
 * @hop_addr: The address of the hop.
 * @hop_pte_addr: The address of the hop entry.
 * @hop_pte_val: The value in the hop entry.
 */
struct hl_mmu_per_hop_info {
	u64 hop_addr;
	u64 hop_pte_addr;
	u64 hop_pte_val;
};

/**
 * struct hl_mmu_hop_info - A structure describing the TLB hops and their
 * hop-entries that were created in order to translate a virtual address to a
 * physical one.
 * @scrambled_vaddr: The value of the virtual address after scrambling. This
 *                   address replaces the original virtual-address when mapped
 *                   in the MMU tables.
 * @unscrambled_paddr: The un-scrambled physical address.
 * @hop_info: Array holding the per-hop information used for the translation.
 * @used_hops: The number of hops used for the translation.
 * @range_type: virtual address range type.
 */
struct hl_mmu_hop_info {
	u64 scrambled_vaddr;
	u64 unscrambled_paddr;
	struct hl_mmu_per_hop_info hop_info[MMU_ARCH_5_HOPS];
	u32 used_hops;
	enum hl_va_range_type range_type;
};

/**
 * struct hl_mmu_funcs - Device related MMU functions.
 * @init: initialize the MMU module.
 * @fini: release the MMU module.
 * @ctx_init: Initialize a context for using the MMU module.
 * @ctx_fini: disable a ctx from using the mmu module.
 * @map: maps a virtual address to physical address for a context.
 * @unmap: unmap a virtual address of a context.
 * @flush: flush all writes from all cores to reach device MMU.
 * @swap_out: marks all mapping of the given context as swapped out.
 * @swap_in: marks all mapping of the given context as swapped in.
 * @get_tlb_info: returns the list of hops and hop-entries used that were
 *                created in order to translate the giver virtual address to a
 *                physical one.
 */
struct hl_mmu_funcs {
	int (*init)(struct hl_device *hdev);
	void (*fini)(struct hl_device *hdev);
	int (*ctx_init)(struct hl_ctx *ctx);
	void (*ctx_fini)(struct hl_ctx *ctx);
	int (*map)(struct hl_ctx *ctx,
			u64 virt_addr, u64 phys_addr, u32 page_size,
			bool is_dram_addr);
	int (*unmap)(struct hl_ctx *ctx,
			u64 virt_addr, bool is_dram_addr);
	void (*flush)(struct hl_ctx *ctx);
	void (*swap_out)(struct hl_ctx *ctx);
	void (*swap_in)(struct hl_ctx *ctx);
	int (*get_tlb_info)(struct hl_ctx *ctx,
			u64 virt_addr, struct hl_mmu_hop_info *hops);
};

/**
 * struct hl_device - habanalabs device structure.
 * @pdev: pointer to PCI device, can be NULL in case of simulator device.
 * @pcie_bar_phys: array of available PCIe bars physical addresses.
 *		   (required only for PCI address match mode)
 * @pcie_bar: array of available PCIe bars virtual addresses.
 * @rmmio: configuration area address on SRAM.
 * @cdev: related char device.
 * @cdev_ctrl: char device for control operations only (INFO IOCTL)
 * @dev: related kernel basic device structure.
 * @dev_ctrl: related kernel device structure for the control device
 * @work_freq: delayed work to lower device frequency if possible.
 * @work_heartbeat: delayed work for CPU-CP is-alive check.
 * @device_reset_work: delayed work which performs hard reset
 * @asic_name: ASIC specific name.
 * @asic_type: ASIC specific type.
 * @completion_queue: array of hl_cq.
 * @cq_wq: work queues of completion queues for executing work in process
 *         context.
 * @eq_wq: work queue of event queue for executing work in process context.
 * @kernel_ctx: Kernel driver context structure.
 * @kernel_queues: array of hl_hw_queue.
 * @cs_mirror_list: CS mirror list for TDR.
 * @cs_mirror_lock: protects cs_mirror_list.
 * @kernel_cb_mgr: command buffer manager for creating/destroying/handling CGs.
 * @event_queue: event queue for IRQ from CPU-CP.
 * @dma_pool: DMA pool for small allocations.
 * @cpu_accessible_dma_mem: Host <-> CPU-CP shared memory CPU address.
 * @cpu_accessible_dma_address: Host <-> CPU-CP shared memory DMA address.
 * @cpu_accessible_dma_pool: Host <-> CPU-CP shared memory pool.
 * @asid_bitmap: holds used/available ASIDs.
 * @asid_mutex: protects asid_bitmap.
 * @send_cpu_message_lock: enforces only one message in Host <-> CPU-CP queue.
 * @debug_lock: protects critical section of setting debug mode for device
 * @asic_prop: ASIC specific immutable properties.
 * @asic_funcs: ASIC specific functions.
 * @asic_specific: ASIC specific information to use only from ASIC files.
 * @vm: virtual memory manager for MMU.
 * @hwmon_dev: H/W monitor device.
 * @pm_mng_profile: current power management profile.
 * @hl_chip_info: ASIC's sensors information.
 * @device_status_description: device status description.
 * @hl_debugfs: device's debugfs manager.
 * @cb_pool: list of preallocated CBs.
 * @cb_pool_lock: protects the CB pool.
 * @internal_cb_pool_virt_addr: internal command buffer pool virtual address.
 * @internal_cb_pool_dma_addr: internal command buffer pool dma address.
 * @internal_cb_pool: internal command buffer memory pool.
 * @internal_cb_va_base: internal cb pool mmu virtual address base
 * @fpriv_list: list of file private data structures. Each structure is created
 *              when a user opens the device
 * @fpriv_list_lock: protects the fpriv_list
 * @compute_ctx: current compute context executing.
 * @idle_busy_ts_arr: array to hold time stamps of transitions from idle to busy
 *                    and vice-versa
 * @aggregated_cs_counters: aggregated cs counters among all contexts
 * @mmu_priv: device-specific MMU data.
 * @mmu_func: device-related MMU functions.
 * @dram_used_mem: current DRAM memory consumption.
 * @timeout_jiffies: device CS timeout value.
 * @max_power: the max power of the device, as configured by the sysadmin. This
 *             value is saved so in case of hard-reset, the driver will restore
 *             this value and update the F/W after the re-initialization
 * @clock_gating_mask: is clock gating enabled. bitmask that represents the
 *                     different engines. See debugfs-driver-habanalabs for
 *                     details.
 * @in_reset: is device in reset flow.
 * @curr_pll_profile: current PLL profile.
 * @card_type: Various ASICs have several card types. This indicates the card
 *             type of the current device.
 * @cs_active_cnt: number of active command submissions on this device (active
 *                 means already in H/W queues)
 * @major: habanalabs kernel driver major.
 * @high_pll: high PLL profile frequency.
 * @soft_reset_cnt: number of soft reset since the driver was loaded.
 * @hard_reset_cnt: number of hard reset since the driver was loaded.
 * @idle_busy_ts_idx: index of current entry in idle_busy_ts_arr
 * @clk_throttling_reason: bitmask represents the current clk throttling reasons
 * @id: device minor.
 * @id_control: minor of the control device
 * @cpu_pci_msb_addr: 50-bit extension bits for the device CPU's 40-bit
 *                    addresses.
 * @disabled: is device disabled.
 * @late_init_done: is late init stage was done during initialization.
 * @hwmon_initialized: is H/W monitor sensors was initialized.
 * @hard_reset_pending: is there a hard reset work pending.
 * @heartbeat: is heartbeat sanity check towards CPU-CP enabled.
 * @reset_on_lockup: true if a reset should be done in case of stuck CS, false
 *                   otherwise.
 * @dram_default_page_mapping: is DRAM default page mapping enabled.
 * @memory_scrub: true to perform device memory scrub in various locations,
 *                such as context-switch, context close, page free, etc.
 * @pmmu_huge_range: is a different virtual addresses range used for PMMU with
 *                   huge pages.
 * @init_done: is the initialization of the device done.
 * @device_cpu_disabled: is the device CPU disabled (due to timeouts)
 * @dma_mask: the dma mask that was set for this device
 * @in_debug: is device under debug. This, together with fpriv_list, enforces
 *            that only a single user is configuring the debug infrastructure.
 * @power9_64bit_dma_enable: true to enable 64-bit DMA mask support. Relevant
 *                           only to POWER9 machines.
 * @cdev_sysfs_created: were char devices and sysfs nodes created.
 * @stop_on_err: true if engines should stop on error.
 * @supports_sync_stream: is sync stream supported.
 * @sync_stream_queue_idx: helper index for sync stream queues initialization.
 * @collective_mon_idx: helper index for collective initialization
 * @supports_coresight: is CoreSight supported.
 * @supports_soft_reset: is soft reset supported.
 * @supports_cb_mapping: is mapping a CB to the device's MMU supported.
 * @needs_reset: true if reset_on_lockup is false and device should be reset
 *               due to lockup.
 * @process_kill_trial_cnt: number of trials reset thread tried killing
 *                          user processes
 * @device_fini_pending: true if device_fini was called and might be
 *                       waiting for the reset thread to finish
 * @supports_staged_submission: true if staged submissions are supported
 */
struct hl_device {
	struct pci_dev			*pdev;
	u64				pcie_bar_phys[HL_PCI_NUM_BARS];
	void __iomem			*pcie_bar[HL_PCI_NUM_BARS];
	void __iomem			*rmmio;
	struct cdev			cdev;
	struct cdev			cdev_ctrl;
	struct device			*dev;
	struct device			*dev_ctrl;
	struct delayed_work		work_freq;
	struct delayed_work		work_heartbeat;
	struct hl_device_reset_work	device_reset_work;
	char				asic_name[HL_STR_MAX];
	char				status[HL_DEV_STS_MAX][HL_STR_MAX];
	enum hl_asic_type		asic_type;
	struct hl_cq			*completion_queue;
	struct workqueue_struct		**cq_wq;
	struct workqueue_struct		*eq_wq;
	struct hl_ctx			*kernel_ctx;
	struct hl_hw_queue		*kernel_queues;
	struct list_head		cs_mirror_list;
	spinlock_t			cs_mirror_lock;
	struct hl_cb_mgr		kernel_cb_mgr;
	struct hl_eq			event_queue;
	struct dma_pool			*dma_pool;
	void				*cpu_accessible_dma_mem;
	dma_addr_t			cpu_accessible_dma_address;
	struct gen_pool			*cpu_accessible_dma_pool;
	unsigned long			*asid_bitmap;
	struct mutex			asid_mutex;
	struct mutex			send_cpu_message_lock;
	struct mutex			debug_lock;
	struct asic_fixed_properties	asic_prop;
	const struct hl_asic_funcs	*asic_funcs;
	void				*asic_specific;
	struct hl_vm			vm;
	struct device			*hwmon_dev;
	enum hl_pm_mng_profile		pm_mng_profile;
	struct hwmon_chip_info		*hl_chip_info;

	struct hl_dbg_device_entry	hl_debugfs;

	struct list_head		cb_pool;
	spinlock_t			cb_pool_lock;

	void				*internal_cb_pool_virt_addr;
	dma_addr_t			internal_cb_pool_dma_addr;
	struct gen_pool			*internal_cb_pool;
	u64				internal_cb_va_base;

	struct list_head		fpriv_list;
	struct mutex			fpriv_list_lock;

	struct hl_ctx			*compute_ctx;

	struct hl_device_idle_busy_ts	*idle_busy_ts_arr;

	struct hl_cs_counters_atomic	aggregated_cs_counters;

	struct hl_mmu_priv		mmu_priv;
	struct hl_mmu_funcs		mmu_func[MMU_NUM_PGT_LOCATIONS];

	atomic64_t			dram_used_mem;
	u64				timeout_jiffies;
	u64				max_power;
	u64				clock_gating_mask;
	atomic_t			in_reset;
	enum hl_pll_frequency		curr_pll_profile;
	enum cpucp_card_types		card_type;
	int				cs_active_cnt;
	u32				major;
	u32				high_pll;
	u32				soft_reset_cnt;
	u32				hard_reset_cnt;
	u32				idle_busy_ts_idx;
	u32				clk_throttling_reason;
	u16				id;
	u16				id_control;
	u16				cpu_pci_msb_addr;
	u8				disabled;
	u8				late_init_done;
	u8				hwmon_initialized;
	u8				hard_reset_pending;
	u8				heartbeat;
	u8				reset_on_lockup;
	u8				dram_default_page_mapping;
	u8				memory_scrub;
	u8				pmmu_huge_range;
	u8				init_done;
	u8				device_cpu_disabled;
	u8				dma_mask;
	u8				in_debug;
	u8				power9_64bit_dma_enable;
	u8				cdev_sysfs_created;
	u8				stop_on_err;
	u8				supports_sync_stream;
	u8				sync_stream_queue_idx;
	u8				collective_mon_idx;
	u8				supports_coresight;
	u8				supports_soft_reset;
	u8				supports_cb_mapping;
	u8				needs_reset;
	u8				process_kill_trial_cnt;
	u8				device_fini_pending;
	u8				supports_staged_submission;

	/* Parameters for bring-up */
	u64				nic_ports_mask;
	u64				fw_loading;
	u8				mmu_enable;
	u8				mmu_huge_page_opt;
	u8				cpu_enable;
	u8				reset_pcilink;
	u8				cpu_queues_enable;
	u8				pldm;
	u8				axi_drain;
	u8				sram_scrambler_enable;
	u8				dram_scrambler_enable;
	u8				hard_reset_on_fw_events;
	u8				bmc_enable;
	u8				rl_enable;
	u8				reset_on_preboot_fail;
};


/*
 * IOCTLs
 */

/**
 * typedef hl_ioctl_t - typedef for ioctl function in the driver
 * @hpriv: pointer to the FD's private data, which contains state of
 *		user process
 * @data: pointer to the input/output arguments structure of the IOCTL
 *
 * Return: 0 for success, negative value for error
 */
typedef int hl_ioctl_t(struct hl_fpriv *hpriv, void *data);

/**
 * struct hl_ioctl_desc - describes an IOCTL entry of the driver.
 * @cmd: the IOCTL code as created by the kernel macros.
 * @func: pointer to the driver's function that should be called for this IOCTL.
 */
struct hl_ioctl_desc {
	unsigned int cmd;
	hl_ioctl_t *func;
};


/*
 * Kernel module functions that can be accessed by entire module
 */

/**
 * hl_mem_area_inside_range() - Checks whether address+size are inside a range.
 * @address: The start address of the area we want to validate.
 * @size: The size in bytes of the area we want to validate.
 * @range_start_address: The start address of the valid range.
 * @range_end_address: The end address of the valid range.
 *
 * Return: true if the area is inside the valid range, false otherwise.
 */
static inline bool hl_mem_area_inside_range(u64 address, u64 size,
				u64 range_start_address, u64 range_end_address)
{
	u64 end_address = address + size;

	if ((address >= range_start_address) &&
			(end_address <= range_end_address) &&
			(end_address > address))
		return true;

	return false;
}

/**
 * hl_mem_area_crosses_range() - Checks whether address+size crossing a range.
 * @address: The start address of the area we want to validate.
 * @size: The size in bytes of the area we want to validate.
 * @range_start_address: The start address of the valid range.
 * @range_end_address: The end address of the valid range.
 *
 * Return: true if the area overlaps part or all of the valid range,
 *		false otherwise.
 */
static inline bool hl_mem_area_crosses_range(u64 address, u32 size,
				u64 range_start_address, u64 range_end_address)
{
	u64 end_address = address + size;

	if ((address >= range_start_address) &&
			(address < range_end_address))
		return true;

	if ((end_address >= range_start_address) &&
			(end_address < range_end_address))
		return true;

	if ((address < range_start_address) &&
			(end_address >= range_end_address))
		return true;

	return false;
}

int hl_device_open(struct inode *inode, struct file *filp);
int hl_device_open_ctrl(struct inode *inode, struct file *filp);
bool hl_device_operational(struct hl_device *hdev,
		enum hl_device_status *status);
enum hl_device_status hl_device_status(struct hl_device *hdev);
int hl_device_set_debug_mode(struct hl_device *hdev, bool enable);
int create_hdev(struct hl_device **dev, struct pci_dev *pdev,
		enum hl_asic_type asic_type, int minor);
void destroy_hdev(struct hl_device *hdev);
int hl_hw_queues_create(struct hl_device *hdev);
void hl_hw_queues_destroy(struct hl_device *hdev);
int hl_hw_queue_send_cb_no_cmpl(struct hl_device *hdev, u32 hw_queue_id,
				u32 cb_size, u64 cb_ptr);
int hl_hw_queue_schedule_cs(struct hl_cs *cs);
u32 hl_hw_queue_add_ptr(u32 ptr, u16 val);
void hl_hw_queue_inc_ci_kernel(struct hl_device *hdev, u32 hw_queue_id);
void hl_hw_queue_update_ci(struct hl_cs *cs);
void hl_hw_queue_reset(struct hl_device *hdev, bool hard_reset);

#define hl_queue_inc_ptr(p)		hl_hw_queue_add_ptr(p, 1)
#define hl_pi_2_offset(pi)		((pi) & (HL_QUEUE_LENGTH - 1))

int hl_cq_init(struct hl_device *hdev, struct hl_cq *q, u32 hw_queue_id);
void hl_cq_fini(struct hl_device *hdev, struct hl_cq *q);
int hl_eq_init(struct hl_device *hdev, struct hl_eq *q);
void hl_eq_fini(struct hl_device *hdev, struct hl_eq *q);
void hl_cq_reset(struct hl_device *hdev, struct hl_cq *q);
void hl_eq_reset(struct hl_device *hdev, struct hl_eq *q);
irqreturn_t hl_irq_handler_cq(int irq, void *arg);
irqreturn_t hl_irq_handler_eq(int irq, void *arg);
u32 hl_cq_inc_ptr(u32 ptr);

int hl_asid_init(struct hl_device *hdev);
void hl_asid_fini(struct hl_device *hdev);
unsigned long hl_asid_alloc(struct hl_device *hdev);
void hl_asid_free(struct hl_device *hdev, unsigned long asid);

int hl_ctx_create(struct hl_device *hdev, struct hl_fpriv *hpriv);
void hl_ctx_free(struct hl_device *hdev, struct hl_ctx *ctx);
int hl_ctx_init(struct hl_device *hdev, struct hl_ctx *ctx, bool is_kernel_ctx);
void hl_ctx_do_release(struct kref *ref);
void hl_ctx_get(struct hl_device *hdev,	struct hl_ctx *ctx);
int hl_ctx_put(struct hl_ctx *ctx);
struct hl_fence *hl_ctx_get_fence(struct hl_ctx *ctx, u64 seq);
void hl_ctx_mgr_init(struct hl_ctx_mgr *mgr);
void hl_ctx_mgr_fini(struct hl_device *hdev, struct hl_ctx_mgr *mgr);

int hl_device_init(struct hl_device *hdev, struct class *hclass);
void hl_device_fini(struct hl_device *hdev);
int hl_device_suspend(struct hl_device *hdev);
int hl_device_resume(struct hl_device *hdev);
int hl_device_reset(struct hl_device *hdev, bool hard_reset,
			bool from_hard_reset_thread);
void hl_hpriv_get(struct hl_fpriv *hpriv);
void hl_hpriv_put(struct hl_fpriv *hpriv);
int hl_device_set_frequency(struct hl_device *hdev, enum hl_pll_frequency freq);
uint32_t hl_device_utilization(struct hl_device *hdev, uint32_t period_ms);

int hl_build_hwmon_channel_info(struct hl_device *hdev,
		struct cpucp_sensor *sensors_arr);

int hl_sysfs_init(struct hl_device *hdev);
void hl_sysfs_fini(struct hl_device *hdev);

int hl_hwmon_init(struct hl_device *hdev);
void hl_hwmon_fini(struct hl_device *hdev);

int hl_cb_create(struct hl_device *hdev, struct hl_cb_mgr *mgr,
			struct hl_ctx *ctx, u32 cb_size, bool internal_cb,
			bool map_cb, u64 *handle);
int hl_cb_destroy(struct hl_device *hdev, struct hl_cb_mgr *mgr, u64 cb_handle);
int hl_cb_mmap(struct hl_fpriv *hpriv, struct vm_area_struct *vma);
int hl_hw_block_mmap(struct hl_fpriv *hpriv, struct vm_area_struct *vma);
struct hl_cb *hl_cb_get(struct hl_device *hdev,	struct hl_cb_mgr *mgr,
			u32 handle);
void hl_cb_put(struct hl_cb *cb);
void hl_cb_mgr_init(struct hl_cb_mgr *mgr);
void hl_cb_mgr_fini(struct hl_device *hdev, struct hl_cb_mgr *mgr);
struct hl_cb *hl_cb_kernel_create(struct hl_device *hdev, u32 cb_size,
					bool internal_cb);
int hl_cb_pool_init(struct hl_device *hdev);
int hl_cb_pool_fini(struct hl_device *hdev);
int hl_cb_va_pool_init(struct hl_ctx *ctx);
void hl_cb_va_pool_fini(struct hl_ctx *ctx);

void hl_cs_rollback_all(struct hl_device *hdev);
void hl_pending_cb_list_flush(struct hl_ctx *ctx);
struct hl_cs_job *hl_cs_allocate_job(struct hl_device *hdev,
		enum hl_queue_type queue_type, bool is_kernel_allocated_cb);
void hl_sob_reset_error(struct kref *ref);
int hl_gen_sob_mask(u16 sob_base, u8 sob_mask, u8 *mask);
void hl_fence_put(struct hl_fence *fence);
void hl_fence_get(struct hl_fence *fence);
void cs_get(struct hl_cs *cs);
bool cs_needs_completion(struct hl_cs *cs);
bool cs_needs_timeout(struct hl_cs *cs);
bool is_staged_cs_last_exists(struct hl_device *hdev, struct hl_cs *cs);
struct hl_cs *hl_staged_cs_find_first(struct hl_device *hdev, u64 cs_seq);

void goya_set_asic_funcs(struct hl_device *hdev);
void gaudi_set_asic_funcs(struct hl_device *hdev);

int hl_vm_ctx_init(struct hl_ctx *ctx);
void hl_vm_ctx_fini(struct hl_ctx *ctx);

int hl_vm_init(struct hl_device *hdev);
void hl_vm_fini(struct hl_device *hdev);

u64 hl_reserve_va_block(struct hl_device *hdev, struct hl_ctx *ctx,
		enum hl_va_range_type type, u32 size, u32 alignment);
int hl_unreserve_va_block(struct hl_device *hdev, struct hl_ctx *ctx,
		u64 start_addr, u64 size);
int hl_pin_host_memory(struct hl_device *hdev, u64 addr, u64 size,
			struct hl_userptr *userptr);
void hl_unpin_host_memory(struct hl_device *hdev, struct hl_userptr *userptr);
void hl_userptr_delete_list(struct hl_device *hdev,
				struct list_head *userptr_list);
bool hl_userptr_is_pinned(struct hl_device *hdev, u64 addr, u32 size,
				struct list_head *userptr_list,
				struct hl_userptr **userptr);

int hl_mmu_init(struct hl_device *hdev);
void hl_mmu_fini(struct hl_device *hdev);
int hl_mmu_ctx_init(struct hl_ctx *ctx);
void hl_mmu_ctx_fini(struct hl_ctx *ctx);
int hl_mmu_map_page(struct hl_ctx *ctx, u64 virt_addr, u64 phys_addr,
		u32 page_size, bool flush_pte);
int hl_mmu_unmap_page(struct hl_ctx *ctx, u64 virt_addr, u32 page_size,
		bool flush_pte);
int hl_mmu_map_contiguous(struct hl_ctx *ctx, u64 virt_addr,
					u64 phys_addr, u32 size);
int hl_mmu_unmap_contiguous(struct hl_ctx *ctx, u64 virt_addr, u32 size);
void hl_mmu_swap_out(struct hl_ctx *ctx);
void hl_mmu_swap_in(struct hl_ctx *ctx);
int hl_mmu_if_set_funcs(struct hl_device *hdev);
void hl_mmu_v1_set_funcs(struct hl_device *hdev, struct hl_mmu_funcs *mmu);
int hl_mmu_va_to_pa(struct hl_ctx *ctx, u64 virt_addr, u64 *phys_addr);
int hl_mmu_get_tlb_info(struct hl_ctx *ctx, u64 virt_addr,
			struct hl_mmu_hop_info *hops);
<<<<<<< HEAD
=======
u64 hl_mmu_scramble_addr(struct hl_device *hdev, u64 addr);
u64 hl_mmu_descramble_addr(struct hl_device *hdev, u64 addr);
>>>>>>> fcb9f08a
bool hl_is_dram_va(struct hl_device *hdev, u64 virt_addr);

int hl_fw_load_fw_to_device(struct hl_device *hdev, const char *fw_name,
				void __iomem *dst, u32 src_offset, u32 size);
int hl_fw_send_pci_access_msg(struct hl_device *hdev, u32 opcode);
int hl_fw_send_cpu_message(struct hl_device *hdev, u32 hw_queue_id, u32 *msg,
				u16 len, u32 timeout, u64 *result);
int hl_fw_unmask_irq(struct hl_device *hdev, u16 event_type);
int hl_fw_unmask_irq_arr(struct hl_device *hdev, const u32 *irq_arr,
		size_t irq_arr_size);
int hl_fw_test_cpu_queue(struct hl_device *hdev);
void *hl_fw_cpu_accessible_dma_pool_alloc(struct hl_device *hdev, size_t size,
						dma_addr_t *dma_handle);
void hl_fw_cpu_accessible_dma_pool_free(struct hl_device *hdev, size_t size,
					void *vaddr);
int hl_fw_send_heartbeat(struct hl_device *hdev);
int hl_fw_cpucp_info_get(struct hl_device *hdev,
			u32 cpu_security_boot_status_reg,
			u32 boot_err0_reg);
int hl_fw_get_eeprom_data(struct hl_device *hdev, void *data, size_t max_size);
int hl_fw_cpucp_pci_counters_get(struct hl_device *hdev,
		struct hl_info_pci_counters *counters);
int hl_fw_cpucp_total_energy_get(struct hl_device *hdev,
			u64 *total_energy);
int hl_fw_cpucp_pll_info_get(struct hl_device *hdev, u16 pll_index,
		u16 *pll_freq_arr);
int hl_fw_init_cpu(struct hl_device *hdev, u32 cpu_boot_status_reg,
			u32 msg_to_cpu_reg, u32 cpu_msg_status_reg,
			u32 cpu_security_boot_status_reg, u32 boot_err0_reg,
			bool skip_bmc, u32 cpu_timeout, u32 boot_fit_timeout);
int hl_fw_read_preboot_status(struct hl_device *hdev, u32 cpu_boot_status_reg,
		u32 cpu_security_boot_status_reg, u32 boot_err0_reg,
		u32 timeout);

int hl_pci_bars_map(struct hl_device *hdev, const char * const name[3],
			bool is_wc[3]);
int hl_pci_iatu_write(struct hl_device *hdev, u32 addr, u32 data);
int hl_pci_set_inbound_region(struct hl_device *hdev, u8 region,
		struct hl_inbound_pci_region *pci_region);
int hl_pci_set_outbound_region(struct hl_device *hdev,
		struct hl_outbound_pci_region *pci_region);
int hl_pci_init(struct hl_device *hdev);
void hl_pci_fini(struct hl_device *hdev);

long hl_get_frequency(struct hl_device *hdev, u32 pll_index, bool curr);
void hl_set_frequency(struct hl_device *hdev, u32 pll_index, u64 freq);
int hl_get_temperature(struct hl_device *hdev,
		       int sensor_index, u32 attr, long *value);
int hl_set_temperature(struct hl_device *hdev,
		       int sensor_index, u32 attr, long value);
int hl_get_voltage(struct hl_device *hdev,
		   int sensor_index, u32 attr, long *value);
int hl_get_current(struct hl_device *hdev,
		   int sensor_index, u32 attr, long *value);
int hl_get_fan_speed(struct hl_device *hdev,
		     int sensor_index, u32 attr, long *value);
int hl_get_pwm_info(struct hl_device *hdev,
		    int sensor_index, u32 attr, long *value);
void hl_set_pwm_info(struct hl_device *hdev, int sensor_index, u32 attr,
			long value);
u64 hl_get_max_power(struct hl_device *hdev);
void hl_set_max_power(struct hl_device *hdev);
int hl_set_voltage(struct hl_device *hdev,
			int sensor_index, u32 attr, long value);
int hl_set_current(struct hl_device *hdev,
			int sensor_index, u32 attr, long value);

#ifdef CONFIG_DEBUG_FS

void hl_debugfs_init(void);
void hl_debugfs_fini(void);
void hl_debugfs_add_device(struct hl_device *hdev);
void hl_debugfs_remove_device(struct hl_device *hdev);
void hl_debugfs_add_file(struct hl_fpriv *hpriv);
void hl_debugfs_remove_file(struct hl_fpriv *hpriv);
void hl_debugfs_add_cb(struct hl_cb *cb);
void hl_debugfs_remove_cb(struct hl_cb *cb);
void hl_debugfs_add_cs(struct hl_cs *cs);
void hl_debugfs_remove_cs(struct hl_cs *cs);
void hl_debugfs_add_job(struct hl_device *hdev, struct hl_cs_job *job);
void hl_debugfs_remove_job(struct hl_device *hdev, struct hl_cs_job *job);
void hl_debugfs_add_userptr(struct hl_device *hdev, struct hl_userptr *userptr);
void hl_debugfs_remove_userptr(struct hl_device *hdev,
				struct hl_userptr *userptr);
void hl_debugfs_add_ctx_mem_hash(struct hl_device *hdev, struct hl_ctx *ctx);
void hl_debugfs_remove_ctx_mem_hash(struct hl_device *hdev, struct hl_ctx *ctx);

#else

static inline void __init hl_debugfs_init(void)
{
}

static inline void hl_debugfs_fini(void)
{
}

static inline void hl_debugfs_add_device(struct hl_device *hdev)
{
}

static inline void hl_debugfs_remove_device(struct hl_device *hdev)
{
}

static inline void hl_debugfs_add_file(struct hl_fpriv *hpriv)
{
}

static inline void hl_debugfs_remove_file(struct hl_fpriv *hpriv)
{
}

static inline void hl_debugfs_add_cb(struct hl_cb *cb)
{
}

static inline void hl_debugfs_remove_cb(struct hl_cb *cb)
{
}

static inline void hl_debugfs_add_cs(struct hl_cs *cs)
{
}

static inline void hl_debugfs_remove_cs(struct hl_cs *cs)
{
}

static inline void hl_debugfs_add_job(struct hl_device *hdev,
					struct hl_cs_job *job)
{
}

static inline void hl_debugfs_remove_job(struct hl_device *hdev,
					struct hl_cs_job *job)
{
}

static inline void hl_debugfs_add_userptr(struct hl_device *hdev,
					struct hl_userptr *userptr)
{
}

static inline void hl_debugfs_remove_userptr(struct hl_device *hdev,
					struct hl_userptr *userptr)
{
}

static inline void hl_debugfs_add_ctx_mem_hash(struct hl_device *hdev,
					struct hl_ctx *ctx)
{
}

static inline void hl_debugfs_remove_ctx_mem_hash(struct hl_device *hdev,
					struct hl_ctx *ctx)
{
}

#endif

/* IOCTLs */
long hl_ioctl(struct file *filep, unsigned int cmd, unsigned long arg);
long hl_ioctl_control(struct file *filep, unsigned int cmd, unsigned long arg);
int hl_cb_ioctl(struct hl_fpriv *hpriv, void *data);
int hl_cs_ioctl(struct hl_fpriv *hpriv, void *data);
int hl_cs_wait_ioctl(struct hl_fpriv *hpriv, void *data);
int hl_mem_ioctl(struct hl_fpriv *hpriv, void *data);

#endif /* HABANALABSP_H_ */<|MERGE_RESOLUTION|>--- conflicted
+++ resolved
@@ -2268,11 +2268,8 @@
 int hl_mmu_va_to_pa(struct hl_ctx *ctx, u64 virt_addr, u64 *phys_addr);
 int hl_mmu_get_tlb_info(struct hl_ctx *ctx, u64 virt_addr,
 			struct hl_mmu_hop_info *hops);
-<<<<<<< HEAD
-=======
 u64 hl_mmu_scramble_addr(struct hl_device *hdev, u64 addr);
 u64 hl_mmu_descramble_addr(struct hl_device *hdev, u64 addr);
->>>>>>> fcb9f08a
 bool hl_is_dram_va(struct hl_device *hdev, u64 virt_addr);
 
 int hl_fw_load_fw_to_device(struct hl_device *hdev, const char *fw_name,
