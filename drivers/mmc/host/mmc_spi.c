// SPDX-License-Identifier: GPL-2.0-or-later
/*
 * Access SD/MMC cards through SPI master controllers
 *
 * (C) Copyright 2005, Intec Automation,
 *		Mike Lavender (mike@steroidmicros)
 * (C) Copyright 2006-2007, David Brownell
 * (C) Copyright 2007, Axis Communications,
 *		Hans-Peter Nilsson (hp@axis.com)
 * (C) Copyright 2007, ATRON electronic GmbH,
 *		Jan Nikitenko <jan.nikitenko@gmail.com>
 */
#include <linux/sched.h>
#include <linux/delay.h>
#include <linux/slab.h>
#include <linux/module.h>
#include <linux/bio.h>
#include <linux/dma-mapping.h>
#include <linux/crc7.h>
#include <linux/crc-itu-t.h>
#include <linux/scatterlist.h>

#include <linux/mmc/host.h>
#include <linux/mmc/mmc.h>		/* for R1_SPI_* bit values */
#include <linux/mmc/slot-gpio.h>

#include <linux/spi/spi.h>
#include <linux/spi/mmc_spi.h>

#include <asm/unaligned.h>


/* NOTES:
 *
 * - For now, we won't try to interoperate with a real mmc/sd/sdio
 *   controller, although some of them do have hardware support for
 *   SPI protocol.  The main reason for such configs would be mmc-ish
 *   cards like DataFlash, which don't support that "native" protocol.
 *
 *   We don't have a "DataFlash/MMC/SD/SDIO card slot" abstraction to
 *   switch between driver stacks, and in any case if "native" mode
 *   is available, it will be faster and hence preferable.
 *
 * - MMC depends on a different chipselect management policy than the
 *   SPI interface currently supports for shared bus segments:  it needs
 *   to issue multiple spi_message requests with the chipselect active,
 *   using the results of one message to decide the next one to issue.
 *
 *   Pending updates to the programming interface, this driver expects
 *   that it not share the bus with other drivers (precluding conflicts).
 *
 * - We tell the controller to keep the chipselect active from the
 *   beginning of an mmc_host_ops.request until the end.  So beware
 *   of SPI controller drivers that mis-handle the cs_change flag!
 *
 *   However, many cards seem OK with chipselect flapping up/down
 *   during that time ... at least on unshared bus segments.
 */


/*
 * Local protocol constants, internal to data block protocols.
 */

/* Response tokens used to ack each block written: */
#define SPI_MMC_RESPONSE_CODE(x)	((x) & 0x1f)
#define SPI_RESPONSE_ACCEPTED		((2 << 1)|1)
#define SPI_RESPONSE_CRC_ERR		((5 << 1)|1)
#define SPI_RESPONSE_WRITE_ERR		((6 << 1)|1)

/* Read and write blocks start with these tokens and end with crc;
 * on error, read tokens act like a subset of R2_SPI_* values.
 */
#define SPI_TOKEN_SINGLE	0xfe	/* single block r/w, multiblock read */
#define SPI_TOKEN_MULTI_WRITE	0xfc	/* multiblock write */
#define SPI_TOKEN_STOP_TRAN	0xfd	/* terminate multiblock write */

#define MMC_SPI_BLOCKSIZE	512

#define MMC_SPI_R1B_TIMEOUT_MS	3000
#define MMC_SPI_INIT_TIMEOUT_MS	3000

/* One of the critical speed parameters is the amount of data which may
 * be transferred in one command. If this value is too low, the SD card
 * controller has to do multiple partial block writes (argggh!). With
 * today (2008) SD cards there is little speed gain if we transfer more
 * than 64 KBytes at a time. So use this value until there is any indication
 * that we should do more here.
 */
#define MMC_SPI_BLOCKSATONCE	128

/****************************************************************************/

/*
 * Local Data Structures
 */

/* "scratch" is per-{command,block} data exchanged with the card */
struct scratch {
	u8			status[29];
	u8			data_token;
	__be16			crc_val;
};

struct mmc_spi_host {
	struct mmc_host		*mmc;
	struct spi_device	*spi;

	unsigned char		power_mode;
	u16			powerup_msecs;

	struct mmc_spi_platform_data	*pdata;

	/* for bulk data transfers */
	struct spi_transfer	token, t, crc, early_status;
	struct spi_message	m;

	/* for status readback */
	struct spi_transfer	status;
	struct spi_message	readback;

	/* underlying DMA-aware controller, or null */
	struct device		*dma_dev;

	/* buffer used for commands and for message "overhead" */
	struct scratch		*data;
	dma_addr_t		data_dma;

	/* Specs say to write ones most of the time, even when the card
	 * has no need to read its input data; and many cards won't care.
	 * This is our source of those ones.
	 */
	void			*ones;
	dma_addr_t		ones_dma;
};


/****************************************************************************/

/*
 * MMC-over-SPI protocol glue, used by the MMC stack interface
 */

static inline int mmc_cs_off(struct mmc_spi_host *host)
{
	/* chipselect will always be inactive after setup() */
	return spi_setup(host->spi);
}

static int
mmc_spi_readbytes(struct mmc_spi_host *host, unsigned len)
{
	int status;

	if (len > sizeof(*host->data)) {
		WARN_ON(1);
		return -EIO;
	}

	host->status.len = len;

	if (host->dma_dev)
		dma_sync_single_for_device(host->dma_dev,
				host->data_dma, sizeof(*host->data),
				DMA_FROM_DEVICE);

	status = spi_sync_locked(host->spi, &host->readback);

	if (host->dma_dev)
		dma_sync_single_for_cpu(host->dma_dev,
				host->data_dma, sizeof(*host->data),
				DMA_FROM_DEVICE);

	return status;
}

static int mmc_spi_skip(struct mmc_spi_host *host, unsigned long timeout,
			unsigned n, u8 byte)
{
	u8 *cp = host->data->status;
	unsigned long start = jiffies;

	while (1) {
		int		status;
		unsigned	i;

		status = mmc_spi_readbytes(host, n);
		if (status < 0)
			return status;

		for (i = 0; i < n; i++) {
			if (cp[i] != byte)
				return cp[i];
		}

		if (time_is_before_jiffies(start + timeout))
			break;

		/* If we need long timeouts, we may release the CPU.
		 * We use jiffies here because we want to have a relation
		 * between elapsed time and the blocking of the scheduler.
		 */
		if (time_is_before_jiffies(start + 1))
			schedule();
	}
	return -ETIMEDOUT;
}

static inline int
mmc_spi_wait_unbusy(struct mmc_spi_host *host, unsigned long timeout)
{
	return mmc_spi_skip(host, timeout, sizeof(host->data->status), 0);
}

static int mmc_spi_readtoken(struct mmc_spi_host *host, unsigned long timeout)
{
	return mmc_spi_skip(host, timeout, 1, 0xff);
}


/*
 * Note that for SPI, cmd->resp[0] is not the same data as "native" protocol
 * hosts return!  The low byte holds R1_SPI bits.  The next byte may hold
 * R2_SPI bits ... for SEND_STATUS, or after data read errors.
 *
 * cmd->resp[1] holds any four-byte response, for R3 (READ_OCR) and on
 * newer cards R7 (IF_COND).
 */

static char *maptype(struct mmc_command *cmd)
{
	switch (mmc_spi_resp_type(cmd)) {
	case MMC_RSP_SPI_R1:	return "R1";
	case MMC_RSP_SPI_R1B:	return "R1B";
	case MMC_RSP_SPI_R2:	return "R2/R5";
	case MMC_RSP_SPI_R3:	return "R3/R4/R7";
	default:		return "?";
	}
}

/* return zero, else negative errno after setting cmd->error */
static int mmc_spi_response_get(struct mmc_spi_host *host,
		struct mmc_command *cmd, int cs_on)
{
	unsigned long timeout_ms;
	u8	*cp = host->data->status;
	u8	*end = cp + host->t.len;
	int	value = 0;
	int	bitshift;
	u8 	leftover = 0;
	unsigned short rotator;
	int 	i;
	char	tag[32];

	snprintf(tag, sizeof(tag), "  ... CMD%d response SPI_%s",
		cmd->opcode, maptype(cmd));

	/* Except for data block reads, the whole response will already
	 * be stored in the scratch buffer.  It's somewhere after the
	 * command and the first byte we read after it.  We ignore that
	 * first byte.  After STOP_TRANSMISSION command it may include
	 * two data bits, but otherwise it's all ones.
	 */
	cp += 8;
	while (cp < end && *cp == 0xff)
		cp++;

	/* Data block reads (R1 response types) may need more data... */
	if (cp == end) {
		cp = host->data->status;
		end = cp+1;

		/* Card sends N(CR) (== 1..8) bytes of all-ones then one
		 * status byte ... and we already scanned 2 bytes.
		 *
		 * REVISIT block read paths use nasty byte-at-a-time I/O
		 * so it can always DMA directly into the target buffer.
		 * It'd probably be better to memcpy() the first chunk and
		 * avoid extra i/o calls...
		 *
		 * Note we check for more than 8 bytes, because in practice,
		 * some SD cards are slow...
		 */
		for (i = 2; i < 16; i++) {
			value = mmc_spi_readbytes(host, 1);
			if (value < 0)
				goto done;
			if (*cp != 0xff)
				goto checkstatus;
		}
		value = -ETIMEDOUT;
		goto done;
	}

checkstatus:
	bitshift = 0;
	if (*cp & 0x80)	{
		/* Houston, we have an ugly card with a bit-shifted response */
		rotator = *cp++ << 8;
		/* read the next byte */
		if (cp == end) {
			value = mmc_spi_readbytes(host, 1);
			if (value < 0)
				goto done;
			cp = host->data->status;
			end = cp+1;
		}
		rotator |= *cp++;
		while (rotator & 0x8000) {
			bitshift++;
			rotator <<= 1;
		}
		cmd->resp[0] = rotator >> 8;
		leftover = rotator;
	} else {
		cmd->resp[0] = *cp++;
	}
	cmd->error = 0;

	/* Status byte: the entire seven-bit R1 response.  */
	if (cmd->resp[0] != 0) {
		if ((R1_SPI_PARAMETER | R1_SPI_ADDRESS)
				& cmd->resp[0])
			value = -EFAULT; /* Bad address */
		else if (R1_SPI_ILLEGAL_COMMAND & cmd->resp[0])
			value = -ENOSYS; /* Function not implemented */
		else if (R1_SPI_COM_CRC & cmd->resp[0])
			value = -EILSEQ; /* Illegal byte sequence */
		else if ((R1_SPI_ERASE_SEQ | R1_SPI_ERASE_RESET)
				& cmd->resp[0])
			value = -EIO;    /* I/O error */
		/* else R1_SPI_IDLE, "it's resetting" */
	}

	switch (mmc_spi_resp_type(cmd)) {

	/* SPI R1B == R1 + busy; STOP_TRANSMISSION (for multiblock reads)
	 * and less-common stuff like various erase operations.
	 */
	case MMC_RSP_SPI_R1B:
		/* maybe we read all the busy tokens already */
		while (cp < end && *cp == 0)
			cp++;
		if (cp == end) {
			timeout_ms = cmd->busy_timeout ? cmd->busy_timeout :
				MMC_SPI_R1B_TIMEOUT_MS;
			mmc_spi_wait_unbusy(host, msecs_to_jiffies(timeout_ms));
		}
		break;

	/* SPI R2 == R1 + second status byte; SEND_STATUS
	 * SPI R5 == R1 + data byte; IO_RW_DIRECT
	 */
	case MMC_RSP_SPI_R2:
		/* read the next byte */
		if (cp == end) {
			value = mmc_spi_readbytes(host, 1);
			if (value < 0)
				goto done;
			cp = host->data->status;
			end = cp+1;
		}
		if (bitshift) {
			rotator = leftover << 8;
			rotator |= *cp << bitshift;
			cmd->resp[0] |= (rotator & 0xFF00);
		} else {
			cmd->resp[0] |= *cp << 8;
		}
		break;

	/* SPI R3, R4, or R7 == R1 + 4 bytes */
	case MMC_RSP_SPI_R3:
		rotator = leftover << 8;
		cmd->resp[1] = 0;
		for (i = 0; i < 4; i++) {
			cmd->resp[1] <<= 8;
			/* read the next byte */
			if (cp == end) {
				value = mmc_spi_readbytes(host, 1);
				if (value < 0)
					goto done;
				cp = host->data->status;
				end = cp+1;
			}
			if (bitshift) {
				rotator |= *cp++ << bitshift;
				cmd->resp[1] |= (rotator >> 8);
				rotator <<= 8;
			} else {
				cmd->resp[1] |= *cp++;
			}
		}
		break;

	/* SPI R1 == just one status byte */
	case MMC_RSP_SPI_R1:
		break;

	default:
		dev_dbg(&host->spi->dev, "bad response type %04x\n",
			mmc_spi_resp_type(cmd));
		if (value >= 0)
			value = -EINVAL;
		goto done;
	}

	if (value < 0)
		dev_dbg(&host->spi->dev, "%s: resp %04x %08x\n",
			tag, cmd->resp[0], cmd->resp[1]);

	/* disable chipselect on errors and some success cases */
	if (value >= 0 && cs_on)
		return value;
done:
	if (value < 0)
		cmd->error = value;
	mmc_cs_off(host);
	return value;
}

/* Issue command and read its response.
 * Returns zero on success, negative for error.
 *
 * On error, caller must cope with mmc core retry mechanism.  That
 * means immediate low-level resubmit, which affects the bus lock...
 */
static int
mmc_spi_command_send(struct mmc_spi_host *host,
		struct mmc_request *mrq,
		struct mmc_command *cmd, int cs_on)
{
	struct scratch		*data = host->data;
	u8			*cp = data->status;
	int			status;
	struct spi_transfer	*t;

	/* We can handle most commands (except block reads) in one full
	 * duplex I/O operation before either starting the next transfer
	 * (data block or command) or else deselecting the card.
	 *
	 * First, write 7 bytes:
	 *  - an all-ones byte to ensure the card is ready
	 *  - opcode byte (plus start and transmission bits)
	 *  - four bytes of big-endian argument
	 *  - crc7 (plus end bit) ... always computed, it's cheap
	 *
	 * We init the whole buffer to all-ones, which is what we need
	 * to write while we're reading (later) response data.
	 */
	memset(cp, 0xff, sizeof(data->status));

	cp[1] = 0x40 | cmd->opcode;
	put_unaligned_be32(cmd->arg, cp + 2);
	cp[6] = crc7_be(0, cp + 1, 5) | 0x01;
	cp += 7;

	/* Then, read up to 13 bytes (while writing all-ones):
	 *  - N(CR) (== 1..8) bytes of all-ones
	 *  - status byte (for all response types)
	 *  - the rest of the response, either:
	 *      + nothing, for R1 or R1B responses
	 *	+ second status byte, for R2 responses
	 *	+ four data bytes, for R3 and R7 responses
	 *
	 * Finally, read some more bytes ... in the nice cases we know in
	 * advance how many, and reading 1 more is always OK:
	 *  - N(EC) (== 0..N) bytes of all-ones, before deselect/finish
	 *  - N(RC) (== 1..N) bytes of all-ones, before next command
	 *  - N(WR) (== 1..N) bytes of all-ones, before data write
	 *
	 * So in those cases one full duplex I/O of at most 21 bytes will
	 * handle the whole command, leaving the card ready to receive a
	 * data block or new command.  We do that whenever we can, shaving
	 * CPU and IRQ costs (especially when using DMA or FIFOs).
	 *
	 * There are two other cases, where it's not generally practical
	 * to rely on a single I/O:
	 *
	 *  - R1B responses need at least N(EC) bytes of all-zeroes.
	 *
	 *    In this case we can *try* to fit it into one I/O, then
	 *    maybe read more data later.
	 *
	 *  - Data block reads are more troublesome, since a variable
	 *    number of padding bytes precede the token and data.
	 *      + N(CX) (== 0..8) bytes of all-ones, before CSD or CID
	 *      + N(AC) (== 1..many) bytes of all-ones
	 *
	 *    In this case we currently only have minimal speedups here:
	 *    when N(CR) == 1 we can avoid I/O in response_get().
	 */
	if (cs_on && (mrq->data->flags & MMC_DATA_READ)) {
		cp += 2;	/* min(N(CR)) + status */
		/* R1 */
	} else {
		cp += 10;	/* max(N(CR)) + status + min(N(RC),N(WR)) */
		if (cmd->flags & MMC_RSP_SPI_S2)	/* R2/R5 */
			cp++;
		else if (cmd->flags & MMC_RSP_SPI_B4)	/* R3/R4/R7 */
			cp += 4;
		else if (cmd->flags & MMC_RSP_BUSY)	/* R1B */
			cp = data->status + sizeof(data->status);
		/* else:  R1 (most commands) */
	}

	dev_dbg(&host->spi->dev, "  mmc_spi: CMD%d, resp %s\n",
		cmd->opcode, maptype(cmd));

	/* send command, leaving chipselect active */
	spi_message_init(&host->m);

	t = &host->t;
	memset(t, 0, sizeof(*t));
	t->tx_buf = t->rx_buf = data->status;
	t->tx_dma = t->rx_dma = host->data_dma;
	t->len = cp - data->status;
	t->cs_change = 1;
	spi_message_add_tail(t, &host->m);

	if (host->dma_dev) {
		host->m.is_dma_mapped = 1;
		dma_sync_single_for_device(host->dma_dev,
				host->data_dma, sizeof(*host->data),
				DMA_BIDIRECTIONAL);
	}
	status = spi_sync_locked(host->spi, &host->m);

	if (host->dma_dev)
		dma_sync_single_for_cpu(host->dma_dev,
				host->data_dma, sizeof(*host->data),
				DMA_BIDIRECTIONAL);
	if (status < 0) {
		dev_dbg(&host->spi->dev, "  ... write returned %d\n", status);
		cmd->error = status;
		return status;
	}

	/* after no-data commands and STOP_TRANSMISSION, chipselect off */
	return mmc_spi_response_get(host, cmd, cs_on);
}

/* Build data message with up to four separate transfers.  For TX, we
 * start by writing the data token.  And in most cases, we finish with
 * a status transfer.
 *
 * We always provide TX data for data and CRC.  The MMC/SD protocol
 * requires us to write ones; but Linux defaults to writing zeroes;
 * so we explicitly initialize it to all ones on RX paths.
 *
 * We also handle DMA mapping, so the underlying SPI controller does
 * not need to (re)do it for each message.
 */
static void
mmc_spi_setup_data_message(
	struct mmc_spi_host	*host,
	int			multiple,
	enum dma_data_direction	direction)
{
	struct spi_transfer	*t;
	struct scratch		*scratch = host->data;
	dma_addr_t		dma = host->data_dma;

	spi_message_init(&host->m);
	if (dma)
		host->m.is_dma_mapped = 1;

	/* for reads, readblock() skips 0xff bytes before finding
	 * the token; for writes, this transfer issues that token.
	 */
	if (direction == DMA_TO_DEVICE) {
		t = &host->token;
		memset(t, 0, sizeof(*t));
		t->len = 1;
		if (multiple)
			scratch->data_token = SPI_TOKEN_MULTI_WRITE;
		else
			scratch->data_token = SPI_TOKEN_SINGLE;
		t->tx_buf = &scratch->data_token;
		if (dma)
			t->tx_dma = dma + offsetof(struct scratch, data_token);
		spi_message_add_tail(t, &host->m);
	}

	/* Body of transfer is buffer, then CRC ...
	 * either TX-only, or RX with TX-ones.
	 */
	t = &host->t;
	memset(t, 0, sizeof(*t));
	t->tx_buf = host->ones;
	t->tx_dma = host->ones_dma;
	/* length and actual buffer info are written later */
	spi_message_add_tail(t, &host->m);

	t = &host->crc;
	memset(t, 0, sizeof(*t));
	t->len = 2;
	if (direction == DMA_TO_DEVICE) {
		/* the actual CRC may get written later */
		t->tx_buf = &scratch->crc_val;
		if (dma)
			t->tx_dma = dma + offsetof(struct scratch, crc_val);
	} else {
		t->tx_buf = host->ones;
		t->tx_dma = host->ones_dma;
		t->rx_buf = &scratch->crc_val;
		if (dma)
			t->rx_dma = dma + offsetof(struct scratch, crc_val);
	}
	spi_message_add_tail(t, &host->m);

	/*
	 * A single block read is followed by N(EC) [0+] all-ones bytes
	 * before deselect ... don't bother.
	 *
	 * Multiblock reads are followed by N(AC) [1+] all-ones bytes before
	 * the next block is read, or a STOP_TRANSMISSION is issued.  We'll
	 * collect that single byte, so readblock() doesn't need to.
	 *
	 * For a write, the one-byte data response follows immediately, then
	 * come zero or more busy bytes, then N(WR) [1+] all-ones bytes.
	 * Then single block reads may deselect, and multiblock ones issue
	 * the next token (next data block, or STOP_TRAN).  We can try to
	 * minimize I/O ops by using a single read to collect end-of-busy.
	 */
	if (multiple || direction == DMA_TO_DEVICE) {
		t = &host->early_status;
		memset(t, 0, sizeof(*t));
		t->len = (direction == DMA_TO_DEVICE) ? sizeof(scratch->status) : 1;
		t->tx_buf = host->ones;
		t->tx_dma = host->ones_dma;
		t->rx_buf = scratch->status;
		if (dma)
			t->rx_dma = dma + offsetof(struct scratch, status);
		t->cs_change = 1;
		spi_message_add_tail(t, &host->m);
	}
}

/*
 * Write one block:
 *  - caller handled preceding N(WR) [1+] all-ones bytes
 *  - data block
 *	+ token
 *	+ data bytes
 *	+ crc16
 *  - an all-ones byte ... card writes a data-response byte
 *  - followed by N(EC) [0+] all-ones bytes, card writes zero/'busy'
 *
 * Return negative errno, else success.
 */
static int
mmc_spi_writeblock(struct mmc_spi_host *host, struct spi_transfer *t,
	unsigned long timeout)
{
	struct spi_device	*spi = host->spi;
	int			status, i;
	struct scratch		*scratch = host->data;
	u32			pattern;

	if (host->mmc->use_spi_crc)
		scratch->crc_val = cpu_to_be16(crc_itu_t(0, t->tx_buf, t->len));
	if (host->dma_dev)
		dma_sync_single_for_device(host->dma_dev,
				host->data_dma, sizeof(*scratch),
				DMA_BIDIRECTIONAL);

	status = spi_sync_locked(spi, &host->m);

	if (status != 0) {
		dev_dbg(&spi->dev, "write error (%d)\n", status);
		return status;
	}

	if (host->dma_dev)
		dma_sync_single_for_cpu(host->dma_dev,
				host->data_dma, sizeof(*scratch),
				DMA_BIDIRECTIONAL);

	/*
	 * Get the transmission data-response reply.  It must follow
	 * immediately after the data block we transferred.  This reply
	 * doesn't necessarily tell whether the write operation succeeded;
	 * it just says if the transmission was ok and whether *earlier*
	 * writes succeeded; see the standard.
	 *
	 * In practice, there are (even modern SDHC-)cards which are late
	 * in sending the response, and miss the time frame by a few bits,
	 * so we have to cope with this situation and check the response
	 * bit-by-bit. Arggh!!!
	 */
	pattern = get_unaligned_be32(scratch->status);

	/* First 3 bit of pattern are undefined */
	pattern |= 0xE0000000;

	/* left-adjust to leading 0 bit */
	while (pattern & 0x80000000)
		pattern <<= 1;
	/* right-adjust for pattern matching. Code is in bit 4..0 now. */
	pattern >>= 27;

	switch (pattern) {
	case SPI_RESPONSE_ACCEPTED:
		status = 0;
		break;
	case SPI_RESPONSE_CRC_ERR:
		/* host shall then issue MMC_STOP_TRANSMISSION */
		status = -EILSEQ;
		break;
	case SPI_RESPONSE_WRITE_ERR:
		/* host shall then issue MMC_STOP_TRANSMISSION,
		 * and should MMC_SEND_STATUS to sort it out
		 */
		status = -EIO;
		break;
	default:
		status = -EPROTO;
		break;
	}
	if (status != 0) {
		dev_dbg(&spi->dev, "write error %02x (%d)\n",
			scratch->status[0], status);
		return status;
	}

	t->tx_buf += t->len;
	if (host->dma_dev)
		t->tx_dma += t->len;

	/* Return when not busy.  If we didn't collect that status yet,
	 * we'll need some more I/O.
	 */
	for (i = 4; i < sizeof(scratch->status); i++) {
		/* card is non-busy if the most recent bit is 1 */
		if (scratch->status[i] & 0x01)
			return 0;
	}
	return mmc_spi_wait_unbusy(host, timeout);
}

/*
 * Read one block:
 *  - skip leading all-ones bytes ... either
 *      + N(AC) [1..f(clock,CSD)] usually, else
 *      + N(CX) [0..8] when reading CSD or CID
 *  - data block
 *	+ token ... if error token, no data or crc
 *	+ data bytes
 *	+ crc16
 *
 * After single block reads, we're done; N(EC) [0+] all-ones bytes follow
 * before dropping chipselect.
 *
 * For multiblock reads, caller either reads the next block or issues a
 * STOP_TRANSMISSION command.
 */
static int
mmc_spi_readblock(struct mmc_spi_host *host, struct spi_transfer *t,
	unsigned long timeout)
{
	struct spi_device	*spi = host->spi;
	int			status;
	struct scratch		*scratch = host->data;
	unsigned int 		bitshift;
	u8			leftover;

	/* At least one SD card sends an all-zeroes byte when N(CX)
	 * applies, before the all-ones bytes ... just cope with that.
	 */
	status = mmc_spi_readbytes(host, 1);
	if (status < 0)
		return status;
	status = scratch->status[0];
	if (status == 0xff || status == 0)
		status = mmc_spi_readtoken(host, timeout);

	if (status < 0) {
		dev_dbg(&spi->dev, "read error %02x (%d)\n", status, status);
		return status;
	}

	/* The token may be bit-shifted...
	 * the first 0-bit precedes the data stream.
	 */
	bitshift = 7;
	while (status & 0x80) {
		status <<= 1;
		bitshift--;
	}
	leftover = status << 1;

	if (host->dma_dev) {
		dma_sync_single_for_device(host->dma_dev,
				host->data_dma, sizeof(*scratch),
				DMA_BIDIRECTIONAL);
		dma_sync_single_for_device(host->dma_dev,
				t->rx_dma, t->len,
				DMA_FROM_DEVICE);
	}

	status = spi_sync_locked(spi, &host->m);
	if (status < 0) {
		dev_dbg(&spi->dev, "read error %d\n", status);
		return status;
	}

	if (host->dma_dev) {
		dma_sync_single_for_cpu(host->dma_dev,
				host->data_dma, sizeof(*scratch),
				DMA_BIDIRECTIONAL);
		dma_sync_single_for_cpu(host->dma_dev,
				t->rx_dma, t->len,
				DMA_FROM_DEVICE);
	}

	if (bitshift) {
		/* Walk through the data and the crc and do
		 * all the magic to get byte-aligned data.
		 */
		u8 *cp = t->rx_buf;
		unsigned int len;
		unsigned int bitright = 8 - bitshift;
		u8 temp;
		for (len = t->len; len; len--) {
			temp = *cp;
			*cp++ = leftover | (temp >> bitshift);
			leftover = temp << bitright;
		}
		cp = (u8 *) &scratch->crc_val;
		temp = *cp;
		*cp++ = leftover | (temp >> bitshift);
		leftover = temp << bitright;
		temp = *cp;
		*cp = leftover | (temp >> bitshift);
	}

	if (host->mmc->use_spi_crc) {
		u16 crc = crc_itu_t(0, t->rx_buf, t->len);

		be16_to_cpus(&scratch->crc_val);
		if (scratch->crc_val != crc) {
			dev_dbg(&spi->dev,
				"read - crc error: crc_val=0x%04x, computed=0x%04x len=%d\n",
				scratch->crc_val, crc, t->len);
			return -EILSEQ;
		}
	}

	t->rx_buf += t->len;
	if (host->dma_dev)
		t->rx_dma += t->len;

	return 0;
}

/*
 * An MMC/SD data stage includes one or more blocks, optional CRCs,
 * and inline handshaking.  That handhaking makes it unlike most
 * other SPI protocol stacks.
 */
static void
mmc_spi_data_do(struct mmc_spi_host *host, struct mmc_command *cmd,
		struct mmc_data *data, u32 blk_size)
{
	struct spi_device	*spi = host->spi;
	struct device		*dma_dev = host->dma_dev;
	struct spi_transfer	*t;
	enum dma_data_direction	direction;
	struct scatterlist	*sg;
	unsigned		n_sg;
	int			multiple = (data->blocks > 1);
	u32			clock_rate;
	unsigned long		timeout;

	direction = mmc_get_dma_dir(data);
	mmc_spi_setup_data_message(host, multiple, direction);
	t = &host->t;

	if (t->speed_hz)
		clock_rate = t->speed_hz;
	else
		clock_rate = spi->max_speed_hz;

	timeout = data->timeout_ns +
		  data->timeout_clks * 1000000 / clock_rate;
	timeout = usecs_to_jiffies((unsigned int)(timeout / 1000)) + 1;

	/* Handle scatterlist segments one at a time, with synch for
	 * each 512-byte block
	 */
	for_each_sg(data->sg, sg, data->sg_len, n_sg) {
		int			status = 0;
		dma_addr_t		dma_addr = 0;
		void			*kmap_addr;
		unsigned		length = sg->length;
		enum dma_data_direction	dir = direction;

		/* set up dma mapping for controller drivers that might
		 * use DMA ... though they may fall back to PIO
		 */
		if (dma_dev) {
			/* never invalidate whole *shared* pages ... */
			if ((sg->offset != 0 || length != PAGE_SIZE)
					&& dir == DMA_FROM_DEVICE)
				dir = DMA_BIDIRECTIONAL;

			dma_addr = dma_map_page(dma_dev, sg_page(sg), 0,
						PAGE_SIZE, dir);
			if (dma_mapping_error(dma_dev, dma_addr)) {
				data->error = -EFAULT;
				break;
			}
			if (direction == DMA_TO_DEVICE)
				t->tx_dma = dma_addr + sg->offset;
			else
				t->rx_dma = dma_addr + sg->offset;
		}

		/* allow pio too; we don't allow highmem */
		kmap_addr = kmap(sg_page(sg));
		if (direction == DMA_TO_DEVICE)
			t->tx_buf = kmap_addr + sg->offset;
		else
			t->rx_buf = kmap_addr + sg->offset;

		/* transfer each block, and update request status */
		while (length) {
			t->len = min(length, blk_size);

			dev_dbg(&host->spi->dev,
				"    mmc_spi: %s block, %d bytes\n",
				(direction == DMA_TO_DEVICE) ? "write" : "read",
				t->len);

			if (direction == DMA_TO_DEVICE)
				status = mmc_spi_writeblock(host, t, timeout);
			else
				status = mmc_spi_readblock(host, t, timeout);
			if (status < 0)
				break;

			data->bytes_xfered += t->len;
			length -= t->len;

			if (!multiple)
				break;
		}

		/* discard mappings */
		if (direction == DMA_FROM_DEVICE)
			flush_kernel_dcache_page(sg_page(sg));
		kunmap(sg_page(sg));
		if (dma_dev)
			dma_unmap_page(dma_dev, dma_addr, PAGE_SIZE, dir);

		if (status < 0) {
			data->error = status;
			dev_dbg(&spi->dev, "%s status %d\n",
				(direction == DMA_TO_DEVICE) ? "write" : "read",
				status);
			break;
		}
	}

	/* NOTE some docs describe an MMC-only SET_BLOCK_COUNT (CMD23) that
	 * can be issued before multiblock writes.  Unlike its more widely
	 * documented analogue for SD cards (SET_WR_BLK_ERASE_COUNT, ACMD23),
	 * that can affect the STOP_TRAN logic.   Complete (and current)
	 * MMC specs should sort that out before Linux starts using CMD23.
	 */
	if (direction == DMA_TO_DEVICE && multiple) {
		struct scratch	*scratch = host->data;
		int		tmp;
		const unsigned	statlen = sizeof(scratch->status);

		dev_dbg(&spi->dev, "    mmc_spi: STOP_TRAN\n");

		/* Tweak the per-block message we set up earlier by morphing
		 * it to hold single buffer with the token followed by some
		 * all-ones bytes ... skip N(BR) (0..1), scan the rest for
		 * "not busy any longer" status, and leave chip selected.
		 */
		INIT_LIST_HEAD(&host->m.transfers);
		list_add(&host->early_status.transfer_list,
				&host->m.transfers);

		memset(scratch->status, 0xff, statlen);
		scratch->status[0] = SPI_TOKEN_STOP_TRAN;

		host->early_status.tx_buf = host->early_status.rx_buf;
		host->early_status.tx_dma = host->early_status.rx_dma;
		host->early_status.len = statlen;

		if (host->dma_dev)
			dma_sync_single_for_device(host->dma_dev,
					host->data_dma, sizeof(*scratch),
					DMA_BIDIRECTIONAL);

		tmp = spi_sync_locked(spi, &host->m);

		if (host->dma_dev)
			dma_sync_single_for_cpu(host->dma_dev,
					host->data_dma, sizeof(*scratch),
					DMA_BIDIRECTIONAL);

		if (tmp < 0) {
			if (!data->error)
				data->error = tmp;
			return;
		}

		/* Ideally we collected "not busy" status with one I/O,
		 * avoiding wasteful byte-at-a-time scanning... but more
		 * I/O is often needed.
		 */
		for (tmp = 2; tmp < statlen; tmp++) {
			if (scratch->status[tmp] != 0)
				return;
		}
		tmp = mmc_spi_wait_unbusy(host, timeout);
		if (tmp < 0 && !data->error)
			data->error = tmp;
	}
}

/****************************************************************************/

/*
 * MMC driver implementation -- the interface to the MMC stack
 */

static void mmc_spi_request(struct mmc_host *mmc, struct mmc_request *mrq)
{
	struct mmc_spi_host	*host = mmc_priv(mmc);
	int			status = -EINVAL;
	int			crc_retry = 5;
	struct mmc_command	stop;

#ifdef DEBUG
	/* MMC core and layered drivers *MUST* issue SPI-aware commands */
	{
		struct mmc_command	*cmd;
		int			invalid = 0;

		cmd = mrq->cmd;
		if (!mmc_spi_resp_type(cmd)) {
			dev_dbg(&host->spi->dev, "bogus command\n");
			cmd->error = -EINVAL;
			invalid = 1;
		}

		cmd = mrq->stop;
		if (cmd && !mmc_spi_resp_type(cmd)) {
			dev_dbg(&host->spi->dev, "bogus STOP command\n");
			cmd->error = -EINVAL;
			invalid = 1;
		}

		if (invalid) {
			dump_stack();
			mmc_request_done(host->mmc, mrq);
			return;
		}
	}
#endif

	/* request exclusive bus access */
	spi_bus_lock(host->spi->master);

crc_recover:
	/* issue command; then optionally data and stop */
	status = mmc_spi_command_send(host, mrq, mrq->cmd, mrq->data != NULL);
	if (status == 0 && mrq->data) {
		mmc_spi_data_do(host, mrq->cmd, mrq->data, mrq->data->blksz);

		/*
		 * The SPI bus is not always reliable for large data transfers.
		 * If an occasional crc error is reported by the SD device with
		 * data read/write over SPI, it may be recovered by repeating
		 * the last SD command again. The retry count is set to 5 to
		 * ensure the driver passes stress tests.
		 */
		if (mrq->data->error == -EILSEQ && crc_retry) {
			stop.opcode = MMC_STOP_TRANSMISSION;
			stop.arg = 0;
			stop.flags = MMC_RSP_SPI_R1B | MMC_RSP_R1B | MMC_CMD_AC;
			status = mmc_spi_command_send(host, mrq, &stop, 0);
			crc_retry--;
			mrq->data->error = 0;
			goto crc_recover;
		}

		if (mrq->stop)
			status = mmc_spi_command_send(host, mrq, mrq->stop, 0);
		else
			mmc_cs_off(host);
	}

	/* release the bus */
	spi_bus_unlock(host->spi->master);

	mmc_request_done(host->mmc, mrq);
}

/* See Section 6.4.1, in SD "Simplified Physical Layer Specification 2.0"
 *
 * NOTE that here we can't know that the card has just been powered up;
 * not all MMC/SD sockets support power switching.
 *
 * FIXME when the card is still in SPI mode, e.g. from a previous kernel,
 * this doesn't seem to do the right thing at all...
 */
static void mmc_spi_initsequence(struct mmc_spi_host *host)
{
	/* Try to be very sure any previous command has completed;
	 * wait till not-busy, skip debris from any old commands.
	 */
	mmc_spi_wait_unbusy(host, msecs_to_jiffies(MMC_SPI_INIT_TIMEOUT_MS));
	mmc_spi_readbytes(host, 10);

	/*
	 * Do a burst with chipselect active-high.  We need to do this to
	 * meet the requirement of 74 clock cycles with both chipselect
	 * and CMD (MOSI) high before CMD0 ... after the card has been
	 * powered up to Vdd(min), and so is ready to take commands.
	 *
	 * Some cards are particularly needy of this (e.g. Viking "SD256")
	 * while most others don't seem to care.
	 *
	 * Note that this is one of the places MMC/SD plays games with the
	 * SPI protocol.  Another is that when chipselect is released while
	 * the card returns BUSY status, the clock must issue several cycles
	 * with chipselect high before the card will stop driving its output.
	 *
	 * SPI_CS_HIGH means "asserted" here. In some cases like when using
	 * GPIOs for chip select, SPI_CS_HIGH is set but this will be logically
	 * inverted by gpiolib, so if we want to ascertain to drive it high
	 * we should toggle the default with an XOR as we do here.
	 */
	host->spi->mode ^= SPI_CS_HIGH;
	if (spi_setup(host->spi) != 0) {
		/* Just warn; most cards work without it. */
		dev_warn(&host->spi->dev,
				"can't change chip-select polarity\n");
		host->spi->mode ^= SPI_CS_HIGH;
	} else {
		mmc_spi_readbytes(host, 18);

		host->spi->mode ^= SPI_CS_HIGH;
		if (spi_setup(host->spi) != 0) {
			/* Wot, we can't get the same setup we had before? */
			dev_err(&host->spi->dev,
					"can't restore chip-select polarity\n");
		}
	}
}

static char *mmc_powerstring(u8 power_mode)
{
	switch (power_mode) {
	case MMC_POWER_OFF: return "off";
	case MMC_POWER_UP:  return "up";
	case MMC_POWER_ON:  return "on";
	}
	return "?";
}

static void mmc_spi_set_ios(struct mmc_host *mmc, struct mmc_ios *ios)
{
	struct mmc_spi_host *host = mmc_priv(mmc);

	if (host->power_mode != ios->power_mode) {
		int		canpower;

		canpower = host->pdata && host->pdata->setpower;

		dev_dbg(&host->spi->dev, "mmc_spi: power %s (%d)%s\n",
				mmc_powerstring(ios->power_mode),
				ios->vdd,
				canpower ? ", can switch" : "");

		/* switch power on/off if possible, accounting for
		 * max 250msec powerup time if needed.
		 */
		if (canpower) {
			switch (ios->power_mode) {
			case MMC_POWER_OFF:
			case MMC_POWER_UP:
				host->pdata->setpower(&host->spi->dev,
						ios->vdd);
				if (ios->power_mode == MMC_POWER_UP)
					msleep(host->powerup_msecs);
			}
		}

		/* See 6.4.1 in the simplified SD card physical spec 2.0 */
		if (ios->power_mode == MMC_POWER_ON)
			mmc_spi_initsequence(host);

		/* If powering down, ground all card inputs to avoid power
		 * delivery from data lines!  On a shared SPI bus, this
		 * will probably be temporary; 6.4.2 of the simplified SD
		 * spec says this must last at least 1msec.
		 *
		 *   - Clock low means CPOL 0, e.g. mode 0
		 *   - MOSI low comes from writing zero
		 *   - Chipselect is usually active low...
		 */
		if (canpower && ios->power_mode == MMC_POWER_OFF) {
			int mres;
			u8 nullbyte = 0;

			host->spi->mode &= ~(SPI_CPOL|SPI_CPHA);
			mres = spi_setup(host->spi);
			if (mres < 0)
				dev_dbg(&host->spi->dev,
					"switch to SPI mode 0 failed\n");

			if (spi_write(host->spi, &nullbyte, 1) < 0)
				dev_dbg(&host->spi->dev,
					"put spi signals to low failed\n");

			/*
			 * Now clock should be low due to spi mode 0;
			 * MOSI should be low because of written 0x00;
			 * chipselect should be low (it is active low)
			 * power supply is off, so now MMC is off too!
			 *
			 * FIXME no, chipselect can be high since the
			 * device is inactive and SPI_CS_HIGH is clear...
			 */
			msleep(10);
			if (mres == 0) {
				host->spi->mode |= (SPI_CPOL|SPI_CPHA);
				mres = spi_setup(host->spi);
				if (mres < 0)
					dev_dbg(&host->spi->dev,
						"switch back to SPI mode 3 failed\n");
			}
		}

		host->power_mode = ios->power_mode;
	}

	if (host->spi->max_speed_hz != ios->clock && ios->clock != 0) {
		int		status;

		host->spi->max_speed_hz = ios->clock;
		status = spi_setup(host->spi);
		dev_dbg(&host->spi->dev,
			"mmc_spi:  clock to %d Hz, %d\n",
			host->spi->max_speed_hz, status);
	}
}

static const struct mmc_host_ops mmc_spi_ops = {
	.request	= mmc_spi_request,
	.set_ios	= mmc_spi_set_ios,
	.get_ro		= mmc_gpio_get_ro,
	.get_cd		= mmc_gpio_get_cd,
};


/****************************************************************************/

/*
 * SPI driver implementation
 */

static irqreturn_t
mmc_spi_detect_irq(int irq, void *mmc)
{
	struct mmc_spi_host *host = mmc_priv(mmc);
	u16 delay_msec = max(host->pdata->detect_delay, (u16)100);

	mmc_detect_change(mmc, msecs_to_jiffies(delay_msec));
	return IRQ_HANDLED;
}

#ifdef CONFIG_HAS_DMA
static int mmc_spi_dma_alloc(struct mmc_spi_host *host)
{
	struct spi_device *spi = host->spi;
	struct device *dev;

	if (!spi->master->dev.parent->dma_mask)
		return 0;

	dev = spi->master->dev.parent;

	host->ones_dma = dma_map_single(dev, host->ones, MMC_SPI_BLOCKSIZE,
					DMA_TO_DEVICE);
	if (dma_mapping_error(dev, host->ones_dma))
		return -ENOMEM;

	host->data_dma = dma_map_single(dev, host->data, sizeof(*host->data),
					DMA_BIDIRECTIONAL);
	if (dma_mapping_error(dev, host->data_dma)) {
		dma_unmap_single(dev, host->ones_dma, MMC_SPI_BLOCKSIZE,
				 DMA_TO_DEVICE);
		return -ENOMEM;
	}

	dma_sync_single_for_cpu(dev, host->data_dma, sizeof(*host->data),
				DMA_BIDIRECTIONAL);

	host->dma_dev = dev;
	return 0;
}

static void mmc_spi_dma_free(struct mmc_spi_host *host)
{
	if (!host->dma_dev)
		return;

	dma_unmap_single(host->dma_dev, host->ones_dma, MMC_SPI_BLOCKSIZE,
			 DMA_TO_DEVICE);
	dma_unmap_single(host->dma_dev, host->data_dma,	sizeof(*host->data),
			 DMA_BIDIRECTIONAL);
}
#else
<<<<<<< HEAD
static inline mmc_spi_dma_alloc(struct mmc_spi_host *host) { return 0; }
=======
static inline int mmc_spi_dma_alloc(struct mmc_spi_host *host) { return 0; }
>>>>>>> a596569c
static inline void mmc_spi_dma_free(struct mmc_spi_host *host) {}
#endif

static int mmc_spi_probe(struct spi_device *spi)
{
	void			*ones;
	struct mmc_host		*mmc;
	struct mmc_spi_host	*host;
	int			status;
	bool			has_ro = false;

	/* We rely on full duplex transfers, mostly to reduce
	 * per-transfer overheads (by making fewer transfers).
	 */
	if (spi->master->flags & SPI_MASTER_HALF_DUPLEX)
		return -EINVAL;

	/* MMC and SD specs only seem to care that sampling is on the
	 * rising edge ... meaning SPI modes 0 or 3.  So either SPI mode
	 * should be legit.  We'll use mode 0 since the steady state is 0,
	 * which is appropriate for hotplugging, unless the platform data
	 * specify mode 3 (if hardware is not compatible to mode 0).
	 */
	if (spi->mode != SPI_MODE_3)
		spi->mode = SPI_MODE_0;
	spi->bits_per_word = 8;

	status = spi_setup(spi);
	if (status < 0) {
		dev_dbg(&spi->dev, "needs SPI mode %02x, %d KHz; %d\n",
				spi->mode, spi->max_speed_hz / 1000,
				status);
		return status;
	}

	/* We need a supply of ones to transmit.  This is the only time
	 * the CPU touches these, so cache coherency isn't a concern.
	 *
	 * NOTE if many systems use more than one MMC-over-SPI connector
	 * it'd save some memory to share this.  That's evidently rare.
	 */
	status = -ENOMEM;
	ones = kmalloc(MMC_SPI_BLOCKSIZE, GFP_KERNEL);
	if (!ones)
		goto nomem;
	memset(ones, 0xff, MMC_SPI_BLOCKSIZE);

	mmc = mmc_alloc_host(sizeof(*host), &spi->dev);
	if (!mmc)
		goto nomem;

	mmc->ops = &mmc_spi_ops;
	mmc->max_blk_size = MMC_SPI_BLOCKSIZE;
	mmc->max_segs = MMC_SPI_BLOCKSATONCE;
	mmc->max_req_size = MMC_SPI_BLOCKSATONCE * MMC_SPI_BLOCKSIZE;
	mmc->max_blk_count = MMC_SPI_BLOCKSATONCE;

	mmc->caps = MMC_CAP_SPI;

	/* SPI doesn't need the lowspeed device identification thing for
	 * MMC or SD cards, since it never comes up in open drain mode.
	 * That's good; some SPI masters can't handle very low speeds!
	 *
	 * However, low speed SDIO cards need not handle over 400 KHz;
	 * that's the only reason not to use a few MHz for f_min (until
	 * the upper layer reads the target frequency from the CSD).
	 */
	mmc->f_min = 400000;
	mmc->f_max = spi->max_speed_hz;

	host = mmc_priv(mmc);
	host->mmc = mmc;
	host->spi = spi;

	host->ones = ones;

	/* Platform data is used to hook up things like card sensing
	 * and power switching gpios.
	 */
	host->pdata = mmc_spi_get_pdata(spi);
	if (host->pdata)
		mmc->ocr_avail = host->pdata->ocr_mask;
	if (!mmc->ocr_avail) {
		dev_warn(&spi->dev, "ASSUMING 3.2-3.4 V slot power\n");
		mmc->ocr_avail = MMC_VDD_32_33|MMC_VDD_33_34;
	}
	if (host->pdata && host->pdata->setpower) {
		host->powerup_msecs = host->pdata->powerup_msecs;
		if (!host->powerup_msecs || host->powerup_msecs > 250)
			host->powerup_msecs = 250;
	}

	dev_set_drvdata(&spi->dev, mmc);

	/* preallocate dma buffers */
	host->data = kmalloc(sizeof(*host->data), GFP_KERNEL);
	if (!host->data)
		goto fail_nobuf1;

	status = mmc_spi_dma_alloc(host);
	if (status)
		goto fail_dma;

	/* setup message for status/busy readback */
	spi_message_init(&host->readback);
	host->readback.is_dma_mapped = (host->dma_dev != NULL);

	spi_message_add_tail(&host->status, &host->readback);
	host->status.tx_buf = host->ones;
	host->status.tx_dma = host->ones_dma;
	host->status.rx_buf = &host->data->status;
	host->status.rx_dma = host->data_dma + offsetof(struct scratch, status);
	host->status.cs_change = 1;

	/* register card detect irq */
	if (host->pdata && host->pdata->init) {
		status = host->pdata->init(&spi->dev, mmc_spi_detect_irq, mmc);
		if (status != 0)
			goto fail_glue_init;
	}

	/* pass platform capabilities, if any */
	if (host->pdata) {
		mmc->caps |= host->pdata->caps;
		mmc->caps2 |= host->pdata->caps2;
	}

	status = mmc_add_host(mmc);
	if (status != 0)
		goto fail_add_host;

	/*
	 * Index 0 is card detect
	 * Old boardfiles were specifying 1 ms as debounce
	 */
	status = mmc_gpiod_request_cd(mmc, NULL, 0, false, 1000);
	if (status == -EPROBE_DEFER)
		goto fail_add_host;
	if (!status) {
		/*
		 * The platform has a CD GPIO signal that may support
		 * interrupts, so let mmc_gpiod_request_cd_irq() decide
		 * if polling is needed or not.
		 */
		mmc->caps &= ~MMC_CAP_NEEDS_POLL;
		mmc_gpiod_request_cd_irq(mmc);
	}
	mmc_detect_change(mmc, 0);

	/* Index 1 is write protect/read only */
	status = mmc_gpiod_request_ro(mmc, NULL, 1, 0);
	if (status == -EPROBE_DEFER)
		goto fail_add_host;
	if (!status)
		has_ro = true;

	dev_info(&spi->dev, "SD/MMC host %s%s%s%s%s\n",
			dev_name(&mmc->class_dev),
			host->dma_dev ? "" : ", no DMA",
			has_ro ? "" : ", no WP",
			(host->pdata && host->pdata->setpower)
				? "" : ", no poweroff",
			(mmc->caps & MMC_CAP_NEEDS_POLL)
				? ", cd polling" : "");
	return 0;

fail_add_host:
	mmc_remove_host(mmc);
fail_glue_init:
	mmc_spi_dma_free(host);
fail_dma:
	kfree(host->data);
fail_nobuf1:
	mmc_free_host(mmc);
	mmc_spi_put_pdata(spi);
nomem:
	kfree(ones);
	return status;
}


static int mmc_spi_remove(struct spi_device *spi)
{
	struct mmc_host		*mmc = dev_get_drvdata(&spi->dev);
	struct mmc_spi_host	*host = mmc_priv(mmc);

	/* prevent new mmc_detect_change() calls */
	if (host->pdata && host->pdata->exit)
		host->pdata->exit(&spi->dev, mmc);

	mmc_remove_host(mmc);

	mmc_spi_dma_free(host);
	kfree(host->data);
	kfree(host->ones);

	spi->max_speed_hz = mmc->f_max;
	mmc_free_host(mmc);
	mmc_spi_put_pdata(spi);
	return 0;
}

static const struct of_device_id mmc_spi_of_match_table[] = {
	{ .compatible = "mmc-spi-slot", },
	{},
};
MODULE_DEVICE_TABLE(of, mmc_spi_of_match_table);

static struct spi_driver mmc_spi_driver = {
	.driver = {
		.name =		"mmc_spi",
		.of_match_table = mmc_spi_of_match_table,
	},
	.probe =	mmc_spi_probe,
	.remove =	mmc_spi_remove,
};

module_spi_driver(mmc_spi_driver);

MODULE_AUTHOR("Mike Lavender, David Brownell, Hans-Peter Nilsson, Jan Nikitenko");
MODULE_DESCRIPTION("SPI SD/MMC host driver");
MODULE_LICENSE("GPL");
MODULE_ALIAS("spi:mmc_spi");<|MERGE_RESOLUTION|>--- conflicted
+++ resolved
@@ -1320,11 +1320,7 @@
 			 DMA_BIDIRECTIONAL);
 }
 #else
-<<<<<<< HEAD
-static inline mmc_spi_dma_alloc(struct mmc_spi_host *host) { return 0; }
-=======
 static inline int mmc_spi_dma_alloc(struct mmc_spi_host *host) { return 0; }
->>>>>>> a596569c
 static inline void mmc_spi_dma_free(struct mmc_spi_host *host) {}
 #endif
 
