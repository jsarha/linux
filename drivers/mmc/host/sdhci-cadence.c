--- conflicted
+++ resolved
@@ -370,10 +370,7 @@
 	host->mmc_host_ops.hs400_enhanced_strobe =
 				sdhci_cdns_hs400_enhanced_strobe;
 	sdhci_enable_v4_mode(host);
-<<<<<<< HEAD
-=======
 	__sdhci_read_caps(host, &version, NULL, NULL);
->>>>>>> 3877dcd0
 
 	sdhci_get_of_property(pdev);
 
