--- conflicted
+++ resolved
@@ -1773,17 +1773,6 @@
 		host->regs_axi = host->base + host->devtype_data->axi_offset;
 
 	this->legacy.select_chip = host->devtype_data->select_chip;
-<<<<<<< HEAD
-
-	/* NAND bus width determines access functions used by upper layer */
-	if (host->pdata.width == 2)
-		this->options |= NAND_BUSWIDTH_16;
-
-	/* update flash based bbt */
-	if (host->pdata.flash_bbt)
-		this->bbt_options |= NAND_BBT_USE_FLASH;
-=======
->>>>>>> 76ec55ca
 
 	init_completion(&host->op_completion);
 
