--- conflicted
+++ resolved
@@ -1777,19 +1777,6 @@
 
 /* The bonding driver uses ether_setup() to convert a master bond device
  * to ARPHRD_ETHER, that resets the target netdevice's flags so we always
-<<<<<<< HEAD
- * have to restore the IFF_MASTER flag, and only restore IFF_SLAVE if it was set
- */
-static void bond_ether_setup(struct net_device *bond_dev)
-{
-	unsigned int slave_flag = bond_dev->flags & IFF_SLAVE;
-
-	ether_setup(bond_dev);
-	bond_dev->flags |= IFF_MASTER | slave_flag;
-	bond_dev->priv_flags &= ~IFF_TX_SKB_SHARING;
-}
-
-=======
  * have to restore the IFF_MASTER flag, and only restore IFF_SLAVE and IFF_UP
  * if they were set
  */
@@ -1822,7 +1809,6 @@
 	xdp_set_features_flag(bond_dev, val);
 }
 
->>>>>>> 2b90b6ac
 /* enslave device <slave> to bond device <master> */
 int bond_enslave(struct net_device *bond_dev, struct net_device *slave_dev,
 		 struct netlink_ext_ack *extack)
