# SPDX-License-Identifier: GPL-2.0-only
menuconfig CAN_M_CAN
	tristate "Bosch M_CAN support"
	help
	  Say Y here if you want support for Bosch M_CAN controller framework.
	  This is common support for devices that embed the Bosch M_CAN IP.

if CAN_M_CAN

config CAN_M_CAN_PCI
	tristate "Generic PCI Bus based M_CAN driver"
	depends on PCI
	help
	  Say Y here if you want to support Bosch M_CAN controller connected
	  to the pci bus.

config CAN_M_CAN_PLATFORM
	tristate "Bosch M_CAN support for io-mapped devices"
	depends on HAS_IOMEM
	help
	  Say Y here if you want support for IO Mapped Bosch M_CAN controller.
	  This support is for devices that have the Bosch M_CAN controller
	  IP embedded into the device and the IP is IO Mapped to the processor.

config CAN_M_CAN_TCAN4X5X
<<<<<<< HEAD
	depends on CAN_M_CAN
=======
>>>>>>> 76ec55ca
	depends on SPI
	select REGMAP_SPI
	tristate "TCAN4X5X M_CAN device"
	help
	  Say Y here if you want support for Texas Instruments TCAN4x5x
	  M_CAN controller.  This device is a peripheral device that uses the
	  SPI bus for communication.

endif<|MERGE_RESOLUTION|>--- conflicted
+++ resolved
@@ -23,10 +23,6 @@
 	  IP embedded into the device and the IP is IO Mapped to the processor.
 
 config CAN_M_CAN_TCAN4X5X
-<<<<<<< HEAD
-	depends on CAN_M_CAN
-=======
->>>>>>> 76ec55ca
 	depends on SPI
 	select REGMAP_SPI
 	tristate "TCAN4X5X M_CAN device"
