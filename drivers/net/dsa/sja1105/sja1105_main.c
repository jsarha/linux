--- conflicted
+++ resolved
@@ -1741,12 +1741,8 @@
 		if (!dsa_is_user_port(ds, port))
 			continue;
 
-<<<<<<< HEAD
-		kthread_destroy_worker(sp->xmit_worker);
-=======
 		if (sp->xmit_worker)
 			kthread_destroy_worker(sp->xmit_worker);
->>>>>>> 1a3d4700
 	}
 
 	sja1105_tas_teardown(ds);
