// SPDX-License-Identifier: GPL-2.0
#define pr_fmt(fmt)			"bcmasp_intf: " fmt

#include <asm/byteorder.h>
#include <linux/brcmphy.h>
#include <linux/clk.h>
#include <linux/delay.h>
#include <linux/etherdevice.h>
#include <linux/netdevice.h>
#include <linux/of_net.h>
#include <linux/of_mdio.h>
#include <linux/phy.h>
#include <linux/phy_fixed.h>
#include <linux/ptp_classify.h>
#include <linux/platform_device.h>
#include <net/ip.h>
#include <net/ipv6.h>

#include "bcmasp.h"
#include "bcmasp_intf_defs.h"

static int incr_ring(int index, int ring_count)
{
	index++;
	if (index == ring_count)
		return 0;

	return index;
}

/* Points to last byte of descriptor */
static dma_addr_t incr_last_byte(dma_addr_t addr, dma_addr_t beg,
				 int ring_count)
{
	dma_addr_t end = beg + (ring_count * DESC_SIZE);

	addr += DESC_SIZE;
	if (addr > end)
		return beg + DESC_SIZE - 1;

	return addr;
}

/* Points to first byte of descriptor */
static dma_addr_t incr_first_byte(dma_addr_t addr, dma_addr_t beg,
				  int ring_count)
{
	dma_addr_t end = beg + (ring_count * DESC_SIZE);

	addr += DESC_SIZE;
	if (addr >= end)
		return beg;

	return addr;
}

static void bcmasp_enable_tx(struct bcmasp_intf *intf, int en)
{
	if (en) {
		tx_spb_ctrl_wl(intf, TX_SPB_CTRL_ENABLE_EN, TX_SPB_CTRL_ENABLE);
		tx_epkt_core_wl(intf, (TX_EPKT_C_CFG_MISC_EN |
				TX_EPKT_C_CFG_MISC_PT |
				(intf->port << TX_EPKT_C_CFG_MISC_PS_SHIFT)),
				TX_EPKT_C_CFG_MISC);
	} else {
		tx_spb_ctrl_wl(intf, 0x0, TX_SPB_CTRL_ENABLE);
		tx_epkt_core_wl(intf, 0x0, TX_EPKT_C_CFG_MISC);
	}
}

static void bcmasp_enable_rx(struct bcmasp_intf *intf, int en)
{
	if (en)
		rx_edpkt_cfg_wl(intf, RX_EDPKT_CFG_ENABLE_EN,
				RX_EDPKT_CFG_ENABLE);
	else
		rx_edpkt_cfg_wl(intf, 0x0, RX_EDPKT_CFG_ENABLE);
}

static void bcmasp_set_rx_mode(struct net_device *dev)
{
	unsigned char mask[] = {0xff, 0xff, 0xff, 0xff, 0xff, 0xff};
	struct bcmasp_intf *intf = netdev_priv(dev);
	struct netdev_hw_addr *ha;
	int ret;

	spin_lock_bh(&intf->parent->mda_lock);

	bcmasp_disable_all_filters(intf);

	if (dev->flags & IFF_PROMISC)
		goto set_promisc;

	bcmasp_set_promisc(intf, 0);

	bcmasp_set_broad(intf, 1);

	bcmasp_set_oaddr(intf, dev->dev_addr, 1);

	if (dev->flags & IFF_ALLMULTI) {
		bcmasp_set_allmulti(intf, 1);
	} else {
		bcmasp_set_allmulti(intf, 0);

		netdev_for_each_mc_addr(ha, dev) {
			ret = bcmasp_set_en_mda_filter(intf, ha->addr, mask);
			if (ret) {
				intf->mib.mc_filters_full_cnt++;
				goto set_promisc;
			}
		}
	}

	netdev_for_each_uc_addr(ha, dev) {
		ret = bcmasp_set_en_mda_filter(intf, ha->addr, mask);
		if (ret) {
			intf->mib.uc_filters_full_cnt++;
			goto set_promisc;
		}
	}

	spin_unlock_bh(&intf->parent->mda_lock);
	return;

set_promisc:
	bcmasp_set_promisc(intf, 1);
	intf->mib.promisc_filters_cnt++;

	/* disable all filters used by this port */
	bcmasp_disable_all_filters(intf);

	spin_unlock_bh(&intf->parent->mda_lock);
}

static void bcmasp_clean_txcb(struct bcmasp_intf *intf, int index)
{
	struct bcmasp_tx_cb *txcb = &intf->tx_cbs[index];

	txcb->skb = NULL;
	dma_unmap_addr_set(txcb, dma_addr, 0);
	dma_unmap_len_set(txcb, dma_len, 0);
	txcb->last = false;
}

static int tx_spb_ring_full(struct bcmasp_intf *intf, int cnt)
{
	int next_index, i;

	/* Check if we have enough room for cnt descriptors */
	for (i = 0; i < cnt; i++) {
		next_index = incr_ring(intf->tx_spb_index, DESC_RING_COUNT);
		if (next_index == intf->tx_spb_clean_index)
			return 1;
	}

	return 0;
}

static struct sk_buff *bcmasp_csum_offload(struct net_device *dev,
					   struct sk_buff *skb,
					   bool *csum_hw)
{
	struct bcmasp_intf *intf = netdev_priv(dev);
	u32 header = 0, header2 = 0, epkt = 0;
	struct bcmasp_pkt_offload *offload;
	unsigned int header_cnt = 0;
	u8 ip_proto;
	int ret;

	if (skb->ip_summed != CHECKSUM_PARTIAL)
		return skb;

	ret = skb_cow_head(skb, sizeof(*offload));
	if (ret < 0) {
		intf->mib.tx_realloc_offload_failed++;
		goto help;
	}

	switch (skb->protocol) {
	case htons(ETH_P_IP):
		header |= PKT_OFFLOAD_HDR_SIZE_2((ip_hdrlen(skb) >> 8) & 0xf);
		header2 |= PKT_OFFLOAD_HDR2_SIZE_2(ip_hdrlen(skb) & 0xff);
		epkt |= PKT_OFFLOAD_EPKT_IP(0) | PKT_OFFLOAD_EPKT_CSUM_L2;
		ip_proto = ip_hdr(skb)->protocol;
		header_cnt += 2;
		break;
	case htons(ETH_P_IPV6):
		header |= PKT_OFFLOAD_HDR_SIZE_2((IP6_HLEN >> 8) & 0xf);
		header2 |= PKT_OFFLOAD_HDR2_SIZE_2(IP6_HLEN & 0xff);
		epkt |= PKT_OFFLOAD_EPKT_IP(1) | PKT_OFFLOAD_EPKT_CSUM_L2;
		ip_proto = ipv6_hdr(skb)->nexthdr;
		header_cnt += 2;
		break;
	default:
		goto help;
	}

	switch (ip_proto) {
	case IPPROTO_TCP:
		header2 |= PKT_OFFLOAD_HDR2_SIZE_3(tcp_hdrlen(skb));
		epkt |= PKT_OFFLOAD_EPKT_TP(0) | PKT_OFFLOAD_EPKT_CSUM_L3;
		header_cnt++;
		break;
	case IPPROTO_UDP:
		header2 |= PKT_OFFLOAD_HDR2_SIZE_3(UDP_HLEN);
		epkt |= PKT_OFFLOAD_EPKT_TP(1) | PKT_OFFLOAD_EPKT_CSUM_L3;
		header_cnt++;
		break;
	default:
		goto help;
	}

	offload = (struct bcmasp_pkt_offload *)skb_push(skb, sizeof(*offload));

	header |= PKT_OFFLOAD_HDR_OP | PKT_OFFLOAD_HDR_COUNT(header_cnt) |
		  PKT_OFFLOAD_HDR_SIZE_1(ETH_HLEN);
	epkt |= PKT_OFFLOAD_EPKT_OP;

	offload->nop = htonl(PKT_OFFLOAD_NOP);
	offload->header = htonl(header);
	offload->header2 = htonl(header2);
	offload->epkt = htonl(epkt);
	offload->end = htonl(PKT_OFFLOAD_END_OP);
	*csum_hw = true;

	return skb;

help:
	skb_checksum_help(skb);

	return skb;
}

static unsigned long bcmasp_rx_edpkt_dma_rq(struct bcmasp_intf *intf)
{
	return rx_edpkt_dma_rq(intf, RX_EDPKT_DMA_VALID);
}

static void bcmasp_rx_edpkt_cfg_wq(struct bcmasp_intf *intf, dma_addr_t addr)
{
	rx_edpkt_cfg_wq(intf, addr, RX_EDPKT_RING_BUFFER_READ);
}

static void bcmasp_rx_edpkt_dma_wq(struct bcmasp_intf *intf, dma_addr_t addr)
{
	rx_edpkt_dma_wq(intf, addr, RX_EDPKT_DMA_READ);
}

static unsigned long bcmasp_tx_spb_dma_rq(struct bcmasp_intf *intf)
{
	return tx_spb_dma_rq(intf, TX_SPB_DMA_READ);
}

static void bcmasp_tx_spb_dma_wq(struct bcmasp_intf *intf, dma_addr_t addr)
{
	tx_spb_dma_wq(intf, addr, TX_SPB_DMA_VALID);
}

static const struct bcmasp_intf_ops bcmasp_intf_ops = {
	.rx_desc_read = bcmasp_rx_edpkt_dma_rq,
	.rx_buffer_write = bcmasp_rx_edpkt_cfg_wq,
	.rx_desc_write = bcmasp_rx_edpkt_dma_wq,
	.tx_read = bcmasp_tx_spb_dma_rq,
	.tx_write = bcmasp_tx_spb_dma_wq,
};

static netdev_tx_t bcmasp_xmit(struct sk_buff *skb, struct net_device *dev)
{
	struct bcmasp_intf *intf = netdev_priv(dev);
	unsigned int total_bytes, size;
	int spb_index, nr_frags, i, j;
	struct bcmasp_tx_cb *txcb;
	dma_addr_t mapping, valid;
	struct bcmasp_desc *desc;
	bool csum_hw = false;
	struct device *kdev;
	skb_frag_t *frag;

	kdev = &intf->parent->pdev->dev;

	nr_frags = skb_shinfo(skb)->nr_frags;

	if (tx_spb_ring_full(intf, nr_frags + 1)) {
		netif_stop_queue(dev);
		if (net_ratelimit())
			netdev_err(dev, "Tx Ring Full!\n");
		return NETDEV_TX_BUSY;
	}

	/* Save skb len before adding csum offload header */
	total_bytes = skb->len;
	skb = bcmasp_csum_offload(dev, skb, &csum_hw);
	if (!skb)
		return NETDEV_TX_OK;

	spb_index = intf->tx_spb_index;
	valid = intf->tx_spb_dma_valid;
	for (i = 0; i <= nr_frags; i++) {
		if (!i) {
			size = skb_headlen(skb);
			if (!nr_frags && size < (ETH_ZLEN + ETH_FCS_LEN)) {
				if (skb_put_padto(skb, ETH_ZLEN + ETH_FCS_LEN))
					return NETDEV_TX_OK;
				size = skb->len;
			}
			mapping = dma_map_single(kdev, skb->data, size,
						 DMA_TO_DEVICE);
		} else {
			frag = &skb_shinfo(skb)->frags[i - 1];
			size = skb_frag_size(frag);
			mapping = skb_frag_dma_map(kdev, frag, 0, size,
						   DMA_TO_DEVICE);
		}

		if (dma_mapping_error(kdev, mapping)) {
			intf->mib.tx_dma_failed++;
			spb_index = intf->tx_spb_index;
			for (j = 0; j < i; j++) {
				bcmasp_clean_txcb(intf, spb_index);
				spb_index = incr_ring(spb_index,
						      DESC_RING_COUNT);
			}
			/* Rewind so we do not have a hole */
			spb_index = intf->tx_spb_index;
			return NETDEV_TX_OK;
		}

		txcb = &intf->tx_cbs[spb_index];
		desc = &intf->tx_spb_cpu[spb_index];
		memset(desc, 0, sizeof(*desc));
		txcb->skb = skb;
		txcb->bytes_sent = total_bytes;
		dma_unmap_addr_set(txcb, dma_addr, mapping);
		dma_unmap_len_set(txcb, dma_len, size);
		if (!i) {
			desc->flags |= DESC_SOF;
			if (csum_hw)
				desc->flags |= DESC_EPKT_CMD;
		}

		if (i == nr_frags) {
			desc->flags |= DESC_EOF;
			txcb->last = true;
		}

		desc->buf = mapping;
		desc->size = size;
		desc->flags |= DESC_INT_EN;

		netif_dbg(intf, tx_queued, dev,
			  "%s dma_buf=%pad dma_len=0x%x flags=0x%x index=0x%x\n",
			  __func__, &mapping, desc->size, desc->flags,
			  spb_index);

		spb_index = incr_ring(spb_index, DESC_RING_COUNT);
		valid = incr_last_byte(valid, intf->tx_spb_dma_addr,
				       DESC_RING_COUNT);
	}

	/* Ensure all descriptors have been written to DRAM for the
	 * hardware to see up-to-date contents.
	 */
	wmb();

	intf->tx_spb_index = spb_index;
	intf->tx_spb_dma_valid = valid;
	bcmasp_intf_tx_write(intf, intf->tx_spb_dma_valid);

	if (tx_spb_ring_full(intf, MAX_SKB_FRAGS + 1))
		netif_stop_queue(dev);

	return NETDEV_TX_OK;
}

static void bcmasp_netif_start(struct net_device *dev)
{
	struct bcmasp_intf *intf = netdev_priv(dev);

	bcmasp_set_rx_mode(dev);
	napi_enable(&intf->tx_napi);
	napi_enable(&intf->rx_napi);

	bcmasp_enable_rx_irq(intf, 1);
	bcmasp_enable_tx_irq(intf, 1);
	bcmasp_enable_phy_irq(intf, 1);

	phy_start(dev->phydev);
}

static void umac_reset(struct bcmasp_intf *intf)
{
	umac_wl(intf, 0x0, UMC_CMD);
	umac_wl(intf, UMC_CMD_SW_RESET, UMC_CMD);
	usleep_range(10, 100);
	umac_wl(intf, 0x0, UMC_CMD);
}

static void umac_set_hw_addr(struct bcmasp_intf *intf,
			     const unsigned char *addr)
{
	u32 mac0 = (addr[0] << 24) | (addr[1] << 16) | (addr[2] << 8) |
		    addr[3];
	u32 mac1 = (addr[4] << 8) | addr[5];

	umac_wl(intf, mac0, UMC_MAC0);
	umac_wl(intf, mac1, UMC_MAC1);
}

static void umac_enable_set(struct bcmasp_intf *intf, u32 mask,
			    unsigned int enable)
{
	u32 reg;

	reg = umac_rl(intf, UMC_CMD);
	if (enable)
		reg |= mask;
	else
		reg &= ~mask;
	umac_wl(intf, reg, UMC_CMD);

	/* UniMAC stops on a packet boundary, wait for a full-sized packet
	 * to be processed (1 msec).
	 */
	if (enable == 0)
		usleep_range(1000, 2000);
}

static void umac_init(struct bcmasp_intf *intf)
{
	umac_wl(intf, 0x800, UMC_FRM_LEN);
	umac_wl(intf, 0xffff, UMC_PAUSE_CNTRL);
	umac_wl(intf, 0x800, UMC_RX_MAX_PKT_SZ);
	umac_enable_set(intf, UMC_CMD_PROMISC, 1);
}

static int bcmasp_tx_poll(struct napi_struct *napi, int budget)
{
	struct bcmasp_intf *intf =
		container_of(napi, struct bcmasp_intf, tx_napi);
	struct bcmasp_intf_stats64 *stats = &intf->stats64;
	struct device *kdev = &intf->parent->pdev->dev;
	unsigned long read, released = 0;
	struct bcmasp_tx_cb *txcb;
	struct bcmasp_desc *desc;
	dma_addr_t mapping;

	read = bcmasp_intf_tx_read(intf);
	while (intf->tx_spb_dma_read != read) {
		txcb = &intf->tx_cbs[intf->tx_spb_clean_index];
		mapping = dma_unmap_addr(txcb, dma_addr);

		dma_unmap_single(kdev, mapping,
				 dma_unmap_len(txcb, dma_len),
				 DMA_TO_DEVICE);

		if (txcb->last) {
			dev_consume_skb_any(txcb->skb);

			u64_stats_update_begin(&stats->syncp);
			u64_stats_inc(&stats->tx_packets);
			u64_stats_add(&stats->tx_bytes, txcb->bytes_sent);
			u64_stats_update_end(&stats->syncp);
		}

		desc = &intf->tx_spb_cpu[intf->tx_spb_clean_index];

		netif_dbg(intf, tx_done, intf->ndev,
			  "%s dma_buf=%pad dma_len=0x%x flags=0x%x c_index=0x%x\n",
			  __func__, &mapping, desc->size, desc->flags,
			  intf->tx_spb_clean_index);

		bcmasp_clean_txcb(intf, intf->tx_spb_clean_index);
		released++;

		intf->tx_spb_clean_index = incr_ring(intf->tx_spb_clean_index,
						     DESC_RING_COUNT);
		intf->tx_spb_dma_read = incr_first_byte(intf->tx_spb_dma_read,
							intf->tx_spb_dma_addr,
							DESC_RING_COUNT);
	}

	/* Ensure all descriptors have been written to DRAM for the hardware
	 * to see updated contents.
	 */
	wmb();

	napi_complete(&intf->tx_napi);

	bcmasp_enable_tx_irq(intf, 1);

	if (released)
		netif_wake_queue(intf->ndev);

	return 0;
}

static int bcmasp_rx_poll(struct napi_struct *napi, int budget)
{
	struct bcmasp_intf *intf =
		container_of(napi, struct bcmasp_intf, rx_napi);
	struct bcmasp_intf_stats64 *stats = &intf->stats64;
	struct device *kdev = &intf->parent->pdev->dev;
	unsigned long processed = 0;
	struct bcmasp_desc *desc;
	struct sk_buff *skb;
	dma_addr_t valid;
	void *data;
	u64 flags;
	u32 len;

	valid = bcmasp_intf_rx_desc_read(intf) + 1;
	if (valid == intf->rx_edpkt_dma_addr + DESC_RING_SIZE)
		valid = intf->rx_edpkt_dma_addr;

	while ((processed < budget) && (valid != intf->rx_edpkt_dma_read)) {
		desc = &intf->rx_edpkt_cpu[intf->rx_edpkt_index];

		/* Ensure that descriptor has been fully written to DRAM by
		 * hardware before reading by the CPU
		 */
		rmb();

		/* Calculate virt addr by offsetting from physical addr */
		data = intf->rx_ring_cpu +
			(DESC_ADDR(desc->buf) - intf->rx_ring_dma);

		flags = DESC_FLAGS(desc->buf);
		if (unlikely(flags & (DESC_CRC_ERR | DESC_RX_SYM_ERR))) {
			if (net_ratelimit()) {
				netif_err(intf, rx_status, intf->ndev,
					  "flags=0x%llx\n", flags);
			}

			u64_stats_update_begin(&stats->syncp);
			if (flags & DESC_CRC_ERR)
				u64_stats_inc(&stats->rx_crc_errs);
			if (flags & DESC_RX_SYM_ERR)
				u64_stats_inc(&stats->rx_sym_errs);
			u64_stats_update_end(&stats->syncp);

			goto next;
		}

		dma_sync_single_for_cpu(kdev, DESC_ADDR(desc->buf), desc->size,
					DMA_FROM_DEVICE);

		len = desc->size;

		skb = napi_alloc_skb(napi, len);
		if (!skb) {
			u64_stats_update_begin(&stats->syncp);
			u64_stats_inc(&stats->rx_dropped);
			u64_stats_update_end(&stats->syncp);
			intf->mib.alloc_rx_skb_failed++;

			goto next;
		}

		skb_put(skb, len);
		memcpy(skb->data, data, len);

		skb_pull(skb, 2);
		len -= 2;
		if (likely(intf->crc_fwd)) {
			skb_trim(skb, len - ETH_FCS_LEN);
			len -= ETH_FCS_LEN;
		}

		if ((intf->ndev->features & NETIF_F_RXCSUM) &&
		    (desc->buf & DESC_CHKSUM))
			skb->ip_summed = CHECKSUM_UNNECESSARY;

		skb->protocol = eth_type_trans(skb, intf->ndev);

		napi_gro_receive(napi, skb);

		u64_stats_update_begin(&stats->syncp);
		u64_stats_inc(&stats->rx_packets);
		u64_stats_add(&stats->rx_bytes, len);
		u64_stats_update_end(&stats->syncp);

next:
		bcmasp_intf_rx_buffer_write(intf, (DESC_ADDR(desc->buf) +
					    desc->size));

		processed++;
		intf->rx_edpkt_dma_read =
			incr_first_byte(intf->rx_edpkt_dma_read,
					intf->rx_edpkt_dma_addr,
					DESC_RING_COUNT);
		intf->rx_edpkt_index = incr_ring(intf->rx_edpkt_index,
						 DESC_RING_COUNT);
	}

	bcmasp_intf_rx_desc_write(intf, intf->rx_edpkt_dma_read);

	if (processed < budget) {
		napi_complete_done(&intf->rx_napi, processed);
		bcmasp_enable_rx_irq(intf, 1);
	}

	return processed;
}

static void bcmasp_adj_link(struct net_device *dev)
{
	struct bcmasp_intf *intf = netdev_priv(dev);
	struct phy_device *phydev = dev->phydev;
	u32 cmd_bits = 0, reg;
	int changed = 0;
	bool active;

	if (intf->old_link != phydev->link) {
		changed = 1;
		intf->old_link = phydev->link;
	}

	if (intf->old_duplex != phydev->duplex) {
		changed = 1;
		intf->old_duplex = phydev->duplex;
	}

	switch (phydev->speed) {
	case SPEED_2500:
		cmd_bits = UMC_CMD_SPEED_2500;
		break;
	case SPEED_1000:
		cmd_bits = UMC_CMD_SPEED_1000;
		break;
	case SPEED_100:
		cmd_bits = UMC_CMD_SPEED_100;
		break;
	case SPEED_10:
		cmd_bits = UMC_CMD_SPEED_10;
		break;
	default:
		break;
	}
	cmd_bits <<= UMC_CMD_SPEED_SHIFT;

	if (phydev->duplex == DUPLEX_HALF)
		cmd_bits |= UMC_CMD_HD_EN;

	if (intf->old_pause != phydev->pause) {
		changed = 1;
		intf->old_pause = phydev->pause;
	}

	if (!phydev->pause)
		cmd_bits |= UMC_CMD_RX_PAUSE_IGNORE | UMC_CMD_TX_PAUSE_IGNORE;

	if (!changed)
		return;

	if (phydev->link) {
		reg = umac_rl(intf, UMC_CMD);
		reg &= ~((UMC_CMD_SPEED_MASK << UMC_CMD_SPEED_SHIFT) |
			UMC_CMD_HD_EN | UMC_CMD_RX_PAUSE_IGNORE |
			UMC_CMD_TX_PAUSE_IGNORE);
		reg |= cmd_bits;
		umac_wl(intf, reg, UMC_CMD);

		active = phy_init_eee(phydev, 0) >= 0;
		bcmasp_eee_enable_set(intf, active);
	}

	reg = rgmii_rl(intf, RGMII_OOB_CNTRL);
	if (phydev->link)
		reg |= RGMII_LINK;
	else
		reg &= ~RGMII_LINK;
	rgmii_wl(intf, reg, RGMII_OOB_CNTRL);

	if (changed)
		phy_print_status(phydev);
}

static int bcmasp_alloc_buffers(struct bcmasp_intf *intf)
{
	struct device *kdev = &intf->parent->pdev->dev;
	struct page *buffer_pg;

	/* Alloc RX */
	intf->rx_buf_order = get_order(RING_BUFFER_SIZE);
	buffer_pg = alloc_pages(GFP_KERNEL, intf->rx_buf_order);
	if (!buffer_pg)
<<<<<<< HEAD
		return -ENOMEM;

	dma = dma_map_page(kdev, buffer_pg, 0, RING_BUFFER_SIZE,
			   DMA_FROM_DEVICE);
	if (dma_mapping_error(kdev, dma)) {
		__free_pages(buffer_pg, intf->rx_buf_order);
=======
>>>>>>> c50bf762
		return -ENOMEM;

	intf->rx_ring_cpu = page_to_virt(buffer_pg);
	intf->rx_ring_dma = dma_map_page(kdev, buffer_pg, 0, RING_BUFFER_SIZE,
					 DMA_FROM_DEVICE);
	if (dma_mapping_error(kdev, intf->rx_ring_dma))
		goto free_rx_buffer;

	intf->rx_edpkt_cpu = dma_alloc_coherent(kdev, DESC_RING_SIZE,
						&intf->rx_edpkt_dma_addr, GFP_KERNEL);
	if (!intf->rx_edpkt_cpu)
		goto free_rx_buffer_dma;

	/* Alloc TX */
	intf->tx_spb_cpu = dma_alloc_coherent(kdev, DESC_RING_SIZE,
					      &intf->tx_spb_dma_addr, GFP_KERNEL);
	if (!intf->tx_spb_cpu)
		goto free_rx_edpkt_dma;

	intf->tx_cbs = kcalloc(DESC_RING_COUNT, sizeof(struct bcmasp_tx_cb),
			       GFP_KERNEL);
	if (!intf->tx_cbs)
		goto free_tx_spb_dma;

	return 0;

free_tx_spb_dma:
	dma_free_coherent(kdev, DESC_RING_SIZE, intf->tx_spb_cpu,
			  intf->tx_spb_dma_addr);
free_rx_edpkt_dma:
	dma_free_coherent(kdev, DESC_RING_SIZE, intf->rx_edpkt_cpu,
			  intf->rx_edpkt_dma_addr);
free_rx_buffer_dma:
	dma_unmap_page(kdev, intf->rx_ring_dma, RING_BUFFER_SIZE,
		       DMA_FROM_DEVICE);
free_rx_buffer:
	__free_pages(buffer_pg, intf->rx_buf_order);

	return -ENOMEM;
}

static void bcmasp_reclaim_free_buffers(struct bcmasp_intf *intf)
{
	struct device *kdev = &intf->parent->pdev->dev;

	/* RX buffers */
	dma_free_coherent(kdev, DESC_RING_SIZE, intf->rx_edpkt_cpu,
			  intf->rx_edpkt_dma_addr);
	dma_unmap_page(kdev, intf->rx_ring_dma, RING_BUFFER_SIZE,
		       DMA_FROM_DEVICE);
	__free_pages(virt_to_page(intf->rx_ring_cpu), intf->rx_buf_order);

	/* TX buffers */
	dma_free_coherent(kdev, DESC_RING_SIZE, intf->tx_spb_cpu,
			  intf->tx_spb_dma_addr);
	kfree(intf->tx_cbs);
}

static void bcmasp_init_rx(struct bcmasp_intf *intf)
{
	/* Restart from index 0 */
	intf->rx_ring_dma_valid = intf->rx_ring_dma + RING_BUFFER_SIZE - 1;
	intf->rx_edpkt_dma_valid = intf->rx_edpkt_dma_addr + (DESC_RING_SIZE - 1);
	intf->rx_edpkt_dma_read = intf->rx_edpkt_dma_addr;
	intf->rx_edpkt_index = 0;

	/* Make sure channels are disabled */
	rx_edpkt_cfg_wl(intf, 0x0, RX_EDPKT_CFG_ENABLE);

	/* Rx SPB */
	rx_edpkt_cfg_wq(intf, intf->rx_ring_dma, RX_EDPKT_RING_BUFFER_READ);
	rx_edpkt_cfg_wq(intf, intf->rx_ring_dma, RX_EDPKT_RING_BUFFER_WRITE);
	rx_edpkt_cfg_wq(intf, intf->rx_ring_dma, RX_EDPKT_RING_BUFFER_BASE);
	rx_edpkt_cfg_wq(intf, intf->rx_ring_dma_valid,
			RX_EDPKT_RING_BUFFER_END);
	rx_edpkt_cfg_wq(intf, intf->rx_ring_dma_valid,
			RX_EDPKT_RING_BUFFER_VALID);

	/* EDPKT */
	rx_edpkt_cfg_wl(intf, (RX_EDPKT_CFG_CFG0_RBUF_4K <<
			RX_EDPKT_CFG_CFG0_DBUF_SHIFT) |
		       (RX_EDPKT_CFG_CFG0_64_ALN <<
			RX_EDPKT_CFG_CFG0_BALN_SHIFT) |
		       (RX_EDPKT_CFG_CFG0_EFRM_STUF),
			RX_EDPKT_CFG_CFG0);
	rx_edpkt_dma_wq(intf, intf->rx_edpkt_dma_addr, RX_EDPKT_DMA_WRITE);
	rx_edpkt_dma_wq(intf, intf->rx_edpkt_dma_addr, RX_EDPKT_DMA_READ);
	rx_edpkt_dma_wq(intf, intf->rx_edpkt_dma_addr, RX_EDPKT_DMA_BASE);
	rx_edpkt_dma_wq(intf, intf->rx_edpkt_dma_valid, RX_EDPKT_DMA_END);
	rx_edpkt_dma_wq(intf, intf->rx_edpkt_dma_valid, RX_EDPKT_DMA_VALID);

	umac2fb_wl(intf, UMAC2FB_CFG_DEFAULT_EN | ((intf->channel + 11) <<
		   UMAC2FB_CFG_CHID_SHIFT) | (0xd << UMAC2FB_CFG_OK_SEND_SHIFT),
		   UMAC2FB_CFG);
}


static void bcmasp_init_tx(struct bcmasp_intf *intf)
{
	/* Restart from index 0 */
	intf->tx_spb_dma_valid = intf->tx_spb_dma_addr + DESC_RING_SIZE - 1;
	intf->tx_spb_dma_read = intf->tx_spb_dma_addr;
	intf->tx_spb_index = 0;
	intf->tx_spb_clean_index = 0;

	/* Make sure channels are disabled */
	tx_spb_ctrl_wl(intf, 0x0, TX_SPB_CTRL_ENABLE);
	tx_epkt_core_wl(intf, 0x0, TX_EPKT_C_CFG_MISC);

	/* Tx SPB */
	tx_spb_ctrl_wl(intf, ((intf->channel + 8) << TX_SPB_CTRL_XF_BID_SHIFT),
		       TX_SPB_CTRL_XF_CTRL2);
	tx_pause_ctrl_wl(intf, (1 << (intf->channel + 8)), TX_PAUSE_MAP_VECTOR);
	tx_spb_top_wl(intf, 0x1e, TX_SPB_TOP_BLKOUT);
	tx_spb_top_wl(intf, 0x0, TX_SPB_TOP_SPRE_BW_CTRL);

	tx_spb_dma_wq(intf, intf->tx_spb_dma_addr, TX_SPB_DMA_READ);
	tx_spb_dma_wq(intf, intf->tx_spb_dma_addr, TX_SPB_DMA_BASE);
	tx_spb_dma_wq(intf, intf->tx_spb_dma_valid, TX_SPB_DMA_END);
	tx_spb_dma_wq(intf, intf->tx_spb_dma_valid, TX_SPB_DMA_VALID);
}

static void bcmasp_ephy_enable_set(struct bcmasp_intf *intf, bool enable)
{
	u32 mask = RGMII_EPHY_CFG_IDDQ_BIAS | RGMII_EPHY_CFG_EXT_PWRDOWN |
		   RGMII_EPHY_CFG_IDDQ_GLOBAL;
	u32 reg;

	reg = rgmii_rl(intf, RGMII_EPHY_CNTRL);
	if (enable) {
		reg &= ~RGMII_EPHY_CK25_DIS;
		rgmii_wl(intf, reg, RGMII_EPHY_CNTRL);
		mdelay(1);

		reg &= ~mask;
		reg |= RGMII_EPHY_RESET;
		rgmii_wl(intf, reg, RGMII_EPHY_CNTRL);
		mdelay(1);

		reg &= ~RGMII_EPHY_RESET;
	} else {
		reg |= mask | RGMII_EPHY_RESET;
		rgmii_wl(intf, reg, RGMII_EPHY_CNTRL);
		mdelay(1);
		reg |= RGMII_EPHY_CK25_DIS;
	}
	rgmii_wl(intf, reg, RGMII_EPHY_CNTRL);
	mdelay(1);

	/* Set or clear the LED control override to avoid lighting up LEDs
	 * while the EPHY is powered off and drawing unnecessary current.
	 */
	reg = rgmii_rl(intf, RGMII_SYS_LED_CNTRL);
	if (enable)
		reg &= ~RGMII_SYS_LED_CNTRL_LINK_OVRD;
	else
		reg |= RGMII_SYS_LED_CNTRL_LINK_OVRD;
	rgmii_wl(intf, reg, RGMII_SYS_LED_CNTRL);
}

static void bcmasp_rgmii_mode_en_set(struct bcmasp_intf *intf, bool enable)
{
	u32 reg;

	reg = rgmii_rl(intf, RGMII_OOB_CNTRL);
	reg &= ~RGMII_OOB_DIS;
	if (enable)
		reg |= RGMII_MODE_EN;
	else
		reg &= ~RGMII_MODE_EN;
	rgmii_wl(intf, reg, RGMII_OOB_CNTRL);
}

static void bcmasp_netif_deinit(struct net_device *dev)
{
	struct bcmasp_intf *intf = netdev_priv(dev);
	u32 reg, timeout = 1000;

	napi_disable(&intf->tx_napi);

	bcmasp_enable_tx(intf, 0);

	/* Flush any TX packets in the pipe */
	tx_spb_dma_wl(intf, TX_SPB_DMA_FIFO_FLUSH, TX_SPB_DMA_FIFO_CTRL);
	do {
		reg = tx_spb_dma_rl(intf, TX_SPB_DMA_FIFO_STATUS);
		if (!(reg & TX_SPB_DMA_FIFO_FLUSH))
			break;
		usleep_range(1000, 2000);
	} while (timeout-- > 0);
	tx_spb_dma_wl(intf, 0x0, TX_SPB_DMA_FIFO_CTRL);

	umac_enable_set(intf, UMC_CMD_TX_EN, 0);

	phy_stop(dev->phydev);

	umac_enable_set(intf, UMC_CMD_RX_EN, 0);

	bcmasp_flush_rx_port(intf);
	usleep_range(1000, 2000);
	bcmasp_enable_rx(intf, 0);

	napi_disable(&intf->rx_napi);

	/* Disable interrupts */
	bcmasp_enable_tx_irq(intf, 0);
	bcmasp_enable_rx_irq(intf, 0);
	bcmasp_enable_phy_irq(intf, 0);

	netif_napi_del(&intf->tx_napi);
	netif_napi_del(&intf->rx_napi);
}

static int bcmasp_stop(struct net_device *dev)
{
	struct bcmasp_intf *intf = netdev_priv(dev);

	netif_dbg(intf, ifdown, dev, "bcmasp stop\n");

	/* Stop tx from updating HW */
	netif_tx_disable(dev);

	bcmasp_netif_deinit(dev);

	bcmasp_reclaim_free_buffers(intf);

	phy_disconnect(dev->phydev);

	/* Disable internal EPHY or external PHY */
	if (intf->internal_phy)
		bcmasp_ephy_enable_set(intf, false);
	else
		bcmasp_rgmii_mode_en_set(intf, false);

	/* Disable the interface clocks */
	bcmasp_core_clock_set_intf(intf, false);

	clk_disable_unprepare(intf->parent->clk);

	return 0;
}

static void bcmasp_configure_port(struct bcmasp_intf *intf)
{
	u32 reg, id_mode_dis = 0;

	reg = rgmii_rl(intf, RGMII_PORT_CNTRL);
	reg &= ~RGMII_PORT_MODE_MASK;

	switch (intf->phy_interface) {
	case PHY_INTERFACE_MODE_RGMII:
		/* RGMII_NO_ID: TXC transitions at the same time as TXD
		 *		(requires PCB or receiver-side delay)
		 * RGMII:	Add 2ns delay on TXC (90 degree shift)
		 *
		 * ID is implicitly disabled for 100Mbps (RG)MII operation.
		 */
		id_mode_dis = RGMII_ID_MODE_DIS;
		fallthrough;
	case PHY_INTERFACE_MODE_RGMII_TXID:
		reg |= RGMII_PORT_MODE_EXT_GPHY;
		break;
	case PHY_INTERFACE_MODE_MII:
		reg |= RGMII_PORT_MODE_EXT_EPHY;
		break;
	default:
		break;
	}

	if (intf->internal_phy)
		reg |= RGMII_PORT_MODE_EPHY;

	rgmii_wl(intf, reg, RGMII_PORT_CNTRL);

	reg = rgmii_rl(intf, RGMII_OOB_CNTRL);
	reg &= ~RGMII_ID_MODE_DIS;
	reg |= id_mode_dis;
	rgmii_wl(intf, reg, RGMII_OOB_CNTRL);
}

static int bcmasp_netif_init(struct net_device *dev, bool phy_connect)
{
	struct bcmasp_intf *intf = netdev_priv(dev);
	phy_interface_t phy_iface = intf->phy_interface;
	u32 phy_flags = PHY_BRCM_AUTO_PWRDWN_ENABLE |
			PHY_BRCM_DIS_TXCRXC_NOENRGY |
			PHY_BRCM_IDDQ_SUSPEND;
	struct phy_device *phydev = NULL;
	int ret;

	/* Always enable interface clocks */
	bcmasp_core_clock_set_intf(intf, true);

	/* Enable internal PHY or external PHY before any MAC activity */
	if (intf->internal_phy)
		bcmasp_ephy_enable_set(intf, true);
	else
		bcmasp_rgmii_mode_en_set(intf, true);
	bcmasp_configure_port(intf);

	/* This is an ugly quirk but we have not been correctly
	 * interpreting the phy_interface values and we have done that
	 * across different drivers, so at least we are consistent in
	 * our mistakes.
	 *
	 * When the Generic PHY driver is in use either the PHY has
	 * been strapped or programmed correctly by the boot loader so
	 * we should stick to our incorrect interpretation since we
	 * have validated it.
	 *
	 * Now when a dedicated PHY driver is in use, we need to
	 * reverse the meaning of the phy_interface_mode values to
	 * something that the PHY driver will interpret and act on such
	 * that we have two mistakes canceling themselves so to speak.
	 * We only do this for the two modes that GENET driver
	 * officially supports on Broadcom STB chips:
	 * PHY_INTERFACE_MODE_RGMII and PHY_INTERFACE_MODE_RGMII_TXID.
	 * Other modes are not *officially* supported with the boot
	 * loader and the scripted environment generating Device Tree
	 * blobs for those platforms.
	 *
	 * Note that internal PHY and fixed-link configurations are not
	 * affected because they use different phy_interface_t values
	 * or the Generic PHY driver.
	 */
	switch (phy_iface) {
	case PHY_INTERFACE_MODE_RGMII:
		phy_iface = PHY_INTERFACE_MODE_RGMII_ID;
		break;
	case PHY_INTERFACE_MODE_RGMII_TXID:
		phy_iface = PHY_INTERFACE_MODE_RGMII_RXID;
		break;
	default:
		break;
	}

	if (phy_connect) {
		phydev = of_phy_connect(dev, intf->phy_dn,
					bcmasp_adj_link, phy_flags,
					phy_iface);
		if (!phydev) {
			ret = -ENODEV;
			netdev_err(dev, "could not attach to PHY\n");
			goto err_phy_disable;
		}

		if (intf->internal_phy)
			dev->phydev->irq = PHY_MAC_INTERRUPT;

		/* Indicate that the MAC is responsible for PHY PM */
		phydev->mac_managed_pm = true;
	} else if (!intf->wolopts) {
		ret = phy_resume(dev->phydev);
		if (ret)
			goto err_phy_disable;
	}

	umac_reset(intf);

	umac_init(intf);

	/* Disable the UniMAC RX/TX */
	umac_enable_set(intf, (UMC_CMD_RX_EN | UMC_CMD_TX_EN), 0);

	umac_set_hw_addr(intf, dev->dev_addr);

	intf->old_duplex = -1;
	intf->old_link = -1;
	intf->old_pause = -1;

	bcmasp_init_tx(intf);
	netif_napi_add_tx(intf->ndev, &intf->tx_napi, bcmasp_tx_poll);
	bcmasp_enable_tx(intf, 1);

	bcmasp_init_rx(intf);
	netif_napi_add(intf->ndev, &intf->rx_napi, bcmasp_rx_poll);
	bcmasp_enable_rx(intf, 1);

	/* Turn on UniMAC TX/RX */
	umac_enable_set(intf, (UMC_CMD_RX_EN | UMC_CMD_TX_EN), 1);

	intf->crc_fwd = !!(umac_rl(intf, UMC_CMD) & UMC_CMD_CRC_FWD);

	bcmasp_netif_start(dev);

	netif_start_queue(dev);

	return 0;

<<<<<<< HEAD
err_reclaim_tx:
	netif_napi_del(&intf->tx_napi);
	bcmasp_reclaim_free_all_tx(intf);
err_phy_disconnect:
	if (phydev)
		phy_disconnect(phydev);
=======
>>>>>>> c50bf762
err_phy_disable:
	if (intf->internal_phy)
		bcmasp_ephy_enable_set(intf, false);
	else
		bcmasp_rgmii_mode_en_set(intf, false);
	return ret;
}

static int bcmasp_open(struct net_device *dev)
{
	struct bcmasp_intf *intf = netdev_priv(dev);
	int ret;

	netif_dbg(intf, ifup, dev, "bcmasp open\n");

	ret = bcmasp_alloc_buffers(intf);
	if (ret)
		return ret;

	ret = clk_prepare_enable(intf->parent->clk);
	if (ret)
		goto err_free_mem;

	ret = bcmasp_netif_init(dev, true);
	if (ret) {
		clk_disable_unprepare(intf->parent->clk);
		goto err_free_mem;
	}

	return ret;

err_free_mem:
	bcmasp_reclaim_free_buffers(intf);

	return ret;
}

static void bcmasp_tx_timeout(struct net_device *dev, unsigned int txqueue)
{
	struct bcmasp_intf *intf = netdev_priv(dev);

	netif_dbg(intf, tx_err, dev, "transmit timeout!\n");
	intf->mib.tx_timeout_cnt++;
}

static int bcmasp_get_phys_port_name(struct net_device *dev,
				     char *name, size_t len)
{
	struct bcmasp_intf *intf = netdev_priv(dev);

	if (snprintf(name, len, "p%d", intf->port) >= len)
		return -EINVAL;

	return 0;
}

static void bcmasp_get_stats64(struct net_device *dev,
			       struct rtnl_link_stats64 *stats)
{
	struct bcmasp_intf *intf = netdev_priv(dev);
	struct bcmasp_intf_stats64 *lstats;
	unsigned int start;

	lstats = &intf->stats64;

	do {
		start = u64_stats_fetch_begin(&lstats->syncp);
		stats->rx_packets = u64_stats_read(&lstats->rx_packets);
		stats->rx_bytes = u64_stats_read(&lstats->rx_bytes);
		stats->rx_dropped = u64_stats_read(&lstats->rx_dropped);
		stats->rx_crc_errors = u64_stats_read(&lstats->rx_crc_errs);
		stats->rx_frame_errors = u64_stats_read(&lstats->rx_sym_errs);
		stats->rx_errors = stats->rx_crc_errors + stats->rx_frame_errors;

		stats->tx_packets = u64_stats_read(&lstats->tx_packets);
		stats->tx_bytes = u64_stats_read(&lstats->tx_bytes);
	} while (u64_stats_fetch_retry(&lstats->syncp, start));
}

static const struct net_device_ops bcmasp_netdev_ops = {
	.ndo_open		= bcmasp_open,
	.ndo_stop		= bcmasp_stop,
	.ndo_start_xmit		= bcmasp_xmit,
	.ndo_tx_timeout		= bcmasp_tx_timeout,
	.ndo_set_rx_mode	= bcmasp_set_rx_mode,
	.ndo_get_phys_port_name	= bcmasp_get_phys_port_name,
	.ndo_eth_ioctl		= phy_do_ioctl_running,
	.ndo_set_mac_address	= eth_mac_addr,
	.ndo_get_stats64	= bcmasp_get_stats64,
};

static void bcmasp_map_res(struct bcmasp_priv *priv, struct bcmasp_intf *intf)
{
	/* Per port */
	intf->res.umac = priv->base + UMC_OFFSET(intf);
	intf->res.umac2fb = priv->base + (priv->hw_info->umac2fb +
					  (intf->port * 0x4));
	intf->res.rgmii = priv->base + RGMII_OFFSET(intf);

	/* Per ch */
	intf->tx_spb_dma = priv->base + TX_SPB_DMA_OFFSET(intf);
	intf->res.tx_spb_ctrl = priv->base + TX_SPB_CTRL_OFFSET(intf);
	intf->res.tx_spb_top = priv->base + TX_SPB_TOP_OFFSET(intf);
	intf->res.tx_epkt_core = priv->base + TX_EPKT_C_OFFSET(intf);
	intf->res.tx_pause_ctrl = priv->base + TX_PAUSE_CTRL_OFFSET(intf);

	intf->rx_edpkt_dma = priv->base + RX_EDPKT_DMA_OFFSET(intf);
	intf->rx_edpkt_cfg = priv->base + RX_EDPKT_CFG_OFFSET(intf);
}

#define MAX_IRQ_STR_LEN		64
struct bcmasp_intf *bcmasp_interface_create(struct bcmasp_priv *priv,
					    struct device_node *ndev_dn, int i)
{
	struct device *dev = &priv->pdev->dev;
	struct bcmasp_intf *intf;
	struct net_device *ndev;
	int ch, port, ret;

	if (of_property_read_u32(ndev_dn, "reg", &port)) {
		dev_warn(dev, "%s: invalid port number\n", ndev_dn->name);
		goto err;
	}

	if (of_property_read_u32(ndev_dn, "brcm,channel", &ch)) {
		dev_warn(dev, "%s: invalid ch number\n", ndev_dn->name);
		goto err;
	}

	ndev = alloc_etherdev(sizeof(struct bcmasp_intf));
	if (!ndev) {
		dev_warn(dev, "%s: unable to alloc ndev\n", ndev_dn->name);
		goto err;
	}
	intf = netdev_priv(ndev);

	intf->parent = priv;
	intf->ndev = ndev;
	intf->channel = ch;
	intf->port = port;
	intf->ndev_dn = ndev_dn;
	intf->index = i;

	ret = of_get_phy_mode(ndev_dn, &intf->phy_interface);
	if (ret < 0) {
		dev_err(dev, "invalid PHY mode property\n");
		goto err_free_netdev;
	}

	if (intf->phy_interface == PHY_INTERFACE_MODE_INTERNAL)
		intf->internal_phy = true;

	intf->phy_dn = of_parse_phandle(ndev_dn, "phy-handle", 0);
	if (!intf->phy_dn && of_phy_is_fixed_link(ndev_dn)) {
		ret = of_phy_register_fixed_link(ndev_dn);
		if (ret) {
			dev_warn(dev, "%s: failed to register fixed PHY\n",
				 ndev_dn->name);
			goto err_free_netdev;
		}
		intf->phy_dn = ndev_dn;
	}

	/* Map resource */
	bcmasp_map_res(priv, intf);

	if ((!phy_interface_mode_is_rgmii(intf->phy_interface) &&
	     intf->phy_interface != PHY_INTERFACE_MODE_MII &&
	     intf->phy_interface != PHY_INTERFACE_MODE_INTERNAL) ||
	    (intf->port != 1 && intf->internal_phy)) {
		netdev_err(intf->ndev, "invalid PHY mode: %s for port %d\n",
			   phy_modes(intf->phy_interface), intf->port);
		ret = -EINVAL;
		goto err_free_netdev;
	}

	ret = of_get_ethdev_address(ndev_dn, ndev);
	if (ret) {
		netdev_warn(ndev, "using random Ethernet MAC\n");
		eth_hw_addr_random(ndev);
	}

	SET_NETDEV_DEV(ndev, dev);
	intf->ops = &bcmasp_intf_ops;
	ndev->netdev_ops = &bcmasp_netdev_ops;
	ndev->ethtool_ops = &bcmasp_ethtool_ops;
	intf->msg_enable = netif_msg_init(-1, NETIF_MSG_DRV |
					  NETIF_MSG_PROBE |
					  NETIF_MSG_LINK);
	ndev->features |= NETIF_F_IP_CSUM | NETIF_F_IPV6_CSUM | NETIF_F_SG |
			  NETIF_F_RXCSUM;
	ndev->hw_features |= ndev->features;
	ndev->needed_headroom += sizeof(struct bcmasp_pkt_offload);

	return intf;

err_free_netdev:
	free_netdev(ndev);
err:
	return NULL;
}

void bcmasp_interface_destroy(struct bcmasp_intf *intf)
{
	if (intf->ndev->reg_state == NETREG_REGISTERED)
		unregister_netdev(intf->ndev);
	if (of_phy_is_fixed_link(intf->ndev_dn))
		of_phy_deregister_fixed_link(intf->ndev_dn);
	free_netdev(intf->ndev);
}

static void bcmasp_suspend_to_wol(struct bcmasp_intf *intf)
{
	struct net_device *ndev = intf->ndev;
	u32 reg;

	reg = umac_rl(intf, UMC_MPD_CTRL);
	if (intf->wolopts & (WAKE_MAGIC | WAKE_MAGICSECURE))
		reg |= UMC_MPD_CTRL_MPD_EN;
	reg &= ~UMC_MPD_CTRL_PSW_EN;
	if (intf->wolopts & WAKE_MAGICSECURE) {
		/* Program the SecureOn password */
		umac_wl(intf, get_unaligned_be16(&intf->sopass[0]),
			UMC_PSW_MS);
		umac_wl(intf, get_unaligned_be32(&intf->sopass[2]),
			UMC_PSW_LS);
		reg |= UMC_MPD_CTRL_PSW_EN;
	}
	umac_wl(intf, reg, UMC_MPD_CTRL);

	if (intf->wolopts & WAKE_FILTER)
		bcmasp_netfilt_suspend(intf);

	/* UniMAC receive needs to be turned on */
	umac_enable_set(intf, UMC_CMD_RX_EN, 1);

	if (intf->parent->wol_irq > 0) {
		wakeup_intr2_core_wl(intf->parent, 0xffffffff,
				     ASP_WAKEUP_INTR2_MASK_CLEAR);
	}

	if (intf->eee.eee_enabled && intf->parent->eee_fixup)
		intf->parent->eee_fixup(intf, true);

	netif_dbg(intf, wol, ndev, "entered WOL mode\n");
}

int bcmasp_interface_suspend(struct bcmasp_intf *intf)
{
	struct device *kdev = &intf->parent->pdev->dev;
	struct net_device *dev = intf->ndev;
	int ret = 0;

	if (!netif_running(dev))
		return 0;

	netif_device_detach(dev);

	bcmasp_netif_deinit(dev);

	if (!intf->wolopts) {
		ret = phy_suspend(dev->phydev);
		if (ret)
			goto out;

		if (intf->internal_phy)
			bcmasp_ephy_enable_set(intf, false);
		else
			bcmasp_rgmii_mode_en_set(intf, false);

		/* If Wake-on-LAN is disabled, we can safely
		 * disable the network interface clocks.
		 */
		bcmasp_core_clock_set_intf(intf, false);
	}

	if (device_may_wakeup(kdev) && intf->wolopts)
		bcmasp_suspend_to_wol(intf);

	clk_disable_unprepare(intf->parent->clk);

	return ret;

out:
	bcmasp_netif_init(dev, false);
	return ret;
}

static void bcmasp_resume_from_wol(struct bcmasp_intf *intf)
{
	u32 reg;

	if (intf->eee.eee_enabled && intf->parent->eee_fixup)
		intf->parent->eee_fixup(intf, false);

	reg = umac_rl(intf, UMC_MPD_CTRL);
	reg &= ~UMC_MPD_CTRL_MPD_EN;
	umac_wl(intf, reg, UMC_MPD_CTRL);

	if (intf->parent->wol_irq > 0) {
		wakeup_intr2_core_wl(intf->parent, 0xffffffff,
				     ASP_WAKEUP_INTR2_MASK_SET);
	}
}

int bcmasp_interface_resume(struct bcmasp_intf *intf)
{
	struct net_device *dev = intf->ndev;
	int ret;

	if (!netif_running(dev))
		return 0;

	ret = clk_prepare_enable(intf->parent->clk);
	if (ret)
		return ret;

	ret = bcmasp_netif_init(dev, false);
	if (ret)
		goto out;

	bcmasp_resume_from_wol(intf);

	if (intf->eee.eee_enabled)
		bcmasp_eee_enable_set(intf, true);

	netif_device_attach(dev);

	return 0;

out:
	clk_disable_unprepare(intf->parent->clk);
	return ret;
}<|MERGE_RESOLUTION|>--- conflicted
+++ resolved
@@ -684,15 +684,6 @@
 	intf->rx_buf_order = get_order(RING_BUFFER_SIZE);
 	buffer_pg = alloc_pages(GFP_KERNEL, intf->rx_buf_order);
 	if (!buffer_pg)
-<<<<<<< HEAD
-		return -ENOMEM;
-
-	dma = dma_map_page(kdev, buffer_pg, 0, RING_BUFFER_SIZE,
-			   DMA_FROM_DEVICE);
-	if (dma_mapping_error(kdev, dma)) {
-		__free_pages(buffer_pg, intf->rx_buf_order);
-=======
->>>>>>> c50bf762
 		return -ENOMEM;
 
 	intf->rx_ring_cpu = page_to_virt(buffer_pg);
@@ -1082,15 +1073,6 @@
 
 	return 0;
 
-<<<<<<< HEAD
-err_reclaim_tx:
-	netif_napi_del(&intf->tx_napi);
-	bcmasp_reclaim_free_all_tx(intf);
-err_phy_disconnect:
-	if (phydev)
-		phy_disconnect(phydev);
-=======
->>>>>>> c50bf762
 err_phy_disable:
 	if (intf->internal_phy)
 		bcmasp_ephy_enable_set(intf, false);
