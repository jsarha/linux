--- conflicted
+++ resolved
@@ -9312,30 +9312,16 @@
 	struct hwrm_temp_monitor_query_output *resp;
 	struct bnxt *bp = dev_get_drvdata(dev);
 	u32 len = 0;
-<<<<<<< HEAD
-=======
 	int rc;
->>>>>>> a596569c
 
 	resp = bp->hwrm_cmd_resp_addr;
 	bnxt_hwrm_cmd_hdr_init(bp, &req, HWRM_TEMP_MONITOR_QUERY, -1, -1);
 	mutex_lock(&bp->hwrm_cmd_lock);
-<<<<<<< HEAD
-	if (!_hwrm_send_message_silent(bp, &req, sizeof(req), HWRM_CMD_TIMEOUT))
-		len = sprintf(buf, "%u\n", resp->temp * 1000); /* display millidegree */
-	mutex_unlock(&bp->hwrm_cmd_lock);
-
-	if (len)
-		return len;
-
-	return sprintf(buf, "unknown\n");
-=======
 	rc = _hwrm_send_message(bp, &req, sizeof(req), HWRM_CMD_TIMEOUT);
 	if (!rc)
 		len = sprintf(buf, "%u\n", resp->temp * 1000); /* display millidegree */
 	mutex_unlock(&bp->hwrm_cmd_lock);
 	return rc ?: len;
->>>>>>> a596569c
 }
 static SENSOR_DEVICE_ATTR(temp1_input, 0444, bnxt_show_temp, NULL, 0);
 
@@ -11812,12 +11798,6 @@
 	unregister_netdev(dev);
 	bnxt_dl_unregister(bp);
 	bnxt_shutdown_tc(bp);
-<<<<<<< HEAD
-	clear_bit(BNXT_STATE_IN_FW_RESET, &bp->state);
-	bnxt_cancel_sp_work(bp);
-	bp->sp_event = 0;
-=======
->>>>>>> a596569c
 
 	bnxt_clear_int_mode(bp);
 	bnxt_hwrm_func_drv_unrgtr(bp);
