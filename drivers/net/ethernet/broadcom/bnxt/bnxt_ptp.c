/* Broadcom NetXtreme-C/E network driver.
 *
 * Copyright (c) 2021 Broadcom Inc.
 *
 * This program is free software; you can redistribute it and/or modify
 * it under the terms of the GNU General Public License as published by
 * the Free Software Foundation.
 */
#include <linux/kernel.h>
#include <linux/errno.h>
#include <linux/pci.h>
#include <linux/netdevice.h>
#include <linux/etherdevice.h>
#include <linux/net_tstamp.h>
#include <linux/timekeeping.h>
#include <linux/ptp_classify.h>
#include <linux/clocksource.h>
#include "bnxt_hsi.h"
#include "bnxt.h"
#include "bnxt_hwrm.h"
#include "bnxt_ptp.h"

static int bnxt_ptp_cfg_settime(struct bnxt *bp, u64 time)
{
	struct hwrm_func_ptp_cfg_input *req;
	int rc;

	rc = hwrm_req_init(bp, req, HWRM_FUNC_PTP_CFG);
	if (rc)
		return rc;

	req->enables = cpu_to_le16(FUNC_PTP_CFG_REQ_ENABLES_PTP_SET_TIME);
	req->ptp_set_time = cpu_to_le64(time);
	return hwrm_req_send(bp, req);
}

int bnxt_ptp_parse(struct sk_buff *skb, u16 *seq_id, u16 *hdr_off)
{
	unsigned int ptp_class;
	struct ptp_header *hdr;

	ptp_class = ptp_classify_raw(skb);

	switch (ptp_class & PTP_CLASS_VMASK) {
	case PTP_CLASS_V1:
	case PTP_CLASS_V2:
		hdr = ptp_parse_header(skb, ptp_class);
		if (!hdr)
			return -EINVAL;

		*hdr_off = (u8 *)hdr - skb->data;
		*seq_id	 = ntohs(hdr->sequence_id);
		return 0;
	default:
		return -ERANGE;
	}
}

static int bnxt_ptp_settime(struct ptp_clock_info *ptp_info,
			    const struct timespec64 *ts)
{
	struct bnxt_ptp_cfg *ptp = container_of(ptp_info, struct bnxt_ptp_cfg,
						ptp_info);
	u64 ns = timespec64_to_ns(ts);

	if (BNXT_PTP_USE_RTC(ptp->bp))
		return bnxt_ptp_cfg_settime(ptp->bp, ns);

	spin_lock_bh(&ptp->ptp_lock);
	timecounter_init(&ptp->tc, &ptp->cc, ns);
	spin_unlock_bh(&ptp->ptp_lock);
	return 0;
}

/* Caller holds ptp_lock */
static int bnxt_refclk_read(struct bnxt *bp, struct ptp_system_timestamp *sts,
			    u64 *ns)
{
	struct bnxt_ptp_cfg *ptp = bp->ptp_cfg;
	u32 high_before, high_now, low;

	if (test_bit(BNXT_STATE_IN_FW_RESET, &bp->state))
		return -EIO;

	high_before = readl(bp->bar0 + ptp->refclk_mapped_regs[1]);
	ptp_read_system_prets(sts);
	low = readl(bp->bar0 + ptp->refclk_mapped_regs[0]);
	ptp_read_system_postts(sts);
	high_now = readl(bp->bar0 + ptp->refclk_mapped_regs[1]);
	if (high_now != high_before) {
		ptp_read_system_prets(sts);
		low = readl(bp->bar0 + ptp->refclk_mapped_regs[0]);
		ptp_read_system_postts(sts);
	}
	*ns = ((u64)high_now << 32) | low;

	return 0;
}

static void bnxt_ptp_get_current_time(struct bnxt *bp)
{
	struct bnxt_ptp_cfg *ptp = bp->ptp_cfg;

	if (!ptp)
		return;
	spin_lock_bh(&ptp->ptp_lock);
	WRITE_ONCE(ptp->old_time, ptp->current_time);
	bnxt_refclk_read(bp, NULL, &ptp->current_time);
	spin_unlock_bh(&ptp->ptp_lock);
}

static int bnxt_hwrm_port_ts_query(struct bnxt *bp, u32 flags, u64 *ts)
{
	struct hwrm_port_ts_query_output *resp;
	struct hwrm_port_ts_query_input *req;
	int rc;

	rc = hwrm_req_init(bp, req, HWRM_PORT_TS_QUERY);
	if (rc)
		return rc;

	req->flags = cpu_to_le32(flags);
	if ((flags & PORT_TS_QUERY_REQ_FLAGS_PATH) ==
	    PORT_TS_QUERY_REQ_FLAGS_PATH_TX) {
		req->enables = cpu_to_le16(BNXT_PTP_QTS_TX_ENABLES);
		req->ptp_seq_id = cpu_to_le32(bp->ptp_cfg->tx_seqid);
		req->ptp_hdr_offset = cpu_to_le16(bp->ptp_cfg->tx_hdr_off);
		req->ts_req_timeout = cpu_to_le16(BNXT_PTP_QTS_TIMEOUT);
	}
	resp = hwrm_req_hold(bp, req);

	rc = hwrm_req_send(bp, req);
	if (!rc)
		*ts = le64_to_cpu(resp->ptp_msg_ts);
	hwrm_req_drop(bp, req);
	return rc;
}

static int bnxt_ptp_gettimex(struct ptp_clock_info *ptp_info,
			     struct timespec64 *ts,
			     struct ptp_system_timestamp *sts)
{
	struct bnxt_ptp_cfg *ptp = container_of(ptp_info, struct bnxt_ptp_cfg,
						ptp_info);
	u64 ns, cycles;
	int rc;

	spin_lock_bh(&ptp->ptp_lock);
	rc = bnxt_refclk_read(ptp->bp, sts, &cycles);
	if (rc) {
		spin_unlock_bh(&ptp->ptp_lock);
		return rc;
	}
	ns = timecounter_cyc2time(&ptp->tc, cycles);
	spin_unlock_bh(&ptp->ptp_lock);
	*ts = ns_to_timespec64(ns);

	return 0;
}

/* Caller holds ptp_lock */
void bnxt_ptp_update_current_time(struct bnxt *bp)
{
	struct bnxt_ptp_cfg *ptp = bp->ptp_cfg;

	bnxt_refclk_read(ptp->bp, NULL, &ptp->current_time);
	WRITE_ONCE(ptp->old_time, ptp->current_time);
}

static int bnxt_ptp_adjphc(struct bnxt_ptp_cfg *ptp, s64 delta)
{
	struct hwrm_port_mac_cfg_input *req;
	int rc;

	rc = hwrm_req_init(ptp->bp, req, HWRM_PORT_MAC_CFG);
	if (rc)
		return rc;

	req->enables = cpu_to_le32(PORT_MAC_CFG_REQ_ENABLES_PTP_ADJ_PHASE);
	req->ptp_adj_phase = cpu_to_le64(delta);

	rc = hwrm_req_send(ptp->bp, req);
	if (rc) {
		netdev_err(ptp->bp->dev, "ptp adjphc failed. rc = %x\n", rc);
	} else {
		spin_lock_bh(&ptp->ptp_lock);
		bnxt_ptp_update_current_time(ptp->bp);
		spin_unlock_bh(&ptp->ptp_lock);
	}

	return rc;
}

static int bnxt_ptp_adjtime(struct ptp_clock_info *ptp_info, s64 delta)
{
	struct bnxt_ptp_cfg *ptp = container_of(ptp_info, struct bnxt_ptp_cfg,
						ptp_info);

	if (BNXT_PTP_USE_RTC(ptp->bp))
		return bnxt_ptp_adjphc(ptp, delta);

	spin_lock_bh(&ptp->ptp_lock);
	timecounter_adjtime(&ptp->tc, delta);
	spin_unlock_bh(&ptp->ptp_lock);
	return 0;
}

static int bnxt_ptp_adjfine_rtc(struct bnxt *bp, long scaled_ppm)
{
	s32 ppb = scaled_ppm_to_ppb(scaled_ppm);
	struct hwrm_port_mac_cfg_input *req;
	int rc;

	rc = hwrm_req_init(bp, req, HWRM_PORT_MAC_CFG);
	if (rc)
		return rc;

	req->ptp_freq_adj_ppb = cpu_to_le32(ppb);
	req->enables = cpu_to_le32(PORT_MAC_CFG_REQ_ENABLES_PTP_FREQ_ADJ_PPB);
	rc = hwrm_req_send(bp, req);
	if (rc)
		netdev_err(bp->dev,
			   "ptp adjfine failed. rc = %d\n", rc);
	return rc;
}

static int bnxt_ptp_adjfine(struct ptp_clock_info *ptp_info, long scaled_ppm)
{
	struct bnxt_ptp_cfg *ptp = container_of(ptp_info, struct bnxt_ptp_cfg,
						ptp_info);
	struct bnxt *bp = ptp->bp;

<<<<<<< HEAD
	if (BNXT_PTP_USE_RTC(bp))
=======
	if (!BNXT_MH(bp))
>>>>>>> 2b90b6ac
		return bnxt_ptp_adjfine_rtc(bp, scaled_ppm);

	spin_lock_bh(&ptp->ptp_lock);
	timecounter_read(&ptp->tc);
	ptp->cc.mult = adjust_by_scaled_ppm(ptp->cmult, scaled_ppm);
	spin_unlock_bh(&ptp->ptp_lock);
	return 0;
}

void bnxt_ptp_pps_event(struct bnxt *bp, u32 data1, u32 data2)
{
	struct bnxt_ptp_cfg *ptp = bp->ptp_cfg;
	struct ptp_clock_event event;
	u64 ns, pps_ts;

	pps_ts = EVENT_PPS_TS(data2, data1);
	spin_lock_bh(&ptp->ptp_lock);
	ns = timecounter_cyc2time(&ptp->tc, pps_ts);
	spin_unlock_bh(&ptp->ptp_lock);

	switch (EVENT_DATA2_PPS_EVENT_TYPE(data2)) {
	case ASYNC_EVENT_CMPL_PPS_TIMESTAMP_EVENT_DATA2_EVENT_TYPE_INTERNAL:
		event.pps_times.ts_real = ns_to_timespec64(ns);
		event.type = PTP_CLOCK_PPSUSR;
		event.index = EVENT_DATA2_PPS_PIN_NUM(data2);
		break;
	case ASYNC_EVENT_CMPL_PPS_TIMESTAMP_EVENT_DATA2_EVENT_TYPE_EXTERNAL:
		event.timestamp = ns;
		event.type = PTP_CLOCK_EXTTS;
		event.index = EVENT_DATA2_PPS_PIN_NUM(data2);
		break;
	}

	ptp_clock_event(bp->ptp_cfg->ptp_clock, &event);
}

static int bnxt_ptp_cfg_pin(struct bnxt *bp, u8 pin, u8 usage)
{
	struct hwrm_func_ptp_pin_cfg_input *req;
	struct bnxt_ptp_cfg *ptp = bp->ptp_cfg;
	u8 state = usage != BNXT_PPS_PIN_NONE;
	u8 *pin_state, *pin_usg;
	u32 enables;
	int rc;

	if (!TSIO_PIN_VALID(pin)) {
		netdev_err(ptp->bp->dev, "1PPS: Invalid pin. Check pin-function configuration\n");
		return -EOPNOTSUPP;
	}

	rc = hwrm_req_init(ptp->bp, req, HWRM_FUNC_PTP_PIN_CFG);
	if (rc)
		return rc;

	enables = (FUNC_PTP_PIN_CFG_REQ_ENABLES_PIN0_STATE |
		   FUNC_PTP_PIN_CFG_REQ_ENABLES_PIN0_USAGE) << (pin * 2);
	req->enables = cpu_to_le32(enables);

	pin_state = &req->pin0_state;
	pin_usg = &req->pin0_usage;

	*(pin_state + (pin * 2)) = state;
	*(pin_usg + (pin * 2)) = usage;

	rc = hwrm_req_send(ptp->bp, req);
	if (rc)
		return rc;

	ptp->pps_info.pins[pin].usage = usage;
	ptp->pps_info.pins[pin].state = state;

	return 0;
}

static int bnxt_ptp_cfg_event(struct bnxt *bp, u8 event)
{
	struct hwrm_func_ptp_cfg_input *req;
	int rc;

	rc = hwrm_req_init(bp, req, HWRM_FUNC_PTP_CFG);
	if (rc)
		return rc;

	req->enables = cpu_to_le16(FUNC_PTP_CFG_REQ_ENABLES_PTP_PPS_EVENT);
	req->ptp_pps_event = event;
	return hwrm_req_send(bp, req);
}

void bnxt_ptp_cfg_tstamp_filters(struct bnxt *bp)
{
	struct bnxt_ptp_cfg *ptp = bp->ptp_cfg;
	struct hwrm_port_mac_cfg_input *req;

	if (!ptp || !ptp->tstamp_filters)
		return;

	if (hwrm_req_init(bp, req, HWRM_PORT_MAC_CFG))
		goto out;

	if (!(bp->fw_cap & BNXT_FW_CAP_RX_ALL_PKT_TS) && (ptp->tstamp_filters &
	    (PORT_MAC_CFG_REQ_FLAGS_ALL_RX_TS_CAPTURE_ENABLE |
	     PORT_MAC_CFG_REQ_FLAGS_ALL_RX_TS_CAPTURE_DISABLE))) {
		ptp->tstamp_filters &= ~(PORT_MAC_CFG_REQ_FLAGS_ALL_RX_TS_CAPTURE_ENABLE |
					 PORT_MAC_CFG_REQ_FLAGS_ALL_RX_TS_CAPTURE_DISABLE);
		netdev_warn(bp->dev, "Unsupported FW for all RX pkts timestamp filter\n");
	}

	req->flags = cpu_to_le32(ptp->tstamp_filters);
	req->enables = cpu_to_le32(PORT_MAC_CFG_REQ_ENABLES_RX_TS_CAPTURE_PTP_MSG_TYPE);
	req->rx_ts_capture_ptp_msg_type = cpu_to_le16(ptp->rxctl);

	if (!hwrm_req_send(bp, req)) {
		bp->ptp_all_rx_tstamp = !!(ptp->tstamp_filters &
					   PORT_MAC_CFG_REQ_FLAGS_ALL_RX_TS_CAPTURE_ENABLE);
		return;
	}
	ptp->tstamp_filters = 0;
out:
	bp->ptp_all_rx_tstamp = 0;
	netdev_warn(bp->dev, "Failed to configure HW packet timestamp filters\n");
}

void bnxt_ptp_reapply_pps(struct bnxt *bp)
{
	struct bnxt_ptp_cfg *ptp = bp->ptp_cfg;
	struct bnxt_pps *pps;
	u32 pin = 0;
	int rc;

	if (!ptp || !(bp->fw_cap & BNXT_FW_CAP_PTP_PPS) ||
	    !(ptp->ptp_info.pin_config))
		return;
	pps = &ptp->pps_info;
	for (pin = 0; pin < BNXT_MAX_TSIO_PINS; pin++) {
		if (pps->pins[pin].state) {
			rc = bnxt_ptp_cfg_pin(bp, pin, pps->pins[pin].usage);
			if (!rc && pps->pins[pin].event)
				rc = bnxt_ptp_cfg_event(bp,
							pps->pins[pin].event);
			if (rc)
				netdev_err(bp->dev, "1PPS: Failed to configure pin%d\n",
					   pin);
		}
	}
}

static int bnxt_get_target_cycles(struct bnxt_ptp_cfg *ptp, u64 target_ns,
				  u64 *cycles_delta)
{
	u64 cycles_now;
	u64 nsec_now, nsec_delta;
	int rc;

	spin_lock_bh(&ptp->ptp_lock);
	rc = bnxt_refclk_read(ptp->bp, NULL, &cycles_now);
	if (rc) {
		spin_unlock_bh(&ptp->ptp_lock);
		return rc;
	}
	nsec_now = timecounter_cyc2time(&ptp->tc, cycles_now);
	spin_unlock_bh(&ptp->ptp_lock);

	nsec_delta = target_ns - nsec_now;
	*cycles_delta = div64_u64(nsec_delta << ptp->cc.shift, ptp->cc.mult);
	return 0;
}

static int bnxt_ptp_perout_cfg(struct bnxt_ptp_cfg *ptp,
			       struct ptp_clock_request *rq)
{
	struct hwrm_func_ptp_cfg_input *req;
	struct bnxt *bp = ptp->bp;
	struct timespec64 ts;
	u64 target_ns, delta;
	u16 enables;
	int rc;

	ts.tv_sec = rq->perout.start.sec;
	ts.tv_nsec = rq->perout.start.nsec;
	target_ns = timespec64_to_ns(&ts);

	rc = bnxt_get_target_cycles(ptp, target_ns, &delta);
	if (rc)
		return rc;

	rc = hwrm_req_init(bp, req, HWRM_FUNC_PTP_CFG);
	if (rc)
		return rc;

	enables = FUNC_PTP_CFG_REQ_ENABLES_PTP_FREQ_ADJ_EXT_PERIOD |
		  FUNC_PTP_CFG_REQ_ENABLES_PTP_FREQ_ADJ_EXT_UP |
		  FUNC_PTP_CFG_REQ_ENABLES_PTP_FREQ_ADJ_EXT_PHASE;
	req->enables = cpu_to_le16(enables);
	req->ptp_pps_event = 0;
	req->ptp_freq_adj_dll_source = 0;
	req->ptp_freq_adj_dll_phase = 0;
	req->ptp_freq_adj_ext_period = cpu_to_le32(NSEC_PER_SEC);
	req->ptp_freq_adj_ext_up = 0;
	req->ptp_freq_adj_ext_phase_lower = cpu_to_le32(delta);

	return hwrm_req_send(bp, req);
}

static int bnxt_ptp_enable(struct ptp_clock_info *ptp_info,
			   struct ptp_clock_request *rq, int on)
{
	struct bnxt_ptp_cfg *ptp = container_of(ptp_info, struct bnxt_ptp_cfg,
						ptp_info);
	struct bnxt *bp = ptp->bp;
	int pin_id;
	int rc;

	switch (rq->type) {
	case PTP_CLK_REQ_EXTTS:
		/* Configure an External PPS IN */
		pin_id = ptp_find_pin(ptp->ptp_clock, PTP_PF_EXTTS,
				      rq->extts.index);
		if (!TSIO_PIN_VALID(pin_id))
			return -EOPNOTSUPP;
		if (!on)
			break;
		rc = bnxt_ptp_cfg_pin(bp, pin_id, BNXT_PPS_PIN_PPS_IN);
		if (rc)
			return rc;
		rc = bnxt_ptp_cfg_event(bp, BNXT_PPS_EVENT_EXTERNAL);
		if (!rc)
			ptp->pps_info.pins[pin_id].event = BNXT_PPS_EVENT_EXTERNAL;
		return rc;
	case PTP_CLK_REQ_PEROUT:
		/* Configure a Periodic PPS OUT */
		pin_id = ptp_find_pin(ptp->ptp_clock, PTP_PF_PEROUT,
				      rq->perout.index);
		if (!TSIO_PIN_VALID(pin_id))
			return -EOPNOTSUPP;
		if (!on)
			break;

		rc = bnxt_ptp_cfg_pin(bp, pin_id, BNXT_PPS_PIN_PPS_OUT);
		if (!rc)
			rc = bnxt_ptp_perout_cfg(ptp, rq);

		return rc;
	case PTP_CLK_REQ_PPS:
		/* Configure PHC PPS IN */
		rc = bnxt_ptp_cfg_pin(bp, 0, BNXT_PPS_PIN_PPS_IN);
		if (rc)
			return rc;
		rc = bnxt_ptp_cfg_event(bp, BNXT_PPS_EVENT_INTERNAL);
		if (!rc)
			ptp->pps_info.pins[0].event = BNXT_PPS_EVENT_INTERNAL;
		return rc;
	default:
		netdev_err(ptp->bp->dev, "Unrecognized PIN function\n");
		return -EOPNOTSUPP;
	}

	return bnxt_ptp_cfg_pin(bp, pin_id, BNXT_PPS_PIN_NONE);
}

static int bnxt_hwrm_ptp_cfg(struct bnxt *bp)
{
	struct bnxt_ptp_cfg *ptp = bp->ptp_cfg;
	u32 flags = 0;
	int rc = 0;

	switch (ptp->rx_filter) {
	case HWTSTAMP_FILTER_ALL:
		flags = PORT_MAC_CFG_REQ_FLAGS_ALL_RX_TS_CAPTURE_ENABLE;
		break;
	case HWTSTAMP_FILTER_NONE:
		flags = PORT_MAC_CFG_REQ_FLAGS_PTP_RX_TS_CAPTURE_DISABLE;
		if (bp->fw_cap & BNXT_FW_CAP_RX_ALL_PKT_TS)
			flags |= PORT_MAC_CFG_REQ_FLAGS_ALL_RX_TS_CAPTURE_DISABLE;
		break;
	case HWTSTAMP_FILTER_PTP_V2_EVENT:
	case HWTSTAMP_FILTER_PTP_V2_SYNC:
	case HWTSTAMP_FILTER_PTP_V2_DELAY_REQ:
		flags = PORT_MAC_CFG_REQ_FLAGS_PTP_RX_TS_CAPTURE_ENABLE;
		break;
	}

	if (ptp->tx_tstamp_en)
		flags |= PORT_MAC_CFG_REQ_FLAGS_PTP_TX_TS_CAPTURE_ENABLE;
	else
		flags |= PORT_MAC_CFG_REQ_FLAGS_PTP_TX_TS_CAPTURE_DISABLE;

	ptp->tstamp_filters = flags;

	if (netif_running(bp->dev)) {
		if (ptp->rx_filter == HWTSTAMP_FILTER_ALL) {
			rc = bnxt_close_nic(bp, false, false);
			if (!rc)
				rc = bnxt_open_nic(bp, false, false);
		} else {
			bnxt_ptp_cfg_tstamp_filters(bp);
		}
		if (!rc && !ptp->tstamp_filters)
			rc = -EIO;
	}

	return rc;
}

int bnxt_hwtstamp_set(struct net_device *dev, struct ifreq *ifr)
{
	struct bnxt *bp = netdev_priv(dev);
	struct hwtstamp_config stmpconf;
	struct bnxt_ptp_cfg *ptp;
	u16 old_rxctl;
	int old_rx_filter, rc;
	u8 old_tx_tstamp_en;

	ptp = bp->ptp_cfg;
	if (!ptp)
		return -EOPNOTSUPP;

	if (copy_from_user(&stmpconf, ifr->ifr_data, sizeof(stmpconf)))
		return -EFAULT;

	if (stmpconf.tx_type != HWTSTAMP_TX_ON &&
	    stmpconf.tx_type != HWTSTAMP_TX_OFF)
		return -ERANGE;

	old_rx_filter = ptp->rx_filter;
	old_rxctl = ptp->rxctl;
	old_tx_tstamp_en = ptp->tx_tstamp_en;
	switch (stmpconf.rx_filter) {
	case HWTSTAMP_FILTER_NONE:
		ptp->rxctl = 0;
		ptp->rx_filter = HWTSTAMP_FILTER_NONE;
		break;
	case HWTSTAMP_FILTER_ALL:
		if (bp->fw_cap & BNXT_FW_CAP_RX_ALL_PKT_TS) {
			ptp->rx_filter = HWTSTAMP_FILTER_ALL;
			break;
		}
		return -EOPNOTSUPP;
	case HWTSTAMP_FILTER_PTP_V2_EVENT:
	case HWTSTAMP_FILTER_PTP_V2_L2_EVENT:
	case HWTSTAMP_FILTER_PTP_V2_L4_EVENT:
		ptp->rxctl = BNXT_PTP_MSG_EVENTS;
		ptp->rx_filter = HWTSTAMP_FILTER_PTP_V2_EVENT;
		break;
	case HWTSTAMP_FILTER_PTP_V2_SYNC:
	case HWTSTAMP_FILTER_PTP_V2_L2_SYNC:
	case HWTSTAMP_FILTER_PTP_V2_L4_SYNC:
		ptp->rxctl = BNXT_PTP_MSG_SYNC;
		ptp->rx_filter = HWTSTAMP_FILTER_PTP_V2_SYNC;
		break;
	case HWTSTAMP_FILTER_PTP_V2_DELAY_REQ:
	case HWTSTAMP_FILTER_PTP_V2_L2_DELAY_REQ:
	case HWTSTAMP_FILTER_PTP_V2_L4_DELAY_REQ:
		ptp->rxctl = BNXT_PTP_MSG_DELAY_REQ;
		ptp->rx_filter = HWTSTAMP_FILTER_PTP_V2_DELAY_REQ;
		break;
	default:
		return -ERANGE;
	}

	if (stmpconf.tx_type == HWTSTAMP_TX_ON)
		ptp->tx_tstamp_en = 1;
	else
		ptp->tx_tstamp_en = 0;

	rc = bnxt_hwrm_ptp_cfg(bp);
	if (rc)
		goto ts_set_err;

	stmpconf.rx_filter = ptp->rx_filter;
	return copy_to_user(ifr->ifr_data, &stmpconf, sizeof(stmpconf)) ?
		-EFAULT : 0;

ts_set_err:
	ptp->rx_filter = old_rx_filter;
	ptp->rxctl = old_rxctl;
	ptp->tx_tstamp_en = old_tx_tstamp_en;
	return rc;
}

int bnxt_hwtstamp_get(struct net_device *dev, struct ifreq *ifr)
{
	struct bnxt *bp = netdev_priv(dev);
	struct hwtstamp_config stmpconf;
	struct bnxt_ptp_cfg *ptp;

	ptp = bp->ptp_cfg;
	if (!ptp)
		return -EOPNOTSUPP;

	stmpconf.flags = 0;
	stmpconf.tx_type = ptp->tx_tstamp_en ? HWTSTAMP_TX_ON : HWTSTAMP_TX_OFF;

	stmpconf.rx_filter = ptp->rx_filter;
	return copy_to_user(ifr->ifr_data, &stmpconf, sizeof(stmpconf)) ?
		-EFAULT : 0;
}

static int bnxt_map_regs(struct bnxt *bp, u32 *reg_arr, int count, int reg_win)
{
	u32 reg_base = *reg_arr & BNXT_GRC_BASE_MASK;
	u32 win_off;
	int i;

	for (i = 0; i < count; i++) {
		if ((reg_arr[i] & BNXT_GRC_BASE_MASK) != reg_base)
			return -ERANGE;
	}
	win_off = BNXT_GRCPF_REG_WINDOW_BASE_OUT + (reg_win - 1) * 4;
	writel(reg_base, bp->bar0 + win_off);
	return 0;
}

static int bnxt_map_ptp_regs(struct bnxt *bp)
{
	struct bnxt_ptp_cfg *ptp = bp->ptp_cfg;
	u32 *reg_arr;
	int rc, i;

	reg_arr = ptp->refclk_regs;
	if (bp->flags & BNXT_FLAG_CHIP_P5) {
		rc = bnxt_map_regs(bp, reg_arr, 2, BNXT_PTP_GRC_WIN);
		if (rc)
			return rc;
		for (i = 0; i < 2; i++)
			ptp->refclk_mapped_regs[i] = BNXT_PTP_GRC_WIN_BASE +
				(ptp->refclk_regs[i] & BNXT_GRC_OFFSET_MASK);
		return 0;
	}
	return -ENODEV;
}

static void bnxt_unmap_ptp_regs(struct bnxt *bp)
{
	writel(0, bp->bar0 + BNXT_GRCPF_REG_WINDOW_BASE_OUT +
		  (BNXT_PTP_GRC_WIN - 1) * 4);
}

static u64 bnxt_cc_read(const struct cyclecounter *cc)
{
	struct bnxt_ptp_cfg *ptp = container_of(cc, struct bnxt_ptp_cfg, cc);
	u64 ns = 0;

	bnxt_refclk_read(ptp->bp, NULL, &ns);
	return ns;
}

static void bnxt_stamp_tx_skb(struct bnxt *bp, struct sk_buff *skb)
{
	struct bnxt_ptp_cfg *ptp = bp->ptp_cfg;
	struct skb_shared_hwtstamps timestamp;
	u64 ts = 0, ns = 0;
	int rc;

	rc = bnxt_hwrm_port_ts_query(bp, PORT_TS_QUERY_REQ_FLAGS_PATH_TX, &ts);
	if (!rc) {
		memset(&timestamp, 0, sizeof(timestamp));
		spin_lock_bh(&ptp->ptp_lock);
		ns = timecounter_cyc2time(&ptp->tc, ts);
		spin_unlock_bh(&ptp->ptp_lock);
		timestamp.hwtstamp = ns_to_ktime(ns);
		skb_tstamp_tx(ptp->tx_skb, &timestamp);
	} else {
		netdev_err(bp->dev, "TS query for TX timer failed rc = %x\n",
			   rc);
	}

	dev_kfree_skb_any(ptp->tx_skb);
	ptp->tx_skb = NULL;
	atomic_inc(&ptp->tx_avail);
}

static long bnxt_ptp_ts_aux_work(struct ptp_clock_info *ptp_info)
{
	struct bnxt_ptp_cfg *ptp = container_of(ptp_info, struct bnxt_ptp_cfg,
						ptp_info);
	unsigned long now = jiffies;
	struct bnxt *bp = ptp->bp;

	if (ptp->tx_skb)
		bnxt_stamp_tx_skb(bp, ptp->tx_skb);

	if (!time_after_eq(now, ptp->next_period))
		return ptp->next_period - now;

	bnxt_ptp_get_current_time(bp);
	ptp->next_period = now + HZ;
	if (time_after_eq(now, ptp->next_overflow_check)) {
		spin_lock_bh(&ptp->ptp_lock);
		timecounter_read(&ptp->tc);
		spin_unlock_bh(&ptp->ptp_lock);
		ptp->next_overflow_check = now + BNXT_PHC_OVERFLOW_PERIOD;
	}
	return HZ;
}

int bnxt_get_tx_ts_p5(struct bnxt *bp, struct sk_buff *skb)
{
	struct bnxt_ptp_cfg *ptp = bp->ptp_cfg;

	if (ptp->tx_skb) {
		netdev_err(bp->dev, "deferring skb:one SKB is still outstanding\n");
		return -EBUSY;
	}
	ptp->tx_skb = skb;
	ptp_schedule_worker(ptp->ptp_clock, 0);
	return 0;
}

int bnxt_get_rx_ts_p5(struct bnxt *bp, u64 *ts, u32 pkt_ts)
{
	struct bnxt_ptp_cfg *ptp = bp->ptp_cfg;
	u64 time;

	if (!ptp)
		return -ENODEV;

	BNXT_READ_TIME64(ptp, time, ptp->old_time);
	*ts = (time & BNXT_HI_TIMER_MASK) | pkt_ts;
	if (pkt_ts < (time & BNXT_LO_TIMER_MASK))
		*ts += BNXT_LO_TIMER_MASK + 1;

	return 0;
}

static const struct ptp_clock_info bnxt_ptp_caps = {
	.owner		= THIS_MODULE,
	.name		= "bnxt clock",
	.max_adj	= BNXT_MAX_PHC_DRIFT,
	.n_alarm	= 0,
	.n_ext_ts	= 0,
	.n_per_out	= 0,
	.n_pins		= 0,
	.pps		= 0,
	.adjfine	= bnxt_ptp_adjfine,
	.adjtime	= bnxt_ptp_adjtime,
	.do_aux_work	= bnxt_ptp_ts_aux_work,
	.gettimex64	= bnxt_ptp_gettimex,
	.settime64	= bnxt_ptp_settime,
	.enable		= bnxt_ptp_enable,
};

static int bnxt_ptp_verify(struct ptp_clock_info *ptp_info, unsigned int pin,
			   enum ptp_pin_function func, unsigned int chan)
{
	struct bnxt_ptp_cfg *ptp = container_of(ptp_info, struct bnxt_ptp_cfg,
						ptp_info);
	/* Allow only PPS pin function configuration */
	if (ptp->pps_info.pins[pin].usage <= BNXT_PPS_PIN_PPS_OUT &&
	    func != PTP_PF_PHYSYNC)
		return 0;
	else
		return -EOPNOTSUPP;
}

static int bnxt_ptp_pps_init(struct bnxt *bp)
{
	struct hwrm_func_ptp_pin_qcfg_output *resp;
	struct hwrm_func_ptp_pin_qcfg_input *req;
	struct bnxt_ptp_cfg *ptp = bp->ptp_cfg;
	struct ptp_clock_info *ptp_info;
	struct bnxt_pps *pps_info;
	u8 *pin_usg;
	u32 i, rc;

	/* Query current/default PIN CFG */
	rc = hwrm_req_init(bp, req, HWRM_FUNC_PTP_PIN_QCFG);
	if (rc)
		return rc;

	resp = hwrm_req_hold(bp, req);
	rc = hwrm_req_send(bp, req);
	if (rc || !resp->num_pins) {
		hwrm_req_drop(bp, req);
		return -EOPNOTSUPP;
	}

	ptp_info = &ptp->ptp_info;
	pps_info = &ptp->pps_info;
	pps_info->num_pins = resp->num_pins;
	ptp_info->n_pins = pps_info->num_pins;
	ptp_info->pin_config = kcalloc(ptp_info->n_pins,
				       sizeof(*ptp_info->pin_config),
				       GFP_KERNEL);
	if (!ptp_info->pin_config) {
		hwrm_req_drop(bp, req);
		return -ENOMEM;
	}

	/* Report the TSIO capability to kernel */
	pin_usg = &resp->pin0_usage;
	for (i = 0; i < pps_info->num_pins; i++, pin_usg++) {
		snprintf(ptp_info->pin_config[i].name,
			 sizeof(ptp_info->pin_config[i].name), "bnxt_pps%d", i);
		ptp_info->pin_config[i].index = i;
		ptp_info->pin_config[i].chan = i;
		if (*pin_usg == BNXT_PPS_PIN_PPS_IN)
			ptp_info->pin_config[i].func = PTP_PF_EXTTS;
		else if (*pin_usg == BNXT_PPS_PIN_PPS_OUT)
			ptp_info->pin_config[i].func = PTP_PF_PEROUT;
		else
			ptp_info->pin_config[i].func = PTP_PF_NONE;

		pps_info->pins[i].usage = *pin_usg;
	}
	hwrm_req_drop(bp, req);

	/* Only 1 each of ext_ts and per_out pins is available in HW */
	ptp_info->n_ext_ts = 1;
	ptp_info->n_per_out = 1;
	ptp_info->pps = 1;
	ptp_info->verify = bnxt_ptp_verify;

	return 0;
}

static bool bnxt_pps_config_ok(struct bnxt *bp)
{
	struct bnxt_ptp_cfg *ptp = bp->ptp_cfg;

	return !(bp->fw_cap & BNXT_FW_CAP_PTP_PPS) == !ptp->ptp_info.pin_config;
}

static void bnxt_ptp_timecounter_init(struct bnxt *bp, bool init_tc)
{
	struct bnxt_ptp_cfg *ptp = bp->ptp_cfg;

	if (!ptp->ptp_clock) {
		memset(&ptp->cc, 0, sizeof(ptp->cc));
		ptp->cc.read = bnxt_cc_read;
		ptp->cc.mask = CYCLECOUNTER_MASK(48);
		if (BNXT_MH(bp)) {
			/* Use timecounter based non-real time mode */
			ptp->cc.shift = BNXT_CYCLES_SHIFT;
			ptp->cc.mult = clocksource_khz2mult(BNXT_DEVCLK_FREQ, ptp->cc.shift);
			ptp->cmult = ptp->cc.mult;
		} else {
			ptp->cc.shift = 0;
			ptp->cc.mult = 1;
		}
		ptp->next_overflow_check = jiffies + BNXT_PHC_OVERFLOW_PERIOD;
	}
	if (init_tc)
		timecounter_init(&ptp->tc, &ptp->cc, ktime_to_ns(ktime_get_real()));
}

/* Caller holds ptp_lock */
void bnxt_ptp_rtc_timecounter_init(struct bnxt_ptp_cfg *ptp, u64 ns)
{
	timecounter_init(&ptp->tc, &ptp->cc, ns);
	/* For RTC, cycle_last must be in sync with the timecounter value. */
	ptp->tc.cycle_last = ns & ptp->cc.mask;
}

int bnxt_ptp_init_rtc(struct bnxt *bp, bool phc_cfg)
{
	struct timespec64 tsp;
	u64 ns;
	int rc;

	if (!bp->ptp_cfg || !BNXT_PTP_USE_RTC(bp))
		return -ENODEV;

	if (!phc_cfg) {
		ktime_get_real_ts64(&tsp);
		ns = timespec64_to_ns(&tsp);
		rc = bnxt_ptp_cfg_settime(bp, ns);
		if (rc)
			return rc;
	} else {
		rc = bnxt_hwrm_port_ts_query(bp, PORT_TS_QUERY_REQ_FLAGS_CURRENT_TIME, &ns);
		if (rc)
			return rc;
	}
	spin_lock_bh(&bp->ptp_cfg->ptp_lock);
	bnxt_ptp_rtc_timecounter_init(bp->ptp_cfg, ns);
	spin_unlock_bh(&bp->ptp_cfg->ptp_lock);

	return 0;
}

static void bnxt_ptp_free(struct bnxt *bp)
{
	struct bnxt_ptp_cfg *ptp = bp->ptp_cfg;

	if (ptp->ptp_clock) {
		ptp_clock_unregister(ptp->ptp_clock);
		ptp->ptp_clock = NULL;
		kfree(ptp->ptp_info.pin_config);
		ptp->ptp_info.pin_config = NULL;
	}
}

int bnxt_ptp_init(struct bnxt *bp, bool phc_cfg)
{
	struct bnxt_ptp_cfg *ptp = bp->ptp_cfg;
	int rc;

	if (!ptp)
		return 0;

	rc = bnxt_map_ptp_regs(bp);
	if (rc)
		return rc;

	if (ptp->ptp_clock && bnxt_pps_config_ok(bp))
		return 0;

	bnxt_ptp_free(bp);

	atomic_set(&ptp->tx_avail, BNXT_MAX_TX_TS);
	spin_lock_init(&ptp->ptp_lock);

	if (BNXT_PTP_USE_RTC(bp)) {
		bnxt_ptp_timecounter_init(bp, false);
		rc = bnxt_ptp_init_rtc(bp, phc_cfg);
		if (rc)
			goto out;
	} else {
		bnxt_ptp_timecounter_init(bp, true);
		bnxt_ptp_adjfine_rtc(bp, 0);
	}

	ptp->ptp_info = bnxt_ptp_caps;
	if ((bp->fw_cap & BNXT_FW_CAP_PTP_PPS)) {
		if (bnxt_ptp_pps_init(bp))
			netdev_err(bp->dev, "1pps not initialized, continuing without 1pps support\n");
	}
	ptp->ptp_clock = ptp_clock_register(&ptp->ptp_info, &bp->pdev->dev);
	if (IS_ERR(ptp->ptp_clock)) {
		int err = PTR_ERR(ptp->ptp_clock);

		ptp->ptp_clock = NULL;
		rc = err;
		goto out;
	}
	if (bp->flags & BNXT_FLAG_CHIP_P5) {
		spin_lock_bh(&ptp->ptp_lock);
		bnxt_refclk_read(bp, NULL, &ptp->current_time);
		WRITE_ONCE(ptp->old_time, ptp->current_time);
		spin_unlock_bh(&ptp->ptp_lock);
		ptp_schedule_worker(ptp->ptp_clock, 0);
	}
	return 0;

out:
	bnxt_ptp_free(bp);
	bnxt_unmap_ptp_regs(bp);
	return rc;
}

void bnxt_ptp_clear(struct bnxt *bp)
{
	struct bnxt_ptp_cfg *ptp = bp->ptp_cfg;

	if (!ptp)
		return;

	if (ptp->ptp_clock)
		ptp_clock_unregister(ptp->ptp_clock);

	ptp->ptp_clock = NULL;
	kfree(ptp->ptp_info.pin_config);
	ptp->ptp_info.pin_config = NULL;

	if (ptp->tx_skb) {
		dev_kfree_skb_any(ptp->tx_skb);
		ptp->tx_skb = NULL;
	}
	bnxt_unmap_ptp_regs(bp);
}<|MERGE_RESOLUTION|>--- conflicted
+++ resolved
@@ -230,11 +230,7 @@
 						ptp_info);
 	struct bnxt *bp = ptp->bp;
 
-<<<<<<< HEAD
-	if (BNXT_PTP_USE_RTC(bp))
-=======
 	if (!BNXT_MH(bp))
->>>>>>> 2b90b6ac
 		return bnxt_ptp_adjfine_rtc(bp, scaled_ppm);
 
 	spin_lock_bh(&ptp->ptp_lock);
