--- conflicted
+++ resolved
@@ -2567,12 +2567,8 @@
 
 	return 0;
 
-<<<<<<< HEAD
-napi_exit:
-=======
 reset_hw:
 	macb_reset_hw(bp);
->>>>>>> 2714ba98
 	for (q = 0, queue = bp->queues; q < bp->num_queues; ++q, ++queue)
 		napi_disable(&queue->napi);
 	macb_free_consistent(bp);
