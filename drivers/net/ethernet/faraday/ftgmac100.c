--- conflicted
+++ resolved
@@ -1910,15 +1910,6 @@
 		if (IS_ERR(phydev)) {
 			dev_err(&pdev->dev, "failed to register fixed PHY device\n");
 			err = PTR_ERR(phydev);
-<<<<<<< HEAD
-			goto err_phy_connect;
-		}
-		err = phy_connect_direct(netdev, phydev, ftgmac100_adjust_link,
-					 PHY_INTERFACE_MODE_MII);
-		if (err) {
-			dev_err(&pdev->dev, "Connecting PHY failed\n");
-=======
->>>>>>> 3bec0c29
 			goto err_phy_connect;
 		}
 		err = phy_connect_direct(netdev, phydev, ftgmac100_adjust_link,
