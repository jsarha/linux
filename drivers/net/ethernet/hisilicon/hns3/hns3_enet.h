--- conflicted
+++ resolved
@@ -389,10 +389,7 @@
 			u64 l2_err;
 			u64 l3l4_csum_err;
 			u64 rx_multicast;
-<<<<<<< HEAD
-=======
 			u64 non_reuse_pg;
->>>>>>> 0ecfebd2
 		};
 	};
 };
@@ -426,12 +423,6 @@
 
 	u32 flag;          /* ring attribute */
 
-<<<<<<< HEAD
-	int numa_node;
-	cpumask_t affinity_mask;
-
-=======
->>>>>>> 0ecfebd2
 	int pending_buf;
 	struct sk_buff *skb;
 	struct sk_buff *tail_skb;
@@ -448,14 +439,6 @@
 	void (*fini_process)(struct hns3_nic_ring_data *);
 };
 
-<<<<<<< HEAD
-struct hns3_nic_ops {
-	int (*maybe_stop_tx)(struct sk_buff **out_skb,
-			     int *bnum, struct hns3_enet_ring *ring);
-};
-
-=======
->>>>>>> 0ecfebd2
 enum hns3_flow_level_range {
 	HNS3_FLOW_LOW = 0,
 	HNS3_FLOW_MID = 1,
