// SPDX-License-Identifier: GPL-2.0
/* Copyright(c) 2013 - 2021 Intel Corporation. */

#include <generated/utsrelease.h>
#include <linux/crash_dump.h>
#include <linux/if_bridge.h>
#include <linux/if_macvlan.h>
#include <linux/module.h>
#include <net/pkt_cls.h>
#include <net/xdp_sock_drv.h>

/* Local includes */
#include "i40e.h"
#include "i40e_devids.h"
#include "i40e_diag.h"
#include "i40e_lan_hmc.h"
#include "i40e_virtchnl_pf.h"
#include "i40e_xsk.h"

/* All i40e tracepoints are defined by the include below, which
 * must be included exactly once across the whole kernel with
 * CREATE_TRACE_POINTS defined
 */
#define CREATE_TRACE_POINTS
#include "i40e_trace.h"

const char i40e_driver_name[] = "i40e";
static const char i40e_driver_string[] =
			"Intel(R) Ethernet Connection XL710 Network Driver";

static const char i40e_copyright[] = "Copyright (c) 2013 - 2019 Intel Corporation.";

/* a bit of forward declarations */
static void i40e_vsi_reinit_locked(struct i40e_vsi *vsi);
static void i40e_handle_reset_warning(struct i40e_pf *pf, bool lock_acquired);
static int i40e_add_vsi(struct i40e_vsi *vsi);
static int i40e_add_veb(struct i40e_veb *veb, struct i40e_vsi *vsi);
static int i40e_setup_pf_switch(struct i40e_pf *pf, bool reinit, bool lock_acquired);
static int i40e_setup_misc_vector(struct i40e_pf *pf);
static void i40e_determine_queue_usage(struct i40e_pf *pf);
static int i40e_setup_pf_filter_control(struct i40e_pf *pf);
static void i40e_prep_for_reset(struct i40e_pf *pf);
static void i40e_reset_and_rebuild(struct i40e_pf *pf, bool reinit,
				   bool lock_acquired);
static int i40e_reset(struct i40e_pf *pf);
static void i40e_rebuild(struct i40e_pf *pf, bool reinit, bool lock_acquired);
static int i40e_setup_misc_vector_for_recovery_mode(struct i40e_pf *pf);
static int i40e_restore_interrupt_scheme(struct i40e_pf *pf);
static bool i40e_check_recovery_mode(struct i40e_pf *pf);
static int i40e_init_recovery_mode(struct i40e_pf *pf, struct i40e_hw *hw);
static void i40e_fdir_sb_setup(struct i40e_pf *pf);
static int i40e_veb_get_bw_info(struct i40e_veb *veb);
static int i40e_get_capabilities(struct i40e_pf *pf,
				 enum i40e_admin_queue_opc list_type);
static bool i40e_is_total_port_shutdown_enabled(struct i40e_pf *pf);

/* i40e_pci_tbl - PCI Device ID Table
 *
 * Last entry must be all 0s
 *
 * { Vendor ID, Device ID, SubVendor ID, SubDevice ID,
 *   Class, Class Mask, private data (not used) }
 */
static const struct pci_device_id i40e_pci_tbl[] = {
	{PCI_VDEVICE(INTEL, I40E_DEV_ID_SFP_XL710), 0},
	{PCI_VDEVICE(INTEL, I40E_DEV_ID_QEMU), 0},
	{PCI_VDEVICE(INTEL, I40E_DEV_ID_KX_B), 0},
	{PCI_VDEVICE(INTEL, I40E_DEV_ID_KX_C), 0},
	{PCI_VDEVICE(INTEL, I40E_DEV_ID_QSFP_A), 0},
	{PCI_VDEVICE(INTEL, I40E_DEV_ID_QSFP_B), 0},
	{PCI_VDEVICE(INTEL, I40E_DEV_ID_QSFP_C), 0},
	{PCI_VDEVICE(INTEL, I40E_DEV_ID_1G_BASE_T_BC), 0},
	{PCI_VDEVICE(INTEL, I40E_DEV_ID_10G_BASE_T), 0},
	{PCI_VDEVICE(INTEL, I40E_DEV_ID_10G_BASE_T4), 0},
	{PCI_VDEVICE(INTEL, I40E_DEV_ID_10G_BASE_T_BC), 0},
	{PCI_VDEVICE(INTEL, I40E_DEV_ID_10G_SFP), 0},
	{PCI_VDEVICE(INTEL, I40E_DEV_ID_10G_B), 0},
	{PCI_VDEVICE(INTEL, I40E_DEV_ID_KX_X722), 0},
	{PCI_VDEVICE(INTEL, I40E_DEV_ID_QSFP_X722), 0},
	{PCI_VDEVICE(INTEL, I40E_DEV_ID_SFP_X722), 0},
	{PCI_VDEVICE(INTEL, I40E_DEV_ID_1G_BASE_T_X722), 0},
	{PCI_VDEVICE(INTEL, I40E_DEV_ID_10G_BASE_T_X722), 0},
	{PCI_VDEVICE(INTEL, I40E_DEV_ID_SFP_I_X722), 0},
	{PCI_VDEVICE(INTEL, I40E_DEV_ID_SFP_X722_A), 0},
	{PCI_VDEVICE(INTEL, I40E_DEV_ID_20G_KR2), 0},
	{PCI_VDEVICE(INTEL, I40E_DEV_ID_20G_KR2_A), 0},
	{PCI_VDEVICE(INTEL, I40E_DEV_ID_X710_N3000), 0},
	{PCI_VDEVICE(INTEL, I40E_DEV_ID_XXV710_N3000), 0},
	{PCI_VDEVICE(INTEL, I40E_DEV_ID_25G_B), 0},
	{PCI_VDEVICE(INTEL, I40E_DEV_ID_25G_SFP28), 0},
	/* required last entry */
	{0, }
};
MODULE_DEVICE_TABLE(pci, i40e_pci_tbl);

#define I40E_MAX_VF_COUNT 128
static int debug = -1;
module_param(debug, uint, 0);
MODULE_PARM_DESC(debug, "Debug level (0=none,...,16=all), Debug mask (0x8XXXXXXX)");

MODULE_AUTHOR("Intel Corporation, <e1000-devel@lists.sourceforge.net>");
MODULE_DESCRIPTION("Intel(R) Ethernet Connection XL710 Network Driver");
MODULE_LICENSE("GPL v2");

static struct workqueue_struct *i40e_wq;

static void netdev_hw_addr_refcnt(struct i40e_mac_filter *f,
				  struct net_device *netdev, int delta)
{
	struct netdev_hw_addr_list *ha_list;
	struct netdev_hw_addr *ha;

	if (!f || !netdev)
		return;

	if (is_unicast_ether_addr(f->macaddr) || is_link_local_ether_addr(f->macaddr))
		ha_list = &netdev->uc;
	else
		ha_list = &netdev->mc;

	netdev_hw_addr_list_for_each(ha, ha_list) {
		if (ether_addr_equal(ha->addr, f->macaddr)) {
			ha->refcount += delta;
			if (ha->refcount <= 0)
				ha->refcount = 1;
			break;
		}
	}
}

/**
 * i40e_hw_to_dev - get device pointer from the hardware structure
 * @hw: pointer to the device HW structure
 **/
struct device *i40e_hw_to_dev(struct i40e_hw *hw)
{
	struct i40e_pf *pf = i40e_hw_to_pf(hw);

	return &pf->pdev->dev;
}

/**
 * i40e_allocate_dma_mem - OS specific memory alloc for shared code
 * @hw:   pointer to the HW structure
 * @mem:  ptr to mem struct to fill out
 * @size: size of memory requested
 * @alignment: what to align the allocation to
 **/
int i40e_allocate_dma_mem(struct i40e_hw *hw, struct i40e_dma_mem *mem,
			  u64 size, u32 alignment)
{
	struct i40e_pf *pf = i40e_hw_to_pf(hw);

	mem->size = ALIGN(size, alignment);
	mem->va = dma_alloc_coherent(&pf->pdev->dev, mem->size, &mem->pa,
				     GFP_KERNEL);
	if (!mem->va)
		return -ENOMEM;

	return 0;
}

/**
 * i40e_free_dma_mem - OS specific memory free for shared code
 * @hw:   pointer to the HW structure
 * @mem:  ptr to mem struct to free
 **/
int i40e_free_dma_mem(struct i40e_hw *hw, struct i40e_dma_mem *mem)
{
	struct i40e_pf *pf = i40e_hw_to_pf(hw);

	dma_free_coherent(&pf->pdev->dev, mem->size, mem->va, mem->pa);
	mem->va = NULL;
	mem->pa = 0;
	mem->size = 0;

	return 0;
}

/**
 * i40e_allocate_virt_mem - OS specific memory alloc for shared code
 * @hw:   pointer to the HW structure
 * @mem:  ptr to mem struct to fill out
 * @size: size of memory requested
 **/
int i40e_allocate_virt_mem(struct i40e_hw *hw, struct i40e_virt_mem *mem,
			   u32 size)
{
	mem->size = size;
	mem->va = kzalloc(size, GFP_KERNEL);

	if (!mem->va)
		return -ENOMEM;

	return 0;
}

/**
 * i40e_free_virt_mem - OS specific memory free for shared code
 * @hw:   pointer to the HW structure
 * @mem:  ptr to mem struct to free
 **/
int i40e_free_virt_mem(struct i40e_hw *hw, struct i40e_virt_mem *mem)
{
	/* it's ok to kfree a NULL pointer */
	kfree(mem->va);
	mem->va = NULL;
	mem->size = 0;

	return 0;
}

/**
 * i40e_get_lump - find a lump of free generic resource
 * @pf: board private structure
 * @pile: the pile of resource to search
 * @needed: the number of items needed
 * @id: an owner id to stick on the items assigned
 *
 * Returns the base item index of the lump, or negative for error
 **/
static int i40e_get_lump(struct i40e_pf *pf, struct i40e_lump_tracking *pile,
			 u16 needed, u16 id)
{
	int ret = -ENOMEM;
	int i, j;

	if (!pile || needed == 0 || id >= I40E_PILE_VALID_BIT) {
		dev_info(&pf->pdev->dev,
			 "param err: pile=%s needed=%d id=0x%04x\n",
			 pile ? "<valid>" : "<null>", needed, id);
		return -EINVAL;
	}

	/* Allocate last queue in the pile for FDIR VSI queue
	 * so it doesn't fragment the qp_pile
	 */
	if (pile == pf->qp_pile && pf->vsi[id]->type == I40E_VSI_FDIR) {
		if (pile->list[pile->num_entries - 1] & I40E_PILE_VALID_BIT) {
			dev_err(&pf->pdev->dev,
				"Cannot allocate queue %d for I40E_VSI_FDIR\n",
				pile->num_entries - 1);
			return -ENOMEM;
		}
		pile->list[pile->num_entries - 1] = id | I40E_PILE_VALID_BIT;
		return pile->num_entries - 1;
	}

	i = 0;
	while (i < pile->num_entries) {
		/* skip already allocated entries */
		if (pile->list[i] & I40E_PILE_VALID_BIT) {
			i++;
			continue;
		}

		/* do we have enough in this lump? */
		for (j = 0; (j < needed) && ((i+j) < pile->num_entries); j++) {
			if (pile->list[i+j] & I40E_PILE_VALID_BIT)
				break;
		}

		if (j == needed) {
			/* there was enough, so assign it to the requestor */
			for (j = 0; j < needed; j++)
				pile->list[i+j] = id | I40E_PILE_VALID_BIT;
			ret = i;
			break;
		}

		/* not enough, so skip over it and continue looking */
		i += j;
	}

	return ret;
}

/**
 * i40e_put_lump - return a lump of generic resource
 * @pile: the pile of resource to search
 * @index: the base item index
 * @id: the owner id of the items assigned
 *
 * Returns the count of items in the lump
 **/
static int i40e_put_lump(struct i40e_lump_tracking *pile, u16 index, u16 id)
{
	int valid_id = (id | I40E_PILE_VALID_BIT);
	int count = 0;
	u16 i;

	if (!pile || index >= pile->num_entries)
		return -EINVAL;

	for (i = index;
	     i < pile->num_entries && pile->list[i] == valid_id;
	     i++) {
		pile->list[i] = 0;
		count++;
	}


	return count;
}

/**
 * i40e_find_vsi_from_id - searches for the vsi with the given id
 * @pf: the pf structure to search for the vsi
 * @id: id of the vsi it is searching for
 **/
struct i40e_vsi *i40e_find_vsi_from_id(struct i40e_pf *pf, u16 id)
{
	struct i40e_vsi *vsi;
	int i;

	i40e_pf_for_each_vsi(pf, i, vsi)
		if (vsi->id == id)
			return vsi;

	return NULL;
}

/**
 * i40e_service_event_schedule - Schedule the service task to wake up
 * @pf: board private structure
 *
 * If not already scheduled, this puts the task into the work queue
 **/
void i40e_service_event_schedule(struct i40e_pf *pf)
{
	if ((!test_bit(__I40E_DOWN, pf->state) &&
	     !test_bit(__I40E_RESET_RECOVERY_PENDING, pf->state)) ||
	      test_bit(__I40E_RECOVERY_MODE, pf->state))
		queue_work(i40e_wq, &pf->service_task);
}

/**
 * i40e_tx_timeout - Respond to a Tx Hang
 * @netdev: network interface device structure
 * @txqueue: queue number timing out
 *
 * If any port has noticed a Tx timeout, it is likely that the whole
 * device is munged, not just the one netdev port, so go for the full
 * reset.
 **/
static void i40e_tx_timeout(struct net_device *netdev, unsigned int txqueue)
{
	struct i40e_netdev_priv *np = netdev_priv(netdev);
	struct i40e_vsi *vsi = np->vsi;
	struct i40e_pf *pf = vsi->back;
	struct i40e_ring *tx_ring = NULL;
	unsigned int i;
	u32 head, val;

	pf->tx_timeout_count++;

	/* with txqueue index, find the tx_ring struct */
	for (i = 0; i < vsi->num_queue_pairs; i++) {
		if (vsi->tx_rings[i] && vsi->tx_rings[i]->desc) {
			if (txqueue ==
			    vsi->tx_rings[i]->queue_index) {
				tx_ring = vsi->tx_rings[i];
				break;
			}
		}
	}

	if (time_after(jiffies, (pf->tx_timeout_last_recovery + HZ*20)))
		pf->tx_timeout_recovery_level = 1;  /* reset after some time */
	else if (time_before(jiffies,
		      (pf->tx_timeout_last_recovery + netdev->watchdog_timeo)))
		return;   /* don't do any new action before the next timeout */

	/* don't kick off another recovery if one is already pending */
	if (test_and_set_bit(__I40E_TIMEOUT_RECOVERY_PENDING, pf->state))
		return;

	if (tx_ring) {
		head = i40e_get_head(tx_ring);
		/* Read interrupt register */
		if (test_bit(I40E_FLAG_MSIX_ENA, pf->flags))
			val = rd32(&pf->hw,
			     I40E_PFINT_DYN_CTLN(tx_ring->q_vector->v_idx +
						tx_ring->vsi->base_vector - 1));
		else
			val = rd32(&pf->hw, I40E_PFINT_DYN_CTL0);

		netdev_info(netdev, "tx_timeout: VSI_seid: %d, Q %d, NTC: 0x%x, HWB: 0x%x, NTU: 0x%x, TAIL: 0x%x, INT: 0x%x\n",
			    vsi->seid, txqueue, tx_ring->next_to_clean,
			    head, tx_ring->next_to_use,
			    readl(tx_ring->tail), val);
	}

	pf->tx_timeout_last_recovery = jiffies;
	netdev_info(netdev, "tx_timeout recovery level %d, txqueue %d\n",
		    pf->tx_timeout_recovery_level, txqueue);

	switch (pf->tx_timeout_recovery_level) {
	case 1:
		set_bit(__I40E_PF_RESET_REQUESTED, pf->state);
		break;
	case 2:
		set_bit(__I40E_CORE_RESET_REQUESTED, pf->state);
		break;
	case 3:
		set_bit(__I40E_GLOBAL_RESET_REQUESTED, pf->state);
		break;
	default:
		netdev_err(netdev, "tx_timeout recovery unsuccessful, device is in non-recoverable state.\n");
		set_bit(__I40E_DOWN_REQUESTED, pf->state);
		set_bit(__I40E_VSI_DOWN_REQUESTED, vsi->state);
		break;
	}

	i40e_service_event_schedule(pf);
	pf->tx_timeout_recovery_level++;
}

/**
 * i40e_get_vsi_stats_struct - Get System Network Statistics
 * @vsi: the VSI we care about
 *
 * Returns the address of the device statistics structure.
 * The statistics are actually updated from the service task.
 **/
struct rtnl_link_stats64 *i40e_get_vsi_stats_struct(struct i40e_vsi *vsi)
{
	return &vsi->net_stats;
}

/**
 * i40e_get_netdev_stats_struct_tx - populate stats from a Tx ring
 * @ring: Tx ring to get statistics from
 * @stats: statistics entry to be updated
 **/
static void i40e_get_netdev_stats_struct_tx(struct i40e_ring *ring,
					    struct rtnl_link_stats64 *stats)
{
	u64 bytes, packets;
	unsigned int start;

	do {
		start = u64_stats_fetch_begin(&ring->syncp);
		packets = ring->stats.packets;
		bytes   = ring->stats.bytes;
	} while (u64_stats_fetch_retry(&ring->syncp, start));

	stats->tx_packets += packets;
	stats->tx_bytes   += bytes;
}

/**
 * i40e_get_netdev_stats_struct - Get statistics for netdev interface
 * @netdev: network interface device structure
 * @stats: data structure to store statistics
 *
 * Returns the address of the device statistics structure.
 * The statistics are actually updated from the service task.
 **/
static void i40e_get_netdev_stats_struct(struct net_device *netdev,
				  struct rtnl_link_stats64 *stats)
{
	struct i40e_netdev_priv *np = netdev_priv(netdev);
	struct i40e_vsi *vsi = np->vsi;
	struct rtnl_link_stats64 *vsi_stats = i40e_get_vsi_stats_struct(vsi);
	struct i40e_ring *ring;
	int i;

	if (test_bit(__I40E_VSI_DOWN, vsi->state))
		return;

	if (!vsi->tx_rings)
		return;

	rcu_read_lock();
	for (i = 0; i < vsi->num_queue_pairs; i++) {
		u64 bytes, packets;
		unsigned int start;

		ring = READ_ONCE(vsi->tx_rings[i]);
		if (!ring)
			continue;
		i40e_get_netdev_stats_struct_tx(ring, stats);

		if (i40e_enabled_xdp_vsi(vsi)) {
			ring = READ_ONCE(vsi->xdp_rings[i]);
			if (!ring)
				continue;
			i40e_get_netdev_stats_struct_tx(ring, stats);
		}

		ring = READ_ONCE(vsi->rx_rings[i]);
		if (!ring)
			continue;
		do {
			start   = u64_stats_fetch_begin(&ring->syncp);
			packets = ring->stats.packets;
			bytes   = ring->stats.bytes;
		} while (u64_stats_fetch_retry(&ring->syncp, start));

		stats->rx_packets += packets;
		stats->rx_bytes   += bytes;

	}
	rcu_read_unlock();

	/* following stats updated by i40e_watchdog_subtask() */
	stats->multicast	= vsi_stats->multicast;
	stats->tx_errors	= vsi_stats->tx_errors;
	stats->tx_dropped	= vsi_stats->tx_dropped;
	stats->rx_errors	= vsi_stats->rx_errors;
	stats->rx_dropped	= vsi_stats->rx_dropped;
	stats->rx_missed_errors	= vsi_stats->rx_missed_errors;
	stats->rx_crc_errors	= vsi_stats->rx_crc_errors;
	stats->rx_length_errors	= vsi_stats->rx_length_errors;
}

/**
 * i40e_vsi_reset_stats - Resets all stats of the given vsi
 * @vsi: the VSI to have its stats reset
 **/
void i40e_vsi_reset_stats(struct i40e_vsi *vsi)
{
	struct rtnl_link_stats64 *ns;
	int i;

	if (!vsi)
		return;

	ns = i40e_get_vsi_stats_struct(vsi);
	memset(ns, 0, sizeof(*ns));
	memset(&vsi->net_stats_offsets, 0, sizeof(vsi->net_stats_offsets));
	memset(&vsi->eth_stats, 0, sizeof(vsi->eth_stats));
	memset(&vsi->eth_stats_offsets, 0, sizeof(vsi->eth_stats_offsets));
	if (vsi->rx_rings && vsi->rx_rings[0]) {
		for (i = 0; i < vsi->num_queue_pairs; i++) {
			memset(&vsi->rx_rings[i]->stats, 0,
			       sizeof(vsi->rx_rings[i]->stats));
			memset(&vsi->rx_rings[i]->rx_stats, 0,
			       sizeof(vsi->rx_rings[i]->rx_stats));
			memset(&vsi->tx_rings[i]->stats, 0,
			       sizeof(vsi->tx_rings[i]->stats));
			memset(&vsi->tx_rings[i]->tx_stats, 0,
			       sizeof(vsi->tx_rings[i]->tx_stats));
		}
	}
	vsi->stat_offsets_loaded = false;
}

/**
 * i40e_pf_reset_stats - Reset all of the stats for the given PF
 * @pf: the PF to be reset
 **/
void i40e_pf_reset_stats(struct i40e_pf *pf)
{
	struct i40e_veb *veb;
	int i;

	memset(&pf->stats, 0, sizeof(pf->stats));
	memset(&pf->stats_offsets, 0, sizeof(pf->stats_offsets));
	pf->stat_offsets_loaded = false;

	i40e_pf_for_each_veb(pf, i, veb) {
		memset(&veb->stats, 0, sizeof(veb->stats));
		memset(&veb->stats_offsets, 0, sizeof(veb->stats_offsets));
		memset(&veb->tc_stats, 0, sizeof(veb->tc_stats));
		memset(&veb->tc_stats_offsets, 0, sizeof(veb->tc_stats_offsets));
		veb->stat_offsets_loaded = false;
	}
	pf->hw_csum_rx_error = 0;
}

/**
 * i40e_compute_pci_to_hw_id - compute index form PCI function.
 * @vsi: ptr to the VSI to read from.
 * @hw: ptr to the hardware info.
 **/
static u32 i40e_compute_pci_to_hw_id(struct i40e_vsi *vsi, struct i40e_hw *hw)
{
	int pf_count = i40e_get_pf_count(hw);

	if (vsi->type == I40E_VSI_SRIOV)
		return (hw->port * BIT(7)) / pf_count + vsi->vf_id;

	return hw->port + BIT(7);
}

/**
 * i40e_stat_update64 - read and update a 64 bit stat from the chip.
 * @hw: ptr to the hardware info.
 * @hireg: the high 32 bit reg to read.
 * @loreg: the low 32 bit reg to read.
 * @offset_loaded: has the initial offset been loaded yet.
 * @offset: ptr to current offset value.
 * @stat: ptr to the stat.
 *
 * Since the device stats are not reset at PFReset, they will not
 * be zeroed when the driver starts.  We'll save the first values read
 * and use them as offsets to be subtracted from the raw values in order
 * to report stats that count from zero.
 **/
static void i40e_stat_update64(struct i40e_hw *hw, u32 hireg, u32 loreg,
			       bool offset_loaded, u64 *offset, u64 *stat)
{
	u64 new_data;

	new_data = rd64(hw, loreg);

	if (!offset_loaded || new_data < *offset)
		*offset = new_data;
	*stat = new_data - *offset;
}

/**
 * i40e_stat_update48 - read and update a 48 bit stat from the chip
 * @hw: ptr to the hardware info
 * @hireg: the high 32 bit reg to read
 * @loreg: the low 32 bit reg to read
 * @offset_loaded: has the initial offset been loaded yet
 * @offset: ptr to current offset value
 * @stat: ptr to the stat
 *
 * Since the device stats are not reset at PFReset, they likely will not
 * be zeroed when the driver starts.  We'll save the first values read
 * and use them as offsets to be subtracted from the raw values in order
 * to report stats that count from zero.  In the process, we also manage
 * the potential roll-over.
 **/
static void i40e_stat_update48(struct i40e_hw *hw, u32 hireg, u32 loreg,
			       bool offset_loaded, u64 *offset, u64 *stat)
{
	u64 new_data;

	if (hw->device_id == I40E_DEV_ID_QEMU) {
		new_data = rd32(hw, loreg);
		new_data |= ((u64)(rd32(hw, hireg) & 0xFFFF)) << 32;
	} else {
		new_data = rd64(hw, loreg);
	}
	if (!offset_loaded)
		*offset = new_data;
	if (likely(new_data >= *offset))
		*stat = new_data - *offset;
	else
		*stat = (new_data + BIT_ULL(48)) - *offset;
	*stat &= 0xFFFFFFFFFFFFULL;
}

/**
 * i40e_stat_update32 - read and update a 32 bit stat from the chip
 * @hw: ptr to the hardware info
 * @reg: the hw reg to read
 * @offset_loaded: has the initial offset been loaded yet
 * @offset: ptr to current offset value
 * @stat: ptr to the stat
 **/
static void i40e_stat_update32(struct i40e_hw *hw, u32 reg,
			       bool offset_loaded, u64 *offset, u64 *stat)
{
	u32 new_data;

	new_data = rd32(hw, reg);
	if (!offset_loaded)
		*offset = new_data;
	if (likely(new_data >= *offset))
		*stat = (u32)(new_data - *offset);
	else
		*stat = (u32)((new_data + BIT_ULL(32)) - *offset);
}

/**
 * i40e_stat_update_and_clear32 - read and clear hw reg, update a 32 bit stat
 * @hw: ptr to the hardware info
 * @reg: the hw reg to read and clear
 * @stat: ptr to the stat
 **/
static void i40e_stat_update_and_clear32(struct i40e_hw *hw, u32 reg, u64 *stat)
{
	u32 new_data = rd32(hw, reg);

	wr32(hw, reg, 1); /* must write a nonzero value to clear register */
	*stat += new_data;
}

/**
 * i40e_stats_update_rx_discards - update rx_discards.
 * @vsi: ptr to the VSI to be updated.
 * @hw: ptr to the hardware info.
 * @stat_idx: VSI's stat_counter_idx.
 * @offset_loaded: ptr to the VSI's stat_offsets_loaded.
 * @stat_offset: ptr to stat_offset to store first read of specific register.
 * @stat: ptr to VSI's stat to be updated.
 **/
static void
i40e_stats_update_rx_discards(struct i40e_vsi *vsi, struct i40e_hw *hw,
			      int stat_idx, bool offset_loaded,
			      struct i40e_eth_stats *stat_offset,
			      struct i40e_eth_stats *stat)
{
	i40e_stat_update32(hw, I40E_GLV_RDPC(stat_idx), offset_loaded,
			   &stat_offset->rx_discards, &stat->rx_discards);
	i40e_stat_update64(hw,
			   I40E_GL_RXERR1H(i40e_compute_pci_to_hw_id(vsi, hw)),
			   I40E_GL_RXERR1L(i40e_compute_pci_to_hw_id(vsi, hw)),
			   offset_loaded, &stat_offset->rx_discards_other,
			   &stat->rx_discards_other);
}

/**
 * i40e_update_eth_stats - Update VSI-specific ethernet statistics counters.
 * @vsi: the VSI to be updated
 **/
void i40e_update_eth_stats(struct i40e_vsi *vsi)
{
	int stat_idx = le16_to_cpu(vsi->info.stat_counter_idx);
	struct i40e_pf *pf = vsi->back;
	struct i40e_hw *hw = &pf->hw;
	struct i40e_eth_stats *oes;
	struct i40e_eth_stats *es;     /* device's eth stats */

	es = &vsi->eth_stats;
	oes = &vsi->eth_stats_offsets;

	/* Gather up the stats that the hw collects */
	i40e_stat_update32(hw, I40E_GLV_TEPC(stat_idx),
			   vsi->stat_offsets_loaded,
			   &oes->tx_errors, &es->tx_errors);
	i40e_stat_update32(hw, I40E_GLV_RUPP(stat_idx),
			   vsi->stat_offsets_loaded,
			   &oes->rx_unknown_protocol, &es->rx_unknown_protocol);

	i40e_stat_update48(hw, I40E_GLV_GORCH(stat_idx),
			   I40E_GLV_GORCL(stat_idx),
			   vsi->stat_offsets_loaded,
			   &oes->rx_bytes, &es->rx_bytes);
	i40e_stat_update48(hw, I40E_GLV_UPRCH(stat_idx),
			   I40E_GLV_UPRCL(stat_idx),
			   vsi->stat_offsets_loaded,
			   &oes->rx_unicast, &es->rx_unicast);
	i40e_stat_update48(hw, I40E_GLV_MPRCH(stat_idx),
			   I40E_GLV_MPRCL(stat_idx),
			   vsi->stat_offsets_loaded,
			   &oes->rx_multicast, &es->rx_multicast);
	i40e_stat_update48(hw, I40E_GLV_BPRCH(stat_idx),
			   I40E_GLV_BPRCL(stat_idx),
			   vsi->stat_offsets_loaded,
			   &oes->rx_broadcast, &es->rx_broadcast);

	i40e_stat_update48(hw, I40E_GLV_GOTCH(stat_idx),
			   I40E_GLV_GOTCL(stat_idx),
			   vsi->stat_offsets_loaded,
			   &oes->tx_bytes, &es->tx_bytes);
	i40e_stat_update48(hw, I40E_GLV_UPTCH(stat_idx),
			   I40E_GLV_UPTCL(stat_idx),
			   vsi->stat_offsets_loaded,
			   &oes->tx_unicast, &es->tx_unicast);
	i40e_stat_update48(hw, I40E_GLV_MPTCH(stat_idx),
			   I40E_GLV_MPTCL(stat_idx),
			   vsi->stat_offsets_loaded,
			   &oes->tx_multicast, &es->tx_multicast);
	i40e_stat_update48(hw, I40E_GLV_BPTCH(stat_idx),
			   I40E_GLV_BPTCL(stat_idx),
			   vsi->stat_offsets_loaded,
			   &oes->tx_broadcast, &es->tx_broadcast);

	i40e_stats_update_rx_discards(vsi, hw, stat_idx,
				      vsi->stat_offsets_loaded, oes, es);

	vsi->stat_offsets_loaded = true;
}

/**
 * i40e_update_veb_stats - Update Switch component statistics
 * @veb: the VEB being updated
 **/
void i40e_update_veb_stats(struct i40e_veb *veb)
{
	struct i40e_pf *pf = veb->pf;
	struct i40e_hw *hw = &pf->hw;
	struct i40e_eth_stats *oes;
	struct i40e_eth_stats *es;     /* device's eth stats */
	struct i40e_veb_tc_stats *veb_oes;
	struct i40e_veb_tc_stats *veb_es;
	int i, idx = 0;

	idx = veb->stats_idx;
	es = &veb->stats;
	oes = &veb->stats_offsets;
	veb_es = &veb->tc_stats;
	veb_oes = &veb->tc_stats_offsets;

	/* Gather up the stats that the hw collects */
	i40e_stat_update32(hw, I40E_GLSW_TDPC(idx),
			   veb->stat_offsets_loaded,
			   &oes->tx_discards, &es->tx_discards);
	if (hw->revision_id > 0)
		i40e_stat_update32(hw, I40E_GLSW_RUPP(idx),
				   veb->stat_offsets_loaded,
				   &oes->rx_unknown_protocol,
				   &es->rx_unknown_protocol);
	i40e_stat_update48(hw, I40E_GLSW_GORCH(idx), I40E_GLSW_GORCL(idx),
			   veb->stat_offsets_loaded,
			   &oes->rx_bytes, &es->rx_bytes);
	i40e_stat_update48(hw, I40E_GLSW_UPRCH(idx), I40E_GLSW_UPRCL(idx),
			   veb->stat_offsets_loaded,
			   &oes->rx_unicast, &es->rx_unicast);
	i40e_stat_update48(hw, I40E_GLSW_MPRCH(idx), I40E_GLSW_MPRCL(idx),
			   veb->stat_offsets_loaded,
			   &oes->rx_multicast, &es->rx_multicast);
	i40e_stat_update48(hw, I40E_GLSW_BPRCH(idx), I40E_GLSW_BPRCL(idx),
			   veb->stat_offsets_loaded,
			   &oes->rx_broadcast, &es->rx_broadcast);

	i40e_stat_update48(hw, I40E_GLSW_GOTCH(idx), I40E_GLSW_GOTCL(idx),
			   veb->stat_offsets_loaded,
			   &oes->tx_bytes, &es->tx_bytes);
	i40e_stat_update48(hw, I40E_GLSW_UPTCH(idx), I40E_GLSW_UPTCL(idx),
			   veb->stat_offsets_loaded,
			   &oes->tx_unicast, &es->tx_unicast);
	i40e_stat_update48(hw, I40E_GLSW_MPTCH(idx), I40E_GLSW_MPTCL(idx),
			   veb->stat_offsets_loaded,
			   &oes->tx_multicast, &es->tx_multicast);
	i40e_stat_update48(hw, I40E_GLSW_BPTCH(idx), I40E_GLSW_BPTCL(idx),
			   veb->stat_offsets_loaded,
			   &oes->tx_broadcast, &es->tx_broadcast);
	for (i = 0; i < I40E_MAX_TRAFFIC_CLASS; i++) {
		i40e_stat_update48(hw, I40E_GLVEBTC_RPCH(i, idx),
				   I40E_GLVEBTC_RPCL(i, idx),
				   veb->stat_offsets_loaded,
				   &veb_oes->tc_rx_packets[i],
				   &veb_es->tc_rx_packets[i]);
		i40e_stat_update48(hw, I40E_GLVEBTC_RBCH(i, idx),
				   I40E_GLVEBTC_RBCL(i, idx),
				   veb->stat_offsets_loaded,
				   &veb_oes->tc_rx_bytes[i],
				   &veb_es->tc_rx_bytes[i]);
		i40e_stat_update48(hw, I40E_GLVEBTC_TPCH(i, idx),
				   I40E_GLVEBTC_TPCL(i, idx),
				   veb->stat_offsets_loaded,
				   &veb_oes->tc_tx_packets[i],
				   &veb_es->tc_tx_packets[i]);
		i40e_stat_update48(hw, I40E_GLVEBTC_TBCH(i, idx),
				   I40E_GLVEBTC_TBCL(i, idx),
				   veb->stat_offsets_loaded,
				   &veb_oes->tc_tx_bytes[i],
				   &veb_es->tc_tx_bytes[i]);
	}
	veb->stat_offsets_loaded = true;
}

/**
 * i40e_update_vsi_stats - Update the vsi statistics counters.
 * @vsi: the VSI to be updated
 *
 * There are a few instances where we store the same stat in a
 * couple of different structs.  This is partly because we have
 * the netdev stats that need to be filled out, which is slightly
 * different from the "eth_stats" defined by the chip and used in
 * VF communications.  We sort it out here.
 **/
static void i40e_update_vsi_stats(struct i40e_vsi *vsi)
{
	u64 rx_page, rx_buf, rx_reuse, rx_alloc, rx_waive, rx_busy;
	struct i40e_pf *pf = vsi->back;
	struct rtnl_link_stats64 *ons;
	struct rtnl_link_stats64 *ns;   /* netdev stats */
	struct i40e_eth_stats *oes;
	struct i40e_eth_stats *es;     /* device's eth stats */
	u64 tx_restart, tx_busy;
	struct i40e_ring *p;
	u64 bytes, packets;
	unsigned int start;
	u64 tx_linearize;
	u64 tx_force_wb;
	u64 tx_stopped;
	u64 rx_p, rx_b;
	u64 tx_p, tx_b;
	u16 q;

	if (test_bit(__I40E_VSI_DOWN, vsi->state) ||
	    test_bit(__I40E_CONFIG_BUSY, pf->state))
		return;

	ns = i40e_get_vsi_stats_struct(vsi);
	ons = &vsi->net_stats_offsets;
	es = &vsi->eth_stats;
	oes = &vsi->eth_stats_offsets;

	/* Gather up the netdev and vsi stats that the driver collects
	 * on the fly during packet processing
	 */
	rx_b = rx_p = 0;
	tx_b = tx_p = 0;
	tx_restart = tx_busy = tx_linearize = tx_force_wb = 0;
	tx_stopped = 0;
	rx_page = 0;
	rx_buf = 0;
	rx_reuse = 0;
	rx_alloc = 0;
	rx_waive = 0;
	rx_busy = 0;
	rcu_read_lock();
	for (q = 0; q < vsi->num_queue_pairs; q++) {
		/* locate Tx ring */
		p = READ_ONCE(vsi->tx_rings[q]);
		if (!p)
			continue;

		do {
			start = u64_stats_fetch_begin(&p->syncp);
			packets = p->stats.packets;
			bytes = p->stats.bytes;
		} while (u64_stats_fetch_retry(&p->syncp, start));
		tx_b += bytes;
		tx_p += packets;
		tx_restart += p->tx_stats.restart_queue;
		tx_busy += p->tx_stats.tx_busy;
		tx_linearize += p->tx_stats.tx_linearize;
		tx_force_wb += p->tx_stats.tx_force_wb;
		tx_stopped += p->tx_stats.tx_stopped;

		/* locate Rx ring */
		p = READ_ONCE(vsi->rx_rings[q]);
		if (!p)
			continue;

		do {
			start = u64_stats_fetch_begin(&p->syncp);
			packets = p->stats.packets;
			bytes = p->stats.bytes;
		} while (u64_stats_fetch_retry(&p->syncp, start));
		rx_b += bytes;
		rx_p += packets;
		rx_buf += p->rx_stats.alloc_buff_failed;
		rx_page += p->rx_stats.alloc_page_failed;
		rx_reuse += p->rx_stats.page_reuse_count;
		rx_alloc += p->rx_stats.page_alloc_count;
		rx_waive += p->rx_stats.page_waive_count;
		rx_busy += p->rx_stats.page_busy_count;

		if (i40e_enabled_xdp_vsi(vsi)) {
			/* locate XDP ring */
			p = READ_ONCE(vsi->xdp_rings[q]);
			if (!p)
				continue;

			do {
				start = u64_stats_fetch_begin(&p->syncp);
				packets = p->stats.packets;
				bytes = p->stats.bytes;
			} while (u64_stats_fetch_retry(&p->syncp, start));
			tx_b += bytes;
			tx_p += packets;
			tx_restart += p->tx_stats.restart_queue;
			tx_busy += p->tx_stats.tx_busy;
			tx_linearize += p->tx_stats.tx_linearize;
			tx_force_wb += p->tx_stats.tx_force_wb;
		}
	}
	rcu_read_unlock();
	vsi->tx_restart = tx_restart;
	vsi->tx_busy = tx_busy;
	vsi->tx_linearize = tx_linearize;
	vsi->tx_force_wb = tx_force_wb;
	vsi->tx_stopped = tx_stopped;
	vsi->rx_page_failed = rx_page;
	vsi->rx_buf_failed = rx_buf;
	vsi->rx_page_reuse = rx_reuse;
	vsi->rx_page_alloc = rx_alloc;
	vsi->rx_page_waive = rx_waive;
	vsi->rx_page_busy = rx_busy;

	ns->rx_packets = rx_p;
	ns->rx_bytes = rx_b;
	ns->tx_packets = tx_p;
	ns->tx_bytes = tx_b;

	/* update netdev stats from eth stats */
	i40e_update_eth_stats(vsi);
	ons->tx_errors = oes->tx_errors;
	ns->tx_errors = es->tx_errors;
	ons->multicast = oes->rx_multicast;
	ns->multicast = es->rx_multicast;
	ons->rx_dropped = oes->rx_discards_other;
	ns->rx_dropped = es->rx_discards_other;
	ons->rx_missed_errors = oes->rx_discards;
	ns->rx_missed_errors = es->rx_discards;
	ons->tx_dropped = oes->tx_discards;
	ns->tx_dropped = es->tx_discards;

	/* pull in a couple PF stats if this is the main vsi */
	if (vsi == pf->vsi[pf->lan_vsi]) {
		ns->rx_crc_errors = pf->stats.crc_errors;
		ns->rx_errors = pf->stats.crc_errors + pf->stats.illegal_bytes;
		ns->rx_length_errors = pf->stats.rx_length_errors;
	}
}

/**
 * i40e_update_pf_stats - Update the PF statistics counters.
 * @pf: the PF to be updated
 **/
static void i40e_update_pf_stats(struct i40e_pf *pf)
{
	struct i40e_hw_port_stats *osd = &pf->stats_offsets;
	struct i40e_hw_port_stats *nsd = &pf->stats;
	struct i40e_hw *hw = &pf->hw;
	u32 val;
	int i;

	i40e_stat_update48(hw, I40E_GLPRT_GORCH(hw->port),
			   I40E_GLPRT_GORCL(hw->port),
			   pf->stat_offsets_loaded,
			   &osd->eth.rx_bytes, &nsd->eth.rx_bytes);
	i40e_stat_update48(hw, I40E_GLPRT_GOTCH(hw->port),
			   I40E_GLPRT_GOTCL(hw->port),
			   pf->stat_offsets_loaded,
			   &osd->eth.tx_bytes, &nsd->eth.tx_bytes);
	i40e_stat_update32(hw, I40E_GLPRT_RDPC(hw->port),
			   pf->stat_offsets_loaded,
			   &osd->eth.rx_discards,
			   &nsd->eth.rx_discards);
	i40e_stat_update48(hw, I40E_GLPRT_UPRCH(hw->port),
			   I40E_GLPRT_UPRCL(hw->port),
			   pf->stat_offsets_loaded,
			   &osd->eth.rx_unicast,
			   &nsd->eth.rx_unicast);
	i40e_stat_update48(hw, I40E_GLPRT_MPRCH(hw->port),
			   I40E_GLPRT_MPRCL(hw->port),
			   pf->stat_offsets_loaded,
			   &osd->eth.rx_multicast,
			   &nsd->eth.rx_multicast);
	i40e_stat_update48(hw, I40E_GLPRT_BPRCH(hw->port),
			   I40E_GLPRT_BPRCL(hw->port),
			   pf->stat_offsets_loaded,
			   &osd->eth.rx_broadcast,
			   &nsd->eth.rx_broadcast);
	i40e_stat_update48(hw, I40E_GLPRT_UPTCH(hw->port),
			   I40E_GLPRT_UPTCL(hw->port),
			   pf->stat_offsets_loaded,
			   &osd->eth.tx_unicast,
			   &nsd->eth.tx_unicast);
	i40e_stat_update48(hw, I40E_GLPRT_MPTCH(hw->port),
			   I40E_GLPRT_MPTCL(hw->port),
			   pf->stat_offsets_loaded,
			   &osd->eth.tx_multicast,
			   &nsd->eth.tx_multicast);
	i40e_stat_update48(hw, I40E_GLPRT_BPTCH(hw->port),
			   I40E_GLPRT_BPTCL(hw->port),
			   pf->stat_offsets_loaded,
			   &osd->eth.tx_broadcast,
			   &nsd->eth.tx_broadcast);

	i40e_stat_update32(hw, I40E_GLPRT_TDOLD(hw->port),
			   pf->stat_offsets_loaded,
			   &osd->tx_dropped_link_down,
			   &nsd->tx_dropped_link_down);

	i40e_stat_update32(hw, I40E_GLPRT_CRCERRS(hw->port),
			   pf->stat_offsets_loaded,
			   &osd->crc_errors, &nsd->crc_errors);

	i40e_stat_update32(hw, I40E_GLPRT_ILLERRC(hw->port),
			   pf->stat_offsets_loaded,
			   &osd->illegal_bytes, &nsd->illegal_bytes);

	i40e_stat_update32(hw, I40E_GLPRT_MLFC(hw->port),
			   pf->stat_offsets_loaded,
			   &osd->mac_local_faults,
			   &nsd->mac_local_faults);
	i40e_stat_update32(hw, I40E_GLPRT_MRFC(hw->port),
			   pf->stat_offsets_loaded,
			   &osd->mac_remote_faults,
			   &nsd->mac_remote_faults);

	i40e_stat_update32(hw, I40E_GLPRT_RLEC(hw->port),
			   pf->stat_offsets_loaded,
			   &osd->rx_length_errors,
			   &nsd->rx_length_errors);

	i40e_stat_update32(hw, I40E_GLPRT_LXONRXC(hw->port),
			   pf->stat_offsets_loaded,
			   &osd->link_xon_rx, &nsd->link_xon_rx);
	i40e_stat_update32(hw, I40E_GLPRT_LXONTXC(hw->port),
			   pf->stat_offsets_loaded,
			   &osd->link_xon_tx, &nsd->link_xon_tx);
	i40e_stat_update32(hw, I40E_GLPRT_LXOFFRXC(hw->port),
			   pf->stat_offsets_loaded,
			   &osd->link_xoff_rx, &nsd->link_xoff_rx);
	i40e_stat_update32(hw, I40E_GLPRT_LXOFFTXC(hw->port),
			   pf->stat_offsets_loaded,
			   &osd->link_xoff_tx, &nsd->link_xoff_tx);

	for (i = 0; i < 8; i++) {
		i40e_stat_update32(hw, I40E_GLPRT_PXOFFRXC(hw->port, i),
				   pf->stat_offsets_loaded,
				   &osd->priority_xoff_rx[i],
				   &nsd->priority_xoff_rx[i]);
		i40e_stat_update32(hw, I40E_GLPRT_PXONRXC(hw->port, i),
				   pf->stat_offsets_loaded,
				   &osd->priority_xon_rx[i],
				   &nsd->priority_xon_rx[i]);
		i40e_stat_update32(hw, I40E_GLPRT_PXONTXC(hw->port, i),
				   pf->stat_offsets_loaded,
				   &osd->priority_xon_tx[i],
				   &nsd->priority_xon_tx[i]);
		i40e_stat_update32(hw, I40E_GLPRT_PXOFFTXC(hw->port, i),
				   pf->stat_offsets_loaded,
				   &osd->priority_xoff_tx[i],
				   &nsd->priority_xoff_tx[i]);
		i40e_stat_update32(hw,
				   I40E_GLPRT_RXON2OFFCNT(hw->port, i),
				   pf->stat_offsets_loaded,
				   &osd->priority_xon_2_xoff[i],
				   &nsd->priority_xon_2_xoff[i]);
	}

	i40e_stat_update48(hw, I40E_GLPRT_PRC64H(hw->port),
			   I40E_GLPRT_PRC64L(hw->port),
			   pf->stat_offsets_loaded,
			   &osd->rx_size_64, &nsd->rx_size_64);
	i40e_stat_update48(hw, I40E_GLPRT_PRC127H(hw->port),
			   I40E_GLPRT_PRC127L(hw->port),
			   pf->stat_offsets_loaded,
			   &osd->rx_size_127, &nsd->rx_size_127);
	i40e_stat_update48(hw, I40E_GLPRT_PRC255H(hw->port),
			   I40E_GLPRT_PRC255L(hw->port),
			   pf->stat_offsets_loaded,
			   &osd->rx_size_255, &nsd->rx_size_255);
	i40e_stat_update48(hw, I40E_GLPRT_PRC511H(hw->port),
			   I40E_GLPRT_PRC511L(hw->port),
			   pf->stat_offsets_loaded,
			   &osd->rx_size_511, &nsd->rx_size_511);
	i40e_stat_update48(hw, I40E_GLPRT_PRC1023H(hw->port),
			   I40E_GLPRT_PRC1023L(hw->port),
			   pf->stat_offsets_loaded,
			   &osd->rx_size_1023, &nsd->rx_size_1023);
	i40e_stat_update48(hw, I40E_GLPRT_PRC1522H(hw->port),
			   I40E_GLPRT_PRC1522L(hw->port),
			   pf->stat_offsets_loaded,
			   &osd->rx_size_1522, &nsd->rx_size_1522);
	i40e_stat_update48(hw, I40E_GLPRT_PRC9522H(hw->port),
			   I40E_GLPRT_PRC9522L(hw->port),
			   pf->stat_offsets_loaded,
			   &osd->rx_size_big, &nsd->rx_size_big);

	i40e_stat_update48(hw, I40E_GLPRT_PTC64H(hw->port),
			   I40E_GLPRT_PTC64L(hw->port),
			   pf->stat_offsets_loaded,
			   &osd->tx_size_64, &nsd->tx_size_64);
	i40e_stat_update48(hw, I40E_GLPRT_PTC127H(hw->port),
			   I40E_GLPRT_PTC127L(hw->port),
			   pf->stat_offsets_loaded,
			   &osd->tx_size_127, &nsd->tx_size_127);
	i40e_stat_update48(hw, I40E_GLPRT_PTC255H(hw->port),
			   I40E_GLPRT_PTC255L(hw->port),
			   pf->stat_offsets_loaded,
			   &osd->tx_size_255, &nsd->tx_size_255);
	i40e_stat_update48(hw, I40E_GLPRT_PTC511H(hw->port),
			   I40E_GLPRT_PTC511L(hw->port),
			   pf->stat_offsets_loaded,
			   &osd->tx_size_511, &nsd->tx_size_511);
	i40e_stat_update48(hw, I40E_GLPRT_PTC1023H(hw->port),
			   I40E_GLPRT_PTC1023L(hw->port),
			   pf->stat_offsets_loaded,
			   &osd->tx_size_1023, &nsd->tx_size_1023);
	i40e_stat_update48(hw, I40E_GLPRT_PTC1522H(hw->port),
			   I40E_GLPRT_PTC1522L(hw->port),
			   pf->stat_offsets_loaded,
			   &osd->tx_size_1522, &nsd->tx_size_1522);
	i40e_stat_update48(hw, I40E_GLPRT_PTC9522H(hw->port),
			   I40E_GLPRT_PTC9522L(hw->port),
			   pf->stat_offsets_loaded,
			   &osd->tx_size_big, &nsd->tx_size_big);

	i40e_stat_update32(hw, I40E_GLPRT_RUC(hw->port),
			   pf->stat_offsets_loaded,
			   &osd->rx_undersize, &nsd->rx_undersize);
	i40e_stat_update32(hw, I40E_GLPRT_RFC(hw->port),
			   pf->stat_offsets_loaded,
			   &osd->rx_fragments, &nsd->rx_fragments);
	i40e_stat_update32(hw, I40E_GLPRT_ROC(hw->port),
			   pf->stat_offsets_loaded,
			   &osd->rx_oversize, &nsd->rx_oversize);
	i40e_stat_update32(hw, I40E_GLPRT_RJC(hw->port),
			   pf->stat_offsets_loaded,
			   &osd->rx_jabber, &nsd->rx_jabber);

	/* FDIR stats */
	i40e_stat_update_and_clear32(hw,
			I40E_GLQF_PCNT(I40E_FD_ATR_STAT_IDX(hw->pf_id)),
			&nsd->fd_atr_match);
	i40e_stat_update_and_clear32(hw,
			I40E_GLQF_PCNT(I40E_FD_SB_STAT_IDX(hw->pf_id)),
			&nsd->fd_sb_match);
	i40e_stat_update_and_clear32(hw,
			I40E_GLQF_PCNT(I40E_FD_ATR_TUNNEL_STAT_IDX(hw->pf_id)),
			&nsd->fd_atr_tunnel_match);

	val = rd32(hw, I40E_PRTPM_EEE_STAT);
	nsd->tx_lpi_status =
		       FIELD_GET(I40E_PRTPM_EEE_STAT_TX_LPI_STATUS_MASK, val);
	nsd->rx_lpi_status =
		       FIELD_GET(I40E_PRTPM_EEE_STAT_RX_LPI_STATUS_MASK, val);
	i40e_stat_update32(hw, I40E_PRTPM_TLPIC,
			   pf->stat_offsets_loaded,
			   &osd->tx_lpi_count, &nsd->tx_lpi_count);
	i40e_stat_update32(hw, I40E_PRTPM_RLPIC,
			   pf->stat_offsets_loaded,
			   &osd->rx_lpi_count, &nsd->rx_lpi_count);

	if (test_bit(I40E_FLAG_FD_SB_ENA, pf->flags) &&
	    !test_bit(__I40E_FD_SB_AUTO_DISABLED, pf->state))
		nsd->fd_sb_status = true;
	else
		nsd->fd_sb_status = false;

	if (test_bit(I40E_FLAG_FD_ATR_ENA, pf->flags) &&
	    !test_bit(__I40E_FD_ATR_AUTO_DISABLED, pf->state))
		nsd->fd_atr_status = true;
	else
		nsd->fd_atr_status = false;

	pf->stat_offsets_loaded = true;
}

/**
 * i40e_update_stats - Update the various statistics counters.
 * @vsi: the VSI to be updated
 *
 * Update the various stats for this VSI and its related entities.
 **/
void i40e_update_stats(struct i40e_vsi *vsi)
{
	struct i40e_pf *pf = vsi->back;

	if (vsi == pf->vsi[pf->lan_vsi])
		i40e_update_pf_stats(pf);

	i40e_update_vsi_stats(vsi);
}

/**
 * i40e_count_filters - counts VSI mac filters
 * @vsi: the VSI to be searched
 *
 * Returns count of mac filters
 **/
int i40e_count_filters(struct i40e_vsi *vsi)
{
	struct i40e_mac_filter *f;
	struct hlist_node *h;
	int bkt;
	int cnt = 0;

	hash_for_each_safe(vsi->mac_filter_hash, bkt, h, f, hlist)
		++cnt;

	return cnt;
}

/**
 * i40e_find_filter - Search VSI filter list for specific mac/vlan filter
 * @vsi: the VSI to be searched
 * @macaddr: the MAC address
 * @vlan: the vlan
 *
 * Returns ptr to the filter object or NULL
 **/
static struct i40e_mac_filter *i40e_find_filter(struct i40e_vsi *vsi,
						const u8 *macaddr, s16 vlan)
{
	struct i40e_mac_filter *f;
	u64 key;

	if (!vsi || !macaddr)
		return NULL;

	key = i40e_addr_to_hkey(macaddr);
	hash_for_each_possible(vsi->mac_filter_hash, f, hlist, key) {
		if ((ether_addr_equal(macaddr, f->macaddr)) &&
		    (vlan == f->vlan))
			return f;
	}
	return NULL;
}

/**
 * i40e_find_mac - Find a mac addr in the macvlan filters list
 * @vsi: the VSI to be searched
 * @macaddr: the MAC address we are searching for
 *
 * Returns the first filter with the provided MAC address or NULL if
 * MAC address was not found
 **/
struct i40e_mac_filter *i40e_find_mac(struct i40e_vsi *vsi, const u8 *macaddr)
{
	struct i40e_mac_filter *f;
	u64 key;

	if (!vsi || !macaddr)
		return NULL;

	key = i40e_addr_to_hkey(macaddr);
	hash_for_each_possible(vsi->mac_filter_hash, f, hlist, key) {
		if ((ether_addr_equal(macaddr, f->macaddr)))
			return f;
	}
	return NULL;
}

/**
 * i40e_is_vsi_in_vlan - Check if VSI is in vlan mode
 * @vsi: the VSI to be searched
 *
 * Returns true if VSI is in vlan mode or false otherwise
 **/
bool i40e_is_vsi_in_vlan(struct i40e_vsi *vsi)
{
	/* If we have a PVID, always operate in VLAN mode */
	if (vsi->info.pvid)
		return true;

	/* We need to operate in VLAN mode whenever we have any filters with
	 * a VLAN other than I40E_VLAN_ALL. We could check the table each
	 * time, incurring search cost repeatedly. However, we can notice two
	 * things:
	 *
	 * 1) the only place where we can gain a VLAN filter is in
	 *    i40e_add_filter.
	 *
	 * 2) the only place where filters are actually removed is in
	 *    i40e_sync_filters_subtask.
	 *
	 * Thus, we can simply use a boolean value, has_vlan_filters which we
	 * will set to true when we add a VLAN filter in i40e_add_filter. Then
	 * we have to perform the full search after deleting filters in
	 * i40e_sync_filters_subtask, but we already have to search
	 * filters here and can perform the check at the same time. This
	 * results in avoiding embedding a loop for VLAN mode inside another
	 * loop over all the filters, and should maintain correctness as noted
	 * above.
	 */
	return vsi->has_vlan_filter;
}

/**
 * i40e_correct_mac_vlan_filters - Correct non-VLAN filters if necessary
 * @vsi: the VSI to configure
 * @tmp_add_list: list of filters ready to be added
 * @tmp_del_list: list of filters ready to be deleted
 * @vlan_filters: the number of active VLAN filters
 *
 * Update VLAN=0 and VLAN=-1 (I40E_VLAN_ANY) filters properly so that they
 * behave as expected. If we have any active VLAN filters remaining or about
 * to be added then we need to update non-VLAN filters to be marked as VLAN=0
 * so that they only match against untagged traffic. If we no longer have any
 * active VLAN filters, we need to make all non-VLAN filters marked as VLAN=-1
 * so that they match against both tagged and untagged traffic. In this way,
 * we ensure that we correctly receive the desired traffic. This ensures that
 * when we have an active VLAN we will receive only untagged traffic and
 * traffic matching active VLANs. If we have no active VLANs then we will
 * operate in non-VLAN mode and receive all traffic, tagged or untagged.
 *
 * Finally, in a similar fashion, this function also corrects filters when
 * there is an active PVID assigned to this VSI.
 *
 * In case of memory allocation failure return -ENOMEM. Otherwise, return 0.
 *
 * This function is only expected to be called from within
 * i40e_sync_vsi_filters.
 *
 * NOTE: This function expects to be called while under the
 * mac_filter_hash_lock
 */
static int i40e_correct_mac_vlan_filters(struct i40e_vsi *vsi,
					 struct hlist_head *tmp_add_list,
					 struct hlist_head *tmp_del_list,
					 int vlan_filters)
{
	s16 pvid = le16_to_cpu(vsi->info.pvid);
	struct i40e_mac_filter *f, *add_head;
	struct i40e_new_mac_filter *new;
	struct hlist_node *h;
	int bkt, new_vlan;

	/* To determine if a particular filter needs to be replaced we
	 * have the three following conditions:
	 *
	 * a) if we have a PVID assigned, then all filters which are
	 *    not marked as VLAN=PVID must be replaced with filters that
	 *    are.
	 * b) otherwise, if we have any active VLANS, all filters
	 *    which are marked as VLAN=-1 must be replaced with
	 *    filters marked as VLAN=0
	 * c) finally, if we do not have any active VLANS, all filters
	 *    which are marked as VLAN=0 must be replaced with filters
	 *    marked as VLAN=-1
	 */

	/* Update the filters about to be added in place */
	hlist_for_each_entry(new, tmp_add_list, hlist) {
		if (pvid && new->f->vlan != pvid)
			new->f->vlan = pvid;
		else if (vlan_filters && new->f->vlan == I40E_VLAN_ANY)
			new->f->vlan = 0;
		else if (!vlan_filters && new->f->vlan == 0)
			new->f->vlan = I40E_VLAN_ANY;
	}

	/* Update the remaining active filters */
	hash_for_each_safe(vsi->mac_filter_hash, bkt, h, f, hlist) {
		/* Combine the checks for whether a filter needs to be changed
		 * and then determine the new VLAN inside the if block, in
		 * order to avoid duplicating code for adding the new filter
		 * then deleting the old filter.
		 */
		if ((pvid && f->vlan != pvid) ||
		    (vlan_filters && f->vlan == I40E_VLAN_ANY) ||
		    (!vlan_filters && f->vlan == 0)) {
			/* Determine the new vlan we will be adding */
			if (pvid)
				new_vlan = pvid;
			else if (vlan_filters)
				new_vlan = 0;
			else
				new_vlan = I40E_VLAN_ANY;

			/* Create the new filter */
			add_head = i40e_add_filter(vsi, f->macaddr, new_vlan);
			if (!add_head)
				return -ENOMEM;

			/* Create a temporary i40e_new_mac_filter */
			new = kzalloc(sizeof(*new), GFP_ATOMIC);
			if (!new)
				return -ENOMEM;

			new->f = add_head;
			new->state = add_head->state;

			/* Add the new filter to the tmp list */
			hlist_add_head(&new->hlist, tmp_add_list);

			/* Put the original filter into the delete list */
			f->state = I40E_FILTER_REMOVE;
			hash_del(&f->hlist);
			hlist_add_head(&f->hlist, tmp_del_list);
		}
	}

	vsi->has_vlan_filter = !!vlan_filters;

	return 0;
}

/**
 * i40e_get_vf_new_vlan - Get new vlan id on a vf
 * @vsi: the vsi to configure
 * @new_mac: new mac filter to be added
 * @f: existing mac filter, replaced with new_mac->f if new_mac is not NULL
 * @vlan_filters: the number of active VLAN filters
 * @trusted: flag if the VF is trusted
 *
 * Get new VLAN id based on current VLAN filters, trust, PVID
 * and vf-vlan-prune-disable flag.
 *
 * Returns the value of the new vlan filter or
 * the old value if no new filter is needed.
 */
static s16 i40e_get_vf_new_vlan(struct i40e_vsi *vsi,
				struct i40e_new_mac_filter *new_mac,
				struct i40e_mac_filter *f,
				int vlan_filters,
				bool trusted)
{
	s16 pvid = le16_to_cpu(vsi->info.pvid);
	struct i40e_pf *pf = vsi->back;
	bool is_any;

	if (new_mac)
		f = new_mac->f;

	if (pvid && f->vlan != pvid)
		return pvid;

	is_any = (trusted ||
		  !test_bit(I40E_FLAG_VF_VLAN_PRUNING_ENA, pf->flags));

	if ((vlan_filters && f->vlan == I40E_VLAN_ANY) ||
	    (!is_any && !vlan_filters && f->vlan == I40E_VLAN_ANY) ||
	    (is_any && !vlan_filters && f->vlan == 0)) {
		if (is_any)
			return I40E_VLAN_ANY;
		else
			return 0;
	}

	return f->vlan;
}

/**
 * i40e_correct_vf_mac_vlan_filters - Correct non-VLAN VF filters if necessary
 * @vsi: the vsi to configure
 * @tmp_add_list: list of filters ready to be added
 * @tmp_del_list: list of filters ready to be deleted
 * @vlan_filters: the number of active VLAN filters
 * @trusted: flag if the VF is trusted
 *
 * Correct VF VLAN filters based on current VLAN filters, trust, PVID
 * and vf-vlan-prune-disable flag.
 *
 * In case of memory allocation failure return -ENOMEM. Otherwise, return 0.
 *
 * This function is only expected to be called from within
 * i40e_sync_vsi_filters.
 *
 * NOTE: This function expects to be called while under the
 * mac_filter_hash_lock
 */
static int i40e_correct_vf_mac_vlan_filters(struct i40e_vsi *vsi,
					    struct hlist_head *tmp_add_list,
					    struct hlist_head *tmp_del_list,
					    int vlan_filters,
					    bool trusted)
{
	struct i40e_mac_filter *f, *add_head;
	struct i40e_new_mac_filter *new_mac;
	struct hlist_node *h;
	int bkt, new_vlan;

	hlist_for_each_entry(new_mac, tmp_add_list, hlist) {
		new_mac->f->vlan = i40e_get_vf_new_vlan(vsi, new_mac, NULL,
							vlan_filters, trusted);
	}

	hash_for_each_safe(vsi->mac_filter_hash, bkt, h, f, hlist) {
		new_vlan = i40e_get_vf_new_vlan(vsi, NULL, f, vlan_filters,
						trusted);
		if (new_vlan != f->vlan) {
			add_head = i40e_add_filter(vsi, f->macaddr, new_vlan);
			if (!add_head)
				return -ENOMEM;
			/* Create a temporary i40e_new_mac_filter */
			new_mac = kzalloc(sizeof(*new_mac), GFP_ATOMIC);
			if (!new_mac)
				return -ENOMEM;
			new_mac->f = add_head;
			new_mac->state = add_head->state;

			/* Add the new filter to the tmp list */
			hlist_add_head(&new_mac->hlist, tmp_add_list);

			/* Put the original filter into the delete list */
			f->state = I40E_FILTER_REMOVE;
			hash_del(&f->hlist);
			hlist_add_head(&f->hlist, tmp_del_list);
		}
	}

	vsi->has_vlan_filter = !!vlan_filters;
	return 0;
}

/**
 * i40e_rm_default_mac_filter - Remove the default MAC filter set by NVM
 * @vsi: the PF Main VSI - inappropriate for any other VSI
 * @macaddr: the MAC address
 *
 * Remove whatever filter the firmware set up so the driver can manage
 * its own filtering intelligently.
 **/
static void i40e_rm_default_mac_filter(struct i40e_vsi *vsi, u8 *macaddr)
{
	struct i40e_aqc_remove_macvlan_element_data element;
	struct i40e_pf *pf = vsi->back;

	/* Only appropriate for the PF main VSI */
	if (vsi->type != I40E_VSI_MAIN)
		return;

	memset(&element, 0, sizeof(element));
	ether_addr_copy(element.mac_addr, macaddr);
	element.vlan_tag = 0;
	/* Ignore error returns, some firmware does it this way... */
	element.flags = I40E_AQC_MACVLAN_DEL_PERFECT_MATCH;
	i40e_aq_remove_macvlan(&pf->hw, vsi->seid, &element, 1, NULL);

	memset(&element, 0, sizeof(element));
	ether_addr_copy(element.mac_addr, macaddr);
	element.vlan_tag = 0;
	/* ...and some firmware does it this way. */
	element.flags = I40E_AQC_MACVLAN_DEL_PERFECT_MATCH |
			I40E_AQC_MACVLAN_DEL_IGNORE_VLAN;
	i40e_aq_remove_macvlan(&pf->hw, vsi->seid, &element, 1, NULL);
}

/**
 * i40e_add_filter - Add a mac/vlan filter to the VSI
 * @vsi: the VSI to be searched
 * @macaddr: the MAC address
 * @vlan: the vlan
 *
 * Returns ptr to the filter object or NULL when no memory available.
 *
 * NOTE: This function is expected to be called with mac_filter_hash_lock
 * being held.
 **/
struct i40e_mac_filter *i40e_add_filter(struct i40e_vsi *vsi,
					const u8 *macaddr, s16 vlan)
{
	struct i40e_mac_filter *f;
	u64 key;

	if (!vsi || !macaddr)
		return NULL;

	f = i40e_find_filter(vsi, macaddr, vlan);
	if (!f) {
		f = kzalloc(sizeof(*f), GFP_ATOMIC);
		if (!f)
			return NULL;

		/* Update the boolean indicating if we need to function in
		 * VLAN mode.
		 */
		if (vlan >= 0)
			vsi->has_vlan_filter = true;

		ether_addr_copy(f->macaddr, macaddr);
		f->vlan = vlan;
		f->state = I40E_FILTER_NEW;
		INIT_HLIST_NODE(&f->hlist);

		key = i40e_addr_to_hkey(macaddr);
		hash_add(vsi->mac_filter_hash, &f->hlist, key);

		vsi->flags |= I40E_VSI_FLAG_FILTER_CHANGED;
		set_bit(__I40E_MACVLAN_SYNC_PENDING, vsi->back->state);
	}

	/* If we're asked to add a filter that has been marked for removal, it
	 * is safe to simply restore it to active state. __i40e_del_filter
	 * will have simply deleted any filters which were previously marked
	 * NEW or FAILED, so if it is currently marked REMOVE it must have
	 * previously been ACTIVE. Since we haven't yet run the sync filters
	 * task, just restore this filter to the ACTIVE state so that the
	 * sync task leaves it in place
	 */
	if (f->state == I40E_FILTER_REMOVE)
		f->state = I40E_FILTER_ACTIVE;

	return f;
}

/**
 * __i40e_del_filter - Remove a specific filter from the VSI
 * @vsi: VSI to remove from
 * @f: the filter to remove from the list
 *
 * This function should be called instead of i40e_del_filter only if you know
 * the exact filter you will remove already, such as via i40e_find_filter or
 * i40e_find_mac.
 *
 * NOTE: This function is expected to be called with mac_filter_hash_lock
 * being held.
 * ANOTHER NOTE: This function MUST be called from within the context of
 * the "safe" variants of any list iterators, e.g. list_for_each_entry_safe()
 * instead of list_for_each_entry().
 **/
void __i40e_del_filter(struct i40e_vsi *vsi, struct i40e_mac_filter *f)
{
	if (!f)
		return;

	/* If the filter was never added to firmware then we can just delete it
	 * directly and we don't want to set the status to remove or else an
	 * admin queue command will unnecessarily fire.
	 */
	if ((f->state == I40E_FILTER_FAILED) ||
	    (f->state == I40E_FILTER_NEW)) {
		hash_del(&f->hlist);
		kfree(f);
	} else {
		f->state = I40E_FILTER_REMOVE;
	}

	vsi->flags |= I40E_VSI_FLAG_FILTER_CHANGED;
	set_bit(__I40E_MACVLAN_SYNC_PENDING, vsi->back->state);
}

/**
 * i40e_del_filter - Remove a MAC/VLAN filter from the VSI
 * @vsi: the VSI to be searched
 * @macaddr: the MAC address
 * @vlan: the VLAN
 *
 * NOTE: This function is expected to be called with mac_filter_hash_lock
 * being held.
 * ANOTHER NOTE: This function MUST be called from within the context of
 * the "safe" variants of any list iterators, e.g. list_for_each_entry_safe()
 * instead of list_for_each_entry().
 **/
void i40e_del_filter(struct i40e_vsi *vsi, const u8 *macaddr, s16 vlan)
{
	struct i40e_mac_filter *f;

	if (!vsi || !macaddr)
		return;

	f = i40e_find_filter(vsi, macaddr, vlan);
	__i40e_del_filter(vsi, f);
}

/**
 * i40e_add_mac_filter - Add a MAC filter for all active VLANs
 * @vsi: the VSI to be searched
 * @macaddr: the mac address to be filtered
 *
 * If we're not in VLAN mode, just add the filter to I40E_VLAN_ANY. Otherwise,
 * go through all the macvlan filters and add a macvlan filter for each
 * unique vlan that already exists. If a PVID has been assigned, instead only
 * add the macaddr to that VLAN.
 *
 * Returns last filter added on success, else NULL
 **/
struct i40e_mac_filter *i40e_add_mac_filter(struct i40e_vsi *vsi,
					    const u8 *macaddr)
{
	struct i40e_mac_filter *f, *add = NULL;
	struct hlist_node *h;
	int bkt;

	if (vsi->info.pvid)
		return i40e_add_filter(vsi, macaddr,
				       le16_to_cpu(vsi->info.pvid));

	if (!i40e_is_vsi_in_vlan(vsi))
		return i40e_add_filter(vsi, macaddr, I40E_VLAN_ANY);

	hash_for_each_safe(vsi->mac_filter_hash, bkt, h, f, hlist) {
		if (f->state == I40E_FILTER_REMOVE)
			continue;
		add = i40e_add_filter(vsi, macaddr, f->vlan);
		if (!add)
			return NULL;
	}

	return add;
}

/**
 * i40e_del_mac_filter - Remove a MAC filter from all VLANs
 * @vsi: the VSI to be searched
 * @macaddr: the mac address to be removed
 *
 * Removes a given MAC address from a VSI regardless of what VLAN it has been
 * associated with.
 *
 * Returns 0 for success, or error
 **/
int i40e_del_mac_filter(struct i40e_vsi *vsi, const u8 *macaddr)
{
	struct i40e_mac_filter *f;
	struct hlist_node *h;
	bool found = false;
	int bkt;

	lockdep_assert_held(&vsi->mac_filter_hash_lock);
	hash_for_each_safe(vsi->mac_filter_hash, bkt, h, f, hlist) {
		if (ether_addr_equal(macaddr, f->macaddr)) {
			__i40e_del_filter(vsi, f);
			found = true;
		}
	}

	if (found)
		return 0;
	else
		return -ENOENT;
}

/**
 * i40e_set_mac - NDO callback to set mac address
 * @netdev: network interface device structure
 * @p: pointer to an address structure
 *
 * Returns 0 on success, negative on failure
 **/
static int i40e_set_mac(struct net_device *netdev, void *p)
{
	struct i40e_netdev_priv *np = netdev_priv(netdev);
	struct i40e_vsi *vsi = np->vsi;
	struct i40e_pf *pf = vsi->back;
	struct i40e_hw *hw = &pf->hw;
	struct sockaddr *addr = p;

	if (!is_valid_ether_addr(addr->sa_data))
		return -EADDRNOTAVAIL;

	if (test_bit(__I40E_DOWN, pf->state) ||
	    test_bit(__I40E_RESET_RECOVERY_PENDING, pf->state))
		return -EADDRNOTAVAIL;

	if (ether_addr_equal(hw->mac.addr, addr->sa_data))
		netdev_info(netdev, "returning to hw mac address %pM\n",
			    hw->mac.addr);
	else
		netdev_info(netdev, "set new mac address %pM\n", addr->sa_data);

	/* Copy the address first, so that we avoid a possible race with
	 * .set_rx_mode().
	 * - Remove old address from MAC filter
	 * - Copy new address
	 * - Add new address to MAC filter
	 */
	spin_lock_bh(&vsi->mac_filter_hash_lock);
	i40e_del_mac_filter(vsi, netdev->dev_addr);
	eth_hw_addr_set(netdev, addr->sa_data);
	i40e_add_mac_filter(vsi, netdev->dev_addr);
	spin_unlock_bh(&vsi->mac_filter_hash_lock);

	if (vsi->type == I40E_VSI_MAIN) {
		int ret;

		ret = i40e_aq_mac_address_write(hw, I40E_AQC_WRITE_TYPE_LAA_WOL,
						addr->sa_data, NULL);
		if (ret)
			netdev_info(netdev, "Ignoring error from firmware on LAA update, status %pe, AQ ret %s\n",
				    ERR_PTR(ret),
				    i40e_aq_str(hw, hw->aq.asq_last_status));
	}

	/* schedule our worker thread which will take care of
	 * applying the new filter changes
	 */
	i40e_service_event_schedule(pf);
	return 0;
}

/**
 * i40e_config_rss_aq - Prepare for RSS using AQ commands
 * @vsi: vsi structure
 * @seed: RSS hash seed
 * @lut: pointer to lookup table of lut_size
 * @lut_size: size of the lookup table
 **/
static int i40e_config_rss_aq(struct i40e_vsi *vsi, const u8 *seed,
			      u8 *lut, u16 lut_size)
{
	struct i40e_pf *pf = vsi->back;
	struct i40e_hw *hw = &pf->hw;
	int ret = 0;

	if (seed) {
		struct i40e_aqc_get_set_rss_key_data *seed_dw =
			(struct i40e_aqc_get_set_rss_key_data *)seed;
		ret = i40e_aq_set_rss_key(hw, vsi->id, seed_dw);
		if (ret) {
			dev_info(&pf->pdev->dev,
				 "Cannot set RSS key, err %pe aq_err %s\n",
				 ERR_PTR(ret),
				 i40e_aq_str(hw, hw->aq.asq_last_status));
			return ret;
		}
	}
	if (lut) {
		bool pf_lut = vsi->type == I40E_VSI_MAIN;

		ret = i40e_aq_set_rss_lut(hw, vsi->id, pf_lut, lut, lut_size);
		if (ret) {
			dev_info(&pf->pdev->dev,
				 "Cannot set RSS lut, err %pe aq_err %s\n",
				 ERR_PTR(ret),
				 i40e_aq_str(hw, hw->aq.asq_last_status));
			return ret;
		}
	}
	return ret;
}

/**
 * i40e_vsi_config_rss - Prepare for VSI(VMDq) RSS if used
 * @vsi: VSI structure
 **/
static int i40e_vsi_config_rss(struct i40e_vsi *vsi)
{
	struct i40e_pf *pf = vsi->back;
	u8 seed[I40E_HKEY_ARRAY_SIZE];
	u8 *lut;
	int ret;

	if (!test_bit(I40E_HW_CAP_RSS_AQ, pf->hw.caps))
		return 0;
	if (!vsi->rss_size)
		vsi->rss_size = min_t(int, pf->alloc_rss_size,
				      vsi->num_queue_pairs);
	if (!vsi->rss_size)
		return -EINVAL;
	lut = kzalloc(vsi->rss_table_size, GFP_KERNEL);
	if (!lut)
		return -ENOMEM;

	/* Use the user configured hash keys and lookup table if there is one,
	 * otherwise use default
	 */
	if (vsi->rss_lut_user)
		memcpy(lut, vsi->rss_lut_user, vsi->rss_table_size);
	else
		i40e_fill_rss_lut(pf, lut, vsi->rss_table_size, vsi->rss_size);
	if (vsi->rss_hkey_user)
		memcpy(seed, vsi->rss_hkey_user, I40E_HKEY_ARRAY_SIZE);
	else
		netdev_rss_key_fill((void *)seed, I40E_HKEY_ARRAY_SIZE);
	ret = i40e_config_rss_aq(vsi, seed, lut, vsi->rss_table_size);
	kfree(lut);
	return ret;
}

/**
 * i40e_vsi_setup_queue_map_mqprio - Prepares mqprio based tc_config
 * @vsi: the VSI being configured,
 * @ctxt: VSI context structure
 * @enabled_tc: number of traffic classes to enable
 *
 * Prepares VSI tc_config to have queue configurations based on MQPRIO options.
 **/
static int i40e_vsi_setup_queue_map_mqprio(struct i40e_vsi *vsi,
					   struct i40e_vsi_context *ctxt,
					   u8 enabled_tc)
{
	u16 qcount = 0, max_qcount, qmap, sections = 0;
	int i, override_q, pow, num_qps, ret;
	u8 netdev_tc = 0, offset = 0;

	if (vsi->type != I40E_VSI_MAIN)
		return -EINVAL;
	sections = I40E_AQ_VSI_PROP_QUEUE_MAP_VALID;
	sections |= I40E_AQ_VSI_PROP_SCHED_VALID;
	vsi->tc_config.numtc = vsi->mqprio_qopt.qopt.num_tc;
	vsi->tc_config.enabled_tc = enabled_tc ? enabled_tc : 1;
	num_qps = vsi->mqprio_qopt.qopt.count[0];

	/* find the next higher power-of-2 of num queue pairs */
	pow = ilog2(num_qps);
	if (!is_power_of_2(num_qps))
		pow++;
	qmap = (offset << I40E_AQ_VSI_TC_QUE_OFFSET_SHIFT) |
		(pow << I40E_AQ_VSI_TC_QUE_NUMBER_SHIFT);

	/* Setup queue offset/count for all TCs for given VSI */
	max_qcount = vsi->mqprio_qopt.qopt.count[0];
	for (i = 0; i < I40E_MAX_TRAFFIC_CLASS; i++) {
		/* See if the given TC is enabled for the given VSI */
		if (vsi->tc_config.enabled_tc & BIT(i)) {
			offset = vsi->mqprio_qopt.qopt.offset[i];
			qcount = vsi->mqprio_qopt.qopt.count[i];
			if (qcount > max_qcount)
				max_qcount = qcount;
			vsi->tc_config.tc_info[i].qoffset = offset;
			vsi->tc_config.tc_info[i].qcount = qcount;
			vsi->tc_config.tc_info[i].netdev_tc = netdev_tc++;
		} else {
			/* TC is not enabled so set the offset to
			 * default queue and allocate one queue
			 * for the given TC.
			 */
			vsi->tc_config.tc_info[i].qoffset = 0;
			vsi->tc_config.tc_info[i].qcount = 1;
			vsi->tc_config.tc_info[i].netdev_tc = 0;
		}
	}

	/* Set actual Tx/Rx queue pairs */
	vsi->num_queue_pairs = offset + qcount;

	/* Setup queue TC[0].qmap for given VSI context */
	ctxt->info.tc_mapping[0] = cpu_to_le16(qmap);
	ctxt->info.mapping_flags |= cpu_to_le16(I40E_AQ_VSI_QUE_MAP_CONTIG);
	ctxt->info.queue_mapping[0] = cpu_to_le16(vsi->base_queue);
	ctxt->info.valid_sections |= cpu_to_le16(sections);

	/* Reconfigure RSS for main VSI with max queue count */
	vsi->rss_size = max_qcount;
	ret = i40e_vsi_config_rss(vsi);
	if (ret) {
		dev_info(&vsi->back->pdev->dev,
			 "Failed to reconfig rss for num_queues (%u)\n",
			 max_qcount);
		return ret;
	}
	vsi->reconfig_rss = true;
	dev_dbg(&vsi->back->pdev->dev,
		"Reconfigured rss with num_queues (%u)\n", max_qcount);

	/* Find queue count available for channel VSIs and starting offset
	 * for channel VSIs
	 */
	override_q = vsi->mqprio_qopt.qopt.count[0];
	if (override_q && override_q < vsi->num_queue_pairs) {
		vsi->cnt_q_avail = vsi->num_queue_pairs - override_q;
		vsi->next_base_queue = override_q;
	}
	return 0;
}

/**
 * i40e_vsi_setup_queue_map - Setup a VSI queue map based on enabled_tc
 * @vsi: the VSI being setup
 * @ctxt: VSI context structure
 * @enabled_tc: Enabled TCs bitmap
 * @is_add: True if called before Add VSI
 *
 * Setup VSI queue mapping for enabled traffic classes.
 **/
static void i40e_vsi_setup_queue_map(struct i40e_vsi *vsi,
				     struct i40e_vsi_context *ctxt,
				     u8 enabled_tc,
				     bool is_add)
{
	struct i40e_pf *pf = vsi->back;
	u16 num_tc_qps = 0;
	u16 sections = 0;
	u8 netdev_tc = 0;
	u16 numtc = 1;
	u16 qcount;
	u8 offset;
	u16 qmap;
	int i;

	sections = I40E_AQ_VSI_PROP_QUEUE_MAP_VALID;
	offset = 0;
	/* zero out queue mapping, it will get updated on the end of the function */
	memset(ctxt->info.queue_mapping, 0, sizeof(ctxt->info.queue_mapping));

	if (vsi->type == I40E_VSI_MAIN) {
		/* This code helps add more queue to the VSI if we have
		 * more cores than RSS can support, the higher cores will
		 * be served by ATR or other filters. Furthermore, the
		 * non-zero req_queue_pairs says that user requested a new
		 * queue count via ethtool's set_channels, so use this
		 * value for queues distribution across traffic classes
		 * We need at least one queue pair for the interface
		 * to be usable as we see in else statement.
		 */
		if (vsi->req_queue_pairs > 0)
			vsi->num_queue_pairs = vsi->req_queue_pairs;
		else if (test_bit(I40E_FLAG_MSIX_ENA, pf->flags))
			vsi->num_queue_pairs = pf->num_lan_msix;
		else
			vsi->num_queue_pairs = 1;
	}

	/* Number of queues per enabled TC */
	if (vsi->type == I40E_VSI_MAIN ||
	    (vsi->type == I40E_VSI_SRIOV && vsi->num_queue_pairs != 0))
		num_tc_qps = vsi->num_queue_pairs;
	else
		num_tc_qps = vsi->alloc_queue_pairs;

	if (enabled_tc && test_bit(I40E_FLAG_DCB_ENA, vsi->back->flags)) {
		/* Find numtc from enabled TC bitmap */
		for (i = 0, numtc = 0; i < I40E_MAX_TRAFFIC_CLASS; i++) {
			if (enabled_tc & BIT(i)) /* TC is enabled */
				numtc++;
		}
		if (!numtc) {
			dev_warn(&pf->pdev->dev, "DCB is enabled but no TC enabled, forcing TC0\n");
			numtc = 1;
		}
		num_tc_qps = num_tc_qps / numtc;
		num_tc_qps = min_t(int, num_tc_qps,
				   i40e_pf_get_max_q_per_tc(pf));
	}

	vsi->tc_config.numtc = numtc;
	vsi->tc_config.enabled_tc = enabled_tc ? enabled_tc : 1;

	/* Do not allow use more TC queue pairs than MSI-X vectors exist */
	if (test_bit(I40E_FLAG_MSIX_ENA, pf->flags))
		num_tc_qps = min_t(int, num_tc_qps, pf->num_lan_msix);

	/* Setup queue offset/count for all TCs for given VSI */
	for (i = 0; i < I40E_MAX_TRAFFIC_CLASS; i++) {
		/* See if the given TC is enabled for the given VSI */
		if (vsi->tc_config.enabled_tc & BIT(i)) {
			/* TC is enabled */
			int pow, num_qps;

			switch (vsi->type) {
			case I40E_VSI_MAIN:
				if ((!test_bit(I40E_FLAG_FD_SB_ENA,
					       pf->flags) &&
				     !test_bit(I40E_FLAG_FD_ATR_ENA,
					       pf->flags)) ||
				    vsi->tc_config.enabled_tc != 1) {
					qcount = min_t(int, pf->alloc_rss_size,
						       num_tc_qps);
					break;
				}
				fallthrough;
			case I40E_VSI_FDIR:
			case I40E_VSI_SRIOV:
			case I40E_VSI_VMDQ2:
			default:
				qcount = num_tc_qps;
				WARN_ON(i != 0);
				break;
			}
			vsi->tc_config.tc_info[i].qoffset = offset;
			vsi->tc_config.tc_info[i].qcount = qcount;

			/* find the next higher power-of-2 of num queue pairs */
			num_qps = qcount;
			pow = 0;
			while (num_qps && (BIT_ULL(pow) < qcount)) {
				pow++;
				num_qps >>= 1;
			}

			vsi->tc_config.tc_info[i].netdev_tc = netdev_tc++;
			qmap =
			    (offset << I40E_AQ_VSI_TC_QUE_OFFSET_SHIFT) |
			    (pow << I40E_AQ_VSI_TC_QUE_NUMBER_SHIFT);

			offset += qcount;
		} else {
			/* TC is not enabled so set the offset to
			 * default queue and allocate one queue
			 * for the given TC.
			 */
			vsi->tc_config.tc_info[i].qoffset = 0;
			vsi->tc_config.tc_info[i].qcount = 1;
			vsi->tc_config.tc_info[i].netdev_tc = 0;

			qmap = 0;
		}
		ctxt->info.tc_mapping[i] = cpu_to_le16(qmap);
	}
	/* Do not change previously set num_queue_pairs for PFs and VFs*/
	if ((vsi->type == I40E_VSI_MAIN && numtc != 1) ||
	    (vsi->type == I40E_VSI_SRIOV && vsi->num_queue_pairs == 0) ||
	    (vsi->type != I40E_VSI_MAIN && vsi->type != I40E_VSI_SRIOV))
		vsi->num_queue_pairs = offset;

	/* Scheduler section valid can only be set for ADD VSI */
	if (is_add) {
		sections |= I40E_AQ_VSI_PROP_SCHED_VALID;

		ctxt->info.up_enable_bits = enabled_tc;
	}
	if (vsi->type == I40E_VSI_SRIOV) {
		ctxt->info.mapping_flags |=
				     cpu_to_le16(I40E_AQ_VSI_QUE_MAP_NONCONTIG);
		for (i = 0; i < vsi->num_queue_pairs; i++)
			ctxt->info.queue_mapping[i] =
					       cpu_to_le16(vsi->base_queue + i);
	} else {
		ctxt->info.mapping_flags |=
					cpu_to_le16(I40E_AQ_VSI_QUE_MAP_CONTIG);
		ctxt->info.queue_mapping[0] = cpu_to_le16(vsi->base_queue);
	}
	ctxt->info.valid_sections |= cpu_to_le16(sections);
}

/**
 * i40e_addr_sync - Callback for dev_(mc|uc)_sync to add address
 * @netdev: the netdevice
 * @addr: address to add
 *
 * Called by __dev_(mc|uc)_sync when an address needs to be added. We call
 * __dev_(uc|mc)_sync from .set_rx_mode and guarantee to hold the hash lock.
 */
static int i40e_addr_sync(struct net_device *netdev, const u8 *addr)
{
	struct i40e_netdev_priv *np = netdev_priv(netdev);
	struct i40e_vsi *vsi = np->vsi;

	if (i40e_add_mac_filter(vsi, addr))
		return 0;
	else
		return -ENOMEM;
}

/**
 * i40e_addr_unsync - Callback for dev_(mc|uc)_sync to remove address
 * @netdev: the netdevice
 * @addr: address to add
 *
 * Called by __dev_(mc|uc)_sync when an address needs to be removed. We call
 * __dev_(uc|mc)_sync from .set_rx_mode and guarantee to hold the hash lock.
 */
static int i40e_addr_unsync(struct net_device *netdev, const u8 *addr)
{
	struct i40e_netdev_priv *np = netdev_priv(netdev);
	struct i40e_vsi *vsi = np->vsi;

	/* Under some circumstances, we might receive a request to delete
	 * our own device address from our uc list. Because we store the
	 * device address in the VSI's MAC/VLAN filter list, we need to ignore
	 * such requests and not delete our device address from this list.
	 */
	if (ether_addr_equal(addr, netdev->dev_addr))
		return 0;

	i40e_del_mac_filter(vsi, addr);

	return 0;
}

/**
 * i40e_set_rx_mode - NDO callback to set the netdev filters
 * @netdev: network interface device structure
 **/
static void i40e_set_rx_mode(struct net_device *netdev)
{
	struct i40e_netdev_priv *np = netdev_priv(netdev);
	struct i40e_vsi *vsi = np->vsi;

	spin_lock_bh(&vsi->mac_filter_hash_lock);

	__dev_uc_sync(netdev, i40e_addr_sync, i40e_addr_unsync);
	__dev_mc_sync(netdev, i40e_addr_sync, i40e_addr_unsync);

	spin_unlock_bh(&vsi->mac_filter_hash_lock);

	/* check for other flag changes */
	if (vsi->current_netdev_flags != vsi->netdev->flags) {
		vsi->flags |= I40E_VSI_FLAG_FILTER_CHANGED;
		set_bit(__I40E_MACVLAN_SYNC_PENDING, vsi->back->state);
	}
}

/**
 * i40e_undo_del_filter_entries - Undo the changes made to MAC filter entries
 * @vsi: Pointer to VSI struct
 * @from: Pointer to list which contains MAC filter entries - changes to
 *        those entries needs to be undone.
 *
 * MAC filter entries from this list were slated for deletion.
 **/
static void i40e_undo_del_filter_entries(struct i40e_vsi *vsi,
					 struct hlist_head *from)
{
	struct i40e_mac_filter *f;
	struct hlist_node *h;

	hlist_for_each_entry_safe(f, h, from, hlist) {
		u64 key = i40e_addr_to_hkey(f->macaddr);

		/* Move the element back into MAC filter list*/
		hlist_del(&f->hlist);
		hash_add(vsi->mac_filter_hash, &f->hlist, key);
	}
}

/**
 * i40e_undo_add_filter_entries - Undo the changes made to MAC filter entries
 * @vsi: Pointer to vsi struct
 * @from: Pointer to list which contains MAC filter entries - changes to
 *        those entries needs to be undone.
 *
 * MAC filter entries from this list were slated for addition.
 **/
static void i40e_undo_add_filter_entries(struct i40e_vsi *vsi,
					 struct hlist_head *from)
{
	struct i40e_new_mac_filter *new;
	struct hlist_node *h;

	hlist_for_each_entry_safe(new, h, from, hlist) {
		/* We can simply free the wrapper structure */
		hlist_del(&new->hlist);
		netdev_hw_addr_refcnt(new->f, vsi->netdev, -1);
		kfree(new);
	}
}

/**
 * i40e_next_filter - Get the next non-broadcast filter from a list
 * @next: pointer to filter in list
 *
 * Returns the next non-broadcast filter in the list. Required so that we
 * ignore broadcast filters within the list, since these are not handled via
 * the normal firmware update path.
 */
static
struct i40e_new_mac_filter *i40e_next_filter(struct i40e_new_mac_filter *next)
{
	hlist_for_each_entry_continue(next, hlist) {
		if (!is_broadcast_ether_addr(next->f->macaddr))
			return next;
	}

	return NULL;
}

/**
 * i40e_update_filter_state - Update filter state based on return data
 * from firmware
 * @count: Number of filters added
 * @add_list: return data from fw
 * @add_head: pointer to first filter in current batch
 *
 * MAC filter entries from list were slated to be added to device. Returns
 * number of successful filters. Note that 0 does NOT mean success!
 **/
static int
i40e_update_filter_state(int count,
			 struct i40e_aqc_add_macvlan_element_data *add_list,
			 struct i40e_new_mac_filter *add_head)
{
	int retval = 0;
	int i;

	for (i = 0; i < count; i++) {
		/* Always check status of each filter. We don't need to check
		 * the firmware return status because we pre-set the filter
		 * status to I40E_AQC_MM_ERR_NO_RES when sending the filter
		 * request to the adminq. Thus, if it no longer matches then
		 * we know the filter is active.
		 */
		if (add_list[i].match_method == I40E_AQC_MM_ERR_NO_RES) {
			add_head->state = I40E_FILTER_FAILED;
		} else {
			add_head->state = I40E_FILTER_ACTIVE;
			retval++;
		}

		add_head = i40e_next_filter(add_head);
		if (!add_head)
			break;
	}

	return retval;
}

/**
 * i40e_aqc_del_filters - Request firmware to delete a set of filters
 * @vsi: ptr to the VSI
 * @vsi_name: name to display in messages
 * @list: the list of filters to send to firmware
 * @num_del: the number of filters to delete
 * @retval: Set to -EIO on failure to delete
 *
 * Send a request to firmware via AdminQ to delete a set of filters. Uses
 * *retval instead of a return value so that success does not force ret_val to
 * be set to 0. This ensures that a sequence of calls to this function
 * preserve the previous value of *retval on successful delete.
 */
static
void i40e_aqc_del_filters(struct i40e_vsi *vsi, const char *vsi_name,
			  struct i40e_aqc_remove_macvlan_element_data *list,
			  int num_del, int *retval)
{
	struct i40e_hw *hw = &vsi->back->hw;
	enum i40e_admin_queue_err aq_status;
	int aq_ret;

	aq_ret = i40e_aq_remove_macvlan_v2(hw, vsi->seid, list, num_del, NULL,
					   &aq_status);

	/* Explicitly ignore and do not report when firmware returns ENOENT */
	if (aq_ret && !(aq_status == I40E_AQ_RC_ENOENT)) {
		*retval = -EIO;
		dev_info(&vsi->back->pdev->dev,
			 "ignoring delete macvlan error on %s, err %pe, aq_err %s\n",
			 vsi_name, ERR_PTR(aq_ret),
			 i40e_aq_str(hw, aq_status));
	}
}

/**
 * i40e_aqc_add_filters - Request firmware to add a set of filters
 * @vsi: ptr to the VSI
 * @vsi_name: name to display in messages
 * @list: the list of filters to send to firmware
 * @add_head: Position in the add hlist
 * @num_add: the number of filters to add
 *
 * Send a request to firmware via AdminQ to add a chunk of filters. Will set
 * __I40E_VSI_OVERFLOW_PROMISC bit in vsi->state if the firmware has run out of
 * space for more filters.
 */
static
void i40e_aqc_add_filters(struct i40e_vsi *vsi, const char *vsi_name,
			  struct i40e_aqc_add_macvlan_element_data *list,
			  struct i40e_new_mac_filter *add_head,
			  int num_add)
{
	struct i40e_hw *hw = &vsi->back->hw;
	enum i40e_admin_queue_err aq_status;
	int fcnt;

	i40e_aq_add_macvlan_v2(hw, vsi->seid, list, num_add, NULL, &aq_status);
	fcnt = i40e_update_filter_state(num_add, list, add_head);

	if (fcnt != num_add) {
		if (vsi->type == I40E_VSI_MAIN) {
			set_bit(__I40E_VSI_OVERFLOW_PROMISC, vsi->state);
			dev_warn(&vsi->back->pdev->dev,
				 "Error %s adding RX filters on %s, promiscuous mode forced on\n",
				 i40e_aq_str(hw, aq_status), vsi_name);
		} else if (vsi->type == I40E_VSI_SRIOV ||
			   vsi->type == I40E_VSI_VMDQ1 ||
			   vsi->type == I40E_VSI_VMDQ2) {
			dev_warn(&vsi->back->pdev->dev,
				 "Error %s adding RX filters on %s, please set promiscuous on manually for %s\n",
				 i40e_aq_str(hw, aq_status), vsi_name,
					     vsi_name);
		} else {
			dev_warn(&vsi->back->pdev->dev,
				 "Error %s adding RX filters on %s, incorrect VSI type: %i.\n",
				 i40e_aq_str(hw, aq_status), vsi_name,
					     vsi->type);
		}
	}
}

/**
 * i40e_aqc_broadcast_filter - Set promiscuous broadcast flags
 * @vsi: pointer to the VSI
 * @vsi_name: the VSI name
 * @f: filter data
 *
 * This function sets or clears the promiscuous broadcast flags for VLAN
 * filters in order to properly receive broadcast frames. Assumes that only
 * broadcast filters are passed.
 *
 * Returns status indicating success or failure;
 **/
static int
i40e_aqc_broadcast_filter(struct i40e_vsi *vsi, const char *vsi_name,
			  struct i40e_mac_filter *f)
{
	bool enable = f->state == I40E_FILTER_NEW;
	struct i40e_hw *hw = &vsi->back->hw;
	int aq_ret;

	if (f->vlan == I40E_VLAN_ANY) {
		aq_ret = i40e_aq_set_vsi_broadcast(hw,
						   vsi->seid,
						   enable,
						   NULL);
	} else {
		aq_ret = i40e_aq_set_vsi_bc_promisc_on_vlan(hw,
							    vsi->seid,
							    enable,
							    f->vlan,
							    NULL);
	}

	if (aq_ret) {
		set_bit(__I40E_VSI_OVERFLOW_PROMISC, vsi->state);
		dev_warn(&vsi->back->pdev->dev,
			 "Error %s, forcing overflow promiscuous on %s\n",
			 i40e_aq_str(hw, hw->aq.asq_last_status),
			 vsi_name);
	}

	return aq_ret;
}

/**
 * i40e_set_promiscuous - set promiscuous mode
 * @pf: board private structure
 * @promisc: promisc on or off
 *
 * There are different ways of setting promiscuous mode on a PF depending on
 * what state/environment we're in.  This identifies and sets it appropriately.
 * Returns 0 on success.
 **/
static int i40e_set_promiscuous(struct i40e_pf *pf, bool promisc)
{
	struct i40e_vsi *vsi = pf->vsi[pf->lan_vsi];
	struct i40e_hw *hw = &pf->hw;
	int aq_ret;

	if (vsi->type == I40E_VSI_MAIN &&
	    pf->lan_veb != I40E_NO_VEB &&
	    !test_bit(I40E_FLAG_MFP_ENA, pf->flags)) {
		/* set defport ON for Main VSI instead of true promisc
		 * this way we will get all unicast/multicast and VLAN
		 * promisc behavior but will not get VF or VMDq traffic
		 * replicated on the Main VSI.
		 */
		if (promisc)
			aq_ret = i40e_aq_set_default_vsi(hw,
							 vsi->seid,
							 NULL);
		else
			aq_ret = i40e_aq_clear_default_vsi(hw,
							   vsi->seid,
							   NULL);
		if (aq_ret) {
			dev_info(&pf->pdev->dev,
				 "Set default VSI failed, err %pe, aq_err %s\n",
				 ERR_PTR(aq_ret),
				 i40e_aq_str(hw, hw->aq.asq_last_status));
		}
	} else {
		aq_ret = i40e_aq_set_vsi_unicast_promiscuous(
						  hw,
						  vsi->seid,
						  promisc, NULL,
						  true);
		if (aq_ret) {
			dev_info(&pf->pdev->dev,
				 "set unicast promisc failed, err %pe, aq_err %s\n",
				 ERR_PTR(aq_ret),
				 i40e_aq_str(hw, hw->aq.asq_last_status));
		}
		aq_ret = i40e_aq_set_vsi_multicast_promiscuous(
						  hw,
						  vsi->seid,
						  promisc, NULL);
		if (aq_ret) {
			dev_info(&pf->pdev->dev,
				 "set multicast promisc failed, err %pe, aq_err %s\n",
				 ERR_PTR(aq_ret),
				 i40e_aq_str(hw, hw->aq.asq_last_status));
		}
	}

	if (!aq_ret)
		pf->cur_promisc = promisc;

	return aq_ret;
}

/**
 * i40e_sync_vsi_filters - Update the VSI filter list to the HW
 * @vsi: ptr to the VSI
 *
 * Push any outstanding VSI filter changes through the AdminQ.
 *
 * Returns 0 or error value
 **/
int i40e_sync_vsi_filters(struct i40e_vsi *vsi)
{
	struct hlist_head tmp_add_list, tmp_del_list;
	struct i40e_mac_filter *f;
	struct i40e_new_mac_filter *new, *add_head = NULL;
	struct i40e_hw *hw = &vsi->back->hw;
	bool old_overflow, new_overflow;
	unsigned int failed_filters = 0;
	unsigned int vlan_filters = 0;
	char vsi_name[16] = "PF";
	int filter_list_len = 0;
	u32 changed_flags = 0;
	struct hlist_node *h;
	struct i40e_pf *pf;
	int num_add = 0;
	int num_del = 0;
	int aq_ret = 0;
	int retval = 0;
	u16 cmd_flags;
	int list_size;
	int bkt;

	/* empty array typed pointers, kcalloc later */
	struct i40e_aqc_add_macvlan_element_data *add_list;
	struct i40e_aqc_remove_macvlan_element_data *del_list;

	while (test_and_set_bit(__I40E_VSI_SYNCING_FILTERS, vsi->state))
		usleep_range(1000, 2000);
	pf = vsi->back;

	old_overflow = test_bit(__I40E_VSI_OVERFLOW_PROMISC, vsi->state);

	if (vsi->netdev) {
		changed_flags = vsi->current_netdev_flags ^ vsi->netdev->flags;
		vsi->current_netdev_flags = vsi->netdev->flags;
	}

	INIT_HLIST_HEAD(&tmp_add_list);
	INIT_HLIST_HEAD(&tmp_del_list);

	if (vsi->type == I40E_VSI_SRIOV)
		snprintf(vsi_name, sizeof(vsi_name) - 1, "VF %d", vsi->vf_id);
	else if (vsi->type != I40E_VSI_MAIN)
		snprintf(vsi_name, sizeof(vsi_name) - 1, "vsi %d", vsi->seid);

	if (vsi->flags & I40E_VSI_FLAG_FILTER_CHANGED) {
		vsi->flags &= ~I40E_VSI_FLAG_FILTER_CHANGED;

		spin_lock_bh(&vsi->mac_filter_hash_lock);
		/* Create a list of filters to delete. */
		hash_for_each_safe(vsi->mac_filter_hash, bkt, h, f, hlist) {
			if (f->state == I40E_FILTER_REMOVE) {
				/* Move the element into temporary del_list */
				hash_del(&f->hlist);
				hlist_add_head(&f->hlist, &tmp_del_list);

				/* Avoid counting removed filters */
				continue;
			}
			if (f->state == I40E_FILTER_NEW) {
				/* Create a temporary i40e_new_mac_filter */
				new = kzalloc(sizeof(*new), GFP_ATOMIC);
				if (!new)
					goto err_no_memory_locked;

				/* Store pointer to the real filter */
				new->f = f;
				new->state = f->state;

				/* Add it to the hash list */
				hlist_add_head(&new->hlist, &tmp_add_list);
			}

			/* Count the number of active (current and new) VLAN
			 * filters we have now. Does not count filters which
			 * are marked for deletion.
			 */
			if (f->vlan > 0)
				vlan_filters++;
		}

		if (vsi->type != I40E_VSI_SRIOV)
			retval = i40e_correct_mac_vlan_filters
				(vsi, &tmp_add_list, &tmp_del_list,
				 vlan_filters);
		else if (pf->vf)
			retval = i40e_correct_vf_mac_vlan_filters
				(vsi, &tmp_add_list, &tmp_del_list,
				 vlan_filters, pf->vf[vsi->vf_id].trusted);

		hlist_for_each_entry(new, &tmp_add_list, hlist)
			netdev_hw_addr_refcnt(new->f, vsi->netdev, 1);

		if (retval)
			goto err_no_memory_locked;

		spin_unlock_bh(&vsi->mac_filter_hash_lock);
	}

	/* Now process 'del_list' outside the lock */
	if (!hlist_empty(&tmp_del_list)) {
		filter_list_len = hw->aq.asq_buf_size /
			    sizeof(struct i40e_aqc_remove_macvlan_element_data);
		list_size = filter_list_len *
			    sizeof(struct i40e_aqc_remove_macvlan_element_data);
		del_list = kzalloc(list_size, GFP_ATOMIC);
		if (!del_list)
			goto err_no_memory;

		hlist_for_each_entry_safe(f, h, &tmp_del_list, hlist) {
			cmd_flags = 0;

			/* handle broadcast filters by updating the broadcast
			 * promiscuous flag and release filter list.
			 */
			if (is_broadcast_ether_addr(f->macaddr)) {
				i40e_aqc_broadcast_filter(vsi, vsi_name, f);

				hlist_del(&f->hlist);
				kfree(f);
				continue;
			}

			/* add to delete list */
			ether_addr_copy(del_list[num_del].mac_addr, f->macaddr);
			if (f->vlan == I40E_VLAN_ANY) {
				del_list[num_del].vlan_tag = 0;
				cmd_flags |= I40E_AQC_MACVLAN_DEL_IGNORE_VLAN;
			} else {
				del_list[num_del].vlan_tag =
					cpu_to_le16((u16)(f->vlan));
			}

			cmd_flags |= I40E_AQC_MACVLAN_DEL_PERFECT_MATCH;
			del_list[num_del].flags = cmd_flags;
			num_del++;

			/* flush a full buffer */
			if (num_del == filter_list_len) {
				i40e_aqc_del_filters(vsi, vsi_name, del_list,
						     num_del, &retval);
				memset(del_list, 0, list_size);
				num_del = 0;
			}
			/* Release memory for MAC filter entries which were
			 * synced up with HW.
			 */
			hlist_del(&f->hlist);
			kfree(f);
		}

		if (num_del) {
			i40e_aqc_del_filters(vsi, vsi_name, del_list,
					     num_del, &retval);
		}

		kfree(del_list);
		del_list = NULL;
	}

	if (!hlist_empty(&tmp_add_list)) {
		/* Do all the adds now. */
		filter_list_len = hw->aq.asq_buf_size /
			       sizeof(struct i40e_aqc_add_macvlan_element_data);
		list_size = filter_list_len *
			       sizeof(struct i40e_aqc_add_macvlan_element_data);
		add_list = kzalloc(list_size, GFP_ATOMIC);
		if (!add_list)
			goto err_no_memory;

		num_add = 0;
		hlist_for_each_entry_safe(new, h, &tmp_add_list, hlist) {
			/* handle broadcast filters by updating the broadcast
			 * promiscuous flag instead of adding a MAC filter.
			 */
			if (is_broadcast_ether_addr(new->f->macaddr)) {
				if (i40e_aqc_broadcast_filter(vsi, vsi_name,
							      new->f))
					new->state = I40E_FILTER_FAILED;
				else
					new->state = I40E_FILTER_ACTIVE;
				continue;
			}

			/* add to add array */
			if (num_add == 0)
				add_head = new;
			cmd_flags = 0;
			ether_addr_copy(add_list[num_add].mac_addr,
					new->f->macaddr);
			if (new->f->vlan == I40E_VLAN_ANY) {
				add_list[num_add].vlan_tag = 0;
				cmd_flags |= I40E_AQC_MACVLAN_ADD_IGNORE_VLAN;
			} else {
				add_list[num_add].vlan_tag =
					cpu_to_le16((u16)(new->f->vlan));
			}
			add_list[num_add].queue_number = 0;
			/* set invalid match method for later detection */
			add_list[num_add].match_method = I40E_AQC_MM_ERR_NO_RES;
			cmd_flags |= I40E_AQC_MACVLAN_ADD_PERFECT_MATCH;
			add_list[num_add].flags = cpu_to_le16(cmd_flags);
			num_add++;

			/* flush a full buffer */
			if (num_add == filter_list_len) {
				i40e_aqc_add_filters(vsi, vsi_name, add_list,
						     add_head, num_add);
				memset(add_list, 0, list_size);
				num_add = 0;
			}
		}
		if (num_add) {
			i40e_aqc_add_filters(vsi, vsi_name, add_list, add_head,
					     num_add);
		}
		/* Now move all of the filters from the temp add list back to
		 * the VSI's list.
		 */
		spin_lock_bh(&vsi->mac_filter_hash_lock);
		hlist_for_each_entry_safe(new, h, &tmp_add_list, hlist) {
			/* Only update the state if we're still NEW */
			if (new->f->state == I40E_FILTER_NEW)
				new->f->state = new->state;
			hlist_del(&new->hlist);
			netdev_hw_addr_refcnt(new->f, vsi->netdev, -1);
			kfree(new);
		}
		spin_unlock_bh(&vsi->mac_filter_hash_lock);
		kfree(add_list);
		add_list = NULL;
	}

	/* Determine the number of active and failed filters. */
	spin_lock_bh(&vsi->mac_filter_hash_lock);
	vsi->active_filters = 0;
	hash_for_each(vsi->mac_filter_hash, bkt, f, hlist) {
		if (f->state == I40E_FILTER_ACTIVE)
			vsi->active_filters++;
		else if (f->state == I40E_FILTER_FAILED)
			failed_filters++;
	}
	spin_unlock_bh(&vsi->mac_filter_hash_lock);

	/* Check if we are able to exit overflow promiscuous mode. We can
	 * safely exit if we didn't just enter, we no longer have any failed
	 * filters, and we have reduced filters below the threshold value.
	 */
	if (old_overflow && !failed_filters &&
	    vsi->active_filters < vsi->promisc_threshold) {
		dev_info(&pf->pdev->dev,
			 "filter logjam cleared on %s, leaving overflow promiscuous mode\n",
			 vsi_name);
		clear_bit(__I40E_VSI_OVERFLOW_PROMISC, vsi->state);
		vsi->promisc_threshold = 0;
	}

	/* if the VF is not trusted do not do promisc */
	if (vsi->type == I40E_VSI_SRIOV && pf->vf &&
	    !pf->vf[vsi->vf_id].trusted) {
		clear_bit(__I40E_VSI_OVERFLOW_PROMISC, vsi->state);
		goto out;
	}

	new_overflow = test_bit(__I40E_VSI_OVERFLOW_PROMISC, vsi->state);

	/* If we are entering overflow promiscuous, we need to calculate a new
	 * threshold for when we are safe to exit
	 */
	if (!old_overflow && new_overflow)
		vsi->promisc_threshold = (vsi->active_filters * 3) / 4;

	/* check for changes in promiscuous modes */
	if (changed_flags & IFF_ALLMULTI) {
		bool cur_multipromisc;

		cur_multipromisc = !!(vsi->current_netdev_flags & IFF_ALLMULTI);
		aq_ret = i40e_aq_set_vsi_multicast_promiscuous(&vsi->back->hw,
							       vsi->seid,
							       cur_multipromisc,
							       NULL);
		if (aq_ret) {
			retval = i40e_aq_rc_to_posix(aq_ret,
						     hw->aq.asq_last_status);
			dev_info(&pf->pdev->dev,
				 "set multi promisc failed on %s, err %pe aq_err %s\n",
				 vsi_name,
				 ERR_PTR(aq_ret),
				 i40e_aq_str(hw, hw->aq.asq_last_status));
		} else {
			dev_info(&pf->pdev->dev, "%s allmulti mode.\n",
				 cur_multipromisc ? "entering" : "leaving");
		}
	}

	if ((changed_flags & IFF_PROMISC) || old_overflow != new_overflow) {
		bool cur_promisc;

		cur_promisc = (!!(vsi->current_netdev_flags & IFF_PROMISC) ||
			       new_overflow);
		aq_ret = i40e_set_promiscuous(pf, cur_promisc);
		if (aq_ret) {
			retval = i40e_aq_rc_to_posix(aq_ret,
						     hw->aq.asq_last_status);
			dev_info(&pf->pdev->dev,
				 "Setting promiscuous %s failed on %s, err %pe aq_err %s\n",
				 cur_promisc ? "on" : "off",
				 vsi_name,
				 ERR_PTR(aq_ret),
				 i40e_aq_str(hw, hw->aq.asq_last_status));
		}
	}
out:
	/* if something went wrong then set the changed flag so we try again */
	if (retval)
		vsi->flags |= I40E_VSI_FLAG_FILTER_CHANGED;

	clear_bit(__I40E_VSI_SYNCING_FILTERS, vsi->state);
	return retval;

err_no_memory:
	/* Restore elements on the temporary add and delete lists */
	spin_lock_bh(&vsi->mac_filter_hash_lock);
err_no_memory_locked:
	i40e_undo_del_filter_entries(vsi, &tmp_del_list);
	i40e_undo_add_filter_entries(vsi, &tmp_add_list);
	spin_unlock_bh(&vsi->mac_filter_hash_lock);

	vsi->flags |= I40E_VSI_FLAG_FILTER_CHANGED;
	clear_bit(__I40E_VSI_SYNCING_FILTERS, vsi->state);
	return -ENOMEM;
}

/**
 * i40e_sync_filters_subtask - Sync the VSI filter list with HW
 * @pf: board private structure
 **/
static void i40e_sync_filters_subtask(struct i40e_pf *pf)
{
	struct i40e_vsi *vsi;
	int v;

	if (!pf)
		return;
	if (!test_and_clear_bit(__I40E_MACVLAN_SYNC_PENDING, pf->state))
		return;
	if (test_bit(__I40E_VF_DISABLE, pf->state)) {
		set_bit(__I40E_MACVLAN_SYNC_PENDING, pf->state);
		return;
	}

	i40e_pf_for_each_vsi(pf, v, vsi) {
		if ((vsi->flags & I40E_VSI_FLAG_FILTER_CHANGED) &&
		    !test_bit(__I40E_VSI_RELEASING, vsi->state)) {
			int ret = i40e_sync_vsi_filters(vsi);

			if (ret) {
				/* come back and try again later */
				set_bit(__I40E_MACVLAN_SYNC_PENDING,
					pf->state);
				break;
			}
		}
	}
}

/**
 * i40e_calculate_vsi_rx_buf_len - Calculates buffer length
 *
 * @vsi: VSI to calculate rx_buf_len from
 */
static u16 i40e_calculate_vsi_rx_buf_len(struct i40e_vsi *vsi)
{
	if (!vsi->netdev || test_bit(I40E_FLAG_LEGACY_RX_ENA, vsi->back->flags))
		return SKB_WITH_OVERHEAD(I40E_RXBUFFER_2048);

	return PAGE_SIZE < 8192 ? I40E_RXBUFFER_3072 : I40E_RXBUFFER_2048;
}

/**
 * i40e_max_vsi_frame_size - returns the maximum allowed frame size for VSI
 * @vsi: the vsi
 * @xdp_prog: XDP program
 **/
static int i40e_max_vsi_frame_size(struct i40e_vsi *vsi,
				   struct bpf_prog *xdp_prog)
{
	u16 rx_buf_len = i40e_calculate_vsi_rx_buf_len(vsi);
	u16 chain_len;

	if (xdp_prog && !xdp_prog->aux->xdp_has_frags)
		chain_len = 1;
	else
		chain_len = I40E_MAX_CHAINED_RX_BUFFERS;

	return min_t(u16, rx_buf_len * chain_len, I40E_MAX_RXBUFFER);
}

/**
 * i40e_change_mtu - NDO callback to change the Maximum Transfer Unit
 * @netdev: network interface device structure
 * @new_mtu: new value for maximum frame size
 *
 * Returns 0 on success, negative on failure
 **/
static int i40e_change_mtu(struct net_device *netdev, int new_mtu)
{
	struct i40e_netdev_priv *np = netdev_priv(netdev);
	struct i40e_vsi *vsi = np->vsi;
	struct i40e_pf *pf = vsi->back;
	int frame_size;

	frame_size = i40e_max_vsi_frame_size(vsi, vsi->xdp_prog);
	if (new_mtu > frame_size - I40E_PACKET_HDR_PAD) {
		netdev_err(netdev, "Error changing mtu to %d, Max is %d\n",
			   new_mtu, frame_size - I40E_PACKET_HDR_PAD);
		return -EINVAL;
	}

	netdev_dbg(netdev, "changing MTU from %d to %d\n",
		   netdev->mtu, new_mtu);
	netdev->mtu = new_mtu;
	if (netif_running(netdev))
		i40e_vsi_reinit_locked(vsi);
	set_bit(__I40E_CLIENT_SERVICE_REQUESTED, pf->state);
	set_bit(__I40E_CLIENT_L2_CHANGE, pf->state);
	return 0;
}

/**
 * i40e_ioctl - Access the hwtstamp interface
 * @netdev: network interface device structure
 * @ifr: interface request data
 * @cmd: ioctl command
 **/
int i40e_ioctl(struct net_device *netdev, struct ifreq *ifr, int cmd)
{
	struct i40e_netdev_priv *np = netdev_priv(netdev);
	struct i40e_pf *pf = np->vsi->back;

	switch (cmd) {
	case SIOCGHWTSTAMP:
		return i40e_ptp_get_ts_config(pf, ifr);
	case SIOCSHWTSTAMP:
		return i40e_ptp_set_ts_config(pf, ifr);
	default:
		return -EOPNOTSUPP;
	}
}

/**
 * i40e_vlan_stripping_enable - Turn on vlan stripping for the VSI
 * @vsi: the vsi being adjusted
 **/
void i40e_vlan_stripping_enable(struct i40e_vsi *vsi)
{
	struct i40e_vsi_context ctxt;
	int ret;

	/* Don't modify stripping options if a port VLAN is active */
	if (vsi->info.pvid)
		return;

	if ((vsi->info.valid_sections &
	     cpu_to_le16(I40E_AQ_VSI_PROP_VLAN_VALID)) &&
	    ((vsi->info.port_vlan_flags & I40E_AQ_VSI_PVLAN_MODE_MASK) == 0))
		return;  /* already enabled */

	vsi->info.valid_sections = cpu_to_le16(I40E_AQ_VSI_PROP_VLAN_VALID);
	vsi->info.port_vlan_flags = I40E_AQ_VSI_PVLAN_MODE_ALL |
				    I40E_AQ_VSI_PVLAN_EMOD_STR_BOTH;

	ctxt.seid = vsi->seid;
	ctxt.info = vsi->info;
	ret = i40e_aq_update_vsi_params(&vsi->back->hw, &ctxt, NULL);
	if (ret) {
		dev_info(&vsi->back->pdev->dev,
			 "update vlan stripping failed, err %pe aq_err %s\n",
			 ERR_PTR(ret),
			 i40e_aq_str(&vsi->back->hw,
				     vsi->back->hw.aq.asq_last_status));
	}
}

/**
 * i40e_vlan_stripping_disable - Turn off vlan stripping for the VSI
 * @vsi: the vsi being adjusted
 **/
void i40e_vlan_stripping_disable(struct i40e_vsi *vsi)
{
	struct i40e_vsi_context ctxt;
	int ret;

	/* Don't modify stripping options if a port VLAN is active */
	if (vsi->info.pvid)
		return;

	if ((vsi->info.valid_sections &
	     cpu_to_le16(I40E_AQ_VSI_PROP_VLAN_VALID)) &&
	    ((vsi->info.port_vlan_flags & I40E_AQ_VSI_PVLAN_EMOD_MASK) ==
	     I40E_AQ_VSI_PVLAN_EMOD_MASK))
		return;  /* already disabled */

	vsi->info.valid_sections = cpu_to_le16(I40E_AQ_VSI_PROP_VLAN_VALID);
	vsi->info.port_vlan_flags = I40E_AQ_VSI_PVLAN_MODE_ALL |
				    I40E_AQ_VSI_PVLAN_EMOD_NOTHING;

	ctxt.seid = vsi->seid;
	ctxt.info = vsi->info;
	ret = i40e_aq_update_vsi_params(&vsi->back->hw, &ctxt, NULL);
	if (ret) {
		dev_info(&vsi->back->pdev->dev,
			 "update vlan stripping failed, err %pe aq_err %s\n",
			 ERR_PTR(ret),
			 i40e_aq_str(&vsi->back->hw,
				     vsi->back->hw.aq.asq_last_status));
	}
}

/**
 * i40e_add_vlan_all_mac - Add a MAC/VLAN filter for each existing MAC address
 * @vsi: the vsi being configured
 * @vid: vlan id to be added (0 = untagged only , -1 = any)
 *
 * This is a helper function for adding a new MAC/VLAN filter with the
 * specified VLAN for each existing MAC address already in the hash table.
 * This function does *not* perform any accounting to update filters based on
 * VLAN mode.
 *
 * NOTE: this function expects to be called while under the
 * mac_filter_hash_lock
 **/
int i40e_add_vlan_all_mac(struct i40e_vsi *vsi, s16 vid)
{
	struct i40e_mac_filter *f, *add_f;
	struct hlist_node *h;
	int bkt;

	hash_for_each_safe(vsi->mac_filter_hash, bkt, h, f, hlist) {
		/* If we're asked to add a filter that has been marked for
		 * removal, it is safe to simply restore it to active state.
		 * __i40e_del_filter will have simply deleted any filters which
		 * were previously marked NEW or FAILED, so if it is currently
		 * marked REMOVE it must have previously been ACTIVE. Since we
		 * haven't yet run the sync filters task, just restore this
		 * filter to the ACTIVE state so that the sync task leaves it
		 * in place.
		 */
		if (f->state == I40E_FILTER_REMOVE && f->vlan == vid) {
			f->state = I40E_FILTER_ACTIVE;
			continue;
		} else if (f->state == I40E_FILTER_REMOVE) {
			continue;
		}
		add_f = i40e_add_filter(vsi, f->macaddr, vid);
		if (!add_f) {
			dev_info(&vsi->back->pdev->dev,
				 "Could not add vlan filter %d for %pM\n",
				 vid, f->macaddr);
			return -ENOMEM;
		}
	}

	return 0;
}

/**
 * i40e_vsi_add_vlan - Add VSI membership for given VLAN
 * @vsi: the VSI being configured
 * @vid: VLAN id to be added
 **/
int i40e_vsi_add_vlan(struct i40e_vsi *vsi, u16 vid)
{
	int err;

	if (vsi->info.pvid)
		return -EINVAL;

	/* The network stack will attempt to add VID=0, with the intention to
	 * receive priority tagged packets with a VLAN of 0. Our HW receives
	 * these packets by default when configured to receive untagged
	 * packets, so we don't need to add a filter for this case.
	 * Additionally, HW interprets adding a VID=0 filter as meaning to
	 * receive *only* tagged traffic and stops receiving untagged traffic.
	 * Thus, we do not want to actually add a filter for VID=0
	 */
	if (!vid)
		return 0;

	/* Locked once because all functions invoked below iterates list*/
	spin_lock_bh(&vsi->mac_filter_hash_lock);
	err = i40e_add_vlan_all_mac(vsi, vid);
	spin_unlock_bh(&vsi->mac_filter_hash_lock);
	if (err)
		return err;

	/* schedule our worker thread which will take care of
	 * applying the new filter changes
	 */
	i40e_service_event_schedule(vsi->back);
	return 0;
}

/**
 * i40e_rm_vlan_all_mac - Remove MAC/VLAN pair for all MAC with the given VLAN
 * @vsi: the vsi being configured
 * @vid: vlan id to be removed (0 = untagged only , -1 = any)
 *
 * This function should be used to remove all VLAN filters which match the
 * given VID. It does not schedule the service event and does not take the
 * mac_filter_hash_lock so it may be combined with other operations under
 * a single invocation of the mac_filter_hash_lock.
 *
 * NOTE: this function expects to be called while under the
 * mac_filter_hash_lock
 */
void i40e_rm_vlan_all_mac(struct i40e_vsi *vsi, s16 vid)
{
	struct i40e_mac_filter *f;
	struct hlist_node *h;
	int bkt;

	hash_for_each_safe(vsi->mac_filter_hash, bkt, h, f, hlist) {
		if (f->vlan == vid)
			__i40e_del_filter(vsi, f);
	}
}

/**
 * i40e_vsi_kill_vlan - Remove VSI membership for given VLAN
 * @vsi: the VSI being configured
 * @vid: VLAN id to be removed
 **/
void i40e_vsi_kill_vlan(struct i40e_vsi *vsi, u16 vid)
{
	if (!vid || vsi->info.pvid)
		return;

	spin_lock_bh(&vsi->mac_filter_hash_lock);
	i40e_rm_vlan_all_mac(vsi, vid);
	spin_unlock_bh(&vsi->mac_filter_hash_lock);

	/* schedule our worker thread which will take care of
	 * applying the new filter changes
	 */
	i40e_service_event_schedule(vsi->back);
}

/**
 * i40e_vlan_rx_add_vid - Add a vlan id filter to HW offload
 * @netdev: network interface to be adjusted
 * @proto: unused protocol value
 * @vid: vlan id to be added
 *
 * net_device_ops implementation for adding vlan ids
 **/
static int i40e_vlan_rx_add_vid(struct net_device *netdev,
				__always_unused __be16 proto, u16 vid)
{
	struct i40e_netdev_priv *np = netdev_priv(netdev);
	struct i40e_vsi *vsi = np->vsi;
	int ret = 0;

	if (vid >= VLAN_N_VID)
		return -EINVAL;

	ret = i40e_vsi_add_vlan(vsi, vid);
	if (!ret)
		set_bit(vid, vsi->active_vlans);

	return ret;
}

/**
 * i40e_vlan_rx_add_vid_up - Add a vlan id filter to HW offload in UP path
 * @netdev: network interface to be adjusted
 * @proto: unused protocol value
 * @vid: vlan id to be added
 **/
static void i40e_vlan_rx_add_vid_up(struct net_device *netdev,
				    __always_unused __be16 proto, u16 vid)
{
	struct i40e_netdev_priv *np = netdev_priv(netdev);
	struct i40e_vsi *vsi = np->vsi;

	if (vid >= VLAN_N_VID)
		return;
	set_bit(vid, vsi->active_vlans);
}

/**
 * i40e_vlan_rx_kill_vid - Remove a vlan id filter from HW offload
 * @netdev: network interface to be adjusted
 * @proto: unused protocol value
 * @vid: vlan id to be removed
 *
 * net_device_ops implementation for removing vlan ids
 **/
static int i40e_vlan_rx_kill_vid(struct net_device *netdev,
				 __always_unused __be16 proto, u16 vid)
{
	struct i40e_netdev_priv *np = netdev_priv(netdev);
	struct i40e_vsi *vsi = np->vsi;

	/* return code is ignored as there is nothing a user
	 * can do about failure to remove and a log message was
	 * already printed from the other function
	 */
	i40e_vsi_kill_vlan(vsi, vid);

	clear_bit(vid, vsi->active_vlans);

	return 0;
}

/**
 * i40e_restore_vlan - Reinstate vlans when vsi/netdev comes back up
 * @vsi: the vsi being brought back up
 **/
static void i40e_restore_vlan(struct i40e_vsi *vsi)
{
	u16 vid;

	if (!vsi->netdev)
		return;

	if (vsi->netdev->features & NETIF_F_HW_VLAN_CTAG_RX)
		i40e_vlan_stripping_enable(vsi);
	else
		i40e_vlan_stripping_disable(vsi);

	for_each_set_bit(vid, vsi->active_vlans, VLAN_N_VID)
		i40e_vlan_rx_add_vid_up(vsi->netdev, htons(ETH_P_8021Q),
					vid);
}

/**
 * i40e_vsi_add_pvid - Add pvid for the VSI
 * @vsi: the vsi being adjusted
 * @vid: the vlan id to set as a PVID
 **/
int i40e_vsi_add_pvid(struct i40e_vsi *vsi, u16 vid)
{
	struct i40e_vsi_context ctxt;
	int ret;

	vsi->info.valid_sections = cpu_to_le16(I40E_AQ_VSI_PROP_VLAN_VALID);
	vsi->info.pvid = cpu_to_le16(vid);
	vsi->info.port_vlan_flags = I40E_AQ_VSI_PVLAN_MODE_TAGGED |
				    I40E_AQ_VSI_PVLAN_INSERT_PVID |
				    I40E_AQ_VSI_PVLAN_EMOD_STR;

	ctxt.seid = vsi->seid;
	ctxt.info = vsi->info;
	ret = i40e_aq_update_vsi_params(&vsi->back->hw, &ctxt, NULL);
	if (ret) {
		dev_info(&vsi->back->pdev->dev,
			 "add pvid failed, err %pe aq_err %s\n",
			 ERR_PTR(ret),
			 i40e_aq_str(&vsi->back->hw,
				     vsi->back->hw.aq.asq_last_status));
		return -ENOENT;
	}

	return 0;
}

/**
 * i40e_vsi_remove_pvid - Remove the pvid from the VSI
 * @vsi: the vsi being adjusted
 *
 * Just use the vlan_rx_register() service to put it back to normal
 **/
void i40e_vsi_remove_pvid(struct i40e_vsi *vsi)
{
	vsi->info.pvid = 0;

	i40e_vlan_stripping_disable(vsi);
}

/**
 * i40e_vsi_setup_tx_resources - Allocate VSI Tx queue resources
 * @vsi: ptr to the VSI
 *
 * If this function returns with an error, then it's possible one or
 * more of the rings is populated (while the rest are not).  It is the
 * callers duty to clean those orphaned rings.
 *
 * Return 0 on success, negative on failure
 **/
static int i40e_vsi_setup_tx_resources(struct i40e_vsi *vsi)
{
	int i, err = 0;

	for (i = 0; i < vsi->num_queue_pairs && !err; i++)
		err = i40e_setup_tx_descriptors(vsi->tx_rings[i]);

	if (!i40e_enabled_xdp_vsi(vsi))
		return err;

	for (i = 0; i < vsi->num_queue_pairs && !err; i++)
		err = i40e_setup_tx_descriptors(vsi->xdp_rings[i]);

	return err;
}

/**
 * i40e_vsi_free_tx_resources - Free Tx resources for VSI queues
 * @vsi: ptr to the VSI
 *
 * Free VSI's transmit software resources
 **/
static void i40e_vsi_free_tx_resources(struct i40e_vsi *vsi)
{
	int i;

	if (vsi->tx_rings) {
		for (i = 0; i < vsi->num_queue_pairs; i++)
			if (vsi->tx_rings[i] && vsi->tx_rings[i]->desc)
				i40e_free_tx_resources(vsi->tx_rings[i]);
	}

	if (vsi->xdp_rings) {
		for (i = 0; i < vsi->num_queue_pairs; i++)
			if (vsi->xdp_rings[i] && vsi->xdp_rings[i]->desc)
				i40e_free_tx_resources(vsi->xdp_rings[i]);
	}
}

/**
 * i40e_vsi_setup_rx_resources - Allocate VSI queues Rx resources
 * @vsi: ptr to the VSI
 *
 * If this function returns with an error, then it's possible one or
 * more of the rings is populated (while the rest are not).  It is the
 * callers duty to clean those orphaned rings.
 *
 * Return 0 on success, negative on failure
 **/
static int i40e_vsi_setup_rx_resources(struct i40e_vsi *vsi)
{
	int i, err = 0;

	for (i = 0; i < vsi->num_queue_pairs && !err; i++)
		err = i40e_setup_rx_descriptors(vsi->rx_rings[i]);
	return err;
}

/**
 * i40e_vsi_free_rx_resources - Free Rx Resources for VSI queues
 * @vsi: ptr to the VSI
 *
 * Free all receive software resources
 **/
static void i40e_vsi_free_rx_resources(struct i40e_vsi *vsi)
{
	int i;

	if (!vsi->rx_rings)
		return;

	for (i = 0; i < vsi->num_queue_pairs; i++)
		if (vsi->rx_rings[i] && vsi->rx_rings[i]->desc)
			i40e_free_rx_resources(vsi->rx_rings[i]);
}

/**
 * i40e_config_xps_tx_ring - Configure XPS for a Tx ring
 * @ring: The Tx ring to configure
 *
 * This enables/disables XPS for a given Tx descriptor ring
 * based on the TCs enabled for the VSI that ring belongs to.
 **/
static void i40e_config_xps_tx_ring(struct i40e_ring *ring)
{
	int cpu;

	if (!ring->q_vector || !ring->netdev || ring->ch)
		return;

	/* We only initialize XPS once, so as not to overwrite user settings */
	if (test_and_set_bit(__I40E_TX_XPS_INIT_DONE, ring->state))
		return;

	cpu = cpumask_local_spread(ring->q_vector->v_idx, -1);
	netif_set_xps_queue(ring->netdev, get_cpu_mask(cpu),
			    ring->queue_index);
}

/**
 * i40e_xsk_pool - Retrieve the AF_XDP buffer pool if XDP and ZC is enabled
 * @ring: The Tx or Rx ring
 *
 * Returns the AF_XDP buffer pool or NULL.
 **/
static struct xsk_buff_pool *i40e_xsk_pool(struct i40e_ring *ring)
{
	bool xdp_on = i40e_enabled_xdp_vsi(ring->vsi);
	int qid = ring->queue_index;

	if (ring_is_xdp(ring))
		qid -= ring->vsi->alloc_queue_pairs;

	if (!xdp_on || !test_bit(qid, ring->vsi->af_xdp_zc_qps))
		return NULL;

	return xsk_get_pool_from_qid(ring->vsi->netdev, qid);
}

/**
 * i40e_configure_tx_ring - Configure a transmit ring context and rest
 * @ring: The Tx ring to configure
 *
 * Configure the Tx descriptor ring in the HMC context.
 **/
static int i40e_configure_tx_ring(struct i40e_ring *ring)
{
	struct i40e_vsi *vsi = ring->vsi;
	u16 pf_q = vsi->base_queue + ring->queue_index;
	struct i40e_hw *hw = &vsi->back->hw;
	struct i40e_hmc_obj_txq tx_ctx;
	u32 qtx_ctl = 0;
	int err = 0;

	if (ring_is_xdp(ring))
		ring->xsk_pool = i40e_xsk_pool(ring);

	/* some ATR related tx ring init */
	if (test_bit(I40E_FLAG_FD_ATR_ENA, vsi->back->flags)) {
		ring->atr_sample_rate = I40E_DEFAULT_ATR_SAMPLE_RATE;
		ring->atr_count = 0;
	} else {
		ring->atr_sample_rate = 0;
	}

	/* configure XPS */
	i40e_config_xps_tx_ring(ring);

	/* clear the context structure first */
	memset(&tx_ctx, 0, sizeof(tx_ctx));

	tx_ctx.new_context = 1;
	tx_ctx.base = (ring->dma / 128);
	tx_ctx.qlen = ring->count;
	if (test_bit(I40E_FLAG_FD_SB_ENA, vsi->back->flags) ||
	    test_bit(I40E_FLAG_FD_ATR_ENA, vsi->back->flags))
		tx_ctx.fd_ena = 1;
	if (test_bit(I40E_FLAG_PTP_ENA, vsi->back->flags))
		tx_ctx.timesync_ena = 1;
	/* FDIR VSI tx ring can still use RS bit and writebacks */
	if (vsi->type != I40E_VSI_FDIR)
		tx_ctx.head_wb_ena = 1;
	tx_ctx.head_wb_addr = ring->dma +
			      (ring->count * sizeof(struct i40e_tx_desc));

	/* As part of VSI creation/update, FW allocates certain
	 * Tx arbitration queue sets for each TC enabled for
	 * the VSI. The FW returns the handles to these queue
	 * sets as part of the response buffer to Add VSI,
	 * Update VSI, etc. AQ commands. It is expected that
	 * these queue set handles be associated with the Tx
	 * queues by the driver as part of the TX queue context
	 * initialization. This has to be done regardless of
	 * DCB as by default everything is mapped to TC0.
	 */

	if (ring->ch)
		tx_ctx.rdylist =
			le16_to_cpu(ring->ch->info.qs_handle[ring->dcb_tc]);

	else
		tx_ctx.rdylist = le16_to_cpu(vsi->info.qs_handle[ring->dcb_tc]);

	tx_ctx.rdylist_act = 0;

	/* clear the context in the HMC */
	err = i40e_clear_lan_tx_queue_context(hw, pf_q);
	if (err) {
		dev_info(&vsi->back->pdev->dev,
			 "Failed to clear LAN Tx queue context on Tx ring %d (pf_q %d), error: %d\n",
			 ring->queue_index, pf_q, err);
		return -ENOMEM;
	}

	/* set the context in the HMC */
	err = i40e_set_lan_tx_queue_context(hw, pf_q, &tx_ctx);
	if (err) {
		dev_info(&vsi->back->pdev->dev,
			 "Failed to set LAN Tx queue context on Tx ring %d (pf_q %d, error: %d\n",
			 ring->queue_index, pf_q, err);
		return -ENOMEM;
	}

	/* Now associate this queue with this PCI function */
	if (ring->ch) {
		if (ring->ch->type == I40E_VSI_VMDQ2)
			qtx_ctl = I40E_QTX_CTL_VM_QUEUE;
		else
			return -EINVAL;

		qtx_ctl |= FIELD_PREP(I40E_QTX_CTL_VFVM_INDX_MASK,
				      ring->ch->vsi_number);
	} else {
		if (vsi->type == I40E_VSI_VMDQ2) {
			qtx_ctl = I40E_QTX_CTL_VM_QUEUE;
			qtx_ctl |= FIELD_PREP(I40E_QTX_CTL_VFVM_INDX_MASK,
					      vsi->id);
		} else {
			qtx_ctl = I40E_QTX_CTL_PF_QUEUE;
		}
	}

	qtx_ctl |= FIELD_PREP(I40E_QTX_CTL_PF_INDX_MASK, hw->pf_id);
	wr32(hw, I40E_QTX_CTL(pf_q), qtx_ctl);
	i40e_flush(hw);

	/* cache tail off for easier writes later */
	ring->tail = hw->hw_addr + I40E_QTX_TAIL(pf_q);

	return 0;
}

/**
 * i40e_rx_offset - Return expected offset into page to access data
 * @rx_ring: Ring we are requesting offset of
 *
 * Returns the offset value for ring into the data buffer.
 */
static unsigned int i40e_rx_offset(struct i40e_ring *rx_ring)
{
	return ring_uses_build_skb(rx_ring) ? I40E_SKB_PAD : 0;
}

/**
 * i40e_configure_rx_ring - Configure a receive ring context
 * @ring: The Rx ring to configure
 *
 * Configure the Rx descriptor ring in the HMC context.
 **/
static int i40e_configure_rx_ring(struct i40e_ring *ring)
{
	struct i40e_vsi *vsi = ring->vsi;
	u32 chain_len = vsi->back->hw.func_caps.rx_buf_chain_len;
	u16 pf_q = vsi->base_queue + ring->queue_index;
	struct i40e_hw *hw = &vsi->back->hw;
	struct i40e_hmc_obj_rxq rx_ctx;
	int err = 0;
	bool ok;

	bitmap_zero(ring->state, __I40E_RING_STATE_NBITS);

	/* clear the context structure first */
	memset(&rx_ctx, 0, sizeof(rx_ctx));

	ring->rx_buf_len = vsi->rx_buf_len;

	/* XDP RX-queue info only needed for RX rings exposed to XDP */
	if (ring->vsi->type != I40E_VSI_MAIN)
		goto skip;

	if (!xdp_rxq_info_is_reg(&ring->xdp_rxq)) {
		err = __xdp_rxq_info_reg(&ring->xdp_rxq, ring->netdev,
					 ring->queue_index,
					 ring->q_vector->napi.napi_id,
					 ring->rx_buf_len);
		if (err)
			return err;
	}

	ring->xsk_pool = i40e_xsk_pool(ring);
	if (ring->xsk_pool) {
		xdp_rxq_info_unreg(&ring->xdp_rxq);
		ring->rx_buf_len = xsk_pool_get_rx_frame_size(ring->xsk_pool);
		err = __xdp_rxq_info_reg(&ring->xdp_rxq, ring->netdev,
					 ring->queue_index,
					 ring->q_vector->napi.napi_id,
					 ring->rx_buf_len);
		if (err)
			return err;
		err = xdp_rxq_info_reg_mem_model(&ring->xdp_rxq,
						 MEM_TYPE_XSK_BUFF_POOL,
						 NULL);
		if (err)
			return err;
		dev_info(&vsi->back->pdev->dev,
			 "Registered XDP mem model MEM_TYPE_XSK_BUFF_POOL on Rx ring %d\n",
			 ring->queue_index);

	} else {
		err = xdp_rxq_info_reg_mem_model(&ring->xdp_rxq,
						 MEM_TYPE_PAGE_SHARED,
						 NULL);
		if (err)
			return err;
	}

skip:
	xdp_init_buff(&ring->xdp, i40e_rx_pg_size(ring) / 2, &ring->xdp_rxq);

	rx_ctx.dbuff = DIV_ROUND_UP(ring->rx_buf_len,
				    BIT_ULL(I40E_RXQ_CTX_DBUFF_SHIFT));

	rx_ctx.base = (ring->dma / 128);
	rx_ctx.qlen = ring->count;

	/* use 16 byte descriptors */
	rx_ctx.dsize = 0;

	/* descriptor type is always zero
	 * rx_ctx.dtype = 0;
	 */
	rx_ctx.hsplit_0 = 0;

	rx_ctx.rxmax = min_t(u16, vsi->max_frame, chain_len * ring->rx_buf_len);
	if (hw->revision_id == 0)
		rx_ctx.lrxqthresh = 0;
	else
		rx_ctx.lrxqthresh = 1;
	rx_ctx.crcstrip = 1;
	rx_ctx.l2tsel = 1;
	/* this controls whether VLAN is stripped from inner headers */
	rx_ctx.showiv = 0;
	/* set the prefena field to 1 because the manual says to */
	rx_ctx.prefena = 1;

	/* clear the context in the HMC */
	err = i40e_clear_lan_rx_queue_context(hw, pf_q);
	if (err) {
		dev_info(&vsi->back->pdev->dev,
			 "Failed to clear LAN Rx queue context on Rx ring %d (pf_q %d), error: %d\n",
			 ring->queue_index, pf_q, err);
		return -ENOMEM;
	}

	/* set the context in the HMC */
	err = i40e_set_lan_rx_queue_context(hw, pf_q, &rx_ctx);
	if (err) {
		dev_info(&vsi->back->pdev->dev,
			 "Failed to set LAN Rx queue context on Rx ring %d (pf_q %d), error: %d\n",
			 ring->queue_index, pf_q, err);
		return -ENOMEM;
	}

	/* configure Rx buffer alignment */
	if (!vsi->netdev || test_bit(I40E_FLAG_LEGACY_RX_ENA, vsi->back->flags)) {
		if (I40E_2K_TOO_SMALL_WITH_PADDING) {
			dev_info(&vsi->back->pdev->dev,
				 "2k Rx buffer is too small to fit standard MTU and skb_shared_info\n");
			return -EOPNOTSUPP;
		}
		clear_ring_build_skb_enabled(ring);
	} else {
		set_ring_build_skb_enabled(ring);
	}

	ring->rx_offset = i40e_rx_offset(ring);

	/* cache tail for quicker writes, and clear the reg before use */
	ring->tail = hw->hw_addr + I40E_QRX_TAIL(pf_q);
	writel(0, ring->tail);

	if (ring->xsk_pool) {
		xsk_pool_set_rxq_info(ring->xsk_pool, &ring->xdp_rxq);
		ok = i40e_alloc_rx_buffers_zc(ring, I40E_DESC_UNUSED(ring));
	} else {
		ok = !i40e_alloc_rx_buffers(ring, I40E_DESC_UNUSED(ring));
	}
	if (!ok) {
		/* Log this in case the user has forgotten to give the kernel
		 * any buffers, even later in the application.
		 */
		dev_info(&vsi->back->pdev->dev,
			 "Failed to allocate some buffers on %sRx ring %d (pf_q %d)\n",
			 ring->xsk_pool ? "AF_XDP ZC enabled " : "",
			 ring->queue_index, pf_q);
	}

	return 0;
}

/**
 * i40e_vsi_configure_tx - Configure the VSI for Tx
 * @vsi: VSI structure describing this set of rings and resources
 *
 * Configure the Tx VSI for operation.
 **/
static int i40e_vsi_configure_tx(struct i40e_vsi *vsi)
{
	int err = 0;
	u16 i;

	for (i = 0; (i < vsi->num_queue_pairs) && !err; i++)
		err = i40e_configure_tx_ring(vsi->tx_rings[i]);

	if (err || !i40e_enabled_xdp_vsi(vsi))
		return err;

	for (i = 0; (i < vsi->num_queue_pairs) && !err; i++)
		err = i40e_configure_tx_ring(vsi->xdp_rings[i]);

	return err;
}

/**
 * i40e_vsi_configure_rx - Configure the VSI for Rx
 * @vsi: the VSI being configured
 *
 * Configure the Rx VSI for operation.
 **/
static int i40e_vsi_configure_rx(struct i40e_vsi *vsi)
{
	int err = 0;
	u16 i;

	vsi->max_frame = i40e_max_vsi_frame_size(vsi, vsi->xdp_prog);
	vsi->rx_buf_len = i40e_calculate_vsi_rx_buf_len(vsi);

#if (PAGE_SIZE < 8192)
	if (vsi->netdev && !I40E_2K_TOO_SMALL_WITH_PADDING &&
	    vsi->netdev->mtu <= ETH_DATA_LEN) {
		vsi->rx_buf_len = I40E_RXBUFFER_1536 - NET_IP_ALIGN;
		vsi->max_frame = vsi->rx_buf_len;
	}
#endif

	/* set up individual rings */
	for (i = 0; i < vsi->num_queue_pairs && !err; i++)
		err = i40e_configure_rx_ring(vsi->rx_rings[i]);

	return err;
}

/**
 * i40e_vsi_config_dcb_rings - Update rings to reflect DCB TC
 * @vsi: ptr to the VSI
 **/
static void i40e_vsi_config_dcb_rings(struct i40e_vsi *vsi)
{
	struct i40e_ring *tx_ring, *rx_ring;
	u16 qoffset, qcount;
	int i, n;

	if (!test_bit(I40E_FLAG_DCB_ENA, vsi->back->flags)) {
		/* Reset the TC information */
		for (i = 0; i < vsi->num_queue_pairs; i++) {
			rx_ring = vsi->rx_rings[i];
			tx_ring = vsi->tx_rings[i];
			rx_ring->dcb_tc = 0;
			tx_ring->dcb_tc = 0;
		}
		return;
	}

	for (n = 0; n < I40E_MAX_TRAFFIC_CLASS; n++) {
		if (!(vsi->tc_config.enabled_tc & BIT_ULL(n)))
			continue;

		qoffset = vsi->tc_config.tc_info[n].qoffset;
		qcount = vsi->tc_config.tc_info[n].qcount;
		for (i = qoffset; i < (qoffset + qcount); i++) {
			rx_ring = vsi->rx_rings[i];
			tx_ring = vsi->tx_rings[i];
			rx_ring->dcb_tc = n;
			tx_ring->dcb_tc = n;
		}
	}
}

/**
 * i40e_set_vsi_rx_mode - Call set_rx_mode on a VSI
 * @vsi: ptr to the VSI
 **/
static void i40e_set_vsi_rx_mode(struct i40e_vsi *vsi)
{
	if (vsi->netdev)
		i40e_set_rx_mode(vsi->netdev);
}

/**
 * i40e_reset_fdir_filter_cnt - Reset flow director filter counters
 * @pf: Pointer to the targeted PF
 *
 * Set all flow director counters to 0.
 */
static void i40e_reset_fdir_filter_cnt(struct i40e_pf *pf)
{
	pf->fd_tcp4_filter_cnt = 0;
	pf->fd_udp4_filter_cnt = 0;
	pf->fd_sctp4_filter_cnt = 0;
	pf->fd_ip4_filter_cnt = 0;
	pf->fd_tcp6_filter_cnt = 0;
	pf->fd_udp6_filter_cnt = 0;
	pf->fd_sctp6_filter_cnt = 0;
	pf->fd_ip6_filter_cnt = 0;
}

/**
 * i40e_fdir_filter_restore - Restore the Sideband Flow Director filters
 * @vsi: Pointer to the targeted VSI
 *
 * This function replays the hlist on the hw where all the SB Flow Director
 * filters were saved.
 **/
static void i40e_fdir_filter_restore(struct i40e_vsi *vsi)
{
	struct i40e_fdir_filter *filter;
	struct i40e_pf *pf = vsi->back;
	struct hlist_node *node;

	if (!test_bit(I40E_FLAG_FD_SB_ENA, pf->flags))
		return;

	/* Reset FDir counters as we're replaying all existing filters */
	i40e_reset_fdir_filter_cnt(pf);

	hlist_for_each_entry_safe(filter, node,
				  &pf->fdir_filter_list, fdir_node) {
		i40e_add_del_fdir(vsi, filter, true);
	}
}

/**
 * i40e_vsi_configure - Set up the VSI for action
 * @vsi: the VSI being configured
 **/
static int i40e_vsi_configure(struct i40e_vsi *vsi)
{
	int err;

	i40e_set_vsi_rx_mode(vsi);
	i40e_restore_vlan(vsi);
	i40e_vsi_config_dcb_rings(vsi);
	err = i40e_vsi_configure_tx(vsi);
	if (!err)
		err = i40e_vsi_configure_rx(vsi);

	return err;
}

/**
 * i40e_vsi_configure_msix - MSIX mode Interrupt Config in the HW
 * @vsi: the VSI being configured
 **/
static void i40e_vsi_configure_msix(struct i40e_vsi *vsi)
{
	bool has_xdp = i40e_enabled_xdp_vsi(vsi);
	struct i40e_pf *pf = vsi->back;
	struct i40e_hw *hw = &pf->hw;
	u16 vector;
	int i, q;
	u32 qp;

	/* The interrupt indexing is offset by 1 in the PFINT_ITRn
	 * and PFINT_LNKLSTn registers, e.g.:
	 *   PFINT_ITRn[0..n-1] gets msix-1..msix-n  (qpair interrupts)
	 */
	qp = vsi->base_queue;
	vector = vsi->base_vector;
	for (i = 0; i < vsi->num_q_vectors; i++, vector++) {
		struct i40e_q_vector *q_vector = vsi->q_vectors[i];

		q_vector->rx.next_update = jiffies + 1;
		q_vector->rx.target_itr =
			ITR_TO_REG(vsi->rx_rings[i]->itr_setting);
		wr32(hw, I40E_PFINT_ITRN(I40E_RX_ITR, vector - 1),
		     q_vector->rx.target_itr >> 1);
		q_vector->rx.current_itr = q_vector->rx.target_itr;

		q_vector->tx.next_update = jiffies + 1;
		q_vector->tx.target_itr =
			ITR_TO_REG(vsi->tx_rings[i]->itr_setting);
		wr32(hw, I40E_PFINT_ITRN(I40E_TX_ITR, vector - 1),
		     q_vector->tx.target_itr >> 1);
		q_vector->tx.current_itr = q_vector->tx.target_itr;

		wr32(hw, I40E_PFINT_RATEN(vector - 1),
		     i40e_intrl_usec_to_reg(vsi->int_rate_limit));

		/* begin of linked list for RX queue assigned to this vector */
		wr32(hw, I40E_PFINT_LNKLSTN(vector - 1), qp);
		for (q = 0; q < q_vector->num_ringpairs; q++) {
			u32 nextqp = has_xdp ? qp + vsi->alloc_queue_pairs : qp;
			u32 val;

			val = I40E_QINT_RQCTL_CAUSE_ENA_MASK |
			      (I40E_RX_ITR << I40E_QINT_RQCTL_ITR_INDX_SHIFT) |
			      (vector << I40E_QINT_RQCTL_MSIX_INDX_SHIFT) |
			      (nextqp << I40E_QINT_RQCTL_NEXTQ_INDX_SHIFT) |
			      (I40E_QUEUE_TYPE_TX <<
			       I40E_QINT_RQCTL_NEXTQ_TYPE_SHIFT);

			wr32(hw, I40E_QINT_RQCTL(qp), val);

			if (has_xdp) {
				/* TX queue with next queue set to TX */
				val = I40E_QINT_TQCTL_CAUSE_ENA_MASK |
				      (I40E_TX_ITR << I40E_QINT_TQCTL_ITR_INDX_SHIFT) |
				      (vector << I40E_QINT_TQCTL_MSIX_INDX_SHIFT) |
				      (qp << I40E_QINT_TQCTL_NEXTQ_INDX_SHIFT) |
				      (I40E_QUEUE_TYPE_TX <<
				       I40E_QINT_TQCTL_NEXTQ_TYPE_SHIFT);

				wr32(hw, I40E_QINT_TQCTL(nextqp), val);
			}
			/* TX queue with next RX or end of linked list */
			val = I40E_QINT_TQCTL_CAUSE_ENA_MASK |
			      (I40E_TX_ITR << I40E_QINT_TQCTL_ITR_INDX_SHIFT) |
			      (vector << I40E_QINT_TQCTL_MSIX_INDX_SHIFT) |
			      ((qp + 1) << I40E_QINT_TQCTL_NEXTQ_INDX_SHIFT) |
			      (I40E_QUEUE_TYPE_RX <<
			       I40E_QINT_TQCTL_NEXTQ_TYPE_SHIFT);

			/* Terminate the linked list */
			if (q == (q_vector->num_ringpairs - 1))
				val |= (I40E_QUEUE_END_OF_LIST <<
					I40E_QINT_TQCTL_NEXTQ_INDX_SHIFT);

			wr32(hw, I40E_QINT_TQCTL(qp), val);
			qp++;
		}
	}

	i40e_flush(hw);
}

/**
 * i40e_enable_misc_int_causes - enable the non-queue interrupts
 * @pf: pointer to private device data structure
 **/
static void i40e_enable_misc_int_causes(struct i40e_pf *pf)
{
	struct i40e_hw *hw = &pf->hw;
	u32 val;

	/* clear things first */
	wr32(hw, I40E_PFINT_ICR0_ENA, 0);  /* disable all */
	rd32(hw, I40E_PFINT_ICR0);         /* read to clear */

	val = I40E_PFINT_ICR0_ENA_ECC_ERR_MASK       |
	      I40E_PFINT_ICR0_ENA_MAL_DETECT_MASK    |
	      I40E_PFINT_ICR0_ENA_GRST_MASK          |
	      I40E_PFINT_ICR0_ENA_PCI_EXCEPTION_MASK |
	      I40E_PFINT_ICR0_ENA_GPIO_MASK          |
	      I40E_PFINT_ICR0_ENA_HMC_ERR_MASK       |
	      I40E_PFINT_ICR0_ENA_VFLR_MASK          |
	      I40E_PFINT_ICR0_ENA_ADMINQ_MASK;

	if (test_bit(I40E_FLAG_IWARP_ENA, pf->flags))
		val |= I40E_PFINT_ICR0_ENA_PE_CRITERR_MASK;

	if (test_bit(I40E_FLAG_PTP_ENA, pf->flags))
		val |= I40E_PFINT_ICR0_ENA_TIMESYNC_MASK;

	wr32(hw, I40E_PFINT_ICR0_ENA, val);

	/* SW_ITR_IDX = 0, but don't change INTENA */
	wr32(hw, I40E_PFINT_DYN_CTL0, I40E_PFINT_DYN_CTL0_SW_ITR_INDX_MASK |
					I40E_PFINT_DYN_CTL0_INTENA_MSK_MASK);

	/* OTHER_ITR_IDX = 0 */
	wr32(hw, I40E_PFINT_STAT_CTL0, 0);
}

/**
 * i40e_configure_msi_and_legacy - Legacy mode interrupt config in the HW
 * @vsi: the VSI being configured
 **/
static void i40e_configure_msi_and_legacy(struct i40e_vsi *vsi)
{
	u32 nextqp = i40e_enabled_xdp_vsi(vsi) ? vsi->alloc_queue_pairs : 0;
	struct i40e_q_vector *q_vector = vsi->q_vectors[0];
	struct i40e_pf *pf = vsi->back;
	struct i40e_hw *hw = &pf->hw;

	/* set the ITR configuration */
	q_vector->rx.next_update = jiffies + 1;
	q_vector->rx.target_itr = ITR_TO_REG(vsi->rx_rings[0]->itr_setting);
	wr32(hw, I40E_PFINT_ITR0(I40E_RX_ITR), q_vector->rx.target_itr >> 1);
	q_vector->rx.current_itr = q_vector->rx.target_itr;
	q_vector->tx.next_update = jiffies + 1;
	q_vector->tx.target_itr = ITR_TO_REG(vsi->tx_rings[0]->itr_setting);
	wr32(hw, I40E_PFINT_ITR0(I40E_TX_ITR), q_vector->tx.target_itr >> 1);
	q_vector->tx.current_itr = q_vector->tx.target_itr;

	i40e_enable_misc_int_causes(pf);

	/* FIRSTQ_INDX = 0, FIRSTQ_TYPE = 0 (rx) */
	wr32(hw, I40E_PFINT_LNKLST0, 0);

	/* Associate the queue pair to the vector and enable the queue
	 * interrupt RX queue in linked list with next queue set to TX
	 */
	wr32(hw, I40E_QINT_RQCTL(0), I40E_QINT_RQCTL_VAL(nextqp, 0, TX));

	if (i40e_enabled_xdp_vsi(vsi)) {
		/* TX queue in linked list with next queue set to TX */
		wr32(hw, I40E_QINT_TQCTL(nextqp),
		     I40E_QINT_TQCTL_VAL(nextqp, 0, TX));
	}

	/* last TX queue so the next RX queue doesn't matter */
	wr32(hw, I40E_QINT_TQCTL(0),
	     I40E_QINT_TQCTL_VAL(I40E_QUEUE_END_OF_LIST, 0, RX));
	i40e_flush(hw);
}

/**
 * i40e_irq_dynamic_disable_icr0 - Disable default interrupt generation for icr0
 * @pf: board private structure
 **/
void i40e_irq_dynamic_disable_icr0(struct i40e_pf *pf)
{
	struct i40e_hw *hw = &pf->hw;

	wr32(hw, I40E_PFINT_DYN_CTL0,
	     I40E_ITR_NONE << I40E_PFINT_DYN_CTLN_ITR_INDX_SHIFT);
	i40e_flush(hw);
}

/**
 * i40e_irq_dynamic_enable_icr0 - Enable default interrupt generation for icr0
 * @pf: board private structure
 **/
void i40e_irq_dynamic_enable_icr0(struct i40e_pf *pf)
{
	struct i40e_hw *hw = &pf->hw;
	u32 val;

	val = I40E_PFINT_DYN_CTL0_INTENA_MASK   |
	      I40E_PFINT_DYN_CTL0_CLEARPBA_MASK |
	      (I40E_ITR_NONE << I40E_PFINT_DYN_CTL0_ITR_INDX_SHIFT);

	wr32(hw, I40E_PFINT_DYN_CTL0, val);
	i40e_flush(hw);
}

/**
 * i40e_msix_clean_rings - MSIX mode Interrupt Handler
 * @irq: interrupt number
 * @data: pointer to a q_vector
 **/
static irqreturn_t i40e_msix_clean_rings(int irq, void *data)
{
	struct i40e_q_vector *q_vector = data;

	if (!q_vector->tx.ring && !q_vector->rx.ring)
		return IRQ_HANDLED;

	napi_schedule_irqoff(&q_vector->napi);

	return IRQ_HANDLED;
}

/**
 * i40e_irq_affinity_notify - Callback for affinity changes
 * @notify: context as to what irq was changed
 * @mask: the new affinity mask
 *
 * This is a callback function used by the irq_set_affinity_notifier function
 * so that we may register to receive changes to the irq affinity masks.
 **/
static void i40e_irq_affinity_notify(struct irq_affinity_notify *notify,
				     const cpumask_t *mask)
{
	struct i40e_q_vector *q_vector =
		container_of(notify, struct i40e_q_vector, affinity_notify);

	cpumask_copy(&q_vector->affinity_mask, mask);
}

/**
 * i40e_irq_affinity_release - Callback for affinity notifier release
 * @ref: internal core kernel usage
 *
 * This is a callback function used by the irq_set_affinity_notifier function
 * to inform the current notification subscriber that they will no longer
 * receive notifications.
 **/
static void i40e_irq_affinity_release(struct kref *ref) {}

/**
 * i40e_vsi_request_irq_msix - Initialize MSI-X interrupts
 * @vsi: the VSI being configured
 * @basename: name for the vector
 *
 * Allocates MSI-X vectors and requests interrupts from the kernel.
 **/
static int i40e_vsi_request_irq_msix(struct i40e_vsi *vsi, char *basename)
{
	int q_vectors = vsi->num_q_vectors;
	struct i40e_pf *pf = vsi->back;
	int base = vsi->base_vector;
	int rx_int_idx = 0;
	int tx_int_idx = 0;
	int vector, err;
	int irq_num;
	int cpu;

	for (vector = 0; vector < q_vectors; vector++) {
		struct i40e_q_vector *q_vector = vsi->q_vectors[vector];

		irq_num = pf->msix_entries[base + vector].vector;

		if (q_vector->tx.ring && q_vector->rx.ring) {
			snprintf(q_vector->name, sizeof(q_vector->name) - 1,
				 "%s-%s-%d", basename, "TxRx", rx_int_idx++);
			tx_int_idx++;
		} else if (q_vector->rx.ring) {
			snprintf(q_vector->name, sizeof(q_vector->name) - 1,
				 "%s-%s-%d", basename, "rx", rx_int_idx++);
		} else if (q_vector->tx.ring) {
			snprintf(q_vector->name, sizeof(q_vector->name) - 1,
				 "%s-%s-%d", basename, "tx", tx_int_idx++);
		} else {
			/* skip this unused q_vector */
			continue;
		}
		err = request_irq(irq_num,
				  vsi->irq_handler,
				  0,
				  q_vector->name,
				  q_vector);
		if (err) {
			dev_info(&pf->pdev->dev,
				 "MSIX request_irq failed, error: %d\n", err);
			goto free_queue_irqs;
		}

		/* register for affinity change notifications */
		q_vector->irq_num = irq_num;
		q_vector->affinity_notify.notify = i40e_irq_affinity_notify;
		q_vector->affinity_notify.release = i40e_irq_affinity_release;
		irq_set_affinity_notifier(irq_num, &q_vector->affinity_notify);
		/* Spread affinity hints out across online CPUs.
		 *
		 * get_cpu_mask returns a static constant mask with
		 * a permanent lifetime so it's ok to pass to
		 * irq_update_affinity_hint without making a copy.
		 */
		cpu = cpumask_local_spread(q_vector->v_idx, -1);
		irq_update_affinity_hint(irq_num, get_cpu_mask(cpu));
	}

	vsi->irqs_ready = true;
	return 0;

free_queue_irqs:
	while (vector) {
		vector--;
		irq_num = pf->msix_entries[base + vector].vector;
		irq_set_affinity_notifier(irq_num, NULL);
		irq_update_affinity_hint(irq_num, NULL);
		free_irq(irq_num, &vsi->q_vectors[vector]);
	}
	return err;
}

/**
 * i40e_vsi_disable_irq - Mask off queue interrupt generation on the VSI
 * @vsi: the VSI being un-configured
 **/
static void i40e_vsi_disable_irq(struct i40e_vsi *vsi)
{
	struct i40e_pf *pf = vsi->back;
	struct i40e_hw *hw = &pf->hw;
	int base = vsi->base_vector;
	int i;

	/* disable interrupt causation from each queue */
	for (i = 0; i < vsi->num_queue_pairs; i++) {
		u32 val;

		val = rd32(hw, I40E_QINT_TQCTL(vsi->tx_rings[i]->reg_idx));
		val &= ~I40E_QINT_TQCTL_CAUSE_ENA_MASK;
		wr32(hw, I40E_QINT_TQCTL(vsi->tx_rings[i]->reg_idx), val);

		val = rd32(hw, I40E_QINT_RQCTL(vsi->rx_rings[i]->reg_idx));
		val &= ~I40E_QINT_RQCTL_CAUSE_ENA_MASK;
		wr32(hw, I40E_QINT_RQCTL(vsi->rx_rings[i]->reg_idx), val);

		if (!i40e_enabled_xdp_vsi(vsi))
			continue;
		wr32(hw, I40E_QINT_TQCTL(vsi->xdp_rings[i]->reg_idx), 0);
	}

	/* disable each interrupt */
	if (test_bit(I40E_FLAG_MSIX_ENA, pf->flags)) {
		for (i = vsi->base_vector;
		     i < (vsi->num_q_vectors + vsi->base_vector); i++)
			wr32(hw, I40E_PFINT_DYN_CTLN(i - 1), 0);

		i40e_flush(hw);
		for (i = 0; i < vsi->num_q_vectors; i++)
			synchronize_irq(pf->msix_entries[i + base].vector);
	} else {
		/* Legacy and MSI mode - this stops all interrupt handling */
		wr32(hw, I40E_PFINT_ICR0_ENA, 0);
		wr32(hw, I40E_PFINT_DYN_CTL0, 0);
		i40e_flush(hw);
		synchronize_irq(pf->pdev->irq);
	}
}

/**
 * i40e_vsi_enable_irq - Enable IRQ for the given VSI
 * @vsi: the VSI being configured
 **/
static int i40e_vsi_enable_irq(struct i40e_vsi *vsi)
{
	struct i40e_pf *pf = vsi->back;
	int i;

	if (test_bit(I40E_FLAG_MSIX_ENA, pf->flags)) {
		for (i = 0; i < vsi->num_q_vectors; i++)
			i40e_irq_dynamic_enable(vsi, i);
	} else {
		i40e_irq_dynamic_enable_icr0(pf);
	}

	i40e_flush(&pf->hw);
	return 0;
}

/**
 * i40e_free_misc_vector - Free the vector that handles non-queue events
 * @pf: board private structure
 **/
static void i40e_free_misc_vector(struct i40e_pf *pf)
{
	/* Disable ICR 0 */
	wr32(&pf->hw, I40E_PFINT_ICR0_ENA, 0);
	i40e_flush(&pf->hw);

	if (test_bit(I40E_FLAG_MSIX_ENA, pf->flags) && pf->msix_entries) {
		free_irq(pf->msix_entries[0].vector, pf);
		clear_bit(__I40E_MISC_IRQ_REQUESTED, pf->state);
	}
}

/**
 * i40e_intr - MSI/Legacy and non-queue interrupt handler
 * @irq: interrupt number
 * @data: pointer to a q_vector
 *
 * This is the handler used for all MSI/Legacy interrupts, and deals
 * with both queue and non-queue interrupts.  This is also used in
 * MSIX mode to handle the non-queue interrupts.
 **/
static irqreturn_t i40e_intr(int irq, void *data)
{
	struct i40e_pf *pf = (struct i40e_pf *)data;
	struct i40e_hw *hw = &pf->hw;
	irqreturn_t ret = IRQ_NONE;
	u32 icr0, icr0_remaining;
	u32 val, ena_mask;

	icr0 = rd32(hw, I40E_PFINT_ICR0);
	ena_mask = rd32(hw, I40E_PFINT_ICR0_ENA);

	/* if sharing a legacy IRQ, we might get called w/o an intr pending */
	if ((icr0 & I40E_PFINT_ICR0_INTEVENT_MASK) == 0)
		goto enable_intr;

	/* if interrupt but no bits showing, must be SWINT */
	if (((icr0 & ~I40E_PFINT_ICR0_INTEVENT_MASK) == 0) ||
	    (icr0 & I40E_PFINT_ICR0_SWINT_MASK))
		pf->sw_int_count++;

	if (test_bit(I40E_FLAG_IWARP_ENA, pf->flags) &&
	    (icr0 & I40E_PFINT_ICR0_ENA_PE_CRITERR_MASK)) {
		ena_mask &= ~I40E_PFINT_ICR0_ENA_PE_CRITERR_MASK;
		dev_dbg(&pf->pdev->dev, "cleared PE_CRITERR\n");
		set_bit(__I40E_CORE_RESET_REQUESTED, pf->state);
	}

	/* only q0 is used in MSI/Legacy mode, and none are used in MSIX */
	if (icr0 & I40E_PFINT_ICR0_QUEUE_0_MASK) {
		struct i40e_vsi *vsi = pf->vsi[pf->lan_vsi];
		struct i40e_q_vector *q_vector = vsi->q_vectors[0];

		/* We do not have a way to disarm Queue causes while leaving
		 * interrupt enabled for all other causes, ideally
		 * interrupt should be disabled while we are in NAPI but
		 * this is not a performance path and napi_schedule()
		 * can deal with rescheduling.
		 */
		if (!test_bit(__I40E_DOWN, pf->state))
			napi_schedule_irqoff(&q_vector->napi);
	}

	if (icr0 & I40E_PFINT_ICR0_ADMINQ_MASK) {
		ena_mask &= ~I40E_PFINT_ICR0_ENA_ADMINQ_MASK;
		set_bit(__I40E_ADMINQ_EVENT_PENDING, pf->state);
		i40e_debug(&pf->hw, I40E_DEBUG_NVM, "AdminQ event\n");
	}

	if (icr0 & I40E_PFINT_ICR0_MAL_DETECT_MASK) {
		ena_mask &= ~I40E_PFINT_ICR0_ENA_MAL_DETECT_MASK;
		set_bit(__I40E_MDD_EVENT_PENDING, pf->state);
	}

	if (icr0 & I40E_PFINT_ICR0_VFLR_MASK) {
		/* disable any further VFLR event notifications */
		if (test_bit(__I40E_VF_RESETS_DISABLED, pf->state)) {
			u32 reg = rd32(hw, I40E_PFINT_ICR0_ENA);

			reg &= ~I40E_PFINT_ICR0_VFLR_MASK;
			wr32(hw, I40E_PFINT_ICR0_ENA, reg);
		} else {
			ena_mask &= ~I40E_PFINT_ICR0_ENA_VFLR_MASK;
			set_bit(__I40E_VFLR_EVENT_PENDING, pf->state);
		}
	}

	if (icr0 & I40E_PFINT_ICR0_GRST_MASK) {
		if (!test_bit(__I40E_RESET_RECOVERY_PENDING, pf->state))
			set_bit(__I40E_RESET_INTR_RECEIVED, pf->state);
		ena_mask &= ~I40E_PFINT_ICR0_ENA_GRST_MASK;
		val = rd32(hw, I40E_GLGEN_RSTAT);
		val = FIELD_GET(I40E_GLGEN_RSTAT_RESET_TYPE_MASK, val);
		if (val == I40E_RESET_CORER) {
			pf->corer_count++;
		} else if (val == I40E_RESET_GLOBR) {
			pf->globr_count++;
		} else if (val == I40E_RESET_EMPR) {
			pf->empr_count++;
			set_bit(__I40E_EMP_RESET_INTR_RECEIVED, pf->state);
		}
	}

	if (icr0 & I40E_PFINT_ICR0_HMC_ERR_MASK) {
		icr0 &= ~I40E_PFINT_ICR0_HMC_ERR_MASK;
		dev_info(&pf->pdev->dev, "HMC error interrupt\n");
		dev_info(&pf->pdev->dev, "HMC error info 0x%x, HMC error data 0x%x\n",
			 rd32(hw, I40E_PFHMC_ERRORINFO),
			 rd32(hw, I40E_PFHMC_ERRORDATA));
	}

	if (icr0 & I40E_PFINT_ICR0_TIMESYNC_MASK) {
		u32 prttsyn_stat = rd32(hw, I40E_PRTTSYN_STAT_0);

		if (prttsyn_stat & I40E_PRTTSYN_STAT_0_EVENT0_MASK)
			schedule_work(&pf->ptp_extts0_work);

		if (prttsyn_stat & I40E_PRTTSYN_STAT_0_TXTIME_MASK)
			i40e_ptp_tx_hwtstamp(pf);

		icr0 &= ~I40E_PFINT_ICR0_ENA_TIMESYNC_MASK;
	}

	/* If a critical error is pending we have no choice but to reset the
	 * device.
	 * Report and mask out any remaining unexpected interrupts.
	 */
	icr0_remaining = icr0 & ena_mask;
	if (icr0_remaining) {
		dev_info(&pf->pdev->dev, "unhandled interrupt icr0=0x%08x\n",
			 icr0_remaining);
		if ((icr0_remaining & I40E_PFINT_ICR0_PE_CRITERR_MASK) ||
		    (icr0_remaining & I40E_PFINT_ICR0_PCI_EXCEPTION_MASK) ||
		    (icr0_remaining & I40E_PFINT_ICR0_ECC_ERR_MASK)) {
			dev_info(&pf->pdev->dev, "device will be reset\n");
			set_bit(__I40E_PF_RESET_REQUESTED, pf->state);
			i40e_service_event_schedule(pf);
		}
		ena_mask &= ~icr0_remaining;
	}
	ret = IRQ_HANDLED;

enable_intr:
	/* re-enable interrupt causes */
	wr32(hw, I40E_PFINT_ICR0_ENA, ena_mask);
	if (!test_bit(__I40E_DOWN, pf->state) ||
	    test_bit(__I40E_RECOVERY_MODE, pf->state)) {
		i40e_service_event_schedule(pf);
		i40e_irq_dynamic_enable_icr0(pf);
	}

	return ret;
}

/**
 * i40e_clean_fdir_tx_irq - Reclaim resources after transmit completes
 * @tx_ring:  tx ring to clean
 * @budget:   how many cleans we're allowed
 *
 * Returns true if there's any budget left (e.g. the clean is finished)
 **/
static bool i40e_clean_fdir_tx_irq(struct i40e_ring *tx_ring, int budget)
{
	struct i40e_vsi *vsi = tx_ring->vsi;
	u16 i = tx_ring->next_to_clean;
	struct i40e_tx_buffer *tx_buf;
	struct i40e_tx_desc *tx_desc;

	tx_buf = &tx_ring->tx_bi[i];
	tx_desc = I40E_TX_DESC(tx_ring, i);
	i -= tx_ring->count;

	do {
		struct i40e_tx_desc *eop_desc = tx_buf->next_to_watch;

		/* if next_to_watch is not set then there is no work pending */
		if (!eop_desc)
			break;

		/* prevent any other reads prior to eop_desc */
		smp_rmb();

		/* if the descriptor isn't done, no work yet to do */
		if (!(eop_desc->cmd_type_offset_bsz &
		      cpu_to_le64(I40E_TX_DESC_DTYPE_DESC_DONE)))
			break;

		/* clear next_to_watch to prevent false hangs */
		tx_buf->next_to_watch = NULL;

		tx_desc->buffer_addr = 0;
		tx_desc->cmd_type_offset_bsz = 0;
		/* move past filter desc */
		tx_buf++;
		tx_desc++;
		i++;
		if (unlikely(!i)) {
			i -= tx_ring->count;
			tx_buf = tx_ring->tx_bi;
			tx_desc = I40E_TX_DESC(tx_ring, 0);
		}
		/* unmap skb header data */
		dma_unmap_single(tx_ring->dev,
				 dma_unmap_addr(tx_buf, dma),
				 dma_unmap_len(tx_buf, len),
				 DMA_TO_DEVICE);
		if (tx_buf->tx_flags & I40E_TX_FLAGS_FD_SB)
			kfree(tx_buf->raw_buf);

		tx_buf->raw_buf = NULL;
		tx_buf->tx_flags = 0;
		tx_buf->next_to_watch = NULL;
		dma_unmap_len_set(tx_buf, len, 0);
		tx_desc->buffer_addr = 0;
		tx_desc->cmd_type_offset_bsz = 0;

		/* move us past the eop_desc for start of next FD desc */
		tx_buf++;
		tx_desc++;
		i++;
		if (unlikely(!i)) {
			i -= tx_ring->count;
			tx_buf = tx_ring->tx_bi;
			tx_desc = I40E_TX_DESC(tx_ring, 0);
		}

		/* update budget accounting */
		budget--;
	} while (likely(budget));

	i += tx_ring->count;
	tx_ring->next_to_clean = i;

	if (test_bit(I40E_FLAG_MSIX_ENA, vsi->back->flags))
		i40e_irq_dynamic_enable(vsi, tx_ring->q_vector->v_idx);

	return budget > 0;
}

/**
 * i40e_fdir_clean_ring - Interrupt Handler for FDIR SB ring
 * @irq: interrupt number
 * @data: pointer to a q_vector
 **/
static irqreturn_t i40e_fdir_clean_ring(int irq, void *data)
{
	struct i40e_q_vector *q_vector = data;
	struct i40e_vsi *vsi;

	if (!q_vector->tx.ring)
		return IRQ_HANDLED;

	vsi = q_vector->tx.ring->vsi;
	i40e_clean_fdir_tx_irq(q_vector->tx.ring, vsi->work_limit);

	return IRQ_HANDLED;
}

/**
 * i40e_map_vector_to_qp - Assigns the queue pair to the vector
 * @vsi: the VSI being configured
 * @v_idx: vector index
 * @qp_idx: queue pair index
 **/
static void i40e_map_vector_to_qp(struct i40e_vsi *vsi, int v_idx, int qp_idx)
{
	struct i40e_q_vector *q_vector = vsi->q_vectors[v_idx];
	struct i40e_ring *tx_ring = vsi->tx_rings[qp_idx];
	struct i40e_ring *rx_ring = vsi->rx_rings[qp_idx];

	tx_ring->q_vector = q_vector;
	tx_ring->next = q_vector->tx.ring;
	q_vector->tx.ring = tx_ring;
	q_vector->tx.count++;

	/* Place XDP Tx ring in the same q_vector ring list as regular Tx */
	if (i40e_enabled_xdp_vsi(vsi)) {
		struct i40e_ring *xdp_ring = vsi->xdp_rings[qp_idx];

		xdp_ring->q_vector = q_vector;
		xdp_ring->next = q_vector->tx.ring;
		q_vector->tx.ring = xdp_ring;
		q_vector->tx.count++;
	}

	rx_ring->q_vector = q_vector;
	rx_ring->next = q_vector->rx.ring;
	q_vector->rx.ring = rx_ring;
	q_vector->rx.count++;
}

/**
 * i40e_vsi_map_rings_to_vectors - Maps descriptor rings to vectors
 * @vsi: the VSI being configured
 *
 * This function maps descriptor rings to the queue-specific vectors
 * we were allotted through the MSI-X enabling code.  Ideally, we'd have
 * one vector per queue pair, but on a constrained vector budget, we
 * group the queue pairs as "efficiently" as possible.
 **/
static void i40e_vsi_map_rings_to_vectors(struct i40e_vsi *vsi)
{
	int qp_remaining = vsi->num_queue_pairs;
	int q_vectors = vsi->num_q_vectors;
	int num_ringpairs;
	int v_start = 0;
	int qp_idx = 0;

	/* If we don't have enough vectors for a 1-to-1 mapping, we'll have to
	 * group them so there are multiple queues per vector.
	 * It is also important to go through all the vectors available to be
	 * sure that if we don't use all the vectors, that the remaining vectors
	 * are cleared. This is especially important when decreasing the
	 * number of queues in use.
	 */
	for (; v_start < q_vectors; v_start++) {
		struct i40e_q_vector *q_vector = vsi->q_vectors[v_start];

		num_ringpairs = DIV_ROUND_UP(qp_remaining, q_vectors - v_start);

		q_vector->num_ringpairs = num_ringpairs;
		q_vector->reg_idx = q_vector->v_idx + vsi->base_vector - 1;

		q_vector->rx.count = 0;
		q_vector->tx.count = 0;
		q_vector->rx.ring = NULL;
		q_vector->tx.ring = NULL;

		while (num_ringpairs--) {
			i40e_map_vector_to_qp(vsi, v_start, qp_idx);
			qp_idx++;
			qp_remaining--;
		}
	}
}

/**
 * i40e_vsi_request_irq - Request IRQ from the OS
 * @vsi: the VSI being configured
 * @basename: name for the vector
 **/
static int i40e_vsi_request_irq(struct i40e_vsi *vsi, char *basename)
{
	struct i40e_pf *pf = vsi->back;
	int err;

	if (test_bit(I40E_FLAG_MSIX_ENA, pf->flags))
		err = i40e_vsi_request_irq_msix(vsi, basename);
	else if (test_bit(I40E_FLAG_MSI_ENA, pf->flags))
		err = request_irq(pf->pdev->irq, i40e_intr, 0,
				  pf->int_name, pf);
	else
		err = request_irq(pf->pdev->irq, i40e_intr, IRQF_SHARED,
				  pf->int_name, pf);

	if (err)
		dev_info(&pf->pdev->dev, "request_irq failed, Error %d\n", err);

	return err;
}

#ifdef CONFIG_NET_POLL_CONTROLLER
/**
 * i40e_netpoll - A Polling 'interrupt' handler
 * @netdev: network interface device structure
 *
 * This is used by netconsole to send skbs without having to re-enable
 * interrupts.  It's not called while the normal interrupt routine is executing.
 **/
static void i40e_netpoll(struct net_device *netdev)
{
	struct i40e_netdev_priv *np = netdev_priv(netdev);
	struct i40e_vsi *vsi = np->vsi;
	struct i40e_pf *pf = vsi->back;
	int i;

	/* if interface is down do nothing */
	if (test_bit(__I40E_VSI_DOWN, vsi->state))
		return;

	if (test_bit(I40E_FLAG_MSIX_ENA, pf->flags)) {
		for (i = 0; i < vsi->num_q_vectors; i++)
			i40e_msix_clean_rings(0, vsi->q_vectors[i]);
	} else {
		i40e_intr(pf->pdev->irq, netdev);
	}
}
#endif

#define I40E_QTX_ENA_WAIT_COUNT 50

/**
 * i40e_pf_txq_wait - Wait for a PF's Tx queue to be enabled or disabled
 * @pf: the PF being configured
 * @pf_q: the PF queue
 * @enable: enable or disable state of the queue
 *
 * This routine will wait for the given Tx queue of the PF to reach the
 * enabled or disabled state.
 * Returns -ETIMEDOUT in case of failing to reach the requested state after
 * multiple retries; else will return 0 in case of success.
 **/
static int i40e_pf_txq_wait(struct i40e_pf *pf, int pf_q, bool enable)
{
	int i;
	u32 tx_reg;

	for (i = 0; i < I40E_QUEUE_WAIT_RETRY_LIMIT; i++) {
		tx_reg = rd32(&pf->hw, I40E_QTX_ENA(pf_q));
		if (enable == !!(tx_reg & I40E_QTX_ENA_QENA_STAT_MASK))
			break;

		usleep_range(10, 20);
	}
	if (i >= I40E_QUEUE_WAIT_RETRY_LIMIT)
		return -ETIMEDOUT;

	return 0;
}

/**
 * i40e_control_tx_q - Start or stop a particular Tx queue
 * @pf: the PF structure
 * @pf_q: the PF queue to configure
 * @enable: start or stop the queue
 *
 * This function enables or disables a single queue. Note that any delay
 * required after the operation is expected to be handled by the caller of
 * this function.
 **/
static void i40e_control_tx_q(struct i40e_pf *pf, int pf_q, bool enable)
{
	struct i40e_hw *hw = &pf->hw;
	u32 tx_reg;
	int i;

	/* warn the TX unit of coming changes */
	i40e_pre_tx_queue_cfg(&pf->hw, pf_q, enable);
	if (!enable)
		usleep_range(10, 20);

	for (i = 0; i < I40E_QTX_ENA_WAIT_COUNT; i++) {
		tx_reg = rd32(hw, I40E_QTX_ENA(pf_q));
		if (((tx_reg >> I40E_QTX_ENA_QENA_REQ_SHIFT) & 1) ==
		    ((tx_reg >> I40E_QTX_ENA_QENA_STAT_SHIFT) & 1))
			break;
		usleep_range(1000, 2000);
	}

	/* Skip if the queue is already in the requested state */
	if (enable == !!(tx_reg & I40E_QTX_ENA_QENA_STAT_MASK))
		return;

	/* turn on/off the queue */
	if (enable) {
		wr32(hw, I40E_QTX_HEAD(pf_q), 0);
		tx_reg |= I40E_QTX_ENA_QENA_REQ_MASK;
	} else {
		tx_reg &= ~I40E_QTX_ENA_QENA_REQ_MASK;
	}

	wr32(hw, I40E_QTX_ENA(pf_q), tx_reg);
}

/**
 * i40e_control_wait_tx_q - Start/stop Tx queue and wait for completion
 * @seid: VSI SEID
 * @pf: the PF structure
 * @pf_q: the PF queue to configure
 * @is_xdp: true if the queue is used for XDP
 * @enable: start or stop the queue
 **/
int i40e_control_wait_tx_q(int seid, struct i40e_pf *pf, int pf_q,
			   bool is_xdp, bool enable)
{
	int ret;

	i40e_control_tx_q(pf, pf_q, enable);

	/* wait for the change to finish */
	ret = i40e_pf_txq_wait(pf, pf_q, enable);
	if (ret) {
		dev_info(&pf->pdev->dev,
			 "VSI seid %d %sTx ring %d %sable timeout\n",
			 seid, (is_xdp ? "XDP " : ""), pf_q,
			 (enable ? "en" : "dis"));
	}

	return ret;
}

/**
 * i40e_vsi_enable_tx - Start a VSI's rings
 * @vsi: the VSI being configured
 **/
static int i40e_vsi_enable_tx(struct i40e_vsi *vsi)
{
	struct i40e_pf *pf = vsi->back;
	int i, pf_q, ret = 0;

	pf_q = vsi->base_queue;
	for (i = 0; i < vsi->num_queue_pairs; i++, pf_q++) {
		ret = i40e_control_wait_tx_q(vsi->seid, pf,
					     pf_q,
					     false /*is xdp*/, true);
		if (ret)
			break;

		if (!i40e_enabled_xdp_vsi(vsi))
			continue;

		ret = i40e_control_wait_tx_q(vsi->seid, pf,
					     pf_q + vsi->alloc_queue_pairs,
					     true /*is xdp*/, true);
		if (ret)
			break;
	}
	return ret;
}

/**
 * i40e_pf_rxq_wait - Wait for a PF's Rx queue to be enabled or disabled
 * @pf: the PF being configured
 * @pf_q: the PF queue
 * @enable: enable or disable state of the queue
 *
 * This routine will wait for the given Rx queue of the PF to reach the
 * enabled or disabled state.
 * Returns -ETIMEDOUT in case of failing to reach the requested state after
 * multiple retries; else will return 0 in case of success.
 **/
static int i40e_pf_rxq_wait(struct i40e_pf *pf, int pf_q, bool enable)
{
	int i;
	u32 rx_reg;

	for (i = 0; i < I40E_QUEUE_WAIT_RETRY_LIMIT; i++) {
		rx_reg = rd32(&pf->hw, I40E_QRX_ENA(pf_q));
		if (enable == !!(rx_reg & I40E_QRX_ENA_QENA_STAT_MASK))
			break;

		usleep_range(10, 20);
	}
	if (i >= I40E_QUEUE_WAIT_RETRY_LIMIT)
		return -ETIMEDOUT;

	return 0;
}

/**
 * i40e_control_rx_q - Start or stop a particular Rx queue
 * @pf: the PF structure
 * @pf_q: the PF queue to configure
 * @enable: start or stop the queue
 *
 * This function enables or disables a single queue. Note that
 * any delay required after the operation is expected to be
 * handled by the caller of this function.
 **/
static void i40e_control_rx_q(struct i40e_pf *pf, int pf_q, bool enable)
{
	struct i40e_hw *hw = &pf->hw;
	u32 rx_reg;
	int i;

	for (i = 0; i < I40E_QTX_ENA_WAIT_COUNT; i++) {
		rx_reg = rd32(hw, I40E_QRX_ENA(pf_q));
		if (((rx_reg >> I40E_QRX_ENA_QENA_REQ_SHIFT) & 1) ==
		    ((rx_reg >> I40E_QRX_ENA_QENA_STAT_SHIFT) & 1))
			break;
		usleep_range(1000, 2000);
	}

	/* Skip if the queue is already in the requested state */
	if (enable == !!(rx_reg & I40E_QRX_ENA_QENA_STAT_MASK))
		return;

	/* turn on/off the queue */
	if (enable)
		rx_reg |= I40E_QRX_ENA_QENA_REQ_MASK;
	else
		rx_reg &= ~I40E_QRX_ENA_QENA_REQ_MASK;

	wr32(hw, I40E_QRX_ENA(pf_q), rx_reg);
}

/**
 * i40e_control_wait_rx_q
 * @pf: the PF structure
 * @pf_q: queue being configured
 * @enable: start or stop the rings
 *
 * This function enables or disables a single queue along with waiting
 * for the change to finish. The caller of this function should handle
 * the delays needed in the case of disabling queues.
 **/
int i40e_control_wait_rx_q(struct i40e_pf *pf, int pf_q, bool enable)
{
	int ret = 0;

	i40e_control_rx_q(pf, pf_q, enable);

	/* wait for the change to finish */
	ret = i40e_pf_rxq_wait(pf, pf_q, enable);
	if (ret)
		return ret;

	return ret;
}

/**
 * i40e_vsi_enable_rx - Start a VSI's rings
 * @vsi: the VSI being configured
 **/
static int i40e_vsi_enable_rx(struct i40e_vsi *vsi)
{
	struct i40e_pf *pf = vsi->back;
	int i, pf_q, ret = 0;

	pf_q = vsi->base_queue;
	for (i = 0; i < vsi->num_queue_pairs; i++, pf_q++) {
		ret = i40e_control_wait_rx_q(pf, pf_q, true);
		if (ret) {
			dev_info(&pf->pdev->dev,
				 "VSI seid %d Rx ring %d enable timeout\n",
				 vsi->seid, pf_q);
			break;
		}
	}

	return ret;
}

/**
 * i40e_vsi_start_rings - Start a VSI's rings
 * @vsi: the VSI being configured
 **/
int i40e_vsi_start_rings(struct i40e_vsi *vsi)
{
	int ret = 0;

	/* do rx first for enable and last for disable */
	ret = i40e_vsi_enable_rx(vsi);
	if (ret)
		return ret;
	ret = i40e_vsi_enable_tx(vsi);

	return ret;
}

#define I40E_DISABLE_TX_GAP_MSEC	50

/**
 * i40e_vsi_stop_rings - Stop a VSI's rings
 * @vsi: the VSI being configured
 **/
void i40e_vsi_stop_rings(struct i40e_vsi *vsi)
{
	struct i40e_pf *pf = vsi->back;
	u32 pf_q, tx_q_end, rx_q_end;

	/* When port TX is suspended, don't wait */
	if (test_bit(__I40E_PORT_SUSPENDED, vsi->back->state))
		return i40e_vsi_stop_rings_no_wait(vsi);

	tx_q_end = vsi->base_queue +
		vsi->alloc_queue_pairs * (i40e_enabled_xdp_vsi(vsi) ? 2 : 1);
	for (pf_q = vsi->base_queue; pf_q < tx_q_end; pf_q++)
		i40e_pre_tx_queue_cfg(&pf->hw, pf_q, false);

	rx_q_end = vsi->base_queue + vsi->num_queue_pairs;
	for (pf_q = vsi->base_queue; pf_q < rx_q_end; pf_q++)
		i40e_control_rx_q(pf, pf_q, false);

	msleep(I40E_DISABLE_TX_GAP_MSEC);
	for (pf_q = vsi->base_queue; pf_q < tx_q_end; pf_q++)
		wr32(&pf->hw, I40E_QTX_ENA(pf_q), 0);

	i40e_vsi_wait_queues_disabled(vsi);
}

/**
 * i40e_vsi_stop_rings_no_wait - Stop a VSI's rings and do not delay
 * @vsi: the VSI being shutdown
 *
 * This function stops all the rings for a VSI but does not delay to verify
 * that rings have been disabled. It is expected that the caller is shutting
 * down multiple VSIs at once and will delay together for all the VSIs after
 * initiating the shutdown. This is particularly useful for shutting down lots
 * of VFs together. Otherwise, a large delay can be incurred while configuring
 * each VSI in serial.
 **/
void i40e_vsi_stop_rings_no_wait(struct i40e_vsi *vsi)
{
	struct i40e_pf *pf = vsi->back;
	int i, pf_q;

	pf_q = vsi->base_queue;
	for (i = 0; i < vsi->num_queue_pairs; i++, pf_q++) {
		i40e_control_tx_q(pf, pf_q, false);
		i40e_control_rx_q(pf, pf_q, false);
	}
}

/**
 * i40e_vsi_free_irq - Free the irq association with the OS
 * @vsi: the VSI being configured
 **/
static void i40e_vsi_free_irq(struct i40e_vsi *vsi)
{
	struct i40e_pf *pf = vsi->back;
	struct i40e_hw *hw = &pf->hw;
	int base = vsi->base_vector;
	u32 val, qp;
	int i;

	if (test_bit(I40E_FLAG_MSIX_ENA, pf->flags)) {
		if (!vsi->q_vectors)
			return;

		if (!vsi->irqs_ready)
			return;

		vsi->irqs_ready = false;
		for (i = 0; i < vsi->num_q_vectors; i++) {
			int irq_num;
			u16 vector;

			vector = i + base;
			irq_num = pf->msix_entries[vector].vector;

			/* free only the irqs that were actually requested */
			if (!vsi->q_vectors[i] ||
			    !vsi->q_vectors[i]->num_ringpairs)
				continue;

			/* clear the affinity notifier in the IRQ descriptor */
			irq_set_affinity_notifier(irq_num, NULL);
			/* remove our suggested affinity mask for this IRQ */
			irq_update_affinity_hint(irq_num, NULL);
			free_irq(irq_num, vsi->q_vectors[i]);

			/* Tear down the interrupt queue link list
			 *
			 * We know that they come in pairs and always
			 * the Rx first, then the Tx.  To clear the
			 * link list, stick the EOL value into the
			 * next_q field of the registers.
			 */
			val = rd32(hw, I40E_PFINT_LNKLSTN(vector - 1));
			qp = FIELD_GET(I40E_PFINT_LNKLSTN_FIRSTQ_INDX_MASK,
				       val);
			val |= I40E_QUEUE_END_OF_LIST
				<< I40E_PFINT_LNKLSTN_FIRSTQ_INDX_SHIFT;
			wr32(hw, I40E_PFINT_LNKLSTN(vector - 1), val);

			while (qp != I40E_QUEUE_END_OF_LIST) {
				u32 next;

				val = rd32(hw, I40E_QINT_RQCTL(qp));

				val &= ~(I40E_QINT_RQCTL_MSIX_INDX_MASK  |
					 I40E_QINT_RQCTL_MSIX0_INDX_MASK |
					 I40E_QINT_RQCTL_CAUSE_ENA_MASK  |
					 I40E_QINT_RQCTL_INTEVENT_MASK);

				val |= (I40E_QINT_RQCTL_ITR_INDX_MASK |
					 I40E_QINT_RQCTL_NEXTQ_INDX_MASK);

				wr32(hw, I40E_QINT_RQCTL(qp), val);

				val = rd32(hw, I40E_QINT_TQCTL(qp));

				next = FIELD_GET(I40E_QINT_TQCTL_NEXTQ_INDX_MASK,
						 val);

				val &= ~(I40E_QINT_TQCTL_MSIX_INDX_MASK  |
					 I40E_QINT_TQCTL_MSIX0_INDX_MASK |
					 I40E_QINT_TQCTL_CAUSE_ENA_MASK  |
					 I40E_QINT_TQCTL_INTEVENT_MASK);

				val |= (I40E_QINT_TQCTL_ITR_INDX_MASK |
					 I40E_QINT_TQCTL_NEXTQ_INDX_MASK);

				wr32(hw, I40E_QINT_TQCTL(qp), val);
				qp = next;
			}
		}
	} else {
		free_irq(pf->pdev->irq, pf);

		val = rd32(hw, I40E_PFINT_LNKLST0);
		qp = FIELD_GET(I40E_PFINT_LNKLSTN_FIRSTQ_INDX_MASK, val);
		val |= I40E_QUEUE_END_OF_LIST
			<< I40E_PFINT_LNKLST0_FIRSTQ_INDX_SHIFT;
		wr32(hw, I40E_PFINT_LNKLST0, val);

		val = rd32(hw, I40E_QINT_RQCTL(qp));
		val &= ~(I40E_QINT_RQCTL_MSIX_INDX_MASK  |
			 I40E_QINT_RQCTL_MSIX0_INDX_MASK |
			 I40E_QINT_RQCTL_CAUSE_ENA_MASK  |
			 I40E_QINT_RQCTL_INTEVENT_MASK);

		val |= (I40E_QINT_RQCTL_ITR_INDX_MASK |
			I40E_QINT_RQCTL_NEXTQ_INDX_MASK);

		wr32(hw, I40E_QINT_RQCTL(qp), val);

		val = rd32(hw, I40E_QINT_TQCTL(qp));

		val &= ~(I40E_QINT_TQCTL_MSIX_INDX_MASK  |
			 I40E_QINT_TQCTL_MSIX0_INDX_MASK |
			 I40E_QINT_TQCTL_CAUSE_ENA_MASK  |
			 I40E_QINT_TQCTL_INTEVENT_MASK);

		val |= (I40E_QINT_TQCTL_ITR_INDX_MASK |
			I40E_QINT_TQCTL_NEXTQ_INDX_MASK);

		wr32(hw, I40E_QINT_TQCTL(qp), val);
	}
}

/**
 * i40e_free_q_vector - Free memory allocated for specific interrupt vector
 * @vsi: the VSI being configured
 * @v_idx: Index of vector to be freed
 *
 * This function frees the memory allocated to the q_vector.  In addition if
 * NAPI is enabled it will delete any references to the NAPI struct prior
 * to freeing the q_vector.
 **/
static void i40e_free_q_vector(struct i40e_vsi *vsi, int v_idx)
{
	struct i40e_q_vector *q_vector = vsi->q_vectors[v_idx];
	struct i40e_ring *ring;

	if (!q_vector)
		return;

	/* disassociate q_vector from rings */
	i40e_for_each_ring(ring, q_vector->tx)
		ring->q_vector = NULL;

	i40e_for_each_ring(ring, q_vector->rx)
		ring->q_vector = NULL;

	/* only VSI w/ an associated netdev is set up w/ NAPI */
	if (vsi->netdev)
		netif_napi_del(&q_vector->napi);

	vsi->q_vectors[v_idx] = NULL;

	kfree_rcu(q_vector, rcu);
}

/**
 * i40e_vsi_free_q_vectors - Free memory allocated for interrupt vectors
 * @vsi: the VSI being un-configured
 *
 * This frees the memory allocated to the q_vectors and
 * deletes references to the NAPI struct.
 **/
static void i40e_vsi_free_q_vectors(struct i40e_vsi *vsi)
{
	int v_idx;

	for (v_idx = 0; v_idx < vsi->num_q_vectors; v_idx++)
		i40e_free_q_vector(vsi, v_idx);
}

/**
 * i40e_reset_interrupt_capability - Disable interrupt setup in OS
 * @pf: board private structure
 **/
static void i40e_reset_interrupt_capability(struct i40e_pf *pf)
{
	/* If we're in Legacy mode, the interrupt was cleaned in vsi_close */
	if (test_bit(I40E_FLAG_MSIX_ENA, pf->flags)) {
		pci_disable_msix(pf->pdev);
		kfree(pf->msix_entries);
		pf->msix_entries = NULL;
		kfree(pf->irq_pile);
		pf->irq_pile = NULL;
	} else if (test_bit(I40E_FLAG_MSI_ENA, pf->flags)) {
		pci_disable_msi(pf->pdev);
	}
	clear_bit(I40E_FLAG_MSI_ENA, pf->flags);
	clear_bit(I40E_FLAG_MSIX_ENA, pf->flags);
}

/**
 * i40e_clear_interrupt_scheme - Clear the current interrupt scheme settings
 * @pf: board private structure
 *
 * We go through and clear interrupt specific resources and reset the structure
 * to pre-load conditions
 **/
static void i40e_clear_interrupt_scheme(struct i40e_pf *pf)
{
	struct i40e_vsi *vsi;
	int i;

	if (test_bit(__I40E_MISC_IRQ_REQUESTED, pf->state))
		i40e_free_misc_vector(pf);

	i40e_put_lump(pf->irq_pile, pf->iwarp_base_vector,
		      I40E_IWARP_IRQ_PILE_ID);

	i40e_put_lump(pf->irq_pile, 0, I40E_PILE_VALID_BIT-1);

	i40e_pf_for_each_vsi(pf, i, vsi)
		i40e_vsi_free_q_vectors(vsi);

	i40e_reset_interrupt_capability(pf);
}

/**
 * i40e_napi_enable_all - Enable NAPI for all q_vectors in the VSI
 * @vsi: the VSI being configured
 **/
static void i40e_napi_enable_all(struct i40e_vsi *vsi)
{
	int q_idx;

	if (!vsi->netdev)
		return;

	for (q_idx = 0; q_idx < vsi->num_q_vectors; q_idx++) {
		struct i40e_q_vector *q_vector = vsi->q_vectors[q_idx];

		if (q_vector->rx.ring || q_vector->tx.ring)
			napi_enable(&q_vector->napi);
	}
}

/**
 * i40e_napi_disable_all - Disable NAPI for all q_vectors in the VSI
 * @vsi: the VSI being configured
 **/
static void i40e_napi_disable_all(struct i40e_vsi *vsi)
{
	int q_idx;

	if (!vsi->netdev)
		return;

	for (q_idx = 0; q_idx < vsi->num_q_vectors; q_idx++) {
		struct i40e_q_vector *q_vector = vsi->q_vectors[q_idx];

		if (q_vector->rx.ring || q_vector->tx.ring)
			napi_disable(&q_vector->napi);
	}
}

/**
 * i40e_vsi_close - Shut down a VSI
 * @vsi: the vsi to be quelled
 **/
static void i40e_vsi_close(struct i40e_vsi *vsi)
{
	struct i40e_pf *pf = vsi->back;
	if (!test_and_set_bit(__I40E_VSI_DOWN, vsi->state))
		i40e_down(vsi);
	i40e_vsi_free_irq(vsi);
	i40e_vsi_free_tx_resources(vsi);
	i40e_vsi_free_rx_resources(vsi);
	vsi->current_netdev_flags = 0;
	set_bit(__I40E_CLIENT_SERVICE_REQUESTED, pf->state);
	if (test_bit(__I40E_RESET_RECOVERY_PENDING, pf->state))
		set_bit(__I40E_CLIENT_RESET, pf->state);
}

/**
 * i40e_quiesce_vsi - Pause a given VSI
 * @vsi: the VSI being paused
 **/
static void i40e_quiesce_vsi(struct i40e_vsi *vsi)
{
	if (test_bit(__I40E_VSI_DOWN, vsi->state))
		return;

	set_bit(__I40E_VSI_NEEDS_RESTART, vsi->state);
	if (vsi->netdev && netif_running(vsi->netdev))
		vsi->netdev->netdev_ops->ndo_stop(vsi->netdev);
	else
		i40e_vsi_close(vsi);
}

/**
 * i40e_unquiesce_vsi - Resume a given VSI
 * @vsi: the VSI being resumed
 **/
static void i40e_unquiesce_vsi(struct i40e_vsi *vsi)
{
	if (!test_and_clear_bit(__I40E_VSI_NEEDS_RESTART, vsi->state))
		return;

	if (vsi->netdev && netif_running(vsi->netdev))
		vsi->netdev->netdev_ops->ndo_open(vsi->netdev);
	else
		i40e_vsi_open(vsi);   /* this clears the DOWN bit */
}

/**
 * i40e_pf_quiesce_all_vsi - Pause all VSIs on a PF
 * @pf: the PF
 **/
static void i40e_pf_quiesce_all_vsi(struct i40e_pf *pf)
{
	struct i40e_vsi *vsi;
	int v;

	i40e_pf_for_each_vsi(pf, v, vsi)
		i40e_quiesce_vsi(vsi);
}

/**
 * i40e_pf_unquiesce_all_vsi - Resume all VSIs on a PF
 * @pf: the PF
 **/
static void i40e_pf_unquiesce_all_vsi(struct i40e_pf *pf)
{
	struct i40e_vsi *vsi;
	int v;

	i40e_pf_for_each_vsi(pf, v, vsi)
		i40e_unquiesce_vsi(vsi);
}

/**
 * i40e_vsi_wait_queues_disabled - Wait for VSI's queues to be disabled
 * @vsi: the VSI being configured
 *
 * Wait until all queues on a given VSI have been disabled.
 **/
int i40e_vsi_wait_queues_disabled(struct i40e_vsi *vsi)
{
	struct i40e_pf *pf = vsi->back;
	int i, pf_q, ret;

	pf_q = vsi->base_queue;
	for (i = 0; i < vsi->num_queue_pairs; i++, pf_q++) {
		/* Check and wait for the Tx queue */
		ret = i40e_pf_txq_wait(pf, pf_q, false);
		if (ret) {
			dev_info(&pf->pdev->dev,
				 "VSI seid %d Tx ring %d disable timeout\n",
				 vsi->seid, pf_q);
			return ret;
		}

		if (!i40e_enabled_xdp_vsi(vsi))
			goto wait_rx;

		/* Check and wait for the XDP Tx queue */
		ret = i40e_pf_txq_wait(pf, pf_q + vsi->alloc_queue_pairs,
				       false);
		if (ret) {
			dev_info(&pf->pdev->dev,
				 "VSI seid %d XDP Tx ring %d disable timeout\n",
				 vsi->seid, pf_q);
			return ret;
		}
wait_rx:
		/* Check and wait for the Rx queue */
		ret = i40e_pf_rxq_wait(pf, pf_q, false);
		if (ret) {
			dev_info(&pf->pdev->dev,
				 "VSI seid %d Rx ring %d disable timeout\n",
				 vsi->seid, pf_q);
			return ret;
		}
	}

	return 0;
}

#ifdef CONFIG_I40E_DCB
/**
 * i40e_pf_wait_queues_disabled - Wait for all queues of PF VSIs to be disabled
 * @pf: the PF
 *
 * This function waits for the queues to be in disabled state for all the
 * VSIs that are managed by this PF.
 **/
static int i40e_pf_wait_queues_disabled(struct i40e_pf *pf)
{
	struct i40e_vsi *vsi;
	int v, ret = 0;

<<<<<<< HEAD
	for (v = 0; v < pf->num_alloc_vsi; v++) {
		if (pf->vsi[v]) {
			ret = i40e_vsi_wait_queues_disabled(pf->vsi[v]);
			if (ret)
				break;
		}
=======
	i40e_pf_for_each_vsi(pf, v, vsi) {
		ret = i40e_vsi_wait_queues_disabled(vsi);
		if (ret)
			break;
>>>>>>> c50bf762
	}

	return ret;
}

#endif

/**
 * i40e_get_iscsi_tc_map - Return TC map for iSCSI APP
 * @pf: pointer to PF
 *
 * Get TC map for ISCSI PF type that will include iSCSI TC
 * and LAN TC.
 **/
static u8 i40e_get_iscsi_tc_map(struct i40e_pf *pf)
{
	struct i40e_dcb_app_priority_table app;
	struct i40e_hw *hw = &pf->hw;
	u8 enabled_tc = 1; /* TC0 is always enabled */
	u8 tc, i;
	/* Get the iSCSI APP TLV */
	struct i40e_dcbx_config *dcbcfg = &hw->local_dcbx_config;

	for (i = 0; i < dcbcfg->numapps; i++) {
		app = dcbcfg->app[i];
		if (app.selector == I40E_APP_SEL_TCPIP &&
		    app.protocolid == I40E_APP_PROTOID_ISCSI) {
			tc = dcbcfg->etscfg.prioritytable[app.priority];
			enabled_tc |= BIT(tc);
			break;
		}
	}

	return enabled_tc;
}

/**
 * i40e_dcb_get_num_tc -  Get the number of TCs from DCBx config
 * @dcbcfg: the corresponding DCBx configuration structure
 *
 * Return the number of TCs from given DCBx configuration
 **/
static u8 i40e_dcb_get_num_tc(struct i40e_dcbx_config *dcbcfg)
{
	int i, tc_unused = 0;
	u8 num_tc = 0;
	u8 ret = 0;

	/* Scan the ETS Config Priority Table to find
	 * traffic class enabled for a given priority
	 * and create a bitmask of enabled TCs
	 */
	for (i = 0; i < I40E_MAX_USER_PRIORITY; i++)
		num_tc |= BIT(dcbcfg->etscfg.prioritytable[i]);

	/* Now scan the bitmask to check for
	 * contiguous TCs starting with TC0
	 */
	for (i = 0; i < I40E_MAX_TRAFFIC_CLASS; i++) {
		if (num_tc & BIT(i)) {
			if (!tc_unused) {
				ret++;
			} else {
				pr_err("Non-contiguous TC - Disabling DCB\n");
				return 1;
			}
		} else {
			tc_unused = 1;
		}
	}

	/* There is always at least TC0 */
	if (!ret)
		ret = 1;

	return ret;
}

/**
 * i40e_dcb_get_enabled_tc - Get enabled traffic classes
 * @dcbcfg: the corresponding DCBx configuration structure
 *
 * Query the current DCB configuration and return the number of
 * traffic classes enabled from the given DCBX config
 **/
static u8 i40e_dcb_get_enabled_tc(struct i40e_dcbx_config *dcbcfg)
{
	u8 num_tc = i40e_dcb_get_num_tc(dcbcfg);
	u8 enabled_tc = 1;
	u8 i;

	for (i = 0; i < num_tc; i++)
		enabled_tc |= BIT(i);

	return enabled_tc;
}

/**
 * i40e_mqprio_get_enabled_tc - Get enabled traffic classes
 * @pf: PF being queried
 *
 * Query the current MQPRIO configuration and return the number of
 * traffic classes enabled.
 **/
static u8 i40e_mqprio_get_enabled_tc(struct i40e_pf *pf)
{
	struct i40e_vsi *vsi = pf->vsi[pf->lan_vsi];
	u8 num_tc = vsi->mqprio_qopt.qopt.num_tc;
	u8 enabled_tc = 1, i;

	for (i = 1; i < num_tc; i++)
		enabled_tc |= BIT(i);
	return enabled_tc;
}

/**
 * i40e_pf_get_num_tc - Get enabled traffic classes for PF
 * @pf: PF being queried
 *
 * Return number of traffic classes enabled for the given PF
 **/
static u8 i40e_pf_get_num_tc(struct i40e_pf *pf)
{
	struct i40e_hw *hw = &pf->hw;
	u8 i, enabled_tc = 1;
	u8 num_tc = 0;
	struct i40e_dcbx_config *dcbcfg = &hw->local_dcbx_config;

	if (i40e_is_tc_mqprio_enabled(pf))
		return pf->vsi[pf->lan_vsi]->mqprio_qopt.qopt.num_tc;

	/* If neither MQPRIO nor DCB is enabled, then always use single TC */
	if (!test_bit(I40E_FLAG_DCB_ENA, pf->flags))
		return 1;

	/* SFP mode will be enabled for all TCs on port */
	if (!test_bit(I40E_FLAG_MFP_ENA, pf->flags))
		return i40e_dcb_get_num_tc(dcbcfg);

	/* MFP mode return count of enabled TCs for this PF */
	if (pf->hw.func_caps.iscsi)
		enabled_tc =  i40e_get_iscsi_tc_map(pf);
	else
		return 1; /* Only TC0 */

	for (i = 0; i < I40E_MAX_TRAFFIC_CLASS; i++) {
		if (enabled_tc & BIT(i))
			num_tc++;
	}
	return num_tc;
}

/**
 * i40e_pf_get_tc_map - Get bitmap for enabled traffic classes
 * @pf: PF being queried
 *
 * Return a bitmap for enabled traffic classes for this PF.
 **/
static u8 i40e_pf_get_tc_map(struct i40e_pf *pf)
{
	if (i40e_is_tc_mqprio_enabled(pf))
		return i40e_mqprio_get_enabled_tc(pf);

	/* If neither MQPRIO nor DCB is enabled for this PF then just return
	 * default TC
	 */
	if (!test_bit(I40E_FLAG_DCB_ENA, pf->flags))
		return I40E_DEFAULT_TRAFFIC_CLASS;

	/* SFP mode we want PF to be enabled for all TCs */
	if (!test_bit(I40E_FLAG_MFP_ENA, pf->flags))
		return i40e_dcb_get_enabled_tc(&pf->hw.local_dcbx_config);

	/* MFP enabled and iSCSI PF type */
	if (pf->hw.func_caps.iscsi)
		return i40e_get_iscsi_tc_map(pf);
	else
		return I40E_DEFAULT_TRAFFIC_CLASS;
}

/**
 * i40e_vsi_get_bw_info - Query VSI BW Information
 * @vsi: the VSI being queried
 *
 * Returns 0 on success, negative value on failure
 **/
static int i40e_vsi_get_bw_info(struct i40e_vsi *vsi)
{
	struct i40e_aqc_query_vsi_ets_sla_config_resp bw_ets_config = {0};
	struct i40e_aqc_query_vsi_bw_config_resp bw_config = {0};
	struct i40e_pf *pf = vsi->back;
	struct i40e_hw *hw = &pf->hw;
	u32 tc_bw_max;
	int ret;
	int i;

	/* Get the VSI level BW configuration */
	ret = i40e_aq_query_vsi_bw_config(hw, vsi->seid, &bw_config, NULL);
	if (ret) {
		dev_info(&pf->pdev->dev,
			 "couldn't get PF vsi bw config, err %pe aq_err %s\n",
			 ERR_PTR(ret),
			 i40e_aq_str(&pf->hw, pf->hw.aq.asq_last_status));
		return -EINVAL;
	}

	/* Get the VSI level BW configuration per TC */
	ret = i40e_aq_query_vsi_ets_sla_config(hw, vsi->seid, &bw_ets_config,
					       NULL);
	if (ret) {
		dev_info(&pf->pdev->dev,
			 "couldn't get PF vsi ets bw config, err %pe aq_err %s\n",
			 ERR_PTR(ret),
			 i40e_aq_str(&pf->hw, pf->hw.aq.asq_last_status));
		return -EINVAL;
	}

	if (bw_config.tc_valid_bits != bw_ets_config.tc_valid_bits) {
		dev_info(&pf->pdev->dev,
			 "Enabled TCs mismatch from querying VSI BW info 0x%08x 0x%08x\n",
			 bw_config.tc_valid_bits,
			 bw_ets_config.tc_valid_bits);
		/* Still continuing */
	}

	vsi->bw_limit = le16_to_cpu(bw_config.port_bw_limit);
	vsi->bw_max_quanta = bw_config.max_bw;
	tc_bw_max = le16_to_cpu(bw_ets_config.tc_bw_max[0]) |
		    (le16_to_cpu(bw_ets_config.tc_bw_max[1]) << 16);
	for (i = 0; i < I40E_MAX_TRAFFIC_CLASS; i++) {
		vsi->bw_ets_share_credits[i] = bw_ets_config.share_credits[i];
		vsi->bw_ets_limit_credits[i] =
					le16_to_cpu(bw_ets_config.credits[i]);
		/* 3 bits out of 4 for each TC */
		vsi->bw_ets_max_quanta[i] = (u8)((tc_bw_max >> (i*4)) & 0x7);
	}

	return 0;
}

/**
 * i40e_vsi_configure_bw_alloc - Configure VSI BW allocation per TC
 * @vsi: the VSI being configured
 * @enabled_tc: TC bitmap
 * @bw_share: BW shared credits per TC
 *
 * Returns 0 on success, negative value on failure
 **/
static int i40e_vsi_configure_bw_alloc(struct i40e_vsi *vsi, u8 enabled_tc,
				       u8 *bw_share)
{
	struct i40e_aqc_configure_vsi_tc_bw_data bw_data;
	struct i40e_pf *pf = vsi->back;
	int ret;
	int i;

	/* There is no need to reset BW when mqprio mode is on.  */
	if (i40e_is_tc_mqprio_enabled(pf))
		return 0;
	if (!vsi->mqprio_qopt.qopt.hw && !test_bit(I40E_FLAG_DCB_ENA, pf->flags)) {
		ret = i40e_set_bw_limit(vsi, vsi->seid, 0);
		if (ret)
			dev_info(&pf->pdev->dev,
				 "Failed to reset tx rate for vsi->seid %u\n",
				 vsi->seid);
		return ret;
	}
	memset(&bw_data, 0, sizeof(bw_data));
	bw_data.tc_valid_bits = enabled_tc;
	for (i = 0; i < I40E_MAX_TRAFFIC_CLASS; i++)
		bw_data.tc_bw_credits[i] = bw_share[i];

	ret = i40e_aq_config_vsi_tc_bw(&pf->hw, vsi->seid, &bw_data, NULL);
	if (ret) {
		dev_info(&pf->pdev->dev,
			 "AQ command Config VSI BW allocation per TC failed = %d\n",
			 pf->hw.aq.asq_last_status);
		return -EINVAL;
	}

	for (i = 0; i < I40E_MAX_TRAFFIC_CLASS; i++)
		vsi->info.qs_handle[i] = bw_data.qs_handles[i];

	return 0;
}

/**
 * i40e_vsi_config_netdev_tc - Setup the netdev TC configuration
 * @vsi: the VSI being configured
 * @enabled_tc: TC map to be enabled
 *
 **/
static void i40e_vsi_config_netdev_tc(struct i40e_vsi *vsi, u8 enabled_tc)
{
	struct net_device *netdev = vsi->netdev;
	struct i40e_pf *pf = vsi->back;
	struct i40e_hw *hw = &pf->hw;
	u8 netdev_tc = 0;
	int i;
	struct i40e_dcbx_config *dcbcfg = &hw->local_dcbx_config;

	if (!netdev)
		return;

	if (!enabled_tc) {
		netdev_reset_tc(netdev);
		return;
	}

	/* Set up actual enabled TCs on the VSI */
	if (netdev_set_num_tc(netdev, vsi->tc_config.numtc))
		return;

	/* set per TC queues for the VSI */
	for (i = 0; i < I40E_MAX_TRAFFIC_CLASS; i++) {
		/* Only set TC queues for enabled tcs
		 *
		 * e.g. For a VSI that has TC0 and TC3 enabled the
		 * enabled_tc bitmap would be 0x00001001; the driver
		 * will set the numtc for netdev as 2 that will be
		 * referenced by the netdev layer as TC 0 and 1.
		 */
		if (vsi->tc_config.enabled_tc & BIT(i))
			netdev_set_tc_queue(netdev,
					vsi->tc_config.tc_info[i].netdev_tc,
					vsi->tc_config.tc_info[i].qcount,
					vsi->tc_config.tc_info[i].qoffset);
	}

	if (i40e_is_tc_mqprio_enabled(pf))
		return;

	/* Assign UP2TC map for the VSI */
	for (i = 0; i < I40E_MAX_USER_PRIORITY; i++) {
		/* Get the actual TC# for the UP */
		u8 ets_tc = dcbcfg->etscfg.prioritytable[i];
		/* Get the mapped netdev TC# for the UP */
		netdev_tc =  vsi->tc_config.tc_info[ets_tc].netdev_tc;
		netdev_set_prio_tc_map(netdev, i, netdev_tc);
	}
}

/**
 * i40e_vsi_update_queue_map - Update our copy of VSi info with new queue map
 * @vsi: the VSI being configured
 * @ctxt: the ctxt buffer returned from AQ VSI update param command
 **/
static void i40e_vsi_update_queue_map(struct i40e_vsi *vsi,
				      struct i40e_vsi_context *ctxt)
{
	/* copy just the sections touched not the entire info
	 * since not all sections are valid as returned by
	 * update vsi params
	 */
	vsi->info.mapping_flags = ctxt->info.mapping_flags;
	memcpy(&vsi->info.queue_mapping,
	       &ctxt->info.queue_mapping, sizeof(vsi->info.queue_mapping));
	memcpy(&vsi->info.tc_mapping, ctxt->info.tc_mapping,
	       sizeof(vsi->info.tc_mapping));
}

/**
 * i40e_update_adq_vsi_queues - update queue mapping for ADq VSI
 * @vsi: the VSI being reconfigured
 * @vsi_offset: offset from main VF VSI
 */
int i40e_update_adq_vsi_queues(struct i40e_vsi *vsi, int vsi_offset)
{
	struct i40e_vsi_context ctxt = {};
	struct i40e_pf *pf;
	struct i40e_hw *hw;
	int ret;

	if (!vsi)
		return -EINVAL;
	pf = vsi->back;
	hw = &pf->hw;

	ctxt.seid = vsi->seid;
	ctxt.pf_num = hw->pf_id;
	ctxt.vf_num = vsi->vf_id + hw->func_caps.vf_base_id + vsi_offset;
	ctxt.uplink_seid = vsi->uplink_seid;
	ctxt.connection_type = I40E_AQ_VSI_CONN_TYPE_NORMAL;
	ctxt.flags = I40E_AQ_VSI_TYPE_VF;
	ctxt.info = vsi->info;

	i40e_vsi_setup_queue_map(vsi, &ctxt, vsi->tc_config.enabled_tc,
				 false);
	if (vsi->reconfig_rss) {
		vsi->rss_size = min_t(int, pf->alloc_rss_size,
				      vsi->num_queue_pairs);
		ret = i40e_vsi_config_rss(vsi);
		if (ret) {
			dev_info(&pf->pdev->dev, "Failed to reconfig rss for num_queues\n");
			return ret;
		}
		vsi->reconfig_rss = false;
	}

	ret = i40e_aq_update_vsi_params(hw, &ctxt, NULL);
	if (ret) {
		dev_info(&pf->pdev->dev, "Update vsi config failed, err %pe aq_err %s\n",
			 ERR_PTR(ret),
			 i40e_aq_str(hw, hw->aq.asq_last_status));
		return ret;
	}
	/* update the local VSI info with updated queue map */
	i40e_vsi_update_queue_map(vsi, &ctxt);
	vsi->info.valid_sections = 0;

	return ret;
}

/**
 * i40e_vsi_config_tc - Configure VSI Tx Scheduler for given TC map
 * @vsi: VSI to be configured
 * @enabled_tc: TC bitmap
 *
 * This configures a particular VSI for TCs that are mapped to the
 * given TC bitmap. It uses default bandwidth share for TCs across
 * VSIs to configure TC for a particular VSI.
 *
 * NOTE:
 * It is expected that the VSI queues have been quisced before calling
 * this function.
 **/
static int i40e_vsi_config_tc(struct i40e_vsi *vsi, u8 enabled_tc)
{
	u8 bw_share[I40E_MAX_TRAFFIC_CLASS] = {0};
	struct i40e_pf *pf = vsi->back;
	struct i40e_hw *hw = &pf->hw;
	struct i40e_vsi_context ctxt;
	int ret = 0;
	int i;

	/* Check if enabled_tc is same as existing or new TCs */
	if (vsi->tc_config.enabled_tc == enabled_tc &&
	    vsi->mqprio_qopt.mode != TC_MQPRIO_MODE_CHANNEL)
		return ret;

	/* Enable ETS TCs with equal BW Share for now across all VSIs */
	for (i = 0; i < I40E_MAX_TRAFFIC_CLASS; i++) {
		if (enabled_tc & BIT(i))
			bw_share[i] = 1;
	}

	ret = i40e_vsi_configure_bw_alloc(vsi, enabled_tc, bw_share);
	if (ret) {
		struct i40e_aqc_query_vsi_bw_config_resp bw_config = {0};

		dev_info(&pf->pdev->dev,
			 "Failed configuring TC map %d for VSI %d\n",
			 enabled_tc, vsi->seid);
		ret = i40e_aq_query_vsi_bw_config(hw, vsi->seid,
						  &bw_config, NULL);
		if (ret) {
			dev_info(&pf->pdev->dev,
				 "Failed querying vsi bw info, err %pe aq_err %s\n",
				 ERR_PTR(ret),
				 i40e_aq_str(hw, hw->aq.asq_last_status));
			goto out;
		}
		if ((bw_config.tc_valid_bits & enabled_tc) != enabled_tc) {
			u8 valid_tc = bw_config.tc_valid_bits & enabled_tc;

			if (!valid_tc)
				valid_tc = bw_config.tc_valid_bits;
			/* Always enable TC0, no matter what */
			valid_tc |= 1;
			dev_info(&pf->pdev->dev,
				 "Requested tc 0x%x, but FW reports 0x%x as valid. Attempting to use 0x%x.\n",
				 enabled_tc, bw_config.tc_valid_bits, valid_tc);
			enabled_tc = valid_tc;
		}

		ret = i40e_vsi_configure_bw_alloc(vsi, enabled_tc, bw_share);
		if (ret) {
			dev_err(&pf->pdev->dev,
				"Unable to  configure TC map %d for VSI %d\n",
				enabled_tc, vsi->seid);
			goto out;
		}
	}

	/* Update Queue Pairs Mapping for currently enabled UPs */
	ctxt.seid = vsi->seid;
	ctxt.pf_num = vsi->back->hw.pf_id;
	ctxt.vf_num = 0;
	ctxt.uplink_seid = vsi->uplink_seid;
	ctxt.info = vsi->info;
	if (i40e_is_tc_mqprio_enabled(pf)) {
		ret = i40e_vsi_setup_queue_map_mqprio(vsi, &ctxt, enabled_tc);
		if (ret)
			goto out;
	} else {
		i40e_vsi_setup_queue_map(vsi, &ctxt, enabled_tc, false);
	}

	/* On destroying the qdisc, reset vsi->rss_size, as number of enabled
	 * queues changed.
	 */
	if (!vsi->mqprio_qopt.qopt.hw && vsi->reconfig_rss) {
		vsi->rss_size = min_t(int, vsi->back->alloc_rss_size,
				      vsi->num_queue_pairs);
		ret = i40e_vsi_config_rss(vsi);
		if (ret) {
			dev_info(&vsi->back->pdev->dev,
				 "Failed to reconfig rss for num_queues\n");
			return ret;
		}
		vsi->reconfig_rss = false;
	}
	if (test_bit(I40E_FLAG_IWARP_ENA, vsi->back->flags)) {
		ctxt.info.valid_sections |=
				cpu_to_le16(I40E_AQ_VSI_PROP_QUEUE_OPT_VALID);
		ctxt.info.queueing_opt_flags |= I40E_AQ_VSI_QUE_OPT_TCP_ENA;
	}

	/* Update the VSI after updating the VSI queue-mapping
	 * information
	 */
	ret = i40e_aq_update_vsi_params(hw, &ctxt, NULL);
	if (ret) {
		dev_info(&pf->pdev->dev,
			 "Update vsi tc config failed, err %pe aq_err %s\n",
			 ERR_PTR(ret),
			 i40e_aq_str(hw, hw->aq.asq_last_status));
		goto out;
	}
	/* update the local VSI info with updated queue map */
	i40e_vsi_update_queue_map(vsi, &ctxt);
	vsi->info.valid_sections = 0;

	/* Update current VSI BW information */
	ret = i40e_vsi_get_bw_info(vsi);
	if (ret) {
		dev_info(&pf->pdev->dev,
			 "Failed updating vsi bw info, err %pe aq_err %s\n",
			 ERR_PTR(ret),
			 i40e_aq_str(hw, hw->aq.asq_last_status));
		goto out;
	}

	/* Update the netdev TC setup */
	i40e_vsi_config_netdev_tc(vsi, enabled_tc);
out:
	return ret;
}

/**
 * i40e_get_link_speed - Returns link speed for the interface
 * @vsi: VSI to be configured
 *
 **/
static int i40e_get_link_speed(struct i40e_vsi *vsi)
{
	struct i40e_pf *pf = vsi->back;

	switch (pf->hw.phy.link_info.link_speed) {
	case I40E_LINK_SPEED_40GB:
		return 40000;
	case I40E_LINK_SPEED_25GB:
		return 25000;
	case I40E_LINK_SPEED_20GB:
		return 20000;
	case I40E_LINK_SPEED_10GB:
		return 10000;
	case I40E_LINK_SPEED_1GB:
		return 1000;
	default:
		return -EINVAL;
	}
}

/**
 * i40e_bw_bytes_to_mbits - Convert max_tx_rate from bytes to mbits
 * @vsi: Pointer to vsi structure
 * @max_tx_rate: max TX rate in bytes to be converted into Mbits
 *
 * Helper function to convert units before send to set BW limit
 **/
static u64 i40e_bw_bytes_to_mbits(struct i40e_vsi *vsi, u64 max_tx_rate)
{
	if (max_tx_rate < I40E_BW_MBPS_DIVISOR) {
		dev_warn(&vsi->back->pdev->dev,
			 "Setting max tx rate to minimum usable value of 50Mbps.\n");
		max_tx_rate = I40E_BW_CREDIT_DIVISOR;
	} else {
		do_div(max_tx_rate, I40E_BW_MBPS_DIVISOR);
	}

	return max_tx_rate;
}

/**
 * i40e_set_bw_limit - setup BW limit for Tx traffic based on max_tx_rate
 * @vsi: VSI to be configured
 * @seid: seid of the channel/VSI
 * @max_tx_rate: max TX rate to be configured as BW limit
 *
 * Helper function to set BW limit for a given VSI
 **/
int i40e_set_bw_limit(struct i40e_vsi *vsi, u16 seid, u64 max_tx_rate)
{
	struct i40e_pf *pf = vsi->back;
	u64 credits = 0;
	int speed = 0;
	int ret = 0;

	speed = i40e_get_link_speed(vsi);
	if (max_tx_rate > speed) {
		dev_err(&pf->pdev->dev,
			"Invalid max tx rate %llu specified for VSI seid %d.",
			max_tx_rate, seid);
		return -EINVAL;
	}
	if (max_tx_rate && max_tx_rate < I40E_BW_CREDIT_DIVISOR) {
		dev_warn(&pf->pdev->dev,
			 "Setting max tx rate to minimum usable value of 50Mbps.\n");
		max_tx_rate = I40E_BW_CREDIT_DIVISOR;
	}

	/* Tx rate credits are in values of 50Mbps, 0 is disabled */
	credits = max_tx_rate;
	do_div(credits, I40E_BW_CREDIT_DIVISOR);
	ret = i40e_aq_config_vsi_bw_limit(&pf->hw, seid, credits,
					  I40E_MAX_BW_INACTIVE_ACCUM, NULL);
	if (ret)
		dev_err(&pf->pdev->dev,
			"Failed set tx rate (%llu Mbps) for vsi->seid %u, err %pe aq_err %s\n",
			max_tx_rate, seid, ERR_PTR(ret),
			i40e_aq_str(&pf->hw, pf->hw.aq.asq_last_status));
	return ret;
}

/**
 * i40e_remove_queue_channels - Remove queue channels for the TCs
 * @vsi: VSI to be configured
 *
 * Remove queue channels for the TCs
 **/
static void i40e_remove_queue_channels(struct i40e_vsi *vsi)
{
	enum i40e_admin_queue_err last_aq_status;
	struct i40e_cloud_filter *cfilter;
	struct i40e_channel *ch, *ch_tmp;
	struct i40e_pf *pf = vsi->back;
	struct hlist_node *node;
	int ret, i;

	/* Reset rss size that was stored when reconfiguring rss for
	 * channel VSIs with non-power-of-2 queue count.
	 */
	vsi->current_rss_size = 0;

	/* perform cleanup for channels if they exist */
	if (list_empty(&vsi->ch_list))
		return;

	list_for_each_entry_safe(ch, ch_tmp, &vsi->ch_list, list) {
		struct i40e_vsi *p_vsi;

		list_del(&ch->list);
		p_vsi = ch->parent_vsi;
		if (!p_vsi || !ch->initialized) {
			kfree(ch);
			continue;
		}
		/* Reset queue contexts */
		for (i = 0; i < ch->num_queue_pairs; i++) {
			struct i40e_ring *tx_ring, *rx_ring;
			u16 pf_q;

			pf_q = ch->base_queue + i;
			tx_ring = vsi->tx_rings[pf_q];
			tx_ring->ch = NULL;

			rx_ring = vsi->rx_rings[pf_q];
			rx_ring->ch = NULL;
		}

		/* Reset BW configured for this VSI via mqprio */
		ret = i40e_set_bw_limit(vsi, ch->seid, 0);
		if (ret)
			dev_info(&vsi->back->pdev->dev,
				 "Failed to reset tx rate for ch->seid %u\n",
				 ch->seid);

		/* delete cloud filters associated with this channel */
		hlist_for_each_entry_safe(cfilter, node,
					  &pf->cloud_filter_list, cloud_node) {
			if (cfilter->seid != ch->seid)
				continue;

			hash_del(&cfilter->cloud_node);
			if (cfilter->dst_port)
				ret = i40e_add_del_cloud_filter_big_buf(vsi,
									cfilter,
									false);
			else
				ret = i40e_add_del_cloud_filter(vsi, cfilter,
								false);
			last_aq_status = pf->hw.aq.asq_last_status;
			if (ret)
				dev_info(&pf->pdev->dev,
					 "Failed to delete cloud filter, err %pe aq_err %s\n",
					 ERR_PTR(ret),
					 i40e_aq_str(&pf->hw, last_aq_status));
			kfree(cfilter);
		}

		/* delete VSI from FW */
		ret = i40e_aq_delete_element(&vsi->back->hw, ch->seid,
					     NULL);
		if (ret)
			dev_err(&vsi->back->pdev->dev,
				"unable to remove channel (%d) for parent VSI(%d)\n",
				ch->seid, p_vsi->seid);
		kfree(ch);
	}
	INIT_LIST_HEAD(&vsi->ch_list);
}

/**
 * i40e_get_max_queues_for_channel
 * @vsi: ptr to VSI to which channels are associated with
 *
 * Helper function which returns max value among the queue counts set on the
 * channels/TCs created.
 **/
static int i40e_get_max_queues_for_channel(struct i40e_vsi *vsi)
{
	struct i40e_channel *ch, *ch_tmp;
	int max = 0;

	list_for_each_entry_safe(ch, ch_tmp, &vsi->ch_list, list) {
		if (!ch->initialized)
			continue;
		if (ch->num_queue_pairs > max)
			max = ch->num_queue_pairs;
	}

	return max;
}

/**
 * i40e_validate_num_queues - validate num_queues w.r.t channel
 * @pf: ptr to PF device
 * @num_queues: number of queues
 * @vsi: the parent VSI
 * @reconfig_rss: indicates should the RSS be reconfigured or not
 *
 * This function validates number of queues in the context of new channel
 * which is being established and determines if RSS should be reconfigured
 * or not for parent VSI.
 **/
static int i40e_validate_num_queues(struct i40e_pf *pf, int num_queues,
				    struct i40e_vsi *vsi, bool *reconfig_rss)
{
	int max_ch_queues;

	if (!reconfig_rss)
		return -EINVAL;

	*reconfig_rss = false;
	if (vsi->current_rss_size) {
		if (num_queues > vsi->current_rss_size) {
			dev_dbg(&pf->pdev->dev,
				"Error: num_queues (%d) > vsi's current_size(%d)\n",
				num_queues, vsi->current_rss_size);
			return -EINVAL;
		} else if ((num_queues < vsi->current_rss_size) &&
			   (!is_power_of_2(num_queues))) {
			dev_dbg(&pf->pdev->dev,
				"Error: num_queues (%d) < vsi's current_size(%d), but not power of 2\n",
				num_queues, vsi->current_rss_size);
			return -EINVAL;
		}
	}

	if (!is_power_of_2(num_queues)) {
		/* Find the max num_queues configured for channel if channel
		 * exist.
		 * if channel exist, then enforce 'num_queues' to be more than
		 * max ever queues configured for channel.
		 */
		max_ch_queues = i40e_get_max_queues_for_channel(vsi);
		if (num_queues < max_ch_queues) {
			dev_dbg(&pf->pdev->dev,
				"Error: num_queues (%d) < max queues configured for channel(%d)\n",
				num_queues, max_ch_queues);
			return -EINVAL;
		}
		*reconfig_rss = true;
	}

	return 0;
}

/**
 * i40e_vsi_reconfig_rss - reconfig RSS based on specified rss_size
 * @vsi: the VSI being setup
 * @rss_size: size of RSS, accordingly LUT gets reprogrammed
 *
 * This function reconfigures RSS by reprogramming LUTs using 'rss_size'
 **/
static int i40e_vsi_reconfig_rss(struct i40e_vsi *vsi, u16 rss_size)
{
	struct i40e_pf *pf = vsi->back;
	u8 seed[I40E_HKEY_ARRAY_SIZE];
	struct i40e_hw *hw = &pf->hw;
	int local_rss_size;
	u8 *lut;
	int ret;

	if (!vsi->rss_size)
		return -EINVAL;

	if (rss_size > vsi->rss_size)
		return -EINVAL;

	local_rss_size = min_t(int, vsi->rss_size, rss_size);
	lut = kzalloc(vsi->rss_table_size, GFP_KERNEL);
	if (!lut)
		return -ENOMEM;

	/* Ignoring user configured lut if there is one */
	i40e_fill_rss_lut(pf, lut, vsi->rss_table_size, local_rss_size);

	/* Use user configured hash key if there is one, otherwise
	 * use default.
	 */
	if (vsi->rss_hkey_user)
		memcpy(seed, vsi->rss_hkey_user, I40E_HKEY_ARRAY_SIZE);
	else
		netdev_rss_key_fill((void *)seed, I40E_HKEY_ARRAY_SIZE);

	ret = i40e_config_rss(vsi, seed, lut, vsi->rss_table_size);
	if (ret) {
		dev_info(&pf->pdev->dev,
			 "Cannot set RSS lut, err %pe aq_err %s\n",
			 ERR_PTR(ret),
			 i40e_aq_str(hw, hw->aq.asq_last_status));
		kfree(lut);
		return ret;
	}
	kfree(lut);

	/* Do the update w.r.t. storing rss_size */
	if (!vsi->orig_rss_size)
		vsi->orig_rss_size = vsi->rss_size;
	vsi->current_rss_size = local_rss_size;

	return ret;
}

/**
 * i40e_channel_setup_queue_map - Setup a channel queue map
 * @pf: ptr to PF device
 * @ctxt: VSI context structure
 * @ch: ptr to channel structure
 *
 * Setup queue map for a specific channel
 **/
static void i40e_channel_setup_queue_map(struct i40e_pf *pf,
					 struct i40e_vsi_context *ctxt,
					 struct i40e_channel *ch)
{
	u16 qcount, qmap, sections = 0;
	u8 offset = 0;
	int pow;

	sections = I40E_AQ_VSI_PROP_QUEUE_MAP_VALID;
	sections |= I40E_AQ_VSI_PROP_SCHED_VALID;

	qcount = min_t(int, ch->num_queue_pairs, pf->num_lan_msix);
	ch->num_queue_pairs = qcount;

	/* find the next higher power-of-2 of num queue pairs */
	pow = ilog2(qcount);
	if (!is_power_of_2(qcount))
		pow++;

	qmap = (offset << I40E_AQ_VSI_TC_QUE_OFFSET_SHIFT) |
		(pow << I40E_AQ_VSI_TC_QUE_NUMBER_SHIFT);

	/* Setup queue TC[0].qmap for given VSI context */
	ctxt->info.tc_mapping[0] = cpu_to_le16(qmap);

	ctxt->info.up_enable_bits = 0x1; /* TC0 enabled */
	ctxt->info.mapping_flags |= cpu_to_le16(I40E_AQ_VSI_QUE_MAP_CONTIG);
	ctxt->info.queue_mapping[0] = cpu_to_le16(ch->base_queue);
	ctxt->info.valid_sections |= cpu_to_le16(sections);
}

/**
 * i40e_add_channel - add a channel by adding VSI
 * @pf: ptr to PF device
 * @uplink_seid: underlying HW switching element (VEB) ID
 * @ch: ptr to channel structure
 *
 * Add a channel (VSI) using add_vsi and queue_map
 **/
static int i40e_add_channel(struct i40e_pf *pf, u16 uplink_seid,
			    struct i40e_channel *ch)
{
	struct i40e_hw *hw = &pf->hw;
	struct i40e_vsi_context ctxt;
	u8 enabled_tc = 0x1; /* TC0 enabled */
	int ret;

	if (ch->type != I40E_VSI_VMDQ2) {
		dev_info(&pf->pdev->dev,
			 "add new vsi failed, ch->type %d\n", ch->type);
		return -EINVAL;
	}

	memset(&ctxt, 0, sizeof(ctxt));
	ctxt.pf_num = hw->pf_id;
	ctxt.vf_num = 0;
	ctxt.uplink_seid = uplink_seid;
	ctxt.connection_type = I40E_AQ_VSI_CONN_TYPE_NORMAL;
	if (ch->type == I40E_VSI_VMDQ2)
		ctxt.flags = I40E_AQ_VSI_TYPE_VMDQ2;

	if (test_bit(I40E_FLAG_VEB_MODE_ENA, pf->flags)) {
		ctxt.info.valid_sections |=
		     cpu_to_le16(I40E_AQ_VSI_PROP_SWITCH_VALID);
		ctxt.info.switch_id =
		   cpu_to_le16(I40E_AQ_VSI_SW_ID_FLAG_ALLOW_LB);
	}

	/* Set queue map for a given VSI context */
	i40e_channel_setup_queue_map(pf, &ctxt, ch);

	/* Now time to create VSI */
	ret = i40e_aq_add_vsi(hw, &ctxt, NULL);
	if (ret) {
		dev_info(&pf->pdev->dev,
			 "add new vsi failed, err %pe aq_err %s\n",
			 ERR_PTR(ret),
			 i40e_aq_str(&pf->hw,
				     pf->hw.aq.asq_last_status));
		return -ENOENT;
	}

	/* Success, update channel, set enabled_tc only if the channel
	 * is not a macvlan
	 */
	ch->enabled_tc = !i40e_is_channel_macvlan(ch) && enabled_tc;
	ch->seid = ctxt.seid;
	ch->vsi_number = ctxt.vsi_number;
	ch->stat_counter_idx = le16_to_cpu(ctxt.info.stat_counter_idx);

	/* copy just the sections touched not the entire info
	 * since not all sections are valid as returned by
	 * update vsi params
	 */
	ch->info.mapping_flags = ctxt.info.mapping_flags;
	memcpy(&ch->info.queue_mapping,
	       &ctxt.info.queue_mapping, sizeof(ctxt.info.queue_mapping));
	memcpy(&ch->info.tc_mapping, ctxt.info.tc_mapping,
	       sizeof(ctxt.info.tc_mapping));

	return 0;
}

static int i40e_channel_config_bw(struct i40e_vsi *vsi, struct i40e_channel *ch,
				  u8 *bw_share)
{
	struct i40e_aqc_configure_vsi_tc_bw_data bw_data;
	int ret;
	int i;

	memset(&bw_data, 0, sizeof(bw_data));
	bw_data.tc_valid_bits = ch->enabled_tc;
	for (i = 0; i < I40E_MAX_TRAFFIC_CLASS; i++)
		bw_data.tc_bw_credits[i] = bw_share[i];

	ret = i40e_aq_config_vsi_tc_bw(&vsi->back->hw, ch->seid,
				       &bw_data, NULL);
	if (ret) {
		dev_info(&vsi->back->pdev->dev,
			 "Config VSI BW allocation per TC failed, aq_err: %d for new_vsi->seid %u\n",
			 vsi->back->hw.aq.asq_last_status, ch->seid);
		return -EINVAL;
	}

	for (i = 0; i < I40E_MAX_TRAFFIC_CLASS; i++)
		ch->info.qs_handle[i] = bw_data.qs_handles[i];

	return 0;
}

/**
 * i40e_channel_config_tx_ring - config TX ring associated with new channel
 * @pf: ptr to PF device
 * @vsi: the VSI being setup
 * @ch: ptr to channel structure
 *
 * Configure TX rings associated with channel (VSI) since queues are being
 * from parent VSI.
 **/
static int i40e_channel_config_tx_ring(struct i40e_pf *pf,
				       struct i40e_vsi *vsi,
				       struct i40e_channel *ch)
{
	u8 bw_share[I40E_MAX_TRAFFIC_CLASS] = {0};
	int ret;
	int i;

	/* Enable ETS TCs with equal BW Share for now across all VSIs */
	for (i = 0; i < I40E_MAX_TRAFFIC_CLASS; i++) {
		if (ch->enabled_tc & BIT(i))
			bw_share[i] = 1;
	}

	/* configure BW for new VSI */
	ret = i40e_channel_config_bw(vsi, ch, bw_share);
	if (ret) {
		dev_info(&vsi->back->pdev->dev,
			 "Failed configuring TC map %d for channel (seid %u)\n",
			 ch->enabled_tc, ch->seid);
		return ret;
	}

	for (i = 0; i < ch->num_queue_pairs; i++) {
		struct i40e_ring *tx_ring, *rx_ring;
		u16 pf_q;

		pf_q = ch->base_queue + i;

		/* Get to TX ring ptr of main VSI, for re-setup TX queue
		 * context
		 */
		tx_ring = vsi->tx_rings[pf_q];
		tx_ring->ch = ch;

		/* Get the RX ring ptr */
		rx_ring = vsi->rx_rings[pf_q];
		rx_ring->ch = ch;
	}

	return 0;
}

/**
 * i40e_setup_hw_channel - setup new channel
 * @pf: ptr to PF device
 * @vsi: the VSI being setup
 * @ch: ptr to channel structure
 * @uplink_seid: underlying HW switching element (VEB) ID
 * @type: type of channel to be created (VMDq2/VF)
 *
 * Setup new channel (VSI) based on specified type (VMDq2/VF)
 * and configures TX rings accordingly
 **/
static inline int i40e_setup_hw_channel(struct i40e_pf *pf,
					struct i40e_vsi *vsi,
					struct i40e_channel *ch,
					u16 uplink_seid, u8 type)
{
	int ret;

	ch->initialized = false;
	ch->base_queue = vsi->next_base_queue;
	ch->type = type;

	/* Proceed with creation of channel (VMDq2) VSI */
	ret = i40e_add_channel(pf, uplink_seid, ch);
	if (ret) {
		dev_info(&pf->pdev->dev,
			 "failed to add_channel using uplink_seid %u\n",
			 uplink_seid);
		return ret;
	}

	/* Mark the successful creation of channel */
	ch->initialized = true;

	/* Reconfigure TX queues using QTX_CTL register */
	ret = i40e_channel_config_tx_ring(pf, vsi, ch);
	if (ret) {
		dev_info(&pf->pdev->dev,
			 "failed to configure TX rings for channel %u\n",
			 ch->seid);
		return ret;
	}

	/* update 'next_base_queue' */
	vsi->next_base_queue = vsi->next_base_queue + ch->num_queue_pairs;
	dev_dbg(&pf->pdev->dev,
		"Added channel: vsi_seid %u, vsi_number %u, stat_counter_idx %u, num_queue_pairs %u, pf->next_base_queue %d\n",
		ch->seid, ch->vsi_number, ch->stat_counter_idx,
		ch->num_queue_pairs,
		vsi->next_base_queue);
	return ret;
}

/**
 * i40e_setup_channel - setup new channel using uplink element
 * @pf: ptr to PF device
 * @vsi: pointer to the VSI to set up the channel within
 * @ch: ptr to channel structure
 *
 * Setup new channel (VSI) based on specified type (VMDq2/VF)
 * and uplink switching element (uplink_seid)
 **/
static bool i40e_setup_channel(struct i40e_pf *pf, struct i40e_vsi *vsi,
			       struct i40e_channel *ch)
{
	u8 vsi_type;
	u16 seid;
	int ret;

	if (vsi->type == I40E_VSI_MAIN) {
		vsi_type = I40E_VSI_VMDQ2;
	} else {
		dev_err(&pf->pdev->dev, "unsupported parent vsi type(%d)\n",
			vsi->type);
		return false;
	}

	/* underlying switching element */
	seid = pf->vsi[pf->lan_vsi]->uplink_seid;

	/* create channel (VSI), configure TX rings */
	ret = i40e_setup_hw_channel(pf, vsi, ch, seid, vsi_type);
	if (ret) {
		dev_err(&pf->pdev->dev, "failed to setup hw_channel\n");
		return false;
	}

	return ch->initialized ? true : false;
}

/**
 * i40e_validate_and_set_switch_mode - sets up switch mode correctly
 * @vsi: ptr to VSI which has PF backing
 *
 * Sets up switch mode correctly if it needs to be changed and perform
 * what are allowed modes.
 **/
static int i40e_validate_and_set_switch_mode(struct i40e_vsi *vsi)
{
	u8 mode;
	struct i40e_pf *pf = vsi->back;
	struct i40e_hw *hw = &pf->hw;
	int ret;

	ret = i40e_get_capabilities(pf, i40e_aqc_opc_list_dev_capabilities);
	if (ret)
		return -EINVAL;

	if (hw->dev_caps.switch_mode) {
		/* if switch mode is set, support mode2 (non-tunneled for
		 * cloud filter) for now
		 */
		u32 switch_mode = hw->dev_caps.switch_mode &
				  I40E_SWITCH_MODE_MASK;
		if (switch_mode >= I40E_CLOUD_FILTER_MODE1) {
			if (switch_mode == I40E_CLOUD_FILTER_MODE2)
				return 0;
			dev_err(&pf->pdev->dev,
				"Invalid switch_mode (%d), only non-tunneled mode for cloud filter is supported\n",
				hw->dev_caps.switch_mode);
			return -EINVAL;
		}
	}

	/* Set Bit 7 to be valid */
	mode = I40E_AQ_SET_SWITCH_BIT7_VALID;

	/* Set L4type for TCP support */
	mode |= I40E_AQ_SET_SWITCH_L4_TYPE_TCP;

	/* Set cloud filter mode */
	mode |= I40E_AQ_SET_SWITCH_MODE_NON_TUNNEL;

	/* Prep mode field for set_switch_config */
	ret = i40e_aq_set_switch_config(hw, pf->last_sw_conf_flags,
					pf->last_sw_conf_valid_flags,
					mode, NULL);
	if (ret && hw->aq.asq_last_status != I40E_AQ_RC_ESRCH)
		dev_err(&pf->pdev->dev,
			"couldn't set switch config bits, err %pe aq_err %s\n",
			ERR_PTR(ret),
			i40e_aq_str(hw,
				    hw->aq.asq_last_status));

	return ret;
}

/**
 * i40e_create_queue_channel - function to create channel
 * @vsi: VSI to be configured
 * @ch: ptr to channel (it contains channel specific params)
 *
 * This function creates channel (VSI) using num_queues specified by user,
 * reconfigs RSS if needed.
 **/
int i40e_create_queue_channel(struct i40e_vsi *vsi,
			      struct i40e_channel *ch)
{
	struct i40e_pf *pf = vsi->back;
	bool reconfig_rss;
	int err;

	if (!ch)
		return -EINVAL;

	if (!ch->num_queue_pairs) {
		dev_err(&pf->pdev->dev, "Invalid num_queues requested: %d\n",
			ch->num_queue_pairs);
		return -EINVAL;
	}

	/* validate user requested num_queues for channel */
	err = i40e_validate_num_queues(pf, ch->num_queue_pairs, vsi,
				       &reconfig_rss);
	if (err) {
		dev_info(&pf->pdev->dev, "Failed to validate num_queues (%d)\n",
			 ch->num_queue_pairs);
		return -EINVAL;
	}

	/* By default we are in VEPA mode, if this is the first VF/VMDq
	 * VSI to be added switch to VEB mode.
	 */

	if (!test_bit(I40E_FLAG_VEB_MODE_ENA, pf->flags)) {
		set_bit(I40E_FLAG_VEB_MODE_ENA, pf->flags);

		if (vsi->type == I40E_VSI_MAIN) {
			if (i40e_is_tc_mqprio_enabled(pf))
				i40e_do_reset(pf, I40E_PF_RESET_FLAG, true);
			else
				i40e_do_reset_safe(pf, I40E_PF_RESET_FLAG);
		}
		/* now onwards for main VSI, number of queues will be value
		 * of TC0's queue count
		 */
	}

	/* By this time, vsi->cnt_q_avail shall be set to non-zero and
	 * it should be more than num_queues
	 */
	if (!vsi->cnt_q_avail || vsi->cnt_q_avail < ch->num_queue_pairs) {
		dev_dbg(&pf->pdev->dev,
			"Error: cnt_q_avail (%u) less than num_queues %d\n",
			vsi->cnt_q_avail, ch->num_queue_pairs);
		return -EINVAL;
	}

	/* reconfig_rss only if vsi type is MAIN_VSI */
	if (reconfig_rss && (vsi->type == I40E_VSI_MAIN)) {
		err = i40e_vsi_reconfig_rss(vsi, ch->num_queue_pairs);
		if (err) {
			dev_info(&pf->pdev->dev,
				 "Error: unable to reconfig rss for num_queues (%u)\n",
				 ch->num_queue_pairs);
			return -EINVAL;
		}
	}

	if (!i40e_setup_channel(pf, vsi, ch)) {
		dev_info(&pf->pdev->dev, "Failed to setup channel\n");
		return -EINVAL;
	}

	dev_info(&pf->pdev->dev,
		 "Setup channel (id:%u) utilizing num_queues %d\n",
		 ch->seid, ch->num_queue_pairs);

	/* configure VSI for BW limit */
	if (ch->max_tx_rate) {
		u64 credits = ch->max_tx_rate;

		if (i40e_set_bw_limit(vsi, ch->seid, ch->max_tx_rate))
			return -EINVAL;

		do_div(credits, I40E_BW_CREDIT_DIVISOR);
		dev_dbg(&pf->pdev->dev,
			"Set tx rate of %llu Mbps (count of 50Mbps %llu) for vsi->seid %u\n",
			ch->max_tx_rate,
			credits,
			ch->seid);
	}

	/* in case of VF, this will be main SRIOV VSI */
	ch->parent_vsi = vsi;

	/* and update main_vsi's count for queue_available to use */
	vsi->cnt_q_avail -= ch->num_queue_pairs;

	return 0;
}

/**
 * i40e_configure_queue_channels - Add queue channel for the given TCs
 * @vsi: VSI to be configured
 *
 * Configures queue channel mapping to the given TCs
 **/
static int i40e_configure_queue_channels(struct i40e_vsi *vsi)
{
	struct i40e_channel *ch;
	u64 max_rate = 0;
	int ret = 0, i;

	/* Create app vsi with the TCs. Main VSI with TC0 is already set up */
	vsi->tc_seid_map[0] = vsi->seid;
	for (i = 1; i < I40E_MAX_TRAFFIC_CLASS; i++) {
		if (vsi->tc_config.enabled_tc & BIT(i)) {
			ch = kzalloc(sizeof(*ch), GFP_KERNEL);
			if (!ch) {
				ret = -ENOMEM;
				goto err_free;
			}

			INIT_LIST_HEAD(&ch->list);
			ch->num_queue_pairs =
				vsi->tc_config.tc_info[i].qcount;
			ch->base_queue =
				vsi->tc_config.tc_info[i].qoffset;

			/* Bandwidth limit through tc interface is in bytes/s,
			 * change to Mbit/s
			 */
			max_rate = vsi->mqprio_qopt.max_rate[i];
			do_div(max_rate, I40E_BW_MBPS_DIVISOR);
			ch->max_tx_rate = max_rate;

			list_add_tail(&ch->list, &vsi->ch_list);

			ret = i40e_create_queue_channel(vsi, ch);
			if (ret) {
				dev_err(&vsi->back->pdev->dev,
					"Failed creating queue channel with TC%d: queues %d\n",
					i, ch->num_queue_pairs);
				goto err_free;
			}
			vsi->tc_seid_map[i] = ch->seid;
		}
	}

	/* reset to reconfigure TX queue contexts */
	i40e_do_reset(vsi->back, I40E_PF_RESET_FLAG, true);
	return ret;

err_free:
	i40e_remove_queue_channels(vsi);
	return ret;
}

/**
 * i40e_veb_config_tc - Configure TCs for given VEB
 * @veb: given VEB
 * @enabled_tc: TC bitmap
 *
 * Configures given TC bitmap for VEB (switching) element
 **/
int i40e_veb_config_tc(struct i40e_veb *veb, u8 enabled_tc)
{
	struct i40e_aqc_configure_switching_comp_bw_config_data bw_data = {0};
	struct i40e_pf *pf = veb->pf;
	int ret = 0;
	int i;

	/* No TCs or already enabled TCs just return */
	if (!enabled_tc || veb->enabled_tc == enabled_tc)
		return ret;

	bw_data.tc_valid_bits = enabled_tc;
	/* bw_data.absolute_credits is not set (relative) */

	/* Enable ETS TCs with equal BW Share for now */
	for (i = 0; i < I40E_MAX_TRAFFIC_CLASS; i++) {
		if (enabled_tc & BIT(i))
			bw_data.tc_bw_share_credits[i] = 1;
	}

	ret = i40e_aq_config_switch_comp_bw_config(&pf->hw, veb->seid,
						   &bw_data, NULL);
	if (ret) {
		dev_info(&pf->pdev->dev,
			 "VEB bw config failed, err %pe aq_err %s\n",
			 ERR_PTR(ret),
			 i40e_aq_str(&pf->hw, pf->hw.aq.asq_last_status));
		goto out;
	}

	/* Update the BW information */
	ret = i40e_veb_get_bw_info(veb);
	if (ret) {
		dev_info(&pf->pdev->dev,
			 "Failed getting veb bw config, err %pe aq_err %s\n",
			 ERR_PTR(ret),
			 i40e_aq_str(&pf->hw, pf->hw.aq.asq_last_status));
	}

out:
	return ret;
}

#ifdef CONFIG_I40E_DCB
/**
 * i40e_dcb_reconfigure - Reconfigure all VEBs and VSIs
 * @pf: PF struct
 *
 * Reconfigure VEB/VSIs on a given PF; it is assumed that
 * the caller would've quiesce all the VSIs before calling
 * this function
 **/
static void i40e_dcb_reconfigure(struct i40e_pf *pf)
{
	struct i40e_vsi *vsi;
	struct i40e_veb *veb;
	u8 tc_map = 0;
	int ret;
	int v;

	/* Enable the TCs available on PF to all VEBs */
	tc_map = i40e_pf_get_tc_map(pf);
	if (tc_map == I40E_DEFAULT_TRAFFIC_CLASS)
		return;

	i40e_pf_for_each_veb(pf, v, veb) {
		ret = i40e_veb_config_tc(veb, tc_map);
		if (ret) {
			dev_info(&pf->pdev->dev,
				 "Failed configuring TC for VEB seid=%d\n",
				 veb->seid);
			/* Will try to configure as many components */
		}
	}

	/* Update each VSI */
	i40e_pf_for_each_vsi(pf, v, vsi) {
		/* - Enable all TCs for the LAN VSI
		 * - For all others keep them at TC0 for now
		 */
		if (v == pf->lan_vsi)
			tc_map = i40e_pf_get_tc_map(pf);
		else
			tc_map = I40E_DEFAULT_TRAFFIC_CLASS;

		ret = i40e_vsi_config_tc(vsi, tc_map);
		if (ret) {
			dev_info(&pf->pdev->dev,
				 "Failed configuring TC for VSI seid=%d\n",
				 vsi->seid);
			/* Will try to configure as many components */
		} else {
			/* Re-configure VSI vectors based on updated TC map */
			i40e_vsi_map_rings_to_vectors(vsi);
			if (vsi->netdev)
				i40e_dcbnl_set_all(vsi);
		}
	}
}

/**
 * i40e_resume_port_tx - Resume port Tx
 * @pf: PF struct
 *
 * Resume a port's Tx and issue a PF reset in case of failure to
 * resume.
 **/
static int i40e_resume_port_tx(struct i40e_pf *pf)
{
	struct i40e_hw *hw = &pf->hw;
	int ret;

	ret = i40e_aq_resume_port_tx(hw, NULL);
	if (ret) {
		dev_info(&pf->pdev->dev,
			 "Resume Port Tx failed, err %pe aq_err %s\n",
			  ERR_PTR(ret),
			  i40e_aq_str(&pf->hw, pf->hw.aq.asq_last_status));
		/* Schedule PF reset to recover */
		set_bit(__I40E_PF_RESET_REQUESTED, pf->state);
		i40e_service_event_schedule(pf);
	}

	return ret;
}

/**
 * i40e_suspend_port_tx - Suspend port Tx
 * @pf: PF struct
 *
 * Suspend a port's Tx and issue a PF reset in case of failure.
 **/
static int i40e_suspend_port_tx(struct i40e_pf *pf)
{
	struct i40e_hw *hw = &pf->hw;
	int ret;

	ret = i40e_aq_suspend_port_tx(hw, pf->mac_seid, NULL);
	if (ret) {
		dev_info(&pf->pdev->dev,
			 "Suspend Port Tx failed, err %pe aq_err %s\n",
			 ERR_PTR(ret),
			 i40e_aq_str(&pf->hw, pf->hw.aq.asq_last_status));
		/* Schedule PF reset to recover */
		set_bit(__I40E_PF_RESET_REQUESTED, pf->state);
		i40e_service_event_schedule(pf);
	}

	return ret;
}

/**
 * i40e_hw_set_dcb_config - Program new DCBX settings into HW
 * @pf: PF being configured
 * @new_cfg: New DCBX configuration
 *
 * Program DCB settings into HW and reconfigure VEB/VSIs on
 * given PF. Uses "Set LLDP MIB" AQC to program the hardware.
 **/
static int i40e_hw_set_dcb_config(struct i40e_pf *pf,
				  struct i40e_dcbx_config *new_cfg)
{
	struct i40e_dcbx_config *old_cfg = &pf->hw.local_dcbx_config;
	int ret;

	/* Check if need reconfiguration */
	if (!memcmp(&new_cfg, &old_cfg, sizeof(new_cfg))) {
		dev_dbg(&pf->pdev->dev, "No Change in DCB Config required.\n");
		return 0;
	}

	/* Config change disable all VSIs */
	i40e_pf_quiesce_all_vsi(pf);

	/* Copy the new config to the current config */
	*old_cfg = *new_cfg;
	old_cfg->etsrec = old_cfg->etscfg;
	ret = i40e_set_dcb_config(&pf->hw);
	if (ret) {
		dev_info(&pf->pdev->dev,
			 "Set DCB Config failed, err %pe aq_err %s\n",
			 ERR_PTR(ret),
			 i40e_aq_str(&pf->hw, pf->hw.aq.asq_last_status));
		goto out;
	}

	/* Changes in configuration update VEB/VSI */
	i40e_dcb_reconfigure(pf);
out:
	/* In case of reset do not try to resume anything */
	if (!test_bit(__I40E_RESET_RECOVERY_PENDING, pf->state)) {
		/* Re-start the VSIs if disabled */
		ret = i40e_resume_port_tx(pf);
		/* In case of error no point in resuming VSIs */
		if (ret)
			goto err;
		i40e_pf_unquiesce_all_vsi(pf);
	}
err:
	return ret;
}

/**
 * i40e_hw_dcb_config - Program new DCBX settings into HW
 * @pf: PF being configured
 * @new_cfg: New DCBX configuration
 *
 * Program DCB settings into HW and reconfigure VEB/VSIs on
 * given PF
 **/
int i40e_hw_dcb_config(struct i40e_pf *pf, struct i40e_dcbx_config *new_cfg)
{
	struct i40e_aqc_configure_switching_comp_ets_data ets_data;
	u8 prio_type[I40E_MAX_TRAFFIC_CLASS] = {0};
	u32 mfs_tc[I40E_MAX_TRAFFIC_CLASS];
	struct i40e_dcbx_config *old_cfg;
	u8 mode[I40E_MAX_TRAFFIC_CLASS];
	struct i40e_rx_pb_config pb_cfg;
	struct i40e_hw *hw = &pf->hw;
	u8 num_ports = hw->num_ports;
	bool need_reconfig;
	int ret = -EINVAL;
	u8 lltc_map = 0;
	u8 tc_map = 0;
	u8 new_numtc;
	u8 i;

	dev_dbg(&pf->pdev->dev, "Configuring DCB registers directly\n");
	/* Un-pack information to Program ETS HW via shared API
	 * numtc, tcmap
	 * LLTC map
	 * ETS/NON-ETS arbiter mode
	 * max exponent (credit refills)
	 * Total number of ports
	 * PFC priority bit-map
	 * Priority Table
	 * BW % per TC
	 * Arbiter mode between UPs sharing same TC
	 * TSA table (ETS or non-ETS)
	 * EEE enabled or not
	 * MFS TC table
	 */

	new_numtc = i40e_dcb_get_num_tc(new_cfg);

	memset(&ets_data, 0, sizeof(ets_data));
	for (i = 0; i < new_numtc; i++) {
		tc_map |= BIT(i);
		switch (new_cfg->etscfg.tsatable[i]) {
		case I40E_IEEE_TSA_ETS:
			prio_type[i] = I40E_DCB_PRIO_TYPE_ETS;
			ets_data.tc_bw_share_credits[i] =
					new_cfg->etscfg.tcbwtable[i];
			break;
		case I40E_IEEE_TSA_STRICT:
			prio_type[i] = I40E_DCB_PRIO_TYPE_STRICT;
			lltc_map |= BIT(i);
			ets_data.tc_bw_share_credits[i] =
					I40E_DCB_STRICT_PRIO_CREDITS;
			break;
		default:
			/* Invalid TSA type */
			need_reconfig = false;
			goto out;
		}
	}

	old_cfg = &hw->local_dcbx_config;
	/* Check if need reconfiguration */
	need_reconfig = i40e_dcb_need_reconfig(pf, old_cfg, new_cfg);

	/* If needed, enable/disable frame tagging, disable all VSIs
	 * and suspend port tx
	 */
	if (need_reconfig) {
		/* Enable DCB tagging only when more than one TC */
		if (new_numtc > 1)
			set_bit(I40E_FLAG_DCB_ENA, pf->flags);
		else
			clear_bit(I40E_FLAG_DCB_ENA, pf->flags);

		set_bit(__I40E_PORT_SUSPENDED, pf->state);
		/* Reconfiguration needed quiesce all VSIs */
		i40e_pf_quiesce_all_vsi(pf);
		ret = i40e_suspend_port_tx(pf);
		if (ret)
			goto err;
	}

	/* Configure Port ETS Tx Scheduler */
	ets_data.tc_valid_bits = tc_map;
	ets_data.tc_strict_priority_flags = lltc_map;
	ret = i40e_aq_config_switch_comp_ets
		(hw, pf->mac_seid, &ets_data,
		 i40e_aqc_opc_modify_switching_comp_ets, NULL);
	if (ret) {
		dev_info(&pf->pdev->dev,
			 "Modify Port ETS failed, err %pe aq_err %s\n",
			 ERR_PTR(ret),
			 i40e_aq_str(&pf->hw, pf->hw.aq.asq_last_status));
		goto out;
	}

	/* Configure Rx ETS HW */
	memset(&mode, I40E_DCB_ARB_MODE_ROUND_ROBIN, sizeof(mode));
	i40e_dcb_hw_set_num_tc(hw, new_numtc);
	i40e_dcb_hw_rx_fifo_config(hw, I40E_DCB_ARB_MODE_ROUND_ROBIN,
				   I40E_DCB_ARB_MODE_STRICT_PRIORITY,
				   I40E_DCB_DEFAULT_MAX_EXPONENT,
				   lltc_map);
	i40e_dcb_hw_rx_cmd_monitor_config(hw, new_numtc, num_ports);
	i40e_dcb_hw_rx_ets_bw_config(hw, new_cfg->etscfg.tcbwtable, mode,
				     prio_type);
	i40e_dcb_hw_pfc_config(hw, new_cfg->pfc.pfcenable,
			       new_cfg->etscfg.prioritytable);
	i40e_dcb_hw_rx_up2tc_config(hw, new_cfg->etscfg.prioritytable);

	/* Configure Rx Packet Buffers in HW */
	for (i = 0; i < I40E_MAX_TRAFFIC_CLASS; i++) {
		mfs_tc[i] = pf->vsi[pf->lan_vsi]->netdev->mtu;
		mfs_tc[i] += I40E_PACKET_HDR_PAD;
	}

	i40e_dcb_hw_calculate_pool_sizes(hw, num_ports,
					 false, new_cfg->pfc.pfcenable,
					 mfs_tc, &pb_cfg);
	i40e_dcb_hw_rx_pb_config(hw, &pf->pb_cfg, &pb_cfg);

	/* Update the local Rx Packet buffer config */
	pf->pb_cfg = pb_cfg;

	/* Inform the FW about changes to DCB configuration */
	ret = i40e_aq_dcb_updated(&pf->hw, NULL);
	if (ret) {
		dev_info(&pf->pdev->dev,
			 "DCB Updated failed, err %pe aq_err %s\n",
			 ERR_PTR(ret),
			 i40e_aq_str(&pf->hw, pf->hw.aq.asq_last_status));
		goto out;
	}

	/* Update the port DCBx configuration */
	*old_cfg = *new_cfg;

	/* Changes in configuration update VEB/VSI */
	i40e_dcb_reconfigure(pf);
out:
	/* Re-start the VSIs if disabled */
	if (need_reconfig) {
		ret = i40e_resume_port_tx(pf);

		clear_bit(__I40E_PORT_SUSPENDED, pf->state);
		/* In case of error no point in resuming VSIs */
		if (ret)
			goto err;

		/* Wait for the PF's queues to be disabled */
		ret = i40e_pf_wait_queues_disabled(pf);
		if (ret) {
			/* Schedule PF reset to recover */
			set_bit(__I40E_PF_RESET_REQUESTED, pf->state);
			i40e_service_event_schedule(pf);
			goto err;
		} else {
			i40e_pf_unquiesce_all_vsi(pf);
			set_bit(__I40E_CLIENT_SERVICE_REQUESTED, pf->state);
			set_bit(__I40E_CLIENT_L2_CHANGE, pf->state);
		}
		/* registers are set, lets apply */
		if (test_bit(I40E_HW_CAP_USE_SET_LLDP_MIB, pf->hw.caps))
			ret = i40e_hw_set_dcb_config(pf, new_cfg);
	}

err:
	return ret;
}

/**
 * i40e_dcb_sw_default_config - Set default DCB configuration when DCB in SW
 * @pf: PF being queried
 *
 * Set default DCB configuration in case DCB is to be done in SW.
 **/
int i40e_dcb_sw_default_config(struct i40e_pf *pf)
{
	struct i40e_dcbx_config *dcb_cfg = &pf->hw.local_dcbx_config;
	struct i40e_aqc_configure_switching_comp_ets_data ets_data;
	struct i40e_hw *hw = &pf->hw;
	int err;

	if (test_bit(I40E_HW_CAP_USE_SET_LLDP_MIB, pf->hw.caps)) {
		/* Update the local cached instance with TC0 ETS */
		memset(&pf->tmp_cfg, 0, sizeof(struct i40e_dcbx_config));
		pf->tmp_cfg.etscfg.willing = I40E_IEEE_DEFAULT_ETS_WILLING;
		pf->tmp_cfg.etscfg.maxtcs = 0;
		pf->tmp_cfg.etscfg.tcbwtable[0] = I40E_IEEE_DEFAULT_ETS_TCBW;
		pf->tmp_cfg.etscfg.tsatable[0] = I40E_IEEE_TSA_ETS;
		pf->tmp_cfg.pfc.willing = I40E_IEEE_DEFAULT_PFC_WILLING;
		pf->tmp_cfg.pfc.pfccap = I40E_MAX_TRAFFIC_CLASS;
		/* FW needs one App to configure HW */
		pf->tmp_cfg.numapps = I40E_IEEE_DEFAULT_NUM_APPS;
		pf->tmp_cfg.app[0].selector = I40E_APP_SEL_ETHTYPE;
		pf->tmp_cfg.app[0].priority = I40E_IEEE_DEFAULT_APP_PRIO;
		pf->tmp_cfg.app[0].protocolid = I40E_APP_PROTOID_FCOE;

		return i40e_hw_set_dcb_config(pf, &pf->tmp_cfg);
	}

	memset(&ets_data, 0, sizeof(ets_data));
	ets_data.tc_valid_bits = I40E_DEFAULT_TRAFFIC_CLASS; /* TC0 only */
	ets_data.tc_strict_priority_flags = 0; /* ETS */
	ets_data.tc_bw_share_credits[0] = I40E_IEEE_DEFAULT_ETS_TCBW; /* 100% to TC0 */

	/* Enable ETS on the Physical port */
	err = i40e_aq_config_switch_comp_ets
		(hw, pf->mac_seid, &ets_data,
		 i40e_aqc_opc_enable_switching_comp_ets, NULL);
	if (err) {
		dev_info(&pf->pdev->dev,
			 "Enable Port ETS failed, err %pe aq_err %s\n",
			 ERR_PTR(err),
			 i40e_aq_str(&pf->hw, pf->hw.aq.asq_last_status));
		err = -ENOENT;
		goto out;
	}

	/* Update the local cached instance with TC0 ETS */
	dcb_cfg->etscfg.willing = I40E_IEEE_DEFAULT_ETS_WILLING;
	dcb_cfg->etscfg.cbs = 0;
	dcb_cfg->etscfg.maxtcs = I40E_MAX_TRAFFIC_CLASS;
	dcb_cfg->etscfg.tcbwtable[0] = I40E_IEEE_DEFAULT_ETS_TCBW;

out:
	return err;
}

/**
 * i40e_init_pf_dcb - Initialize DCB configuration
 * @pf: PF being configured
 *
 * Query the current DCB configuration and cache it
 * in the hardware structure
 **/
static int i40e_init_pf_dcb(struct i40e_pf *pf)
{
	struct i40e_hw *hw = &pf->hw;
	int err;

	/* Do not enable DCB for SW1 and SW2 images even if the FW is capable
	 * Also do not enable DCBx if FW LLDP agent is disabled
	 */
	if (test_bit(I40E_HW_CAP_NO_DCB_SUPPORT, pf->hw.caps)) {
		dev_info(&pf->pdev->dev, "DCB is not supported.\n");
		err = -EOPNOTSUPP;
		goto out;
	}
	if (test_bit(I40E_FLAG_FW_LLDP_DIS, pf->flags)) {
		dev_info(&pf->pdev->dev, "FW LLDP is disabled, attempting SW DCB\n");
		err = i40e_dcb_sw_default_config(pf);
		if (err) {
			dev_info(&pf->pdev->dev, "Could not initialize SW DCB\n");
			goto out;
		}
		dev_info(&pf->pdev->dev, "SW DCB initialization succeeded.\n");
		pf->dcbx_cap = DCB_CAP_DCBX_HOST |
			       DCB_CAP_DCBX_VER_IEEE;
		/* at init capable but disabled */
		set_bit(I40E_FLAG_DCB_CAPABLE, pf->flags);
		clear_bit(I40E_FLAG_DCB_ENA, pf->flags);
		goto out;
	}
	err = i40e_init_dcb(hw, true);
	if (!err) {
		/* Device/Function is not DCBX capable */
		if ((!hw->func_caps.dcb) ||
		    (hw->dcbx_status == I40E_DCBX_STATUS_DISABLED)) {
			dev_info(&pf->pdev->dev,
				 "DCBX offload is not supported or is disabled for this PF.\n");
		} else {
			/* When status is not DISABLED then DCBX in FW */
			pf->dcbx_cap = DCB_CAP_DCBX_LLD_MANAGED |
				       DCB_CAP_DCBX_VER_IEEE;

			set_bit(I40E_FLAG_DCB_CAPABLE, pf->flags);
			/* Enable DCB tagging only when more than one TC
			 * or explicitly disable if only one TC
			 */
			if (i40e_dcb_get_num_tc(&hw->local_dcbx_config) > 1)
				set_bit(I40E_FLAG_DCB_ENA, pf->flags);
			else
				clear_bit(I40E_FLAG_DCB_ENA, pf->flags);
			dev_dbg(&pf->pdev->dev,
				"DCBX offload is supported for this PF.\n");
		}
	} else if (pf->hw.aq.asq_last_status == I40E_AQ_RC_EPERM) {
		dev_info(&pf->pdev->dev, "FW LLDP disabled for this PF.\n");
		set_bit(I40E_FLAG_FW_LLDP_DIS, pf->flags);
	} else {
		dev_info(&pf->pdev->dev,
			 "Query for DCB configuration failed, err %pe aq_err %s\n",
			 ERR_PTR(err),
			 i40e_aq_str(&pf->hw, pf->hw.aq.asq_last_status));
	}

out:
	return err;
}
#endif /* CONFIG_I40E_DCB */

/**
 * i40e_print_link_message - print link up or down
 * @vsi: the VSI for which link needs a message
 * @isup: true of link is up, false otherwise
 */
void i40e_print_link_message(struct i40e_vsi *vsi, bool isup)
{
	enum i40e_aq_link_speed new_speed;
	struct i40e_pf *pf = vsi->back;
	char *speed = "Unknown";
	char *fc = "Unknown";
	char *fec = "";
	char *req_fec = "";
	char *an = "";

	if (isup)
		new_speed = pf->hw.phy.link_info.link_speed;
	else
		new_speed = I40E_LINK_SPEED_UNKNOWN;

	if ((vsi->current_isup == isup) && (vsi->current_speed == new_speed))
		return;
	vsi->current_isup = isup;
	vsi->current_speed = new_speed;
	if (!isup) {
		netdev_info(vsi->netdev, "NIC Link is Down\n");
		return;
	}

	/* Warn user if link speed on NPAR enabled partition is not at
	 * least 10GB
	 */
	if (pf->hw.func_caps.npar_enable &&
	    (pf->hw.phy.link_info.link_speed == I40E_LINK_SPEED_1GB ||
	     pf->hw.phy.link_info.link_speed == I40E_LINK_SPEED_100MB))
		netdev_warn(vsi->netdev,
			    "The partition detected link speed that is less than 10Gbps\n");

	switch (pf->hw.phy.link_info.link_speed) {
	case I40E_LINK_SPEED_40GB:
		speed = "40 G";
		break;
	case I40E_LINK_SPEED_20GB:
		speed = "20 G";
		break;
	case I40E_LINK_SPEED_25GB:
		speed = "25 G";
		break;
	case I40E_LINK_SPEED_10GB:
		speed = "10 G";
		break;
	case I40E_LINK_SPEED_5GB:
		speed = "5 G";
		break;
	case I40E_LINK_SPEED_2_5GB:
		speed = "2.5 G";
		break;
	case I40E_LINK_SPEED_1GB:
		speed = "1000 M";
		break;
	case I40E_LINK_SPEED_100MB:
		speed = "100 M";
		break;
	default:
		break;
	}

	switch (pf->hw.fc.current_mode) {
	case I40E_FC_FULL:
		fc = "RX/TX";
		break;
	case I40E_FC_TX_PAUSE:
		fc = "TX";
		break;
	case I40E_FC_RX_PAUSE:
		fc = "RX";
		break;
	default:
		fc = "None";
		break;
	}

	if (pf->hw.phy.link_info.link_speed == I40E_LINK_SPEED_25GB) {
		req_fec = "None";
		fec = "None";
		an = "False";

		if (pf->hw.phy.link_info.an_info & I40E_AQ_AN_COMPLETED)
			an = "True";

		if (pf->hw.phy.link_info.fec_info &
		    I40E_AQ_CONFIG_FEC_KR_ENA)
			fec = "CL74 FC-FEC/BASE-R";
		else if (pf->hw.phy.link_info.fec_info &
			 I40E_AQ_CONFIG_FEC_RS_ENA)
			fec = "CL108 RS-FEC";

		/* 'CL108 RS-FEC' should be displayed when RS is requested, or
		 * both RS and FC are requested
		 */
		if (vsi->back->hw.phy.link_info.req_fec_info &
		    (I40E_AQ_REQUEST_FEC_KR | I40E_AQ_REQUEST_FEC_RS)) {
			if (vsi->back->hw.phy.link_info.req_fec_info &
			    I40E_AQ_REQUEST_FEC_RS)
				req_fec = "CL108 RS-FEC";
			else
				req_fec = "CL74 FC-FEC/BASE-R";
		}
		netdev_info(vsi->netdev,
			    "NIC Link is Up, %sbps Full Duplex, Requested FEC: %s, Negotiated FEC: %s, Autoneg: %s, Flow Control: %s\n",
			    speed, req_fec, fec, an, fc);
	} else if (pf->hw.device_id == I40E_DEV_ID_KX_X722) {
		req_fec = "None";
		fec = "None";
		an = "False";

		if (pf->hw.phy.link_info.an_info & I40E_AQ_AN_COMPLETED)
			an = "True";

		if (pf->hw.phy.link_info.fec_info &
		    I40E_AQ_CONFIG_FEC_KR_ENA)
			fec = "CL74 FC-FEC/BASE-R";

		if (pf->hw.phy.link_info.req_fec_info &
		    I40E_AQ_REQUEST_FEC_KR)
			req_fec = "CL74 FC-FEC/BASE-R";

		netdev_info(vsi->netdev,
			    "NIC Link is Up, %sbps Full Duplex, Requested FEC: %s, Negotiated FEC: %s, Autoneg: %s, Flow Control: %s\n",
			    speed, req_fec, fec, an, fc);
	} else {
		netdev_info(vsi->netdev,
			    "NIC Link is Up, %sbps Full Duplex, Flow Control: %s\n",
			    speed, fc);
	}

}

/**
 * i40e_up_complete - Finish the last steps of bringing up a connection
 * @vsi: the VSI being configured
 **/
static int i40e_up_complete(struct i40e_vsi *vsi)
{
	struct i40e_pf *pf = vsi->back;
	int err;

	if (test_bit(I40E_FLAG_MSIX_ENA, pf->flags))
		i40e_vsi_configure_msix(vsi);
	else
		i40e_configure_msi_and_legacy(vsi);

	/* start rings */
	err = i40e_vsi_start_rings(vsi);
	if (err)
		return err;

	clear_bit(__I40E_VSI_DOWN, vsi->state);
	i40e_napi_enable_all(vsi);
	i40e_vsi_enable_irq(vsi);

	if ((pf->hw.phy.link_info.link_info & I40E_AQ_LINK_UP) &&
	    (vsi->netdev)) {
		i40e_print_link_message(vsi, true);
		netif_tx_start_all_queues(vsi->netdev);
		netif_carrier_on(vsi->netdev);
	}

	/* replay FDIR SB filters */
	if (vsi->type == I40E_VSI_FDIR) {
		/* reset fd counters */
		pf->fd_add_err = 0;
		pf->fd_atr_cnt = 0;
		i40e_fdir_filter_restore(vsi);
	}

	/* On the next run of the service_task, notify any clients of the new
	 * opened netdev
	 */
	set_bit(__I40E_CLIENT_SERVICE_REQUESTED, pf->state);
	i40e_service_event_schedule(pf);

	return 0;
}

/**
 * i40e_vsi_reinit_locked - Reset the VSI
 * @vsi: the VSI being configured
 *
 * Rebuild the ring structs after some configuration
 * has changed, e.g. MTU size.
 **/
static void i40e_vsi_reinit_locked(struct i40e_vsi *vsi)
{
	struct i40e_pf *pf = vsi->back;

	while (test_and_set_bit(__I40E_CONFIG_BUSY, pf->state))
		usleep_range(1000, 2000);
	i40e_down(vsi);

	i40e_up(vsi);
	clear_bit(__I40E_CONFIG_BUSY, pf->state);
}

/**
 * i40e_force_link_state - Force the link status
 * @pf: board private structure
 * @is_up: whether the link state should be forced up or down
 **/
static int i40e_force_link_state(struct i40e_pf *pf, bool is_up)
{
	struct i40e_aq_get_phy_abilities_resp abilities;
	struct i40e_aq_set_phy_config config = {0};
	bool non_zero_phy_type = is_up;
	struct i40e_hw *hw = &pf->hw;
	u64 mask;
	u8 speed;
	int err;

	/* Card might've been put in an unstable state by other drivers
	 * and applications, which causes incorrect speed values being
	 * set on startup. In order to clear speed registers, we call
	 * get_phy_capabilities twice, once to get initial state of
	 * available speeds, and once to get current PHY config.
	 */
	err = i40e_aq_get_phy_capabilities(hw, false, true, &abilities,
					   NULL);
	if (err) {
		dev_err(&pf->pdev->dev,
			"failed to get phy cap., ret =  %pe last_status =  %s\n",
			ERR_PTR(err),
			i40e_aq_str(hw, hw->aq.asq_last_status));
		return err;
	}
	speed = abilities.link_speed;

	/* Get the current phy config */
	err = i40e_aq_get_phy_capabilities(hw, false, false, &abilities,
					   NULL);
	if (err) {
		dev_err(&pf->pdev->dev,
			"failed to get phy cap., ret =  %pe last_status =  %s\n",
			ERR_PTR(err),
			i40e_aq_str(hw, hw->aq.asq_last_status));
		return err;
	}

	/* If link needs to go up, but was not forced to go down,
	 * and its speed values are OK, no need for a flap
	 * if non_zero_phy_type was set, still need to force up
	 */
	if (test_bit(I40E_FLAG_TOTAL_PORT_SHUTDOWN_ENA, pf->flags))
		non_zero_phy_type = true;
	else if (is_up && abilities.phy_type != 0 && abilities.link_speed != 0)
		return 0;

	/* To force link we need to set bits for all supported PHY types,
	 * but there are now more than 32, so we need to split the bitmap
	 * across two fields.
	 */
	mask = I40E_PHY_TYPES_BITMASK;
	config.phy_type =
		non_zero_phy_type ? cpu_to_le32((u32)(mask & 0xffffffff)) : 0;
	config.phy_type_ext =
		non_zero_phy_type ? (u8)((mask >> 32) & 0xff) : 0;
	/* Copy the old settings, except of phy_type */
	config.abilities = abilities.abilities;
	if (test_bit(I40E_FLAG_TOTAL_PORT_SHUTDOWN_ENA, pf->flags)) {
		if (is_up)
			config.abilities |= I40E_AQ_PHY_ENABLE_LINK;
		else
			config.abilities &= ~(I40E_AQ_PHY_ENABLE_LINK);
	}
	if (abilities.link_speed != 0)
		config.link_speed = abilities.link_speed;
	else
		config.link_speed = speed;
	config.eee_capability = abilities.eee_capability;
	config.eeer = abilities.eeer_val;
	config.low_power_ctrl = abilities.d3_lpan;
	config.fec_config = abilities.fec_cfg_curr_mod_ext_info &
			    I40E_AQ_PHY_FEC_CONFIG_MASK;
	err = i40e_aq_set_phy_config(hw, &config, NULL);

	if (err) {
		dev_err(&pf->pdev->dev,
			"set phy config ret =  %pe last_status =  %s\n",
			ERR_PTR(err),
			i40e_aq_str(&pf->hw, pf->hw.aq.asq_last_status));
		return err;
	}

	/* Update the link info */
	err = i40e_update_link_info(hw);
	if (err) {
		/* Wait a little bit (on 40G cards it sometimes takes a really
		 * long time for link to come back from the atomic reset)
		 * and try once more
		 */
		msleep(1000);
		i40e_update_link_info(hw);
	}

	i40e_aq_set_link_restart_an(hw, is_up, NULL);

	return 0;
}

/**
 * i40e_up - Bring the connection back up after being down
 * @vsi: the VSI being configured
 **/
int i40e_up(struct i40e_vsi *vsi)
{
	int err;

	if (vsi->type == I40E_VSI_MAIN &&
	    (test_bit(I40E_FLAG_LINK_DOWN_ON_CLOSE_ENA, vsi->back->flags) ||
	     test_bit(I40E_FLAG_TOTAL_PORT_SHUTDOWN_ENA, vsi->back->flags)))
		i40e_force_link_state(vsi->back, true);

	err = i40e_vsi_configure(vsi);
	if (!err)
		err = i40e_up_complete(vsi);

	return err;
}

/**
 * i40e_down - Shutdown the connection processing
 * @vsi: the VSI being stopped
 **/
void i40e_down(struct i40e_vsi *vsi)
{
	int i;

	/* It is assumed that the caller of this function
	 * sets the vsi->state __I40E_VSI_DOWN bit.
	 */
	if (vsi->netdev) {
		netif_carrier_off(vsi->netdev);
		netif_tx_disable(vsi->netdev);
	}
	i40e_vsi_disable_irq(vsi);
	i40e_vsi_stop_rings(vsi);
	if (vsi->type == I40E_VSI_MAIN &&
	   (test_bit(I40E_FLAG_LINK_DOWN_ON_CLOSE_ENA, vsi->back->flags) ||
	    test_bit(I40E_FLAG_TOTAL_PORT_SHUTDOWN_ENA, vsi->back->flags)))
		i40e_force_link_state(vsi->back, false);
	i40e_napi_disable_all(vsi);

	for (i = 0; i < vsi->num_queue_pairs; i++) {
		i40e_clean_tx_ring(vsi->tx_rings[i]);
		if (i40e_enabled_xdp_vsi(vsi)) {
			/* Make sure that in-progress ndo_xdp_xmit and
			 * ndo_xsk_wakeup calls are completed.
			 */
			synchronize_rcu();
			i40e_clean_tx_ring(vsi->xdp_rings[i]);
		}
		i40e_clean_rx_ring(vsi->rx_rings[i]);
	}

}

/**
 * i40e_validate_mqprio_qopt- validate queue mapping info
 * @vsi: the VSI being configured
 * @mqprio_qopt: queue parametrs
 **/
static int i40e_validate_mqprio_qopt(struct i40e_vsi *vsi,
				     struct tc_mqprio_qopt_offload *mqprio_qopt)
{
	u64 sum_max_rate = 0;
	u64 max_rate = 0;
	int i;

	if (mqprio_qopt->qopt.offset[0] != 0 ||
	    mqprio_qopt->qopt.num_tc < 1 ||
	    mqprio_qopt->qopt.num_tc > I40E_MAX_TRAFFIC_CLASS)
		return -EINVAL;
	for (i = 0; ; i++) {
		if (!mqprio_qopt->qopt.count[i])
			return -EINVAL;
		if (mqprio_qopt->min_rate[i]) {
			dev_err(&vsi->back->pdev->dev,
				"Invalid min tx rate (greater than 0) specified\n");
			return -EINVAL;
		}
		max_rate = mqprio_qopt->max_rate[i];
		do_div(max_rate, I40E_BW_MBPS_DIVISOR);
		sum_max_rate += max_rate;

		if (i >= mqprio_qopt->qopt.num_tc - 1)
			break;
		if (mqprio_qopt->qopt.offset[i + 1] !=
		    (mqprio_qopt->qopt.offset[i] + mqprio_qopt->qopt.count[i]))
			return -EINVAL;
	}
	if (vsi->num_queue_pairs <
	    (mqprio_qopt->qopt.offset[i] + mqprio_qopt->qopt.count[i])) {
		dev_err(&vsi->back->pdev->dev,
			"Failed to create traffic channel, insufficient number of queues.\n");
		return -EINVAL;
	}
	if (sum_max_rate > i40e_get_link_speed(vsi)) {
		dev_err(&vsi->back->pdev->dev,
			"Invalid max tx rate specified\n");
		return -EINVAL;
	}
	return 0;
}

/**
 * i40e_vsi_set_default_tc_config - set default values for tc configuration
 * @vsi: the VSI being configured
 **/
static void i40e_vsi_set_default_tc_config(struct i40e_vsi *vsi)
{
	u16 qcount;
	int i;

	/* Only TC0 is enabled */
	vsi->tc_config.numtc = 1;
	vsi->tc_config.enabled_tc = 1;
	qcount = min_t(int, vsi->alloc_queue_pairs,
		       i40e_pf_get_max_q_per_tc(vsi->back));
	for (i = 0; i < I40E_MAX_TRAFFIC_CLASS; i++) {
		/* For the TC that is not enabled set the offset to default
		 * queue and allocate one queue for the given TC.
		 */
		vsi->tc_config.tc_info[i].qoffset = 0;
		if (i == 0)
			vsi->tc_config.tc_info[i].qcount = qcount;
		else
			vsi->tc_config.tc_info[i].qcount = 1;
		vsi->tc_config.tc_info[i].netdev_tc = 0;
	}
}

/**
 * i40e_del_macvlan_filter
 * @hw: pointer to the HW structure
 * @seid: seid of the channel VSI
 * @macaddr: the mac address to apply as a filter
 * @aq_err: store the admin Q error
 *
 * This function deletes a mac filter on the channel VSI which serves as the
 * macvlan. Returns 0 on success.
 **/
static int i40e_del_macvlan_filter(struct i40e_hw *hw, u16 seid,
				   const u8 *macaddr, int *aq_err)
{
	struct i40e_aqc_remove_macvlan_element_data element;
	int status;

	memset(&element, 0, sizeof(element));
	ether_addr_copy(element.mac_addr, macaddr);
	element.vlan_tag = 0;
	element.flags = I40E_AQC_MACVLAN_DEL_PERFECT_MATCH;
	status = i40e_aq_remove_macvlan(hw, seid, &element, 1, NULL);
	*aq_err = hw->aq.asq_last_status;

	return status;
}

/**
 * i40e_add_macvlan_filter
 * @hw: pointer to the HW structure
 * @seid: seid of the channel VSI
 * @macaddr: the mac address to apply as a filter
 * @aq_err: store the admin Q error
 *
 * This function adds a mac filter on the channel VSI which serves as the
 * macvlan. Returns 0 on success.
 **/
static int i40e_add_macvlan_filter(struct i40e_hw *hw, u16 seid,
				   const u8 *macaddr, int *aq_err)
{
	struct i40e_aqc_add_macvlan_element_data element;
	u16 cmd_flags = 0;
	int status;

	ether_addr_copy(element.mac_addr, macaddr);
	element.vlan_tag = 0;
	element.queue_number = 0;
	element.match_method = I40E_AQC_MM_ERR_NO_RES;
	cmd_flags |= I40E_AQC_MACVLAN_ADD_PERFECT_MATCH;
	element.flags = cpu_to_le16(cmd_flags);
	status = i40e_aq_add_macvlan(hw, seid, &element, 1, NULL);
	*aq_err = hw->aq.asq_last_status;

	return status;
}

/**
 * i40e_reset_ch_rings - Reset the queue contexts in a channel
 * @vsi: the VSI we want to access
 * @ch: the channel we want to access
 */
static void i40e_reset_ch_rings(struct i40e_vsi *vsi, struct i40e_channel *ch)
{
	struct i40e_ring *tx_ring, *rx_ring;
	u16 pf_q;
	int i;

	for (i = 0; i < ch->num_queue_pairs; i++) {
		pf_q = ch->base_queue + i;
		tx_ring = vsi->tx_rings[pf_q];
		tx_ring->ch = NULL;
		rx_ring = vsi->rx_rings[pf_q];
		rx_ring->ch = NULL;
	}
}

/**
 * i40e_free_macvlan_channels
 * @vsi: the VSI we want to access
 *
 * This function frees the Qs of the channel VSI from
 * the stack and also deletes the channel VSIs which
 * serve as macvlans.
 */
static void i40e_free_macvlan_channels(struct i40e_vsi *vsi)
{
	struct i40e_channel *ch, *ch_tmp;
	int ret;

	if (list_empty(&vsi->macvlan_list))
		return;

	list_for_each_entry_safe(ch, ch_tmp, &vsi->macvlan_list, list) {
		struct i40e_vsi *parent_vsi;

		if (i40e_is_channel_macvlan(ch)) {
			i40e_reset_ch_rings(vsi, ch);
			clear_bit(ch->fwd->bit_no, vsi->fwd_bitmask);
			netdev_unbind_sb_channel(vsi->netdev, ch->fwd->netdev);
			netdev_set_sb_channel(ch->fwd->netdev, 0);
			kfree(ch->fwd);
			ch->fwd = NULL;
		}

		list_del(&ch->list);
		parent_vsi = ch->parent_vsi;
		if (!parent_vsi || !ch->initialized) {
			kfree(ch);
			continue;
		}

		/* remove the VSI */
		ret = i40e_aq_delete_element(&vsi->back->hw, ch->seid,
					     NULL);
		if (ret)
			dev_err(&vsi->back->pdev->dev,
				"unable to remove channel (%d) for parent VSI(%d)\n",
				ch->seid, parent_vsi->seid);
		kfree(ch);
	}
	vsi->macvlan_cnt = 0;
}

/**
 * i40e_fwd_ring_up - bring the macvlan device up
 * @vsi: the VSI we want to access
 * @vdev: macvlan netdevice
 * @fwd: the private fwd structure
 */
static int i40e_fwd_ring_up(struct i40e_vsi *vsi, struct net_device *vdev,
			    struct i40e_fwd_adapter *fwd)
{
	struct i40e_channel *ch = NULL, *ch_tmp, *iter;
	int ret = 0, num_tc = 1,  i, aq_err;
	struct i40e_pf *pf = vsi->back;
	struct i40e_hw *hw = &pf->hw;

	/* Go through the list and find an available channel */
	list_for_each_entry_safe(iter, ch_tmp, &vsi->macvlan_list, list) {
		if (!i40e_is_channel_macvlan(iter)) {
			iter->fwd = fwd;
			/* record configuration for macvlan interface in vdev */
			for (i = 0; i < num_tc; i++)
				netdev_bind_sb_channel_queue(vsi->netdev, vdev,
							     i,
							     iter->num_queue_pairs,
							     iter->base_queue);
			for (i = 0; i < iter->num_queue_pairs; i++) {
				struct i40e_ring *tx_ring, *rx_ring;
				u16 pf_q;

				pf_q = iter->base_queue + i;

				/* Get to TX ring ptr */
				tx_ring = vsi->tx_rings[pf_q];
				tx_ring->ch = iter;

				/* Get the RX ring ptr */
				rx_ring = vsi->rx_rings[pf_q];
				rx_ring->ch = iter;
			}
			ch = iter;
			break;
		}
	}

	if (!ch)
		return -EINVAL;

	/* Guarantee all rings are updated before we update the
	 * MAC address filter.
	 */
	wmb();

	/* Add a mac filter */
	ret = i40e_add_macvlan_filter(hw, ch->seid, vdev->dev_addr, &aq_err);
	if (ret) {
		/* if we cannot add the MAC rule then disable the offload */
		macvlan_release_l2fw_offload(vdev);
		for (i = 0; i < ch->num_queue_pairs; i++) {
			struct i40e_ring *rx_ring;
			u16 pf_q;

			pf_q = ch->base_queue + i;
			rx_ring = vsi->rx_rings[pf_q];
			rx_ring->netdev = NULL;
		}
		dev_info(&pf->pdev->dev,
			 "Error adding mac filter on macvlan err %pe, aq_err %s\n",
			  ERR_PTR(ret),
			  i40e_aq_str(hw, aq_err));
		netdev_err(vdev, "L2fwd offload disabled to L2 filter error\n");
	}

	return ret;
}

/**
 * i40e_setup_macvlans - create the channels which will be macvlans
 * @vsi: the VSI we want to access
 * @macvlan_cnt: no. of macvlans to be setup
 * @qcnt: no. of Qs per macvlan
 * @vdev: macvlan netdevice
 */
static int i40e_setup_macvlans(struct i40e_vsi *vsi, u16 macvlan_cnt, u16 qcnt,
			       struct net_device *vdev)
{
	struct i40e_pf *pf = vsi->back;
	struct i40e_hw *hw = &pf->hw;
	struct i40e_vsi_context ctxt;
	u16 sections, qmap, num_qps;
	struct i40e_channel *ch;
	int i, pow, ret = 0;
	u8 offset = 0;

	if (vsi->type != I40E_VSI_MAIN || !macvlan_cnt)
		return -EINVAL;

	num_qps = vsi->num_queue_pairs - (macvlan_cnt * qcnt);

	/* find the next higher power-of-2 of num queue pairs */
	pow = fls(roundup_pow_of_two(num_qps) - 1);

	qmap = (offset << I40E_AQ_VSI_TC_QUE_OFFSET_SHIFT) |
		(pow << I40E_AQ_VSI_TC_QUE_NUMBER_SHIFT);

	/* Setup context bits for the main VSI */
	sections = I40E_AQ_VSI_PROP_QUEUE_MAP_VALID;
	sections |= I40E_AQ_VSI_PROP_SCHED_VALID;
	memset(&ctxt, 0, sizeof(ctxt));
	ctxt.seid = vsi->seid;
	ctxt.pf_num = vsi->back->hw.pf_id;
	ctxt.vf_num = 0;
	ctxt.uplink_seid = vsi->uplink_seid;
	ctxt.info = vsi->info;
	ctxt.info.tc_mapping[0] = cpu_to_le16(qmap);
	ctxt.info.mapping_flags |= cpu_to_le16(I40E_AQ_VSI_QUE_MAP_CONTIG);
	ctxt.info.queue_mapping[0] = cpu_to_le16(vsi->base_queue);
	ctxt.info.valid_sections |= cpu_to_le16(sections);

	/* Reconfigure RSS for main VSI with new max queue count */
	vsi->rss_size = max_t(u16, num_qps, qcnt);
	ret = i40e_vsi_config_rss(vsi);
	if (ret) {
		dev_info(&pf->pdev->dev,
			 "Failed to reconfig RSS for num_queues (%u)\n",
			 vsi->rss_size);
		return ret;
	}
	vsi->reconfig_rss = true;
	dev_dbg(&vsi->back->pdev->dev,
		"Reconfigured RSS with num_queues (%u)\n", vsi->rss_size);
	vsi->next_base_queue = num_qps;
	vsi->cnt_q_avail = vsi->num_queue_pairs - num_qps;

	/* Update the VSI after updating the VSI queue-mapping
	 * information
	 */
	ret = i40e_aq_update_vsi_params(hw, &ctxt, NULL);
	if (ret) {
		dev_info(&pf->pdev->dev,
			 "Update vsi tc config failed, err %pe aq_err %s\n",
			 ERR_PTR(ret),
			 i40e_aq_str(hw, hw->aq.asq_last_status));
		return ret;
	}
	/* update the local VSI info with updated queue map */
	i40e_vsi_update_queue_map(vsi, &ctxt);
	vsi->info.valid_sections = 0;

	/* Create channels for macvlans */
	INIT_LIST_HEAD(&vsi->macvlan_list);
	for (i = 0; i < macvlan_cnt; i++) {
		ch = kzalloc(sizeof(*ch), GFP_KERNEL);
		if (!ch) {
			ret = -ENOMEM;
			goto err_free;
		}
		INIT_LIST_HEAD(&ch->list);
		ch->num_queue_pairs = qcnt;
		if (!i40e_setup_channel(pf, vsi, ch)) {
			ret = -EINVAL;
			kfree(ch);
			goto err_free;
		}
		ch->parent_vsi = vsi;
		vsi->cnt_q_avail -= ch->num_queue_pairs;
		vsi->macvlan_cnt++;
		list_add_tail(&ch->list, &vsi->macvlan_list);
	}

	return ret;

err_free:
	dev_info(&pf->pdev->dev, "Failed to setup macvlans\n");
	i40e_free_macvlan_channels(vsi);

	return ret;
}

/**
 * i40e_fwd_add - configure macvlans
 * @netdev: net device to configure
 * @vdev: macvlan netdevice
 **/
static void *i40e_fwd_add(struct net_device *netdev, struct net_device *vdev)
{
	struct i40e_netdev_priv *np = netdev_priv(netdev);
	u16 q_per_macvlan = 0, macvlan_cnt = 0, vectors;
	struct i40e_vsi *vsi = np->vsi;
	struct i40e_pf *pf = vsi->back;
	struct i40e_fwd_adapter *fwd;
	int avail_macvlan, ret;

	if (test_bit(I40E_FLAG_DCB_ENA, pf->flags)) {
		netdev_info(netdev, "Macvlans are not supported when DCB is enabled\n");
		return ERR_PTR(-EINVAL);
	}
	if (i40e_is_tc_mqprio_enabled(pf)) {
		netdev_info(netdev, "Macvlans are not supported when HW TC offload is on\n");
		return ERR_PTR(-EINVAL);
	}
	if (pf->num_lan_msix < I40E_MIN_MACVLAN_VECTORS) {
		netdev_info(netdev, "Not enough vectors available to support macvlans\n");
		return ERR_PTR(-EINVAL);
	}

	/* The macvlan device has to be a single Q device so that the
	 * tc_to_txq field can be reused to pick the tx queue.
	 */
	if (netif_is_multiqueue(vdev))
		return ERR_PTR(-ERANGE);

	if (!vsi->macvlan_cnt) {
		/* reserve bit 0 for the pf device */
		set_bit(0, vsi->fwd_bitmask);

		/* Try to reserve as many queues as possible for macvlans. First
		 * reserve 3/4th of max vectors, then half, then quarter and
		 * calculate Qs per macvlan as you go
		 */
		vectors = pf->num_lan_msix;
		if (vectors <= I40E_MAX_MACVLANS && vectors > 64) {
			/* allocate 4 Qs per macvlan and 32 Qs to the PF*/
			q_per_macvlan = 4;
			macvlan_cnt = (vectors - 32) / 4;
		} else if (vectors <= 64 && vectors > 32) {
			/* allocate 2 Qs per macvlan and 16 Qs to the PF*/
			q_per_macvlan = 2;
			macvlan_cnt = (vectors - 16) / 2;
		} else if (vectors <= 32 && vectors > 16) {
			/* allocate 1 Q per macvlan and 16 Qs to the PF*/
			q_per_macvlan = 1;
			macvlan_cnt = vectors - 16;
		} else if (vectors <= 16 && vectors > 8) {
			/* allocate 1 Q per macvlan and 8 Qs to the PF */
			q_per_macvlan = 1;
			macvlan_cnt = vectors - 8;
		} else {
			/* allocate 1 Q per macvlan and 1 Q to the PF */
			q_per_macvlan = 1;
			macvlan_cnt = vectors - 1;
		}

		if (macvlan_cnt == 0)
			return ERR_PTR(-EBUSY);

		/* Quiesce VSI queues */
		i40e_quiesce_vsi(vsi);

		/* sets up the macvlans but does not "enable" them */
		ret = i40e_setup_macvlans(vsi, macvlan_cnt, q_per_macvlan,
					  vdev);
		if (ret)
			return ERR_PTR(ret);

		/* Unquiesce VSI */
		i40e_unquiesce_vsi(vsi);
	}
	avail_macvlan = find_first_zero_bit(vsi->fwd_bitmask,
					    vsi->macvlan_cnt);
	if (avail_macvlan >= I40E_MAX_MACVLANS)
		return ERR_PTR(-EBUSY);

	/* create the fwd struct */
	fwd = kzalloc(sizeof(*fwd), GFP_KERNEL);
	if (!fwd)
		return ERR_PTR(-ENOMEM);

	set_bit(avail_macvlan, vsi->fwd_bitmask);
	fwd->bit_no = avail_macvlan;
	netdev_set_sb_channel(vdev, avail_macvlan);
	fwd->netdev = vdev;

	if (!netif_running(netdev))
		return fwd;

	/* Set fwd ring up */
	ret = i40e_fwd_ring_up(vsi, vdev, fwd);
	if (ret) {
		/* unbind the queues and drop the subordinate channel config */
		netdev_unbind_sb_channel(netdev, vdev);
		netdev_set_sb_channel(vdev, 0);

		kfree(fwd);
		return ERR_PTR(-EINVAL);
	}

	return fwd;
}

/**
 * i40e_del_all_macvlans - Delete all the mac filters on the channels
 * @vsi: the VSI we want to access
 */
static void i40e_del_all_macvlans(struct i40e_vsi *vsi)
{
	struct i40e_channel *ch, *ch_tmp;
	struct i40e_pf *pf = vsi->back;
	struct i40e_hw *hw = &pf->hw;
	int aq_err, ret = 0;

	if (list_empty(&vsi->macvlan_list))
		return;

	list_for_each_entry_safe(ch, ch_tmp, &vsi->macvlan_list, list) {
		if (i40e_is_channel_macvlan(ch)) {
			ret = i40e_del_macvlan_filter(hw, ch->seid,
						      i40e_channel_mac(ch),
						      &aq_err);
			if (!ret) {
				/* Reset queue contexts */
				i40e_reset_ch_rings(vsi, ch);
				clear_bit(ch->fwd->bit_no, vsi->fwd_bitmask);
				netdev_unbind_sb_channel(vsi->netdev,
							 ch->fwd->netdev);
				netdev_set_sb_channel(ch->fwd->netdev, 0);
				kfree(ch->fwd);
				ch->fwd = NULL;
			}
		}
	}
}

/**
 * i40e_fwd_del - delete macvlan interfaces
 * @netdev: net device to configure
 * @vdev: macvlan netdevice
 */
static void i40e_fwd_del(struct net_device *netdev, void *vdev)
{
	struct i40e_netdev_priv *np = netdev_priv(netdev);
	struct i40e_fwd_adapter *fwd = vdev;
	struct i40e_channel *ch, *ch_tmp;
	struct i40e_vsi *vsi = np->vsi;
	struct i40e_pf *pf = vsi->back;
	struct i40e_hw *hw = &pf->hw;
	int aq_err, ret = 0;

	/* Find the channel associated with the macvlan and del mac filter */
	list_for_each_entry_safe(ch, ch_tmp, &vsi->macvlan_list, list) {
		if (i40e_is_channel_macvlan(ch) &&
		    ether_addr_equal(i40e_channel_mac(ch),
				     fwd->netdev->dev_addr)) {
			ret = i40e_del_macvlan_filter(hw, ch->seid,
						      i40e_channel_mac(ch),
						      &aq_err);
			if (!ret) {
				/* Reset queue contexts */
				i40e_reset_ch_rings(vsi, ch);
				clear_bit(ch->fwd->bit_no, vsi->fwd_bitmask);
				netdev_unbind_sb_channel(netdev, fwd->netdev);
				netdev_set_sb_channel(fwd->netdev, 0);
				kfree(ch->fwd);
				ch->fwd = NULL;
			} else {
				dev_info(&pf->pdev->dev,
					 "Error deleting mac filter on macvlan err %pe, aq_err %s\n",
					  ERR_PTR(ret),
					  i40e_aq_str(hw, aq_err));
			}
			break;
		}
	}
}

/**
 * i40e_setup_tc - configure multiple traffic classes
 * @netdev: net device to configure
 * @type_data: tc offload data
 **/
static int i40e_setup_tc(struct net_device *netdev, void *type_data)
{
	struct tc_mqprio_qopt_offload *mqprio_qopt = type_data;
	struct i40e_netdev_priv *np = netdev_priv(netdev);
	struct i40e_vsi *vsi = np->vsi;
	struct i40e_pf *pf = vsi->back;
	u8 enabled_tc = 0, num_tc, hw;
	bool need_reset = false;
	int old_queue_pairs;
	int ret = -EINVAL;
	u16 mode;
	int i;

	old_queue_pairs = vsi->num_queue_pairs;
	num_tc = mqprio_qopt->qopt.num_tc;
	hw = mqprio_qopt->qopt.hw;
	mode = mqprio_qopt->mode;
	if (!hw) {
		clear_bit(I40E_FLAG_TC_MQPRIO_ENA, pf->flags);
		memcpy(&vsi->mqprio_qopt, mqprio_qopt, sizeof(*mqprio_qopt));
		goto config_tc;
	}

	/* Check if MFP enabled */
	if (test_bit(I40E_FLAG_MFP_ENA, pf->flags)) {
		netdev_info(netdev,
			    "Configuring TC not supported in MFP mode\n");
		return ret;
	}
	switch (mode) {
	case TC_MQPRIO_MODE_DCB:
		clear_bit(I40E_FLAG_TC_MQPRIO_ENA, pf->flags);

		/* Check if DCB enabled to continue */
		if (!test_bit(I40E_FLAG_DCB_ENA, pf->flags)) {
			netdev_info(netdev,
				    "DCB is not enabled for adapter\n");
			return ret;
		}

		/* Check whether tc count is within enabled limit */
		if (num_tc > i40e_pf_get_num_tc(pf)) {
			netdev_info(netdev,
				    "TC count greater than enabled on link for adapter\n");
			return ret;
		}
		break;
	case TC_MQPRIO_MODE_CHANNEL:
		if (test_bit(I40E_FLAG_DCB_ENA, pf->flags)) {
			netdev_info(netdev,
				    "Full offload of TC Mqprio options is not supported when DCB is enabled\n");
			return ret;
		}
		if (!test_bit(I40E_FLAG_MSIX_ENA, pf->flags))
			return ret;
		ret = i40e_validate_mqprio_qopt(vsi, mqprio_qopt);
		if (ret)
			return ret;
		memcpy(&vsi->mqprio_qopt, mqprio_qopt,
		       sizeof(*mqprio_qopt));
		set_bit(I40E_FLAG_TC_MQPRIO_ENA, pf->flags);
		clear_bit(I40E_FLAG_DCB_ENA, pf->flags);
		break;
	default:
		return -EINVAL;
	}

config_tc:
	/* Generate TC map for number of tc requested */
	for (i = 0; i < num_tc; i++)
		enabled_tc |= BIT(i);

	/* Requesting same TC configuration as already enabled */
	if (enabled_tc == vsi->tc_config.enabled_tc &&
	    mode != TC_MQPRIO_MODE_CHANNEL)
		return 0;

	/* Quiesce VSI queues */
	i40e_quiesce_vsi(vsi);

	if (!hw && !i40e_is_tc_mqprio_enabled(pf))
		i40e_remove_queue_channels(vsi);

	/* Configure VSI for enabled TCs */
	ret = i40e_vsi_config_tc(vsi, enabled_tc);
	if (ret) {
		netdev_info(netdev, "Failed configuring TC for VSI seid=%d\n",
			    vsi->seid);
		need_reset = true;
		goto exit;
	} else if (enabled_tc &&
		   (!is_power_of_2(vsi->tc_config.tc_info[0].qcount))) {
		netdev_info(netdev,
			    "Failed to create channel. Override queues (%u) not power of 2\n",
			    vsi->tc_config.tc_info[0].qcount);
		ret = -EINVAL;
		need_reset = true;
		goto exit;
	}

	dev_info(&vsi->back->pdev->dev,
		 "Setup channel (id:%u) utilizing num_queues %d\n",
		 vsi->seid, vsi->tc_config.tc_info[0].qcount);

	if (i40e_is_tc_mqprio_enabled(pf)) {
		if (vsi->mqprio_qopt.max_rate[0]) {
			u64 max_tx_rate = i40e_bw_bytes_to_mbits(vsi,
						  vsi->mqprio_qopt.max_rate[0]);

			ret = i40e_set_bw_limit(vsi, vsi->seid, max_tx_rate);
			if (!ret) {
				u64 credits = max_tx_rate;

				do_div(credits, I40E_BW_CREDIT_DIVISOR);
				dev_dbg(&vsi->back->pdev->dev,
					"Set tx rate of %llu Mbps (count of 50Mbps %llu) for vsi->seid %u\n",
					max_tx_rate,
					credits,
					vsi->seid);
			} else {
				need_reset = true;
				goto exit;
			}
		}
		ret = i40e_configure_queue_channels(vsi);
		if (ret) {
			vsi->num_queue_pairs = old_queue_pairs;
			netdev_info(netdev,
				    "Failed configuring queue channels\n");
			need_reset = true;
			goto exit;
		}
	}

exit:
	/* Reset the configuration data to defaults, only TC0 is enabled */
	if (need_reset) {
		i40e_vsi_set_default_tc_config(vsi);
		need_reset = false;
	}

	/* Unquiesce VSI */
	i40e_unquiesce_vsi(vsi);
	return ret;
}

/**
 * i40e_set_cld_element - sets cloud filter element data
 * @filter: cloud filter rule
 * @cld: ptr to cloud filter element data
 *
 * This is helper function to copy data into cloud filter element
 **/
static inline void
i40e_set_cld_element(struct i40e_cloud_filter *filter,
		     struct i40e_aqc_cloud_filters_element_data *cld)
{
	u32 ipa;
	int i;

	memset(cld, 0, sizeof(*cld));
	ether_addr_copy(cld->outer_mac, filter->dst_mac);
	ether_addr_copy(cld->inner_mac, filter->src_mac);

	if (filter->n_proto != ETH_P_IP && filter->n_proto != ETH_P_IPV6)
		return;

	if (filter->n_proto == ETH_P_IPV6) {
#define IPV6_MAX_INDEX	(ARRAY_SIZE(filter->dst_ipv6) - 1)
		for (i = 0; i < ARRAY_SIZE(filter->dst_ipv6); i++) {
			ipa = be32_to_cpu(filter->dst_ipv6[IPV6_MAX_INDEX - i]);

			*(__le32 *)&cld->ipaddr.raw_v6.data[i * 2] = cpu_to_le32(ipa);
		}
	} else {
		ipa = be32_to_cpu(filter->dst_ipv4);

		memcpy(&cld->ipaddr.v4.data, &ipa, sizeof(ipa));
	}

	cld->inner_vlan = cpu_to_le16(ntohs(filter->vlan_id));

	/* tenant_id is not supported by FW now, once the support is enabled
	 * fill the cld->tenant_id with cpu_to_le32(filter->tenant_id)
	 */
	if (filter->tenant_id)
		return;
}

/**
 * i40e_add_del_cloud_filter - Add/del cloud filter
 * @vsi: pointer to VSI
 * @filter: cloud filter rule
 * @add: if true, add, if false, delete
 *
 * Add or delete a cloud filter for a specific flow spec.
 * Returns 0 if the filter were successfully added.
 **/
int i40e_add_del_cloud_filter(struct i40e_vsi *vsi,
			      struct i40e_cloud_filter *filter, bool add)
{
	struct i40e_aqc_cloud_filters_element_data cld_filter;
	struct i40e_pf *pf = vsi->back;
	int ret;
	static const u16 flag_table[128] = {
		[I40E_CLOUD_FILTER_FLAGS_OMAC]  =
			I40E_AQC_ADD_CLOUD_FILTER_OMAC,
		[I40E_CLOUD_FILTER_FLAGS_IMAC]  =
			I40E_AQC_ADD_CLOUD_FILTER_IMAC,
		[I40E_CLOUD_FILTER_FLAGS_IMAC_IVLAN]  =
			I40E_AQC_ADD_CLOUD_FILTER_IMAC_IVLAN,
		[I40E_CLOUD_FILTER_FLAGS_IMAC_TEN_ID] =
			I40E_AQC_ADD_CLOUD_FILTER_IMAC_TEN_ID,
		[I40E_CLOUD_FILTER_FLAGS_OMAC_TEN_ID_IMAC] =
			I40E_AQC_ADD_CLOUD_FILTER_OMAC_TEN_ID_IMAC,
		[I40E_CLOUD_FILTER_FLAGS_IMAC_IVLAN_TEN_ID] =
			I40E_AQC_ADD_CLOUD_FILTER_IMAC_IVLAN_TEN_ID,
		[I40E_CLOUD_FILTER_FLAGS_IIP] =
			I40E_AQC_ADD_CLOUD_FILTER_IIP,
	};

	if (filter->flags >= ARRAY_SIZE(flag_table))
		return -EIO;

	memset(&cld_filter, 0, sizeof(cld_filter));

	/* copy element needed to add cloud filter from filter */
	i40e_set_cld_element(filter, &cld_filter);

	if (filter->tunnel_type != I40E_CLOUD_TNL_TYPE_NONE)
		cld_filter.flags = cpu_to_le16(filter->tunnel_type <<
					     I40E_AQC_ADD_CLOUD_TNL_TYPE_SHIFT);

	if (filter->n_proto == ETH_P_IPV6)
		cld_filter.flags |= cpu_to_le16(flag_table[filter->flags] |
						I40E_AQC_ADD_CLOUD_FLAGS_IPV6);
	else
		cld_filter.flags |= cpu_to_le16(flag_table[filter->flags] |
						I40E_AQC_ADD_CLOUD_FLAGS_IPV4);

	if (add)
		ret = i40e_aq_add_cloud_filters(&pf->hw, filter->seid,
						&cld_filter, 1);
	else
		ret = i40e_aq_rem_cloud_filters(&pf->hw, filter->seid,
						&cld_filter, 1);
	if (ret)
		dev_dbg(&pf->pdev->dev,
			"Failed to %s cloud filter using l4 port %u, err %d aq_err %d\n",
			add ? "add" : "delete", filter->dst_port, ret,
			pf->hw.aq.asq_last_status);
	else
		dev_info(&pf->pdev->dev,
			 "%s cloud filter for VSI: %d\n",
			 add ? "Added" : "Deleted", filter->seid);
	return ret;
}

/**
 * i40e_add_del_cloud_filter_big_buf - Add/del cloud filter using big_buf
 * @vsi: pointer to VSI
 * @filter: cloud filter rule
 * @add: if true, add, if false, delete
 *
 * Add or delete a cloud filter for a specific flow spec using big buffer.
 * Returns 0 if the filter were successfully added.
 **/
int i40e_add_del_cloud_filter_big_buf(struct i40e_vsi *vsi,
				      struct i40e_cloud_filter *filter,
				      bool add)
{
	struct i40e_aqc_cloud_filters_element_bb cld_filter;
	struct i40e_pf *pf = vsi->back;
	int ret;

	/* Both (src/dst) valid mac_addr are not supported */
	if ((is_valid_ether_addr(filter->dst_mac) &&
	     is_valid_ether_addr(filter->src_mac)) ||
	    (is_multicast_ether_addr(filter->dst_mac) &&
	     is_multicast_ether_addr(filter->src_mac)))
		return -EOPNOTSUPP;

	/* Big buffer cloud filter needs 'L4 port' to be non-zero. Also, UDP
	 * ports are not supported via big buffer now.
	 */
	if (!filter->dst_port || filter->ip_proto == IPPROTO_UDP)
		return -EOPNOTSUPP;

	/* adding filter using src_port/src_ip is not supported at this stage */
	if (filter->src_port ||
	    (filter->src_ipv4 && filter->n_proto != ETH_P_IPV6) ||
	    !ipv6_addr_any(&filter->ip.v6.src_ip6))
		return -EOPNOTSUPP;

	memset(&cld_filter, 0, sizeof(cld_filter));

	/* copy element needed to add cloud filter from filter */
	i40e_set_cld_element(filter, &cld_filter.element);

	if (is_valid_ether_addr(filter->dst_mac) ||
	    is_valid_ether_addr(filter->src_mac) ||
	    is_multicast_ether_addr(filter->dst_mac) ||
	    is_multicast_ether_addr(filter->src_mac)) {
		/* MAC + IP : unsupported mode */
		if (filter->dst_ipv4)
			return -EOPNOTSUPP;

		/* since we validated that L4 port must be valid before
		 * we get here, start with respective "flags" value
		 * and update if vlan is present or not
		 */
		cld_filter.element.flags =
			cpu_to_le16(I40E_AQC_ADD_CLOUD_FILTER_MAC_PORT);

		if (filter->vlan_id) {
			cld_filter.element.flags =
			cpu_to_le16(I40E_AQC_ADD_CLOUD_FILTER_MAC_VLAN_PORT);
		}

	} else if ((filter->dst_ipv4 && filter->n_proto != ETH_P_IPV6) ||
		   !ipv6_addr_any(&filter->ip.v6.dst_ip6)) {
		cld_filter.element.flags =
				cpu_to_le16(I40E_AQC_ADD_CLOUD_FILTER_IP_PORT);
		if (filter->n_proto == ETH_P_IPV6)
			cld_filter.element.flags |=
				cpu_to_le16(I40E_AQC_ADD_CLOUD_FLAGS_IPV6);
		else
			cld_filter.element.flags |=
				cpu_to_le16(I40E_AQC_ADD_CLOUD_FLAGS_IPV4);
	} else {
		dev_err(&pf->pdev->dev,
			"either mac or ip has to be valid for cloud filter\n");
		return -EINVAL;
	}

	/* Now copy L4 port in Byte 6..7 in general fields */
	cld_filter.general_fields[I40E_AQC_ADD_CLOUD_FV_FLU_0X16_WORD0] =
						be16_to_cpu(filter->dst_port);

	if (add) {
		/* Validate current device switch mode, change if necessary */
		ret = i40e_validate_and_set_switch_mode(vsi);
		if (ret) {
			dev_err(&pf->pdev->dev,
				"failed to set switch mode, ret %d\n",
				ret);
			return ret;
		}

		ret = i40e_aq_add_cloud_filters_bb(&pf->hw, filter->seid,
						   &cld_filter, 1);
	} else {
		ret = i40e_aq_rem_cloud_filters_bb(&pf->hw, filter->seid,
						   &cld_filter, 1);
	}

	if (ret)
		dev_dbg(&pf->pdev->dev,
			"Failed to %s cloud filter(big buffer) err %d aq_err %d\n",
			add ? "add" : "delete", ret, pf->hw.aq.asq_last_status);
	else
		dev_info(&pf->pdev->dev,
			 "%s cloud filter for VSI: %d, L4 port: %d\n",
			 add ? "add" : "delete", filter->seid,
			 ntohs(filter->dst_port));
	return ret;
}

/**
 * i40e_parse_cls_flower - Parse tc flower filters provided by kernel
 * @vsi: Pointer to VSI
 * @f: Pointer to struct flow_cls_offload
 * @filter: Pointer to cloud filter structure
 *
 **/
static int i40e_parse_cls_flower(struct i40e_vsi *vsi,
				 struct flow_cls_offload *f,
				 struct i40e_cloud_filter *filter)
{
	struct flow_rule *rule = flow_cls_offload_flow_rule(f);
	struct flow_dissector *dissector = rule->match.dissector;
	u16 n_proto_mask = 0, n_proto_key = 0, addr_type = 0;
	struct i40e_pf *pf = vsi->back;
	u8 field_flags = 0;

	if (dissector->used_keys &
	    ~(BIT_ULL(FLOW_DISSECTOR_KEY_CONTROL) |
	      BIT_ULL(FLOW_DISSECTOR_KEY_BASIC) |
	      BIT_ULL(FLOW_DISSECTOR_KEY_ETH_ADDRS) |
	      BIT_ULL(FLOW_DISSECTOR_KEY_VLAN) |
	      BIT_ULL(FLOW_DISSECTOR_KEY_IPV4_ADDRS) |
	      BIT_ULL(FLOW_DISSECTOR_KEY_IPV6_ADDRS) |
	      BIT_ULL(FLOW_DISSECTOR_KEY_PORTS) |
	      BIT_ULL(FLOW_DISSECTOR_KEY_ENC_KEYID))) {
		dev_err(&pf->pdev->dev, "Unsupported key used: 0x%llx\n",
			dissector->used_keys);
		return -EOPNOTSUPP;
	}

	if (flow_rule_match_key(rule, FLOW_DISSECTOR_KEY_ENC_KEYID)) {
		struct flow_match_enc_keyid match;

		flow_rule_match_enc_keyid(rule, &match);
		if (match.mask->keyid != 0)
			field_flags |= I40E_CLOUD_FIELD_TEN_ID;

		filter->tenant_id = be32_to_cpu(match.key->keyid);
	}

	if (flow_rule_match_key(rule, FLOW_DISSECTOR_KEY_BASIC)) {
		struct flow_match_basic match;

		flow_rule_match_basic(rule, &match);
		n_proto_key = ntohs(match.key->n_proto);
		n_proto_mask = ntohs(match.mask->n_proto);

		if (n_proto_key == ETH_P_ALL) {
			n_proto_key = 0;
			n_proto_mask = 0;
		}
		filter->n_proto = n_proto_key & n_proto_mask;
		filter->ip_proto = match.key->ip_proto;
	}

	if (flow_rule_match_key(rule, FLOW_DISSECTOR_KEY_ETH_ADDRS)) {
		struct flow_match_eth_addrs match;

		flow_rule_match_eth_addrs(rule, &match);

		/* use is_broadcast and is_zero to check for all 0xf or 0 */
		if (!is_zero_ether_addr(match.mask->dst)) {
			if (is_broadcast_ether_addr(match.mask->dst)) {
				field_flags |= I40E_CLOUD_FIELD_OMAC;
			} else {
				dev_err(&pf->pdev->dev, "Bad ether dest mask %pM\n",
					match.mask->dst);
				return -EIO;
			}
		}

		if (!is_zero_ether_addr(match.mask->src)) {
			if (is_broadcast_ether_addr(match.mask->src)) {
				field_flags |= I40E_CLOUD_FIELD_IMAC;
			} else {
				dev_err(&pf->pdev->dev, "Bad ether src mask %pM\n",
					match.mask->src);
				return -EIO;
			}
		}
		ether_addr_copy(filter->dst_mac, match.key->dst);
		ether_addr_copy(filter->src_mac, match.key->src);
	}

	if (flow_rule_match_key(rule, FLOW_DISSECTOR_KEY_VLAN)) {
		struct flow_match_vlan match;

		flow_rule_match_vlan(rule, &match);
		if (match.mask->vlan_id) {
			if (match.mask->vlan_id == VLAN_VID_MASK) {
				field_flags |= I40E_CLOUD_FIELD_IVLAN;

			} else {
				dev_err(&pf->pdev->dev, "Bad vlan mask 0x%04x\n",
					match.mask->vlan_id);
				return -EIO;
			}
		}

		filter->vlan_id = cpu_to_be16(match.key->vlan_id);
	}

	if (flow_rule_match_key(rule, FLOW_DISSECTOR_KEY_CONTROL)) {
		struct flow_match_control match;

		flow_rule_match_control(rule, &match);
		addr_type = match.key->addr_type;
	}

	if (addr_type == FLOW_DISSECTOR_KEY_IPV4_ADDRS) {
		struct flow_match_ipv4_addrs match;

		flow_rule_match_ipv4_addrs(rule, &match);
		if (match.mask->dst) {
			if (match.mask->dst == cpu_to_be32(0xffffffff)) {
				field_flags |= I40E_CLOUD_FIELD_IIP;
			} else {
				dev_err(&pf->pdev->dev, "Bad ip dst mask %pI4b\n",
					&match.mask->dst);
				return -EIO;
			}
		}

		if (match.mask->src) {
			if (match.mask->src == cpu_to_be32(0xffffffff)) {
				field_flags |= I40E_CLOUD_FIELD_IIP;
			} else {
				dev_err(&pf->pdev->dev, "Bad ip src mask %pI4b\n",
					&match.mask->src);
				return -EIO;
			}
		}

		if (field_flags & I40E_CLOUD_FIELD_TEN_ID) {
			dev_err(&pf->pdev->dev, "Tenant id not allowed for ip filter\n");
			return -EIO;
		}
		filter->dst_ipv4 = match.key->dst;
		filter->src_ipv4 = match.key->src;
	}

	if (addr_type == FLOW_DISSECTOR_KEY_IPV6_ADDRS) {
		struct flow_match_ipv6_addrs match;

		flow_rule_match_ipv6_addrs(rule, &match);

		/* src and dest IPV6 address should not be LOOPBACK
		 * (0:0:0:0:0:0:0:1), which can be represented as ::1
		 */
		if (ipv6_addr_loopback(&match.key->dst) ||
		    ipv6_addr_loopback(&match.key->src)) {
			dev_err(&pf->pdev->dev,
				"Bad ipv6, addr is LOOPBACK\n");
			return -EIO;
		}
		if (!ipv6_addr_any(&match.mask->dst) ||
		    !ipv6_addr_any(&match.mask->src))
			field_flags |= I40E_CLOUD_FIELD_IIP;

		memcpy(&filter->src_ipv6, &match.key->src.s6_addr32,
		       sizeof(filter->src_ipv6));
		memcpy(&filter->dst_ipv6, &match.key->dst.s6_addr32,
		       sizeof(filter->dst_ipv6));
	}

	if (flow_rule_match_key(rule, FLOW_DISSECTOR_KEY_PORTS)) {
		struct flow_match_ports match;

		flow_rule_match_ports(rule, &match);
		if (match.mask->src) {
			if (match.mask->src == cpu_to_be16(0xffff)) {
				field_flags |= I40E_CLOUD_FIELD_IIP;
			} else {
				dev_err(&pf->pdev->dev, "Bad src port mask 0x%04x\n",
					be16_to_cpu(match.mask->src));
				return -EIO;
			}
		}

		if (match.mask->dst) {
			if (match.mask->dst == cpu_to_be16(0xffff)) {
				field_flags |= I40E_CLOUD_FIELD_IIP;
			} else {
				dev_err(&pf->pdev->dev, "Bad dst port mask 0x%04x\n",
					be16_to_cpu(match.mask->dst));
				return -EIO;
			}
		}

		filter->dst_port = match.key->dst;
		filter->src_port = match.key->src;

		switch (filter->ip_proto) {
		case IPPROTO_TCP:
		case IPPROTO_UDP:
			break;
		default:
			dev_err(&pf->pdev->dev,
				"Only UDP and TCP transport are supported\n");
			return -EINVAL;
		}
	}
	filter->flags = field_flags;
	return 0;
}

/**
 * i40e_handle_tclass: Forward to a traffic class on the device
 * @vsi: Pointer to VSI
 * @tc: traffic class index on the device
 * @filter: Pointer to cloud filter structure
 *
 **/
static int i40e_handle_tclass(struct i40e_vsi *vsi, u32 tc,
			      struct i40e_cloud_filter *filter)
{
	struct i40e_channel *ch, *ch_tmp;

	/* direct to a traffic class on the same device */
	if (tc == 0) {
		filter->seid = vsi->seid;
		return 0;
	} else if (vsi->tc_config.enabled_tc & BIT(tc)) {
		if (!filter->dst_port) {
			dev_err(&vsi->back->pdev->dev,
				"Specify destination port to direct to traffic class that is not default\n");
			return -EINVAL;
		}
		if (list_empty(&vsi->ch_list))
			return -EINVAL;
		list_for_each_entry_safe(ch, ch_tmp, &vsi->ch_list,
					 list) {
			if (ch->seid == vsi->tc_seid_map[tc])
				filter->seid = ch->seid;
		}
		return 0;
	}
	dev_err(&vsi->back->pdev->dev, "TC is not enabled\n");
	return -EINVAL;
}

/**
 * i40e_configure_clsflower - Configure tc flower filters
 * @vsi: Pointer to VSI
 * @cls_flower: Pointer to struct flow_cls_offload
 *
 **/
static int i40e_configure_clsflower(struct i40e_vsi *vsi,
				    struct flow_cls_offload *cls_flower)
{
	int tc = tc_classid_to_hwtc(vsi->netdev, cls_flower->classid);
	struct i40e_cloud_filter *filter = NULL;
	struct i40e_pf *pf = vsi->back;
	int err = 0;

	if (tc < 0) {
		dev_err(&vsi->back->pdev->dev, "Invalid traffic class\n");
		return -EOPNOTSUPP;
	}

	if (!tc) {
		dev_err(&pf->pdev->dev, "Unable to add filter because of invalid destination");
		return -EINVAL;
	}

	if (test_bit(__I40E_RESET_RECOVERY_PENDING, pf->state) ||
	    test_bit(__I40E_RESET_INTR_RECEIVED, pf->state))
		return -EBUSY;

	if (pf->fdir_pf_active_filters ||
	    (!hlist_empty(&pf->fdir_filter_list))) {
		dev_err(&vsi->back->pdev->dev,
			"Flow Director Sideband filters exists, turn ntuple off to configure cloud filters\n");
		return -EINVAL;
	}

	if (test_bit(I40E_FLAG_FD_SB_ENA, vsi->back->flags)) {
		dev_err(&vsi->back->pdev->dev,
			"Disable Flow Director Sideband, configuring Cloud filters via tc-flower\n");
		clear_bit(I40E_FLAG_FD_SB_ENA, vsi->back->flags);
		clear_bit(I40E_FLAG_FD_SB_TO_CLOUD_FILTER, vsi->back->flags);
	}

	filter = kzalloc(sizeof(*filter), GFP_KERNEL);
	if (!filter)
		return -ENOMEM;

	filter->cookie = cls_flower->cookie;

	err = i40e_parse_cls_flower(vsi, cls_flower, filter);
	if (err < 0)
		goto err;

	err = i40e_handle_tclass(vsi, tc, filter);
	if (err < 0)
		goto err;

	/* Add cloud filter */
	if (filter->dst_port)
		err = i40e_add_del_cloud_filter_big_buf(vsi, filter, true);
	else
		err = i40e_add_del_cloud_filter(vsi, filter, true);

	if (err) {
		dev_err(&pf->pdev->dev, "Failed to add cloud filter, err %d\n",
			err);
		goto err;
	}

	/* add filter to the ordered list */
	INIT_HLIST_NODE(&filter->cloud_node);

	hlist_add_head(&filter->cloud_node, &pf->cloud_filter_list);

	pf->num_cloud_filters++;

	return err;
err:
	kfree(filter);
	return err;
}

/**
 * i40e_find_cloud_filter - Find the could filter in the list
 * @vsi: Pointer to VSI
 * @cookie: filter specific cookie
 *
 **/
static struct i40e_cloud_filter *i40e_find_cloud_filter(struct i40e_vsi *vsi,
							unsigned long *cookie)
{
	struct i40e_cloud_filter *filter = NULL;
	struct hlist_node *node2;

	hlist_for_each_entry_safe(filter, node2,
				  &vsi->back->cloud_filter_list, cloud_node)
		if (!memcmp(cookie, &filter->cookie, sizeof(filter->cookie)))
			return filter;
	return NULL;
}

/**
 * i40e_delete_clsflower - Remove tc flower filters
 * @vsi: Pointer to VSI
 * @cls_flower: Pointer to struct flow_cls_offload
 *
 **/
static int i40e_delete_clsflower(struct i40e_vsi *vsi,
				 struct flow_cls_offload *cls_flower)
{
	struct i40e_cloud_filter *filter = NULL;
	struct i40e_pf *pf = vsi->back;
	int err = 0;

	filter = i40e_find_cloud_filter(vsi, &cls_flower->cookie);

	if (!filter)
		return -EINVAL;

	hash_del(&filter->cloud_node);

	if (filter->dst_port)
		err = i40e_add_del_cloud_filter_big_buf(vsi, filter, false);
	else
		err = i40e_add_del_cloud_filter(vsi, filter, false);

	kfree(filter);
	if (err) {
		dev_err(&pf->pdev->dev,
			"Failed to delete cloud filter, err %pe\n",
			ERR_PTR(err));
		return i40e_aq_rc_to_posix(err, pf->hw.aq.asq_last_status);
	}

	pf->num_cloud_filters--;
	if (!pf->num_cloud_filters)
		if (test_bit(I40E_FLAG_FD_SB_TO_CLOUD_FILTER, pf->flags) &&
		    !test_bit(I40E_FLAG_FD_SB_INACTIVE, pf->flags)) {
			set_bit(I40E_FLAG_FD_SB_ENA, pf->flags);
			clear_bit(I40E_FLAG_FD_SB_TO_CLOUD_FILTER, pf->flags);
			clear_bit(I40E_FLAG_FD_SB_INACTIVE, pf->flags);
		}
	return 0;
}

/**
 * i40e_setup_tc_cls_flower - flower classifier offloads
 * @np: net device to configure
 * @cls_flower: offload data
 **/
static int i40e_setup_tc_cls_flower(struct i40e_netdev_priv *np,
				    struct flow_cls_offload *cls_flower)
{
	struct i40e_vsi *vsi = np->vsi;

	switch (cls_flower->command) {
	case FLOW_CLS_REPLACE:
		return i40e_configure_clsflower(vsi, cls_flower);
	case FLOW_CLS_DESTROY:
		return i40e_delete_clsflower(vsi, cls_flower);
	case FLOW_CLS_STATS:
		return -EOPNOTSUPP;
	default:
		return -EOPNOTSUPP;
	}
}

static int i40e_setup_tc_block_cb(enum tc_setup_type type, void *type_data,
				  void *cb_priv)
{
	struct i40e_netdev_priv *np = cb_priv;

	if (!tc_cls_can_offload_and_chain0(np->vsi->netdev, type_data))
		return -EOPNOTSUPP;

	switch (type) {
	case TC_SETUP_CLSFLOWER:
		return i40e_setup_tc_cls_flower(np, type_data);

	default:
		return -EOPNOTSUPP;
	}
}

static LIST_HEAD(i40e_block_cb_list);

static int __i40e_setup_tc(struct net_device *netdev, enum tc_setup_type type,
			   void *type_data)
{
	struct i40e_netdev_priv *np = netdev_priv(netdev);

	switch (type) {
	case TC_SETUP_QDISC_MQPRIO:
		return i40e_setup_tc(netdev, type_data);
	case TC_SETUP_BLOCK:
		return flow_block_cb_setup_simple(type_data,
						  &i40e_block_cb_list,
						  i40e_setup_tc_block_cb,
						  np, np, true);
	default:
		return -EOPNOTSUPP;
	}
}

/**
 * i40e_open - Called when a network interface is made active
 * @netdev: network interface device structure
 *
 * The open entry point is called when a network interface is made
 * active by the system (IFF_UP).  At this point all resources needed
 * for transmit and receive operations are allocated, the interrupt
 * handler is registered with the OS, the netdev watchdog subtask is
 * enabled, and the stack is notified that the interface is ready.
 *
 * Returns 0 on success, negative value on failure
 **/
int i40e_open(struct net_device *netdev)
{
	struct i40e_netdev_priv *np = netdev_priv(netdev);
	struct i40e_vsi *vsi = np->vsi;
	struct i40e_pf *pf = vsi->back;
	int err;

	/* disallow open during test or if eeprom is broken */
	if (test_bit(__I40E_TESTING, pf->state) ||
	    test_bit(__I40E_BAD_EEPROM, pf->state))
		return -EBUSY;

	netif_carrier_off(netdev);

	if (i40e_force_link_state(pf, true))
		return -EAGAIN;

	err = i40e_vsi_open(vsi);
	if (err)
		return err;

	/* configure global TSO hardware offload settings */
	wr32(&pf->hw, I40E_GLLAN_TSOMSK_F, be32_to_cpu(TCP_FLAG_PSH |
						       TCP_FLAG_FIN) >> 16);
	wr32(&pf->hw, I40E_GLLAN_TSOMSK_M, be32_to_cpu(TCP_FLAG_PSH |
						       TCP_FLAG_FIN |
						       TCP_FLAG_CWR) >> 16);
	wr32(&pf->hw, I40E_GLLAN_TSOMSK_L, be32_to_cpu(TCP_FLAG_CWR) >> 16);
	udp_tunnel_get_rx_info(netdev);

	return 0;
}

/**
 * i40e_netif_set_realnum_tx_rx_queues - Update number of tx/rx queues
 * @vsi: vsi structure
 *
 * This updates netdev's number of tx/rx queues
 *
 * Returns status of setting tx/rx queues
 **/
static int i40e_netif_set_realnum_tx_rx_queues(struct i40e_vsi *vsi)
{
	int ret;

	ret = netif_set_real_num_rx_queues(vsi->netdev,
					   vsi->num_queue_pairs);
	if (ret)
		return ret;

	return netif_set_real_num_tx_queues(vsi->netdev,
					    vsi->num_queue_pairs);
}

/**
 * i40e_vsi_open -
 * @vsi: the VSI to open
 *
 * Finish initialization of the VSI.
 *
 * Returns 0 on success, negative value on failure
 *
 * Note: expects to be called while under rtnl_lock()
 **/
int i40e_vsi_open(struct i40e_vsi *vsi)
{
	struct i40e_pf *pf = vsi->back;
	char int_name[I40E_INT_NAME_STR_LEN];
	int err;

	/* allocate descriptors */
	err = i40e_vsi_setup_tx_resources(vsi);
	if (err)
		goto err_setup_tx;
	err = i40e_vsi_setup_rx_resources(vsi);
	if (err)
		goto err_setup_rx;

	err = i40e_vsi_configure(vsi);
	if (err)
		goto err_setup_rx;

	if (vsi->netdev) {
		snprintf(int_name, sizeof(int_name) - 1, "%s-%s",
			 dev_driver_string(&pf->pdev->dev), vsi->netdev->name);
		err = i40e_vsi_request_irq(vsi, int_name);
		if (err)
			goto err_setup_rx;

		/* Notify the stack of the actual queue counts. */
		err = i40e_netif_set_realnum_tx_rx_queues(vsi);
		if (err)
			goto err_set_queues;

	} else if (vsi->type == I40E_VSI_FDIR) {
		snprintf(int_name, sizeof(int_name) - 1, "%s-%s:fdir",
			 dev_driver_string(&pf->pdev->dev),
			 dev_name(&pf->pdev->dev));
		err = i40e_vsi_request_irq(vsi, int_name);
		if (err)
			goto err_setup_rx;

	} else {
		err = -EINVAL;
		goto err_setup_rx;
	}

	err = i40e_up_complete(vsi);
	if (err)
		goto err_up_complete;

	return 0;

err_up_complete:
	i40e_down(vsi);
err_set_queues:
	i40e_vsi_free_irq(vsi);
err_setup_rx:
	i40e_vsi_free_rx_resources(vsi);
err_setup_tx:
	i40e_vsi_free_tx_resources(vsi);
	if (vsi == pf->vsi[pf->lan_vsi])
		i40e_do_reset(pf, I40E_PF_RESET_FLAG, true);

	return err;
}

/**
 * i40e_fdir_filter_exit - Cleans up the Flow Director accounting
 * @pf: Pointer to PF
 *
 * This function destroys the hlist where all the Flow Director
 * filters were saved.
 **/
static void i40e_fdir_filter_exit(struct i40e_pf *pf)
{
	struct i40e_fdir_filter *filter;
	struct i40e_flex_pit *pit_entry, *tmp;
	struct hlist_node *node2;

	hlist_for_each_entry_safe(filter, node2,
				  &pf->fdir_filter_list, fdir_node) {
		hlist_del(&filter->fdir_node);
		kfree(filter);
	}

	list_for_each_entry_safe(pit_entry, tmp, &pf->l3_flex_pit_list, list) {
		list_del(&pit_entry->list);
		kfree(pit_entry);
	}
	INIT_LIST_HEAD(&pf->l3_flex_pit_list);

	list_for_each_entry_safe(pit_entry, tmp, &pf->l4_flex_pit_list, list) {
		list_del(&pit_entry->list);
		kfree(pit_entry);
	}
	INIT_LIST_HEAD(&pf->l4_flex_pit_list);

	pf->fdir_pf_active_filters = 0;
	i40e_reset_fdir_filter_cnt(pf);

	/* Reprogram the default input set for TCP/IPv4 */
	i40e_write_fd_input_set(pf, I40E_FILTER_PCTYPE_NONF_IPV4_TCP,
				I40E_L3_SRC_MASK | I40E_L3_DST_MASK |
				I40E_L4_SRC_MASK | I40E_L4_DST_MASK);

	/* Reprogram the default input set for TCP/IPv6 */
	i40e_write_fd_input_set(pf, I40E_FILTER_PCTYPE_NONF_IPV6_TCP,
				I40E_L3_V6_SRC_MASK | I40E_L3_V6_DST_MASK |
				I40E_L4_SRC_MASK | I40E_L4_DST_MASK);

	/* Reprogram the default input set for UDP/IPv4 */
	i40e_write_fd_input_set(pf, I40E_FILTER_PCTYPE_NONF_IPV4_UDP,
				I40E_L3_SRC_MASK | I40E_L3_DST_MASK |
				I40E_L4_SRC_MASK | I40E_L4_DST_MASK);

	/* Reprogram the default input set for UDP/IPv6 */
	i40e_write_fd_input_set(pf, I40E_FILTER_PCTYPE_NONF_IPV6_UDP,
				I40E_L3_V6_SRC_MASK | I40E_L3_V6_DST_MASK |
				I40E_L4_SRC_MASK | I40E_L4_DST_MASK);

	/* Reprogram the default input set for SCTP/IPv4 */
	i40e_write_fd_input_set(pf, I40E_FILTER_PCTYPE_NONF_IPV4_SCTP,
				I40E_L3_SRC_MASK | I40E_L3_DST_MASK |
				I40E_L4_SRC_MASK | I40E_L4_DST_MASK);

	/* Reprogram the default input set for SCTP/IPv6 */
	i40e_write_fd_input_set(pf, I40E_FILTER_PCTYPE_NONF_IPV6_SCTP,
				I40E_L3_V6_SRC_MASK | I40E_L3_V6_DST_MASK |
				I40E_L4_SRC_MASK | I40E_L4_DST_MASK);

	/* Reprogram the default input set for Other/IPv4 */
	i40e_write_fd_input_set(pf, I40E_FILTER_PCTYPE_NONF_IPV4_OTHER,
				I40E_L3_SRC_MASK | I40E_L3_DST_MASK);

	i40e_write_fd_input_set(pf, I40E_FILTER_PCTYPE_FRAG_IPV4,
				I40E_L3_SRC_MASK | I40E_L3_DST_MASK);

	/* Reprogram the default input set for Other/IPv6 */
	i40e_write_fd_input_set(pf, I40E_FILTER_PCTYPE_NONF_IPV6_OTHER,
				I40E_L3_SRC_MASK | I40E_L3_DST_MASK);

	i40e_write_fd_input_set(pf, I40E_FILTER_PCTYPE_FRAG_IPV6,
				I40E_L3_SRC_MASK | I40E_L3_DST_MASK);
}

/**
 * i40e_cloud_filter_exit - Cleans up the cloud filters
 * @pf: Pointer to PF
 *
 * This function destroys the hlist where all the cloud filters
 * were saved.
 **/
static void i40e_cloud_filter_exit(struct i40e_pf *pf)
{
	struct i40e_cloud_filter *cfilter;
	struct hlist_node *node;

	hlist_for_each_entry_safe(cfilter, node,
				  &pf->cloud_filter_list, cloud_node) {
		hlist_del(&cfilter->cloud_node);
		kfree(cfilter);
	}
	pf->num_cloud_filters = 0;

	if (test_bit(I40E_FLAG_FD_SB_TO_CLOUD_FILTER, pf->flags) &&
	    !test_bit(I40E_FLAG_FD_SB_INACTIVE, pf->flags)) {
		set_bit(I40E_FLAG_FD_SB_ENA, pf->flags);
		clear_bit(I40E_FLAG_FD_SB_TO_CLOUD_FILTER, pf->flags);
		clear_bit(I40E_FLAG_FD_SB_INACTIVE, pf->flags);
	}
}

/**
 * i40e_close - Disables a network interface
 * @netdev: network interface device structure
 *
 * The close entry point is called when an interface is de-activated
 * by the OS.  The hardware is still under the driver's control, but
 * this netdev interface is disabled.
 *
 * Returns 0, this is not allowed to fail
 **/
int i40e_close(struct net_device *netdev)
{
	struct i40e_netdev_priv *np = netdev_priv(netdev);
	struct i40e_vsi *vsi = np->vsi;

	i40e_vsi_close(vsi);

	return 0;
}

/**
 * i40e_do_reset - Start a PF or Core Reset sequence
 * @pf: board private structure
 * @reset_flags: which reset is requested
 * @lock_acquired: indicates whether or not the lock has been acquired
 * before this function was called.
 *
 * The essential difference in resets is that the PF Reset
 * doesn't clear the packet buffers, doesn't reset the PE
 * firmware, and doesn't bother the other PFs on the chip.
 **/
void i40e_do_reset(struct i40e_pf *pf, u32 reset_flags, bool lock_acquired)
{
	struct i40e_vsi *vsi;
	u32 val;
	int i;

	/* do the biggest reset indicated */
	if (reset_flags & BIT_ULL(__I40E_GLOBAL_RESET_REQUESTED)) {

		/* Request a Global Reset
		 *
		 * This will start the chip's countdown to the actual full
		 * chip reset event, and a warning interrupt to be sent
		 * to all PFs, including the requestor.  Our handler
		 * for the warning interrupt will deal with the shutdown
		 * and recovery of the switch setup.
		 */
		dev_dbg(&pf->pdev->dev, "GlobalR requested\n");
		val = rd32(&pf->hw, I40E_GLGEN_RTRIG);
		val |= I40E_GLGEN_RTRIG_GLOBR_MASK;
		wr32(&pf->hw, I40E_GLGEN_RTRIG, val);

	} else if (reset_flags & BIT_ULL(__I40E_CORE_RESET_REQUESTED)) {

		/* Request a Core Reset
		 *
		 * Same as Global Reset, except does *not* include the MAC/PHY
		 */
		dev_dbg(&pf->pdev->dev, "CoreR requested\n");
		val = rd32(&pf->hw, I40E_GLGEN_RTRIG);
		val |= I40E_GLGEN_RTRIG_CORER_MASK;
		wr32(&pf->hw, I40E_GLGEN_RTRIG, val);
		i40e_flush(&pf->hw);

	} else if (reset_flags & I40E_PF_RESET_FLAG) {

		/* Request a PF Reset
		 *
		 * Resets only the PF-specific registers
		 *
		 * This goes directly to the tear-down and rebuild of
		 * the switch, since we need to do all the recovery as
		 * for the Core Reset.
		 */
		dev_dbg(&pf->pdev->dev, "PFR requested\n");
		i40e_handle_reset_warning(pf, lock_acquired);

	} else if (reset_flags & I40E_PF_RESET_AND_REBUILD_FLAG) {
		/* Request a PF Reset
		 *
		 * Resets PF and reinitializes PFs VSI.
		 */
		i40e_prep_for_reset(pf);
		i40e_reset_and_rebuild(pf, true, lock_acquired);
		dev_info(&pf->pdev->dev,
			 test_bit(I40E_FLAG_FW_LLDP_DIS, pf->flags) ?
			 "FW LLDP is disabled\n" :
			 "FW LLDP is enabled\n");

	} else if (reset_flags & BIT_ULL(__I40E_REINIT_REQUESTED)) {
		/* Find the VSI(s) that requested a re-init */
		dev_info(&pf->pdev->dev, "VSI reinit requested\n");

		i40e_pf_for_each_vsi(pf, i, vsi) {
			if (test_and_clear_bit(__I40E_VSI_REINIT_REQUESTED,
					       vsi->state))
				i40e_vsi_reinit_locked(vsi);
		}
	} else if (reset_flags & BIT_ULL(__I40E_DOWN_REQUESTED)) {
		/* Find the VSI(s) that needs to be brought down */
		dev_info(&pf->pdev->dev, "VSI down requested\n");

		i40e_pf_for_each_vsi(pf, i, vsi) {
			if (test_and_clear_bit(__I40E_VSI_DOWN_REQUESTED,
					       vsi->state)) {
				set_bit(__I40E_VSI_DOWN, vsi->state);
				i40e_down(vsi);
			}
		}
	} else {
		dev_info(&pf->pdev->dev,
			 "bad reset request 0x%08x\n", reset_flags);
	}
}

#ifdef CONFIG_I40E_DCB
/**
 * i40e_dcb_need_reconfig - Check if DCB needs reconfig
 * @pf: board private structure
 * @old_cfg: current DCB config
 * @new_cfg: new DCB config
 **/
bool i40e_dcb_need_reconfig(struct i40e_pf *pf,
			    struct i40e_dcbx_config *old_cfg,
			    struct i40e_dcbx_config *new_cfg)
{
	bool need_reconfig = false;

	/* Check if ETS configuration has changed */
	if (memcmp(&new_cfg->etscfg,
		   &old_cfg->etscfg,
		   sizeof(new_cfg->etscfg))) {
		/* If Priority Table has changed reconfig is needed */
		if (memcmp(&new_cfg->etscfg.prioritytable,
			   &old_cfg->etscfg.prioritytable,
			   sizeof(new_cfg->etscfg.prioritytable))) {
			need_reconfig = true;
			dev_dbg(&pf->pdev->dev, "ETS UP2TC changed.\n");
		}

		if (memcmp(&new_cfg->etscfg.tcbwtable,
			   &old_cfg->etscfg.tcbwtable,
			   sizeof(new_cfg->etscfg.tcbwtable)))
			dev_dbg(&pf->pdev->dev, "ETS TC BW Table changed.\n");

		if (memcmp(&new_cfg->etscfg.tsatable,
			   &old_cfg->etscfg.tsatable,
			   sizeof(new_cfg->etscfg.tsatable)))
			dev_dbg(&pf->pdev->dev, "ETS TSA Table changed.\n");
	}

	/* Check if PFC configuration has changed */
	if (memcmp(&new_cfg->pfc,
		   &old_cfg->pfc,
		   sizeof(new_cfg->pfc))) {
		need_reconfig = true;
		dev_dbg(&pf->pdev->dev, "PFC config change detected.\n");
	}

	/* Check if APP Table has changed */
	if (memcmp(&new_cfg->app,
		   &old_cfg->app,
		   sizeof(new_cfg->app))) {
		need_reconfig = true;
		dev_dbg(&pf->pdev->dev, "APP Table change detected.\n");
	}

	dev_dbg(&pf->pdev->dev, "dcb need_reconfig=%d\n", need_reconfig);
	return need_reconfig;
}

/**
 * i40e_handle_lldp_event - Handle LLDP Change MIB event
 * @pf: board private structure
 * @e: event info posted on ARQ
 **/
static int i40e_handle_lldp_event(struct i40e_pf *pf,
				  struct i40e_arq_event_info *e)
{
	struct i40e_aqc_lldp_get_mib *mib =
		(struct i40e_aqc_lldp_get_mib *)&e->desc.params.raw;
	struct i40e_hw *hw = &pf->hw;
	struct i40e_dcbx_config tmp_dcbx_cfg;
	bool need_reconfig = false;
	int ret = 0;
	u8 type;

	/* X710-T*L 2.5G and 5G speeds don't support DCB */
	if (I40E_IS_X710TL_DEVICE(hw->device_id) &&
	    (hw->phy.link_info.link_speed &
	     ~(I40E_LINK_SPEED_2_5GB | I40E_LINK_SPEED_5GB)) &&
	     !test_bit(I40E_FLAG_DCB_CAPABLE, pf->flags))
		/* let firmware decide if the DCB should be disabled */
		set_bit(I40E_FLAG_DCB_CAPABLE, pf->flags);

	/* Not DCB capable or capability disabled */
	if (!test_bit(I40E_FLAG_DCB_CAPABLE, pf->flags))
		return ret;

	/* Ignore if event is not for Nearest Bridge */
	type = ((mib->type >> I40E_AQ_LLDP_BRIDGE_TYPE_SHIFT)
		& I40E_AQ_LLDP_BRIDGE_TYPE_MASK);
	dev_dbg(&pf->pdev->dev, "LLDP event mib bridge type 0x%x\n", type);
	if (type != I40E_AQ_LLDP_BRIDGE_TYPE_NEAREST_BRIDGE)
		return ret;

	/* Check MIB Type and return if event for Remote MIB update */
	type = mib->type & I40E_AQ_LLDP_MIB_TYPE_MASK;
	dev_dbg(&pf->pdev->dev,
		"LLDP event mib type %s\n", type ? "remote" : "local");
	if (type == I40E_AQ_LLDP_MIB_REMOTE) {
		/* Update the remote cached instance and return */
		ret = i40e_aq_get_dcb_config(hw, I40E_AQ_LLDP_MIB_REMOTE,
				I40E_AQ_LLDP_BRIDGE_TYPE_NEAREST_BRIDGE,
				&hw->remote_dcbx_config);
		goto exit;
	}

	/* Store the old configuration */
	tmp_dcbx_cfg = hw->local_dcbx_config;

	/* Reset the old DCBx configuration data */
	memset(&hw->local_dcbx_config, 0, sizeof(hw->local_dcbx_config));
	/* Get updated DCBX data from firmware */
	ret = i40e_get_dcb_config(&pf->hw);
	if (ret) {
		/* X710-T*L 2.5G and 5G speeds don't support DCB */
		if (I40E_IS_X710TL_DEVICE(hw->device_id) &&
		    (hw->phy.link_info.link_speed &
		     (I40E_LINK_SPEED_2_5GB | I40E_LINK_SPEED_5GB))) {
			dev_warn(&pf->pdev->dev,
				 "DCB is not supported for X710-T*L 2.5/5G speeds\n");
			clear_bit(I40E_FLAG_DCB_CAPABLE, pf->flags);
		} else {
			dev_info(&pf->pdev->dev,
				 "Failed querying DCB configuration data from firmware, err %pe aq_err %s\n",
				 ERR_PTR(ret),
				 i40e_aq_str(&pf->hw,
					     pf->hw.aq.asq_last_status));
		}
		goto exit;
	}

	/* No change detected in DCBX configs */
	if (!memcmp(&tmp_dcbx_cfg, &hw->local_dcbx_config,
		    sizeof(tmp_dcbx_cfg))) {
		dev_dbg(&pf->pdev->dev, "No change detected in DCBX configuration.\n");
		goto exit;
	}

	need_reconfig = i40e_dcb_need_reconfig(pf, &tmp_dcbx_cfg,
					       &hw->local_dcbx_config);

	i40e_dcbnl_flush_apps(pf, &tmp_dcbx_cfg, &hw->local_dcbx_config);

	if (!need_reconfig)
		goto exit;

	/* Enable DCB tagging only when more than one TC */
	if (i40e_dcb_get_num_tc(&hw->local_dcbx_config) > 1)
		set_bit(I40E_FLAG_DCB_ENA, pf->flags);
	else
		clear_bit(I40E_FLAG_DCB_ENA, pf->flags);

	set_bit(__I40E_PORT_SUSPENDED, pf->state);
	/* Reconfiguration needed quiesce all VSIs */
	i40e_pf_quiesce_all_vsi(pf);

	/* Changes in configuration update VEB/VSI */
	i40e_dcb_reconfigure(pf);

	ret = i40e_resume_port_tx(pf);

	clear_bit(__I40E_PORT_SUSPENDED, pf->state);
	/* In case of error no point in resuming VSIs */
	if (ret)
		goto exit;

	/* Wait for the PF's queues to be disabled */
	ret = i40e_pf_wait_queues_disabled(pf);
	if (ret) {
		/* Schedule PF reset to recover */
		set_bit(__I40E_PF_RESET_REQUESTED, pf->state);
		i40e_service_event_schedule(pf);
	} else {
		i40e_pf_unquiesce_all_vsi(pf);
		set_bit(__I40E_CLIENT_SERVICE_REQUESTED, pf->state);
		set_bit(__I40E_CLIENT_L2_CHANGE, pf->state);
	}

exit:
	return ret;
}
#endif /* CONFIG_I40E_DCB */

/**
 * i40e_do_reset_safe - Protected reset path for userland calls.
 * @pf: board private structure
 * @reset_flags: which reset is requested
 *
 **/
void i40e_do_reset_safe(struct i40e_pf *pf, u32 reset_flags)
{
	rtnl_lock();
	i40e_do_reset(pf, reset_flags, true);
	rtnl_unlock();
}

/**
 * i40e_handle_lan_overflow_event - Handler for LAN queue overflow event
 * @pf: board private structure
 * @e: event info posted on ARQ
 *
 * Handler for LAN Queue Overflow Event generated by the firmware for PF
 * and VF queues
 **/
static void i40e_handle_lan_overflow_event(struct i40e_pf *pf,
					   struct i40e_arq_event_info *e)
{
	struct i40e_aqc_lan_overflow *data =
		(struct i40e_aqc_lan_overflow *)&e->desc.params.raw;
	u32 queue = le32_to_cpu(data->prtdcb_rupto);
	u32 qtx_ctl = le32_to_cpu(data->otx_ctl);
	struct i40e_hw *hw = &pf->hw;
	struct i40e_vf *vf;
	u16 vf_id;

	dev_dbg(&pf->pdev->dev, "overflow Rx Queue Number = %d QTX_CTL=0x%08x\n",
		queue, qtx_ctl);

	if (FIELD_GET(I40E_QTX_CTL_PFVF_Q_MASK, qtx_ctl) !=
	    I40E_QTX_CTL_VF_QUEUE)
		return;

	/* Queue belongs to VF, find the VF and issue VF reset */
	vf_id = FIELD_GET(I40E_QTX_CTL_VFVM_INDX_MASK, qtx_ctl);
	vf_id -= hw->func_caps.vf_base_id;
	vf = &pf->vf[vf_id];
	i40e_vc_notify_vf_reset(vf);
	/* Allow VF to process pending reset notification */
	msleep(20);
	i40e_reset_vf(vf, false);
}

/**
 * i40e_get_cur_guaranteed_fd_count - Get the consumed guaranteed FD filters
 * @pf: board private structure
 **/
u32 i40e_get_cur_guaranteed_fd_count(struct i40e_pf *pf)
{
	u32 val, fcnt_prog;

	val = rd32(&pf->hw, I40E_PFQF_FDSTAT);
	fcnt_prog = (val & I40E_PFQF_FDSTAT_GUARANT_CNT_MASK);
	return fcnt_prog;
}

/**
 * i40e_get_current_fd_count - Get total FD filters programmed for this PF
 * @pf: board private structure
 **/
u32 i40e_get_current_fd_count(struct i40e_pf *pf)
{
	u32 val, fcnt_prog;

	val = rd32(&pf->hw, I40E_PFQF_FDSTAT);
	fcnt_prog = (val & I40E_PFQF_FDSTAT_GUARANT_CNT_MASK) +
		    FIELD_GET(I40E_PFQF_FDSTAT_BEST_CNT_MASK, val);
	return fcnt_prog;
}

/**
 * i40e_get_global_fd_count - Get total FD filters programmed on device
 * @pf: board private structure
 **/
u32 i40e_get_global_fd_count(struct i40e_pf *pf)
{
	u32 val, fcnt_prog;

	val = rd32(&pf->hw, I40E_GLQF_FDCNT_0);
	fcnt_prog = (val & I40E_GLQF_FDCNT_0_GUARANT_CNT_MASK) +
		    FIELD_GET(I40E_GLQF_FDCNT_0_BESTCNT_MASK, val);
	return fcnt_prog;
}

/**
 * i40e_reenable_fdir_sb - Restore FDir SB capability
 * @pf: board private structure
 **/
static void i40e_reenable_fdir_sb(struct i40e_pf *pf)
{
	if (test_and_clear_bit(__I40E_FD_SB_AUTO_DISABLED, pf->state))
		if (test_bit(I40E_FLAG_FD_SB_ENA, pf->flags) &&
		    (I40E_DEBUG_FD & pf->hw.debug_mask))
			dev_info(&pf->pdev->dev, "FD Sideband/ntuple is being enabled since we have space in the table now\n");
}

/**
 * i40e_reenable_fdir_atr - Restore FDir ATR capability
 * @pf: board private structure
 **/
static void i40e_reenable_fdir_atr(struct i40e_pf *pf)
{
	if (test_and_clear_bit(__I40E_FD_ATR_AUTO_DISABLED, pf->state)) {
		/* ATR uses the same filtering logic as SB rules. It only
		 * functions properly if the input set mask is at the default
		 * settings. It is safe to restore the default input set
		 * because there are no active TCPv4 filter rules.
		 */
		i40e_write_fd_input_set(pf, I40E_FILTER_PCTYPE_NONF_IPV4_TCP,
					I40E_L3_SRC_MASK | I40E_L3_DST_MASK |
					I40E_L4_SRC_MASK | I40E_L4_DST_MASK);

		if (test_bit(I40E_FLAG_FD_ATR_ENA, pf->flags) &&
		    (I40E_DEBUG_FD & pf->hw.debug_mask))
			dev_info(&pf->pdev->dev, "ATR is being enabled since we have space in the table and there are no conflicting ntuple rules\n");
	}
}

/**
 * i40e_delete_invalid_filter - Delete an invalid FDIR filter
 * @pf: board private structure
 * @filter: FDir filter to remove
 */
static void i40e_delete_invalid_filter(struct i40e_pf *pf,
				       struct i40e_fdir_filter *filter)
{
	/* Update counters */
	pf->fdir_pf_active_filters--;
	pf->fd_inv = 0;

	switch (filter->flow_type) {
	case TCP_V4_FLOW:
		pf->fd_tcp4_filter_cnt--;
		break;
	case UDP_V4_FLOW:
		pf->fd_udp4_filter_cnt--;
		break;
	case SCTP_V4_FLOW:
		pf->fd_sctp4_filter_cnt--;
		break;
	case TCP_V6_FLOW:
		pf->fd_tcp6_filter_cnt--;
		break;
	case UDP_V6_FLOW:
		pf->fd_udp6_filter_cnt--;
		break;
	case SCTP_V6_FLOW:
		pf->fd_udp6_filter_cnt--;
		break;
	case IP_USER_FLOW:
		switch (filter->ipl4_proto) {
		case IPPROTO_TCP:
			pf->fd_tcp4_filter_cnt--;
			break;
		case IPPROTO_UDP:
			pf->fd_udp4_filter_cnt--;
			break;
		case IPPROTO_SCTP:
			pf->fd_sctp4_filter_cnt--;
			break;
		case IPPROTO_IP:
			pf->fd_ip4_filter_cnt--;
			break;
		}
		break;
	case IPV6_USER_FLOW:
		switch (filter->ipl4_proto) {
		case IPPROTO_TCP:
			pf->fd_tcp6_filter_cnt--;
			break;
		case IPPROTO_UDP:
			pf->fd_udp6_filter_cnt--;
			break;
		case IPPROTO_SCTP:
			pf->fd_sctp6_filter_cnt--;
			break;
		case IPPROTO_IP:
			pf->fd_ip6_filter_cnt--;
			break;
		}
		break;
	}

	/* Remove the filter from the list and free memory */
	hlist_del(&filter->fdir_node);
	kfree(filter);
}

/**
 * i40e_fdir_check_and_reenable - Function to reenabe FD ATR or SB if disabled
 * @pf: board private structure
 **/
void i40e_fdir_check_and_reenable(struct i40e_pf *pf)
{
	struct i40e_fdir_filter *filter;
	u32 fcnt_prog, fcnt_avail;
	struct hlist_node *node;

	if (test_bit(__I40E_FD_FLUSH_REQUESTED, pf->state))
		return;

	/* Check if we have enough room to re-enable FDir SB capability. */
	fcnt_prog = i40e_get_global_fd_count(pf);
	fcnt_avail = pf->fdir_pf_filter_count;
	if ((fcnt_prog < (fcnt_avail - I40E_FDIR_BUFFER_HEAD_ROOM)) ||
	    (pf->fd_add_err == 0) ||
	    (i40e_get_current_atr_cnt(pf) < pf->fd_atr_cnt))
		i40e_reenable_fdir_sb(pf);

	/* We should wait for even more space before re-enabling ATR.
	 * Additionally, we cannot enable ATR as long as we still have TCP SB
	 * rules active.
	 */
	if ((fcnt_prog < (fcnt_avail - I40E_FDIR_BUFFER_HEAD_ROOM_FOR_ATR)) &&
	    pf->fd_tcp4_filter_cnt == 0 && pf->fd_tcp6_filter_cnt == 0)
		i40e_reenable_fdir_atr(pf);

	/* if hw had a problem adding a filter, delete it */
	if (pf->fd_inv > 0) {
		hlist_for_each_entry_safe(filter, node,
					  &pf->fdir_filter_list, fdir_node)
			if (filter->fd_id == pf->fd_inv)
				i40e_delete_invalid_filter(pf, filter);
	}
}

#define I40E_MIN_FD_FLUSH_INTERVAL 10
#define I40E_MIN_FD_FLUSH_SB_ATR_UNSTABLE 30
/**
 * i40e_fdir_flush_and_replay - Function to flush all FD filters and replay SB
 * @pf: board private structure
 **/
static void i40e_fdir_flush_and_replay(struct i40e_pf *pf)
{
	unsigned long min_flush_time;
	int flush_wait_retry = 50;
	bool disable_atr = false;
	int fd_room;
	int reg;

	if (!time_after(jiffies, pf->fd_flush_timestamp +
				 (I40E_MIN_FD_FLUSH_INTERVAL * HZ)))
		return;

	/* If the flush is happening too quick and we have mostly SB rules we
	 * should not re-enable ATR for some time.
	 */
	min_flush_time = pf->fd_flush_timestamp +
			 (I40E_MIN_FD_FLUSH_SB_ATR_UNSTABLE * HZ);
	fd_room = pf->fdir_pf_filter_count - pf->fdir_pf_active_filters;

	if (!(time_after(jiffies, min_flush_time)) &&
	    (fd_room < I40E_FDIR_BUFFER_HEAD_ROOM_FOR_ATR)) {
		if (I40E_DEBUG_FD & pf->hw.debug_mask)
			dev_info(&pf->pdev->dev, "ATR disabled, not enough FD filter space.\n");
		disable_atr = true;
	}

	pf->fd_flush_timestamp = jiffies;
	set_bit(__I40E_FD_ATR_AUTO_DISABLED, pf->state);
	/* flush all filters */
	wr32(&pf->hw, I40E_PFQF_CTL_1,
	     I40E_PFQF_CTL_1_CLEARFDTABLE_MASK);
	i40e_flush(&pf->hw);
	pf->fd_flush_cnt++;
	pf->fd_add_err = 0;
	do {
		/* Check FD flush status every 5-6msec */
		usleep_range(5000, 6000);
		reg = rd32(&pf->hw, I40E_PFQF_CTL_1);
		if (!(reg & I40E_PFQF_CTL_1_CLEARFDTABLE_MASK))
			break;
	} while (flush_wait_retry--);
	if (reg & I40E_PFQF_CTL_1_CLEARFDTABLE_MASK) {
		dev_warn(&pf->pdev->dev, "FD table did not flush, needs more time\n");
	} else {
		/* replay sideband filters */
		i40e_fdir_filter_restore(pf->vsi[pf->lan_vsi]);
		if (!disable_atr && !pf->fd_tcp4_filter_cnt)
			clear_bit(__I40E_FD_ATR_AUTO_DISABLED, pf->state);
		clear_bit(__I40E_FD_FLUSH_REQUESTED, pf->state);
		if (I40E_DEBUG_FD & pf->hw.debug_mask)
			dev_info(&pf->pdev->dev, "FD Filter table flushed and FD-SB replayed.\n");
	}
}

/**
 * i40e_get_current_atr_cnt - Get the count of total FD ATR filters programmed
 * @pf: board private structure
 **/
u32 i40e_get_current_atr_cnt(struct i40e_pf *pf)
{
	return i40e_get_current_fd_count(pf) - pf->fdir_pf_active_filters;
}

/**
 * i40e_fdir_reinit_subtask - Worker thread to reinit FDIR filter table
 * @pf: board private structure
 **/
static void i40e_fdir_reinit_subtask(struct i40e_pf *pf)
{

	/* if interface is down do nothing */
	if (test_bit(__I40E_DOWN, pf->state))
		return;

	if (test_bit(__I40E_FD_FLUSH_REQUESTED, pf->state))
		i40e_fdir_flush_and_replay(pf);

	i40e_fdir_check_and_reenable(pf);

}

/**
 * i40e_vsi_link_event - notify VSI of a link event
 * @vsi: vsi to be notified
 * @link_up: link up or down
 **/
static void i40e_vsi_link_event(struct i40e_vsi *vsi, bool link_up)
{
	if (!vsi || test_bit(__I40E_VSI_DOWN, vsi->state))
		return;

	switch (vsi->type) {
	case I40E_VSI_MAIN:
		if (!vsi->netdev || !vsi->netdev_registered)
			break;

		if (link_up) {
			netif_carrier_on(vsi->netdev);
			netif_tx_wake_all_queues(vsi->netdev);
		} else {
			netif_carrier_off(vsi->netdev);
			netif_tx_stop_all_queues(vsi->netdev);
		}
		break;

	case I40E_VSI_SRIOV:
	case I40E_VSI_VMDQ2:
	case I40E_VSI_CTRL:
	case I40E_VSI_IWARP:
	case I40E_VSI_MIRROR:
	default:
		/* there is no notification for other VSIs */
		break;
	}
}

/**
 * i40e_veb_link_event - notify elements on the veb of a link event
 * @veb: veb to be notified
 * @link_up: link up or down
 **/
static void i40e_veb_link_event(struct i40e_veb *veb, bool link_up)
{
	struct i40e_vsi *vsi;
	struct i40e_pf *pf;
	int i;

	if (!veb || !veb->pf)
		return;
	pf = veb->pf;

	/* Send link event to contained VSIs */
	i40e_pf_for_each_vsi(pf, i, vsi)
		if (vsi->uplink_seid == veb->seid)
			i40e_vsi_link_event(vsi, link_up);
}

/**
 * i40e_link_event - Update netif_carrier status
 * @pf: board private structure
 **/
static void i40e_link_event(struct i40e_pf *pf)
{
	struct i40e_vsi *vsi = pf->vsi[pf->lan_vsi];
	u8 new_link_speed, old_link_speed;
	bool new_link, old_link;
	int status;
#ifdef CONFIG_I40E_DCB
	int err;
#endif /* CONFIG_I40E_DCB */

	/* set this to force the get_link_status call to refresh state */
	pf->hw.phy.get_link_info = true;
	old_link = (pf->hw.phy.link_info_old.link_info & I40E_AQ_LINK_UP);
	status = i40e_get_link_status(&pf->hw, &new_link);

	/* On success, disable temp link polling */
	if (status == 0) {
		clear_bit(__I40E_TEMP_LINK_POLLING, pf->state);
	} else {
		/* Enable link polling temporarily until i40e_get_link_status
		 * returns 0
		 */
		set_bit(__I40E_TEMP_LINK_POLLING, pf->state);
		dev_dbg(&pf->pdev->dev, "couldn't get link state, status: %d\n",
			status);
		return;
	}

	old_link_speed = pf->hw.phy.link_info_old.link_speed;
	new_link_speed = pf->hw.phy.link_info.link_speed;

	if (new_link == old_link &&
	    new_link_speed == old_link_speed &&
	    (test_bit(__I40E_VSI_DOWN, vsi->state) ||
	     new_link == netif_carrier_ok(vsi->netdev)))
		return;

	i40e_print_link_message(vsi, new_link);

	/* Notify the base of the switch tree connected to
	 * the link.  Floating VEBs are not notified.
	 */
	if (pf->lan_veb < I40E_MAX_VEB && pf->veb[pf->lan_veb])
		i40e_veb_link_event(pf->veb[pf->lan_veb], new_link);
	else
		i40e_vsi_link_event(vsi, new_link);

	if (pf->vf)
		i40e_vc_notify_link_state(pf);

	if (test_bit(I40E_FLAG_PTP_ENA, pf->flags))
		i40e_ptp_set_increment(pf);
#ifdef CONFIG_I40E_DCB
	if (new_link == old_link)
		return;
	/* Not SW DCB so firmware will take care of default settings */
	if (pf->dcbx_cap & DCB_CAP_DCBX_LLD_MANAGED)
		return;

	/* We cover here only link down, as after link up in case of SW DCB
	 * SW LLDP agent will take care of setting it up
	 */
	if (!new_link) {
		dev_dbg(&pf->pdev->dev, "Reconfig DCB to single TC as result of Link Down\n");
		memset(&pf->tmp_cfg, 0, sizeof(pf->tmp_cfg));
		err = i40e_dcb_sw_default_config(pf);
		if (err) {
			clear_bit(I40E_FLAG_DCB_CAPABLE, pf->flags);
			clear_bit(I40E_FLAG_DCB_ENA, pf->flags);
		} else {
			pf->dcbx_cap = DCB_CAP_DCBX_HOST |
				       DCB_CAP_DCBX_VER_IEEE;
			set_bit(I40E_FLAG_DCB_CAPABLE, pf->flags);
			clear_bit(I40E_FLAG_DCB_ENA, pf->flags);
		}
	}
#endif /* CONFIG_I40E_DCB */
}

/**
 * i40e_watchdog_subtask - periodic checks not using event driven response
 * @pf: board private structure
 **/
static void i40e_watchdog_subtask(struct i40e_pf *pf)
{
	struct i40e_vsi *vsi;
	struct i40e_veb *veb;
	int i;

	/* if interface is down do nothing */
	if (test_bit(__I40E_DOWN, pf->state) ||
	    test_bit(__I40E_CONFIG_BUSY, pf->state))
		return;

	/* make sure we don't do these things too often */
	if (time_before(jiffies, (pf->service_timer_previous +
				  pf->service_timer_period)))
		return;
	pf->service_timer_previous = jiffies;

	if (test_bit(I40E_FLAG_LINK_POLLING_ENA, pf->flags) ||
	    test_bit(__I40E_TEMP_LINK_POLLING, pf->state))
		i40e_link_event(pf);

	/* Update the stats for active netdevs so the network stack
	 * can look at updated numbers whenever it cares to
	 */
	i40e_pf_for_each_vsi(pf, i, vsi)
		if (vsi->netdev)
			i40e_update_stats(vsi);

	if (test_bit(I40E_FLAG_VEB_STATS_ENA, pf->flags)) {
		/* Update the stats for the active switching components */
		i40e_pf_for_each_veb(pf, i, veb)
			i40e_update_veb_stats(veb);
	}

	i40e_ptp_rx_hang(pf);
	i40e_ptp_tx_hang(pf);
}

/**
 * i40e_reset_subtask - Set up for resetting the device and driver
 * @pf: board private structure
 **/
static void i40e_reset_subtask(struct i40e_pf *pf)
{
	u32 reset_flags = 0;

	if (test_bit(__I40E_REINIT_REQUESTED, pf->state)) {
		reset_flags |= BIT(__I40E_REINIT_REQUESTED);
		clear_bit(__I40E_REINIT_REQUESTED, pf->state);
	}
	if (test_bit(__I40E_PF_RESET_REQUESTED, pf->state)) {
		reset_flags |= BIT(__I40E_PF_RESET_REQUESTED);
		clear_bit(__I40E_PF_RESET_REQUESTED, pf->state);
	}
	if (test_bit(__I40E_CORE_RESET_REQUESTED, pf->state)) {
		reset_flags |= BIT(__I40E_CORE_RESET_REQUESTED);
		clear_bit(__I40E_CORE_RESET_REQUESTED, pf->state);
	}
	if (test_bit(__I40E_GLOBAL_RESET_REQUESTED, pf->state)) {
		reset_flags |= BIT(__I40E_GLOBAL_RESET_REQUESTED);
		clear_bit(__I40E_GLOBAL_RESET_REQUESTED, pf->state);
	}
	if (test_bit(__I40E_DOWN_REQUESTED, pf->state)) {
		reset_flags |= BIT(__I40E_DOWN_REQUESTED);
		clear_bit(__I40E_DOWN_REQUESTED, pf->state);
	}

	/* If there's a recovery already waiting, it takes
	 * precedence before starting a new reset sequence.
	 */
	if (test_bit(__I40E_RESET_INTR_RECEIVED, pf->state)) {
		i40e_prep_for_reset(pf);
		i40e_reset(pf);
		i40e_rebuild(pf, false, false);
	}

	/* If we're already down or resetting, just bail */
	if (reset_flags &&
	    !test_bit(__I40E_DOWN, pf->state) &&
	    !test_bit(__I40E_CONFIG_BUSY, pf->state)) {
		i40e_do_reset(pf, reset_flags, false);
	}
}

/**
 * i40e_handle_link_event - Handle link event
 * @pf: board private structure
 * @e: event info posted on ARQ
 **/
static void i40e_handle_link_event(struct i40e_pf *pf,
				   struct i40e_arq_event_info *e)
{
	struct i40e_aqc_get_link_status *status =
		(struct i40e_aqc_get_link_status *)&e->desc.params.raw;

	/* Do a new status request to re-enable LSE reporting
	 * and load new status information into the hw struct
	 * This completely ignores any state information
	 * in the ARQ event info, instead choosing to always
	 * issue the AQ update link status command.
	 */
	i40e_link_event(pf);

	/* Check if module meets thermal requirements */
	if (status->phy_type == I40E_PHY_TYPE_NOT_SUPPORTED_HIGH_TEMP) {
		dev_err(&pf->pdev->dev,
			"Rx/Tx is disabled on this device because the module does not meet thermal requirements.\n");
		dev_err(&pf->pdev->dev,
			"Refer to the Intel(R) Ethernet Adapters and Devices User Guide for a list of supported modules.\n");
	} else {
		/* check for unqualified module, if link is down, suppress
		 * the message if link was forced to be down.
		 */
		if ((status->link_info & I40E_AQ_MEDIA_AVAILABLE) &&
		    (!(status->an_info & I40E_AQ_QUALIFIED_MODULE)) &&
		    (!(status->link_info & I40E_AQ_LINK_UP)) &&
		    (!test_bit(I40E_FLAG_LINK_DOWN_ON_CLOSE_ENA, pf->flags))) {
			dev_err(&pf->pdev->dev,
				"Rx/Tx is disabled on this device because an unsupported SFP module type was detected.\n");
			dev_err(&pf->pdev->dev,
				"Refer to the Intel(R) Ethernet Adapters and Devices User Guide for a list of supported modules.\n");
		}
	}
}

/**
 * i40e_clean_adminq_subtask - Clean the AdminQ rings
 * @pf: board private structure
 **/
static void i40e_clean_adminq_subtask(struct i40e_pf *pf)
{
	struct i40e_arq_event_info event;
	struct i40e_hw *hw = &pf->hw;
	u16 pending, i = 0;
	u16 opcode;
	u32 oldval;
	int ret;
	u32 val;

	/* Do not run clean AQ when PF reset fails */
	if (test_bit(__I40E_RESET_FAILED, pf->state))
		return;

	/* check for error indications */
	val = rd32(&pf->hw, I40E_PF_ARQLEN);
	oldval = val;
	if (val & I40E_PF_ARQLEN_ARQVFE_MASK) {
		if (hw->debug_mask & I40E_DEBUG_AQ)
			dev_info(&pf->pdev->dev, "ARQ VF Error detected\n");
		val &= ~I40E_PF_ARQLEN_ARQVFE_MASK;
	}
	if (val & I40E_PF_ARQLEN_ARQOVFL_MASK) {
		if (hw->debug_mask & I40E_DEBUG_AQ)
			dev_info(&pf->pdev->dev, "ARQ Overflow Error detected\n");
		val &= ~I40E_PF_ARQLEN_ARQOVFL_MASK;
		pf->arq_overflows++;
	}
	if (val & I40E_PF_ARQLEN_ARQCRIT_MASK) {
		if (hw->debug_mask & I40E_DEBUG_AQ)
			dev_info(&pf->pdev->dev, "ARQ Critical Error detected\n");
		val &= ~I40E_PF_ARQLEN_ARQCRIT_MASK;
	}
	if (oldval != val)
		wr32(&pf->hw, I40E_PF_ARQLEN, val);

	val = rd32(&pf->hw, I40E_PF_ATQLEN);
	oldval = val;
	if (val & I40E_PF_ATQLEN_ATQVFE_MASK) {
		if (pf->hw.debug_mask & I40E_DEBUG_AQ)
			dev_info(&pf->pdev->dev, "ASQ VF Error detected\n");
		val &= ~I40E_PF_ATQLEN_ATQVFE_MASK;
	}
	if (val & I40E_PF_ATQLEN_ATQOVFL_MASK) {
		if (pf->hw.debug_mask & I40E_DEBUG_AQ)
			dev_info(&pf->pdev->dev, "ASQ Overflow Error detected\n");
		val &= ~I40E_PF_ATQLEN_ATQOVFL_MASK;
	}
	if (val & I40E_PF_ATQLEN_ATQCRIT_MASK) {
		if (pf->hw.debug_mask & I40E_DEBUG_AQ)
			dev_info(&pf->pdev->dev, "ASQ Critical Error detected\n");
		val &= ~I40E_PF_ATQLEN_ATQCRIT_MASK;
	}
	if (oldval != val)
		wr32(&pf->hw, I40E_PF_ATQLEN, val);

	event.buf_len = I40E_MAX_AQ_BUF_SIZE;
	event.msg_buf = kzalloc(event.buf_len, GFP_KERNEL);
	if (!event.msg_buf)
		return;

	do {
		ret = i40e_clean_arq_element(hw, &event, &pending);
		if (ret == -EALREADY)
			break;
		else if (ret) {
			dev_info(&pf->pdev->dev, "ARQ event error %d\n", ret);
			break;
		}

		opcode = le16_to_cpu(event.desc.opcode);
		switch (opcode) {

		case i40e_aqc_opc_get_link_status:
			rtnl_lock();
			i40e_handle_link_event(pf, &event);
			rtnl_unlock();
			break;
		case i40e_aqc_opc_send_msg_to_pf:
			ret = i40e_vc_process_vf_msg(pf,
					le16_to_cpu(event.desc.retval),
					le32_to_cpu(event.desc.cookie_high),
					le32_to_cpu(event.desc.cookie_low),
					event.msg_buf,
					event.msg_len);
			break;
		case i40e_aqc_opc_lldp_update_mib:
			dev_dbg(&pf->pdev->dev, "ARQ: Update LLDP MIB event received\n");
#ifdef CONFIG_I40E_DCB
			rtnl_lock();
			i40e_handle_lldp_event(pf, &event);
			rtnl_unlock();
#endif /* CONFIG_I40E_DCB */
			break;
		case i40e_aqc_opc_event_lan_overflow:
			dev_dbg(&pf->pdev->dev, "ARQ LAN queue overflow event received\n");
			i40e_handle_lan_overflow_event(pf, &event);
			break;
		case i40e_aqc_opc_send_msg_to_peer:
			dev_info(&pf->pdev->dev, "ARQ: Msg from other pf\n");
			break;
		case i40e_aqc_opc_nvm_erase:
		case i40e_aqc_opc_nvm_update:
		case i40e_aqc_opc_oem_post_update:
			i40e_debug(&pf->hw, I40E_DEBUG_NVM,
				   "ARQ NVM operation 0x%04x completed\n",
				   opcode);
			break;
		default:
			dev_info(&pf->pdev->dev,
				 "ARQ: Unknown event 0x%04x ignored\n",
				 opcode);
			break;
		}
	} while (i++ < I40E_AQ_WORK_LIMIT);

	if (i < I40E_AQ_WORK_LIMIT)
		clear_bit(__I40E_ADMINQ_EVENT_PENDING, pf->state);

	/* re-enable Admin queue interrupt cause */
	val = rd32(hw, I40E_PFINT_ICR0_ENA);
	val |=  I40E_PFINT_ICR0_ENA_ADMINQ_MASK;
	wr32(hw, I40E_PFINT_ICR0_ENA, val);
	i40e_flush(hw);

	kfree(event.msg_buf);
}

/**
 * i40e_verify_eeprom - make sure eeprom is good to use
 * @pf: board private structure
 **/
static void i40e_verify_eeprom(struct i40e_pf *pf)
{
	int err;

	err = i40e_diag_eeprom_test(&pf->hw);
	if (err) {
		/* retry in case of garbage read */
		err = i40e_diag_eeprom_test(&pf->hw);
		if (err) {
			dev_info(&pf->pdev->dev, "eeprom check failed (%d), Tx/Rx traffic disabled\n",
				 err);
			set_bit(__I40E_BAD_EEPROM, pf->state);
		}
	}

	if (!err && test_bit(__I40E_BAD_EEPROM, pf->state)) {
		dev_info(&pf->pdev->dev, "eeprom check passed, Tx/Rx traffic enabled\n");
		clear_bit(__I40E_BAD_EEPROM, pf->state);
	}
}

/**
 * i40e_enable_pf_switch_lb
 * @pf: pointer to the PF structure
 *
 * enable switch loop back or die - no point in a return value
 **/
static void i40e_enable_pf_switch_lb(struct i40e_pf *pf)
{
	struct i40e_vsi *vsi = pf->vsi[pf->lan_vsi];
	struct i40e_vsi_context ctxt;
	int ret;

	ctxt.seid = pf->main_vsi_seid;
	ctxt.pf_num = pf->hw.pf_id;
	ctxt.vf_num = 0;
	ret = i40e_aq_get_vsi_params(&pf->hw, &ctxt, NULL);
	if (ret) {
		dev_info(&pf->pdev->dev,
			 "couldn't get PF vsi config, err %pe aq_err %s\n",
			 ERR_PTR(ret),
			 i40e_aq_str(&pf->hw, pf->hw.aq.asq_last_status));
		return;
	}
	ctxt.flags = I40E_AQ_VSI_TYPE_PF;
	ctxt.info.valid_sections = cpu_to_le16(I40E_AQ_VSI_PROP_SWITCH_VALID);
	ctxt.info.switch_id |= cpu_to_le16(I40E_AQ_VSI_SW_ID_FLAG_ALLOW_LB);

	ret = i40e_aq_update_vsi_params(&vsi->back->hw, &ctxt, NULL);
	if (ret) {
		dev_info(&pf->pdev->dev,
			 "update vsi switch failed, err %pe aq_err %s\n",
			 ERR_PTR(ret),
			 i40e_aq_str(&pf->hw, pf->hw.aq.asq_last_status));
	}
}

/**
 * i40e_disable_pf_switch_lb
 * @pf: pointer to the PF structure
 *
 * disable switch loop back or die - no point in a return value
 **/
static void i40e_disable_pf_switch_lb(struct i40e_pf *pf)
{
	struct i40e_vsi *vsi = pf->vsi[pf->lan_vsi];
	struct i40e_vsi_context ctxt;
	int ret;

	ctxt.seid = pf->main_vsi_seid;
	ctxt.pf_num = pf->hw.pf_id;
	ctxt.vf_num = 0;
	ret = i40e_aq_get_vsi_params(&pf->hw, &ctxt, NULL);
	if (ret) {
		dev_info(&pf->pdev->dev,
			 "couldn't get PF vsi config, err %pe aq_err %s\n",
			 ERR_PTR(ret),
			 i40e_aq_str(&pf->hw, pf->hw.aq.asq_last_status));
		return;
	}
	ctxt.flags = I40E_AQ_VSI_TYPE_PF;
	ctxt.info.valid_sections = cpu_to_le16(I40E_AQ_VSI_PROP_SWITCH_VALID);
	ctxt.info.switch_id &= ~cpu_to_le16(I40E_AQ_VSI_SW_ID_FLAG_ALLOW_LB);

	ret = i40e_aq_update_vsi_params(&vsi->back->hw, &ctxt, NULL);
	if (ret) {
		dev_info(&pf->pdev->dev,
			 "update vsi switch failed, err %pe aq_err %s\n",
			 ERR_PTR(ret),
			 i40e_aq_str(&pf->hw, pf->hw.aq.asq_last_status));
	}
}

/**
 * i40e_config_bridge_mode - Configure the HW bridge mode
 * @veb: pointer to the bridge instance
 *
 * Configure the loop back mode for the LAN VSI that is downlink to the
 * specified HW bridge instance. It is expected this function is called
 * when a new HW bridge is instantiated.
 **/
static void i40e_config_bridge_mode(struct i40e_veb *veb)
{
	struct i40e_pf *pf = veb->pf;

	if (pf->hw.debug_mask & I40E_DEBUG_LAN)
		dev_info(&pf->pdev->dev, "enabling bridge mode: %s\n",
			 veb->bridge_mode == BRIDGE_MODE_VEPA ? "VEPA" : "VEB");
	if (veb->bridge_mode & BRIDGE_MODE_VEPA)
		i40e_disable_pf_switch_lb(pf);
	else
		i40e_enable_pf_switch_lb(pf);
}

/**
 * i40e_reconstitute_veb - rebuild the VEB and VSIs connected to it
 * @veb: pointer to the VEB instance
 *
 * This is a function that builds the attached VSIs. We track the connections
 * through our own index numbers because the seid's from the HW could change
 * across the reset.
 **/
static int i40e_reconstitute_veb(struct i40e_veb *veb)
{
	struct i40e_vsi *ctl_vsi = NULL;
	struct i40e_pf *pf = veb->pf;
	struct i40e_vsi *vsi;
	int v, ret;

	/* As we do not maintain PV (port virtualizer) switch element then
	 * there can be only one non-floating VEB that have uplink to MAC SEID
	 * and its control VSI is the main one.
	 */
	if (WARN_ON(veb->uplink_seid && veb->uplink_seid != pf->mac_seid)) {
		dev_err(&pf->pdev->dev,
			"Invalid uplink SEID for VEB %d\n", veb->idx);
		return -ENOENT;
	}

	if (veb->uplink_seid == pf->mac_seid) {
		/* Check that the LAN VSI has VEB owning flag set */
		ctl_vsi = pf->vsi[pf->lan_vsi];

		if (WARN_ON(ctl_vsi->veb_idx != veb->idx ||
			    !(ctl_vsi->flags & I40E_VSI_FLAG_VEB_OWNER))) {
			dev_err(&pf->pdev->dev,
				"Invalid control VSI for VEB %d\n", veb->idx);
			return -ENOENT;
		}

		/* Add the control VSI to switch */
		ret = i40e_add_vsi(ctl_vsi);
		if (ret) {
			dev_err(&pf->pdev->dev,
				"Rebuild of owner VSI for VEB %d failed: %d\n",
				veb->idx, ret);
			return ret;
		}

		i40e_vsi_reset_stats(ctl_vsi);
	}

	/* create the VEB in the switch and move the VSI onto the VEB */
	ret = i40e_add_veb(veb, ctl_vsi);
	if (ret)
		return ret;

	if (veb->uplink_seid) {
		if (test_bit(I40E_FLAG_VEB_MODE_ENA, pf->flags))
			veb->bridge_mode = BRIDGE_MODE_VEB;
		else
			veb->bridge_mode = BRIDGE_MODE_VEPA;
		i40e_config_bridge_mode(veb);
	}

	/* create the remaining VSIs attached to this VEB */
	i40e_pf_for_each_vsi(pf, v, vsi) {
		if (vsi == ctl_vsi)
			continue;

		if (vsi->veb_idx == veb->idx) {
			vsi->uplink_seid = veb->seid;
			ret = i40e_add_vsi(vsi);
			if (ret) {
				dev_info(&pf->pdev->dev,
					 "rebuild of vsi_idx %d failed: %d\n",
					 v, ret);
				return ret;
			}
			i40e_vsi_reset_stats(vsi);
		}
	}

	return ret;
}

/**
 * i40e_get_capabilities - get info about the HW
 * @pf: the PF struct
 * @list_type: AQ capability to be queried
 **/
static int i40e_get_capabilities(struct i40e_pf *pf,
				 enum i40e_admin_queue_opc list_type)
{
	struct i40e_aqc_list_capabilities_element_resp *cap_buf;
	u16 data_size;
	int buf_len;
	int err;

	buf_len = 40 * sizeof(struct i40e_aqc_list_capabilities_element_resp);
	do {
		cap_buf = kzalloc(buf_len, GFP_KERNEL);
		if (!cap_buf)
			return -ENOMEM;

		/* this loads the data into the hw struct for us */
		err = i40e_aq_discover_capabilities(&pf->hw, cap_buf, buf_len,
						    &data_size, list_type,
						    NULL);
		/* data loaded, buffer no longer needed */
		kfree(cap_buf);

		if (pf->hw.aq.asq_last_status == I40E_AQ_RC_ENOMEM) {
			/* retry with a larger buffer */
			buf_len = data_size;
		} else if (pf->hw.aq.asq_last_status != I40E_AQ_RC_OK || err) {
			dev_info(&pf->pdev->dev,
				 "capability discovery failed, err %pe aq_err %s\n",
				 ERR_PTR(err),
				 i40e_aq_str(&pf->hw,
					     pf->hw.aq.asq_last_status));
			return -ENODEV;
		}
	} while (err);

	if (pf->hw.debug_mask & I40E_DEBUG_USER) {
		if (list_type == i40e_aqc_opc_list_func_capabilities) {
			dev_info(&pf->pdev->dev,
				 "pf=%d, num_vfs=%d, msix_pf=%d, msix_vf=%d, fd_g=%d, fd_b=%d, pf_max_q=%d num_vsi=%d\n",
				 pf->hw.pf_id, pf->hw.func_caps.num_vfs,
				 pf->hw.func_caps.num_msix_vectors,
				 pf->hw.func_caps.num_msix_vectors_vf,
				 pf->hw.func_caps.fd_filters_guaranteed,
				 pf->hw.func_caps.fd_filters_best_effort,
				 pf->hw.func_caps.num_tx_qp,
				 pf->hw.func_caps.num_vsis);
		} else if (list_type == i40e_aqc_opc_list_dev_capabilities) {
			dev_info(&pf->pdev->dev,
				 "switch_mode=0x%04x, function_valid=0x%08x\n",
				 pf->hw.dev_caps.switch_mode,
				 pf->hw.dev_caps.valid_functions);
			dev_info(&pf->pdev->dev,
				 "SR-IOV=%d, num_vfs for all function=%u\n",
				 pf->hw.dev_caps.sr_iov_1_1,
				 pf->hw.dev_caps.num_vfs);
			dev_info(&pf->pdev->dev,
				 "num_vsis=%u, num_rx:%u, num_tx=%u\n",
				 pf->hw.dev_caps.num_vsis,
				 pf->hw.dev_caps.num_rx_qp,
				 pf->hw.dev_caps.num_tx_qp);
		}
	}
	if (list_type == i40e_aqc_opc_list_func_capabilities) {
#define DEF_NUM_VSI (1 + (pf->hw.func_caps.fcoe ? 1 : 0) \
		       + pf->hw.func_caps.num_vfs)
		if (pf->hw.revision_id == 0 &&
		    pf->hw.func_caps.num_vsis < DEF_NUM_VSI) {
			dev_info(&pf->pdev->dev,
				 "got num_vsis %d, setting num_vsis to %d\n",
				 pf->hw.func_caps.num_vsis, DEF_NUM_VSI);
			pf->hw.func_caps.num_vsis = DEF_NUM_VSI;
		}
	}
	return 0;
}

static int i40e_vsi_clear(struct i40e_vsi *vsi);

/**
 * i40e_fdir_sb_setup - initialize the Flow Director resources for Sideband
 * @pf: board private structure
 **/
static void i40e_fdir_sb_setup(struct i40e_pf *pf)
{
	struct i40e_vsi *vsi;

	/* quick workaround for an NVM issue that leaves a critical register
	 * uninitialized
	 */
	if (!rd32(&pf->hw, I40E_GLQF_HKEY(0))) {
		static const u32 hkey[] = {
			0xe640d33f, 0xcdfe98ab, 0x73fa7161, 0x0d7a7d36,
			0xeacb7d61, 0xaa4f05b6, 0x9c5c89ed, 0xfc425ddb,
			0xa4654832, 0xfc7461d4, 0x8f827619, 0xf5c63c21,
			0x95b3a76d};
		int i;

		for (i = 0; i <= I40E_GLQF_HKEY_MAX_INDEX; i++)
			wr32(&pf->hw, I40E_GLQF_HKEY(i), hkey[i]);
	}

	if (!test_bit(I40E_FLAG_FD_SB_ENA, pf->flags))
		return;

	/* find existing VSI and see if it needs configuring */
	vsi = i40e_find_vsi_by_type(pf, I40E_VSI_FDIR);

	/* create a new VSI if none exists */
	if (!vsi) {
		vsi = i40e_vsi_setup(pf, I40E_VSI_FDIR,
				     pf->vsi[pf->lan_vsi]->seid, 0);
		if (!vsi) {
			dev_info(&pf->pdev->dev, "Couldn't create FDir VSI\n");
			clear_bit(I40E_FLAG_FD_SB_ENA, pf->flags);
			set_bit(I40E_FLAG_FD_SB_INACTIVE, pf->flags);
			return;
		}
	}

	i40e_vsi_setup_irqhandler(vsi, i40e_fdir_clean_ring);
}

/**
 * i40e_fdir_teardown - release the Flow Director resources
 * @pf: board private structure
 **/
static void i40e_fdir_teardown(struct i40e_pf *pf)
{
	struct i40e_vsi *vsi;

	i40e_fdir_filter_exit(pf);
	vsi = i40e_find_vsi_by_type(pf, I40E_VSI_FDIR);
	if (vsi)
		i40e_vsi_release(vsi);
}

/**
 * i40e_rebuild_cloud_filters - Rebuilds cloud filters for VSIs
 * @vsi: PF main vsi
 * @seid: seid of main or channel VSIs
 *
 * Rebuilds cloud filters associated with main VSI and channel VSIs if they
 * existed before reset
 **/
static int i40e_rebuild_cloud_filters(struct i40e_vsi *vsi, u16 seid)
{
	struct i40e_cloud_filter *cfilter;
	struct i40e_pf *pf = vsi->back;
	struct hlist_node *node;
	int ret;

	/* Add cloud filters back if they exist */
	hlist_for_each_entry_safe(cfilter, node, &pf->cloud_filter_list,
				  cloud_node) {
		if (cfilter->seid != seid)
			continue;

		if (cfilter->dst_port)
			ret = i40e_add_del_cloud_filter_big_buf(vsi, cfilter,
								true);
		else
			ret = i40e_add_del_cloud_filter(vsi, cfilter, true);

		if (ret) {
			dev_dbg(&pf->pdev->dev,
				"Failed to rebuild cloud filter, err %pe aq_err %s\n",
				ERR_PTR(ret),
				i40e_aq_str(&pf->hw,
					    pf->hw.aq.asq_last_status));
			return ret;
		}
	}
	return 0;
}

/**
 * i40e_rebuild_channels - Rebuilds channel VSIs if they existed before reset
 * @vsi: PF main vsi
 *
 * Rebuilds channel VSIs if they existed before reset
 **/
static int i40e_rebuild_channels(struct i40e_vsi *vsi)
{
	struct i40e_channel *ch, *ch_tmp;
	int ret;

	if (list_empty(&vsi->ch_list))
		return 0;

	list_for_each_entry_safe(ch, ch_tmp, &vsi->ch_list, list) {
		if (!ch->initialized)
			break;
		/* Proceed with creation of channel (VMDq2) VSI */
		ret = i40e_add_channel(vsi->back, vsi->uplink_seid, ch);
		if (ret) {
			dev_info(&vsi->back->pdev->dev,
				 "failed to rebuild channels using uplink_seid %u\n",
				 vsi->uplink_seid);
			return ret;
		}
		/* Reconfigure TX queues using QTX_CTL register */
		ret = i40e_channel_config_tx_ring(vsi->back, vsi, ch);
		if (ret) {
			dev_info(&vsi->back->pdev->dev,
				 "failed to configure TX rings for channel %u\n",
				 ch->seid);
			return ret;
		}
		/* update 'next_base_queue' */
		vsi->next_base_queue = vsi->next_base_queue +
							ch->num_queue_pairs;
		if (ch->max_tx_rate) {
			u64 credits = ch->max_tx_rate;

			if (i40e_set_bw_limit(vsi, ch->seid,
					      ch->max_tx_rate))
				return -EINVAL;

			do_div(credits, I40E_BW_CREDIT_DIVISOR);
			dev_dbg(&vsi->back->pdev->dev,
				"Set tx rate of %llu Mbps (count of 50Mbps %llu) for vsi->seid %u\n",
				ch->max_tx_rate,
				credits,
				ch->seid);
		}
		ret = i40e_rebuild_cloud_filters(vsi, ch->seid);
		if (ret) {
			dev_dbg(&vsi->back->pdev->dev,
				"Failed to rebuild cloud filters for channel VSI %u\n",
				ch->seid);
			return ret;
		}
	}
	return 0;
}

/**
 * i40e_clean_xps_state - clean xps state for every tx_ring
 * @vsi: ptr to the VSI
 **/
static void i40e_clean_xps_state(struct i40e_vsi *vsi)
{
	int i;

	if (vsi->tx_rings)
		for (i = 0; i < vsi->num_queue_pairs; i++)
			if (vsi->tx_rings[i])
				clear_bit(__I40E_TX_XPS_INIT_DONE,
					  vsi->tx_rings[i]->state);
}

/**
 * i40e_prep_for_reset - prep for the core to reset
 * @pf: board private structure
 *
 * Close up the VFs and other things in prep for PF Reset.
  **/
static void i40e_prep_for_reset(struct i40e_pf *pf)
{
	struct i40e_hw *hw = &pf->hw;
	struct i40e_vsi *vsi;
	int ret = 0;
	u32 v;

	clear_bit(__I40E_RESET_INTR_RECEIVED, pf->state);
	if (test_and_set_bit(__I40E_RESET_RECOVERY_PENDING, pf->state))
		return;
	if (i40e_check_asq_alive(&pf->hw))
		i40e_vc_notify_reset(pf);

	dev_dbg(&pf->pdev->dev, "Tearing down internal switch for reset\n");

	/* quiesce the VSIs and their queues that are not already DOWN */
	i40e_pf_quiesce_all_vsi(pf);

	i40e_pf_for_each_vsi(pf, v, vsi) {
		i40e_clean_xps_state(vsi);
		vsi->seid = 0;
	}

	i40e_shutdown_adminq(&pf->hw);

	/* call shutdown HMC */
	if (hw->hmc.hmc_obj) {
		ret = i40e_shutdown_lan_hmc(hw);
		if (ret)
			dev_warn(&pf->pdev->dev,
				 "shutdown_lan_hmc failed: %d\n", ret);
	}

	/* Save the current PTP time so that we can restore the time after the
	 * reset completes.
	 */
	i40e_ptp_save_hw_time(pf);
}

/**
 * i40e_send_version - update firmware with driver version
 * @pf: PF struct
 */
static void i40e_send_version(struct i40e_pf *pf)
{
	struct i40e_driver_version dv;

	dv.major_version = 0xff;
	dv.minor_version = 0xff;
	dv.build_version = 0xff;
	dv.subbuild_version = 0;
	strscpy(dv.driver_string, UTS_RELEASE, sizeof(dv.driver_string));
	i40e_aq_send_driver_version(&pf->hw, &dv, NULL);
}

/**
 * i40e_get_oem_version - get OEM specific version information
 * @hw: pointer to the hardware structure
 **/
static void i40e_get_oem_version(struct i40e_hw *hw)
{
	u16 block_offset = 0xffff;
	u16 block_length = 0;
	u16 capabilities = 0;
	u16 gen_snap = 0;
	u16 release = 0;

#define I40E_SR_NVM_OEM_VERSION_PTR		0x1B
#define I40E_NVM_OEM_LENGTH_OFFSET		0x00
#define I40E_NVM_OEM_CAPABILITIES_OFFSET	0x01
#define I40E_NVM_OEM_GEN_OFFSET			0x02
#define I40E_NVM_OEM_RELEASE_OFFSET		0x03
#define I40E_NVM_OEM_CAPABILITIES_MASK		0x000F
#define I40E_NVM_OEM_LENGTH			3

	/* Check if pointer to OEM version block is valid. */
	i40e_read_nvm_word(hw, I40E_SR_NVM_OEM_VERSION_PTR, &block_offset);
	if (block_offset == 0xffff)
		return;

	/* Check if OEM version block has correct length. */
	i40e_read_nvm_word(hw, block_offset + I40E_NVM_OEM_LENGTH_OFFSET,
			   &block_length);
	if (block_length < I40E_NVM_OEM_LENGTH)
		return;

	/* Check if OEM version format is as expected. */
	i40e_read_nvm_word(hw, block_offset + I40E_NVM_OEM_CAPABILITIES_OFFSET,
			   &capabilities);
	if ((capabilities & I40E_NVM_OEM_CAPABILITIES_MASK) != 0)
		return;

	i40e_read_nvm_word(hw, block_offset + I40E_NVM_OEM_GEN_OFFSET,
			   &gen_snap);
	i40e_read_nvm_word(hw, block_offset + I40E_NVM_OEM_RELEASE_OFFSET,
			   &release);
	hw->nvm.oem_ver =
		FIELD_PREP(I40E_OEM_GEN_MASK | I40E_OEM_SNAP_MASK, gen_snap) |
		FIELD_PREP(I40E_OEM_RELEASE_MASK, release);
	hw->nvm.eetrack = I40E_OEM_EETRACK_ID;
}

/**
 * i40e_reset - wait for core reset to finish reset, reset pf if corer not seen
 * @pf: board private structure
 **/
static int i40e_reset(struct i40e_pf *pf)
{
	struct i40e_hw *hw = &pf->hw;
	int ret;

	ret = i40e_pf_reset(hw);
	if (ret) {
		dev_info(&pf->pdev->dev, "PF reset failed, %d\n", ret);
		set_bit(__I40E_RESET_FAILED, pf->state);
		clear_bit(__I40E_RESET_RECOVERY_PENDING, pf->state);
	} else {
		pf->pfr_count++;
	}
	return ret;
}

/**
 * i40e_rebuild - rebuild using a saved config
 * @pf: board private structure
 * @reinit: if the Main VSI needs to re-initialized.
 * @lock_acquired: indicates whether or not the lock has been acquired
 * before this function was called.
 **/
static void i40e_rebuild(struct i40e_pf *pf, bool reinit, bool lock_acquired)
{
	const bool is_recovery_mode_reported = i40e_check_recovery_mode(pf);
	struct i40e_vsi *vsi = pf->vsi[pf->lan_vsi];
	struct i40e_hw *hw = &pf->hw;
	struct i40e_veb *veb;
	int ret;
	u32 val;
	int v;

	if (test_bit(__I40E_EMP_RESET_INTR_RECEIVED, pf->state) &&
	    is_recovery_mode_reported)
		i40e_set_ethtool_ops(pf->vsi[pf->lan_vsi]->netdev);

	if (test_bit(__I40E_DOWN, pf->state) &&
	    !test_bit(__I40E_RECOVERY_MODE, pf->state))
		goto clear_recovery;
	dev_dbg(&pf->pdev->dev, "Rebuilding internal switch\n");

	/* rebuild the basics for the AdminQ, HMC, and initial HW switch */
	ret = i40e_init_adminq(&pf->hw);
	if (ret) {
		dev_info(&pf->pdev->dev, "Rebuild AdminQ failed, err %pe aq_err %s\n",
			 ERR_PTR(ret),
			 i40e_aq_str(&pf->hw, pf->hw.aq.asq_last_status));
		goto clear_recovery;
	}
	i40e_get_oem_version(&pf->hw);

	if (test_and_clear_bit(__I40E_EMP_RESET_INTR_RECEIVED, pf->state)) {
		/* The following delay is necessary for firmware update. */
		mdelay(1000);
	}

	/* re-verify the eeprom if we just had an EMP reset */
	if (test_and_clear_bit(__I40E_EMP_RESET_INTR_RECEIVED, pf->state))
		i40e_verify_eeprom(pf);

	/* if we are going out of or into recovery mode we have to act
	 * accordingly with regard to resources initialization
	 * and deinitialization
	 */
	if (test_bit(__I40E_RECOVERY_MODE, pf->state)) {
		if (i40e_get_capabilities(pf,
					  i40e_aqc_opc_list_func_capabilities))
			goto end_unlock;

		if (is_recovery_mode_reported) {
			/* we're staying in recovery mode so we'll reinitialize
			 * misc vector here
			 */
			if (i40e_setup_misc_vector_for_recovery_mode(pf))
				goto end_unlock;
		} else {
			if (!lock_acquired)
				rtnl_lock();
			/* we're going out of recovery mode so we'll free
			 * the IRQ allocated specifically for recovery mode
			 * and restore the interrupt scheme
			 */
			free_irq(pf->pdev->irq, pf);
			i40e_clear_interrupt_scheme(pf);
			if (i40e_restore_interrupt_scheme(pf))
				goto end_unlock;
		}

		/* tell the firmware that we're starting */
		i40e_send_version(pf);

		/* bail out in case recovery mode was detected, as there is
		 * no need for further configuration.
		 */
		goto end_unlock;
	}

	i40e_clear_pxe_mode(hw);
	ret = i40e_get_capabilities(pf, i40e_aqc_opc_list_func_capabilities);
	if (ret)
		goto end_core_reset;

	ret = i40e_init_lan_hmc(hw, hw->func_caps.num_tx_qp,
				hw->func_caps.num_rx_qp, 0, 0);
	if (ret) {
		dev_info(&pf->pdev->dev, "init_lan_hmc failed: %d\n", ret);
		goto end_core_reset;
	}
	ret = i40e_configure_lan_hmc(hw, I40E_HMC_MODEL_DIRECT_ONLY);
	if (ret) {
		dev_info(&pf->pdev->dev, "configure_lan_hmc failed: %d\n", ret);
		goto end_core_reset;
	}

#ifdef CONFIG_I40E_DCB
	/* Enable FW to write a default DCB config on link-up
	 * unless I40E_FLAG_TC_MQPRIO was enabled or DCB
	 * is not supported with new link speed
	 */
	if (i40e_is_tc_mqprio_enabled(pf)) {
		i40e_aq_set_dcb_parameters(hw, false, NULL);
	} else {
		if (I40E_IS_X710TL_DEVICE(hw->device_id) &&
		    (hw->phy.link_info.link_speed &
		     (I40E_LINK_SPEED_2_5GB | I40E_LINK_SPEED_5GB))) {
			i40e_aq_set_dcb_parameters(hw, false, NULL);
			dev_warn(&pf->pdev->dev,
				 "DCB is not supported for X710-T*L 2.5/5G speeds\n");
			clear_bit(I40E_FLAG_DCB_CAPABLE, pf->flags);
		} else {
			i40e_aq_set_dcb_parameters(hw, true, NULL);
			ret = i40e_init_pf_dcb(pf);
			if (ret) {
				dev_info(&pf->pdev->dev, "DCB init failed %d, disabled\n",
					 ret);
				clear_bit(I40E_FLAG_DCB_CAPABLE, pf->flags);
				/* Continue without DCB enabled */
			}
		}
	}

#endif /* CONFIG_I40E_DCB */
	if (!lock_acquired)
		rtnl_lock();
	ret = i40e_setup_pf_switch(pf, reinit, true);
	if (ret)
		goto end_unlock;

	/* The driver only wants link up/down and module qualification
	 * reports from firmware.  Note the negative logic.
	 */
	ret = i40e_aq_set_phy_int_mask(&pf->hw,
				       ~(I40E_AQ_EVENT_LINK_UPDOWN |
					 I40E_AQ_EVENT_MEDIA_NA |
					 I40E_AQ_EVENT_MODULE_QUAL_FAIL), NULL);
	if (ret)
		dev_info(&pf->pdev->dev, "set phy mask fail, err %pe aq_err %s\n",
			 ERR_PTR(ret),
			 i40e_aq_str(&pf->hw, pf->hw.aq.asq_last_status));

	/* Rebuild the VSIs and VEBs that existed before reset.
	 * They are still in our local switch element arrays, so only
	 * need to rebuild the switch model in the HW.
	 *
	 * If there were VEBs but the reconstitution failed, we'll try
	 * to recover minimal use by getting the basic PF VSI working.
	 */
	if (vsi->uplink_seid != pf->mac_seid) {
		dev_dbg(&pf->pdev->dev, "attempting to rebuild switch\n");

		/* Rebuild VEBs */
		i40e_pf_for_each_veb(pf, v, veb) {
			ret = i40e_reconstitute_veb(veb);
			if (!ret)
				continue;

			/* If Main VEB failed, we're in deep doodoo,
			 * so give up rebuilding the switch and set up
			 * for minimal rebuild of PF VSI.
			 * If orphan failed, we'll report the error
			 * but try to keep going.
			 */
			if (veb->uplink_seid == pf->mac_seid) {
				dev_info(&pf->pdev->dev,
					 "rebuild of switch failed: %d, will try to set up simple PF connection\n",
					 ret);
				vsi->uplink_seid = pf->mac_seid;
				break;
			} else if (veb->uplink_seid == 0) {
				dev_info(&pf->pdev->dev,
					 "rebuild of orphan VEB failed: %d\n",
					 ret);
			}
		}
	}

	if (vsi->uplink_seid == pf->mac_seid) {
		dev_dbg(&pf->pdev->dev, "attempting to rebuild PF VSI\n");
		/* no VEB, so rebuild only the Main VSI */
		ret = i40e_add_vsi(vsi);
		if (ret) {
			dev_info(&pf->pdev->dev,
				 "rebuild of Main VSI failed: %d\n", ret);
			goto end_unlock;
		}
	}

	if (vsi->mqprio_qopt.max_rate[0]) {
		u64 max_tx_rate = i40e_bw_bytes_to_mbits(vsi,
						  vsi->mqprio_qopt.max_rate[0]);
		u64 credits = 0;

		ret = i40e_set_bw_limit(vsi, vsi->seid, max_tx_rate);
		if (ret)
			goto end_unlock;

		credits = max_tx_rate;
		do_div(credits, I40E_BW_CREDIT_DIVISOR);
		dev_dbg(&vsi->back->pdev->dev,
			"Set tx rate of %llu Mbps (count of 50Mbps %llu) for vsi->seid %u\n",
			max_tx_rate,
			credits,
			vsi->seid);
	}

	ret = i40e_rebuild_cloud_filters(vsi, vsi->seid);
	if (ret)
		goto end_unlock;

	/* PF Main VSI is rebuild by now, go ahead and rebuild channel VSIs
	 * for this main VSI if they exist
	 */
	ret = i40e_rebuild_channels(vsi);
	if (ret)
		goto end_unlock;

	/* Reconfigure hardware for allowing smaller MSS in the case
	 * of TSO, so that we avoid the MDD being fired and causing
	 * a reset in the case of small MSS+TSO.
	 */
#define I40E_REG_MSS          0x000E64DC
#define I40E_REG_MSS_MIN_MASK 0x3FF0000
#define I40E_64BYTE_MSS       0x400000
	val = rd32(hw, I40E_REG_MSS);
	if ((val & I40E_REG_MSS_MIN_MASK) > I40E_64BYTE_MSS) {
		val &= ~I40E_REG_MSS_MIN_MASK;
		val |= I40E_64BYTE_MSS;
		wr32(hw, I40E_REG_MSS, val);
	}

	if (test_bit(I40E_HW_CAP_RESTART_AUTONEG, pf->hw.caps)) {
		msleep(75);
		ret = i40e_aq_set_link_restart_an(&pf->hw, true, NULL);
		if (ret)
			dev_info(&pf->pdev->dev, "link restart failed, err %pe aq_err %s\n",
				 ERR_PTR(ret),
				 i40e_aq_str(&pf->hw,
					     pf->hw.aq.asq_last_status));
	}
	/* reinit the misc interrupt */
	if (test_bit(I40E_FLAG_MSIX_ENA, pf->flags)) {
		ret = i40e_setup_misc_vector(pf);
		if (ret)
			goto end_unlock;
	}

	/* Add a filter to drop all Flow control frames from any VSI from being
	 * transmitted. By doing so we stop a malicious VF from sending out
	 * PAUSE or PFC frames and potentially controlling traffic for other
	 * PF/VF VSIs.
	 * The FW can still send Flow control frames if enabled.
	 */
	i40e_add_filter_to_drop_tx_flow_control_frames(&pf->hw,
						       pf->main_vsi_seid);

	/* restart the VSIs that were rebuilt and running before the reset */
	i40e_pf_unquiesce_all_vsi(pf);

	/* Release the RTNL lock before we start resetting VFs */
	if (!lock_acquired)
		rtnl_unlock();

	/* Restore promiscuous settings */
	ret = i40e_set_promiscuous(pf, pf->cur_promisc);
	if (ret)
		dev_warn(&pf->pdev->dev,
			 "Failed to restore promiscuous setting: %s, err %pe aq_err %s\n",
			 pf->cur_promisc ? "on" : "off",
			 ERR_PTR(ret),
			 i40e_aq_str(&pf->hw, pf->hw.aq.asq_last_status));

	i40e_reset_all_vfs(pf, true);

	/* tell the firmware that we're starting */
	i40e_send_version(pf);

	/* We've already released the lock, so don't do it again */
	goto end_core_reset;

end_unlock:
	if (!lock_acquired)
		rtnl_unlock();
end_core_reset:
	clear_bit(__I40E_RESET_FAILED, pf->state);
clear_recovery:
	clear_bit(__I40E_RESET_RECOVERY_PENDING, pf->state);
	clear_bit(__I40E_TIMEOUT_RECOVERY_PENDING, pf->state);
}

/**
 * i40e_reset_and_rebuild - reset and rebuild using a saved config
 * @pf: board private structure
 * @reinit: if the Main VSI needs to re-initialized.
 * @lock_acquired: indicates whether or not the lock has been acquired
 * before this function was called.
 **/
static void i40e_reset_and_rebuild(struct i40e_pf *pf, bool reinit,
				   bool lock_acquired)
{
	int ret;

	if (test_bit(__I40E_IN_REMOVE, pf->state))
		return;
	/* Now we wait for GRST to settle out.
	 * We don't have to delete the VEBs or VSIs from the hw switch
	 * because the reset will make them disappear.
	 */
	ret = i40e_reset(pf);
	if (!ret)
		i40e_rebuild(pf, reinit, lock_acquired);
}

/**
 * i40e_handle_reset_warning - prep for the PF to reset, reset and rebuild
 * @pf: board private structure
 *
 * Close up the VFs and other things in prep for a Core Reset,
 * then get ready to rebuild the world.
 * @lock_acquired: indicates whether or not the lock has been acquired
 * before this function was called.
 **/
static void i40e_handle_reset_warning(struct i40e_pf *pf, bool lock_acquired)
{
	i40e_prep_for_reset(pf);
	i40e_reset_and_rebuild(pf, false, lock_acquired);
}

/**
 * i40e_handle_mdd_event
 * @pf: pointer to the PF structure
 *
 * Called from the MDD irq handler to identify possibly malicious vfs
 **/
static void i40e_handle_mdd_event(struct i40e_pf *pf)
{
	struct i40e_hw *hw = &pf->hw;
	bool mdd_detected = false;
	struct i40e_vf *vf;
	u32 reg;
	int i;

	if (!test_bit(__I40E_MDD_EVENT_PENDING, pf->state))
		return;

	/* find what triggered the MDD event */
	reg = rd32(hw, I40E_GL_MDET_TX);
	if (reg & I40E_GL_MDET_TX_VALID_MASK) {
		u8 pf_num = FIELD_GET(I40E_GL_MDET_TX_PF_NUM_MASK, reg);
		u16 vf_num = FIELD_GET(I40E_GL_MDET_TX_VF_NUM_MASK, reg);
		u8 event = FIELD_GET(I40E_GL_MDET_TX_EVENT_MASK, reg);
		u16 queue = FIELD_GET(I40E_GL_MDET_TX_QUEUE_MASK, reg) -
				pf->hw.func_caps.base_queue;
		if (netif_msg_tx_err(pf))
			dev_info(&pf->pdev->dev, "Malicious Driver Detection event 0x%02x on TX queue %d PF number 0x%02x VF number 0x%02x\n",
				 event, queue, pf_num, vf_num);
		wr32(hw, I40E_GL_MDET_TX, 0xffffffff);
		mdd_detected = true;
	}
	reg = rd32(hw, I40E_GL_MDET_RX);
	if (reg & I40E_GL_MDET_RX_VALID_MASK) {
		u8 func = FIELD_GET(I40E_GL_MDET_RX_FUNCTION_MASK, reg);
		u8 event = FIELD_GET(I40E_GL_MDET_RX_EVENT_MASK, reg);
		u16 queue = FIELD_GET(I40E_GL_MDET_RX_QUEUE_MASK, reg) -
				pf->hw.func_caps.base_queue;
		if (netif_msg_rx_err(pf))
			dev_info(&pf->pdev->dev, "Malicious Driver Detection event 0x%02x on RX queue %d of function 0x%02x\n",
				 event, queue, func);
		wr32(hw, I40E_GL_MDET_RX, 0xffffffff);
		mdd_detected = true;
	}

	if (mdd_detected) {
		reg = rd32(hw, I40E_PF_MDET_TX);
		if (reg & I40E_PF_MDET_TX_VALID_MASK) {
			wr32(hw, I40E_PF_MDET_TX, 0xFFFF);
			dev_dbg(&pf->pdev->dev, "TX driver issue detected on PF\n");
		}
		reg = rd32(hw, I40E_PF_MDET_RX);
		if (reg & I40E_PF_MDET_RX_VALID_MASK) {
			wr32(hw, I40E_PF_MDET_RX, 0xFFFF);
			dev_dbg(&pf->pdev->dev, "RX driver issue detected on PF\n");
		}
	}

	/* see if one of the VFs needs its hand slapped */
	for (i = 0; i < pf->num_alloc_vfs && mdd_detected; i++) {
		vf = &(pf->vf[i]);
		reg = rd32(hw, I40E_VP_MDET_TX(i));
		if (reg & I40E_VP_MDET_TX_VALID_MASK) {
			wr32(hw, I40E_VP_MDET_TX(i), 0xFFFF);
			vf->num_mdd_events++;
			dev_info(&pf->pdev->dev, "TX driver issue detected on VF %d\n",
				 i);
			dev_info(&pf->pdev->dev,
				 "Use PF Control I/F to re-enable the VF\n");
			set_bit(I40E_VF_STATE_DISABLED, &vf->vf_states);
		}

		reg = rd32(hw, I40E_VP_MDET_RX(i));
		if (reg & I40E_VP_MDET_RX_VALID_MASK) {
			wr32(hw, I40E_VP_MDET_RX(i), 0xFFFF);
			vf->num_mdd_events++;
			dev_info(&pf->pdev->dev, "RX driver issue detected on VF %d\n",
				 i);
			dev_info(&pf->pdev->dev,
				 "Use PF Control I/F to re-enable the VF\n");
			set_bit(I40E_VF_STATE_DISABLED, &vf->vf_states);
		}
	}

	/* re-enable mdd interrupt cause */
	clear_bit(__I40E_MDD_EVENT_PENDING, pf->state);
	reg = rd32(hw, I40E_PFINT_ICR0_ENA);
	reg |=  I40E_PFINT_ICR0_ENA_MAL_DETECT_MASK;
	wr32(hw, I40E_PFINT_ICR0_ENA, reg);
	i40e_flush(hw);
}

/**
 * i40e_service_task - Run the driver's async subtasks
 * @work: pointer to work_struct containing our data
 **/
static void i40e_service_task(struct work_struct *work)
{
	struct i40e_pf *pf = container_of(work,
					  struct i40e_pf,
					  service_task);
	unsigned long start_time = jiffies;

	/* don't bother with service tasks if a reset is in progress */
	if (test_bit(__I40E_RESET_RECOVERY_PENDING, pf->state) ||
	    test_bit(__I40E_SUSPENDED, pf->state))
		return;

	if (test_and_set_bit(__I40E_SERVICE_SCHED, pf->state))
		return;

	if (!test_bit(__I40E_RECOVERY_MODE, pf->state)) {
		i40e_detect_recover_hung(pf->vsi[pf->lan_vsi]);
		i40e_sync_filters_subtask(pf);
		i40e_reset_subtask(pf);
		i40e_handle_mdd_event(pf);
		i40e_vc_process_vflr_event(pf);
		i40e_watchdog_subtask(pf);
		i40e_fdir_reinit_subtask(pf);
		if (test_and_clear_bit(__I40E_CLIENT_RESET, pf->state)) {
			/* Client subtask will reopen next time through. */
			i40e_notify_client_of_netdev_close(pf->vsi[pf->lan_vsi],
							   true);
		} else {
			i40e_client_subtask(pf);
			if (test_and_clear_bit(__I40E_CLIENT_L2_CHANGE,
					       pf->state))
				i40e_notify_client_of_l2_param_changes(
								pf->vsi[pf->lan_vsi]);
		}
		i40e_sync_filters_subtask(pf);
	} else {
		i40e_reset_subtask(pf);
	}

	i40e_clean_adminq_subtask(pf);

	/* flush memory to make sure state is correct before next watchdog */
	smp_mb__before_atomic();
	clear_bit(__I40E_SERVICE_SCHED, pf->state);

	/* If the tasks have taken longer than one timer cycle or there
	 * is more work to be done, reschedule the service task now
	 * rather than wait for the timer to tick again.
	 */
	if (time_after(jiffies, (start_time + pf->service_timer_period)) ||
	    test_bit(__I40E_ADMINQ_EVENT_PENDING, pf->state)		 ||
	    test_bit(__I40E_MDD_EVENT_PENDING, pf->state)		 ||
	    test_bit(__I40E_VFLR_EVENT_PENDING, pf->state))
		i40e_service_event_schedule(pf);
}

/**
 * i40e_service_timer - timer callback
 * @t: timer list pointer
 **/
static void i40e_service_timer(struct timer_list *t)
{
	struct i40e_pf *pf = from_timer(pf, t, service_timer);

	mod_timer(&pf->service_timer,
		  round_jiffies(jiffies + pf->service_timer_period));
	i40e_service_event_schedule(pf);
}

/**
 * i40e_set_num_rings_in_vsi - Determine number of rings in the VSI
 * @vsi: the VSI being configured
 **/
static int i40e_set_num_rings_in_vsi(struct i40e_vsi *vsi)
{
	struct i40e_pf *pf = vsi->back;

	switch (vsi->type) {
	case I40E_VSI_MAIN:
		vsi->alloc_queue_pairs = pf->num_lan_qps;
		if (!vsi->num_tx_desc)
			vsi->num_tx_desc = ALIGN(I40E_DEFAULT_NUM_DESCRIPTORS,
						 I40E_REQ_DESCRIPTOR_MULTIPLE);
		if (!vsi->num_rx_desc)
			vsi->num_rx_desc = ALIGN(I40E_DEFAULT_NUM_DESCRIPTORS,
						 I40E_REQ_DESCRIPTOR_MULTIPLE);
		if (test_bit(I40E_FLAG_MSIX_ENA, pf->flags))
			vsi->num_q_vectors = pf->num_lan_msix;
		else
			vsi->num_q_vectors = 1;

		break;

	case I40E_VSI_FDIR:
		vsi->alloc_queue_pairs = 1;
		vsi->num_tx_desc = ALIGN(I40E_FDIR_RING_COUNT,
					 I40E_REQ_DESCRIPTOR_MULTIPLE);
		vsi->num_rx_desc = ALIGN(I40E_FDIR_RING_COUNT,
					 I40E_REQ_DESCRIPTOR_MULTIPLE);
		vsi->num_q_vectors = pf->num_fdsb_msix;
		break;

	case I40E_VSI_VMDQ2:
		vsi->alloc_queue_pairs = pf->num_vmdq_qps;
		if (!vsi->num_tx_desc)
			vsi->num_tx_desc = ALIGN(I40E_DEFAULT_NUM_DESCRIPTORS,
						 I40E_REQ_DESCRIPTOR_MULTIPLE);
		if (!vsi->num_rx_desc)
			vsi->num_rx_desc = ALIGN(I40E_DEFAULT_NUM_DESCRIPTORS,
						 I40E_REQ_DESCRIPTOR_MULTIPLE);
		vsi->num_q_vectors = pf->num_vmdq_msix;
		break;

	case I40E_VSI_SRIOV:
		vsi->alloc_queue_pairs = pf->num_vf_qps;
		if (!vsi->num_tx_desc)
			vsi->num_tx_desc = ALIGN(I40E_DEFAULT_NUM_DESCRIPTORS,
						 I40E_REQ_DESCRIPTOR_MULTIPLE);
		if (!vsi->num_rx_desc)
			vsi->num_rx_desc = ALIGN(I40E_DEFAULT_NUM_DESCRIPTORS,
						 I40E_REQ_DESCRIPTOR_MULTIPLE);
		break;

	default:
		WARN_ON(1);
		return -ENODATA;
	}

	if (is_kdump_kernel()) {
		vsi->num_tx_desc = I40E_MIN_NUM_DESCRIPTORS;
		vsi->num_rx_desc = I40E_MIN_NUM_DESCRIPTORS;
	}

	return 0;
}

/**
 * i40e_vsi_alloc_arrays - Allocate queue and vector pointer arrays for the vsi
 * @vsi: VSI pointer
 * @alloc_qvectors: a bool to specify if q_vectors need to be allocated.
 *
 * On error: returns error code (negative)
 * On success: returns 0
 **/
static int i40e_vsi_alloc_arrays(struct i40e_vsi *vsi, bool alloc_qvectors)
{
	struct i40e_ring **next_rings;
	int size;
	int ret = 0;

	/* allocate memory for both Tx, XDP Tx and Rx ring pointers */
	size = sizeof(struct i40e_ring *) * vsi->alloc_queue_pairs *
	       (i40e_enabled_xdp_vsi(vsi) ? 3 : 2);
	vsi->tx_rings = kzalloc(size, GFP_KERNEL);
	if (!vsi->tx_rings)
		return -ENOMEM;
	next_rings = vsi->tx_rings + vsi->alloc_queue_pairs;
	if (i40e_enabled_xdp_vsi(vsi)) {
		vsi->xdp_rings = next_rings;
		next_rings += vsi->alloc_queue_pairs;
	}
	vsi->rx_rings = next_rings;

	if (alloc_qvectors) {
		/* allocate memory for q_vector pointers */
		size = sizeof(struct i40e_q_vector *) * vsi->num_q_vectors;
		vsi->q_vectors = kzalloc(size, GFP_KERNEL);
		if (!vsi->q_vectors) {
			ret = -ENOMEM;
			goto err_vectors;
		}
	}
	return ret;

err_vectors:
	kfree(vsi->tx_rings);
	return ret;
}

/**
 * i40e_vsi_mem_alloc - Allocates the next available struct vsi in the PF
 * @pf: board private structure
 * @type: type of VSI
 *
 * On error: returns error code (negative)
 * On success: returns vsi index in PF (positive)
 **/
static int i40e_vsi_mem_alloc(struct i40e_pf *pf, enum i40e_vsi_type type)
{
	int ret = -ENODEV;
	struct i40e_vsi *vsi;
	int vsi_idx;
	int i;

	/* Need to protect the allocation of the VSIs at the PF level */
	mutex_lock(&pf->switch_mutex);

	/* VSI list may be fragmented if VSI creation/destruction has
	 * been happening.  We can afford to do a quick scan to look
	 * for any free VSIs in the list.
	 *
	 * find next empty vsi slot, looping back around if necessary
	 */
	i = pf->next_vsi;
	while (i < pf->num_alloc_vsi && pf->vsi[i])
		i++;
	if (i >= pf->num_alloc_vsi) {
		i = 0;
		while (i < pf->next_vsi && pf->vsi[i])
			i++;
	}

	if (i < pf->num_alloc_vsi && !pf->vsi[i]) {
		vsi_idx = i;             /* Found one! */
	} else {
		ret = -ENODEV;
		goto unlock_pf;  /* out of VSI slots! */
	}
	pf->next_vsi = ++i;

	vsi = kzalloc(sizeof(*vsi), GFP_KERNEL);
	if (!vsi) {
		ret = -ENOMEM;
		goto unlock_pf;
	}
	vsi->type = type;
	vsi->back = pf;
	set_bit(__I40E_VSI_DOWN, vsi->state);
	vsi->flags = 0;
	vsi->idx = vsi_idx;
	vsi->int_rate_limit = 0;
	vsi->rss_table_size = (vsi->type == I40E_VSI_MAIN) ?
				pf->rss_table_size : 64;
	vsi->netdev_registered = false;
	vsi->work_limit = I40E_DEFAULT_IRQ_WORK;
	hash_init(vsi->mac_filter_hash);
	vsi->irqs_ready = false;

	if (type == I40E_VSI_MAIN) {
		vsi->af_xdp_zc_qps = bitmap_zalloc(pf->num_lan_qps, GFP_KERNEL);
		if (!vsi->af_xdp_zc_qps)
			goto err_rings;
	}

	ret = i40e_set_num_rings_in_vsi(vsi);
	if (ret)
		goto err_rings;

	ret = i40e_vsi_alloc_arrays(vsi, true);
	if (ret)
		goto err_rings;

	/* Setup default MSIX irq handler for VSI */
	i40e_vsi_setup_irqhandler(vsi, i40e_msix_clean_rings);

	/* Initialize VSI lock */
	spin_lock_init(&vsi->mac_filter_hash_lock);
	pf->vsi[vsi_idx] = vsi;
	ret = vsi_idx;
	goto unlock_pf;

err_rings:
	bitmap_free(vsi->af_xdp_zc_qps);
	pf->next_vsi = i - 1;
	kfree(vsi);
unlock_pf:
	mutex_unlock(&pf->switch_mutex);
	return ret;
}

/**
 * i40e_vsi_free_arrays - Free queue and vector pointer arrays for the VSI
 * @vsi: VSI pointer
 * @free_qvectors: a bool to specify if q_vectors need to be freed.
 *
 * On error: returns error code (negative)
 * On success: returns 0
 **/
static void i40e_vsi_free_arrays(struct i40e_vsi *vsi, bool free_qvectors)
{
	/* free the ring and vector containers */
	if (free_qvectors) {
		kfree(vsi->q_vectors);
		vsi->q_vectors = NULL;
	}
	kfree(vsi->tx_rings);
	vsi->tx_rings = NULL;
	vsi->rx_rings = NULL;
	vsi->xdp_rings = NULL;
}

/**
 * i40e_clear_rss_config_user - clear the user configured RSS hash keys
 * and lookup table
 * @vsi: Pointer to VSI structure
 */
static void i40e_clear_rss_config_user(struct i40e_vsi *vsi)
{
	if (!vsi)
		return;

	kfree(vsi->rss_hkey_user);
	vsi->rss_hkey_user = NULL;

	kfree(vsi->rss_lut_user);
	vsi->rss_lut_user = NULL;
}

/**
 * i40e_vsi_clear - Deallocate the VSI provided
 * @vsi: the VSI being un-configured
 **/
static int i40e_vsi_clear(struct i40e_vsi *vsi)
{
	struct i40e_pf *pf;

	if (!vsi)
		return 0;

	if (!vsi->back)
		goto free_vsi;
	pf = vsi->back;

	mutex_lock(&pf->switch_mutex);
	if (!pf->vsi[vsi->idx]) {
		dev_err(&pf->pdev->dev, "pf->vsi[%d] is NULL, just free vsi[%d](type %d)\n",
			vsi->idx, vsi->idx, vsi->type);
		goto unlock_vsi;
	}

	if (pf->vsi[vsi->idx] != vsi) {
		dev_err(&pf->pdev->dev,
			"pf->vsi[%d](type %d) != vsi[%d](type %d): no free!\n",
			pf->vsi[vsi->idx]->idx,
			pf->vsi[vsi->idx]->type,
			vsi->idx, vsi->type);
		goto unlock_vsi;
	}

	/* updates the PF for this cleared vsi */
	i40e_put_lump(pf->qp_pile, vsi->base_queue, vsi->idx);
	i40e_put_lump(pf->irq_pile, vsi->base_vector, vsi->idx);

	bitmap_free(vsi->af_xdp_zc_qps);
	i40e_vsi_free_arrays(vsi, true);
	i40e_clear_rss_config_user(vsi);

	pf->vsi[vsi->idx] = NULL;
	if (vsi->idx < pf->next_vsi)
		pf->next_vsi = vsi->idx;

unlock_vsi:
	mutex_unlock(&pf->switch_mutex);
free_vsi:
	kfree(vsi);

	return 0;
}

/**
 * i40e_vsi_clear_rings - Deallocates the Rx and Tx rings for the provided VSI
 * @vsi: the VSI being cleaned
 **/
static void i40e_vsi_clear_rings(struct i40e_vsi *vsi)
{
	int i;

	if (vsi->tx_rings && vsi->tx_rings[0]) {
		for (i = 0; i < vsi->alloc_queue_pairs; i++) {
			kfree_rcu(vsi->tx_rings[i], rcu);
			WRITE_ONCE(vsi->tx_rings[i], NULL);
			WRITE_ONCE(vsi->rx_rings[i], NULL);
			if (vsi->xdp_rings)
				WRITE_ONCE(vsi->xdp_rings[i], NULL);
		}
	}
}

/**
 * i40e_alloc_rings - Allocates the Rx and Tx rings for the provided VSI
 * @vsi: the VSI being configured
 **/
static int i40e_alloc_rings(struct i40e_vsi *vsi)
{
	int i, qpv = i40e_enabled_xdp_vsi(vsi) ? 3 : 2;
	struct i40e_pf *pf = vsi->back;
	struct i40e_ring *ring;

	/* Set basic values in the rings to be used later during open() */
	for (i = 0; i < vsi->alloc_queue_pairs; i++) {
		/* allocate space for both Tx and Rx in one shot */
		ring = kcalloc(qpv, sizeof(struct i40e_ring), GFP_KERNEL);
		if (!ring)
			goto err_out;

		ring->queue_index = i;
		ring->reg_idx = vsi->base_queue + i;
		ring->ring_active = false;
		ring->vsi = vsi;
		ring->netdev = vsi->netdev;
		ring->dev = &pf->pdev->dev;
		ring->count = vsi->num_tx_desc;
		ring->size = 0;
		ring->dcb_tc = 0;
		if (test_bit(I40E_HW_CAP_WB_ON_ITR, vsi->back->hw.caps))
			ring->flags = I40E_TXR_FLAGS_WB_ON_ITR;
		ring->itr_setting = pf->tx_itr_default;
		WRITE_ONCE(vsi->tx_rings[i], ring++);

		if (!i40e_enabled_xdp_vsi(vsi))
			goto setup_rx;

		ring->queue_index = vsi->alloc_queue_pairs + i;
		ring->reg_idx = vsi->base_queue + ring->queue_index;
		ring->ring_active = false;
		ring->vsi = vsi;
		ring->netdev = NULL;
		ring->dev = &pf->pdev->dev;
		ring->count = vsi->num_tx_desc;
		ring->size = 0;
		ring->dcb_tc = 0;
		if (test_bit(I40E_HW_CAP_WB_ON_ITR, vsi->back->hw.caps))
			ring->flags = I40E_TXR_FLAGS_WB_ON_ITR;
		set_ring_xdp(ring);
		ring->itr_setting = pf->tx_itr_default;
		WRITE_ONCE(vsi->xdp_rings[i], ring++);

setup_rx:
		ring->queue_index = i;
		ring->reg_idx = vsi->base_queue + i;
		ring->ring_active = false;
		ring->vsi = vsi;
		ring->netdev = vsi->netdev;
		ring->dev = &pf->pdev->dev;
		ring->count = vsi->num_rx_desc;
		ring->size = 0;
		ring->dcb_tc = 0;
		ring->itr_setting = pf->rx_itr_default;
		WRITE_ONCE(vsi->rx_rings[i], ring);
	}

	return 0;

err_out:
	i40e_vsi_clear_rings(vsi);
	return -ENOMEM;
}

/**
 * i40e_reserve_msix_vectors - Reserve MSI-X vectors in the kernel
 * @pf: board private structure
 * @vectors: the number of MSI-X vectors to request
 *
 * Returns the number of vectors reserved, or error
 **/
static int i40e_reserve_msix_vectors(struct i40e_pf *pf, int vectors)
{
	vectors = pci_enable_msix_range(pf->pdev, pf->msix_entries,
					I40E_MIN_MSIX, vectors);
	if (vectors < 0) {
		dev_info(&pf->pdev->dev,
			 "MSI-X vector reservation failed: %d\n", vectors);
		vectors = 0;
	}

	return vectors;
}

/**
 * i40e_init_msix - Setup the MSIX capability
 * @pf: board private structure
 *
 * Work with the OS to set up the MSIX vectors needed.
 *
 * Returns the number of vectors reserved or negative on failure
 **/
static int i40e_init_msix(struct i40e_pf *pf)
{
	struct i40e_hw *hw = &pf->hw;
	int cpus, extra_vectors;
	int vectors_left;
	int v_budget, i;
	int v_actual;
	int iwarp_requested = 0;

	if (!test_bit(I40E_FLAG_MSIX_ENA, pf->flags))
		return -ENODEV;

	/* The number of vectors we'll request will be comprised of:
	 *   - Add 1 for "other" cause for Admin Queue events, etc.
	 *   - The number of LAN queue pairs
	 *	- Queues being used for RSS.
	 *		We don't need as many as max_rss_size vectors.
	 *		use rss_size instead in the calculation since that
	 *		is governed by number of cpus in the system.
	 *	- assumes symmetric Tx/Rx pairing
	 *   - The number of VMDq pairs
	 *   - The CPU count within the NUMA node if iWARP is enabled
	 * Once we count this up, try the request.
	 *
	 * If we can't get what we want, we'll simplify to nearly nothing
	 * and try again.  If that still fails, we punt.
	 */
	vectors_left = hw->func_caps.num_msix_vectors;
	v_budget = 0;

	/* reserve one vector for miscellaneous handler */
	if (vectors_left) {
		v_budget++;
		vectors_left--;
	}

	/* reserve some vectors for the main PF traffic queues. Initially we
	 * only reserve at most 50% of the available vectors, in the case that
	 * the number of online CPUs is large. This ensures that we can enable
	 * extra features as well. Once we've enabled the other features, we
	 * will use any remaining vectors to reach as close as we can to the
	 * number of online CPUs.
	 */
	cpus = num_online_cpus();
	pf->num_lan_msix = min_t(int, cpus, vectors_left / 2);
	vectors_left -= pf->num_lan_msix;

	/* reserve one vector for sideband flow director */
	if (test_bit(I40E_FLAG_FD_SB_ENA, pf->flags)) {
		if (vectors_left) {
			pf->num_fdsb_msix = 1;
			v_budget++;
			vectors_left--;
		} else {
			pf->num_fdsb_msix = 0;
		}
	}

	/* can we reserve enough for iWARP? */
	if (test_bit(I40E_FLAG_IWARP_ENA, pf->flags)) {
		iwarp_requested = pf->num_iwarp_msix;

		if (!vectors_left)
			pf->num_iwarp_msix = 0;
		else if (vectors_left < pf->num_iwarp_msix)
			pf->num_iwarp_msix = 1;
		v_budget += pf->num_iwarp_msix;
		vectors_left -= pf->num_iwarp_msix;
	}

	/* any vectors left over go for VMDq support */
	if (test_bit(I40E_FLAG_VMDQ_ENA, pf->flags)) {
		if (!vectors_left) {
			pf->num_vmdq_msix = 0;
			pf->num_vmdq_qps = 0;
		} else {
			int vmdq_vecs_wanted =
				pf->num_vmdq_vsis * pf->num_vmdq_qps;
			int vmdq_vecs =
				min_t(int, vectors_left, vmdq_vecs_wanted);

			/* if we're short on vectors for what's desired, we limit
			 * the queues per vmdq.  If this is still more than are
			 * available, the user will need to change the number of
			 * queues/vectors used by the PF later with the ethtool
			 * channels command
			 */
			if (vectors_left < vmdq_vecs_wanted) {
				pf->num_vmdq_qps = 1;
				vmdq_vecs_wanted = pf->num_vmdq_vsis;
				vmdq_vecs = min_t(int,
						  vectors_left,
						  vmdq_vecs_wanted);
			}
			pf->num_vmdq_msix = pf->num_vmdq_qps;

			v_budget += vmdq_vecs;
			vectors_left -= vmdq_vecs;
		}
	}

	/* On systems with a large number of SMP cores, we previously limited
	 * the number of vectors for num_lan_msix to be at most 50% of the
	 * available vectors, to allow for other features. Now, we add back
	 * the remaining vectors. However, we ensure that the total
	 * num_lan_msix will not exceed num_online_cpus(). To do this, we
	 * calculate the number of vectors we can add without going over the
	 * cap of CPUs. For systems with a small number of CPUs this will be
	 * zero.
	 */
	extra_vectors = min_t(int, cpus - pf->num_lan_msix, vectors_left);
	pf->num_lan_msix += extra_vectors;
	vectors_left -= extra_vectors;

	WARN(vectors_left < 0,
	     "Calculation of remaining vectors underflowed. This is an accounting bug when determining total MSI-X vectors.\n");

	v_budget += pf->num_lan_msix;
	pf->msix_entries = kcalloc(v_budget, sizeof(struct msix_entry),
				   GFP_KERNEL);
	if (!pf->msix_entries)
		return -ENOMEM;

	for (i = 0; i < v_budget; i++)
		pf->msix_entries[i].entry = i;
	v_actual = i40e_reserve_msix_vectors(pf, v_budget);

	if (v_actual < I40E_MIN_MSIX) {
		clear_bit(I40E_FLAG_MSIX_ENA, pf->flags);
		kfree(pf->msix_entries);
		pf->msix_entries = NULL;
		pci_disable_msix(pf->pdev);
		return -ENODEV;

	} else if (v_actual == I40E_MIN_MSIX) {
		/* Adjust for minimal MSIX use */
		pf->num_vmdq_vsis = 0;
		pf->num_vmdq_qps = 0;
		pf->num_lan_qps = 1;
		pf->num_lan_msix = 1;

	} else if (v_actual != v_budget) {
		/* If we have limited resources, we will start with no vectors
		 * for the special features and then allocate vectors to some
		 * of these features based on the policy and at the end disable
		 * the features that did not get any vectors.
		 */
		int vec;

		dev_info(&pf->pdev->dev,
			 "MSI-X vector limit reached with %d, wanted %d, attempting to redistribute vectors\n",
			 v_actual, v_budget);
		/* reserve the misc vector */
		vec = v_actual - 1;

		/* Scale vector usage down */
		pf->num_vmdq_msix = 1;    /* force VMDqs to only one vector */
		pf->num_vmdq_vsis = 1;
		pf->num_vmdq_qps = 1;

		/* partition out the remaining vectors */
		switch (vec) {
		case 2:
			pf->num_lan_msix = 1;
			break;
		case 3:
			if (test_bit(I40E_FLAG_IWARP_ENA, pf->flags)) {
				pf->num_lan_msix = 1;
				pf->num_iwarp_msix = 1;
			} else {
				pf->num_lan_msix = 2;
			}
			break;
		default:
			if (test_bit(I40E_FLAG_IWARP_ENA, pf->flags)) {
				pf->num_iwarp_msix = min_t(int, (vec / 3),
						 iwarp_requested);
				pf->num_vmdq_vsis = min_t(int, (vec / 3),
						  I40E_DEFAULT_NUM_VMDQ_VSI);
			} else {
				pf->num_vmdq_vsis = min_t(int, (vec / 2),
						  I40E_DEFAULT_NUM_VMDQ_VSI);
			}
			if (test_bit(I40E_FLAG_FD_SB_ENA, pf->flags)) {
				pf->num_fdsb_msix = 1;
				vec--;
			}
			pf->num_lan_msix = min_t(int,
			       (vec - (pf->num_iwarp_msix + pf->num_vmdq_vsis)),
							      pf->num_lan_msix);
			pf->num_lan_qps = pf->num_lan_msix;
			break;
		}
	}

	if (test_bit(I40E_FLAG_FD_SB_ENA, pf->flags) && pf->num_fdsb_msix == 0) {
		dev_info(&pf->pdev->dev, "Sideband Flowdir disabled, not enough MSI-X vectors\n");
		clear_bit(I40E_FLAG_FD_SB_ENA, pf->flags);
		set_bit(I40E_FLAG_FD_SB_INACTIVE, pf->flags);
	}
	if (test_bit(I40E_FLAG_VMDQ_ENA, pf->flags) && pf->num_vmdq_msix == 0) {
		dev_info(&pf->pdev->dev, "VMDq disabled, not enough MSI-X vectors\n");
		clear_bit(I40E_FLAG_VMDQ_ENA, pf->flags);
	}

	if (test_bit(I40E_FLAG_IWARP_ENA, pf->flags) &&
	    pf->num_iwarp_msix == 0) {
		dev_info(&pf->pdev->dev, "IWARP disabled, not enough MSI-X vectors\n");
		clear_bit(I40E_FLAG_IWARP_ENA, pf->flags);
	}
	i40e_debug(&pf->hw, I40E_DEBUG_INIT,
		   "MSI-X vector distribution: PF %d, VMDq %d, FDSB %d, iWARP %d\n",
		   pf->num_lan_msix,
		   pf->num_vmdq_msix * pf->num_vmdq_vsis,
		   pf->num_fdsb_msix,
		   pf->num_iwarp_msix);

	return v_actual;
}

/**
 * i40e_vsi_alloc_q_vector - Allocate memory for a single interrupt vector
 * @vsi: the VSI being configured
 * @v_idx: index of the vector in the vsi struct
 *
 * We allocate one q_vector.  If allocation fails we return -ENOMEM.
 **/
static int i40e_vsi_alloc_q_vector(struct i40e_vsi *vsi, int v_idx)
{
	struct i40e_q_vector *q_vector;

	/* allocate q_vector */
	q_vector = kzalloc(sizeof(struct i40e_q_vector), GFP_KERNEL);
	if (!q_vector)
		return -ENOMEM;

	q_vector->vsi = vsi;
	q_vector->v_idx = v_idx;
	cpumask_copy(&q_vector->affinity_mask, cpu_possible_mask);

	if (vsi->netdev)
		netif_napi_add(vsi->netdev, &q_vector->napi, i40e_napi_poll);

	/* tie q_vector and vsi together */
	vsi->q_vectors[v_idx] = q_vector;

	return 0;
}

/**
 * i40e_vsi_alloc_q_vectors - Allocate memory for interrupt vectors
 * @vsi: the VSI being configured
 *
 * We allocate one q_vector per queue interrupt.  If allocation fails we
 * return -ENOMEM.
 **/
static int i40e_vsi_alloc_q_vectors(struct i40e_vsi *vsi)
{
	struct i40e_pf *pf = vsi->back;
	int err, v_idx, num_q_vectors;

	/* if not MSIX, give the one vector only to the LAN VSI */
	if (test_bit(I40E_FLAG_MSIX_ENA, pf->flags))
		num_q_vectors = vsi->num_q_vectors;
	else if (vsi == pf->vsi[pf->lan_vsi])
		num_q_vectors = 1;
	else
		return -EINVAL;

	for (v_idx = 0; v_idx < num_q_vectors; v_idx++) {
		err = i40e_vsi_alloc_q_vector(vsi, v_idx);
		if (err)
			goto err_out;
	}

	return 0;

err_out:
	while (v_idx--)
		i40e_free_q_vector(vsi, v_idx);

	return err;
}

/**
 * i40e_init_interrupt_scheme - Determine proper interrupt scheme
 * @pf: board private structure to initialize
 **/
static int i40e_init_interrupt_scheme(struct i40e_pf *pf)
{
	int vectors = 0;
	ssize_t size;

	if (test_bit(I40E_FLAG_MSIX_ENA, pf->flags)) {
		vectors = i40e_init_msix(pf);
		if (vectors < 0) {
			clear_bit(I40E_FLAG_MSIX_ENA, pf->flags);
			clear_bit(I40E_FLAG_IWARP_ENA, pf->flags);
			clear_bit(I40E_FLAG_RSS_ENA, pf->flags);
			clear_bit(I40E_FLAG_DCB_CAPABLE, pf->flags);
			clear_bit(I40E_FLAG_DCB_ENA, pf->flags);
			clear_bit(I40E_FLAG_SRIOV_ENA, pf->flags);
			clear_bit(I40E_FLAG_FD_SB_ENA, pf->flags);
			clear_bit(I40E_FLAG_FD_ATR_ENA, pf->flags);
			clear_bit(I40E_FLAG_VMDQ_ENA, pf->flags);
			set_bit(I40E_FLAG_FD_SB_INACTIVE, pf->flags);

			/* rework the queue expectations without MSIX */
			i40e_determine_queue_usage(pf);
		}
	}

	if (!test_bit(I40E_FLAG_MSIX_ENA, pf->flags) &&
	    test_bit(I40E_FLAG_MSI_ENA, pf->flags)) {
		dev_info(&pf->pdev->dev, "MSI-X not available, trying MSI\n");
		vectors = pci_enable_msi(pf->pdev);
		if (vectors < 0) {
			dev_info(&pf->pdev->dev, "MSI init failed - %d\n",
				 vectors);
			clear_bit(I40E_FLAG_MSI_ENA, pf->flags);
		}
		vectors = 1;  /* one MSI or Legacy vector */
	}

	if (!test_bit(I40E_FLAG_MSI_ENA, pf->flags) &&
	    !test_bit(I40E_FLAG_MSIX_ENA, pf->flags))
		dev_info(&pf->pdev->dev, "MSI-X and MSI not available, falling back to Legacy IRQ\n");

	/* set up vector assignment tracking */
	size = sizeof(struct i40e_lump_tracking) + (sizeof(u16) * vectors);
	pf->irq_pile = kzalloc(size, GFP_KERNEL);
	if (!pf->irq_pile)
		return -ENOMEM;

	pf->irq_pile->num_entries = vectors;

	/* track first vector for misc interrupts, ignore return */
	(void)i40e_get_lump(pf, pf->irq_pile, 1, I40E_PILE_VALID_BIT - 1);

	return 0;
}

/**
 * i40e_restore_interrupt_scheme - Restore the interrupt scheme
 * @pf: private board data structure
 *
 * Restore the interrupt scheme that was cleared when we suspended the
 * device. This should be called during resume to re-allocate the q_vectors
 * and reacquire IRQs.
 */
static int i40e_restore_interrupt_scheme(struct i40e_pf *pf)
{
	struct i40e_vsi *vsi;
	int err, i;

	/* We cleared the MSI and MSI-X flags when disabling the old interrupt
	 * scheme. We need to re-enabled them here in order to attempt to
	 * re-acquire the MSI or MSI-X vectors
	 */
	set_bit(I40E_FLAG_MSI_ENA, pf->flags);
	set_bit(I40E_FLAG_MSIX_ENA, pf->flags);

	err = i40e_init_interrupt_scheme(pf);
	if (err)
		return err;

	/* Now that we've re-acquired IRQs, we need to remap the vectors and
	 * rings together again.
	 */
	i40e_pf_for_each_vsi(pf, i, vsi) {
		err = i40e_vsi_alloc_q_vectors(vsi);
		if (err)
			goto err_unwind;

		i40e_vsi_map_rings_to_vectors(vsi);
	}

	err = i40e_setup_misc_vector(pf);
	if (err)
		goto err_unwind;

	if (test_bit(I40E_FLAG_IWARP_ENA, pf->flags))
		i40e_client_update_msix_info(pf);

	return 0;

err_unwind:
	while (i--) {
		if (pf->vsi[i])
			i40e_vsi_free_q_vectors(pf->vsi[i]);
	}

	return err;
}

/**
 * i40e_setup_misc_vector_for_recovery_mode - Setup the misc vector to handle
 * non queue events in recovery mode
 * @pf: board private structure
 *
 * This sets up the handler for MSIX 0 or MSI/legacy, which is used to manage
 * the non-queue interrupts, e.g. AdminQ and errors in recovery mode.
 * This is handled differently than in recovery mode since no Tx/Rx resources
 * are being allocated.
 **/
static int i40e_setup_misc_vector_for_recovery_mode(struct i40e_pf *pf)
{
	int err;

	if (test_bit(I40E_FLAG_MSIX_ENA, pf->flags)) {
		err = i40e_setup_misc_vector(pf);

		if (err) {
			dev_info(&pf->pdev->dev,
				 "MSI-X misc vector request failed, error %d\n",
				 err);
			return err;
		}
	} else {
		u32 flags = test_bit(I40E_FLAG_MSI_ENA, pf->flags) ? 0 : IRQF_SHARED;

		err = request_irq(pf->pdev->irq, i40e_intr, flags,
				  pf->int_name, pf);

		if (err) {
			dev_info(&pf->pdev->dev,
				 "MSI/legacy misc vector request failed, error %d\n",
				 err);
			return err;
		}
		i40e_enable_misc_int_causes(pf);
		i40e_irq_dynamic_enable_icr0(pf);
	}

	return 0;
}

/**
 * i40e_setup_misc_vector - Setup the misc vector to handle non queue events
 * @pf: board private structure
 *
 * This sets up the handler for MSIX 0, which is used to manage the
 * non-queue interrupts, e.g. AdminQ and errors.  This is not used
 * when in MSI or Legacy interrupt mode.
 **/
static int i40e_setup_misc_vector(struct i40e_pf *pf)
{
	struct i40e_hw *hw = &pf->hw;
	int err = 0;

	/* Only request the IRQ once, the first time through. */
	if (!test_and_set_bit(__I40E_MISC_IRQ_REQUESTED, pf->state)) {
		err = request_irq(pf->msix_entries[0].vector,
				  i40e_intr, 0, pf->int_name, pf);
		if (err) {
			clear_bit(__I40E_MISC_IRQ_REQUESTED, pf->state);
			dev_info(&pf->pdev->dev,
				 "request_irq for %s failed: %d\n",
				 pf->int_name, err);
			return -EFAULT;
		}
	}

	i40e_enable_misc_int_causes(pf);

	/* associate no queues to the misc vector */
	wr32(hw, I40E_PFINT_LNKLST0, I40E_QUEUE_END_OF_LIST);
	wr32(hw, I40E_PFINT_ITR0(I40E_RX_ITR), I40E_ITR_8K >> 1);

	i40e_flush(hw);

	i40e_irq_dynamic_enable_icr0(pf);

	return err;
}

/**
 * i40e_get_rss_aq - Get RSS keys and lut by using AQ commands
 * @vsi: Pointer to vsi structure
 * @seed: Buffter to store the hash keys
 * @lut: Buffer to store the lookup table entries
 * @lut_size: Size of buffer to store the lookup table entries
 *
 * Return 0 on success, negative on failure
 */
static int i40e_get_rss_aq(struct i40e_vsi *vsi, const u8 *seed,
			   u8 *lut, u16 lut_size)
{
	struct i40e_pf *pf = vsi->back;
	struct i40e_hw *hw = &pf->hw;
	int ret = 0;

	if (seed) {
		ret = i40e_aq_get_rss_key(hw, vsi->id,
			(struct i40e_aqc_get_set_rss_key_data *)seed);
		if (ret) {
			dev_info(&pf->pdev->dev,
				 "Cannot get RSS key, err %pe aq_err %s\n",
				 ERR_PTR(ret),
				 i40e_aq_str(&pf->hw,
					     pf->hw.aq.asq_last_status));
			return ret;
		}
	}

	if (lut) {
		bool pf_lut = vsi->type == I40E_VSI_MAIN;

		ret = i40e_aq_get_rss_lut(hw, vsi->id, pf_lut, lut, lut_size);
		if (ret) {
			dev_info(&pf->pdev->dev,
				 "Cannot get RSS lut, err %pe aq_err %s\n",
				 ERR_PTR(ret),
				 i40e_aq_str(&pf->hw,
					     pf->hw.aq.asq_last_status));
			return ret;
		}
	}

	return ret;
}

/**
 * i40e_config_rss_reg - Configure RSS keys and lut by writing registers
 * @vsi: Pointer to vsi structure
 * @seed: RSS hash seed
 * @lut: Lookup table
 * @lut_size: Lookup table size
 *
 * Returns 0 on success, negative on failure
 **/
static int i40e_config_rss_reg(struct i40e_vsi *vsi, const u8 *seed,
			       const u8 *lut, u16 lut_size)
{
	struct i40e_pf *pf = vsi->back;
	struct i40e_hw *hw = &pf->hw;
	u16 vf_id = vsi->vf_id;
	u8 i;

	/* Fill out hash function seed */
	if (seed) {
		u32 *seed_dw = (u32 *)seed;

		if (vsi->type == I40E_VSI_MAIN) {
			for (i = 0; i <= I40E_PFQF_HKEY_MAX_INDEX; i++)
				wr32(hw, I40E_PFQF_HKEY(i), seed_dw[i]);
		} else if (vsi->type == I40E_VSI_SRIOV) {
			for (i = 0; i <= I40E_VFQF_HKEY1_MAX_INDEX; i++)
				wr32(hw, I40E_VFQF_HKEY1(i, vf_id), seed_dw[i]);
		} else {
			dev_err(&pf->pdev->dev, "Cannot set RSS seed - invalid VSI type\n");
		}
	}

	if (lut) {
		u32 *lut_dw = (u32 *)lut;

		if (vsi->type == I40E_VSI_MAIN) {
			if (lut_size != I40E_HLUT_ARRAY_SIZE)
				return -EINVAL;
			for (i = 0; i <= I40E_PFQF_HLUT_MAX_INDEX; i++)
				wr32(hw, I40E_PFQF_HLUT(i), lut_dw[i]);
		} else if (vsi->type == I40E_VSI_SRIOV) {
			if (lut_size != I40E_VF_HLUT_ARRAY_SIZE)
				return -EINVAL;
			for (i = 0; i <= I40E_VFQF_HLUT_MAX_INDEX; i++)
				wr32(hw, I40E_VFQF_HLUT1(i, vf_id), lut_dw[i]);
		} else {
			dev_err(&pf->pdev->dev, "Cannot set RSS LUT - invalid VSI type\n");
		}
	}
	i40e_flush(hw);

	return 0;
}

/**
 * i40e_get_rss_reg - Get the RSS keys and lut by reading registers
 * @vsi: Pointer to VSI structure
 * @seed: Buffer to store the keys
 * @lut: Buffer to store the lookup table entries
 * @lut_size: Size of buffer to store the lookup table entries
 *
 * Returns 0 on success, negative on failure
 */
static int i40e_get_rss_reg(struct i40e_vsi *vsi, u8 *seed,
			    u8 *lut, u16 lut_size)
{
	struct i40e_pf *pf = vsi->back;
	struct i40e_hw *hw = &pf->hw;
	u16 i;

	if (seed) {
		u32 *seed_dw = (u32 *)seed;

		for (i = 0; i <= I40E_PFQF_HKEY_MAX_INDEX; i++)
			seed_dw[i] = i40e_read_rx_ctl(hw, I40E_PFQF_HKEY(i));
	}
	if (lut) {
		u32 *lut_dw = (u32 *)lut;

		if (lut_size != I40E_HLUT_ARRAY_SIZE)
			return -EINVAL;
		for (i = 0; i <= I40E_PFQF_HLUT_MAX_INDEX; i++)
			lut_dw[i] = rd32(hw, I40E_PFQF_HLUT(i));
	}

	return 0;
}

/**
 * i40e_config_rss - Configure RSS keys and lut
 * @vsi: Pointer to VSI structure
 * @seed: RSS hash seed
 * @lut: Lookup table
 * @lut_size: Lookup table size
 *
 * Returns 0 on success, negative on failure
 */
int i40e_config_rss(struct i40e_vsi *vsi, u8 *seed, u8 *lut, u16 lut_size)
{
	struct i40e_pf *pf = vsi->back;

	if (test_bit(I40E_HW_CAP_RSS_AQ, pf->hw.caps))
		return i40e_config_rss_aq(vsi, seed, lut, lut_size);
	else
		return i40e_config_rss_reg(vsi, seed, lut, lut_size);
}

/**
 * i40e_get_rss - Get RSS keys and lut
 * @vsi: Pointer to VSI structure
 * @seed: Buffer to store the keys
 * @lut: Buffer to store the lookup table entries
 * @lut_size: Size of buffer to store the lookup table entries
 *
 * Returns 0 on success, negative on failure
 */
int i40e_get_rss(struct i40e_vsi *vsi, u8 *seed, u8 *lut, u16 lut_size)
{
	struct i40e_pf *pf = vsi->back;

	if (test_bit(I40E_HW_CAP_RSS_AQ, pf->hw.caps))
		return i40e_get_rss_aq(vsi, seed, lut, lut_size);
	else
		return i40e_get_rss_reg(vsi, seed, lut, lut_size);
}

/**
 * i40e_fill_rss_lut - Fill the RSS lookup table with default values
 * @pf: Pointer to board private structure
 * @lut: Lookup table
 * @rss_table_size: Lookup table size
 * @rss_size: Range of queue number for hashing
 */
void i40e_fill_rss_lut(struct i40e_pf *pf, u8 *lut,
		       u16 rss_table_size, u16 rss_size)
{
	u16 i;

	for (i = 0; i < rss_table_size; i++)
		lut[i] = i % rss_size;
}

/**
 * i40e_pf_config_rss - Prepare for RSS if used
 * @pf: board private structure
 **/
static int i40e_pf_config_rss(struct i40e_pf *pf)
{
	struct i40e_vsi *vsi = pf->vsi[pf->lan_vsi];
	u8 seed[I40E_HKEY_ARRAY_SIZE];
	u8 *lut;
	struct i40e_hw *hw = &pf->hw;
	u32 reg_val;
	u64 hena;
	int ret;

	/* By default we enable TCP/UDP with IPv4/IPv6 ptypes */
	hena = (u64)i40e_read_rx_ctl(hw, I40E_PFQF_HENA(0)) |
		((u64)i40e_read_rx_ctl(hw, I40E_PFQF_HENA(1)) << 32);
	hena |= i40e_pf_get_default_rss_hena(pf);

	i40e_write_rx_ctl(hw, I40E_PFQF_HENA(0), (u32)hena);
	i40e_write_rx_ctl(hw, I40E_PFQF_HENA(1), (u32)(hena >> 32));

	/* Determine the RSS table size based on the hardware capabilities */
	reg_val = i40e_read_rx_ctl(hw, I40E_PFQF_CTL_0);
	reg_val = (pf->rss_table_size == 512) ?
			(reg_val | I40E_PFQF_CTL_0_HASHLUTSIZE_512) :
			(reg_val & ~I40E_PFQF_CTL_0_HASHLUTSIZE_512);
	i40e_write_rx_ctl(hw, I40E_PFQF_CTL_0, reg_val);

	/* Determine the RSS size of the VSI */
	if (!vsi->rss_size) {
		u16 qcount;
		/* If the firmware does something weird during VSI init, we
		 * could end up with zero TCs. Check for that to avoid
		 * divide-by-zero. It probably won't pass traffic, but it also
		 * won't panic.
		 */
		qcount = vsi->num_queue_pairs /
			 (vsi->tc_config.numtc ? vsi->tc_config.numtc : 1);
		vsi->rss_size = min_t(int, pf->alloc_rss_size, qcount);
	}
	if (!vsi->rss_size)
		return -EINVAL;

	lut = kzalloc(vsi->rss_table_size, GFP_KERNEL);
	if (!lut)
		return -ENOMEM;

	/* Use user configured lut if there is one, otherwise use default */
	if (vsi->rss_lut_user)
		memcpy(lut, vsi->rss_lut_user, vsi->rss_table_size);
	else
		i40e_fill_rss_lut(pf, lut, vsi->rss_table_size, vsi->rss_size);

	/* Use user configured hash key if there is one, otherwise
	 * use default.
	 */
	if (vsi->rss_hkey_user)
		memcpy(seed, vsi->rss_hkey_user, I40E_HKEY_ARRAY_SIZE);
	else
		netdev_rss_key_fill((void *)seed, I40E_HKEY_ARRAY_SIZE);
	ret = i40e_config_rss(vsi, seed, lut, vsi->rss_table_size);
	kfree(lut);

	return ret;
}

/**
 * i40e_reconfig_rss_queues - change number of queues for rss and rebuild
 * @pf: board private structure
 * @queue_count: the requested queue count for rss.
 *
 * returns 0 if rss is not enabled, if enabled returns the final rss queue
 * count which may be different from the requested queue count.
 * Note: expects to be called while under rtnl_lock()
 **/
int i40e_reconfig_rss_queues(struct i40e_pf *pf, int queue_count)
{
	struct i40e_vsi *vsi = pf->vsi[pf->lan_vsi];
	int new_rss_size;

	if (!test_bit(I40E_FLAG_RSS_ENA, pf->flags))
		return 0;

	queue_count = min_t(int, queue_count, num_online_cpus());
	new_rss_size = min_t(int, queue_count, pf->rss_size_max);

	if (queue_count != vsi->num_queue_pairs) {
		u16 qcount;

		vsi->req_queue_pairs = queue_count;
		i40e_prep_for_reset(pf);
		if (test_bit(__I40E_IN_REMOVE, pf->state))
			return pf->alloc_rss_size;

		pf->alloc_rss_size = new_rss_size;

		i40e_reset_and_rebuild(pf, true, true);

		/* Discard the user configured hash keys and lut, if less
		 * queues are enabled.
		 */
		if (queue_count < vsi->rss_size) {
			i40e_clear_rss_config_user(vsi);
			dev_dbg(&pf->pdev->dev,
				"discard user configured hash keys and lut\n");
		}

		/* Reset vsi->rss_size, as number of enabled queues changed */
		qcount = vsi->num_queue_pairs / vsi->tc_config.numtc;
		vsi->rss_size = min_t(int, pf->alloc_rss_size, qcount);

		i40e_pf_config_rss(pf);
	}
	dev_info(&pf->pdev->dev, "User requested queue count/HW max RSS count:  %d/%d\n",
		 vsi->req_queue_pairs, pf->rss_size_max);
	return pf->alloc_rss_size;
}

/**
 * i40e_get_partition_bw_setting - Retrieve BW settings for this PF partition
 * @pf: board private structure
 **/
int i40e_get_partition_bw_setting(struct i40e_pf *pf)
{
	bool min_valid, max_valid;
	u32 max_bw, min_bw;
	int status;

	status = i40e_read_bw_from_alt_ram(&pf->hw, &max_bw, &min_bw,
					   &min_valid, &max_valid);

	if (!status) {
		if (min_valid)
			pf->min_bw = min_bw;
		if (max_valid)
			pf->max_bw = max_bw;
	}

	return status;
}

/**
 * i40e_set_partition_bw_setting - Set BW settings for this PF partition
 * @pf: board private structure
 **/
int i40e_set_partition_bw_setting(struct i40e_pf *pf)
{
	struct i40e_aqc_configure_partition_bw_data bw_data;
	int status;

	memset(&bw_data, 0, sizeof(bw_data));

	/* Set the valid bit for this PF */
	bw_data.pf_valid_bits = cpu_to_le16(BIT(pf->hw.pf_id));
	bw_data.max_bw[pf->hw.pf_id] = pf->max_bw & I40E_ALT_BW_VALUE_MASK;
	bw_data.min_bw[pf->hw.pf_id] = pf->min_bw & I40E_ALT_BW_VALUE_MASK;

	/* Set the new bandwidths */
	status = i40e_aq_configure_partition_bw(&pf->hw, &bw_data, NULL);

	return status;
}

/**
 * i40e_commit_partition_bw_setting - Commit BW settings for this PF partition
 * @pf: board private structure
 **/
int i40e_commit_partition_bw_setting(struct i40e_pf *pf)
{
	/* Commit temporary BW setting to permanent NVM image */
	enum i40e_admin_queue_err last_aq_status;
	u16 nvm_word;
	int ret;

	if (pf->hw.partition_id != 1) {
		dev_info(&pf->pdev->dev,
			 "Commit BW only works on partition 1! This is partition %d",
			 pf->hw.partition_id);
		ret = -EOPNOTSUPP;
		goto bw_commit_out;
	}

	/* Acquire NVM for read access */
	ret = i40e_acquire_nvm(&pf->hw, I40E_RESOURCE_READ);
	last_aq_status = pf->hw.aq.asq_last_status;
	if (ret) {
		dev_info(&pf->pdev->dev,
			 "Cannot acquire NVM for read access, err %pe aq_err %s\n",
			 ERR_PTR(ret),
			 i40e_aq_str(&pf->hw, last_aq_status));
		goto bw_commit_out;
	}

	/* Read word 0x10 of NVM - SW compatibility word 1 */
	ret = i40e_aq_read_nvm(&pf->hw,
			       I40E_SR_NVM_CONTROL_WORD,
			       0x10, sizeof(nvm_word), &nvm_word,
			       false, NULL);
	/* Save off last admin queue command status before releasing
	 * the NVM
	 */
	last_aq_status = pf->hw.aq.asq_last_status;
	i40e_release_nvm(&pf->hw);
	if (ret) {
		dev_info(&pf->pdev->dev, "NVM read error, err %pe aq_err %s\n",
			 ERR_PTR(ret),
			 i40e_aq_str(&pf->hw, last_aq_status));
		goto bw_commit_out;
	}

	/* Wait a bit for NVM release to complete */
	msleep(50);

	/* Acquire NVM for write access */
	ret = i40e_acquire_nvm(&pf->hw, I40E_RESOURCE_WRITE);
	last_aq_status = pf->hw.aq.asq_last_status;
	if (ret) {
		dev_info(&pf->pdev->dev,
			 "Cannot acquire NVM for write access, err %pe aq_err %s\n",
			 ERR_PTR(ret),
			 i40e_aq_str(&pf->hw, last_aq_status));
		goto bw_commit_out;
	}
	/* Write it back out unchanged to initiate update NVM,
	 * which will force a write of the shadow (alt) RAM to
	 * the NVM - thus storing the bandwidth values permanently.
	 */
	ret = i40e_aq_update_nvm(&pf->hw,
				 I40E_SR_NVM_CONTROL_WORD,
				 0x10, sizeof(nvm_word),
				 &nvm_word, true, 0, NULL);
	/* Save off last admin queue command status before releasing
	 * the NVM
	 */
	last_aq_status = pf->hw.aq.asq_last_status;
	i40e_release_nvm(&pf->hw);
	if (ret)
		dev_info(&pf->pdev->dev,
			 "BW settings NOT SAVED, err %pe aq_err %s\n",
			 ERR_PTR(ret),
			 i40e_aq_str(&pf->hw, last_aq_status));
bw_commit_out:

	return ret;
}

/**
 * i40e_is_total_port_shutdown_enabled - read NVM and return value
 * if total port shutdown feature is enabled for this PF
 * @pf: board private structure
 **/
static bool i40e_is_total_port_shutdown_enabled(struct i40e_pf *pf)
{
#define I40E_TOTAL_PORT_SHUTDOWN_ENABLED	BIT(4)
#define I40E_FEATURES_ENABLE_PTR		0x2A
#define I40E_CURRENT_SETTING_PTR		0x2B
#define I40E_LINK_BEHAVIOR_WORD_OFFSET		0x2D
#define I40E_LINK_BEHAVIOR_WORD_LENGTH		0x1
#define I40E_LINK_BEHAVIOR_OS_FORCED_ENABLED	BIT(0)
#define I40E_LINK_BEHAVIOR_PORT_BIT_LENGTH	4
	u16 sr_emp_sr_settings_ptr = 0;
	u16 features_enable = 0;
	u16 link_behavior = 0;
	int read_status = 0;
	bool ret = false;

	read_status = i40e_read_nvm_word(&pf->hw,
					 I40E_SR_EMP_SR_SETTINGS_PTR,
					 &sr_emp_sr_settings_ptr);
	if (read_status)
		goto err_nvm;
	read_status = i40e_read_nvm_word(&pf->hw,
					 sr_emp_sr_settings_ptr +
					 I40E_FEATURES_ENABLE_PTR,
					 &features_enable);
	if (read_status)
		goto err_nvm;
	if (I40E_TOTAL_PORT_SHUTDOWN_ENABLED & features_enable) {
		read_status = i40e_read_nvm_module_data(&pf->hw,
							I40E_SR_EMP_SR_SETTINGS_PTR,
							I40E_CURRENT_SETTING_PTR,
							I40E_LINK_BEHAVIOR_WORD_OFFSET,
							I40E_LINK_BEHAVIOR_WORD_LENGTH,
							&link_behavior);
		if (read_status)
			goto err_nvm;
		link_behavior >>= (pf->hw.port * I40E_LINK_BEHAVIOR_PORT_BIT_LENGTH);
		ret = I40E_LINK_BEHAVIOR_OS_FORCED_ENABLED & link_behavior;
	}
	return ret;

err_nvm:
	dev_warn(&pf->pdev->dev,
		 "total-port-shutdown feature is off due to read nvm error: %pe\n",
		 ERR_PTR(read_status));
	return ret;
}

/**
 * i40e_sw_init - Initialize general software structures (struct i40e_pf)
 * @pf: board private structure to initialize
 *
 * i40e_sw_init initializes the Adapter private data structure.
 * Fields are initialized based on PCI device information and
 * OS network device settings (MTU size).
 **/
static int i40e_sw_init(struct i40e_pf *pf)
{
	int err = 0;
	int size;
	u16 pow;

	/* Set default capability flags */
	bitmap_zero(pf->flags, I40E_PF_FLAGS_NBITS);
	set_bit(I40E_FLAG_MSI_ENA, pf->flags);
	set_bit(I40E_FLAG_MSIX_ENA, pf->flags);

	/* Set default ITR */
	pf->rx_itr_default = I40E_ITR_RX_DEF;
	pf->tx_itr_default = I40E_ITR_TX_DEF;

	/* Depending on PF configurations, it is possible that the RSS
	 * maximum might end up larger than the available queues
	 */
	pf->rss_size_max = BIT(pf->hw.func_caps.rss_table_entry_width);
	pf->alloc_rss_size = 1;
	pf->rss_table_size = pf->hw.func_caps.rss_table_size;
	pf->rss_size_max = min_t(int, pf->rss_size_max,
				 pf->hw.func_caps.num_tx_qp);

	/* find the next higher power-of-2 of num cpus */
	pow = roundup_pow_of_two(num_online_cpus());
	pf->rss_size_max = min_t(int, pf->rss_size_max, pow);

	if (pf->hw.func_caps.rss) {
		set_bit(I40E_FLAG_RSS_ENA, pf->flags);
		pf->alloc_rss_size = min_t(int, pf->rss_size_max,
					   num_online_cpus());
	}

	/* MFP mode enabled */
	if (pf->hw.func_caps.npar_enable || pf->hw.func_caps.flex10_enable) {
		set_bit(I40E_FLAG_MFP_ENA, pf->flags);
		dev_info(&pf->pdev->dev, "MFP mode Enabled\n");
		if (i40e_get_partition_bw_setting(pf)) {
			dev_warn(&pf->pdev->dev,
				 "Could not get partition bw settings\n");
		} else {
			dev_info(&pf->pdev->dev,
				 "Partition BW Min = %8.8x, Max = %8.8x\n",
				 pf->min_bw, pf->max_bw);

			/* nudge the Tx scheduler */
			i40e_set_partition_bw_setting(pf);
		}
	}

	if ((pf->hw.func_caps.fd_filters_guaranteed > 0) ||
	    (pf->hw.func_caps.fd_filters_best_effort > 0)) {
		set_bit(I40E_FLAG_FD_ATR_ENA, pf->flags);
		if (test_bit(I40E_FLAG_MFP_ENA, pf->flags) &&
		    pf->hw.num_partitions > 1)
			dev_info(&pf->pdev->dev,
				 "Flow Director Sideband mode Disabled in MFP mode\n");
		else
			set_bit(I40E_FLAG_FD_SB_ENA, pf->flags);
		pf->fdir_pf_filter_count =
				 pf->hw.func_caps.fd_filters_guaranteed;
		pf->hw.fdir_shared_filter_count =
				 pf->hw.func_caps.fd_filters_best_effort;
	}

	/* Enable HW ATR eviction if possible */
	if (test_bit(I40E_HW_CAP_ATR_EVICT, pf->hw.caps))
		set_bit(I40E_FLAG_HW_ATR_EVICT_ENA, pf->flags);

	if (pf->hw.func_caps.vmdq && num_online_cpus() != 1) {
		pf->num_vmdq_vsis = I40E_DEFAULT_NUM_VMDQ_VSI;
		set_bit(I40E_FLAG_VMDQ_ENA, pf->flags);
		pf->num_vmdq_qps = i40e_default_queues_per_vmdq(pf);
	}

	if (pf->hw.func_caps.iwarp && num_online_cpus() != 1) {
		set_bit(I40E_FLAG_IWARP_ENA, pf->flags);
		/* IWARP needs one extra vector for CQP just like MISC.*/
		pf->num_iwarp_msix = (int)num_online_cpus() + 1;
	}
	/* Stopping FW LLDP engine is supported on XL710 and X722
	 * starting from FW versions determined in i40e_init_adminq.
	 * Stopping the FW LLDP engine is not supported on XL710
	 * if NPAR is functioning so unset this hw flag in this case.
	 */
	if (pf->hw.mac.type == I40E_MAC_XL710 &&
	    pf->hw.func_caps.npar_enable)
		clear_bit(I40E_HW_CAP_FW_LLDP_STOPPABLE, pf->hw.caps);

#ifdef CONFIG_PCI_IOV
	if (pf->hw.func_caps.num_vfs && pf->hw.partition_id == 1) {
		pf->num_vf_qps = I40E_DEFAULT_QUEUES_PER_VF;
		set_bit(I40E_FLAG_SRIOV_ENA, pf->flags);
		pf->num_req_vfs = min_t(int,
					pf->hw.func_caps.num_vfs,
					I40E_MAX_VF_COUNT);
	}
#endif /* CONFIG_PCI_IOV */
	pf->lan_veb = I40E_NO_VEB;
	pf->lan_vsi = I40E_NO_VSI;

	/* By default FW has this off for performance reasons */
	clear_bit(I40E_FLAG_VEB_STATS_ENA, pf->flags);

	/* set up queue assignment tracking */
	size = sizeof(struct i40e_lump_tracking)
		+ (sizeof(u16) * pf->hw.func_caps.num_tx_qp);
	pf->qp_pile = kzalloc(size, GFP_KERNEL);
	if (!pf->qp_pile) {
		err = -ENOMEM;
		goto sw_init_done;
	}
	pf->qp_pile->num_entries = pf->hw.func_caps.num_tx_qp;

	pf->tx_timeout_recovery_level = 1;

	if (pf->hw.mac.type != I40E_MAC_X722 &&
	    i40e_is_total_port_shutdown_enabled(pf)) {
		/* Link down on close must be on when total port shutdown
		 * is enabled for a given port
		 */
		set_bit(I40E_FLAG_TOTAL_PORT_SHUTDOWN_ENA, pf->flags);
		set_bit(I40E_FLAG_LINK_DOWN_ON_CLOSE_ENA, pf->flags);
		dev_info(&pf->pdev->dev,
			 "total-port-shutdown was enabled, link-down-on-close is forced on\n");
	}
	mutex_init(&pf->switch_mutex);

sw_init_done:
	return err;
}

/**
 * i40e_set_ntuple - set the ntuple feature flag and take action
 * @pf: board private structure to initialize
 * @features: the feature set that the stack is suggesting
 *
 * returns a bool to indicate if reset needs to happen
 **/
bool i40e_set_ntuple(struct i40e_pf *pf, netdev_features_t features)
{
	bool need_reset = false;

	/* Check if Flow Director n-tuple support was enabled or disabled.  If
	 * the state changed, we need to reset.
	 */
	if (features & NETIF_F_NTUPLE) {
		/* Enable filters and mark for reset */
		if (!test_bit(I40E_FLAG_FD_SB_ENA, pf->flags))
			need_reset = true;
		/* enable FD_SB only if there is MSI-X vector and no cloud
		 * filters exist
		 */
		if (pf->num_fdsb_msix > 0 && !pf->num_cloud_filters) {
			set_bit(I40E_FLAG_FD_SB_ENA, pf->flags);
			clear_bit(I40E_FLAG_FD_SB_INACTIVE, pf->flags);
		}
	} else {
		/* turn off filters, mark for reset and clear SW filter list */
		if (test_bit(I40E_FLAG_FD_SB_ENA, pf->flags)) {
			need_reset = true;
			i40e_fdir_filter_exit(pf);
		}
		clear_bit(I40E_FLAG_FD_SB_ENA, pf->flags);
		clear_bit(__I40E_FD_SB_AUTO_DISABLED, pf->state);
		set_bit(I40E_FLAG_FD_SB_INACTIVE, pf->flags);

		/* reset fd counters */
		pf->fd_add_err = 0;
		pf->fd_atr_cnt = 0;
		/* if ATR was auto disabled it can be re-enabled. */
		if (test_and_clear_bit(__I40E_FD_ATR_AUTO_DISABLED, pf->state))
			if (test_bit(I40E_FLAG_FD_ATR_ENA, pf->flags) &&
			    (I40E_DEBUG_FD & pf->hw.debug_mask))
				dev_info(&pf->pdev->dev, "ATR re-enabled.\n");
	}
	return need_reset;
}

/**
 * i40e_clear_rss_lut - clear the rx hash lookup table
 * @vsi: the VSI being configured
 **/
static void i40e_clear_rss_lut(struct i40e_vsi *vsi)
{
	struct i40e_pf *pf = vsi->back;
	struct i40e_hw *hw = &pf->hw;
	u16 vf_id = vsi->vf_id;
	u8 i;

	if (vsi->type == I40E_VSI_MAIN) {
		for (i = 0; i <= I40E_PFQF_HLUT_MAX_INDEX; i++)
			wr32(hw, I40E_PFQF_HLUT(i), 0);
	} else if (vsi->type == I40E_VSI_SRIOV) {
		for (i = 0; i <= I40E_VFQF_HLUT_MAX_INDEX; i++)
			i40e_write_rx_ctl(hw, I40E_VFQF_HLUT1(i, vf_id), 0);
	} else {
		dev_err(&pf->pdev->dev, "Cannot set RSS LUT - invalid VSI type\n");
	}
}

/**
 * i40e_set_loopback - turn on/off loopback mode on underlying PF
 * @vsi: ptr to VSI
 * @ena: flag to indicate the on/off setting
 */
static int i40e_set_loopback(struct i40e_vsi *vsi, bool ena)
{
	bool if_running = netif_running(vsi->netdev) &&
			  !test_and_set_bit(__I40E_VSI_DOWN, vsi->state);
	int ret;

	if (if_running)
		i40e_down(vsi);

	ret = i40e_aq_set_mac_loopback(&vsi->back->hw, ena, NULL);
	if (ret)
		netdev_err(vsi->netdev, "Failed to toggle loopback state\n");
	if (if_running)
		i40e_up(vsi);

	return ret;
}

/**
 * i40e_set_features - set the netdev feature flags
 * @netdev: ptr to the netdev being adjusted
 * @features: the feature set that the stack is suggesting
 * Note: expects to be called while under rtnl_lock()
 **/
static int i40e_set_features(struct net_device *netdev,
			     netdev_features_t features)
{
	struct i40e_netdev_priv *np = netdev_priv(netdev);
	struct i40e_vsi *vsi = np->vsi;
	struct i40e_pf *pf = vsi->back;
	bool need_reset;

	if (features & NETIF_F_RXHASH && !(netdev->features & NETIF_F_RXHASH))
		i40e_pf_config_rss(pf);
	else if (!(features & NETIF_F_RXHASH) &&
		 netdev->features & NETIF_F_RXHASH)
		i40e_clear_rss_lut(vsi);

	if (features & NETIF_F_HW_VLAN_CTAG_RX)
		i40e_vlan_stripping_enable(vsi);
	else
		i40e_vlan_stripping_disable(vsi);

	if (!(features & NETIF_F_HW_TC) &&
	    (netdev->features & NETIF_F_HW_TC) && pf->num_cloud_filters) {
		dev_err(&pf->pdev->dev,
			"Offloaded tc filters active, can't turn hw_tc_offload off");
		return -EINVAL;
	}

	if (!(features & NETIF_F_HW_L2FW_DOFFLOAD) && vsi->macvlan_cnt)
		i40e_del_all_macvlans(vsi);

	need_reset = i40e_set_ntuple(pf, features);

	if (need_reset)
		i40e_do_reset(pf, I40E_PF_RESET_FLAG, true);

	if ((features ^ netdev->features) & NETIF_F_LOOPBACK)
		return i40e_set_loopback(vsi, !!(features & NETIF_F_LOOPBACK));

	return 0;
}

static int i40e_udp_tunnel_set_port(struct net_device *netdev,
				    unsigned int table, unsigned int idx,
				    struct udp_tunnel_info *ti)
{
	struct i40e_netdev_priv *np = netdev_priv(netdev);
	struct i40e_hw *hw = &np->vsi->back->hw;
	u8 type, filter_index;
	int ret;

	type = ti->type == UDP_TUNNEL_TYPE_VXLAN ? I40E_AQC_TUNNEL_TYPE_VXLAN :
						   I40E_AQC_TUNNEL_TYPE_NGE;

	ret = i40e_aq_add_udp_tunnel(hw, ntohs(ti->port), type, &filter_index,
				     NULL);
	if (ret) {
		netdev_info(netdev, "add UDP port failed, err %pe aq_err %s\n",
			    ERR_PTR(ret),
			    i40e_aq_str(hw, hw->aq.asq_last_status));
		return -EIO;
	}

	udp_tunnel_nic_set_port_priv(netdev, table, idx, filter_index);
	return 0;
}

static int i40e_udp_tunnel_unset_port(struct net_device *netdev,
				      unsigned int table, unsigned int idx,
				      struct udp_tunnel_info *ti)
{
	struct i40e_netdev_priv *np = netdev_priv(netdev);
	struct i40e_hw *hw = &np->vsi->back->hw;
	int ret;

	ret = i40e_aq_del_udp_tunnel(hw, ti->hw_priv, NULL);
	if (ret) {
		netdev_info(netdev, "delete UDP port failed, err %pe aq_err %s\n",
			    ERR_PTR(ret),
			    i40e_aq_str(hw, hw->aq.asq_last_status));
		return -EIO;
	}

	return 0;
}

static int i40e_get_phys_port_id(struct net_device *netdev,
				 struct netdev_phys_item_id *ppid)
{
	struct i40e_netdev_priv *np = netdev_priv(netdev);
	struct i40e_pf *pf = np->vsi->back;
	struct i40e_hw *hw = &pf->hw;

	if (!test_bit(I40E_HW_CAP_PORT_ID_VALID, pf->hw.caps))
		return -EOPNOTSUPP;

	ppid->id_len = min_t(int, sizeof(hw->mac.port_addr), sizeof(ppid->id));
	memcpy(ppid->id, hw->mac.port_addr, ppid->id_len);

	return 0;
}

/**
 * i40e_ndo_fdb_add - add an entry to the hardware database
 * @ndm: the input from the stack
 * @tb: pointer to array of nladdr (unused)
 * @dev: the net device pointer
 * @addr: the MAC address entry being added
 * @vid: VLAN ID
 * @flags: instructions from stack about fdb operation
 * @extack: netlink extended ack, unused currently
 */
static int i40e_ndo_fdb_add(struct ndmsg *ndm, struct nlattr *tb[],
			    struct net_device *dev,
			    const unsigned char *addr, u16 vid,
			    u16 flags,
			    struct netlink_ext_ack *extack)
{
	struct i40e_netdev_priv *np = netdev_priv(dev);
	struct i40e_pf *pf = np->vsi->back;
	int err = 0;

	if (!test_bit(I40E_FLAG_SRIOV_ENA, pf->flags))
		return -EOPNOTSUPP;

	if (vid) {
		pr_info("%s: vlans aren't supported yet for dev_uc|mc_add()\n", dev->name);
		return -EINVAL;
	}

	/* Hardware does not support aging addresses so if a
	 * ndm_state is given only allow permanent addresses
	 */
	if (ndm->ndm_state && !(ndm->ndm_state & NUD_PERMANENT)) {
		netdev_info(dev, "FDB only supports static addresses\n");
		return -EINVAL;
	}

	if (is_unicast_ether_addr(addr) || is_link_local_ether_addr(addr))
		err = dev_uc_add_excl(dev, addr);
	else if (is_multicast_ether_addr(addr))
		err = dev_mc_add_excl(dev, addr);
	else
		err = -EINVAL;

	/* Only return duplicate errors if NLM_F_EXCL is set */
	if (err == -EEXIST && !(flags & NLM_F_EXCL))
		err = 0;

	return err;
}

/**
 * i40e_ndo_bridge_setlink - Set the hardware bridge mode
 * @dev: the netdev being configured
 * @nlh: RTNL message
 * @flags: bridge flags
 * @extack: netlink extended ack
 *
 * Inserts a new hardware bridge if not already created and
 * enables the bridging mode requested (VEB or VEPA). If the
 * hardware bridge has already been inserted and the request
 * is to change the mode then that requires a PF reset to
 * allow rebuild of the components with required hardware
 * bridge mode enabled.
 *
 * Note: expects to be called while under rtnl_lock()
 **/
static int i40e_ndo_bridge_setlink(struct net_device *dev,
				   struct nlmsghdr *nlh,
				   u16 flags,
				   struct netlink_ext_ack *extack)
{
	struct i40e_netdev_priv *np = netdev_priv(dev);
	struct i40e_vsi *vsi = np->vsi;
	struct i40e_pf *pf = vsi->back;
	struct nlattr *attr, *br_spec;
	struct i40e_veb *veb;
	int rem;

	/* Only for PF VSI for now */
	if (vsi->seid != pf->vsi[pf->lan_vsi]->seid)
		return -EOPNOTSUPP;

	/* Find the HW bridge for PF VSI */
	veb = i40e_pf_get_veb_by_seid(pf, vsi->uplink_seid);

	br_spec = nlmsg_find_attr(nlh, sizeof(struct ifinfomsg), IFLA_AF_SPEC);
	if (!br_spec)
		return -EINVAL;

	nla_for_each_nested(attr, br_spec, rem) {
		__u16 mode;

		if (nla_type(attr) != IFLA_BRIDGE_MODE)
			continue;

		mode = nla_get_u16(attr);
		if ((mode != BRIDGE_MODE_VEPA) &&
		    (mode != BRIDGE_MODE_VEB))
			return -EINVAL;

		/* Insert a new HW bridge */
		if (!veb) {
			veb = i40e_veb_setup(pf, 0, vsi->uplink_seid, vsi->seid,
					     vsi->tc_config.enabled_tc);
			if (veb) {
				veb->bridge_mode = mode;
				i40e_config_bridge_mode(veb);
			} else {
				/* No Bridge HW offload available */
				return -ENOENT;
			}
			break;
		} else if (mode != veb->bridge_mode) {
			/* Existing HW bridge but different mode needs reset */
			veb->bridge_mode = mode;
			/* TODO: If no VFs or VMDq VSIs, disallow VEB mode */
			if (mode == BRIDGE_MODE_VEB)
				set_bit(I40E_FLAG_VEB_MODE_ENA, pf->flags);
			else
				clear_bit(I40E_FLAG_VEB_MODE_ENA, pf->flags);
			i40e_do_reset(pf, I40E_PF_RESET_FLAG, true);
			break;
		}
	}

	return 0;
}

/**
 * i40e_ndo_bridge_getlink - Get the hardware bridge mode
 * @skb: skb buff
 * @pid: process id
 * @seq: RTNL message seq #
 * @dev: the netdev being configured
 * @filter_mask: unused
 * @nlflags: netlink flags passed in
 *
 * Return the mode in which the hardware bridge is operating in
 * i.e VEB or VEPA.
 **/
static int i40e_ndo_bridge_getlink(struct sk_buff *skb, u32 pid, u32 seq,
				   struct net_device *dev,
				   u32 __always_unused filter_mask,
				   int nlflags)
{
	struct i40e_netdev_priv *np = netdev_priv(dev);
	struct i40e_vsi *vsi = np->vsi;
	struct i40e_pf *pf = vsi->back;
	struct i40e_veb *veb;

	/* Only for PF VSI for now */
	if (vsi->seid != pf->vsi[pf->lan_vsi]->seid)
		return -EOPNOTSUPP;

	/* Find the HW bridge for the PF VSI */
	veb = i40e_pf_get_veb_by_seid(pf, vsi->uplink_seid);
	if (!veb)
		return 0;

	return ndo_dflt_bridge_getlink(skb, pid, seq, dev, veb->bridge_mode,
				       0, 0, nlflags, filter_mask, NULL);
}

/**
 * i40e_features_check - Validate encapsulated packet conforms to limits
 * @skb: skb buff
 * @dev: This physical port's netdev
 * @features: Offload features that the stack believes apply
 **/
static netdev_features_t i40e_features_check(struct sk_buff *skb,
					     struct net_device *dev,
					     netdev_features_t features)
{
	size_t len;

	/* No point in doing any of this if neither checksum nor GSO are
	 * being requested for this frame.  We can rule out both by just
	 * checking for CHECKSUM_PARTIAL
	 */
	if (skb->ip_summed != CHECKSUM_PARTIAL)
		return features;

	/* We cannot support GSO if the MSS is going to be less than
	 * 64 bytes.  If it is then we need to drop support for GSO.
	 */
	if (skb_is_gso(skb) && (skb_shinfo(skb)->gso_size < 64))
		features &= ~NETIF_F_GSO_MASK;

	/* MACLEN can support at most 63 words */
	len = skb_network_offset(skb);
	if (len & ~(63 * 2))
		goto out_err;

	/* IPLEN and EIPLEN can support at most 127 dwords */
	len = skb_network_header_len(skb);
	if (len & ~(127 * 4))
		goto out_err;

	if (skb->encapsulation) {
		/* L4TUNLEN can support 127 words */
		len = skb_inner_network_header(skb) - skb_transport_header(skb);
		if (len & ~(127 * 2))
			goto out_err;

		/* IPLEN can support at most 127 dwords */
		len = skb_inner_transport_header(skb) -
		      skb_inner_network_header(skb);
		if (len & ~(127 * 4))
			goto out_err;
	}

	/* No need to validate L4LEN as TCP is the only protocol with a
	 * flexible value and we support all possible values supported
	 * by TCP, which is at most 15 dwords
	 */

	return features;
out_err:
	return features & ~(NETIF_F_CSUM_MASK | NETIF_F_GSO_MASK);
}

/**
 * i40e_xdp_setup - add/remove an XDP program
 * @vsi: VSI to changed
 * @prog: XDP program
 * @extack: netlink extended ack
 **/
static int i40e_xdp_setup(struct i40e_vsi *vsi, struct bpf_prog *prog,
			  struct netlink_ext_ack *extack)
{
	int frame_size = i40e_max_vsi_frame_size(vsi, prog);
	struct i40e_pf *pf = vsi->back;
	struct bpf_prog *old_prog;
	bool need_reset;
	int i;

	/* Don't allow frames that span over multiple buffers */
	if (vsi->netdev->mtu > frame_size - I40E_PACKET_HDR_PAD) {
		NL_SET_ERR_MSG_MOD(extack, "MTU too large for linear frames and XDP prog does not support frags");
		return -EINVAL;
	}

	/* When turning XDP on->off/off->on we reset and rebuild the rings. */
	need_reset = (i40e_enabled_xdp_vsi(vsi) != !!prog);

	if (need_reset)
		i40e_prep_for_reset(pf);

	/* VSI shall be deleted in a moment, just return EINVAL */
	if (test_bit(__I40E_IN_REMOVE, pf->state))
		return -EINVAL;

	old_prog = xchg(&vsi->xdp_prog, prog);

	if (need_reset) {
		if (!prog) {
			xdp_features_clear_redirect_target(vsi->netdev);
			/* Wait until ndo_xsk_wakeup completes. */
			synchronize_rcu();
		}
		i40e_reset_and_rebuild(pf, true, true);
	}

	if (!i40e_enabled_xdp_vsi(vsi) && prog) {
		if (i40e_realloc_rx_bi_zc(vsi, true))
			return -ENOMEM;
	} else if (i40e_enabled_xdp_vsi(vsi) && !prog) {
		if (i40e_realloc_rx_bi_zc(vsi, false))
			return -ENOMEM;
	}

	for (i = 0; i < vsi->num_queue_pairs; i++)
		WRITE_ONCE(vsi->rx_rings[i]->xdp_prog, vsi->xdp_prog);

	if (old_prog)
		bpf_prog_put(old_prog);

	/* Kick start the NAPI context if there is an AF_XDP socket open
	 * on that queue id. This so that receiving will start.
	 */
	if (need_reset && prog) {
		for (i = 0; i < vsi->num_queue_pairs; i++)
			if (vsi->xdp_rings[i]->xsk_pool)
				(void)i40e_xsk_wakeup(vsi->netdev, i,
						      XDP_WAKEUP_RX);
		xdp_features_set_redirect_target(vsi->netdev, true);
	}

	return 0;
}

/**
 * i40e_enter_busy_conf - Enters busy config state
 * @vsi: vsi
 *
 * Returns 0 on success, <0 for failure.
 **/
static int i40e_enter_busy_conf(struct i40e_vsi *vsi)
{
	struct i40e_pf *pf = vsi->back;
	int timeout = 50;

	while (test_and_set_bit(__I40E_CONFIG_BUSY, pf->state)) {
		timeout--;
		if (!timeout)
			return -EBUSY;
		usleep_range(1000, 2000);
	}

	return 0;
}

/**
 * i40e_exit_busy_conf - Exits busy config state
 * @vsi: vsi
 **/
static void i40e_exit_busy_conf(struct i40e_vsi *vsi)
{
	struct i40e_pf *pf = vsi->back;

	clear_bit(__I40E_CONFIG_BUSY, pf->state);
}

/**
 * i40e_queue_pair_reset_stats - Resets all statistics for a queue pair
 * @vsi: vsi
 * @queue_pair: queue pair
 **/
static void i40e_queue_pair_reset_stats(struct i40e_vsi *vsi, int queue_pair)
{
	memset(&vsi->rx_rings[queue_pair]->rx_stats, 0,
	       sizeof(vsi->rx_rings[queue_pair]->rx_stats));
	memset(&vsi->tx_rings[queue_pair]->stats, 0,
	       sizeof(vsi->tx_rings[queue_pair]->stats));
	if (i40e_enabled_xdp_vsi(vsi)) {
		memset(&vsi->xdp_rings[queue_pair]->stats, 0,
		       sizeof(vsi->xdp_rings[queue_pair]->stats));
	}
}

/**
 * i40e_queue_pair_clean_rings - Cleans all the rings of a queue pair
 * @vsi: vsi
 * @queue_pair: queue pair
 **/
static void i40e_queue_pair_clean_rings(struct i40e_vsi *vsi, int queue_pair)
{
	i40e_clean_tx_ring(vsi->tx_rings[queue_pair]);
	if (i40e_enabled_xdp_vsi(vsi)) {
		/* Make sure that in-progress ndo_xdp_xmit calls are
		 * completed.
		 */
		synchronize_rcu();
		i40e_clean_tx_ring(vsi->xdp_rings[queue_pair]);
	}
	i40e_clean_rx_ring(vsi->rx_rings[queue_pair]);
}

/**
 * i40e_queue_pair_toggle_napi - Enables/disables NAPI for a queue pair
 * @vsi: vsi
 * @queue_pair: queue pair
 * @enable: true for enable, false for disable
 **/
static void i40e_queue_pair_toggle_napi(struct i40e_vsi *vsi, int queue_pair,
					bool enable)
{
	struct i40e_ring *rxr = vsi->rx_rings[queue_pair];
	struct i40e_q_vector *q_vector = rxr->q_vector;

	if (!vsi->netdev)
		return;

	/* All rings in a qp belong to the same qvector. */
	if (q_vector->rx.ring || q_vector->tx.ring) {
		if (enable)
			napi_enable(&q_vector->napi);
		else
			napi_disable(&q_vector->napi);
	}
}

/**
 * i40e_queue_pair_toggle_rings - Enables/disables all rings for a queue pair
 * @vsi: vsi
 * @queue_pair: queue pair
 * @enable: true for enable, false for disable
 *
 * Returns 0 on success, <0 on failure.
 **/
static int i40e_queue_pair_toggle_rings(struct i40e_vsi *vsi, int queue_pair,
					bool enable)
{
	struct i40e_pf *pf = vsi->back;
	int pf_q, ret = 0;

	pf_q = vsi->base_queue + queue_pair;
	ret = i40e_control_wait_tx_q(vsi->seid, pf, pf_q,
				     false /*is xdp*/, enable);
	if (ret) {
		dev_info(&pf->pdev->dev,
			 "VSI seid %d Tx ring %d %sable timeout\n",
			 vsi->seid, pf_q, (enable ? "en" : "dis"));
		return ret;
	}

	i40e_control_rx_q(pf, pf_q, enable);
	ret = i40e_pf_rxq_wait(pf, pf_q, enable);
	if (ret) {
		dev_info(&pf->pdev->dev,
			 "VSI seid %d Rx ring %d %sable timeout\n",
			 vsi->seid, pf_q, (enable ? "en" : "dis"));
		return ret;
	}

	/* Due to HW errata, on Rx disable only, the register can
	 * indicate done before it really is. Needs 50ms to be sure
	 */
	if (!enable)
		mdelay(50);

	if (!i40e_enabled_xdp_vsi(vsi))
		return ret;

	ret = i40e_control_wait_tx_q(vsi->seid, pf,
				     pf_q + vsi->alloc_queue_pairs,
				     true /*is xdp*/, enable);
	if (ret) {
		dev_info(&pf->pdev->dev,
			 "VSI seid %d XDP Tx ring %d %sable timeout\n",
			 vsi->seid, pf_q, (enable ? "en" : "dis"));
	}

	return ret;
}

/**
 * i40e_queue_pair_enable_irq - Enables interrupts for a queue pair
 * @vsi: vsi
 * @queue_pair: queue_pair
 **/
static void i40e_queue_pair_enable_irq(struct i40e_vsi *vsi, int queue_pair)
{
	struct i40e_ring *rxr = vsi->rx_rings[queue_pair];
	struct i40e_pf *pf = vsi->back;
	struct i40e_hw *hw = &pf->hw;

	/* All rings in a qp belong to the same qvector. */
	if (test_bit(I40E_FLAG_MSIX_ENA, pf->flags))
		i40e_irq_dynamic_enable(vsi, rxr->q_vector->v_idx);
	else
		i40e_irq_dynamic_enable_icr0(pf);

	i40e_flush(hw);
}

/**
 * i40e_queue_pair_disable_irq - Disables interrupts for a queue pair
 * @vsi: vsi
 * @queue_pair: queue_pair
 **/
static void i40e_queue_pair_disable_irq(struct i40e_vsi *vsi, int queue_pair)
{
	struct i40e_ring *rxr = vsi->rx_rings[queue_pair];
	struct i40e_pf *pf = vsi->back;
	struct i40e_hw *hw = &pf->hw;

	/* For simplicity, instead of removing the qp interrupt causes
	 * from the interrupt linked list, we simply disable the interrupt, and
	 * leave the list intact.
	 *
	 * All rings in a qp belong to the same qvector.
	 */
	if (test_bit(I40E_FLAG_MSIX_ENA, pf->flags)) {
		u32 intpf = vsi->base_vector + rxr->q_vector->v_idx;

		wr32(hw, I40E_PFINT_DYN_CTLN(intpf - 1), 0);
		i40e_flush(hw);
		synchronize_irq(pf->msix_entries[intpf].vector);
	} else {
		/* Legacy and MSI mode - this stops all interrupt handling */
		wr32(hw, I40E_PFINT_ICR0_ENA, 0);
		wr32(hw, I40E_PFINT_DYN_CTL0, 0);
		i40e_flush(hw);
		synchronize_irq(pf->pdev->irq);
	}
}

/**
 * i40e_queue_pair_disable - Disables a queue pair
 * @vsi: vsi
 * @queue_pair: queue pair
 *
 * Returns 0 on success, <0 on failure.
 **/
int i40e_queue_pair_disable(struct i40e_vsi *vsi, int queue_pair)
{
	int err;

	err = i40e_enter_busy_conf(vsi);
	if (err)
		return err;

	i40e_queue_pair_disable_irq(vsi, queue_pair);
	i40e_queue_pair_toggle_napi(vsi, queue_pair, false /* off */);
	err = i40e_queue_pair_toggle_rings(vsi, queue_pair, false /* off */);
	i40e_clean_rx_ring(vsi->rx_rings[queue_pair]);
	i40e_queue_pair_clean_rings(vsi, queue_pair);
	i40e_queue_pair_reset_stats(vsi, queue_pair);

	return err;
}

/**
 * i40e_queue_pair_enable - Enables a queue pair
 * @vsi: vsi
 * @queue_pair: queue pair
 *
 * Returns 0 on success, <0 on failure.
 **/
int i40e_queue_pair_enable(struct i40e_vsi *vsi, int queue_pair)
{
	int err;

	err = i40e_configure_tx_ring(vsi->tx_rings[queue_pair]);
	if (err)
		return err;

	if (i40e_enabled_xdp_vsi(vsi)) {
		err = i40e_configure_tx_ring(vsi->xdp_rings[queue_pair]);
		if (err)
			return err;
	}

	err = i40e_configure_rx_ring(vsi->rx_rings[queue_pair]);
	if (err)
		return err;

	err = i40e_queue_pair_toggle_rings(vsi, queue_pair, true /* on */);
	i40e_queue_pair_toggle_napi(vsi, queue_pair, true /* on */);
	i40e_queue_pair_enable_irq(vsi, queue_pair);

	i40e_exit_busy_conf(vsi);

	return err;
}

/**
 * i40e_xdp - implements ndo_bpf for i40e
 * @dev: netdevice
 * @xdp: XDP command
 **/
static int i40e_xdp(struct net_device *dev,
		    struct netdev_bpf *xdp)
{
	struct i40e_netdev_priv *np = netdev_priv(dev);
	struct i40e_vsi *vsi = np->vsi;

	if (vsi->type != I40E_VSI_MAIN)
		return -EINVAL;

	switch (xdp->command) {
	case XDP_SETUP_PROG:
		return i40e_xdp_setup(vsi, xdp->prog, xdp->extack);
	case XDP_SETUP_XSK_POOL:
		return i40e_xsk_pool_setup(vsi, xdp->xsk.pool,
					   xdp->xsk.queue_id);
	default:
		return -EINVAL;
	}
}

static const struct net_device_ops i40e_netdev_ops = {
	.ndo_open		= i40e_open,
	.ndo_stop		= i40e_close,
	.ndo_start_xmit		= i40e_lan_xmit_frame,
	.ndo_get_stats64	= i40e_get_netdev_stats_struct,
	.ndo_set_rx_mode	= i40e_set_rx_mode,
	.ndo_validate_addr	= eth_validate_addr,
	.ndo_set_mac_address	= i40e_set_mac,
	.ndo_change_mtu		= i40e_change_mtu,
	.ndo_eth_ioctl		= i40e_ioctl,
	.ndo_tx_timeout		= i40e_tx_timeout,
	.ndo_vlan_rx_add_vid	= i40e_vlan_rx_add_vid,
	.ndo_vlan_rx_kill_vid	= i40e_vlan_rx_kill_vid,
#ifdef CONFIG_NET_POLL_CONTROLLER
	.ndo_poll_controller	= i40e_netpoll,
#endif
	.ndo_setup_tc		= __i40e_setup_tc,
	.ndo_select_queue	= i40e_lan_select_queue,
	.ndo_set_features	= i40e_set_features,
	.ndo_set_vf_mac		= i40e_ndo_set_vf_mac,
	.ndo_set_vf_vlan	= i40e_ndo_set_vf_port_vlan,
	.ndo_get_vf_stats	= i40e_get_vf_stats,
	.ndo_set_vf_rate	= i40e_ndo_set_vf_bw,
	.ndo_get_vf_config	= i40e_ndo_get_vf_config,
	.ndo_set_vf_link_state	= i40e_ndo_set_vf_link_state,
	.ndo_set_vf_spoofchk	= i40e_ndo_set_vf_spoofchk,
	.ndo_set_vf_trust	= i40e_ndo_set_vf_trust,
	.ndo_get_phys_port_id	= i40e_get_phys_port_id,
	.ndo_fdb_add		= i40e_ndo_fdb_add,
	.ndo_features_check	= i40e_features_check,
	.ndo_bridge_getlink	= i40e_ndo_bridge_getlink,
	.ndo_bridge_setlink	= i40e_ndo_bridge_setlink,
	.ndo_bpf		= i40e_xdp,
	.ndo_xdp_xmit		= i40e_xdp_xmit,
	.ndo_xsk_wakeup	        = i40e_xsk_wakeup,
	.ndo_dfwd_add_station	= i40e_fwd_add,
	.ndo_dfwd_del_station	= i40e_fwd_del,
};

/**
 * i40e_config_netdev - Setup the netdev flags
 * @vsi: the VSI being configured
 *
 * Returns 0 on success, negative value on failure
 **/
static int i40e_config_netdev(struct i40e_vsi *vsi)
{
	struct i40e_pf *pf = vsi->back;
	struct i40e_hw *hw = &pf->hw;
	struct i40e_netdev_priv *np;
	struct net_device *netdev;
	u8 broadcast[ETH_ALEN];
	u8 mac_addr[ETH_ALEN];
	int etherdev_size;
	netdev_features_t hw_enc_features;
	netdev_features_t hw_features;

	etherdev_size = sizeof(struct i40e_netdev_priv);
	netdev = alloc_etherdev_mq(etherdev_size, vsi->alloc_queue_pairs);
	if (!netdev)
		return -ENOMEM;

	vsi->netdev = netdev;
	np = netdev_priv(netdev);
	np->vsi = vsi;

	hw_enc_features = NETIF_F_SG			|
			  NETIF_F_HW_CSUM		|
			  NETIF_F_HIGHDMA		|
			  NETIF_F_SOFT_FEATURES		|
			  NETIF_F_TSO			|
			  NETIF_F_TSO_ECN		|
			  NETIF_F_TSO6			|
			  NETIF_F_GSO_GRE		|
			  NETIF_F_GSO_GRE_CSUM		|
			  NETIF_F_GSO_PARTIAL		|
			  NETIF_F_GSO_IPXIP4		|
			  NETIF_F_GSO_IPXIP6		|
			  NETIF_F_GSO_UDP_TUNNEL	|
			  NETIF_F_GSO_UDP_TUNNEL_CSUM	|
			  NETIF_F_GSO_UDP_L4		|
			  NETIF_F_SCTP_CRC		|
			  NETIF_F_RXHASH		|
			  NETIF_F_RXCSUM		|
			  0;

	if (!test_bit(I40E_HW_CAP_OUTER_UDP_CSUM, pf->hw.caps))
		netdev->gso_partial_features |= NETIF_F_GSO_UDP_TUNNEL_CSUM;

	netdev->udp_tunnel_nic_info = &pf->udp_tunnel_nic;

	netdev->gso_partial_features |= NETIF_F_GSO_GRE_CSUM;

	netdev->hw_enc_features |= hw_enc_features;

	/* record features VLANs can make use of */
	netdev->vlan_features |= hw_enc_features | NETIF_F_TSO_MANGLEID;

#define I40E_GSO_PARTIAL_FEATURES (NETIF_F_GSO_GRE |		\
				   NETIF_F_GSO_GRE_CSUM |	\
				   NETIF_F_GSO_IPXIP4 |		\
				   NETIF_F_GSO_IPXIP6 |		\
				   NETIF_F_GSO_UDP_TUNNEL |	\
				   NETIF_F_GSO_UDP_TUNNEL_CSUM)

	netdev->gso_partial_features = I40E_GSO_PARTIAL_FEATURES;
	netdev->features |= NETIF_F_GSO_PARTIAL |
			    I40E_GSO_PARTIAL_FEATURES;

	netdev->mpls_features |= NETIF_F_SG;
	netdev->mpls_features |= NETIF_F_HW_CSUM;
	netdev->mpls_features |= NETIF_F_TSO;
	netdev->mpls_features |= NETIF_F_TSO6;
	netdev->mpls_features |= I40E_GSO_PARTIAL_FEATURES;

	/* enable macvlan offloads */
	netdev->hw_features |= NETIF_F_HW_L2FW_DOFFLOAD;

	hw_features = hw_enc_features		|
		      NETIF_F_HW_VLAN_CTAG_TX	|
		      NETIF_F_HW_VLAN_CTAG_RX;

	if (!test_bit(I40E_FLAG_MFP_ENA, pf->flags))
		hw_features |= NETIF_F_NTUPLE | NETIF_F_HW_TC;

	netdev->hw_features |= hw_features | NETIF_F_LOOPBACK;

	netdev->features |= hw_features | NETIF_F_HW_VLAN_CTAG_FILTER;
	netdev->hw_enc_features |= NETIF_F_TSO_MANGLEID;

	netdev->features &= ~NETIF_F_HW_TC;

	if (vsi->type == I40E_VSI_MAIN) {
		SET_NETDEV_DEV(netdev, &pf->pdev->dev);
		ether_addr_copy(mac_addr, hw->mac.perm_addr);
		/* The following steps are necessary for two reasons. First,
		 * some older NVM configurations load a default MAC-VLAN
		 * filter that will accept any tagged packet, and we want to
		 * replace this with a normal filter. Additionally, it is
		 * possible our MAC address was provided by the platform using
		 * Open Firmware or similar.
		 *
		 * Thus, we need to remove the default filter and install one
		 * specific to the MAC address.
		 */
		i40e_rm_default_mac_filter(vsi, mac_addr);
		spin_lock_bh(&vsi->mac_filter_hash_lock);
		i40e_add_mac_filter(vsi, mac_addr);
		spin_unlock_bh(&vsi->mac_filter_hash_lock);

		netdev->xdp_features = NETDEV_XDP_ACT_BASIC |
				       NETDEV_XDP_ACT_REDIRECT |
				       NETDEV_XDP_ACT_XSK_ZEROCOPY |
				       NETDEV_XDP_ACT_RX_SG;
		netdev->xdp_zc_max_segs = I40E_MAX_BUFFER_TXD;
	} else {
		/* Relate the VSI_VMDQ name to the VSI_MAIN name. Note that we
		 * are still limited by IFNAMSIZ, but we're adding 'v%d\0' to
		 * the end, which is 4 bytes long, so force truncation of the
		 * original name by IFNAMSIZ - 4
		 */
		snprintf(netdev->name, IFNAMSIZ, "%.*sv%%d",
			 IFNAMSIZ - 4,
			 pf->vsi[pf->lan_vsi]->netdev->name);
		eth_random_addr(mac_addr);

		spin_lock_bh(&vsi->mac_filter_hash_lock);
		i40e_add_mac_filter(vsi, mac_addr);
		spin_unlock_bh(&vsi->mac_filter_hash_lock);
	}

	/* Add the broadcast filter so that we initially will receive
	 * broadcast packets. Note that when a new VLAN is first added the
	 * driver will convert all filters marked I40E_VLAN_ANY into VLAN
	 * specific filters as part of transitioning into "vlan" operation.
	 * When more VLANs are added, the driver will copy each existing MAC
	 * filter and add it for the new VLAN.
	 *
	 * Broadcast filters are handled specially by
	 * i40e_sync_filters_subtask, as the driver must to set the broadcast
	 * promiscuous bit instead of adding this directly as a MAC/VLAN
	 * filter. The subtask will update the correct broadcast promiscuous
	 * bits as VLANs become active or inactive.
	 */
	eth_broadcast_addr(broadcast);
	spin_lock_bh(&vsi->mac_filter_hash_lock);
	i40e_add_mac_filter(vsi, broadcast);
	spin_unlock_bh(&vsi->mac_filter_hash_lock);

	eth_hw_addr_set(netdev, mac_addr);
	ether_addr_copy(netdev->perm_addr, mac_addr);

	/* i40iw_net_event() reads 16 bytes from neigh->primary_key */
	netdev->neigh_priv_len = sizeof(u32) * 4;

	netdev->priv_flags |= IFF_UNICAST_FLT;
	netdev->priv_flags |= IFF_SUPP_NOFCS;
	/* Setup netdev TC information */
	i40e_vsi_config_netdev_tc(vsi, vsi->tc_config.enabled_tc);

	netdev->netdev_ops = &i40e_netdev_ops;
	netdev->watchdog_timeo = 5 * HZ;
	i40e_set_ethtool_ops(netdev);

	/* MTU range: 68 - 9706 */
	netdev->min_mtu = ETH_MIN_MTU;
	netdev->max_mtu = I40E_MAX_RXBUFFER - I40E_PACKET_HDR_PAD;

	return 0;
}

/**
 * i40e_vsi_delete - Delete a VSI from the switch
 * @vsi: the VSI being removed
 *
 * Returns 0 on success, negative value on failure
 **/
static void i40e_vsi_delete(struct i40e_vsi *vsi)
{
	/* remove default VSI is not allowed */
	if (vsi == vsi->back->vsi[vsi->back->lan_vsi])
		return;

	i40e_aq_delete_element(&vsi->back->hw, vsi->seid, NULL);
}

/**
 * i40e_is_vsi_uplink_mode_veb - Check if the VSI's uplink bridge mode is VEB
 * @vsi: the VSI being queried
 *
 * Returns 1 if HW bridge mode is VEB and return 0 in case of VEPA mode
 **/
int i40e_is_vsi_uplink_mode_veb(struct i40e_vsi *vsi)
{
	struct i40e_veb *veb;
	struct i40e_pf *pf = vsi->back;

	/* Uplink is not a bridge so default to VEB */
	if (vsi->veb_idx >= I40E_MAX_VEB)
		return 1;

	veb = pf->veb[vsi->veb_idx];
	if (!veb) {
		dev_info(&pf->pdev->dev,
			 "There is no veb associated with the bridge\n");
		return -ENOENT;
	}

	/* Uplink is a bridge in VEPA mode */
	if (veb->bridge_mode & BRIDGE_MODE_VEPA) {
		return 0;
	} else {
		/* Uplink is a bridge in VEB mode */
		return 1;
	}

	/* VEPA is now default bridge, so return 0 */
	return 0;
}

/**
 * i40e_add_vsi - Add a VSI to the switch
 * @vsi: the VSI being configured
 *
 * This initializes a VSI context depending on the VSI type to be added and
 * passes it down to the add_vsi aq command.
 **/
static int i40e_add_vsi(struct i40e_vsi *vsi)
{
	int ret = -ENODEV;
	struct i40e_pf *pf = vsi->back;
	struct i40e_hw *hw = &pf->hw;
	struct i40e_vsi_context ctxt;
	struct i40e_mac_filter *f;
	struct hlist_node *h;
	int bkt;

	u8 enabled_tc = 0x1; /* TC0 enabled */
	int f_count = 0;

	memset(&ctxt, 0, sizeof(ctxt));
	switch (vsi->type) {
	case I40E_VSI_MAIN:
		/* The PF's main VSI is already setup as part of the
		 * device initialization, so we'll not bother with
		 * the add_vsi call, but we will retrieve the current
		 * VSI context.
		 */
		ctxt.seid = pf->main_vsi_seid;
		ctxt.pf_num = pf->hw.pf_id;
		ctxt.vf_num = 0;
		ret = i40e_aq_get_vsi_params(&pf->hw, &ctxt, NULL);
		ctxt.flags = I40E_AQ_VSI_TYPE_PF;
		if (ret) {
			dev_info(&pf->pdev->dev,
				 "couldn't get PF vsi config, err %pe aq_err %s\n",
				 ERR_PTR(ret),
				 i40e_aq_str(&pf->hw,
					     pf->hw.aq.asq_last_status));
			return -ENOENT;
		}
		vsi->info = ctxt.info;
		vsi->info.valid_sections = 0;

		vsi->seid = ctxt.seid;
		vsi->id = ctxt.vsi_number;

		enabled_tc = i40e_pf_get_tc_map(pf);

		/* Source pruning is enabled by default, so the flag is
		 * negative logic - if it's set, we need to fiddle with
		 * the VSI to disable source pruning.
		 */
		if (test_bit(I40E_FLAG_SOURCE_PRUNING_DIS, pf->flags)) {
			memset(&ctxt, 0, sizeof(ctxt));
			ctxt.seid = pf->main_vsi_seid;
			ctxt.pf_num = pf->hw.pf_id;
			ctxt.vf_num = 0;
			ctxt.info.valid_sections |=
				     cpu_to_le16(I40E_AQ_VSI_PROP_SWITCH_VALID);
			ctxt.info.switch_id =
				   cpu_to_le16(I40E_AQ_VSI_SW_ID_FLAG_LOCAL_LB);
			ret = i40e_aq_update_vsi_params(hw, &ctxt, NULL);
			if (ret) {
				dev_info(&pf->pdev->dev,
					 "update vsi failed, err %d aq_err %s\n",
					 ret,
					 i40e_aq_str(&pf->hw,
						     pf->hw.aq.asq_last_status));
				ret = -ENOENT;
				goto err;
			}
		}

		/* MFP mode setup queue map and update VSI */
		if (test_bit(I40E_FLAG_MFP_ENA, pf->flags) &&
		    !(pf->hw.func_caps.iscsi)) { /* NIC type PF */
			memset(&ctxt, 0, sizeof(ctxt));
			ctxt.seid = pf->main_vsi_seid;
			ctxt.pf_num = pf->hw.pf_id;
			ctxt.vf_num = 0;
			i40e_vsi_setup_queue_map(vsi, &ctxt, enabled_tc, false);
			ret = i40e_aq_update_vsi_params(hw, &ctxt, NULL);
			if (ret) {
				dev_info(&pf->pdev->dev,
					 "update vsi failed, err %pe aq_err %s\n",
					 ERR_PTR(ret),
					 i40e_aq_str(&pf->hw,
						    pf->hw.aq.asq_last_status));
				ret = -ENOENT;
				goto err;
			}
			/* update the local VSI info queue map */
			i40e_vsi_update_queue_map(vsi, &ctxt);
			vsi->info.valid_sections = 0;
		} else {
			/* Default/Main VSI is only enabled for TC0
			 * reconfigure it to enable all TCs that are
			 * available on the port in SFP mode.
			 * For MFP case the iSCSI PF would use this
			 * flow to enable LAN+iSCSI TC.
			 */
			ret = i40e_vsi_config_tc(vsi, enabled_tc);
			if (ret) {
				/* Single TC condition is not fatal,
				 * message and continue
				 */
				dev_info(&pf->pdev->dev,
					 "failed to configure TCs for main VSI tc_map 0x%08x, err %pe aq_err %s\n",
					 enabled_tc,
					 ERR_PTR(ret),
					 i40e_aq_str(&pf->hw,
						    pf->hw.aq.asq_last_status));
			}
		}
		break;

	case I40E_VSI_FDIR:
		ctxt.pf_num = hw->pf_id;
		ctxt.vf_num = 0;
		ctxt.uplink_seid = vsi->uplink_seid;
		ctxt.connection_type = I40E_AQ_VSI_CONN_TYPE_NORMAL;
		ctxt.flags = I40E_AQ_VSI_TYPE_PF;
		if (test_bit(I40E_FLAG_VEB_MODE_ENA, pf->flags) &&
		    (i40e_is_vsi_uplink_mode_veb(vsi))) {
			ctxt.info.valid_sections |=
			     cpu_to_le16(I40E_AQ_VSI_PROP_SWITCH_VALID);
			ctxt.info.switch_id =
			   cpu_to_le16(I40E_AQ_VSI_SW_ID_FLAG_ALLOW_LB);
		}
		i40e_vsi_setup_queue_map(vsi, &ctxt, enabled_tc, true);
		break;

	case I40E_VSI_VMDQ2:
		ctxt.pf_num = hw->pf_id;
		ctxt.vf_num = 0;
		ctxt.uplink_seid = vsi->uplink_seid;
		ctxt.connection_type = I40E_AQ_VSI_CONN_TYPE_NORMAL;
		ctxt.flags = I40E_AQ_VSI_TYPE_VMDQ2;

		/* This VSI is connected to VEB so the switch_id
		 * should be set to zero by default.
		 */
		if (i40e_is_vsi_uplink_mode_veb(vsi)) {
			ctxt.info.valid_sections |=
				cpu_to_le16(I40E_AQ_VSI_PROP_SWITCH_VALID);
			ctxt.info.switch_id =
				cpu_to_le16(I40E_AQ_VSI_SW_ID_FLAG_ALLOW_LB);
		}

		/* Setup the VSI tx/rx queue map for TC0 only for now */
		i40e_vsi_setup_queue_map(vsi, &ctxt, enabled_tc, true);
		break;

	case I40E_VSI_SRIOV:
		ctxt.pf_num = hw->pf_id;
		ctxt.vf_num = vsi->vf_id + hw->func_caps.vf_base_id;
		ctxt.uplink_seid = vsi->uplink_seid;
		ctxt.connection_type = I40E_AQ_VSI_CONN_TYPE_NORMAL;
		ctxt.flags = I40E_AQ_VSI_TYPE_VF;

		/* This VSI is connected to VEB so the switch_id
		 * should be set to zero by default.
		 */
		if (i40e_is_vsi_uplink_mode_veb(vsi)) {
			ctxt.info.valid_sections |=
				cpu_to_le16(I40E_AQ_VSI_PROP_SWITCH_VALID);
			ctxt.info.switch_id =
				cpu_to_le16(I40E_AQ_VSI_SW_ID_FLAG_ALLOW_LB);
		}

		if (test_bit(I40E_FLAG_IWARP_ENA, vsi->back->flags)) {
			ctxt.info.valid_sections |=
				cpu_to_le16(I40E_AQ_VSI_PROP_QUEUE_OPT_VALID);
			ctxt.info.queueing_opt_flags |=
				(I40E_AQ_VSI_QUE_OPT_TCP_ENA |
				 I40E_AQ_VSI_QUE_OPT_RSS_LUT_VSI);
		}

		ctxt.info.valid_sections |= cpu_to_le16(I40E_AQ_VSI_PROP_VLAN_VALID);
		ctxt.info.port_vlan_flags |= I40E_AQ_VSI_PVLAN_MODE_ALL;
		if (pf->vf[vsi->vf_id].spoofchk) {
			ctxt.info.valid_sections |=
				cpu_to_le16(I40E_AQ_VSI_PROP_SECURITY_VALID);
			ctxt.info.sec_flags |=
				(I40E_AQ_VSI_SEC_FLAG_ENABLE_VLAN_CHK |
				 I40E_AQ_VSI_SEC_FLAG_ENABLE_MAC_CHK);
		}
		/* Setup the VSI tx/rx queue map for TC0 only for now */
		i40e_vsi_setup_queue_map(vsi, &ctxt, enabled_tc, true);
		break;

	case I40E_VSI_IWARP:
		/* send down message to iWARP */
		break;

	default:
		return -ENODEV;
	}

	if (vsi->type != I40E_VSI_MAIN) {
		ret = i40e_aq_add_vsi(hw, &ctxt, NULL);
		if (ret) {
			dev_info(&vsi->back->pdev->dev,
				 "add vsi failed, err %pe aq_err %s\n",
				 ERR_PTR(ret),
				 i40e_aq_str(&pf->hw,
					     pf->hw.aq.asq_last_status));
			ret = -ENOENT;
			goto err;
		}
		vsi->info = ctxt.info;
		vsi->info.valid_sections = 0;
		vsi->seid = ctxt.seid;
		vsi->id = ctxt.vsi_number;
	}

	spin_lock_bh(&vsi->mac_filter_hash_lock);
	vsi->active_filters = 0;
	/* If macvlan filters already exist, force them to get loaded */
	hash_for_each_safe(vsi->mac_filter_hash, bkt, h, f, hlist) {
		f->state = I40E_FILTER_NEW;
		f_count++;
	}
	spin_unlock_bh(&vsi->mac_filter_hash_lock);
	clear_bit(__I40E_VSI_OVERFLOW_PROMISC, vsi->state);

	if (f_count) {
		vsi->flags |= I40E_VSI_FLAG_FILTER_CHANGED;
		set_bit(__I40E_MACVLAN_SYNC_PENDING, pf->state);
	}

	/* Update VSI BW information */
	ret = i40e_vsi_get_bw_info(vsi);
	if (ret) {
		dev_info(&pf->pdev->dev,
			 "couldn't get vsi bw info, err %pe aq_err %s\n",
			 ERR_PTR(ret),
			 i40e_aq_str(&pf->hw, pf->hw.aq.asq_last_status));
		/* VSI is already added so not tearing that up */
		ret = 0;
	}

err:
	return ret;
}

/**
 * i40e_vsi_release - Delete a VSI and free its resources
 * @vsi: the VSI being removed
 *
 * Returns 0 on success or < 0 on error
 **/
int i40e_vsi_release(struct i40e_vsi *vsi)
{
	struct i40e_mac_filter *f;
	struct hlist_node *h;
	struct i40e_veb *veb;
	struct i40e_pf *pf;
	u16 uplink_seid;
	int i, n, bkt;

	pf = vsi->back;

	/* release of a VEB-owner or last VSI is not allowed */
	if (vsi->flags & I40E_VSI_FLAG_VEB_OWNER) {
		dev_info(&pf->pdev->dev, "VSI %d has existing VEB %d\n",
			 vsi->seid, vsi->uplink_seid);
		return -ENODEV;
	}
	if (vsi == pf->vsi[pf->lan_vsi] &&
	    !test_bit(__I40E_DOWN, pf->state)) {
		dev_info(&pf->pdev->dev, "Can't remove PF VSI\n");
		return -ENODEV;
	}
	set_bit(__I40E_VSI_RELEASING, vsi->state);
	uplink_seid = vsi->uplink_seid;

	if (vsi->type != I40E_VSI_SRIOV) {
		if (vsi->netdev_registered) {
			vsi->netdev_registered = false;
			if (vsi->netdev) {
				/* results in a call to i40e_close() */
				unregister_netdev(vsi->netdev);
			}
		} else {
			i40e_vsi_close(vsi);
		}
		i40e_vsi_disable_irq(vsi);
	}

	if (vsi->type == I40E_VSI_MAIN)
		i40e_devlink_destroy_port(pf);

	spin_lock_bh(&vsi->mac_filter_hash_lock);

	/* clear the sync flag on all filters */
	if (vsi->netdev) {
		__dev_uc_unsync(vsi->netdev, NULL);
		__dev_mc_unsync(vsi->netdev, NULL);
	}

	/* make sure any remaining filters are marked for deletion */
	hash_for_each_safe(vsi->mac_filter_hash, bkt, h, f, hlist)
		__i40e_del_filter(vsi, f);

	spin_unlock_bh(&vsi->mac_filter_hash_lock);

	i40e_sync_vsi_filters(vsi);

	i40e_vsi_delete(vsi);
	i40e_vsi_free_q_vectors(vsi);
	if (vsi->netdev) {
		free_netdev(vsi->netdev);
		vsi->netdev = NULL;
	}
	i40e_vsi_clear_rings(vsi);
	i40e_vsi_clear(vsi);

	/* If this was the last thing on the VEB, except for the
	 * controlling VSI, remove the VEB, which puts the controlling
	 * VSI onto the uplink port.
	 *
	 * Well, okay, there's one more exception here: don't remove
	 * the floating VEBs yet.  We'll wait for an explicit remove request
	 * from up the network stack.
	 */
	veb = i40e_pf_get_veb_by_seid(pf, uplink_seid);
	if (veb && veb->uplink_seid) {
		n = 0;

		/* Count non-controlling VSIs present on  the VEB */
		i40e_pf_for_each_vsi(pf, i, vsi)
			if (vsi->uplink_seid == uplink_seid &&
			    (vsi->flags & I40E_VSI_FLAG_VEB_OWNER) == 0)
				n++;

		/* If there is no VSI except the control one then release
		 * the VEB and put the control VSI onto VEB uplink.
		 */
		if (!n)
			i40e_veb_release(veb);
	}

	return 0;
}

/**
 * i40e_vsi_setup_vectors - Set up the q_vectors for the given VSI
 * @vsi: ptr to the VSI
 *
 * This should only be called after i40e_vsi_mem_alloc() which allocates the
 * corresponding SW VSI structure and initializes num_queue_pairs for the
 * newly allocated VSI.
 *
 * Returns 0 on success or negative on failure
 **/
static int i40e_vsi_setup_vectors(struct i40e_vsi *vsi)
{
	int ret = -ENOENT;
	struct i40e_pf *pf = vsi->back;

	if (vsi->q_vectors[0]) {
		dev_info(&pf->pdev->dev, "VSI %d has existing q_vectors\n",
			 vsi->seid);
		return -EEXIST;
	}

	if (vsi->base_vector) {
		dev_info(&pf->pdev->dev, "VSI %d has non-zero base vector %d\n",
			 vsi->seid, vsi->base_vector);
		return -EEXIST;
	}

	ret = i40e_vsi_alloc_q_vectors(vsi);
	if (ret) {
		dev_info(&pf->pdev->dev,
			 "failed to allocate %d q_vector for VSI %d, ret=%d\n",
			 vsi->num_q_vectors, vsi->seid, ret);
		vsi->num_q_vectors = 0;
		goto vector_setup_out;
	}

	/* In Legacy mode, we do not have to get any other vector since we
	 * piggyback on the misc/ICR0 for queue interrupts.
	*/
	if (!test_bit(I40E_FLAG_MSIX_ENA, pf->flags))
		return ret;
	if (vsi->num_q_vectors)
		vsi->base_vector = i40e_get_lump(pf, pf->irq_pile,
						 vsi->num_q_vectors, vsi->idx);
	if (vsi->base_vector < 0) {
		dev_info(&pf->pdev->dev,
			 "failed to get tracking for %d vectors for VSI %d, err=%d\n",
			 vsi->num_q_vectors, vsi->seid, vsi->base_vector);
		i40e_vsi_free_q_vectors(vsi);
		ret = -ENOENT;
		goto vector_setup_out;
	}

vector_setup_out:
	return ret;
}

/**
 * i40e_vsi_reinit_setup - return and reallocate resources for a VSI
 * @vsi: pointer to the vsi.
 *
 * This re-allocates a vsi's queue resources.
 *
 * Returns pointer to the successfully allocated and configured VSI sw struct
 * on success, otherwise returns NULL on failure.
 **/
static struct i40e_vsi *i40e_vsi_reinit_setup(struct i40e_vsi *vsi)
{
	u16 alloc_queue_pairs;
	struct i40e_pf *pf;
	u8 enabled_tc;
	int ret;

	if (!vsi)
		return NULL;

	pf = vsi->back;

	i40e_put_lump(pf->qp_pile, vsi->base_queue, vsi->idx);
	i40e_vsi_clear_rings(vsi);

	i40e_vsi_free_arrays(vsi, false);
	i40e_set_num_rings_in_vsi(vsi);
	ret = i40e_vsi_alloc_arrays(vsi, false);
	if (ret)
		goto err_vsi;

	alloc_queue_pairs = vsi->alloc_queue_pairs *
			    (i40e_enabled_xdp_vsi(vsi) ? 2 : 1);

	ret = i40e_get_lump(pf, pf->qp_pile, alloc_queue_pairs, vsi->idx);
	if (ret < 0) {
		dev_info(&pf->pdev->dev,
			 "failed to get tracking for %d queues for VSI %d err %d\n",
			 alloc_queue_pairs, vsi->seid, ret);
		goto err_vsi;
	}
	vsi->base_queue = ret;

	/* Update the FW view of the VSI. Force a reset of TC and queue
	 * layout configurations.
	 */
	enabled_tc = pf->vsi[pf->lan_vsi]->tc_config.enabled_tc;
	pf->vsi[pf->lan_vsi]->tc_config.enabled_tc = 0;
	pf->vsi[pf->lan_vsi]->seid = pf->main_vsi_seid;
	i40e_vsi_config_tc(pf->vsi[pf->lan_vsi], enabled_tc);
	if (vsi->type == I40E_VSI_MAIN)
		i40e_rm_default_mac_filter(vsi, pf->hw.mac.perm_addr);

	/* assign it some queues */
	ret = i40e_alloc_rings(vsi);
	if (ret)
		goto err_rings;

	/* map all of the rings to the q_vectors */
	i40e_vsi_map_rings_to_vectors(vsi);
	return vsi;

err_rings:
	i40e_vsi_free_q_vectors(vsi);
	if (vsi->netdev_registered) {
		vsi->netdev_registered = false;
		unregister_netdev(vsi->netdev);
		free_netdev(vsi->netdev);
		vsi->netdev = NULL;
	}
	if (vsi->type == I40E_VSI_MAIN)
		i40e_devlink_destroy_port(pf);
	i40e_aq_delete_element(&pf->hw, vsi->seid, NULL);
err_vsi:
	i40e_vsi_clear(vsi);
	return NULL;
}

/**
 * i40e_vsi_setup - Set up a VSI by a given type
 * @pf: board private structure
 * @type: VSI type
 * @uplink_seid: the switch element to link to
 * @param1: usage depends upon VSI type. For VF types, indicates VF id
 *
 * This allocates the sw VSI structure and its queue resources, then add a VSI
 * to the identified VEB.
 *
 * Returns pointer to the successfully allocated and configure VSI sw struct on
 * success, otherwise returns NULL on failure.
 **/
struct i40e_vsi *i40e_vsi_setup(struct i40e_pf *pf, u8 type,
				u16 uplink_seid, u32 param1)
{
	struct i40e_vsi *vsi = NULL;
	struct i40e_veb *veb = NULL;
	u16 alloc_queue_pairs;
	int v_idx;
	int ret;

	/* The requested uplink_seid must be either
	 *     - the PF's port seid
	 *              no VEB is needed because this is the PF
	 *              or this is a Flow Director special case VSI
	 *     - seid of an existing VEB
	 *     - seid of a VSI that owns an existing VEB
	 *     - seid of a VSI that doesn't own a VEB
	 *              a new VEB is created and the VSI becomes the owner
	 *     - seid of the PF VSI, which is what creates the first VEB
	 *              this is a special case of the previous
	 *
	 * Find which uplink_seid we were given and create a new VEB if needed
	 */
	veb = i40e_pf_get_veb_by_seid(pf, uplink_seid);
	if (!veb && uplink_seid != pf->mac_seid) {
		vsi = i40e_pf_get_vsi_by_seid(pf, uplink_seid);
		if (!vsi) {
			dev_info(&pf->pdev->dev, "no such uplink_seid %d\n",
				 uplink_seid);
			return NULL;
		}

		if (vsi->uplink_seid == pf->mac_seid)
			veb = i40e_veb_setup(pf, 0, pf->mac_seid, vsi->seid,
					     vsi->tc_config.enabled_tc);
		else if ((vsi->flags & I40E_VSI_FLAG_VEB_OWNER) == 0)
			veb = i40e_veb_setup(pf, 0, vsi->uplink_seid, vsi->seid,
					     vsi->tc_config.enabled_tc);
		if (veb) {
			if (vsi->seid != pf->vsi[pf->lan_vsi]->seid) {
				dev_info(&vsi->back->pdev->dev,
					 "New VSI creation error, uplink seid of LAN VSI expected.\n");
				return NULL;
			}
			/* We come up by default in VEPA mode if SRIOV is not
			 * already enabled, in which case we can't force VEPA
			 * mode.
			 */
			if (!test_bit(I40E_FLAG_VEB_MODE_ENA, pf->flags)) {
				veb->bridge_mode = BRIDGE_MODE_VEPA;
				clear_bit(I40E_FLAG_VEB_MODE_ENA, pf->flags);
			}
			i40e_config_bridge_mode(veb);
		}
		veb = i40e_pf_get_veb_by_seid(pf, vsi->uplink_seid);
		if (!veb) {
			dev_info(&pf->pdev->dev, "couldn't add VEB\n");
			return NULL;
		}

		vsi->flags |= I40E_VSI_FLAG_VEB_OWNER;
		uplink_seid = veb->seid;
	}

	/* get vsi sw struct */
	v_idx = i40e_vsi_mem_alloc(pf, type);
	if (v_idx < 0)
		goto err_alloc;
	vsi = pf->vsi[v_idx];
	if (!vsi)
		goto err_alloc;
	vsi->type = type;
	vsi->veb_idx = (veb ? veb->idx : I40E_NO_VEB);

	if (type == I40E_VSI_MAIN)
		pf->lan_vsi = v_idx;
	else if (type == I40E_VSI_SRIOV)
		vsi->vf_id = param1;
	/* assign it some queues */
	alloc_queue_pairs = vsi->alloc_queue_pairs *
			    (i40e_enabled_xdp_vsi(vsi) ? 2 : 1);

	ret = i40e_get_lump(pf, pf->qp_pile, alloc_queue_pairs, vsi->idx);
	if (ret < 0) {
		dev_info(&pf->pdev->dev,
			 "failed to get tracking for %d queues for VSI %d err=%d\n",
			 alloc_queue_pairs, vsi->seid, ret);
		goto err_vsi;
	}
	vsi->base_queue = ret;

	/* get a VSI from the hardware */
	vsi->uplink_seid = uplink_seid;
	ret = i40e_add_vsi(vsi);
	if (ret)
		goto err_vsi;

	switch (vsi->type) {
	/* setup the netdev if needed */
	case I40E_VSI_MAIN:
	case I40E_VSI_VMDQ2:
		ret = i40e_config_netdev(vsi);
		if (ret)
			goto err_netdev;
		ret = i40e_netif_set_realnum_tx_rx_queues(vsi);
		if (ret)
			goto err_netdev;
		if (vsi->type == I40E_VSI_MAIN) {
			ret = i40e_devlink_create_port(pf);
			if (ret)
				goto err_netdev;
			SET_NETDEV_DEVLINK_PORT(vsi->netdev, &pf->devlink_port);
		}
		ret = register_netdev(vsi->netdev);
		if (ret)
			goto err_dl_port;
		vsi->netdev_registered = true;
		netif_carrier_off(vsi->netdev);
#ifdef CONFIG_I40E_DCB
		/* Setup DCB netlink interface */
		i40e_dcbnl_setup(vsi);
#endif /* CONFIG_I40E_DCB */
		fallthrough;
	case I40E_VSI_FDIR:
		/* set up vectors and rings if needed */
		ret = i40e_vsi_setup_vectors(vsi);
		if (ret)
			goto err_msix;

		ret = i40e_alloc_rings(vsi);
		if (ret)
			goto err_rings;

		/* map all of the rings to the q_vectors */
		i40e_vsi_map_rings_to_vectors(vsi);

		i40e_vsi_reset_stats(vsi);
		break;
	default:
		/* no netdev or rings for the other VSI types */
		break;
	}

	if (test_bit(I40E_HW_CAP_RSS_AQ, pf->hw.caps) &&
	    vsi->type == I40E_VSI_VMDQ2) {
		ret = i40e_vsi_config_rss(vsi);
		if (ret)
			goto err_config;
	}
	return vsi;

err_config:
	i40e_vsi_clear_rings(vsi);
err_rings:
	i40e_vsi_free_q_vectors(vsi);
err_msix:
	if (vsi->netdev_registered) {
		vsi->netdev_registered = false;
		unregister_netdev(vsi->netdev);
		free_netdev(vsi->netdev);
		vsi->netdev = NULL;
	}
err_dl_port:
	if (vsi->type == I40E_VSI_MAIN)
		i40e_devlink_destroy_port(pf);
err_netdev:
	i40e_aq_delete_element(&pf->hw, vsi->seid, NULL);
err_vsi:
	i40e_vsi_clear(vsi);
err_alloc:
	return NULL;
}

/**
 * i40e_veb_get_bw_info - Query VEB BW information
 * @veb: the veb to query
 *
 * Query the Tx scheduler BW configuration data for given VEB
 **/
static int i40e_veb_get_bw_info(struct i40e_veb *veb)
{
	struct i40e_aqc_query_switching_comp_ets_config_resp ets_data;
	struct i40e_aqc_query_switching_comp_bw_config_resp bw_data;
	struct i40e_pf *pf = veb->pf;
	struct i40e_hw *hw = &pf->hw;
	u32 tc_bw_max;
	int ret = 0;
	int i;

	ret = i40e_aq_query_switch_comp_bw_config(hw, veb->seid,
						  &bw_data, NULL);
	if (ret) {
		dev_info(&pf->pdev->dev,
			 "query veb bw config failed, err %pe aq_err %s\n",
			 ERR_PTR(ret),
			 i40e_aq_str(&pf->hw, hw->aq.asq_last_status));
		goto out;
	}

	ret = i40e_aq_query_switch_comp_ets_config(hw, veb->seid,
						   &ets_data, NULL);
	if (ret) {
		dev_info(&pf->pdev->dev,
			 "query veb bw ets config failed, err %pe aq_err %s\n",
			 ERR_PTR(ret),
			 i40e_aq_str(&pf->hw, hw->aq.asq_last_status));
		goto out;
	}

	veb->bw_limit = le16_to_cpu(ets_data.port_bw_limit);
	veb->bw_max_quanta = ets_data.tc_bw_max;
	veb->is_abs_credits = bw_data.absolute_credits_enable;
	veb->enabled_tc = ets_data.tc_valid_bits;
	tc_bw_max = le16_to_cpu(bw_data.tc_bw_max[0]) |
		    (le16_to_cpu(bw_data.tc_bw_max[1]) << 16);
	for (i = 0; i < I40E_MAX_TRAFFIC_CLASS; i++) {
		veb->bw_tc_share_credits[i] = bw_data.tc_bw_share_credits[i];
		veb->bw_tc_limit_credits[i] =
					le16_to_cpu(bw_data.tc_bw_limits[i]);
		veb->bw_tc_max_quanta[i] = ((tc_bw_max >> (i*4)) & 0x7);
	}

out:
	return ret;
}

/**
 * i40e_veb_mem_alloc - Allocates the next available struct veb in the PF
 * @pf: board private structure
 *
 * On error: returns error code (negative)
 * On success: returns vsi index in PF (positive)
 **/
static int i40e_veb_mem_alloc(struct i40e_pf *pf)
{
	int ret = -ENOENT;
	struct i40e_veb *veb;
	int i;

	/* Need to protect the allocation of switch elements at the PF level */
	mutex_lock(&pf->switch_mutex);

	/* VEB list may be fragmented if VEB creation/destruction has
	 * been happening.  We can afford to do a quick scan to look
	 * for any free slots in the list.
	 *
	 * find next empty veb slot, looping back around if necessary
	 */
	i = 0;
	while ((i < I40E_MAX_VEB) && (pf->veb[i] != NULL))
		i++;
	if (i >= I40E_MAX_VEB) {
		ret = -ENOMEM;
		goto err_alloc_veb;  /* out of VEB slots! */
	}

	veb = kzalloc(sizeof(*veb), GFP_KERNEL);
	if (!veb) {
		ret = -ENOMEM;
		goto err_alloc_veb;
	}
	veb->pf = pf;
	veb->idx = i;
	veb->enabled_tc = 1;

	pf->veb[i] = veb;
	ret = i;
err_alloc_veb:
	mutex_unlock(&pf->switch_mutex);
	return ret;
}

/**
 * i40e_switch_branch_release - Delete a branch of the switch tree
 * @branch: where to start deleting
 *
 * This uses recursion to find the tips of the branch to be
 * removed, deleting until we get back to and can delete this VEB.
 **/
static void i40e_switch_branch_release(struct i40e_veb *branch)
{
	struct i40e_pf *pf = branch->pf;
	u16 branch_seid = branch->seid;
	u16 veb_idx = branch->idx;
	struct i40e_vsi *vsi;
	struct i40e_veb *veb;
	int i;

	/* release any VEBs on this VEB - RECURSION */
	i40e_pf_for_each_veb(pf, i, veb)
		if (veb->uplink_seid == branch->seid)
			i40e_switch_branch_release(veb);

	/* Release the VSIs on this VEB, but not the owner VSI.
	 *
	 * NOTE: Removing the last VSI on a VEB has the SIDE EFFECT of removing
	 *       the VEB itself, so don't use (*branch) after this loop.
	 */
	i40e_pf_for_each_vsi(pf, i, vsi)
		if (vsi->uplink_seid == branch_seid &&
		    (vsi->flags & I40E_VSI_FLAG_VEB_OWNER) == 0)
			i40e_vsi_release(vsi);

	/* There's one corner case where the VEB might not have been
	 * removed, so double check it here and remove it if needed.
	 * This case happens if the veb was created from the debugfs
	 * commands and no VSIs were added to it.
	 */
	if (pf->veb[veb_idx])
		i40e_veb_release(pf->veb[veb_idx]);
}

/**
 * i40e_veb_clear - remove veb struct
 * @veb: the veb to remove
 **/
static void i40e_veb_clear(struct i40e_veb *veb)
{
	if (!veb)
		return;

	if (veb->pf) {
		struct i40e_pf *pf = veb->pf;

		mutex_lock(&pf->switch_mutex);
		if (pf->veb[veb->idx] == veb)
			pf->veb[veb->idx] = NULL;
		mutex_unlock(&pf->switch_mutex);
	}

	kfree(veb);
}

/**
 * i40e_veb_release - Delete a VEB and free its resources
 * @veb: the VEB being removed
 **/
void i40e_veb_release(struct i40e_veb *veb)
{
	struct i40e_vsi *vsi, *vsi_it;
	struct i40e_pf *pf;
	int i, n = 0;

	pf = veb->pf;

	/* find the remaining VSI and check for extras */
	i40e_pf_for_each_vsi(pf, i, vsi_it)
		if (vsi_it->uplink_seid == veb->seid) {
			if (vsi_it->flags & I40E_VSI_FLAG_VEB_OWNER)
				vsi = vsi_it;
			n++;
		}

	/* Floating VEB has to be empty and regular one must have
	 * single owner VSI.
	 */
	if ((veb->uplink_seid && n != 1) || (!veb->uplink_seid && n != 0)) {
		dev_info(&pf->pdev->dev,
			 "can't remove VEB %d with %d VSIs left\n",
			 veb->seid, n);
		return;
	}

	/* For regular VEB move the owner VSI to uplink port */
	if (veb->uplink_seid) {
		vsi->flags &= ~I40E_VSI_FLAG_VEB_OWNER;
		vsi->uplink_seid = veb->uplink_seid;
		vsi->veb_idx = I40E_NO_VEB;
	}

	i40e_aq_delete_element(&pf->hw, veb->seid, NULL);
	i40e_veb_clear(veb);
}

/**
 * i40e_add_veb - create the VEB in the switch
 * @veb: the VEB to be instantiated
 * @vsi: the controlling VSI
 **/
static int i40e_add_veb(struct i40e_veb *veb, struct i40e_vsi *vsi)
{
	struct i40e_pf *pf = veb->pf;
	bool enable_stats = !!test_bit(I40E_FLAG_VEB_STATS_ENA, pf->flags);
	int ret;

	ret = i40e_aq_add_veb(&pf->hw, veb->uplink_seid, vsi ? vsi->seid : 0,
			      veb->enabled_tc, vsi ? false : true,
			      &veb->seid, enable_stats, NULL);

	/* get a VEB from the hardware */
	if (ret) {
		dev_info(&pf->pdev->dev,
			 "couldn't add VEB, err %pe aq_err %s\n",
			 ERR_PTR(ret),
			 i40e_aq_str(&pf->hw, pf->hw.aq.asq_last_status));
		return -EPERM;
	}

	/* get statistics counter */
	ret = i40e_aq_get_veb_parameters(&pf->hw, veb->seid, NULL, NULL,
					 &veb->stats_idx, NULL, NULL, NULL);
	if (ret) {
		dev_info(&pf->pdev->dev,
			 "couldn't get VEB statistics idx, err %pe aq_err %s\n",
			 ERR_PTR(ret),
			 i40e_aq_str(&pf->hw, pf->hw.aq.asq_last_status));
		return -EPERM;
	}
	ret = i40e_veb_get_bw_info(veb);
	if (ret) {
		dev_info(&pf->pdev->dev,
			 "couldn't get VEB bw info, err %pe aq_err %s\n",
			 ERR_PTR(ret),
			 i40e_aq_str(&pf->hw, pf->hw.aq.asq_last_status));
		i40e_aq_delete_element(&pf->hw, veb->seid, NULL);
		return -ENOENT;
	}

	if (vsi) {
		vsi->uplink_seid = veb->seid;
		vsi->veb_idx = veb->idx;
		vsi->flags |= I40E_VSI_FLAG_VEB_OWNER;
	}

	return 0;
}

/**
 * i40e_veb_setup - Set up a VEB
 * @pf: board private structure
 * @flags: VEB setup flags
 * @uplink_seid: the switch element to link to
 * @vsi_seid: the initial VSI seid
 * @enabled_tc: Enabled TC bit-map
 *
 * This allocates the sw VEB structure and links it into the switch
 * It is possible and legal for this to be a duplicate of an already
 * existing VEB.  It is also possible for both uplink and vsi seids
 * to be zero, in order to create a floating VEB.
 *
 * Returns pointer to the successfully allocated VEB sw struct on
 * success, otherwise returns NULL on failure.
 **/
struct i40e_veb *i40e_veb_setup(struct i40e_pf *pf, u16 flags,
				u16 uplink_seid, u16 vsi_seid,
				u8 enabled_tc)
{
	struct i40e_vsi *vsi = NULL;
	struct i40e_veb *veb;
	int veb_idx;
	int ret;

	/* if one seid is 0, the other must be 0 to create a floating relay */
	if ((uplink_seid == 0 || vsi_seid == 0) &&
	    (uplink_seid + vsi_seid != 0)) {
		dev_info(&pf->pdev->dev,
			 "one, not both seid's are 0: uplink=%d vsi=%d\n",
			 uplink_seid, vsi_seid);
		return NULL;
	}

	/* make sure there is such a vsi and uplink */
	if (vsi_seid) {
		vsi = i40e_pf_get_vsi_by_seid(pf, vsi_seid);
		if (!vsi) {
			dev_err(&pf->pdev->dev, "vsi seid %d not found\n",
				vsi_seid);
			return NULL;
		}
	}

	/* get veb sw struct */
	veb_idx = i40e_veb_mem_alloc(pf);
	if (veb_idx < 0)
		goto err_alloc;
	veb = pf->veb[veb_idx];
	veb->flags = flags;
	veb->uplink_seid = uplink_seid;
	veb->enabled_tc = (enabled_tc ? enabled_tc : 0x1);

	/* create the VEB in the switch */
	ret = i40e_add_veb(veb, vsi);
	if (ret)
		goto err_veb;

	if (vsi && vsi->idx == pf->lan_vsi)
		pf->lan_veb = veb->idx;

	return veb;

err_veb:
	i40e_veb_clear(veb);
err_alloc:
	return NULL;
}

/**
 * i40e_setup_pf_switch_element - set PF vars based on switch type
 * @pf: board private structure
 * @ele: element we are building info from
 * @num_reported: total number of elements
 * @printconfig: should we print the contents
 *
 * helper function to assist in extracting a few useful SEID values.
 **/
static void i40e_setup_pf_switch_element(struct i40e_pf *pf,
				struct i40e_aqc_switch_config_element_resp *ele,
				u16 num_reported, bool printconfig)
{
	u16 downlink_seid = le16_to_cpu(ele->downlink_seid);
	u16 uplink_seid = le16_to_cpu(ele->uplink_seid);
	u8 element_type = ele->element_type;
	u16 seid = le16_to_cpu(ele->seid);
	struct i40e_veb *veb;

	if (printconfig)
		dev_info(&pf->pdev->dev,
			 "type=%d seid=%d uplink=%d downlink=%d\n",
			 element_type, seid, uplink_seid, downlink_seid);

	switch (element_type) {
	case I40E_SWITCH_ELEMENT_TYPE_MAC:
		pf->mac_seid = seid;
		break;
	case I40E_SWITCH_ELEMENT_TYPE_VEB:
		/* Main VEB? */
		if (uplink_seid != pf->mac_seid)
			break;
		if (pf->lan_veb >= I40E_MAX_VEB) {
			int v;

			/* find existing or else empty VEB */
			veb = i40e_pf_get_veb_by_seid(pf, seid);
			if (veb) {
				pf->lan_veb = veb->idx;
			} else {
				v = i40e_veb_mem_alloc(pf);
				if (v < 0)
					break;
				pf->lan_veb = v;
			}
		}
		if (pf->lan_veb >= I40E_MAX_VEB)
			break;

		pf->veb[pf->lan_veb]->seid = seid;
		pf->veb[pf->lan_veb]->uplink_seid = pf->mac_seid;
		pf->veb[pf->lan_veb]->pf = pf;
		break;
	case I40E_SWITCH_ELEMENT_TYPE_VSI:
		if (num_reported != 1)
			break;
		/* This is immediately after a reset so we can assume this is
		 * the PF's VSI
		 */
		pf->mac_seid = uplink_seid;
		pf->main_vsi_seid = seid;
		if (printconfig)
			dev_info(&pf->pdev->dev,
				 "pf_seid=%d main_vsi_seid=%d\n",
				 downlink_seid, pf->main_vsi_seid);
		break;
	case I40E_SWITCH_ELEMENT_TYPE_PF:
	case I40E_SWITCH_ELEMENT_TYPE_VF:
	case I40E_SWITCH_ELEMENT_TYPE_EMP:
	case I40E_SWITCH_ELEMENT_TYPE_BMC:
	case I40E_SWITCH_ELEMENT_TYPE_PE:
	case I40E_SWITCH_ELEMENT_TYPE_PA:
		/* ignore these for now */
		break;
	default:
		dev_info(&pf->pdev->dev, "unknown element type=%d seid=%d\n",
			 element_type, seid);
		break;
	}
}

/**
 * i40e_fetch_switch_configuration - Get switch config from firmware
 * @pf: board private structure
 * @printconfig: should we print the contents
 *
 * Get the current switch configuration from the device and
 * extract a few useful SEID values.
 **/
int i40e_fetch_switch_configuration(struct i40e_pf *pf, bool printconfig)
{
	struct i40e_aqc_get_switch_config_resp *sw_config;
	u16 next_seid = 0;
	int ret = 0;
	u8 *aq_buf;
	int i;

	aq_buf = kzalloc(I40E_AQ_LARGE_BUF, GFP_KERNEL);
	if (!aq_buf)
		return -ENOMEM;

	sw_config = (struct i40e_aqc_get_switch_config_resp *)aq_buf;
	do {
		u16 num_reported, num_total;

		ret = i40e_aq_get_switch_config(&pf->hw, sw_config,
						I40E_AQ_LARGE_BUF,
						&next_seid, NULL);
		if (ret) {
			dev_info(&pf->pdev->dev,
				 "get switch config failed err %d aq_err %s\n",
				 ret,
				 i40e_aq_str(&pf->hw,
					     pf->hw.aq.asq_last_status));
			kfree(aq_buf);
			return -ENOENT;
		}

		num_reported = le16_to_cpu(sw_config->header.num_reported);
		num_total = le16_to_cpu(sw_config->header.num_total);

		if (printconfig)
			dev_info(&pf->pdev->dev,
				 "header: %d reported %d total\n",
				 num_reported, num_total);

		for (i = 0; i < num_reported; i++) {
			struct i40e_aqc_switch_config_element_resp *ele =
				&sw_config->element[i];

			i40e_setup_pf_switch_element(pf, ele, num_reported,
						     printconfig);
		}
	} while (next_seid != 0);

	kfree(aq_buf);
	return ret;
}

/**
 * i40e_setup_pf_switch - Setup the HW switch on startup or after reset
 * @pf: board private structure
 * @reinit: if the Main VSI needs to re-initialized.
 * @lock_acquired: indicates whether or not the lock has been acquired
 *
 * Returns 0 on success, negative value on failure
 **/
static int i40e_setup_pf_switch(struct i40e_pf *pf, bool reinit, bool lock_acquired)
{
	u16 flags = 0;
	int ret;

	/* find out what's out there already */
	ret = i40e_fetch_switch_configuration(pf, false);
	if (ret) {
		dev_info(&pf->pdev->dev,
			 "couldn't fetch switch config, err %pe aq_err %s\n",
			 ERR_PTR(ret),
			 i40e_aq_str(&pf->hw, pf->hw.aq.asq_last_status));
		return ret;
	}
	i40e_pf_reset_stats(pf);

	/* set the switch config bit for the whole device to
	 * support limited promisc or true promisc
	 * when user requests promisc. The default is limited
	 * promisc.
	*/

	if ((pf->hw.pf_id == 0) &&
	    !test_bit(I40E_FLAG_TRUE_PROMISC_ENA, pf->flags)) {
		flags = I40E_AQ_SET_SWITCH_CFG_PROMISC;
		pf->last_sw_conf_flags = flags;
	}

	if (pf->hw.pf_id == 0) {
		u16 valid_flags;

		valid_flags = I40E_AQ_SET_SWITCH_CFG_PROMISC;
		ret = i40e_aq_set_switch_config(&pf->hw, flags, valid_flags, 0,
						NULL);
		if (ret && pf->hw.aq.asq_last_status != I40E_AQ_RC_ESRCH) {
			dev_info(&pf->pdev->dev,
				 "couldn't set switch config bits, err %pe aq_err %s\n",
				 ERR_PTR(ret),
				 i40e_aq_str(&pf->hw,
					     pf->hw.aq.asq_last_status));
			/* not a fatal problem, just keep going */
		}
		pf->last_sw_conf_valid_flags = valid_flags;
	}

	/* first time setup */
	if (pf->lan_vsi == I40E_NO_VSI || reinit) {
		struct i40e_vsi *vsi = NULL;
		u16 uplink_seid;

		/* Set up the PF VSI associated with the PF's main VSI
		 * that is already in the HW switch
		 */
		if (pf->lan_veb < I40E_MAX_VEB && pf->veb[pf->lan_veb])
			uplink_seid = pf->veb[pf->lan_veb]->seid;
		else
			uplink_seid = pf->mac_seid;
		if (pf->lan_vsi == I40E_NO_VSI)
			vsi = i40e_vsi_setup(pf, I40E_VSI_MAIN, uplink_seid, 0);
		else if (reinit)
			vsi = i40e_vsi_reinit_setup(pf->vsi[pf->lan_vsi]);
		if (!vsi) {
			dev_info(&pf->pdev->dev, "setup of MAIN VSI failed\n");
			i40e_cloud_filter_exit(pf);
			i40e_fdir_teardown(pf);
			return -EAGAIN;
		}
	} else {
		/* force a reset of TC and queue layout configurations */
		u8 enabled_tc = pf->vsi[pf->lan_vsi]->tc_config.enabled_tc;

		pf->vsi[pf->lan_vsi]->tc_config.enabled_tc = 0;
		pf->vsi[pf->lan_vsi]->seid = pf->main_vsi_seid;
		i40e_vsi_config_tc(pf->vsi[pf->lan_vsi], enabled_tc);
	}
	i40e_vlan_stripping_disable(pf->vsi[pf->lan_vsi]);

	i40e_fdir_sb_setup(pf);

	/* Setup static PF queue filter control settings */
	ret = i40e_setup_pf_filter_control(pf);
	if (ret) {
		dev_info(&pf->pdev->dev, "setup_pf_filter_control failed: %d\n",
			 ret);
		/* Failure here should not stop continuing other steps */
	}

	/* enable RSS in the HW, even for only one queue, as the stack can use
	 * the hash
	 */
	if (test_bit(I40E_FLAG_RSS_ENA, pf->flags))
		i40e_pf_config_rss(pf);

	/* fill in link information and enable LSE reporting */
	i40e_link_event(pf);

	i40e_ptp_init(pf);

	if (!lock_acquired)
		rtnl_lock();

	/* repopulate tunnel port filters */
	udp_tunnel_nic_reset_ntf(pf->vsi[pf->lan_vsi]->netdev);

	if (!lock_acquired)
		rtnl_unlock();

	return ret;
}

/**
 * i40e_determine_queue_usage - Work out queue distribution
 * @pf: board private structure
 **/
static void i40e_determine_queue_usage(struct i40e_pf *pf)
{
	int queues_left;
	int q_max;

	pf->num_lan_qps = 0;

	/* Find the max queues to be put into basic use.  We'll always be
	 * using TC0, whether or not DCB is running, and TC0 will get the
	 * big RSS set.
	 */
	queues_left = pf->hw.func_caps.num_tx_qp;

	if ((queues_left == 1) ||
	    !test_bit(I40E_FLAG_MSIX_ENA, pf->flags)) {
		/* one qp for PF, no queues for anything else */
		queues_left = 0;
		pf->alloc_rss_size = pf->num_lan_qps = 1;

		/* make sure all the fancies are disabled */
		clear_bit(I40E_FLAG_RSS_ENA, pf->flags);
		clear_bit(I40E_FLAG_IWARP_ENA, pf->flags);
		clear_bit(I40E_FLAG_FD_SB_ENA, pf->flags);
		clear_bit(I40E_FLAG_FD_ATR_ENA, pf->flags);
		clear_bit(I40E_FLAG_DCB_CAPABLE, pf->flags);
		clear_bit(I40E_FLAG_DCB_ENA, pf->flags);
		clear_bit(I40E_FLAG_SRIOV_ENA, pf->flags);
		clear_bit(I40E_FLAG_VMDQ_ENA, pf->flags);
		set_bit(I40E_FLAG_FD_SB_INACTIVE, pf->flags);
	} else if (!test_bit(I40E_FLAG_RSS_ENA, pf->flags) &&
		   !test_bit(I40E_FLAG_FD_SB_ENA, pf->flags) &&
		   !test_bit(I40E_FLAG_FD_ATR_ENA, pf->flags) &&
		   !test_bit(I40E_FLAG_DCB_CAPABLE, pf->flags)) {
		/* one qp for PF */
		pf->alloc_rss_size = pf->num_lan_qps = 1;
		queues_left -= pf->num_lan_qps;

		clear_bit(I40E_FLAG_RSS_ENA, pf->flags);
		clear_bit(I40E_FLAG_IWARP_ENA, pf->flags);
		clear_bit(I40E_FLAG_FD_SB_ENA, pf->flags);
		clear_bit(I40E_FLAG_FD_ATR_ENA, pf->flags);
		clear_bit(I40E_FLAG_DCB_ENA, pf->flags);
		clear_bit(I40E_FLAG_VMDQ_ENA, pf->flags);
		set_bit(I40E_FLAG_FD_SB_INACTIVE, pf->flags);
	} else {
		/* Not enough queues for all TCs */
		if (test_bit(I40E_FLAG_DCB_CAPABLE, pf->flags) &&
		    queues_left < I40E_MAX_TRAFFIC_CLASS) {
			clear_bit(I40E_FLAG_DCB_CAPABLE, pf->flags);
			clear_bit(I40E_FLAG_DCB_ENA, pf->flags);
			dev_info(&pf->pdev->dev, "not enough queues for DCB. DCB is disabled.\n");
		}

		/* limit lan qps to the smaller of qps, cpus or msix */
		q_max = max_t(int, pf->rss_size_max, num_online_cpus());
		q_max = min_t(int, q_max, pf->hw.func_caps.num_tx_qp);
		q_max = min_t(int, q_max, pf->hw.func_caps.num_msix_vectors);
		pf->num_lan_qps = q_max;

		queues_left -= pf->num_lan_qps;
	}

	if (test_bit(I40E_FLAG_FD_SB_ENA, pf->flags)) {
		if (queues_left > 1) {
			queues_left -= 1; /* save 1 queue for FD */
		} else {
			clear_bit(I40E_FLAG_FD_SB_ENA, pf->flags);
			set_bit(I40E_FLAG_FD_SB_INACTIVE, pf->flags);
			dev_info(&pf->pdev->dev, "not enough queues for Flow Director. Flow Director feature is disabled\n");
		}
	}

	if (test_bit(I40E_FLAG_SRIOV_ENA, pf->flags) &&
	    pf->num_vf_qps && pf->num_req_vfs && queues_left) {
		pf->num_req_vfs = min_t(int, pf->num_req_vfs,
					(queues_left / pf->num_vf_qps));
		queues_left -= (pf->num_req_vfs * pf->num_vf_qps);
	}

	if (test_bit(I40E_FLAG_VMDQ_ENA, pf->flags) &&
	    pf->num_vmdq_vsis && pf->num_vmdq_qps && queues_left) {
		pf->num_vmdq_vsis = min_t(int, pf->num_vmdq_vsis,
					  (queues_left / pf->num_vmdq_qps));
		queues_left -= (pf->num_vmdq_vsis * pf->num_vmdq_qps);
	}

	pf->queues_left = queues_left;
	dev_dbg(&pf->pdev->dev,
		"qs_avail=%d FD SB=%d lan_qs=%d lan_tc0=%d vf=%d*%d vmdq=%d*%d, remaining=%d\n",
		pf->hw.func_caps.num_tx_qp,
		!!test_bit(I40E_FLAG_FD_SB_ENA, pf->flags),
		pf->num_lan_qps, pf->alloc_rss_size, pf->num_req_vfs,
		pf->num_vf_qps, pf->num_vmdq_vsis, pf->num_vmdq_qps,
		queues_left);
}

/**
 * i40e_setup_pf_filter_control - Setup PF static filter control
 * @pf: PF to be setup
 *
 * i40e_setup_pf_filter_control sets up a PF's initial filter control
 * settings. If PE/FCoE are enabled then it will also set the per PF
 * based filter sizes required for them. It also enables Flow director,
 * ethertype and macvlan type filter settings for the pf.
 *
 * Returns 0 on success, negative on failure
 **/
static int i40e_setup_pf_filter_control(struct i40e_pf *pf)
{
	struct i40e_filter_control_settings *settings = &pf->filter_settings;

	settings->hash_lut_size = I40E_HASH_LUT_SIZE_128;

	/* Flow Director is enabled */
	if (test_bit(I40E_FLAG_FD_SB_ENA, pf->flags) ||
	    test_bit(I40E_FLAG_FD_ATR_ENA, pf->flags))
		settings->enable_fdir = true;

	/* Ethtype and MACVLAN filters enabled for PF */
	settings->enable_ethtype = true;
	settings->enable_macvlan = true;

	if (i40e_set_filter_control(&pf->hw, settings))
		return -ENOENT;

	return 0;
}

#define INFO_STRING_LEN 255
#define REMAIN(__x) (INFO_STRING_LEN - (__x))
static void i40e_print_features(struct i40e_pf *pf)
{
	struct i40e_hw *hw = &pf->hw;
	char *buf;
	int i;

	buf = kmalloc(INFO_STRING_LEN, GFP_KERNEL);
	if (!buf)
		return;

	i = snprintf(buf, INFO_STRING_LEN, "Features: PF-id[%d]", hw->pf_id);
#ifdef CONFIG_PCI_IOV
	i += scnprintf(&buf[i], REMAIN(i), " VFs: %d", pf->num_req_vfs);
#endif
	i += scnprintf(&buf[i], REMAIN(i), " VSIs: %d QP: %d",
		      pf->hw.func_caps.num_vsis,
		      pf->vsi[pf->lan_vsi]->num_queue_pairs);
	if (test_bit(I40E_FLAG_RSS_ENA, pf->flags))
		i += scnprintf(&buf[i], REMAIN(i), " RSS");
	if (test_bit(I40E_FLAG_FD_ATR_ENA, pf->flags))
		i += scnprintf(&buf[i], REMAIN(i), " FD_ATR");
	if (test_bit(I40E_FLAG_FD_SB_ENA, pf->flags)) {
		i += scnprintf(&buf[i], REMAIN(i), " FD_SB");
		i += scnprintf(&buf[i], REMAIN(i), " NTUPLE");
	}
	if (test_bit(I40E_FLAG_DCB_CAPABLE, pf->flags))
		i += scnprintf(&buf[i], REMAIN(i), " DCB");
	i += scnprintf(&buf[i], REMAIN(i), " VxLAN");
	i += scnprintf(&buf[i], REMAIN(i), " Geneve");
	if (test_bit(I40E_FLAG_PTP_ENA, pf->flags))
		i += scnprintf(&buf[i], REMAIN(i), " PTP");
	if (test_bit(I40E_FLAG_VEB_MODE_ENA, pf->flags))
		i += scnprintf(&buf[i], REMAIN(i), " VEB");
	else
		i += scnprintf(&buf[i], REMAIN(i), " VEPA");

	dev_info(&pf->pdev->dev, "%s\n", buf);
	kfree(buf);
	WARN_ON(i > INFO_STRING_LEN);
}

/**
 * i40e_get_platform_mac_addr - get platform-specific MAC address
 * @pdev: PCI device information struct
 * @pf: board private structure
 *
 * Look up the MAC address for the device. First we'll try
 * eth_platform_get_mac_address, which will check Open Firmware, or arch
 * specific fallback. Otherwise, we'll default to the stored value in
 * firmware.
 **/
static void i40e_get_platform_mac_addr(struct pci_dev *pdev, struct i40e_pf *pf)
{
	if (eth_platform_get_mac_address(&pdev->dev, pf->hw.mac.addr))
		i40e_get_mac_addr(&pf->hw, pf->hw.mac.addr);
}

/**
 * i40e_set_fec_in_flags - helper function for setting FEC options in flags
 * @fec_cfg: FEC option to set in flags
 * @flags: ptr to flags in which we set FEC option
 **/
void i40e_set_fec_in_flags(u8 fec_cfg, unsigned long *flags)
{
	if (fec_cfg & I40E_AQ_SET_FEC_AUTO) {
		set_bit(I40E_FLAG_RS_FEC, flags);
		set_bit(I40E_FLAG_BASE_R_FEC, flags);
	}
	if ((fec_cfg & I40E_AQ_SET_FEC_REQUEST_RS) ||
	    (fec_cfg & I40E_AQ_SET_FEC_ABILITY_RS)) {
		set_bit(I40E_FLAG_RS_FEC, flags);
		clear_bit(I40E_FLAG_BASE_R_FEC, flags);
	}
	if ((fec_cfg & I40E_AQ_SET_FEC_REQUEST_KR) ||
	    (fec_cfg & I40E_AQ_SET_FEC_ABILITY_KR)) {
		set_bit(I40E_FLAG_BASE_R_FEC, flags);
		clear_bit(I40E_FLAG_RS_FEC, flags);
	}
	if (fec_cfg == 0) {
		clear_bit(I40E_FLAG_RS_FEC, flags);
		clear_bit(I40E_FLAG_BASE_R_FEC, flags);
	}
}

/**
 * i40e_check_recovery_mode - check if we are running transition firmware
 * @pf: board private structure
 *
 * Check registers indicating the firmware runs in recovery mode. Sets the
 * appropriate driver state.
 *
 * Returns true if the recovery mode was detected, false otherwise
 **/
static bool i40e_check_recovery_mode(struct i40e_pf *pf)
{
	u32 val = rd32(&pf->hw, I40E_GL_FWSTS);

	if (val & I40E_GL_FWSTS_FWS1B_MASK) {
		dev_crit(&pf->pdev->dev, "Firmware recovery mode detected. Limiting functionality.\n");
		dev_crit(&pf->pdev->dev, "Refer to the Intel(R) Ethernet Adapters and Devices User Guide for details on firmware recovery mode.\n");
		set_bit(__I40E_RECOVERY_MODE, pf->state);

		return true;
	}
	if (test_bit(__I40E_RECOVERY_MODE, pf->state))
		dev_info(&pf->pdev->dev, "Please do Power-On Reset to initialize adapter in normal mode with full functionality.\n");

	return false;
}

/**
 * i40e_pf_loop_reset - perform reset in a loop.
 * @pf: board private structure
 *
 * This function is useful when a NIC is about to enter recovery mode.
 * When a NIC's internal data structures are corrupted the NIC's
 * firmware is going to enter recovery mode.
 * Right after a POR it takes about 7 minutes for firmware to enter
 * recovery mode. Until that time a NIC is in some kind of intermediate
 * state. After that time period the NIC almost surely enters
 * recovery mode. The only way for a driver to detect intermediate
 * state is to issue a series of pf-resets and check a return value.
 * If a PF reset returns success then the firmware could be in recovery
 * mode so the caller of this code needs to check for recovery mode
 * if this function returns success. There is a little chance that
 * firmware will hang in intermediate state forever.
 * Since waiting 7 minutes is quite a lot of time this function waits
 * 10 seconds and then gives up by returning an error.
 *
 * Return 0 on success, negative on failure.
 **/
static int i40e_pf_loop_reset(struct i40e_pf *pf)
{
	/* wait max 10 seconds for PF reset to succeed */
	const unsigned long time_end = jiffies + 10 * HZ;
	struct i40e_hw *hw = &pf->hw;
	int ret;

	ret = i40e_pf_reset(hw);
	while (ret != 0 && time_before(jiffies, time_end)) {
		usleep_range(10000, 20000);
		ret = i40e_pf_reset(hw);
	}

	if (ret == 0)
		pf->pfr_count++;
	else
		dev_info(&pf->pdev->dev, "PF reset failed: %d\n", ret);

	return ret;
}

/**
 * i40e_check_fw_empr - check if FW issued unexpected EMP Reset
 * @pf: board private structure
 *
 * Check FW registers to determine if FW issued unexpected EMP Reset.
 * Every time when unexpected EMP Reset occurs the FW increments
 * a counter of unexpected EMP Resets. When the counter reaches 10
 * the FW should enter the Recovery mode
 *
 * Returns true if FW issued unexpected EMP Reset
 **/
static bool i40e_check_fw_empr(struct i40e_pf *pf)
{
	const u32 fw_sts = rd32(&pf->hw, I40E_GL_FWSTS) &
			   I40E_GL_FWSTS_FWS1B_MASK;
	return (fw_sts > I40E_GL_FWSTS_FWS1B_EMPR_0) &&
	       (fw_sts <= I40E_GL_FWSTS_FWS1B_EMPR_10);
}

/**
 * i40e_handle_resets - handle EMP resets and PF resets
 * @pf: board private structure
 *
 * Handle both EMP resets and PF resets and conclude whether there are
 * any issues regarding these resets. If there are any issues then
 * generate log entry.
 *
 * Return 0 if NIC is healthy or negative value when there are issues
 * with resets
 **/
static int i40e_handle_resets(struct i40e_pf *pf)
{
	const int pfr = i40e_pf_loop_reset(pf);
	const bool is_empr = i40e_check_fw_empr(pf);

	if (is_empr || pfr != 0)
		dev_crit(&pf->pdev->dev, "Entering recovery mode due to repeated FW resets. This may take several minutes. Refer to the Intel(R) Ethernet Adapters and Devices User Guide.\n");

	return is_empr ? -EIO : pfr;
}

/**
 * i40e_init_recovery_mode - initialize subsystems needed in recovery mode
 * @pf: board private structure
 * @hw: ptr to the hardware info
 *
 * This function does a minimal setup of all subsystems needed for running
 * recovery mode.
 *
 * Returns 0 on success, negative on failure
 **/
static int i40e_init_recovery_mode(struct i40e_pf *pf, struct i40e_hw *hw)
{
	struct i40e_vsi *vsi;
	int err;
	int v_idx;

	pci_set_drvdata(pf->pdev, pf);
	pci_save_state(pf->pdev);

	/* set up periodic task facility */
	timer_setup(&pf->service_timer, i40e_service_timer, 0);
	pf->service_timer_period = HZ;

	INIT_WORK(&pf->service_task, i40e_service_task);
	clear_bit(__I40E_SERVICE_SCHED, pf->state);

	err = i40e_init_interrupt_scheme(pf);
	if (err)
		goto err_switch_setup;

	/* The number of VSIs reported by the FW is the minimum guaranteed
	 * to us; HW supports far more and we share the remaining pool with
	 * the other PFs. We allocate space for more than the guarantee with
	 * the understanding that we might not get them all later.
	 */
	if (pf->hw.func_caps.num_vsis < I40E_MIN_VSI_ALLOC)
		pf->num_alloc_vsi = I40E_MIN_VSI_ALLOC;
	else
		pf->num_alloc_vsi = pf->hw.func_caps.num_vsis;

	/* Set up the vsi struct and our local tracking of the MAIN PF vsi. */
	pf->vsi = kcalloc(pf->num_alloc_vsi, sizeof(struct i40e_vsi *),
			  GFP_KERNEL);
	if (!pf->vsi) {
		err = -ENOMEM;
		goto err_switch_setup;
	}

	/* We allocate one VSI which is needed as absolute minimum
	 * in order to register the netdev
	 */
	v_idx = i40e_vsi_mem_alloc(pf, I40E_VSI_MAIN);
	if (v_idx < 0) {
		err = v_idx;
		goto err_switch_setup;
	}
	pf->lan_vsi = v_idx;
	vsi = pf->vsi[v_idx];
	if (!vsi) {
		err = -EFAULT;
		goto err_switch_setup;
	}
	vsi->alloc_queue_pairs = 1;
	err = i40e_config_netdev(vsi);
	if (err)
		goto err_switch_setup;
	err = register_netdev(vsi->netdev);
	if (err)
		goto err_switch_setup;
	vsi->netdev_registered = true;
	i40e_dbg_pf_init(pf);

	err = i40e_setup_misc_vector_for_recovery_mode(pf);
	if (err)
		goto err_switch_setup;

	/* tell the firmware that we're starting */
	i40e_send_version(pf);

	/* since everything's happy, start the service_task timer */
	mod_timer(&pf->service_timer,
		  round_jiffies(jiffies + pf->service_timer_period));

	return 0;

err_switch_setup:
	i40e_reset_interrupt_capability(pf);
	timer_shutdown_sync(&pf->service_timer);
	i40e_shutdown_adminq(hw);
	iounmap(hw->hw_addr);
	pci_release_mem_regions(pf->pdev);
	pci_disable_device(pf->pdev);
	i40e_free_pf(pf);

	return err;
}

/**
 * i40e_set_subsystem_device_id - set subsystem device id
 * @hw: pointer to the hardware info
 *
 * Set PCI subsystem device id either from a pci_dev structure or
 * a specific FW register.
 **/
static inline void i40e_set_subsystem_device_id(struct i40e_hw *hw)
{
	struct i40e_pf *pf = i40e_hw_to_pf(hw);

	hw->subsystem_device_id = pf->pdev->subsystem_device ?
		pf->pdev->subsystem_device :
		(ushort)(rd32(hw, I40E_PFPCI_SUBSYSID) & USHRT_MAX);
}

/**
 * i40e_probe - Device initialization routine
 * @pdev: PCI device information struct
 * @ent: entry in i40e_pci_tbl
 *
 * i40e_probe initializes a PF identified by a pci_dev structure.
 * The OS initialization, configuring of the PF private structure,
 * and a hardware reset occur.
 *
 * Returns 0 on success, negative on failure
 **/
static int i40e_probe(struct pci_dev *pdev, const struct pci_device_id *ent)
{
	struct i40e_aq_get_phy_abilities_resp abilities;
#ifdef CONFIG_I40E_DCB
	enum i40e_get_fw_lldp_status_resp lldp_status;
#endif /* CONFIG_I40E_DCB */
	struct i40e_vsi *vsi;
	struct i40e_pf *pf;
	struct i40e_hw *hw;
	u16 wol_nvm_bits;
	char nvm_ver[32];
	u16 link_status;
#ifdef CONFIG_I40E_DCB
	int status;
#endif /* CONFIG_I40E_DCB */
	int err;
	u32 val;

	err = pci_enable_device_mem(pdev);
	if (err)
		return err;

	/* set up for high or low dma */
	err = dma_set_mask_and_coherent(&pdev->dev, DMA_BIT_MASK(64));
	if (err) {
		dev_err(&pdev->dev,
			"DMA configuration failed: 0x%x\n", err);
		goto err_dma;
	}

	/* set up pci connections */
	err = pci_request_mem_regions(pdev, i40e_driver_name);
	if (err) {
		dev_info(&pdev->dev,
			 "pci_request_selected_regions failed %d\n", err);
		goto err_pci_reg;
	}

	pci_set_master(pdev);

	/* Now that we have a PCI connection, we need to do the
	 * low level device setup.  This is primarily setting up
	 * the Admin Queue structures and then querying for the
	 * device's current profile information.
	 */
	pf = i40e_alloc_pf(&pdev->dev);
	if (!pf) {
		err = -ENOMEM;
		goto err_pf_alloc;
	}
	pf->next_vsi = 0;
	pf->pdev = pdev;
	set_bit(__I40E_DOWN, pf->state);

	hw = &pf->hw;

	pf->ioremap_len = min_t(int, pci_resource_len(pdev, 0),
				I40E_MAX_CSR_SPACE);
	/* We believe that the highest register to read is
	 * I40E_GLGEN_STAT_CLEAR, so we check if the BAR size
	 * is not less than that before mapping to prevent a
	 * kernel panic.
	 */
	if (pf->ioremap_len < I40E_GLGEN_STAT_CLEAR) {
		dev_err(&pdev->dev, "Cannot map registers, bar size 0x%X too small, aborting\n",
			pf->ioremap_len);
		err = -ENOMEM;
		goto err_ioremap;
	}
	hw->hw_addr = ioremap(pci_resource_start(pdev, 0), pf->ioremap_len);
	if (!hw->hw_addr) {
		err = -EIO;
		dev_info(&pdev->dev, "ioremap(0x%04x, 0x%04x) failed: 0x%x\n",
			 (unsigned int)pci_resource_start(pdev, 0),
			 pf->ioremap_len, err);
		goto err_ioremap;
	}
	hw->vendor_id = pdev->vendor;
	hw->device_id = pdev->device;
	pci_read_config_byte(pdev, PCI_REVISION_ID, &hw->revision_id);
	hw->subsystem_vendor_id = pdev->subsystem_vendor;
	i40e_set_subsystem_device_id(hw);
	hw->bus.device = PCI_SLOT(pdev->devfn);
	hw->bus.func = PCI_FUNC(pdev->devfn);
	hw->bus.bus_id = pdev->bus->number;

	/* Select something other than the 802.1ad ethertype for the
	 * switch to use internally and drop on ingress.
	 */
	hw->switch_tag = 0xffff;
	hw->first_tag = ETH_P_8021AD;
	hw->second_tag = ETH_P_8021Q;

	INIT_LIST_HEAD(&pf->l3_flex_pit_list);
	INIT_LIST_HEAD(&pf->l4_flex_pit_list);
	INIT_LIST_HEAD(&pf->ddp_old_prof);

	/* set up the locks for the AQ, do this only once in probe
	 * and destroy them only once in remove
	 */
	mutex_init(&hw->aq.asq_mutex);
	mutex_init(&hw->aq.arq_mutex);

	pf->msg_enable = netif_msg_init(debug,
					NETIF_MSG_DRV |
					NETIF_MSG_PROBE |
					NETIF_MSG_LINK);
	if (debug < -1)
		pf->hw.debug_mask = debug;

	/* do a special CORER for clearing PXE mode once at init */
	if (hw->revision_id == 0 &&
	    (rd32(hw, I40E_GLLAN_RCTL_0) & I40E_GLLAN_RCTL_0_PXE_MODE_MASK)) {
		wr32(hw, I40E_GLGEN_RTRIG, I40E_GLGEN_RTRIG_CORER_MASK);
		i40e_flush(hw);
		msleep(200);
		pf->corer_count++;

		i40e_clear_pxe_mode(hw);
	}

	/* Reset here to make sure all is clean and to define PF 'n' */
	i40e_clear_hw(hw);

	err = i40e_set_mac_type(hw);
	if (err) {
		dev_warn(&pdev->dev, "unidentified MAC or BLANK NVM: %d\n",
			 err);
		goto err_pf_reset;
	}

	err = i40e_handle_resets(pf);
	if (err)
		goto err_pf_reset;

	i40e_check_recovery_mode(pf);

	if (is_kdump_kernel()) {
		hw->aq.num_arq_entries = I40E_MIN_ARQ_LEN;
		hw->aq.num_asq_entries = I40E_MIN_ASQ_LEN;
	} else {
		hw->aq.num_arq_entries = I40E_AQ_LEN;
		hw->aq.num_asq_entries = I40E_AQ_LEN;
	}
	hw->aq.arq_buf_size = I40E_MAX_AQ_BUF_SIZE;
	hw->aq.asq_buf_size = I40E_MAX_AQ_BUF_SIZE;

	snprintf(pf->int_name, sizeof(pf->int_name) - 1,
		 "%s-%s:misc",
		 dev_driver_string(&pf->pdev->dev), dev_name(&pdev->dev));

	err = i40e_init_shared_code(hw);
	if (err) {
		dev_warn(&pdev->dev, "unidentified MAC or BLANK NVM: %d\n",
			 err);
		goto err_pf_reset;
	}

	/* set up a default setting for link flow control */
	pf->hw.fc.requested_mode = I40E_FC_NONE;

	err = i40e_init_adminq(hw);
	if (err) {
		if (err == -EIO)
			dev_info(&pdev->dev,
				 "The driver for the device stopped because the NVM image v%u.%u is newer than expected v%u.%u. You must install the most recent version of the network driver.\n",
				 hw->aq.api_maj_ver,
				 hw->aq.api_min_ver,
				 I40E_FW_API_VERSION_MAJOR,
				 I40E_FW_MINOR_VERSION(hw));
		else
			dev_info(&pdev->dev,
				 "The driver for the device stopped because the device firmware failed to init. Try updating your NVM image.\n");

		goto err_pf_reset;
	}
	i40e_get_oem_version(hw);
	i40e_get_pba_string(hw);

	/* provide nvm, fw, api versions, vendor:device id, subsys vendor:device id */
	i40e_nvm_version_str(hw, nvm_ver, sizeof(nvm_ver));
	dev_info(&pdev->dev, "fw %d.%d.%05d api %d.%d nvm %s [%04x:%04x] [%04x:%04x]\n",
		 hw->aq.fw_maj_ver, hw->aq.fw_min_ver, hw->aq.fw_build,
		 hw->aq.api_maj_ver, hw->aq.api_min_ver, nvm_ver,
		 hw->vendor_id, hw->device_id, hw->subsystem_vendor_id,
		 hw->subsystem_device_id);

	if (i40e_is_aq_api_ver_ge(hw, I40E_FW_API_VERSION_MAJOR,
				  I40E_FW_MINOR_VERSION(hw) + 1))
		dev_dbg(&pdev->dev,
			"The driver for the device detected a newer version of the NVM image v%u.%u than v%u.%u.\n",
			 hw->aq.api_maj_ver,
			 hw->aq.api_min_ver,
			 I40E_FW_API_VERSION_MAJOR,
			 I40E_FW_MINOR_VERSION(hw));
	else if (i40e_is_aq_api_ver_lt(hw, 1, 4))
		dev_info(&pdev->dev,
			 "The driver for the device detected an older version of the NVM image v%u.%u than expected v%u.%u. Please update the NVM image.\n",
			 hw->aq.api_maj_ver,
			 hw->aq.api_min_ver,
			 I40E_FW_API_VERSION_MAJOR,
			 I40E_FW_MINOR_VERSION(hw));

	i40e_verify_eeprom(pf);

	/* Rev 0 hardware was never productized */
	if (hw->revision_id < 1)
		dev_warn(&pdev->dev, "This device is a pre-production adapter/LOM. Please be aware there may be issues with your hardware. If you are experiencing problems please contact your Intel or hardware representative who provided you with this hardware.\n");

	i40e_clear_pxe_mode(hw);

	err = i40e_get_capabilities(pf, i40e_aqc_opc_list_func_capabilities);
	if (err)
		goto err_adminq_setup;

	err = i40e_sw_init(pf);
	if (err) {
		dev_info(&pdev->dev, "sw_init failed: %d\n", err);
		goto err_sw_init;
	}

	if (test_bit(__I40E_RECOVERY_MODE, pf->state))
		return i40e_init_recovery_mode(pf, hw);

	err = i40e_init_lan_hmc(hw, hw->func_caps.num_tx_qp,
				hw->func_caps.num_rx_qp, 0, 0);
	if (err) {
		dev_info(&pdev->dev, "init_lan_hmc failed: %d\n", err);
		goto err_init_lan_hmc;
	}

	err = i40e_configure_lan_hmc(hw, I40E_HMC_MODEL_DIRECT_ONLY);
	if (err) {
		dev_info(&pdev->dev, "configure_lan_hmc failed: %d\n", err);
		err = -ENOENT;
		goto err_configure_lan_hmc;
	}

	/* Disable LLDP for NICs that have firmware versions lower than v4.3.
	 * Ignore error return codes because if it was already disabled via
	 * hardware settings this will fail
	 */
	if (test_bit(I40E_HW_CAP_STOP_FW_LLDP, pf->hw.caps)) {
		dev_info(&pdev->dev, "Stopping firmware LLDP agent.\n");
		i40e_aq_stop_lldp(hw, true, false, NULL);
	}

	/* allow a platform config to override the HW addr */
	i40e_get_platform_mac_addr(pdev, pf);

	if (!is_valid_ether_addr(hw->mac.addr)) {
		dev_info(&pdev->dev, "invalid MAC address %pM\n", hw->mac.addr);
		err = -EIO;
		goto err_mac_addr;
	}
	dev_info(&pdev->dev, "MAC address: %pM\n", hw->mac.addr);
	ether_addr_copy(hw->mac.perm_addr, hw->mac.addr);
	i40e_get_port_mac_addr(hw, hw->mac.port_addr);
	if (is_valid_ether_addr(hw->mac.port_addr))
		set_bit(I40E_HW_CAP_PORT_ID_VALID, pf->hw.caps);

	i40e_ptp_alloc_pins(pf);
	pci_set_drvdata(pdev, pf);
	pci_save_state(pdev);

#ifdef CONFIG_I40E_DCB
	status = i40e_get_fw_lldp_status(&pf->hw, &lldp_status);
	(!status &&
	 lldp_status == I40E_GET_FW_LLDP_STATUS_ENABLED) ?
		(clear_bit(I40E_FLAG_FW_LLDP_DIS, pf->flags)) :
		(set_bit(I40E_FLAG_FW_LLDP_DIS, pf->flags));
	dev_info(&pdev->dev,
		 test_bit(I40E_FLAG_FW_LLDP_DIS, pf->flags) ?
			"FW LLDP is disabled\n" :
			"FW LLDP is enabled\n");

	/* Enable FW to write default DCB config on link-up */
	i40e_aq_set_dcb_parameters(hw, true, NULL);

	err = i40e_init_pf_dcb(pf);
	if (err) {
		dev_info(&pdev->dev, "DCB init failed %d, disabled\n", err);
		clear_bit(I40E_FLAG_DCB_CAPABLE, pf->flags);
		clear_bit(I40E_FLAG_DCB_ENA, pf->flags);
		/* Continue without DCB enabled */
	}
#endif /* CONFIG_I40E_DCB */

	/* set up periodic task facility */
	timer_setup(&pf->service_timer, i40e_service_timer, 0);
	pf->service_timer_period = HZ;

	INIT_WORK(&pf->service_task, i40e_service_task);
	clear_bit(__I40E_SERVICE_SCHED, pf->state);

	/* NVM bit on means WoL disabled for the port */
	i40e_read_nvm_word(hw, I40E_SR_NVM_WAKE_ON_LAN, &wol_nvm_bits);
	if (BIT (hw->port) & wol_nvm_bits || hw->partition_id != 1)
		pf->wol_en = false;
	else
		pf->wol_en = true;
	device_set_wakeup_enable(&pf->pdev->dev, pf->wol_en);

	/* set up the main switch operations */
	i40e_determine_queue_usage(pf);
	err = i40e_init_interrupt_scheme(pf);
	if (err)
		goto err_switch_setup;

	/* Reduce Tx and Rx pairs for kdump
	 * When MSI-X is enabled, it's not allowed to use more TC queue
	 * pairs than MSI-X vectors (pf->num_lan_msix) exist. Thus
	 * vsi->num_queue_pairs will be equal to pf->num_lan_msix, i.e., 1.
	 */
	if (is_kdump_kernel())
		pf->num_lan_msix = 1;

	pf->udp_tunnel_nic.set_port = i40e_udp_tunnel_set_port;
	pf->udp_tunnel_nic.unset_port = i40e_udp_tunnel_unset_port;
	pf->udp_tunnel_nic.flags = UDP_TUNNEL_NIC_INFO_MAY_SLEEP;
	pf->udp_tunnel_nic.shared = &pf->udp_tunnel_shared;
	pf->udp_tunnel_nic.tables[0].n_entries = I40E_MAX_PF_UDP_OFFLOAD_PORTS;
	pf->udp_tunnel_nic.tables[0].tunnel_types = UDP_TUNNEL_TYPE_VXLAN |
						    UDP_TUNNEL_TYPE_GENEVE;

	/* The number of VSIs reported by the FW is the minimum guaranteed
	 * to us; HW supports far more and we share the remaining pool with
	 * the other PFs. We allocate space for more than the guarantee with
	 * the understanding that we might not get them all later.
	 */
	if (pf->hw.func_caps.num_vsis < I40E_MIN_VSI_ALLOC)
		pf->num_alloc_vsi = I40E_MIN_VSI_ALLOC;
	else
		pf->num_alloc_vsi = pf->hw.func_caps.num_vsis;
	if (pf->num_alloc_vsi > UDP_TUNNEL_NIC_MAX_SHARING_DEVICES) {
		dev_warn(&pf->pdev->dev,
			 "limiting the VSI count due to UDP tunnel limitation %d > %d\n",
			 pf->num_alloc_vsi, UDP_TUNNEL_NIC_MAX_SHARING_DEVICES);
		pf->num_alloc_vsi = UDP_TUNNEL_NIC_MAX_SHARING_DEVICES;
	}

	/* Set up the *vsi struct and our local tracking of the MAIN PF vsi. */
	pf->vsi = kcalloc(pf->num_alloc_vsi, sizeof(struct i40e_vsi *),
			  GFP_KERNEL);
	if (!pf->vsi) {
		err = -ENOMEM;
		goto err_switch_setup;
	}

#ifdef CONFIG_PCI_IOV
	/* prep for VF support */
	if (test_bit(I40E_FLAG_SRIOV_ENA, pf->flags) &&
	    test_bit(I40E_FLAG_MSIX_ENA, pf->flags) &&
	    !test_bit(__I40E_BAD_EEPROM, pf->state)) {
		if (pci_num_vf(pdev))
			set_bit(I40E_FLAG_VEB_MODE_ENA, pf->flags);
	}
#endif
	err = i40e_setup_pf_switch(pf, false, false);
	if (err) {
		dev_info(&pdev->dev, "setup_pf_switch failed: %d\n", err);
		goto err_vsis;
	}
	INIT_LIST_HEAD(&pf->vsi[pf->lan_vsi]->ch_list);

	/* if FDIR VSI was set up, start it now */
	vsi = i40e_find_vsi_by_type(pf, I40E_VSI_FDIR);
	if (vsi)
		i40e_vsi_open(vsi);

	/* The driver only wants link up/down and module qualification
	 * reports from firmware.  Note the negative logic.
	 */
	err = i40e_aq_set_phy_int_mask(&pf->hw,
				       ~(I40E_AQ_EVENT_LINK_UPDOWN |
					 I40E_AQ_EVENT_MEDIA_NA |
					 I40E_AQ_EVENT_MODULE_QUAL_FAIL), NULL);
	if (err)
		dev_info(&pf->pdev->dev, "set phy mask fail, err %pe aq_err %s\n",
			 ERR_PTR(err),
			 i40e_aq_str(&pf->hw, pf->hw.aq.asq_last_status));

	/* Reconfigure hardware for allowing smaller MSS in the case
	 * of TSO, so that we avoid the MDD being fired and causing
	 * a reset in the case of small MSS+TSO.
	 */
	val = rd32(hw, I40E_REG_MSS);
	if ((val & I40E_REG_MSS_MIN_MASK) > I40E_64BYTE_MSS) {
		val &= ~I40E_REG_MSS_MIN_MASK;
		val |= I40E_64BYTE_MSS;
		wr32(hw, I40E_REG_MSS, val);
	}

	if (test_bit(I40E_HW_CAP_RESTART_AUTONEG, pf->hw.caps)) {
		msleep(75);
		err = i40e_aq_set_link_restart_an(&pf->hw, true, NULL);
		if (err)
			dev_info(&pf->pdev->dev, "link restart failed, err %pe aq_err %s\n",
				 ERR_PTR(err),
				 i40e_aq_str(&pf->hw,
					     pf->hw.aq.asq_last_status));
	}
	/* The main driver is (mostly) up and happy. We need to set this state
	 * before setting up the misc vector or we get a race and the vector
	 * ends up disabled forever.
	 */
	clear_bit(__I40E_DOWN, pf->state);

	/* In case of MSIX we are going to setup the misc vector right here
	 * to handle admin queue events etc. In case of legacy and MSI
	 * the misc functionality and queue processing is combined in
	 * the same vector and that gets setup at open.
	 */
	if (test_bit(I40E_FLAG_MSIX_ENA, pf->flags)) {
		err = i40e_setup_misc_vector(pf);
		if (err) {
			dev_info(&pdev->dev,
				 "setup of misc vector failed: %d\n", err);
			i40e_cloud_filter_exit(pf);
			i40e_fdir_teardown(pf);
			goto err_vsis;
		}
	}

#ifdef CONFIG_PCI_IOV
	/* prep for VF support */
	if (test_bit(I40E_FLAG_SRIOV_ENA, pf->flags) &&
	    test_bit(I40E_FLAG_MSIX_ENA, pf->flags) &&
	    !test_bit(__I40E_BAD_EEPROM, pf->state)) {
		/* disable link interrupts for VFs */
		val = rd32(hw, I40E_PFGEN_PORTMDIO_NUM);
		val &= ~I40E_PFGEN_PORTMDIO_NUM_VFLINK_STAT_ENA_MASK;
		wr32(hw, I40E_PFGEN_PORTMDIO_NUM, val);
		i40e_flush(hw);

		if (pci_num_vf(pdev)) {
			dev_info(&pdev->dev,
				 "Active VFs found, allocating resources.\n");
			err = i40e_alloc_vfs(pf, pci_num_vf(pdev));
			if (err)
				dev_info(&pdev->dev,
					 "Error %d allocating resources for existing VFs\n",
					 err);
		}
	}
#endif /* CONFIG_PCI_IOV */

	if (test_bit(I40E_FLAG_IWARP_ENA, pf->flags)) {
		pf->iwarp_base_vector = i40e_get_lump(pf, pf->irq_pile,
						      pf->num_iwarp_msix,
						      I40E_IWARP_IRQ_PILE_ID);
		if (pf->iwarp_base_vector < 0) {
			dev_info(&pdev->dev,
				 "failed to get tracking for %d vectors for IWARP err=%d\n",
				 pf->num_iwarp_msix, pf->iwarp_base_vector);
			clear_bit(I40E_FLAG_IWARP_ENA, pf->flags);
		}
	}

	i40e_dbg_pf_init(pf);

	/* tell the firmware that we're starting */
	i40e_send_version(pf);

	/* since everything's happy, start the service_task timer */
	mod_timer(&pf->service_timer,
		  round_jiffies(jiffies + pf->service_timer_period));

	/* add this PF to client device list and launch a client service task */
	if (test_bit(I40E_FLAG_IWARP_ENA, pf->flags)) {
		err = i40e_lan_add_device(pf);
		if (err)
			dev_info(&pdev->dev, "Failed to add PF to client API service list: %d\n",
				 err);
	}

#define PCI_SPEED_SIZE 8
#define PCI_WIDTH_SIZE 8
	/* Devices on the IOSF bus do not have this information
	 * and will report PCI Gen 1 x 1 by default so don't bother
	 * checking them.
	 */
	if (!test_bit(I40E_HW_CAP_NO_PCI_LINK_CHECK, pf->hw.caps)) {
		char speed[PCI_SPEED_SIZE] = "Unknown";
		char width[PCI_WIDTH_SIZE] = "Unknown";

		/* Get the negotiated link width and speed from PCI config
		 * space
		 */
		pcie_capability_read_word(pf->pdev, PCI_EXP_LNKSTA,
					  &link_status);

		i40e_set_pci_config_data(hw, link_status);

		switch (hw->bus.speed) {
		case i40e_bus_speed_8000:
			strscpy(speed, "8.0", PCI_SPEED_SIZE); break;
		case i40e_bus_speed_5000:
			strscpy(speed, "5.0", PCI_SPEED_SIZE); break;
		case i40e_bus_speed_2500:
			strscpy(speed, "2.5", PCI_SPEED_SIZE); break;
		default:
			break;
		}
		switch (hw->bus.width) {
		case i40e_bus_width_pcie_x8:
			strscpy(width, "8", PCI_WIDTH_SIZE); break;
		case i40e_bus_width_pcie_x4:
			strscpy(width, "4", PCI_WIDTH_SIZE); break;
		case i40e_bus_width_pcie_x2:
			strscpy(width, "2", PCI_WIDTH_SIZE); break;
		case i40e_bus_width_pcie_x1:
			strscpy(width, "1", PCI_WIDTH_SIZE); break;
		default:
			break;
		}

		dev_info(&pdev->dev, "PCI-Express: Speed %sGT/s Width x%s\n",
			 speed, width);

		if (hw->bus.width < i40e_bus_width_pcie_x8 ||
		    hw->bus.speed < i40e_bus_speed_8000) {
			dev_warn(&pdev->dev, "PCI-Express bandwidth available for this device may be insufficient for optimal performance.\n");
			dev_warn(&pdev->dev, "Please move the device to a different PCI-e link with more lanes and/or higher transfer rate.\n");
		}
	}

	/* get the requested speeds from the fw */
	err = i40e_aq_get_phy_capabilities(hw, false, false, &abilities, NULL);
	if (err)
		dev_dbg(&pf->pdev->dev, "get requested speeds ret =  %pe last_status =  %s\n",
			ERR_PTR(err),
			i40e_aq_str(&pf->hw, pf->hw.aq.asq_last_status));
	pf->hw.phy.link_info.requested_speeds = abilities.link_speed;

	/* set the FEC config due to the board capabilities */
	i40e_set_fec_in_flags(abilities.fec_cfg_curr_mod_ext_info, pf->flags);

	/* get the supported phy types from the fw */
	err = i40e_aq_get_phy_capabilities(hw, false, true, &abilities, NULL);
	if (err)
		dev_dbg(&pf->pdev->dev, "get supported phy types ret =  %pe last_status =  %s\n",
			ERR_PTR(err),
			i40e_aq_str(&pf->hw, pf->hw.aq.asq_last_status));

	/* make sure the MFS hasn't been set lower than the default */
#define MAX_FRAME_SIZE_DEFAULT 0x2600
	val = FIELD_GET(I40E_PRTGL_SAH_MFS_MASK,
			rd32(&pf->hw, I40E_PRTGL_SAH));
	if (val < MAX_FRAME_SIZE_DEFAULT)
		dev_warn(&pdev->dev, "MFS for port %x has been set below the default: %x\n",
			 pf->hw.port, val);

	/* Add a filter to drop all Flow control frames from any VSI from being
	 * transmitted. By doing so we stop a malicious VF from sending out
	 * PAUSE or PFC frames and potentially controlling traffic for other
	 * PF/VF VSIs.
	 * The FW can still send Flow control frames if enabled.
	 */
	i40e_add_filter_to_drop_tx_flow_control_frames(&pf->hw,
						       pf->main_vsi_seid);

	if ((pf->hw.device_id == I40E_DEV_ID_10G_BASE_T) ||
	    (pf->hw.device_id == I40E_DEV_ID_10G_BASE_T4))
		set_bit(I40E_HW_CAP_PHY_CONTROLS_LEDS, pf->hw.caps);
	if (pf->hw.device_id == I40E_DEV_ID_SFP_I_X722)
		set_bit(I40E_HW_CAP_CRT_RETIMER, pf->hw.caps);
	/* print a string summarizing features */
	i40e_print_features(pf);

	i40e_devlink_register(pf);

	return 0;

	/* Unwind what we've done if something failed in the setup */
err_vsis:
	set_bit(__I40E_DOWN, pf->state);
	i40e_clear_interrupt_scheme(pf);
	kfree(pf->vsi);
err_switch_setup:
	i40e_reset_interrupt_capability(pf);
	timer_shutdown_sync(&pf->service_timer);
err_mac_addr:
err_configure_lan_hmc:
	(void)i40e_shutdown_lan_hmc(hw);
err_init_lan_hmc:
	kfree(pf->qp_pile);
err_sw_init:
err_adminq_setup:
err_pf_reset:
	iounmap(hw->hw_addr);
err_ioremap:
	i40e_free_pf(pf);
err_pf_alloc:
	pci_release_mem_regions(pdev);
err_pci_reg:
err_dma:
	pci_disable_device(pdev);
	return err;
}

/**
 * i40e_remove - Device removal routine
 * @pdev: PCI device information struct
 *
 * i40e_remove is called by the PCI subsystem to alert the driver
 * that is should release a PCI device.  This could be caused by a
 * Hot-Plug event, or because the driver is going to be removed from
 * memory.
 **/
static void i40e_remove(struct pci_dev *pdev)
{
	struct i40e_pf *pf = pci_get_drvdata(pdev);
	struct i40e_hw *hw = &pf->hw;
	struct i40e_vsi *vsi;
	struct i40e_veb *veb;
	int ret_code;
	int i;

	i40e_devlink_unregister(pf);

	i40e_dbg_pf_exit(pf);

	i40e_ptp_stop(pf);

	/* Disable RSS in hw */
	i40e_write_rx_ctl(hw, I40E_PFQF_HENA(0), 0);
	i40e_write_rx_ctl(hw, I40E_PFQF_HENA(1), 0);

	/* Grab __I40E_RESET_RECOVERY_PENDING and set __I40E_IN_REMOVE
	 * flags, once they are set, i40e_rebuild should not be called as
	 * i40e_prep_for_reset always returns early.
	 */
	while (test_and_set_bit(__I40E_RESET_RECOVERY_PENDING, pf->state))
		usleep_range(1000, 2000);
	set_bit(__I40E_IN_REMOVE, pf->state);

	if (test_bit(I40E_FLAG_SRIOV_ENA, pf->flags)) {
		set_bit(__I40E_VF_RESETS_DISABLED, pf->state);
		i40e_free_vfs(pf);
		clear_bit(I40E_FLAG_SRIOV_ENA, pf->flags);
	}
	/* no more scheduling of any task */
	set_bit(__I40E_SUSPENDED, pf->state);
	set_bit(__I40E_DOWN, pf->state);
	if (pf->service_timer.function)
		timer_shutdown_sync(&pf->service_timer);
	if (pf->service_task.func)
		cancel_work_sync(&pf->service_task);

	if (test_bit(__I40E_RECOVERY_MODE, pf->state)) {
		struct i40e_vsi *vsi = pf->vsi[0];

		/* We know that we have allocated only one vsi for this PF,
		 * it was just for registering netdevice, so the interface
		 * could be visible in the 'ifconfig' output
		 */
		unregister_netdev(vsi->netdev);
		free_netdev(vsi->netdev);

		goto unmap;
	}

	/* Client close must be called explicitly here because the timer
	 * has been stopped.
	 */
	i40e_notify_client_of_netdev_close(pf->vsi[pf->lan_vsi], false);

	i40e_fdir_teardown(pf);

	/* If there is a switch structure or any orphans, remove them.
	 * This will leave only the PF's VSI remaining.
	 */
	i40e_pf_for_each_veb(pf, i, veb)
		if (veb->uplink_seid == pf->mac_seid ||
		    veb->uplink_seid == 0)
			i40e_switch_branch_release(veb);

	/* Now we can shutdown the PF's VSIs, just before we kill
	 * adminq and hmc.
	 */
	i40e_pf_for_each_vsi(pf, i, vsi) {
		i40e_vsi_close(vsi);
		i40e_vsi_release(vsi);
		pf->vsi[i] = NULL;
	}

	i40e_cloud_filter_exit(pf);

	/* remove attached clients */
	if (test_bit(I40E_FLAG_IWARP_ENA, pf->flags)) {
		ret_code = i40e_lan_del_device(pf);
		if (ret_code)
			dev_warn(&pdev->dev, "Failed to delete client device: %d\n",
				 ret_code);
	}

	/* shutdown and destroy the HMC */
	if (hw->hmc.hmc_obj) {
		ret_code = i40e_shutdown_lan_hmc(hw);
		if (ret_code)
			dev_warn(&pdev->dev,
				 "Failed to destroy the HMC resources: %d\n",
				 ret_code);
	}

unmap:
	/* Free MSI/legacy interrupt 0 when in recovery mode. */
	if (test_bit(__I40E_RECOVERY_MODE, pf->state) &&
	    !test_bit(I40E_FLAG_MSIX_ENA, pf->flags))
		free_irq(pf->pdev->irq, pf);

	/* shutdown the adminq */
	i40e_shutdown_adminq(hw);

	/* destroy the locks only once, here */
	mutex_destroy(&hw->aq.arq_mutex);
	mutex_destroy(&hw->aq.asq_mutex);

	/* Clear all dynamic memory lists of rings, q_vectors, and VSIs */
	rtnl_lock();
	i40e_clear_interrupt_scheme(pf);
	i40e_pf_for_each_vsi(pf, i, vsi) {
		if (!test_bit(__I40E_RECOVERY_MODE, pf->state))
			i40e_vsi_clear_rings(vsi);

		i40e_vsi_clear(vsi);
		pf->vsi[i] = NULL;
	}
	rtnl_unlock();

	i40e_pf_for_each_veb(pf, i, veb) {
		kfree(veb);
		pf->veb[i] = NULL;
	}

	kfree(pf->qp_pile);
	kfree(pf->vsi);

	iounmap(hw->hw_addr);
	i40e_free_pf(pf);
	pci_release_mem_regions(pdev);

	pci_disable_device(pdev);
}

/**
 * i40e_pci_error_detected - warning that something funky happened in PCI land
 * @pdev: PCI device information struct
 * @error: the type of PCI error
 *
 * Called to warn that something happened and the error handling steps
 * are in progress.  Allows the driver to quiesce things, be ready for
 * remediation.
 **/
static pci_ers_result_t i40e_pci_error_detected(struct pci_dev *pdev,
						pci_channel_state_t error)
{
	struct i40e_pf *pf = pci_get_drvdata(pdev);

	dev_info(&pdev->dev, "%s: error %d\n", __func__, error);

	if (!pf) {
		dev_info(&pdev->dev,
			 "Cannot recover - error happened during device probe\n");
		return PCI_ERS_RESULT_DISCONNECT;
	}

	/* shutdown all operations */
	if (!test_bit(__I40E_SUSPENDED, pf->state))
		i40e_prep_for_reset(pf);

	/* Request a slot reset */
	return PCI_ERS_RESULT_NEED_RESET;
}

/**
 * i40e_pci_error_slot_reset - a PCI slot reset just happened
 * @pdev: PCI device information struct
 *
 * Called to find if the driver can work with the device now that
 * the pci slot has been reset.  If a basic connection seems good
 * (registers are readable and have sane content) then return a
 * happy little PCI_ERS_RESULT_xxx.
 **/
static pci_ers_result_t i40e_pci_error_slot_reset(struct pci_dev *pdev)
{
	struct i40e_pf *pf = pci_get_drvdata(pdev);
	pci_ers_result_t result;
	u32 reg;

	dev_dbg(&pdev->dev, "%s\n", __func__);
	if (pci_enable_device_mem(pdev)) {
		dev_info(&pdev->dev,
			 "Cannot re-enable PCI device after reset.\n");
		result = PCI_ERS_RESULT_DISCONNECT;
	} else {
		pci_set_master(pdev);
		pci_restore_state(pdev);
		pci_save_state(pdev);
		pci_wake_from_d3(pdev, false);

		reg = rd32(&pf->hw, I40E_GLGEN_RTRIG);
		if (reg == 0)
			result = PCI_ERS_RESULT_RECOVERED;
		else
			result = PCI_ERS_RESULT_DISCONNECT;
	}

	return result;
}

/**
 * i40e_pci_error_reset_prepare - prepare device driver for pci reset
 * @pdev: PCI device information struct
 */
static void i40e_pci_error_reset_prepare(struct pci_dev *pdev)
{
	struct i40e_pf *pf = pci_get_drvdata(pdev);

	i40e_prep_for_reset(pf);
}

/**
 * i40e_pci_error_reset_done - pci reset done, device driver reset can begin
 * @pdev: PCI device information struct
 */
static void i40e_pci_error_reset_done(struct pci_dev *pdev)
{
	struct i40e_pf *pf = pci_get_drvdata(pdev);

	if (test_bit(__I40E_IN_REMOVE, pf->state))
		return;

	i40e_reset_and_rebuild(pf, false, false);
#ifdef CONFIG_PCI_IOV
	i40e_restore_all_vfs_msi_state(pdev);
#endif /* CONFIG_PCI_IOV */
}

/**
 * i40e_pci_error_resume - restart operations after PCI error recovery
 * @pdev: PCI device information struct
 *
 * Called to allow the driver to bring things back up after PCI error
 * and/or reset recovery has finished.
 **/
static void i40e_pci_error_resume(struct pci_dev *pdev)
{
	struct i40e_pf *pf = pci_get_drvdata(pdev);

	dev_dbg(&pdev->dev, "%s\n", __func__);
	if (test_bit(__I40E_SUSPENDED, pf->state))
		return;

	i40e_handle_reset_warning(pf, false);
}

/**
 * i40e_enable_mc_magic_wake - enable multicast magic packet wake up
 * using the mac_address_write admin q function
 * @pf: pointer to i40e_pf struct
 **/
static void i40e_enable_mc_magic_wake(struct i40e_pf *pf)
{
	struct i40e_hw *hw = &pf->hw;
	u8 mac_addr[6];
	u16 flags = 0;
	int ret;

	/* Get current MAC address in case it's an LAA */
	if (pf->vsi[pf->lan_vsi] && pf->vsi[pf->lan_vsi]->netdev) {
		ether_addr_copy(mac_addr,
				pf->vsi[pf->lan_vsi]->netdev->dev_addr);
	} else {
		dev_err(&pf->pdev->dev,
			"Failed to retrieve MAC address; using default\n");
		ether_addr_copy(mac_addr, hw->mac.addr);
	}

	/* The FW expects the mac address write cmd to first be called with
	 * one of these flags before calling it again with the multicast
	 * enable flags.
	 */
	flags = I40E_AQC_WRITE_TYPE_LAA_WOL;

	if (hw->func_caps.flex10_enable && hw->partition_id != 1)
		flags = I40E_AQC_WRITE_TYPE_LAA_ONLY;

	ret = i40e_aq_mac_address_write(hw, flags, mac_addr, NULL);
	if (ret) {
		dev_err(&pf->pdev->dev,
			"Failed to update MAC address registers; cannot enable Multicast Magic packet wake up");
		return;
	}

	flags = I40E_AQC_MC_MAG_EN
			| I40E_AQC_WOL_PRESERVE_ON_PFR
			| I40E_AQC_WRITE_TYPE_UPDATE_MC_MAG;
	ret = i40e_aq_mac_address_write(hw, flags, mac_addr, NULL);
	if (ret)
		dev_err(&pf->pdev->dev,
			"Failed to enable Multicast Magic Packet wake up\n");
}

/**
 * i40e_shutdown - PCI callback for shutting down
 * @pdev: PCI device information struct
 **/
static void i40e_shutdown(struct pci_dev *pdev)
{
	struct i40e_pf *pf = pci_get_drvdata(pdev);
	struct i40e_hw *hw = &pf->hw;

	set_bit(__I40E_SUSPENDED, pf->state);
	set_bit(__I40E_DOWN, pf->state);

	del_timer_sync(&pf->service_timer);
	cancel_work_sync(&pf->service_task);
	i40e_cloud_filter_exit(pf);
	i40e_fdir_teardown(pf);

	/* Client close must be called explicitly here because the timer
	 * has been stopped.
	 */
	i40e_notify_client_of_netdev_close(pf->vsi[pf->lan_vsi], false);

	if (test_bit(I40E_HW_CAP_WOL_MC_MAGIC_PKT_WAKE, pf->hw.caps) &&
	    pf->wol_en)
		i40e_enable_mc_magic_wake(pf);

	i40e_prep_for_reset(pf);

	wr32(hw, I40E_PFPM_APM,
	     (pf->wol_en ? I40E_PFPM_APM_APME_MASK : 0));
	wr32(hw, I40E_PFPM_WUFC,
	     (pf->wol_en ? I40E_PFPM_WUFC_MAG_MASK : 0));

	/* Free MSI/legacy interrupt 0 when in recovery mode. */
	if (test_bit(__I40E_RECOVERY_MODE, pf->state) &&
	    !test_bit(I40E_FLAG_MSIX_ENA, pf->flags))
		free_irq(pf->pdev->irq, pf);

	/* Since we're going to destroy queues during the
	 * i40e_clear_interrupt_scheme() we should hold the RTNL lock for this
	 * whole section
	 */
	rtnl_lock();
	i40e_clear_interrupt_scheme(pf);
	rtnl_unlock();

	if (system_state == SYSTEM_POWER_OFF) {
		pci_wake_from_d3(pdev, pf->wol_en);
		pci_set_power_state(pdev, PCI_D3hot);
	}
}

/**
 * i40e_suspend - PM callback for moving to D3
 * @dev: generic device information structure
 **/
static int __maybe_unused i40e_suspend(struct device *dev)
{
	struct i40e_pf *pf = dev_get_drvdata(dev);
	struct i40e_hw *hw = &pf->hw;

	/* If we're already suspended, then there is nothing to do */
	if (test_and_set_bit(__I40E_SUSPENDED, pf->state))
		return 0;

	set_bit(__I40E_DOWN, pf->state);

	/* Ensure service task will not be running */
	del_timer_sync(&pf->service_timer);
	cancel_work_sync(&pf->service_task);

	/* Client close must be called explicitly here because the timer
	 * has been stopped.
	 */
	i40e_notify_client_of_netdev_close(pf->vsi[pf->lan_vsi], false);

	if (test_bit(I40E_HW_CAP_WOL_MC_MAGIC_PKT_WAKE, pf->hw.caps) &&
	    pf->wol_en)
		i40e_enable_mc_magic_wake(pf);

	/* Since we're going to destroy queues during the
	 * i40e_clear_interrupt_scheme() we should hold the RTNL lock for this
	 * whole section
	 */
	rtnl_lock();

	i40e_prep_for_reset(pf);

	wr32(hw, I40E_PFPM_APM, (pf->wol_en ? I40E_PFPM_APM_APME_MASK : 0));
	wr32(hw, I40E_PFPM_WUFC, (pf->wol_en ? I40E_PFPM_WUFC_MAG_MASK : 0));

	/* Clear the interrupt scheme and release our IRQs so that the system
	 * can safely hibernate even when there are a large number of CPUs.
	 * Otherwise hibernation might fail when mapping all the vectors back
	 * to CPU0.
	 */
	i40e_clear_interrupt_scheme(pf);

	rtnl_unlock();

	return 0;
}

/**
 * i40e_resume - PM callback for waking up from D3
 * @dev: generic device information structure
 **/
static int __maybe_unused i40e_resume(struct device *dev)
{
	struct i40e_pf *pf = dev_get_drvdata(dev);
	int err;

	/* If we're not suspended, then there is nothing to do */
	if (!test_bit(__I40E_SUSPENDED, pf->state))
		return 0;

	/* We need to hold the RTNL lock prior to restoring interrupt schemes,
	 * since we're going to be restoring queues
	 */
	rtnl_lock();

	/* We cleared the interrupt scheme when we suspended, so we need to
	 * restore it now to resume device functionality.
	 */
	err = i40e_restore_interrupt_scheme(pf);
	if (err) {
		dev_err(dev, "Cannot restore interrupt scheme: %d\n",
			err);
	}

	clear_bit(__I40E_DOWN, pf->state);
	i40e_reset_and_rebuild(pf, false, true);

	rtnl_unlock();

	/* Clear suspended state last after everything is recovered */
	clear_bit(__I40E_SUSPENDED, pf->state);

	/* Restart the service task */
	mod_timer(&pf->service_timer,
		  round_jiffies(jiffies + pf->service_timer_period));

	return 0;
}

static const struct pci_error_handlers i40e_err_handler = {
	.error_detected = i40e_pci_error_detected,
	.slot_reset = i40e_pci_error_slot_reset,
	.reset_prepare = i40e_pci_error_reset_prepare,
	.reset_done = i40e_pci_error_reset_done,
	.resume = i40e_pci_error_resume,
};

static SIMPLE_DEV_PM_OPS(i40e_pm_ops, i40e_suspend, i40e_resume);

static struct pci_driver i40e_driver = {
	.name     = i40e_driver_name,
	.id_table = i40e_pci_tbl,
	.probe    = i40e_probe,
	.remove   = i40e_remove,
	.driver   = {
		.pm = &i40e_pm_ops,
	},
	.shutdown = i40e_shutdown,
	.err_handler = &i40e_err_handler,
	.sriov_configure = i40e_pci_sriov_configure,
};

/**
 * i40e_init_module - Driver registration routine
 *
 * i40e_init_module is the first routine called when the driver is
 * loaded. All it does is register with the PCI subsystem.
 **/
static int __init i40e_init_module(void)
{
	int err;

	pr_info("%s: %s\n", i40e_driver_name, i40e_driver_string);
	pr_info("%s: %s\n", i40e_driver_name, i40e_copyright);

	/* There is no need to throttle the number of active tasks because
	 * each device limits its own task using a state bit for scheduling
	 * the service task, and the device tasks do not interfere with each
	 * other, so we don't set a max task limit. We must set WQ_MEM_RECLAIM
	 * since we need to be able to guarantee forward progress even under
	 * memory pressure.
	 */
	i40e_wq = alloc_workqueue("%s", WQ_MEM_RECLAIM, 0, i40e_driver_name);
	if (!i40e_wq) {
		pr_err("%s: Failed to create workqueue\n", i40e_driver_name);
		return -ENOMEM;
	}

	i40e_dbg_init();
	err = pci_register_driver(&i40e_driver);
	if (err) {
		destroy_workqueue(i40e_wq);
		i40e_dbg_exit();
		return err;
	}

	return 0;
}
module_init(i40e_init_module);

/**
 * i40e_exit_module - Driver exit cleanup routine
 *
 * i40e_exit_module is called just before the driver is removed
 * from memory.
 **/
static void __exit i40e_exit_module(void)
{
	pci_unregister_driver(&i40e_driver);
	destroy_workqueue(i40e_wq);
	ida_destroy(&i40e_client_ida);
	i40e_dbg_exit();
}
module_exit(i40e_exit_module);<|MERGE_RESOLUTION|>--- conflicted
+++ resolved
@@ -5353,19 +5353,10 @@
 	struct i40e_vsi *vsi;
 	int v, ret = 0;
 
-<<<<<<< HEAD
-	for (v = 0; v < pf->num_alloc_vsi; v++) {
-		if (pf->vsi[v]) {
-			ret = i40e_vsi_wait_queues_disabled(pf->vsi[v]);
-			if (ret)
-				break;
-		}
-=======
 	i40e_pf_for_each_vsi(pf, v, vsi) {
 		ret = i40e_vsi_wait_queues_disabled(vsi);
 		if (ret)
 			break;
->>>>>>> c50bf762
 	}
 
 	return ret;
