/*
 * Copyright (c) 2015, Mellanox Technologies. All rights reserved.
 *
 * This software is available to you under a choice of one of two
 * licenses.  You may choose to be licensed under the terms of the GNU
 * General Public License (GPL) Version 2, available from the file
 * COPYING in the main directory of this source tree, or the
 * OpenIB.org BSD license below:
 *
 *     Redistribution and use in source and binary forms, with or
 *     without modification, are permitted provided that the following
 *     conditions are met:
 *
 *      - Redistributions of source code must retain the above
 *        copyright notice, this list of conditions and the following
 *        disclaimer.
 *
 *      - Redistributions in binary form must reproduce the above
 *        copyright notice, this list of conditions and the following
 *        disclaimer in the documentation and/or other materials
 *        provided with the distribution.
 *
 * THE SOFTWARE IS PROVIDED "AS IS", WITHOUT WARRANTY OF ANY KIND,
 * EXPRESS OR IMPLIED, INCLUDING BUT NOT LIMITED TO THE WARRANTIES OF
 * MERCHANTABILITY, FITNESS FOR A PARTICULAR PURPOSE AND
 * NONINFRINGEMENT. IN NO EVENT SHALL THE AUTHORS OR COPYRIGHT HOLDERS
 * BE LIABLE FOR ANY CLAIM, DAMAGES OR OTHER LIABILITY, WHETHER IN AN
 * ACTION OF CONTRACT, TORT OR OTHERWISE, ARISING FROM, OUT OF OR IN
 * CONNECTION WITH THE SOFTWARE OR THE USE OR OTHER DEALINGS IN THE
 * SOFTWARE.
 */

#include <linux/etherdevice.h>
#include <linux/debugfs.h>
#include <linux/mlx5/driver.h>
#include <linux/mlx5/mlx5_ifc.h>
#include <linux/mlx5/vport.h>
#include <linux/mlx5/fs.h>
#include <linux/mlx5/mpfs.h>
#include "esw/acl/lgcy.h"
#include "esw/legacy.h"
#include "esw/qos.h"
#include "mlx5_core.h"
#include "lib/eq.h"
#include "lag/lag.h"
#include "eswitch.h"
#include "fs_core.h"
#include "devlink.h"
#include "ecpf.h"
#include "en/mod_hdr.h"
#include "en_accel/ipsec.h"

enum {
	MLX5_ACTION_NONE = 0,
	MLX5_ACTION_ADD  = 1,
	MLX5_ACTION_DEL  = 2,
};

/* Vport UC/MC hash node */
struct vport_addr {
	struct l2addr_node     node;
	u8                     action;
	u16                    vport;
	struct mlx5_flow_handle *flow_rule;
	bool mpfs; /* UC MAC was added to MPFs */
	/* A flag indicating that mac was added due to mc promiscuous vport */
	bool mc_promisc;
};

static int mlx5_eswitch_check(const struct mlx5_core_dev *dev)
{
	if (MLX5_CAP_GEN(dev, port_type) != MLX5_CAP_PORT_TYPE_ETH)
		return -EOPNOTSUPP;

	if (!MLX5_ESWITCH_MANAGER(dev))
		return -EOPNOTSUPP;

	return 0;
}

static struct mlx5_eswitch *__mlx5_devlink_eswitch_get(struct devlink *devlink, bool check)
{
	struct mlx5_core_dev *dev = devlink_priv(devlink);
	int err;

	if (check) {
		err = mlx5_eswitch_check(dev);
		if (err)
			return ERR_PTR(err);
	}

	return dev->priv.eswitch;
}

struct mlx5_eswitch *__must_check
mlx5_devlink_eswitch_get(struct devlink *devlink)
{
	return __mlx5_devlink_eswitch_get(devlink, true);
}

struct mlx5_eswitch *mlx5_devlink_eswitch_nocheck_get(struct devlink *devlink)
{
	return __mlx5_devlink_eswitch_get(devlink, false);
}

struct mlx5_vport *__must_check
mlx5_eswitch_get_vport(struct mlx5_eswitch *esw, u16 vport_num)
{
	struct mlx5_vport *vport;

	if (!esw)
		return ERR_PTR(-EPERM);

	vport = xa_load(&esw->vports, vport_num);
	if (!vport) {
		esw_debug(esw->dev, "vport out of range: num(0x%x)\n", vport_num);
		return ERR_PTR(-EINVAL);
	}
	return vport;
}

static int arm_vport_context_events_cmd(struct mlx5_core_dev *dev, u16 vport,
					u32 events_mask)
{
	u32 in[MLX5_ST_SZ_DW(modify_nic_vport_context_in)] = {};
	void *nic_vport_ctx;

	MLX5_SET(modify_nic_vport_context_in, in,
		 opcode, MLX5_CMD_OP_MODIFY_NIC_VPORT_CONTEXT);
	MLX5_SET(modify_nic_vport_context_in, in, field_select.change_event, 1);
	MLX5_SET(modify_nic_vport_context_in, in, vport_number, vport);
	if (vport || mlx5_core_is_ecpf(dev))
		MLX5_SET(modify_nic_vport_context_in, in, other_vport, 1);
	nic_vport_ctx = MLX5_ADDR_OF(modify_nic_vport_context_in,
				     in, nic_vport_context);

	MLX5_SET(nic_vport_context, nic_vport_ctx, arm_change_event, 1);

	if (events_mask & MLX5_VPORT_UC_ADDR_CHANGE)
		MLX5_SET(nic_vport_context, nic_vport_ctx,
			 event_on_uc_address_change, 1);
	if (events_mask & MLX5_VPORT_MC_ADDR_CHANGE)
		MLX5_SET(nic_vport_context, nic_vport_ctx,
			 event_on_mc_address_change, 1);
	if (events_mask & MLX5_VPORT_PROMISC_CHANGE)
		MLX5_SET(nic_vport_context, nic_vport_ctx,
			 event_on_promisc_change, 1);

	return mlx5_cmd_exec_in(dev, modify_nic_vport_context, in);
}

/* E-Switch vport context HW commands */
int mlx5_eswitch_modify_esw_vport_context(struct mlx5_core_dev *dev, u16 vport,
					  bool other_vport, void *in)
{
	MLX5_SET(modify_esw_vport_context_in, in, opcode,
		 MLX5_CMD_OP_MODIFY_ESW_VPORT_CONTEXT);
	MLX5_SET(modify_esw_vport_context_in, in, vport_number, vport);
	MLX5_SET(modify_esw_vport_context_in, in, other_vport, other_vport);
	return mlx5_cmd_exec_in(dev, modify_esw_vport_context, in);
}

static int modify_esw_vport_cvlan(struct mlx5_core_dev *dev, u16 vport,
				  u16 vlan, u8 qos, u8 set_flags)
{
	u32 in[MLX5_ST_SZ_DW(modify_esw_vport_context_in)] = {};

	if (!MLX5_CAP_ESW(dev, vport_cvlan_strip) ||
	    !MLX5_CAP_ESW(dev, vport_cvlan_insert_if_not_exist))
		return -EOPNOTSUPP;

	esw_debug(dev, "Set Vport[%d] VLAN %d qos %d set=%x\n",
		  vport, vlan, qos, set_flags);

	if (set_flags & SET_VLAN_STRIP)
		MLX5_SET(modify_esw_vport_context_in, in,
			 esw_vport_context.vport_cvlan_strip, 1);

	if (set_flags & SET_VLAN_INSERT) {
		if (MLX5_CAP_ESW(dev, vport_cvlan_insert_always)) {
			/* insert either if vlan exist in packet or not */
			MLX5_SET(modify_esw_vport_context_in, in,
				 esw_vport_context.vport_cvlan_insert,
				 MLX5_VPORT_CVLAN_INSERT_ALWAYS);
		} else {
			/* insert only if no vlan in packet */
			MLX5_SET(modify_esw_vport_context_in, in,
				 esw_vport_context.vport_cvlan_insert,
				 MLX5_VPORT_CVLAN_INSERT_WHEN_NO_CVLAN);
		}
		MLX5_SET(modify_esw_vport_context_in, in,
			 esw_vport_context.cvlan_pcp, qos);
		MLX5_SET(modify_esw_vport_context_in, in,
			 esw_vport_context.cvlan_id, vlan);
	}

	MLX5_SET(modify_esw_vport_context_in, in,
		 field_select.vport_cvlan_strip, 1);
	MLX5_SET(modify_esw_vport_context_in, in,
		 field_select.vport_cvlan_insert, 1);

	return mlx5_eswitch_modify_esw_vport_context(dev, vport, true, in);
}

/* E-Switch FDB */
static struct mlx5_flow_handle *
__esw_fdb_set_vport_rule(struct mlx5_eswitch *esw, u16 vport, bool rx_rule,
			 u8 mac_c[ETH_ALEN], u8 mac_v[ETH_ALEN])
{
	int match_header = (is_zero_ether_addr(mac_c) ? 0 :
			    MLX5_MATCH_OUTER_HEADERS);
	struct mlx5_flow_handle *flow_rule = NULL;
	struct mlx5_flow_act flow_act = {0};
	struct mlx5_flow_destination dest = {};
	struct mlx5_flow_spec *spec;
	void *mv_misc = NULL;
	void *mc_misc = NULL;
	u8 *dmac_v = NULL;
	u8 *dmac_c = NULL;

	if (rx_rule)
		match_header |= MLX5_MATCH_MISC_PARAMETERS;

	spec = kvzalloc(sizeof(*spec), GFP_KERNEL);
	if (!spec)
		return NULL;

	dmac_v = MLX5_ADDR_OF(fte_match_param, spec->match_value,
			      outer_headers.dmac_47_16);
	dmac_c = MLX5_ADDR_OF(fte_match_param, spec->match_criteria,
			      outer_headers.dmac_47_16);

	if (match_header & MLX5_MATCH_OUTER_HEADERS) {
		ether_addr_copy(dmac_v, mac_v);
		ether_addr_copy(dmac_c, mac_c);
	}

	if (match_header & MLX5_MATCH_MISC_PARAMETERS) {
		mv_misc  = MLX5_ADDR_OF(fte_match_param, spec->match_value,
					misc_parameters);
		mc_misc  = MLX5_ADDR_OF(fte_match_param, spec->match_criteria,
					misc_parameters);
		MLX5_SET(fte_match_set_misc, mv_misc, source_port, MLX5_VPORT_UPLINK);
		MLX5_SET_TO_ONES(fte_match_set_misc, mc_misc, source_port);
	}

	dest.type = MLX5_FLOW_DESTINATION_TYPE_VPORT;
	dest.vport.num = vport;

	esw_debug(esw->dev,
		  "\tFDB add rule dmac_v(%pM) dmac_c(%pM) -> vport(%d)\n",
		  dmac_v, dmac_c, vport);
	spec->match_criteria_enable = match_header;
	flow_act.action =  MLX5_FLOW_CONTEXT_ACTION_FWD_DEST;
	flow_rule =
		mlx5_add_flow_rules(esw->fdb_table.legacy.fdb, spec,
				    &flow_act, &dest, 1);
	if (IS_ERR(flow_rule)) {
		esw_warn(esw->dev,
			 "FDB: Failed to add flow rule: dmac_v(%pM) dmac_c(%pM) -> vport(%d), err(%ld)\n",
			 dmac_v, dmac_c, vport, PTR_ERR(flow_rule));
		flow_rule = NULL;
	}

	kvfree(spec);
	return flow_rule;
}

static struct mlx5_flow_handle *
esw_fdb_set_vport_rule(struct mlx5_eswitch *esw, u8 mac[ETH_ALEN], u16 vport)
{
	u8 mac_c[ETH_ALEN];

	eth_broadcast_addr(mac_c);
	return __esw_fdb_set_vport_rule(esw, vport, false, mac_c, mac);
}

static struct mlx5_flow_handle *
esw_fdb_set_vport_allmulti_rule(struct mlx5_eswitch *esw, u16 vport)
{
	u8 mac_c[ETH_ALEN];
	u8 mac_v[ETH_ALEN];

	eth_zero_addr(mac_c);
	eth_zero_addr(mac_v);
	mac_c[0] = 0x01;
	mac_v[0] = 0x01;
	return __esw_fdb_set_vport_rule(esw, vport, false, mac_c, mac_v);
}

static struct mlx5_flow_handle *
esw_fdb_set_vport_promisc_rule(struct mlx5_eswitch *esw, u16 vport)
{
	u8 mac_c[ETH_ALEN];
	u8 mac_v[ETH_ALEN];

	eth_zero_addr(mac_c);
	eth_zero_addr(mac_v);
	return __esw_fdb_set_vport_rule(esw, vport, true, mac_c, mac_v);
}

/* E-Switch vport UC/MC lists management */
typedef int (*vport_addr_action)(struct mlx5_eswitch *esw,
				 struct vport_addr *vaddr);

static int esw_add_uc_addr(struct mlx5_eswitch *esw, struct vport_addr *vaddr)
{
	u8 *mac = vaddr->node.addr;
	u16 vport = vaddr->vport;
	int err;

	/* Skip mlx5_mpfs_add_mac for eswitch_managers,
	 * it is already done by its netdev in mlx5e_execute_l2_action
	 */
	if (mlx5_esw_is_manager_vport(esw, vport))
		goto fdb_add;

	err = mlx5_mpfs_add_mac(esw->dev, mac);
	if (err) {
		esw_warn(esw->dev,
			 "Failed to add L2 table mac(%pM) for vport(0x%x), err(%d)\n",
			 mac, vport, err);
		return err;
	}
	vaddr->mpfs = true;

fdb_add:
	/* SRIOV is enabled: Forward UC MAC to vport */
	if (esw->fdb_table.legacy.fdb && esw->mode == MLX5_ESWITCH_LEGACY) {
		vaddr->flow_rule = esw_fdb_set_vport_rule(esw, mac, vport);

		esw_debug(esw->dev, "\tADDED UC MAC: vport[%d] %pM fr(%p)\n",
			  vport, mac, vaddr->flow_rule);
	}

	return 0;
}

static int esw_del_uc_addr(struct mlx5_eswitch *esw, struct vport_addr *vaddr)
{
	u8 *mac = vaddr->node.addr;
	u16 vport = vaddr->vport;
	int err = 0;

	/* Skip mlx5_mpfs_del_mac for eswitch managers,
	 * it is already done by its netdev in mlx5e_execute_l2_action
	 */
	if (!vaddr->mpfs || mlx5_esw_is_manager_vport(esw, vport))
		goto fdb_del;

	err = mlx5_mpfs_del_mac(esw->dev, mac);
	if (err)
		esw_warn(esw->dev,
			 "Failed to del L2 table mac(%pM) for vport(%d), err(%d)\n",
			 mac, vport, err);
	vaddr->mpfs = false;

fdb_del:
	if (vaddr->flow_rule)
		mlx5_del_flow_rules(vaddr->flow_rule);
	vaddr->flow_rule = NULL;

	return 0;
}

static void update_allmulti_vports(struct mlx5_eswitch *esw,
				   struct vport_addr *vaddr,
				   struct esw_mc_addr *esw_mc)
{
	u8 *mac = vaddr->node.addr;
	struct mlx5_vport *vport;
	unsigned long i;
	u16 vport_num;

	mlx5_esw_for_each_vport(esw, i, vport) {
		struct hlist_head *vport_hash = vport->mc_list;
		struct vport_addr *iter_vaddr =
					l2addr_hash_find(vport_hash,
							 mac,
							 struct vport_addr);
		vport_num = vport->vport;
		if (IS_ERR_OR_NULL(vport->allmulti_rule) ||
		    vaddr->vport == vport_num)
			continue;
		switch (vaddr->action) {
		case MLX5_ACTION_ADD:
			if (iter_vaddr)
				continue;
			iter_vaddr = l2addr_hash_add(vport_hash, mac,
						     struct vport_addr,
						     GFP_KERNEL);
			if (!iter_vaddr) {
				esw_warn(esw->dev,
					 "ALL-MULTI: Failed to add MAC(%pM) to vport[%d] DB\n",
					 mac, vport_num);
				continue;
			}
			iter_vaddr->vport = vport_num;
			iter_vaddr->flow_rule =
					esw_fdb_set_vport_rule(esw,
							       mac,
							       vport_num);
			iter_vaddr->mc_promisc = true;
			break;
		case MLX5_ACTION_DEL:
			if (!iter_vaddr)
				continue;
			mlx5_del_flow_rules(iter_vaddr->flow_rule);
			l2addr_hash_del(iter_vaddr);
			break;
		}
	}
}

static int esw_add_mc_addr(struct mlx5_eswitch *esw, struct vport_addr *vaddr)
{
	struct hlist_head *hash = esw->mc_table;
	struct esw_mc_addr *esw_mc;
	u8 *mac = vaddr->node.addr;
	u16 vport = vaddr->vport;

	if (!esw->fdb_table.legacy.fdb)
		return 0;

	esw_mc = l2addr_hash_find(hash, mac, struct esw_mc_addr);
	if (esw_mc)
		goto add;

	esw_mc = l2addr_hash_add(hash, mac, struct esw_mc_addr, GFP_KERNEL);
	if (!esw_mc)
		return -ENOMEM;

	esw_mc->uplink_rule = /* Forward MC MAC to Uplink */
		esw_fdb_set_vport_rule(esw, mac, MLX5_VPORT_UPLINK);

	/* Add this multicast mac to all the mc promiscuous vports */
	update_allmulti_vports(esw, vaddr, esw_mc);

add:
	/* If the multicast mac is added as a result of mc promiscuous vport,
	 * don't increment the multicast ref count
	 */
	if (!vaddr->mc_promisc)
		esw_mc->refcnt++;

	/* Forward MC MAC to vport */
	vaddr->flow_rule = esw_fdb_set_vport_rule(esw, mac, vport);
	esw_debug(esw->dev,
		  "\tADDED MC MAC: vport[%d] %pM fr(%p) refcnt(%d) uplinkfr(%p)\n",
		  vport, mac, vaddr->flow_rule,
		  esw_mc->refcnt, esw_mc->uplink_rule);
	return 0;
}

static int esw_del_mc_addr(struct mlx5_eswitch *esw, struct vport_addr *vaddr)
{
	struct hlist_head *hash = esw->mc_table;
	struct esw_mc_addr *esw_mc;
	u8 *mac = vaddr->node.addr;
	u16 vport = vaddr->vport;

	if (!esw->fdb_table.legacy.fdb)
		return 0;

	esw_mc = l2addr_hash_find(hash, mac, struct esw_mc_addr);
	if (!esw_mc) {
		esw_warn(esw->dev,
			 "Failed to find eswitch MC addr for MAC(%pM) vport(%d)",
			 mac, vport);
		return -EINVAL;
	}
	esw_debug(esw->dev,
		  "\tDELETE MC MAC: vport[%d] %pM fr(%p) refcnt(%d) uplinkfr(%p)\n",
		  vport, mac, vaddr->flow_rule, esw_mc->refcnt,
		  esw_mc->uplink_rule);

	if (vaddr->flow_rule)
		mlx5_del_flow_rules(vaddr->flow_rule);
	vaddr->flow_rule = NULL;

	/* If the multicast mac is added as a result of mc promiscuous vport,
	 * don't decrement the multicast ref count.
	 */
	if (vaddr->mc_promisc || (--esw_mc->refcnt > 0))
		return 0;

	/* Remove this multicast mac from all the mc promiscuous vports */
	update_allmulti_vports(esw, vaddr, esw_mc);

	if (esw_mc->uplink_rule)
		mlx5_del_flow_rules(esw_mc->uplink_rule);

	l2addr_hash_del(esw_mc);
	return 0;
}

/* Apply vport UC/MC list to HW l2 table and FDB table */
static void esw_apply_vport_addr_list(struct mlx5_eswitch *esw,
				      struct mlx5_vport *vport, int list_type)
{
	bool is_uc = list_type == MLX5_NVPRT_LIST_TYPE_UC;
	vport_addr_action vport_addr_add;
	vport_addr_action vport_addr_del;
	struct vport_addr *addr;
	struct l2addr_node *node;
	struct hlist_head *hash;
	struct hlist_node *tmp;
	int hi;

	vport_addr_add = is_uc ? esw_add_uc_addr :
				 esw_add_mc_addr;
	vport_addr_del = is_uc ? esw_del_uc_addr :
				 esw_del_mc_addr;

	hash = is_uc ? vport->uc_list : vport->mc_list;
	for_each_l2hash_node(node, tmp, hash, hi) {
		addr = container_of(node, struct vport_addr, node);
		switch (addr->action) {
		case MLX5_ACTION_ADD:
			vport_addr_add(esw, addr);
			addr->action = MLX5_ACTION_NONE;
			break;
		case MLX5_ACTION_DEL:
			vport_addr_del(esw, addr);
			l2addr_hash_del(addr);
			break;
		}
	}
}

/* Sync vport UC/MC list from vport context */
static void esw_update_vport_addr_list(struct mlx5_eswitch *esw,
				       struct mlx5_vport *vport, int list_type)
{
	bool is_uc = list_type == MLX5_NVPRT_LIST_TYPE_UC;
	u8 (*mac_list)[ETH_ALEN];
	struct l2addr_node *node;
	struct vport_addr *addr;
	struct hlist_head *hash;
	struct hlist_node *tmp;
	int size;
	int err;
	int hi;
	int i;

	size = is_uc ? MLX5_MAX_UC_PER_VPORT(esw->dev) :
		       MLX5_MAX_MC_PER_VPORT(esw->dev);

	mac_list = kcalloc(size, ETH_ALEN, GFP_KERNEL);
	if (!mac_list)
		return;

	hash = is_uc ? vport->uc_list : vport->mc_list;

	for_each_l2hash_node(node, tmp, hash, hi) {
		addr = container_of(node, struct vport_addr, node);
		addr->action = MLX5_ACTION_DEL;
	}

	if (!vport->enabled)
		goto out;

	err = mlx5_query_nic_vport_mac_list(esw->dev, vport->vport, list_type,
					    mac_list, &size);
	if (err)
		goto out;
	esw_debug(esw->dev, "vport[%d] context update %s list size (%d)\n",
		  vport->vport, is_uc ? "UC" : "MC", size);

	for (i = 0; i < size; i++) {
		if (is_uc && !is_valid_ether_addr(mac_list[i]))
			continue;

		if (!is_uc && !is_multicast_ether_addr(mac_list[i]))
			continue;

		addr = l2addr_hash_find(hash, mac_list[i], struct vport_addr);
		if (addr) {
			addr->action = MLX5_ACTION_NONE;
			/* If this mac was previously added because of allmulti
			 * promiscuous rx mode, its now converted to be original
			 * vport mac.
			 */
			if (addr->mc_promisc) {
				struct esw_mc_addr *esw_mc =
					l2addr_hash_find(esw->mc_table,
							 mac_list[i],
							 struct esw_mc_addr);
				if (!esw_mc) {
					esw_warn(esw->dev,
						 "Failed to MAC(%pM) in mcast DB\n",
						 mac_list[i]);
					continue;
				}
				esw_mc->refcnt++;
				addr->mc_promisc = false;
			}
			continue;
		}

		addr = l2addr_hash_add(hash, mac_list[i], struct vport_addr,
				       GFP_KERNEL);
		if (!addr) {
			esw_warn(esw->dev,
				 "Failed to add MAC(%pM) to vport[%d] DB\n",
				 mac_list[i], vport->vport);
			continue;
		}
		addr->vport = vport->vport;
		addr->action = MLX5_ACTION_ADD;
	}
out:
	kfree(mac_list);
}

/* Sync vport UC/MC list from vport context
 * Must be called after esw_update_vport_addr_list
 */
static void esw_update_vport_mc_promisc(struct mlx5_eswitch *esw,
					struct mlx5_vport *vport)
{
	struct l2addr_node *node;
	struct vport_addr *addr;
	struct hlist_head *hash;
	struct hlist_node *tmp;
	int hi;

	hash = vport->mc_list;

	for_each_l2hash_node(node, tmp, esw->mc_table, hi) {
		u8 *mac = node->addr;

		addr = l2addr_hash_find(hash, mac, struct vport_addr);
		if (addr) {
			if (addr->action == MLX5_ACTION_DEL)
				addr->action = MLX5_ACTION_NONE;
			continue;
		}
		addr = l2addr_hash_add(hash, mac, struct vport_addr,
				       GFP_KERNEL);
		if (!addr) {
			esw_warn(esw->dev,
				 "Failed to add allmulti MAC(%pM) to vport[%d] DB\n",
				 mac, vport->vport);
			continue;
		}
		addr->vport = vport->vport;
		addr->action = MLX5_ACTION_ADD;
		addr->mc_promisc = true;
	}
}

/* Apply vport rx mode to HW FDB table */
static void esw_apply_vport_rx_mode(struct mlx5_eswitch *esw,
				    struct mlx5_vport *vport,
				    bool promisc, bool mc_promisc)
{
	struct esw_mc_addr *allmulti_addr = &esw->mc_promisc;

	if (IS_ERR_OR_NULL(vport->allmulti_rule) != mc_promisc)
		goto promisc;

	if (mc_promisc) {
		vport->allmulti_rule =
			esw_fdb_set_vport_allmulti_rule(esw, vport->vport);
		if (!allmulti_addr->uplink_rule)
			allmulti_addr->uplink_rule =
				esw_fdb_set_vport_allmulti_rule(esw,
								MLX5_VPORT_UPLINK);
		allmulti_addr->refcnt++;
	} else if (vport->allmulti_rule) {
		mlx5_del_flow_rules(vport->allmulti_rule);
		vport->allmulti_rule = NULL;

		if (--allmulti_addr->refcnt > 0)
			goto promisc;

		if (allmulti_addr->uplink_rule)
			mlx5_del_flow_rules(allmulti_addr->uplink_rule);
		allmulti_addr->uplink_rule = NULL;
	}

promisc:
	if (IS_ERR_OR_NULL(vport->promisc_rule) != promisc)
		return;

	if (promisc) {
		vport->promisc_rule =
			esw_fdb_set_vport_promisc_rule(esw, vport->vport);
	} else if (vport->promisc_rule) {
		mlx5_del_flow_rules(vport->promisc_rule);
		vport->promisc_rule = NULL;
	}
}

/* Sync vport rx mode from vport context */
static void esw_update_vport_rx_mode(struct mlx5_eswitch *esw,
				     struct mlx5_vport *vport)
{
	int promisc_all = 0;
	int promisc_uc = 0;
	int promisc_mc = 0;
	int err;

	err = mlx5_query_nic_vport_promisc(esw->dev,
					   vport->vport,
					   &promisc_uc,
					   &promisc_mc,
					   &promisc_all);
	if (err)
		return;
	esw_debug(esw->dev, "vport[%d] context update rx mode promisc_all=%d, all_multi=%d\n",
		  vport->vport, promisc_all, promisc_mc);

	if (!vport->info.trusted || !vport->enabled) {
		promisc_uc = 0;
		promisc_mc = 0;
		promisc_all = 0;
	}

	esw_apply_vport_rx_mode(esw, vport, promisc_all,
				(promisc_all || promisc_mc));
}

void esw_vport_change_handle_locked(struct mlx5_vport *vport)
{
	struct mlx5_core_dev *dev = vport->dev;
	struct mlx5_eswitch *esw = dev->priv.eswitch;
	u8 mac[ETH_ALEN];

	if (!MLX5_CAP_GEN(dev, log_max_l2_table))
		return;

	mlx5_query_nic_vport_mac_address(dev, vport->vport, true, mac);
	esw_debug(dev, "vport[%d] Context Changed: perm mac: %pM\n",
		  vport->vport, mac);

	if (vport->enabled_events & MLX5_VPORT_UC_ADDR_CHANGE) {
		esw_update_vport_addr_list(esw, vport, MLX5_NVPRT_LIST_TYPE_UC);
		esw_apply_vport_addr_list(esw, vport, MLX5_NVPRT_LIST_TYPE_UC);
	}

	if (vport->enabled_events & MLX5_VPORT_MC_ADDR_CHANGE)
		esw_update_vport_addr_list(esw, vport, MLX5_NVPRT_LIST_TYPE_MC);

	if (vport->enabled_events & MLX5_VPORT_PROMISC_CHANGE) {
		esw_update_vport_rx_mode(esw, vport);
		if (!IS_ERR_OR_NULL(vport->allmulti_rule))
			esw_update_vport_mc_promisc(esw, vport);
	}

	if (vport->enabled_events & (MLX5_VPORT_PROMISC_CHANGE | MLX5_VPORT_MC_ADDR_CHANGE))
		esw_apply_vport_addr_list(esw, vport, MLX5_NVPRT_LIST_TYPE_MC);

	esw_debug(esw->dev, "vport[%d] Context Changed: Done\n", vport->vport);
	if (vport->enabled)
		arm_vport_context_events_cmd(dev, vport->vport,
					     vport->enabled_events);
}

static void esw_vport_change_handler(struct work_struct *work)
{
	struct mlx5_vport *vport =
		container_of(work, struct mlx5_vport, vport_change_handler);
	struct mlx5_eswitch *esw = vport->dev->priv.eswitch;

	mutex_lock(&esw->state_lock);
	esw_vport_change_handle_locked(vport);
	mutex_unlock(&esw->state_lock);
}

static void node_guid_gen_from_mac(u64 *node_guid, const u8 *mac)
{
	((u8 *)node_guid)[7] = mac[0];
	((u8 *)node_guid)[6] = mac[1];
	((u8 *)node_guid)[5] = mac[2];
	((u8 *)node_guid)[4] = 0xff;
	((u8 *)node_guid)[3] = 0xfe;
	((u8 *)node_guid)[2] = mac[3];
	((u8 *)node_guid)[1] = mac[4];
	((u8 *)node_guid)[0] = mac[5];
}

static int esw_vport_setup_acl(struct mlx5_eswitch *esw,
			       struct mlx5_vport *vport)
{
	if (esw->mode == MLX5_ESWITCH_LEGACY)
		return esw_legacy_vport_acl_setup(esw, vport);
	else
		return esw_vport_create_offloads_acl_tables(esw, vport);
}

static void esw_vport_cleanup_acl(struct mlx5_eswitch *esw,
				  struct mlx5_vport *vport)
{
	if (esw->mode == MLX5_ESWITCH_LEGACY)
		esw_legacy_vport_acl_cleanup(esw, vport);
	else
		esw_vport_destroy_offloads_acl_tables(esw, vport);
}

static int mlx5_esw_vport_caps_get(struct mlx5_eswitch *esw, struct mlx5_vport *vport)
{
	int query_out_sz = MLX5_ST_SZ_BYTES(query_hca_cap_out);
	void *query_ctx;
	void *hca_caps;
	int err;

	if (!MLX5_CAP_GEN(esw->dev, vhca_resource_manager))
		return 0;

	query_ctx = kzalloc(query_out_sz, GFP_KERNEL);
	if (!query_ctx)
		return -ENOMEM;

	err = mlx5_vport_get_other_func_cap(esw->dev, vport->vport, query_ctx,
					    MLX5_CAP_GENERAL);
	if (err)
		goto out_free;

	hca_caps = MLX5_ADDR_OF(query_hca_cap_out, query_ctx, capability);
	vport->info.roce_enabled = MLX5_GET(cmd_hca_cap, hca_caps, roce);

	if (!MLX5_CAP_GEN_MAX(esw->dev, hca_cap_2))
		goto out_free;

	memset(query_ctx, 0, query_out_sz);
	err = mlx5_vport_get_other_func_cap(esw->dev, vport->vport, query_ctx,
					    MLX5_CAP_GENERAL_2);
	if (err)
		goto out_free;

	hca_caps = MLX5_ADDR_OF(query_hca_cap_out, query_ctx, capability);
	vport->info.mig_enabled = MLX5_GET(cmd_hca_cap_2, hca_caps, migratable);

	err = mlx5_esw_ipsec_vf_offload_get(esw->dev, vport);
out_free:
	kfree(query_ctx);
	return err;
}

static int esw_vport_setup(struct mlx5_eswitch *esw, struct mlx5_vport *vport)
{
	bool vst_mode_steering = esw_vst_mode_is_steering(esw);
	u16 vport_num = vport->vport;
	int flags;
	int err;

	err = esw_vport_setup_acl(esw, vport);
	if (err)
		return err;

	if (mlx5_esw_is_manager_vport(esw, vport_num))
		return 0;

	err = mlx5_esw_vport_caps_get(esw, vport);
	if (err)
		goto err_caps;

	mlx5_modify_vport_admin_state(esw->dev,
				      MLX5_VPORT_STATE_OP_MOD_ESW_VPORT,
				      vport_num, 1,
				      vport->info.link_state);

	/* Host PF has its own mac/guid. */
	if (vport_num) {
		mlx5_modify_nic_vport_mac_address(esw->dev, vport_num,
						  vport->info.mac);
		mlx5_modify_nic_vport_node_guid(esw->dev, vport_num,
						vport->info.node_guid);
	}

	flags = (vport->info.vlan || vport->info.qos) ?
		SET_VLAN_STRIP | SET_VLAN_INSERT : 0;
	if (esw->mode == MLX5_ESWITCH_OFFLOADS || !vst_mode_steering)
		modify_esw_vport_cvlan(esw->dev, vport_num, vport->info.vlan,
				       vport->info.qos, flags);

	return 0;

err_caps:
	esw_vport_cleanup_acl(esw, vport);
	return err;
}

/* Don't cleanup vport->info, it's needed to restore vport configuration */
static void esw_vport_cleanup(struct mlx5_eswitch *esw, struct mlx5_vport *vport)
{
	u16 vport_num = vport->vport;

	if (!mlx5_esw_is_manager_vport(esw, vport_num))
		mlx5_modify_vport_admin_state(esw->dev,
					      MLX5_VPORT_STATE_OP_MOD_ESW_VPORT,
					      vport_num, 1,
					      MLX5_VPORT_ADMIN_STATE_DOWN);

	mlx5_esw_qos_vport_disable(vport);
	esw_vport_cleanup_acl(esw, vport);
}

int mlx5_esw_vport_enable(struct mlx5_eswitch *esw, struct mlx5_vport *vport,
			  enum mlx5_eswitch_vport_event enabled_events)
{
	u16 vport_num = vport->vport;
	int ret;

	mutex_lock(&esw->state_lock);
	WARN_ON(vport->enabled);

	esw_debug(esw->dev, "Enabling VPORT(%d)\n", vport_num);

	ret = esw_vport_setup(esw, vport);
	if (ret)
		goto done;

	/* Sync with current vport context */
	vport->enabled_events = enabled_events;
	vport->enabled = true;
	if (vport->vport != MLX5_VPORT_PF &&
	    (vport->info.ipsec_crypto_enabled || vport->info.ipsec_packet_enabled))
		esw->enabled_ipsec_vf_count++;

	/* Esw manager is trusted by default. Host PF (vport 0) is trusted as well
	 * in smartNIC as it's a vport group manager.
	 */
	if (mlx5_esw_is_manager_vport(esw, vport_num) ||
	    (!vport_num && mlx5_core_is_ecpf(esw->dev)))
		vport->info.trusted = true;

	if (!mlx5_esw_is_manager_vport(esw, vport_num) &&
	    MLX5_CAP_GEN(esw->dev, vhca_resource_manager)) {
		ret = mlx5_esw_vport_vhca_id_set(esw, vport_num);
		if (ret)
			goto err_vhca_mapping;
	}

	/* External controller host PF has factory programmed MAC.
	 * Read it from the device.
	 */
	if (mlx5_core_is_ecpf(esw->dev) && vport_num == MLX5_VPORT_PF)
		mlx5_query_nic_vport_mac_address(esw->dev, vport_num, true, vport->info.mac);

	esw_vport_change_handle_locked(vport);

	esw->enabled_vports++;
	esw_debug(esw->dev, "Enabled VPORT(%d)\n", vport_num);
done:
	mutex_unlock(&esw->state_lock);
	return ret;

err_vhca_mapping:
	esw_vport_cleanup(esw, vport);
	mutex_unlock(&esw->state_lock);
	return ret;
}

void mlx5_esw_vport_disable(struct mlx5_eswitch *esw, struct mlx5_vport *vport)
{
	u16 vport_num = vport->vport;

	mutex_lock(&esw->state_lock);

	if (!vport->enabled)
		goto done;

	esw_debug(esw->dev, "Disabling vport(%d)\n", vport_num);
	/* Mark this vport as disabled to discard new events */
	vport->enabled = false;

	/* Disable events from this vport */
	if (MLX5_CAP_GEN(esw->dev, log_max_l2_table))
		arm_vport_context_events_cmd(esw->dev, vport_num, 0);

	if (!mlx5_esw_is_manager_vport(esw, vport_num) &&
	    MLX5_CAP_GEN(esw->dev, vhca_resource_manager))
		mlx5_esw_vport_vhca_id_clear(esw, vport_num);

	if (vport->vport != MLX5_VPORT_PF &&
	    (vport->info.ipsec_crypto_enabled || vport->info.ipsec_packet_enabled))
		esw->enabled_ipsec_vf_count--;

	/* We don't assume VFs will cleanup after themselves.
	 * Calling vport change handler while vport is disabled will cleanup
	 * the vport resources.
	 */
	esw_vport_change_handle_locked(vport);
	vport->enabled_events = 0;
	esw_apply_vport_rx_mode(esw, vport, false, false);
	esw_vport_cleanup(esw, vport);
	esw->enabled_vports--;

done:
	mutex_unlock(&esw->state_lock);
}

static int eswitch_vport_event(struct notifier_block *nb,
			       unsigned long type, void *data)
{
	struct mlx5_eswitch *esw = mlx5_nb_cof(nb, struct mlx5_eswitch, nb);
	struct mlx5_eqe *eqe = data;
	struct mlx5_vport *vport;
	u16 vport_num;

	vport_num = be16_to_cpu(eqe->data.vport_change.vport_num);
	vport = mlx5_eswitch_get_vport(esw, vport_num);
	if (!IS_ERR(vport))
		queue_work(esw->work_queue, &vport->vport_change_handler);
	return NOTIFY_OK;
}

/**
 * mlx5_esw_query_functions - Returns raw output about functions state
 * @dev:	Pointer to device to query
 *
 * mlx5_esw_query_functions() allocates and returns functions changed
 * raw output memory pointer from device on success. Otherwise returns ERR_PTR.
 * Caller must free the memory using kvfree() when valid pointer is returned.
 */
const u32 *mlx5_esw_query_functions(struct mlx5_core_dev *dev)
{
	int outlen = MLX5_ST_SZ_BYTES(query_esw_functions_out);
	u32 in[MLX5_ST_SZ_DW(query_esw_functions_in)] = {};
	u32 *out;
	int err;

	out = kvzalloc(outlen, GFP_KERNEL);
	if (!out)
		return ERR_PTR(-ENOMEM);

	MLX5_SET(query_esw_functions_in, in, opcode,
		 MLX5_CMD_OP_QUERY_ESW_FUNCTIONS);

	err = mlx5_cmd_exec(dev, in, sizeof(in), out, outlen);
	if (!err)
		return out;

	kvfree(out);
	return ERR_PTR(err);
}

static void mlx5_eswitch_event_handler_register(struct mlx5_eswitch *esw)
{
	if (esw->mode == MLX5_ESWITCH_OFFLOADS && mlx5_eswitch_is_funcs_handler(esw->dev)) {
		MLX5_NB_INIT(&esw->esw_funcs.nb, mlx5_esw_funcs_changed_handler,
			     ESW_FUNCTIONS_CHANGED);
		mlx5_eq_notifier_register(esw->dev, &esw->esw_funcs.nb);
	}
}

static void mlx5_eswitch_event_handler_unregister(struct mlx5_eswitch *esw)
{
	if (esw->mode == MLX5_ESWITCH_OFFLOADS && mlx5_eswitch_is_funcs_handler(esw->dev))
		mlx5_eq_notifier_unregister(esw->dev, &esw->esw_funcs.nb);

	flush_workqueue(esw->work_queue);
}

static void mlx5_eswitch_clear_vf_vports_info(struct mlx5_eswitch *esw)
{
	struct mlx5_vport *vport;
	unsigned long i;

	mlx5_esw_for_each_vf_vport(esw, i, vport, esw->esw_funcs.num_vfs) {
		mlx5_esw_qos_vport_qos_free(vport);
		memset(&vport->info, 0, sizeof(vport->info));
		vport->info.link_state = MLX5_VPORT_ADMIN_STATE_AUTO;
	}
}

static void mlx5_eswitch_clear_ec_vf_vports_info(struct mlx5_eswitch *esw)
{
	struct mlx5_vport *vport;
	unsigned long i;

	mlx5_esw_for_each_ec_vf_vport(esw, i, vport, esw->esw_funcs.num_ec_vfs) {
		mlx5_esw_qos_vport_qos_free(vport);
		memset(&vport->info, 0, sizeof(vport->info));
		vport->info.link_state = MLX5_VPORT_ADMIN_STATE_AUTO;
	}
}

static int mlx5_eswitch_load_vport(struct mlx5_eswitch *esw, struct mlx5_vport *vport,
				   enum mlx5_eswitch_vport_event enabled_events)
{
	int err;

	err = mlx5_esw_vport_enable(esw, vport, enabled_events);
	if (err)
		return err;

	err = mlx5_esw_offloads_load_rep(esw, vport);
	if (err)
		goto err_rep;

	return err;

err_rep:
	mlx5_esw_vport_disable(esw, vport);
	return err;
}

static void mlx5_eswitch_unload_vport(struct mlx5_eswitch *esw, struct mlx5_vport *vport)
{
	mlx5_esw_offloads_unload_rep(esw, vport);
	mlx5_esw_vport_disable(esw, vport);
}

static int mlx5_eswitch_load_pf_vf_vport(struct mlx5_eswitch *esw, u16 vport_num,
					 enum mlx5_eswitch_vport_event enabled_events)
{
	struct mlx5_vport *vport;
	int err;

	vport = mlx5_eswitch_get_vport(esw, vport_num);
	if (IS_ERR(vport))
		return PTR_ERR(vport);

	err = mlx5_esw_offloads_init_pf_vf_rep(esw, vport);
	if (err)
		return err;

	err = mlx5_eswitch_load_vport(esw, vport, enabled_events);
	if (err)
		goto err_load;
	return 0;

err_load:
	mlx5_esw_offloads_cleanup_pf_vf_rep(esw, vport);
	return err;
}

static void mlx5_eswitch_unload_pf_vf_vport(struct mlx5_eswitch *esw, u16 vport_num)
{
	struct mlx5_vport *vport;

	vport = mlx5_eswitch_get_vport(esw, vport_num);
	if (IS_ERR(vport))
		return;

	mlx5_eswitch_unload_vport(esw, vport);
	mlx5_esw_offloads_cleanup_pf_vf_rep(esw, vport);
}

int mlx5_eswitch_load_sf_vport(struct mlx5_eswitch *esw, u16 vport_num,
			       enum mlx5_eswitch_vport_event enabled_events,
			       struct mlx5_devlink_port *dl_port, u32 controller, u32 sfnum)
{
	struct mlx5_vport *vport;
	int err;

	vport = mlx5_eswitch_get_vport(esw, vport_num);
	if (IS_ERR(vport))
		return PTR_ERR(vport);

	err = mlx5_esw_offloads_init_sf_rep(esw, vport, dl_port, controller, sfnum);
	if (err)
		return err;

	err = mlx5_eswitch_load_vport(esw, vport, enabled_events);
	if (err)
		goto err_load;

	return 0;

err_load:
	mlx5_esw_offloads_cleanup_sf_rep(esw, vport);
	return err;
}

void mlx5_eswitch_unload_sf_vport(struct mlx5_eswitch *esw, u16 vport_num)
{
	struct mlx5_vport *vport;

	vport = mlx5_eswitch_get_vport(esw, vport_num);
	if (IS_ERR(vport))
		return;

	mlx5_eswitch_unload_vport(esw, vport);
	mlx5_esw_offloads_cleanup_sf_rep(esw, vport);
}

void mlx5_eswitch_unload_vf_vports(struct mlx5_eswitch *esw, u16 num_vfs)
{
	struct mlx5_vport *vport;
	unsigned long i;

	mlx5_esw_for_each_vf_vport(esw, i, vport, num_vfs) {
		if (!vport->enabled)
			continue;
		mlx5_eswitch_unload_pf_vf_vport(esw, vport->vport);
	}
}

static void mlx5_eswitch_unload_ec_vf_vports(struct mlx5_eswitch *esw,
					     u16 num_ec_vfs)
{
	struct mlx5_vport *vport;
	unsigned long i;

	mlx5_esw_for_each_ec_vf_vport(esw, i, vport, num_ec_vfs) {
		if (!vport->enabled)
			continue;
		mlx5_eswitch_unload_pf_vf_vport(esw, vport->vport);
	}
}

int mlx5_eswitch_load_vf_vports(struct mlx5_eswitch *esw, u16 num_vfs,
				enum mlx5_eswitch_vport_event enabled_events)
{
	struct mlx5_vport *vport;
	unsigned long i;
	int err;

	mlx5_esw_for_each_vf_vport(esw, i, vport, num_vfs) {
		err = mlx5_eswitch_load_pf_vf_vport(esw, vport->vport, enabled_events);
		if (err)
			goto vf_err;
	}

	return 0;

vf_err:
	mlx5_eswitch_unload_vf_vports(esw, num_vfs);
	return err;
}

static int mlx5_eswitch_load_ec_vf_vports(struct mlx5_eswitch *esw, u16 num_ec_vfs,
					  enum mlx5_eswitch_vport_event enabled_events)
{
	struct mlx5_vport *vport;
	unsigned long i;
	int err;

	mlx5_esw_for_each_ec_vf_vport(esw, i, vport, num_ec_vfs) {
		err = mlx5_eswitch_load_pf_vf_vport(esw, vport->vport, enabled_events);
		if (err)
			goto vf_err;
	}

	return 0;

vf_err:
	mlx5_eswitch_unload_ec_vf_vports(esw, num_ec_vfs);
	return err;
}

static int host_pf_enable_hca(struct mlx5_core_dev *dev)
{
	if (!mlx5_core_is_ecpf(dev))
		return 0;

	/* Once vport and representor are ready, take out the external host PF
	 * out of initializing state. Enabling HCA clears the iser->initializing
	 * bit and host PF driver loading can progress.
	 */
	return mlx5_cmd_host_pf_enable_hca(dev);
}

static void host_pf_disable_hca(struct mlx5_core_dev *dev)
{
	if (!mlx5_core_is_ecpf(dev))
		return;

	mlx5_cmd_host_pf_disable_hca(dev);
}

/* mlx5_eswitch_enable_pf_vf_vports() enables vports of PF, ECPF and VFs
 * whichever are present on the eswitch.
 */
int
mlx5_eswitch_enable_pf_vf_vports(struct mlx5_eswitch *esw,
				 enum mlx5_eswitch_vport_event enabled_events)
{
	bool pf_needed;
	int ret;

	pf_needed = mlx5_core_is_ecpf_esw_manager(esw->dev) ||
		    esw->mode == MLX5_ESWITCH_LEGACY;

	/* Enable PF vport */
	if (pf_needed) {
		ret = mlx5_eswitch_load_pf_vf_vport(esw, MLX5_VPORT_PF,
						    enabled_events);
		if (ret)
			return ret;
	}

	/* Enable external host PF HCA */
	ret = host_pf_enable_hca(esw->dev);
	if (ret)
		goto pf_hca_err;

	/* Enable ECPF vport */
	if (mlx5_ecpf_vport_exists(esw->dev)) {
		ret = mlx5_eswitch_load_pf_vf_vport(esw, MLX5_VPORT_ECPF, enabled_events);
		if (ret)
			goto ecpf_err;
		if (mlx5_core_ec_sriov_enabled(esw->dev)) {
			ret = mlx5_eswitch_load_ec_vf_vports(esw, esw->esw_funcs.num_ec_vfs,
							     enabled_events);
			if (ret)
				goto ec_vf_err;
		}
	}

	/* Enable VF vports */
	ret = mlx5_eswitch_load_vf_vports(esw, esw->esw_funcs.num_vfs,
					  enabled_events);
	if (ret)
		goto vf_err;
	return 0;

vf_err:
	if (mlx5_core_ec_sriov_enabled(esw->dev))
		mlx5_eswitch_unload_ec_vf_vports(esw, esw->esw_funcs.num_ec_vfs);
ec_vf_err:
	if (mlx5_ecpf_vport_exists(esw->dev))
		mlx5_eswitch_unload_pf_vf_vport(esw, MLX5_VPORT_ECPF);
ecpf_err:
	host_pf_disable_hca(esw->dev);
pf_hca_err:
	if (pf_needed)
		mlx5_eswitch_unload_pf_vf_vport(esw, MLX5_VPORT_PF);
	return ret;
}

/* mlx5_eswitch_disable_pf_vf_vports() disables vports of PF, ECPF and VFs
 * whichever are previously enabled on the eswitch.
 */
void mlx5_eswitch_disable_pf_vf_vports(struct mlx5_eswitch *esw)
{
	mlx5_eswitch_unload_vf_vports(esw, esw->esw_funcs.num_vfs);

	if (mlx5_ecpf_vport_exists(esw->dev)) {
		if (mlx5_core_ec_sriov_enabled(esw->dev))
			mlx5_eswitch_unload_ec_vf_vports(esw, esw->esw_funcs.num_vfs);
		mlx5_eswitch_unload_pf_vf_vport(esw, MLX5_VPORT_ECPF);
	}

	host_pf_disable_hca(esw->dev);

	if (mlx5_core_is_ecpf_esw_manager(esw->dev) ||
	    esw->mode == MLX5_ESWITCH_LEGACY)
		mlx5_eswitch_unload_pf_vf_vport(esw, MLX5_VPORT_PF);
}

static void mlx5_eswitch_get_devlink_param(struct mlx5_eswitch *esw)
{
	struct devlink *devlink = priv_to_devlink(esw->dev);
	union devlink_param_value val;
	int err;

	err = devl_param_driverinit_value_get(devlink,
					      MLX5_DEVLINK_PARAM_ID_ESW_LARGE_GROUP_NUM,
					      &val);
	if (!err) {
		esw->params.large_group_num = val.vu32;
	} else {
		esw_warn(esw->dev,
			 "Devlink can't get param fdb_large_groups, uses default (%d).\n",
			 ESW_OFFLOADS_DEFAULT_NUM_GROUPS);
		esw->params.large_group_num = ESW_OFFLOADS_DEFAULT_NUM_GROUPS;
	}
}

static void
mlx5_eswitch_update_num_of_vfs(struct mlx5_eswitch *esw, int num_vfs)
{
	const u32 *out;

	if (num_vfs < 0)
		return;

	if (!mlx5_core_is_ecpf_esw_manager(esw->dev)) {
		esw->esw_funcs.num_vfs = num_vfs;
		return;
	}

	out = mlx5_esw_query_functions(esw->dev);
	if (IS_ERR(out))
		return;

	esw->esw_funcs.num_vfs = MLX5_GET(query_esw_functions_out, out,
					  host_params_context.host_num_of_vfs);
	if (mlx5_core_ec_sriov_enabled(esw->dev))
		esw->esw_funcs.num_ec_vfs = num_vfs;

	kvfree(out);
}

static void mlx5_esw_mode_change_notify(struct mlx5_eswitch *esw, u16 mode)
{
	struct mlx5_esw_event_info info = {};

	info.new_mode = mode;

	blocking_notifier_call_chain(&esw->n_head, 0, &info);
}

static int mlx5_esw_acls_ns_init(struct mlx5_eswitch *esw)
{
	struct mlx5_core_dev *dev = esw->dev;
	int total_vports;
	int err;

	if (esw->flags & MLX5_ESWITCH_VPORT_ACL_NS_CREATED)
		return 0;

	total_vports = mlx5_eswitch_get_total_vports(dev);

	if (MLX5_CAP_ESW_EGRESS_ACL(dev, ft_support)) {
		err = mlx5_fs_egress_acls_init(dev, total_vports);
		if (err)
			return err;
	} else {
		esw_warn(dev, "egress ACL is not supported by FW\n");
	}

	if (MLX5_CAP_ESW_INGRESS_ACL(dev, ft_support)) {
		err = mlx5_fs_ingress_acls_init(dev, total_vports);
		if (err)
			goto err;
	} else {
		esw_warn(dev, "ingress ACL is not supported by FW\n");
	}
	esw->flags |= MLX5_ESWITCH_VPORT_ACL_NS_CREATED;
	return 0;

err:
	if (MLX5_CAP_ESW_EGRESS_ACL(dev, ft_support))
		mlx5_fs_egress_acls_cleanup(dev);
	return err;
}

static void mlx5_esw_acls_ns_cleanup(struct mlx5_eswitch *esw)
{
	struct mlx5_core_dev *dev = esw->dev;

	esw->flags &= ~MLX5_ESWITCH_VPORT_ACL_NS_CREATED;
	if (MLX5_CAP_ESW_INGRESS_ACL(dev, ft_support))
		mlx5_fs_ingress_acls_cleanup(dev);
	if (MLX5_CAP_ESW_EGRESS_ACL(dev, ft_support))
		mlx5_fs_egress_acls_cleanup(dev);
}

/**
 * mlx5_eswitch_enable_locked - Enable eswitch
 * @esw:	Pointer to eswitch
 * @num_vfs:	Enable eswitch for given number of VFs. This is optional.
 *		Valid value are 0, > 0 and MLX5_ESWITCH_IGNORE_NUM_VFS.
 *		Caller should pass num_vfs > 0 when enabling eswitch for
 *		vf vports. Caller should pass num_vfs = 0, when eswitch
 *		is enabled without sriov VFs or when caller
 *		is unaware of the sriov state of the host PF on ECPF based
 *		eswitch. Caller should pass < 0 when num_vfs should be
 *		completely ignored. This is typically the case when eswitch
 *		is enabled without sriov regardless of PF/ECPF system.
 * mlx5_eswitch_enable_locked() Enables eswitch in either legacy or offloads
 * mode. If num_vfs >=0 is provided, it setup VF related eswitch vports.
 * It returns 0 on success or error code on failure.
 */
int mlx5_eswitch_enable_locked(struct mlx5_eswitch *esw, int num_vfs)
{
	int err;

	devl_assert_locked(priv_to_devlink(esw->dev));

	if (!MLX5_CAP_ESW_FLOWTABLE_FDB(esw->dev, ft_support)) {
		esw_warn(esw->dev, "FDB is not supported, aborting ...\n");
		return -EOPNOTSUPP;
	}

	mlx5_eswitch_get_devlink_param(esw);

	err = mlx5_esw_acls_ns_init(esw);
	if (err)
		return err;

	mlx5_eswitch_update_num_of_vfs(esw, num_vfs);

	MLX5_NB_INIT(&esw->nb, eswitch_vport_event, NIC_VPORT_CHANGE);
	mlx5_eq_notifier_register(esw->dev, &esw->nb);

	err = mlx5_esw_qos_init(esw);
	if (err)
		goto err_esw_init;

	if (esw->mode == MLX5_ESWITCH_LEGACY) {
		err = esw_legacy_enable(esw);
	} else {
		err = esw_offloads_enable(esw);
	}

	if (err)
<<<<<<< HEAD
		goto err_esw_enable;
=======
		goto err_esw_init;
>>>>>>> 3bec0c29

	esw->fdb_table.flags |= MLX5_ESW_FDB_CREATED;

	mlx5_eswitch_event_handler_register(esw);

	esw_info(esw->dev, "Enable: mode(%s), nvfs(%d), necvfs(%d), active vports(%d)\n",
		 esw->mode == MLX5_ESWITCH_LEGACY ? "LEGACY" : "OFFLOADS",
		 esw->esw_funcs.num_vfs, esw->esw_funcs.num_ec_vfs, esw->enabled_vports);

	mlx5_esw_mode_change_notify(esw, esw->mode);

	return 0;

<<<<<<< HEAD
err_esw_enable:
=======
err_esw_init:
>>>>>>> 3bec0c29
	mlx5_eq_notifier_unregister(esw->dev, &esw->nb);
	mlx5_esw_acls_ns_cleanup(esw);
	return err;
}

/**
 * mlx5_eswitch_enable - Enable eswitch
 * @esw:	Pointer to eswitch
 * @num_vfs:	Enable eswitch switch for given number of VFs.
 *		Caller must pass num_vfs > 0 when enabling eswitch for
 *		vf vports.
 * mlx5_eswitch_enable() returns 0 on success or error code on failure.
 */
int mlx5_eswitch_enable(struct mlx5_eswitch *esw, int num_vfs)
{
	bool toggle_lag;
	int ret = 0;

	if (!mlx5_esw_allowed(esw))
		return 0;

	devl_assert_locked(priv_to_devlink(esw->dev));

	toggle_lag = !mlx5_esw_is_fdb_created(esw);

	if (toggle_lag)
		mlx5_lag_disable_change(esw->dev);

	if (!mlx5_esw_is_fdb_created(esw)) {
		ret = mlx5_eswitch_enable_locked(esw, num_vfs);
	} else {
		enum mlx5_eswitch_vport_event vport_events;

		vport_events = (esw->mode == MLX5_ESWITCH_LEGACY) ?
					MLX5_LEGACY_SRIOV_VPORT_EVENTS : MLX5_VPORT_UC_ADDR_CHANGE;
		/* If this is the ECPF the number of host VFs is managed via the
		 * eswitch function change event handler, and any num_vfs provided
		 * here are intended to be EC VFs.
		 */
		if (!mlx5_core_is_ecpf(esw->dev)) {
			ret = mlx5_eswitch_load_vf_vports(esw, num_vfs, vport_events);
			if (!ret)
				esw->esw_funcs.num_vfs = num_vfs;
		} else if (mlx5_core_ec_sriov_enabled(esw->dev)) {
			ret = mlx5_eswitch_load_ec_vf_vports(esw, num_vfs, vport_events);
			if (!ret)
				esw->esw_funcs.num_ec_vfs = num_vfs;
		}
	}

	if (toggle_lag)
		mlx5_lag_enable_change(esw->dev);

	return ret;
}

/* When disabling sriov, free driver level resources. */
void mlx5_eswitch_disable_sriov(struct mlx5_eswitch *esw, bool clear_vf)
{
	if (!mlx5_esw_allowed(esw))
		return;

	devl_assert_locked(priv_to_devlink(esw->dev));
	/* If driver is unloaded, this function is called twice by remove_one()
	 * and mlx5_unload(). Prevent the second call.
	 */
	if (!esw->esw_funcs.num_vfs && !esw->esw_funcs.num_ec_vfs && !clear_vf)
		return;

	esw_info(esw->dev, "Unload vfs: mode(%s), nvfs(%d), necvfs(%d), active vports(%d)\n",
		 esw->mode == MLX5_ESWITCH_LEGACY ? "LEGACY" : "OFFLOADS",
		 esw->esw_funcs.num_vfs, esw->esw_funcs.num_ec_vfs, esw->enabled_vports);

	if (!mlx5_core_is_ecpf(esw->dev)) {
		mlx5_eswitch_unload_vf_vports(esw, esw->esw_funcs.num_vfs);
		if (clear_vf)
			mlx5_eswitch_clear_vf_vports_info(esw);
	} else if (mlx5_core_ec_sriov_enabled(esw->dev)) {
		mlx5_eswitch_unload_ec_vf_vports(esw, esw->esw_funcs.num_ec_vfs);
		if (clear_vf)
			mlx5_eswitch_clear_ec_vf_vports_info(esw);
	}

	if (esw->mode == MLX5_ESWITCH_OFFLOADS) {
		struct devlink *devlink = priv_to_devlink(esw->dev);

		devl_rate_nodes_destroy(devlink);
	}
	/* Destroy legacy fdb when disabling sriov in legacy mode. */
	if (esw->mode == MLX5_ESWITCH_LEGACY)
		mlx5_eswitch_disable_locked(esw);

	if (!mlx5_core_is_ecpf(esw->dev))
		esw->esw_funcs.num_vfs = 0;
	else
		esw->esw_funcs.num_ec_vfs = 0;
}

/* Free resources for corresponding eswitch mode. It is called by devlink
 * when changing eswitch mode or modprobe when unloading driver.
 */
void mlx5_eswitch_disable_locked(struct mlx5_eswitch *esw)
{
	struct devlink *devlink = priv_to_devlink(esw->dev);

	/* Notify eswitch users that it is exiting from current mode.
	 * So that it can do necessary cleanup before the eswitch is disabled.
	 */
	mlx5_esw_mode_change_notify(esw, MLX5_ESWITCH_LEGACY);

	mlx5_eq_notifier_unregister(esw->dev, &esw->nb);
	mlx5_eswitch_event_handler_unregister(esw);

	esw_info(esw->dev, "Disable: mode(%s), nvfs(%d), necvfs(%d), active vports(%d)\n",
		 esw->mode == MLX5_ESWITCH_LEGACY ? "LEGACY" : "OFFLOADS",
		 esw->esw_funcs.num_vfs, esw->esw_funcs.num_ec_vfs, esw->enabled_vports);

	if (esw->fdb_table.flags & MLX5_ESW_FDB_CREATED) {
		esw->fdb_table.flags &= ~MLX5_ESW_FDB_CREATED;
		if (esw->mode == MLX5_ESWITCH_OFFLOADS)
			esw_offloads_disable(esw);
		else if (esw->mode == MLX5_ESWITCH_LEGACY)
			esw_legacy_disable(esw);
		mlx5_esw_acls_ns_cleanup(esw);
	}

	if (esw->mode == MLX5_ESWITCH_OFFLOADS)
		devl_rate_nodes_destroy(devlink);
}

void mlx5_eswitch_disable(struct mlx5_eswitch *esw)
{
	if (!mlx5_esw_allowed(esw))
		return;

	devl_assert_locked(priv_to_devlink(esw->dev));
	mlx5_lag_disable_change(esw->dev);
	mlx5_eswitch_disable_locked(esw);
	esw->mode = MLX5_ESWITCH_LEGACY;
	mlx5_lag_enable_change(esw->dev);
}

static int mlx5_query_hca_cap_host_pf(struct mlx5_core_dev *dev, void *out)
{
	u16 opmod = (MLX5_CAP_GENERAL << 1) | (HCA_CAP_OPMOD_GET_MAX & 0x01);
	u8 in[MLX5_ST_SZ_BYTES(query_hca_cap_in)] = {};

	MLX5_SET(query_hca_cap_in, in, opcode, MLX5_CMD_OP_QUERY_HCA_CAP);
	MLX5_SET(query_hca_cap_in, in, op_mod, opmod);
	MLX5_SET(query_hca_cap_in, in, function_id, MLX5_VPORT_PF);
	MLX5_SET(query_hca_cap_in, in, other_function, true);
	return mlx5_cmd_exec_inout(dev, query_hca_cap, in, out);
}

int mlx5_esw_sf_max_hpf_functions(struct mlx5_core_dev *dev, u16 *max_sfs, u16 *sf_base_id)

{
	int query_out_sz = MLX5_ST_SZ_BYTES(query_hca_cap_out);
	void *query_ctx;
	void *hca_caps;
	int err;

	if (!mlx5_core_is_ecpf(dev)) {
		*max_sfs = 0;
		return 0;
	}

	query_ctx = kzalloc(query_out_sz, GFP_KERNEL);
	if (!query_ctx)
		return -ENOMEM;

	err = mlx5_query_hca_cap_host_pf(dev, query_ctx);
	if (err)
		goto out_free;

	hca_caps = MLX5_ADDR_OF(query_hca_cap_out, query_ctx, capability);
	*max_sfs = MLX5_GET(cmd_hca_cap, hca_caps, max_num_sf);
	*sf_base_id = MLX5_GET(cmd_hca_cap, hca_caps, sf_base_id);

out_free:
	kfree(query_ctx);
	return err;
}

static int mlx5_esw_vport_alloc(struct mlx5_eswitch *esw,
				int index, u16 vport_num)
{
	struct mlx5_vport *vport;
	int err;

	vport = kzalloc(sizeof(*vport), GFP_KERNEL);
	if (!vport)
		return -ENOMEM;

	vport->dev = esw->dev;
	vport->vport = vport_num;
	vport->index = index;
	vport->info.link_state = MLX5_VPORT_ADMIN_STATE_AUTO;
	INIT_WORK(&vport->vport_change_handler, esw_vport_change_handler);
	err = xa_insert(&esw->vports, vport_num, vport, GFP_KERNEL);
	if (err)
		goto insert_err;

	esw->total_vports++;
	return 0;

insert_err:
	kfree(vport);
	return err;
}

static void mlx5_esw_vport_free(struct mlx5_eswitch *esw, struct mlx5_vport *vport)
{
	xa_erase(&esw->vports, vport->vport);
	kfree(vport);
}

static void mlx5_esw_vports_cleanup(struct mlx5_eswitch *esw)
{
	struct mlx5_vport *vport;
	unsigned long i;

	mlx5_esw_for_each_vport(esw, i, vport)
		mlx5_esw_vport_free(esw, vport);
	xa_destroy(&esw->vports);
}

static int mlx5_esw_vports_init(struct mlx5_eswitch *esw)
{
	struct mlx5_core_dev *dev = esw->dev;
	u16 max_host_pf_sfs;
	u16 base_sf_num;
	int idx = 0;
	int err;
	int i;

	xa_init(&esw->vports);

	err = mlx5_esw_vport_alloc(esw, idx, MLX5_VPORT_PF);
	if (err)
		goto err;
	if (esw->first_host_vport == MLX5_VPORT_PF)
		xa_set_mark(&esw->vports, idx, MLX5_ESW_VPT_HOST_FN);
	idx++;

	for (i = 0; i < mlx5_core_max_vfs(dev); i++) {
		err = mlx5_esw_vport_alloc(esw, idx, idx);
		if (err)
			goto err;
		xa_set_mark(&esw->vports, idx, MLX5_ESW_VPT_VF);
		xa_set_mark(&esw->vports, idx, MLX5_ESW_VPT_HOST_FN);
		idx++;
	}
	base_sf_num = mlx5_sf_start_function_id(dev);
	for (i = 0; i < mlx5_sf_max_functions(dev); i++) {
		err = mlx5_esw_vport_alloc(esw, idx, base_sf_num + i);
		if (err)
			goto err;
		xa_set_mark(&esw->vports, base_sf_num + i, MLX5_ESW_VPT_SF);
		idx++;
	}

	err = mlx5_esw_sf_max_hpf_functions(dev, &max_host_pf_sfs, &base_sf_num);
	if (err)
		goto err;
	for (i = 0; i < max_host_pf_sfs; i++) {
		err = mlx5_esw_vport_alloc(esw, idx, base_sf_num + i);
		if (err)
			goto err;
		xa_set_mark(&esw->vports, base_sf_num + i, MLX5_ESW_VPT_SF);
		idx++;
	}

	if (mlx5_core_ec_sriov_enabled(esw->dev)) {
		int ec_vf_base_num = mlx5_core_ec_vf_vport_base(dev);

		for (i = 0; i < mlx5_core_max_ec_vfs(esw->dev); i++) {
			err = mlx5_esw_vport_alloc(esw, idx, ec_vf_base_num + i);
			if (err)
				goto err;
			idx++;
		}
	}

	if (mlx5_ecpf_vport_exists(dev) ||
	    mlx5_core_is_ecpf_esw_manager(dev)) {
		err = mlx5_esw_vport_alloc(esw, idx, MLX5_VPORT_ECPF);
		if (err)
			goto err;
		idx++;
	}
	err = mlx5_esw_vport_alloc(esw, idx, MLX5_VPORT_UPLINK);
	if (err)
		goto err;
	return 0;

err:
	mlx5_esw_vports_cleanup(esw);
	return err;
}

static int mlx5_devlink_esw_multiport_set(struct devlink *devlink, u32 id,
					  struct devlink_param_gset_ctx *ctx,
					  struct netlink_ext_ack *extack)
{
	struct mlx5_core_dev *dev = devlink_priv(devlink);

	if (!MLX5_ESWITCH_MANAGER(dev))
		return -EOPNOTSUPP;

	if (ctx->val.vbool)
		return mlx5_lag_mpesw_enable(dev);

	mlx5_lag_mpesw_disable(dev);
	return 0;
}

static int mlx5_devlink_esw_multiport_get(struct devlink *devlink, u32 id,
					  struct devlink_param_gset_ctx *ctx)
{
	struct mlx5_core_dev *dev = devlink_priv(devlink);

	ctx->val.vbool = mlx5_lag_is_mpesw(dev);
	return 0;
}

static const struct devlink_param mlx5_eswitch_params[] = {
	DEVLINK_PARAM_DRIVER(MLX5_DEVLINK_PARAM_ID_ESW_MULTIPORT,
			     "esw_multiport", DEVLINK_PARAM_TYPE_BOOL,
			     BIT(DEVLINK_PARAM_CMODE_RUNTIME),
			     mlx5_devlink_esw_multiport_get,
			     mlx5_devlink_esw_multiport_set, NULL),
};

int mlx5_eswitch_init(struct mlx5_core_dev *dev)
{
	struct mlx5_eswitch *esw;
	int err;

	if (!MLX5_VPORT_MANAGER(dev) && !MLX5_ESWITCH_MANAGER(dev))
		return 0;

	esw = kzalloc(sizeof(*esw), GFP_KERNEL);
	if (!esw)
		return -ENOMEM;

	err = devl_params_register(priv_to_devlink(dev), mlx5_eswitch_params,
				   ARRAY_SIZE(mlx5_eswitch_params));
	if (err)
		goto free_esw;

	esw->dev = dev;
	esw->manager_vport = mlx5_eswitch_manager_vport(dev);
	esw->first_host_vport = mlx5_eswitch_first_host_vport_num(dev);

	esw->debugfs_root = debugfs_create_dir("esw", mlx5_debugfs_get_dev_root(dev));
	esw->work_queue = create_singlethread_workqueue("mlx5_esw_wq");
	if (!esw->work_queue) {
		err = -ENOMEM;
		goto abort;
	}

	err = mlx5_esw_vports_init(esw);
	if (err)
		goto abort;

	dev->priv.eswitch = esw;
	err = esw_offloads_init(esw);
	if (err)
		goto reps_err;

	esw->mode = MLX5_ESWITCH_LEGACY;
	err = mlx5_esw_qos_init(esw);
	if (err)
		goto reps_err;

	mutex_init(&esw->offloads.encap_tbl_lock);
	hash_init(esw->offloads.encap_tbl);
	mutex_init(&esw->offloads.decap_tbl_lock);
	hash_init(esw->offloads.decap_tbl);
	mlx5e_mod_hdr_tbl_init(&esw->offloads.mod_hdr);
	atomic64_set(&esw->offloads.num_flows, 0);
	ida_init(&esw->offloads.vport_metadata_ida);
	xa_init_flags(&esw->offloads.vhca_map, XA_FLAGS_ALLOC);
	mutex_init(&esw->state_lock);
	init_rwsem(&esw->mode_lock);
	refcount_set(&esw->qos.refcnt, 0);

	esw->enabled_vports = 0;
	esw->offloads.inline_mode = MLX5_INLINE_MODE_NONE;
	if (MLX5_CAP_ESW_FLOWTABLE_FDB(dev, reformat) &&
	    MLX5_CAP_ESW_FLOWTABLE_FDB(dev, decap))
		esw->offloads.encap = DEVLINK_ESWITCH_ENCAP_MODE_BASIC;
	else
		esw->offloads.encap = DEVLINK_ESWITCH_ENCAP_MODE_NONE;
	BLOCKING_INIT_NOTIFIER_HEAD(&esw->n_head);

	esw_info(dev,
		 "Total vports %d, per vport: max uc(%d) max mc(%d)\n",
		 esw->total_vports,
		 MLX5_MAX_UC_PER_VPORT(dev),
		 MLX5_MAX_MC_PER_VPORT(dev));
	return 0;

reps_err:
	mlx5_esw_vports_cleanup(esw);
	dev->priv.eswitch = NULL;
abort:
	if (esw->work_queue)
		destroy_workqueue(esw->work_queue);
	debugfs_remove_recursive(esw->debugfs_root);
	devl_params_unregister(priv_to_devlink(dev), mlx5_eswitch_params,
			       ARRAY_SIZE(mlx5_eswitch_params));
free_esw:
	kfree(esw);
	return err;
}

void mlx5_eswitch_cleanup(struct mlx5_eswitch *esw)
{
	if (!esw)
		return;

	esw_info(esw->dev, "cleanup\n");

	mlx5_esw_qos_cleanup(esw);
	destroy_workqueue(esw->work_queue);
	WARN_ON(refcount_read(&esw->qos.refcnt));
	mutex_destroy(&esw->state_lock);
	WARN_ON(!xa_empty(&esw->offloads.vhca_map));
	xa_destroy(&esw->offloads.vhca_map);
	ida_destroy(&esw->offloads.vport_metadata_ida);
	mlx5e_mod_hdr_tbl_destroy(&esw->offloads.mod_hdr);
	mutex_destroy(&esw->offloads.encap_tbl_lock);
	mutex_destroy(&esw->offloads.decap_tbl_lock);
	esw_offloads_cleanup(esw);
	esw->dev->priv.eswitch = NULL;
	mlx5_esw_vports_cleanup(esw);
	debugfs_remove_recursive(esw->debugfs_root);
	devl_params_unregister(priv_to_devlink(esw->dev), mlx5_eswitch_params,
			       ARRAY_SIZE(mlx5_eswitch_params));
	kfree(esw);
}

/* Vport Administration */
static int
mlx5_esw_set_vport_mac_locked(struct mlx5_eswitch *esw,
			      struct mlx5_vport *evport, const u8 *mac)
{
	u16 vport_num = evport->vport;
	u64 node_guid;
	int err = 0;

	if (is_multicast_ether_addr(mac))
		return -EINVAL;

	if (evport->info.spoofchk && !is_valid_ether_addr(mac))
		mlx5_core_warn(esw->dev,
			       "Set invalid MAC while spoofchk is on, vport(%d)\n",
			       vport_num);

	err = mlx5_modify_nic_vport_mac_address(esw->dev, vport_num, mac);
	if (err) {
		mlx5_core_warn(esw->dev,
			       "Failed to mlx5_modify_nic_vport_mac vport(%d) err=(%d)\n",
			       vport_num, err);
		return err;
	}

	node_guid_gen_from_mac(&node_guid, mac);
	err = mlx5_modify_nic_vport_node_guid(esw->dev, vport_num, node_guid);
	if (err)
		mlx5_core_warn(esw->dev,
			       "Failed to set vport %d node guid, err = %d. RDMA_CM will not function properly for this VF.\n",
			       vport_num, err);

	ether_addr_copy(evport->info.mac, mac);
	evport->info.node_guid = node_guid;
	if (evport->enabled && esw->mode == MLX5_ESWITCH_LEGACY)
		err = esw_acl_ingress_lgcy_setup(esw, evport);

	return err;
}

int mlx5_eswitch_set_vport_mac(struct mlx5_eswitch *esw,
			       u16 vport, const u8 *mac)
{
	struct mlx5_vport *evport = mlx5_eswitch_get_vport(esw, vport);
	int err = 0;

	if (IS_ERR(evport))
		return PTR_ERR(evport);

	mutex_lock(&esw->state_lock);
	err = mlx5_esw_set_vport_mac_locked(esw, evport, mac);
	mutex_unlock(&esw->state_lock);
	return err;
}

static bool mlx5_esw_check_port_type(struct mlx5_eswitch *esw, u16 vport_num, xa_mark_t mark)
{
	return xa_get_mark(&esw->vports, vport_num, mark);
}

bool mlx5_eswitch_is_vf_vport(struct mlx5_eswitch *esw, u16 vport_num)
{
	return mlx5_esw_check_port_type(esw, vport_num, MLX5_ESW_VPT_VF);
}

bool mlx5_eswitch_is_pf_vf_vport(struct mlx5_eswitch *esw, u16 vport_num)
{
	return vport_num == MLX5_VPORT_PF ||
		mlx5_eswitch_is_vf_vport(esw, vport_num);
}

bool mlx5_esw_is_sf_vport(struct mlx5_eswitch *esw, u16 vport_num)
{
	return mlx5_esw_check_port_type(esw, vport_num, MLX5_ESW_VPT_SF);
}

int mlx5_eswitch_set_vport_state(struct mlx5_eswitch *esw,
				 u16 vport, int link_state)
{
	struct mlx5_vport *evport = mlx5_eswitch_get_vport(esw, vport);
	int opmod = MLX5_VPORT_STATE_OP_MOD_ESW_VPORT;
	int other_vport = 1;
	int err = 0;

	if (!mlx5_esw_allowed(esw))
		return -EPERM;
	if (IS_ERR(evport))
		return PTR_ERR(evport);

	if (vport == MLX5_VPORT_UPLINK) {
		opmod = MLX5_VPORT_STATE_OP_MOD_UPLINK;
		other_vport = 0;
		vport = 0;
	}
	mutex_lock(&esw->state_lock);
	if (esw->mode != MLX5_ESWITCH_LEGACY) {
		err = -EOPNOTSUPP;
		goto unlock;
	}

	err = mlx5_modify_vport_admin_state(esw->dev, opmod, vport, other_vport, link_state);
	if (err) {
		mlx5_core_warn(esw->dev, "Failed to set vport %d link state, opmod = %d, err = %d",
			       vport, opmod, err);
		goto unlock;
	}

	evport->info.link_state = link_state;

unlock:
	mutex_unlock(&esw->state_lock);
	return err;
}

int mlx5_eswitch_get_vport_config(struct mlx5_eswitch *esw,
				  u16 vport, struct ifla_vf_info *ivi)
{
	struct mlx5_vport *evport = mlx5_eswitch_get_vport(esw, vport);
	u32 max_rate, min_rate;

	if (IS_ERR(evport))
		return PTR_ERR(evport);

	memset(ivi, 0, sizeof(*ivi));
	ivi->vf = vport - 1;

	mutex_lock(&esw->state_lock);
	ether_addr_copy(ivi->mac, evport->info.mac);
	ivi->linkstate = evport->info.link_state;
	ivi->vlan = evport->info.vlan;
	ivi->qos = evport->info.qos;
	ivi->spoofchk = evport->info.spoofchk;
	ivi->trusted = evport->info.trusted;

	if (mlx5_esw_qos_get_vport_rate(evport, &max_rate, &min_rate)) {
		ivi->max_tx_rate = max_rate;
		ivi->min_tx_rate = min_rate;
	}
	mutex_unlock(&esw->state_lock);

	return 0;
}

int __mlx5_eswitch_set_vport_vlan(struct mlx5_eswitch *esw,
				  u16 vport, u16 vlan, u8 qos, u8 set_flags)
{
	struct mlx5_vport *evport = mlx5_eswitch_get_vport(esw, vport);
	bool vst_mode_steering = esw_vst_mode_is_steering(esw);
	int err = 0;

	if (IS_ERR(evport))
		return PTR_ERR(evport);
	if (vlan > 4095 || qos > 7)
		return -EINVAL;

	if (esw->mode == MLX5_ESWITCH_OFFLOADS || !vst_mode_steering) {
		err = modify_esw_vport_cvlan(esw->dev, vport, vlan, qos, set_flags);
		if (err)
			return err;
	}

	evport->info.vlan = vlan;
	evport->info.qos = qos;
	if (evport->enabled && esw->mode == MLX5_ESWITCH_LEGACY) {
		err = esw_acl_ingress_lgcy_setup(esw, evport);
		if (err)
			return err;
		err = esw_acl_egress_lgcy_setup(esw, evport);
	}

	return err;
}

int mlx5_eswitch_get_vport_stats(struct mlx5_eswitch *esw,
				 u16 vport_num,
				 struct ifla_vf_stats *vf_stats)
{
	struct mlx5_vport *vport = mlx5_eswitch_get_vport(esw, vport_num);
	int outlen = MLX5_ST_SZ_BYTES(query_vport_counter_out);
	u32 in[MLX5_ST_SZ_DW(query_vport_counter_in)] = {};
	struct mlx5_vport_drop_stats stats = {};
	int err = 0;
	u32 *out;

	if (IS_ERR(vport))
		return PTR_ERR(vport);

	out = kvzalloc(outlen, GFP_KERNEL);
	if (!out)
		return -ENOMEM;

	MLX5_SET(query_vport_counter_in, in, opcode,
		 MLX5_CMD_OP_QUERY_VPORT_COUNTER);
	MLX5_SET(query_vport_counter_in, in, op_mod, 0);
	MLX5_SET(query_vport_counter_in, in, vport_number, vport->vport);
	MLX5_SET(query_vport_counter_in, in, other_vport, 1);

	err = mlx5_cmd_exec_inout(esw->dev, query_vport_counter, in, out);
	if (err)
		goto free_out;

	#define MLX5_GET_CTR(p, x) \
		MLX5_GET64(query_vport_counter_out, p, x)

	memset(vf_stats, 0, sizeof(*vf_stats));
	vf_stats->rx_packets =
		MLX5_GET_CTR(out, received_eth_unicast.packets) +
		MLX5_GET_CTR(out, received_ib_unicast.packets) +
		MLX5_GET_CTR(out, received_eth_multicast.packets) +
		MLX5_GET_CTR(out, received_ib_multicast.packets) +
		MLX5_GET_CTR(out, received_eth_broadcast.packets);

	vf_stats->rx_bytes =
		MLX5_GET_CTR(out, received_eth_unicast.octets) +
		MLX5_GET_CTR(out, received_ib_unicast.octets) +
		MLX5_GET_CTR(out, received_eth_multicast.octets) +
		MLX5_GET_CTR(out, received_ib_multicast.octets) +
		MLX5_GET_CTR(out, received_eth_broadcast.octets);

	vf_stats->tx_packets =
		MLX5_GET_CTR(out, transmitted_eth_unicast.packets) +
		MLX5_GET_CTR(out, transmitted_ib_unicast.packets) +
		MLX5_GET_CTR(out, transmitted_eth_multicast.packets) +
		MLX5_GET_CTR(out, transmitted_ib_multicast.packets) +
		MLX5_GET_CTR(out, transmitted_eth_broadcast.packets);

	vf_stats->tx_bytes =
		MLX5_GET_CTR(out, transmitted_eth_unicast.octets) +
		MLX5_GET_CTR(out, transmitted_ib_unicast.octets) +
		MLX5_GET_CTR(out, transmitted_eth_multicast.octets) +
		MLX5_GET_CTR(out, transmitted_ib_multicast.octets) +
		MLX5_GET_CTR(out, transmitted_eth_broadcast.octets);

	vf_stats->multicast =
		MLX5_GET_CTR(out, received_eth_multicast.packets) +
		MLX5_GET_CTR(out, received_ib_multicast.packets);

	vf_stats->broadcast =
		MLX5_GET_CTR(out, received_eth_broadcast.packets);

	err = mlx5_esw_query_vport_drop_stats(esw->dev, vport, &stats);
	if (err)
		goto free_out;
	vf_stats->rx_dropped = stats.rx_dropped;
	vf_stats->tx_dropped = stats.tx_dropped;

free_out:
	kvfree(out);
	return err;
}

u8 mlx5_eswitch_mode(const struct mlx5_core_dev *dev)
{
	struct mlx5_eswitch *esw = dev->priv.eswitch;

	return mlx5_esw_allowed(esw) ? esw->mode : MLX5_ESWITCH_LEGACY;
}
EXPORT_SYMBOL_GPL(mlx5_eswitch_mode);

enum devlink_eswitch_encap_mode
mlx5_eswitch_get_encap_mode(const struct mlx5_core_dev *dev)
{
	struct mlx5_eswitch *esw;

	esw = dev->priv.eswitch;
	return (mlx5_eswitch_mode(dev) == MLX5_ESWITCH_OFFLOADS)  ? esw->offloads.encap :
		DEVLINK_ESWITCH_ENCAP_MODE_NONE;
}
EXPORT_SYMBOL(mlx5_eswitch_get_encap_mode);

bool mlx5_esw_multipath_prereq(struct mlx5_core_dev *dev0,
			       struct mlx5_core_dev *dev1)
{
	return (dev0->priv.eswitch->mode == MLX5_ESWITCH_OFFLOADS &&
		dev1->priv.eswitch->mode == MLX5_ESWITCH_OFFLOADS);
}

int mlx5_esw_event_notifier_register(struct mlx5_eswitch *esw, struct notifier_block *nb)
{
	return blocking_notifier_chain_register(&esw->n_head, nb);
}

void mlx5_esw_event_notifier_unregister(struct mlx5_eswitch *esw, struct notifier_block *nb)
{
	blocking_notifier_chain_unregister(&esw->n_head, nb);
}

/**
 * mlx5_esw_hold() - Try to take a read lock on esw mode lock.
 * @mdev: mlx5 core device.
 *
 * Should be called by esw resources callers.
 *
 * Return: true on success or false.
 */
bool mlx5_esw_hold(struct mlx5_core_dev *mdev)
{
	struct mlx5_eswitch *esw = mdev->priv.eswitch;

	/* e.g. VF doesn't have eswitch so nothing to do */
	if (!mlx5_esw_allowed(esw))
		return true;

	if (down_read_trylock(&esw->mode_lock) != 0) {
		if (esw->eswitch_operation_in_progress) {
			up_read(&esw->mode_lock);
			return false;
		}
		return true;
	}

	return false;
}

/**
 * mlx5_esw_release() - Release a read lock on esw mode lock.
 * @mdev: mlx5 core device.
 */
void mlx5_esw_release(struct mlx5_core_dev *mdev)
{
	struct mlx5_eswitch *esw = mdev->priv.eswitch;

	if (mlx5_esw_allowed(esw))
		up_read(&esw->mode_lock);
}

/**
 * mlx5_esw_get() - Increase esw user count.
 * @mdev: mlx5 core device.
 */
void mlx5_esw_get(struct mlx5_core_dev *mdev)
{
	struct mlx5_eswitch *esw = mdev->priv.eswitch;

	if (mlx5_esw_allowed(esw))
		atomic64_inc(&esw->user_count);
}

/**
 * mlx5_esw_put() - Decrease esw user count.
 * @mdev: mlx5 core device.
 */
void mlx5_esw_put(struct mlx5_core_dev *mdev)
{
	struct mlx5_eswitch *esw = mdev->priv.eswitch;

	if (mlx5_esw_allowed(esw))
		atomic64_dec_if_positive(&esw->user_count);
}

/**
 * mlx5_esw_try_lock() - Take a write lock on esw mode lock.
 * @esw: eswitch device.
 *
 * Should be called by esw mode change routine.
 *
 * Return:
 * * 0       - esw mode if successfully locked and refcount is 0.
 * * -EBUSY  - refcount is not 0.
 * * -EINVAL - In the middle of switching mode or lock is already held.
 */
int mlx5_esw_try_lock(struct mlx5_eswitch *esw)
{
	if (down_write_trylock(&esw->mode_lock) == 0)
		return -EINVAL;

	if (esw->eswitch_operation_in_progress ||
	    atomic64_read(&esw->user_count) > 0) {
		up_write(&esw->mode_lock);
		return -EBUSY;
	}

	return esw->mode;
}

int mlx5_esw_lock(struct mlx5_eswitch *esw)
{
	down_write(&esw->mode_lock);

	if (esw->eswitch_operation_in_progress) {
		up_write(&esw->mode_lock);
		return -EBUSY;
	}

	return 0;
}

/**
 * mlx5_esw_unlock() - Release write lock on esw mode lock
 * @esw: eswitch device.
 */
void mlx5_esw_unlock(struct mlx5_eswitch *esw)
{
	up_write(&esw->mode_lock);
}

/**
 * mlx5_eswitch_get_total_vports - Get total vports of the eswitch
 *
 * @dev: Pointer to core device
 *
 * mlx5_eswitch_get_total_vports returns total number of eswitch vports.
 */
u16 mlx5_eswitch_get_total_vports(const struct mlx5_core_dev *dev)
{
	struct mlx5_eswitch *esw;

	esw = dev->priv.eswitch;
	return mlx5_esw_allowed(esw) ? esw->total_vports : 0;
}
EXPORT_SYMBOL_GPL(mlx5_eswitch_get_total_vports);

/**
 * mlx5_eswitch_get_core_dev - Get the mdev device
 * @esw : eswitch device.
 *
 * Return the mellanox core device which manages the eswitch.
 */
struct mlx5_core_dev *mlx5_eswitch_get_core_dev(struct mlx5_eswitch *esw)
{
	return mlx5_esw_allowed(esw) ? esw->dev : NULL;
}
EXPORT_SYMBOL(mlx5_eswitch_get_core_dev);

bool mlx5_eswitch_block_ipsec(struct mlx5_core_dev *dev)
{
	struct mlx5_eswitch *esw = dev->priv.eswitch;

	if (!mlx5_esw_allowed(esw))
		return true;

	mutex_lock(&esw->state_lock);
	if (esw->enabled_ipsec_vf_count) {
		mutex_unlock(&esw->state_lock);
		return false;
	}

	dev->num_ipsec_offloads++;
	mutex_unlock(&esw->state_lock);
	return true;
}

void mlx5_eswitch_unblock_ipsec(struct mlx5_core_dev *dev)
{
	struct mlx5_eswitch *esw = dev->priv.eswitch;

	if (!mlx5_esw_allowed(esw))
		/* Failure means no eswitch => core dev is not a PF */
		return;

	mutex_lock(&esw->state_lock);
	dev->num_ipsec_offloads--;
	mutex_unlock(&esw->state_lock);
}<|MERGE_RESOLUTION|>--- conflicted
+++ resolved
@@ -1492,11 +1492,7 @@
 	}
 
 	if (err)
-<<<<<<< HEAD
-		goto err_esw_enable;
-=======
 		goto err_esw_init;
->>>>>>> 3bec0c29
 
 	esw->fdb_table.flags |= MLX5_ESW_FDB_CREATED;
 
@@ -1510,11 +1506,7 @@
 
 	return 0;
 
-<<<<<<< HEAD
-err_esw_enable:
-=======
 err_esw_init:
->>>>>>> 3bec0c29
 	mlx5_eq_notifier_unregister(esw->dev, &esw->nb);
 	mlx5_esw_acls_ns_cleanup(esw);
 	return err;
