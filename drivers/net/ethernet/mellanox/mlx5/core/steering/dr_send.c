--- conflicted
+++ resolved
@@ -701,12 +701,6 @@
 	pr_err("CQ completion CQ: #%u\n", mcq->cqn);
 }
 
-static void dr_cq_complete(struct mlx5_core_cq *mcq,
-			   struct mlx5_eqe *eqe)
-{
-	pr_err("CQ completion CQ: #%u\n", mcq->cqn);
-}
-
 static struct mlx5dr_cq *dr_create_cq(struct mlx5_core_dev *mdev,
 				      struct mlx5_uars_page *uar,
 				      size_t ncqe)
@@ -767,10 +761,6 @@
 	pas = (__be64 *)MLX5_ADDR_OF(create_cq_in, in, pas);
 	mlx5_fill_page_frag_array(&cq->wq_ctrl.buf, pas);
 
-<<<<<<< HEAD
-	cq->mcq.event = dr_cq_event;
-=======
->>>>>>> 4775cbe7
 	cq->mcq.comp  = dr_cq_complete;
 
 	err = mlx5_core_create_cq(mdev, &cq->mcq, in, inlen, out, sizeof(out));
