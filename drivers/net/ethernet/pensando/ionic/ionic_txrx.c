// SPDX-License-Identifier: GPL-2.0
/* Copyright(c) 2017 - 2019 Pensando Systems, Inc */

#include <linux/ip.h>
#include <linux/ipv6.h>
#include <linux/if_vlan.h>
#include <net/ip6_checksum.h>
#include <net/netdev_queues.h>

#include "ionic.h"
#include "ionic_lif.h"
#include "ionic_txrx.h"

static dma_addr_t ionic_tx_map_single(struct ionic_queue *q,
				      void *data, size_t len);

static dma_addr_t ionic_tx_map_frag(struct ionic_queue *q,
				    const skb_frag_t *frag,
				    size_t offset, size_t len);

static void ionic_tx_desc_unmap_bufs(struct ionic_queue *q,
				     struct ionic_tx_desc_info *desc_info);

static void ionic_tx_clean(struct ionic_queue *q,
			   struct ionic_tx_desc_info *desc_info,
			   struct ionic_txq_comp *comp);

static inline void ionic_txq_post(struct ionic_queue *q, bool ring_dbell)
{
	ionic_q_post(q, ring_dbell);
}

static inline void ionic_rxq_post(struct ionic_queue *q, bool ring_dbell)
{
	ionic_q_post(q, ring_dbell);
}

bool ionic_txq_poke_doorbell(struct ionic_queue *q)
{
	struct netdev_queue *netdev_txq;
	unsigned long now, then, dif;
	struct net_device *netdev;

	netdev = q->lif->netdev;
	netdev_txq = netdev_get_tx_queue(netdev, q->index);

	HARD_TX_LOCK(netdev, netdev_txq, smp_processor_id());

	if (q->tail_idx == q->head_idx) {
		HARD_TX_UNLOCK(netdev, netdev_txq);
		return false;
	}

	now = READ_ONCE(jiffies);
	then = q->dbell_jiffies;
	dif = now - then;

	if (dif > q->dbell_deadline) {
		ionic_dbell_ring(q->lif->kern_dbpage, q->hw_type,
				 q->dbval | q->head_idx);

		q->dbell_jiffies = now;
	}

	HARD_TX_UNLOCK(netdev, netdev_txq);

	return true;
}

bool ionic_rxq_poke_doorbell(struct ionic_queue *q)
{
	unsigned long now, then, dif;

	/* no lock, called from rx napi or txrx napi, nothing else can fill */

	if (q->tail_idx == q->head_idx)
		return false;

	now = READ_ONCE(jiffies);
	then = q->dbell_jiffies;
	dif = now - then;

	if (dif > q->dbell_deadline) {
		ionic_dbell_ring(q->lif->kern_dbpage, q->hw_type,
				 q->dbval | q->head_idx);

		q->dbell_jiffies = now;

		dif = 2 * q->dbell_deadline;
		if (dif > IONIC_RX_MAX_DOORBELL_DEADLINE)
			dif = IONIC_RX_MAX_DOORBELL_DEADLINE;

		q->dbell_deadline = dif;
	}

	return true;
}

static inline struct ionic_txq_sg_elem *ionic_tx_sg_elems(struct ionic_queue *q)
{
	if (likely(q->sg_desc_size == sizeof(struct ionic_txq_sg_desc_v1)))
		return q->txq_sgl_v1[q->head_idx].elems;
	else
		return q->txq_sgl[q->head_idx].elems;
}

static inline struct netdev_queue *q_to_ndq(struct net_device *netdev,
					    struct ionic_queue *q)
{
	return netdev_get_tx_queue(netdev, q->index);
}

static void *ionic_rx_buf_va(struct ionic_buf_info *buf_info)
{
	return page_address(buf_info->page) + buf_info->page_offset;
}

static dma_addr_t ionic_rx_buf_pa(struct ionic_buf_info *buf_info)
{
	return buf_info->dma_addr + buf_info->page_offset;
}

static unsigned int ionic_rx_buf_size(struct ionic_buf_info *buf_info)
{
	return min_t(u32, IONIC_MAX_BUF_LEN, IONIC_PAGE_SIZE - buf_info->page_offset);
}

static int ionic_rx_page_alloc(struct ionic_queue *q,
			       struct ionic_buf_info *buf_info)
{
	struct device *dev = q->dev;
	dma_addr_t dma_addr;
	struct page *page;

	page = alloc_pages(IONIC_PAGE_GFP_MASK, 0);
	if (unlikely(!page)) {
		net_err_ratelimited("%s: %s page alloc failed\n",
				    dev_name(dev), q->name);
		q_to_rx_stats(q)->alloc_err++;
		return -ENOMEM;
	}

	dma_addr = dma_map_page(dev, page, 0,
				IONIC_PAGE_SIZE, DMA_FROM_DEVICE);
	if (unlikely(dma_mapping_error(dev, dma_addr))) {
		__free_pages(page, 0);
		net_err_ratelimited("%s: %s dma map failed\n",
				    dev_name(dev), q->name);
		q_to_rx_stats(q)->dma_map_err++;
		return -EIO;
	}

	buf_info->dma_addr = dma_addr;
	buf_info->page = page;
	buf_info->page_offset = 0;

	return 0;
}

static void ionic_rx_page_free(struct ionic_queue *q,
			       struct ionic_buf_info *buf_info)
{
	struct device *dev = q->dev;

	if (unlikely(!buf_info)) {
		net_err_ratelimited("%s: %s invalid buf_info in free\n",
				    dev_name(dev), q->name);
		return;
	}

	if (!buf_info->page)
		return;

	dma_unmap_page(dev, buf_info->dma_addr, IONIC_PAGE_SIZE, DMA_FROM_DEVICE);
	__free_pages(buf_info->page, 0);
	buf_info->page = NULL;
}

static bool ionic_rx_buf_recycle(struct ionic_queue *q,
				 struct ionic_buf_info *buf_info, u32 len)
{
	u32 size;

	/* don't re-use pages allocated in low-mem condition */
	if (page_is_pfmemalloc(buf_info->page))
		return false;

	/* don't re-use buffers from non-local numa nodes */
	if (page_to_nid(buf_info->page) != numa_mem_id())
		return false;

	size = ALIGN(len, q->xdp_rxq_info ? IONIC_PAGE_SIZE : IONIC_PAGE_SPLIT_SZ);
	buf_info->page_offset += size;
	if (buf_info->page_offset >= IONIC_PAGE_SIZE)
		return false;

	get_page(buf_info->page);

	return true;
}

static void ionic_rx_add_skb_frag(struct ionic_queue *q,
				  struct sk_buff *skb,
				  struct ionic_buf_info *buf_info,
				  u32 off, u32 len,
				  bool synced)
{
	if (!synced)
		dma_sync_single_range_for_cpu(q->dev, ionic_rx_buf_pa(buf_info),
					      off, len, DMA_FROM_DEVICE);

	skb_add_rx_frag(skb, skb_shinfo(skb)->nr_frags,
			buf_info->page, buf_info->page_offset + off,
			len,
			IONIC_PAGE_SIZE);

	if (!ionic_rx_buf_recycle(q, buf_info, len)) {
		dma_unmap_page(q->dev, buf_info->dma_addr,
			       IONIC_PAGE_SIZE, DMA_FROM_DEVICE);
		buf_info->page = NULL;
	}
}

static struct sk_buff *ionic_rx_build_skb(struct ionic_queue *q,
					  struct ionic_rx_desc_info *desc_info,
					  unsigned int headroom,
					  unsigned int len,
					  unsigned int num_sg_elems,
					  bool synced)
{
	struct ionic_buf_info *buf_info;
	struct sk_buff *skb;
	unsigned int i;
	u16 frag_len;

	buf_info = &desc_info->bufs[0];
	prefetchw(buf_info->page);

	skb = napi_get_frags(&q_to_qcq(q)->napi);
	if (unlikely(!skb)) {
		net_warn_ratelimited("%s: SKB alloc failed on %s!\n",
				     dev_name(q->dev), q->name);
		q_to_rx_stats(q)->alloc_err++;
		return NULL;
	}

	if (headroom)
		frag_len = min_t(u16, len,
				 IONIC_XDP_MAX_LINEAR_MTU + VLAN_ETH_HLEN);
	else
		frag_len = min_t(u16, len, ionic_rx_buf_size(buf_info));

	if (unlikely(!buf_info->page))
		goto err_bad_buf_page;
	ionic_rx_add_skb_frag(q, skb, buf_info, headroom, frag_len, synced);
	len -= frag_len;
	buf_info++;

	for (i = 0; i < num_sg_elems; i++, buf_info++) {
		if (unlikely(!buf_info->page))
			goto err_bad_buf_page;
		frag_len = min_t(u16, len, ionic_rx_buf_size(buf_info));
		ionic_rx_add_skb_frag(q, skb, buf_info, 0, frag_len, synced);
		len -= frag_len;
	}

	return skb;

err_bad_buf_page:
	dev_kfree_skb(skb);
	return NULL;
}

static struct sk_buff *ionic_rx_copybreak(struct net_device *netdev,
					  struct ionic_queue *q,
					  struct ionic_rx_desc_info *desc_info,
					  unsigned int headroom,
					  unsigned int len,
					  bool synced)
{
	struct ionic_buf_info *buf_info;
	struct device *dev = q->dev;
	struct sk_buff *skb;

	buf_info = &desc_info->bufs[0];

	skb = napi_alloc_skb(&q_to_qcq(q)->napi, len);
	if (unlikely(!skb)) {
		net_warn_ratelimited("%s: SKB alloc failed on %s!\n",
				     dev_name(dev), q->name);
		q_to_rx_stats(q)->alloc_err++;
		return NULL;
	}

	if (unlikely(!buf_info->page)) {
		dev_kfree_skb(skb);
		return NULL;
	}

	if (!synced)
		dma_sync_single_range_for_cpu(dev, ionic_rx_buf_pa(buf_info),
					      headroom, len, DMA_FROM_DEVICE);
	skb_copy_to_linear_data(skb, ionic_rx_buf_va(buf_info) + headroom, len);
	dma_sync_single_range_for_device(dev, ionic_rx_buf_pa(buf_info),
					 headroom, len, DMA_FROM_DEVICE);

	skb_put(skb, len);
	skb->protocol = eth_type_trans(skb, netdev);

	return skb;
}

static void ionic_xdp_tx_desc_clean(struct ionic_queue *q,
				    struct ionic_tx_desc_info *desc_info)
{
	unsigned int nbufs = desc_info->nbufs;
	struct ionic_buf_info *buf_info;
	struct device *dev = q->dev;
	int i;

	if (!nbufs)
		return;

	buf_info = desc_info->bufs;
	dma_unmap_single(dev, buf_info->dma_addr,
			 buf_info->len, DMA_TO_DEVICE);
	if (desc_info->act == XDP_TX)
		__free_pages(buf_info->page, 0);
	buf_info->page = NULL;

	buf_info++;
	for (i = 1; i < nbufs + 1 && buf_info->page; i++, buf_info++) {
		dma_unmap_page(dev, buf_info->dma_addr,
			       buf_info->len, DMA_TO_DEVICE);
		if (desc_info->act == XDP_TX)
			__free_pages(buf_info->page, 0);
		buf_info->page = NULL;
	}

	if (desc_info->act == XDP_REDIRECT)
		xdp_return_frame(desc_info->xdpf);

	desc_info->nbufs = 0;
	desc_info->xdpf = NULL;
	desc_info->act = 0;
}

static int ionic_xdp_post_frame(struct ionic_queue *q, struct xdp_frame *frame,
				enum xdp_action act, struct page *page, int off,
				bool ring_doorbell)
{
	struct ionic_tx_desc_info *desc_info;
	struct ionic_buf_info *buf_info;
	struct ionic_tx_stats *stats;
	struct ionic_txq_desc *desc;
	size_t len = frame->len;
	dma_addr_t dma_addr;
	u64 cmd;

	desc_info = &q->tx_info[q->head_idx];
	desc = &q->txq[q->head_idx];
	buf_info = desc_info->bufs;
	stats = q_to_tx_stats(q);

	dma_addr = ionic_tx_map_single(q, frame->data, len);
	if (!dma_addr)
		return -EIO;
	buf_info->dma_addr = dma_addr;
	buf_info->len = len;
	buf_info->page = page;
	buf_info->page_offset = off;

	desc_info->nbufs = 1;
	desc_info->xdpf = frame;
	desc_info->act = act;

	if (xdp_frame_has_frags(frame)) {
		struct ionic_txq_sg_elem *elem;
		struct skb_shared_info *sinfo;
		struct ionic_buf_info *bi;
		skb_frag_t *frag;
		int i;

		bi = &buf_info[1];
		sinfo = xdp_get_shared_info_from_frame(frame);
		frag = sinfo->frags;
		elem = ionic_tx_sg_elems(q);
		for (i = 0; i < sinfo->nr_frags; i++, frag++, bi++) {
			dma_addr = ionic_tx_map_frag(q, frag, 0, skb_frag_size(frag));
			if (!dma_addr) {
				ionic_tx_desc_unmap_bufs(q, desc_info);
				return -EIO;
			}
			bi->dma_addr = dma_addr;
			bi->len = skb_frag_size(frag);
			bi->page = skb_frag_page(frag);

			elem->addr = cpu_to_le64(bi->dma_addr);
			elem->len = cpu_to_le16(bi->len);
			elem++;

			desc_info->nbufs++;
		}
	}

	cmd = encode_txq_desc_cmd(IONIC_TXQ_DESC_OPCODE_CSUM_NONE,
				  0, (desc_info->nbufs - 1), buf_info->dma_addr);
	desc->cmd = cpu_to_le64(cmd);
	desc->len = cpu_to_le16(len);
	desc->csum_start = 0;
	desc->csum_offset = 0;

	stats->xdp_frames++;
	stats->pkts++;
	stats->bytes += len;

	ionic_txq_post(q, ring_doorbell);

	return 0;
}

int ionic_xdp_xmit(struct net_device *netdev, int n,
		   struct xdp_frame **xdp_frames, u32 flags)
{
	struct ionic_lif *lif = netdev_priv(netdev);
	struct ionic_queue *txq;
	struct netdev_queue *nq;
	int nxmit;
	int space;
	int cpu;
	int qi;

	if (unlikely(!test_bit(IONIC_LIF_F_UP, lif->state)))
		return -ENETDOWN;

	if (unlikely(flags & ~XDP_XMIT_FLAGS_MASK))
		return -EINVAL;

	/* AdminQ is assumed on cpu 0, while we attempt to affinitize the
	 * TxRx queue pairs 0..n-1 on cpus 1..n.  We try to keep with that
	 * affinitization here, but of course irqbalance and friends might
	 * have juggled things anyway, so we have to check for the 0 case.
	 */
	cpu = smp_processor_id();
	qi = cpu ? (cpu - 1) % lif->nxqs : cpu;

	txq = &lif->txqcqs[qi]->q;
	nq = netdev_get_tx_queue(netdev, txq->index);
	__netif_tx_lock(nq, cpu);
	txq_trans_cond_update(nq);

	if (netif_tx_queue_stopped(nq) ||
	    !netif_txq_maybe_stop(q_to_ndq(netdev, txq),
				  ionic_q_space_avail(txq),
				  1, 1)) {
		__netif_tx_unlock(nq);
		return -EIO;
	}

	space = min_t(int, n, ionic_q_space_avail(txq));
	for (nxmit = 0; nxmit < space ; nxmit++) {
		if (ionic_xdp_post_frame(txq, xdp_frames[nxmit],
					 XDP_REDIRECT,
					 virt_to_page(xdp_frames[nxmit]->data),
					 0, false)) {
			nxmit--;
			break;
		}
	}

	if (flags & XDP_XMIT_FLUSH)
		ionic_dbell_ring(lif->kern_dbpage, txq->hw_type,
				 txq->dbval | txq->head_idx);

	netif_txq_maybe_stop(q_to_ndq(netdev, txq),
			     ionic_q_space_avail(txq),
			     4, 4);
	__netif_tx_unlock(nq);

	return nxmit;
}

static bool ionic_run_xdp(struct ionic_rx_stats *stats,
			  struct net_device *netdev,
			  struct bpf_prog *xdp_prog,
			  struct ionic_queue *rxq,
			  struct ionic_buf_info *buf_info,
			  int len)
{
	u32 xdp_action = XDP_ABORTED;
	struct xdp_buff xdp_buf;
	struct ionic_queue *txq;
	struct netdev_queue *nq;
	struct xdp_frame *xdpf;
	int remain_len;
	int frag_len;
	int err = 0;

	xdp_init_buff(&xdp_buf, IONIC_PAGE_SIZE, rxq->xdp_rxq_info);
	frag_len = min_t(u16, len, IONIC_XDP_MAX_LINEAR_MTU + VLAN_ETH_HLEN);
	xdp_prepare_buff(&xdp_buf, ionic_rx_buf_va(buf_info),
			 XDP_PACKET_HEADROOM, frag_len, false);

	dma_sync_single_range_for_cpu(rxq->dev, ionic_rx_buf_pa(buf_info),
				      XDP_PACKET_HEADROOM, len,
				      DMA_FROM_DEVICE);

	prefetchw(&xdp_buf.data_hard_start);

	/*  We limit MTU size to one buffer if !xdp_has_frags, so
	 *  if the recv len is bigger than one buffer
	 *     then we know we have frag info to gather
	 */
	remain_len = len - frag_len;
	if (remain_len) {
		struct skb_shared_info *sinfo;
		struct ionic_buf_info *bi;
		skb_frag_t *frag;

		bi = buf_info;
		sinfo = xdp_get_shared_info_from_buff(&xdp_buf);
		sinfo->nr_frags = 0;
		sinfo->xdp_frags_size = 0;
		xdp_buff_set_frags_flag(&xdp_buf);

		do {
			if (unlikely(sinfo->nr_frags >= MAX_SKB_FRAGS)) {
				err = -ENOSPC;
				goto out_xdp_abort;
			}

			frag = &sinfo->frags[sinfo->nr_frags];
			sinfo->nr_frags++;
			bi++;
			frag_len = min_t(u16, remain_len, ionic_rx_buf_size(bi));
			dma_sync_single_range_for_cpu(rxq->dev, ionic_rx_buf_pa(bi),
						      0, frag_len, DMA_FROM_DEVICE);
			skb_frag_fill_page_desc(frag, bi->page, 0, frag_len);
			sinfo->xdp_frags_size += frag_len;
			remain_len -= frag_len;

			if (page_is_pfmemalloc(bi->page))
				xdp_buff_set_frag_pfmemalloc(&xdp_buf);
		} while (remain_len > 0);
	}

	xdp_action = bpf_prog_run_xdp(xdp_prog, &xdp_buf);

	switch (xdp_action) {
	case XDP_PASS:
		stats->xdp_pass++;
		return false;  /* false = we didn't consume the packet */

	case XDP_DROP:
		ionic_rx_page_free(rxq, buf_info);
		stats->xdp_drop++;
		break;

	case XDP_TX:
		xdpf = xdp_convert_buff_to_frame(&xdp_buf);
		if (!xdpf)
			goto out_xdp_abort;

		txq = rxq->partner;
		nq = netdev_get_tx_queue(netdev, txq->index);
		__netif_tx_lock(nq, smp_processor_id());
		txq_trans_cond_update(nq);

		if (netif_tx_queue_stopped(nq) ||
		    !netif_txq_maybe_stop(q_to_ndq(netdev, txq),
					  ionic_q_space_avail(txq),
					  1, 1)) {
			__netif_tx_unlock(nq);
			goto out_xdp_abort;
		}

		dma_unmap_page(rxq->dev, buf_info->dma_addr,
			       IONIC_PAGE_SIZE, DMA_FROM_DEVICE);

		err = ionic_xdp_post_frame(txq, xdpf, XDP_TX,
					   buf_info->page,
					   buf_info->page_offset,
					   true);
		__netif_tx_unlock(nq);
		if (err) {
			netdev_dbg(netdev, "tx ionic_xdp_post_frame err %d\n", err);
			goto out_xdp_abort;
		}
		stats->xdp_tx++;

		/* the Tx completion will free the buffers */
		break;

	case XDP_REDIRECT:
		/* unmap the pages before handing them to a different device */
		dma_unmap_page(rxq->dev, buf_info->dma_addr,
			       IONIC_PAGE_SIZE, DMA_FROM_DEVICE);

		err = xdp_do_redirect(netdev, &xdp_buf, xdp_prog);
		if (err) {
			netdev_dbg(netdev, "xdp_do_redirect err %d\n", err);
			goto out_xdp_abort;
		}
		buf_info->page = NULL;
		rxq->xdp_flush = true;
		stats->xdp_redirect++;
		break;

	case XDP_ABORTED:
	default:
		goto out_xdp_abort;
	}

	return true;

out_xdp_abort:
	trace_xdp_exception(netdev, xdp_prog, xdp_action);
	ionic_rx_page_free(rxq, buf_info);
	stats->xdp_aborted++;

	return true;
}

static void ionic_rx_clean(struct ionic_queue *q,
			   struct ionic_rx_desc_info *desc_info,
			   struct ionic_rxq_comp *comp)
{
	struct net_device *netdev = q->lif->netdev;
	struct ionic_qcq *qcq = q_to_qcq(q);
	struct ionic_rx_stats *stats;
	struct bpf_prog *xdp_prog;
	unsigned int headroom;
	struct sk_buff *skb;
	bool synced = false;
	bool use_copybreak;
	u16 len;

	stats = q_to_rx_stats(q);

	if (comp->status) {
		stats->dropped++;
		return;
	}

	len = le16_to_cpu(comp->len);
	stats->pkts++;
	stats->bytes += len;

	xdp_prog = READ_ONCE(q->lif->xdp_prog);
	if (xdp_prog) {
		if (ionic_run_xdp(stats, netdev, xdp_prog, q, desc_info->bufs, len))
			return;
		synced = true;
	}

	headroom = q->xdp_rxq_info ? XDP_PACKET_HEADROOM : 0;
	use_copybreak = len <= q->lif->rx_copybreak;
	if (use_copybreak)
		skb = ionic_rx_copybreak(netdev, q, desc_info,
					 headroom, len, synced);
	else
		skb = ionic_rx_build_skb(q, desc_info, headroom, len,
					 comp->num_sg_elems, synced);

	if (unlikely(!skb)) {
		stats->dropped++;
		return;
	}

	skb_record_rx_queue(skb, q->index);

	if (likely(netdev->features & NETIF_F_RXHASH)) {
		switch (comp->pkt_type_color & IONIC_RXQ_COMP_PKT_TYPE_MASK) {
		case IONIC_PKT_TYPE_IPV4:
		case IONIC_PKT_TYPE_IPV6:
			skb_set_hash(skb, le32_to_cpu(comp->rss_hash),
				     PKT_HASH_TYPE_L3);
			break;
		case IONIC_PKT_TYPE_IPV4_TCP:
		case IONIC_PKT_TYPE_IPV6_TCP:
		case IONIC_PKT_TYPE_IPV4_UDP:
		case IONIC_PKT_TYPE_IPV6_UDP:
			skb_set_hash(skb, le32_to_cpu(comp->rss_hash),
				     PKT_HASH_TYPE_L4);
			break;
		}
	}

	if (likely(netdev->features & NETIF_F_RXCSUM) &&
	    (comp->csum_flags & IONIC_RXQ_COMP_CSUM_F_CALC)) {
		skb->ip_summed = CHECKSUM_COMPLETE;
		skb->csum = (__force __wsum)le16_to_cpu(comp->csum);
		stats->csum_complete++;
	} else {
		stats->csum_none++;
	}

	if (unlikely((comp->csum_flags & IONIC_RXQ_COMP_CSUM_F_TCP_BAD) ||
		     (comp->csum_flags & IONIC_RXQ_COMP_CSUM_F_UDP_BAD) ||
		     (comp->csum_flags & IONIC_RXQ_COMP_CSUM_F_IP_BAD)))
		stats->csum_error++;

	if (likely(netdev->features & NETIF_F_HW_VLAN_CTAG_RX) &&
	    (comp->csum_flags & IONIC_RXQ_COMP_CSUM_F_VLAN)) {
		__vlan_hwaccel_put_tag(skb, htons(ETH_P_8021Q),
				       le16_to_cpu(comp->vlan_tci));
		stats->vlan_stripped++;
	}

	if (unlikely(q->features & IONIC_RXQ_F_HWSTAMP)) {
		__le64 *cq_desc_hwstamp;
		u64 hwstamp;

		cq_desc_hwstamp =
			(void *)comp +
			qcq->cq.desc_size -
			sizeof(struct ionic_rxq_comp) -
			IONIC_HWSTAMP_CQ_NEGOFFSET;

		hwstamp = le64_to_cpu(*cq_desc_hwstamp);

		if (hwstamp != IONIC_HWSTAMP_INVALID) {
			skb_hwtstamps(skb)->hwtstamp = ionic_lif_phc_ktime(q->lif, hwstamp);
			stats->hwstamp_valid++;
		} else {
			stats->hwstamp_invalid++;
		}
	}

	if (use_copybreak)
		napi_gro_receive(&qcq->napi, skb);
	else
		napi_gro_frags(&qcq->napi);
}

bool ionic_rx_service(struct ionic_cq *cq)
{
	struct ionic_rx_desc_info *desc_info;
	struct ionic_queue *q = cq->bound_q;
	struct ionic_rxq_comp *comp;

	comp = &((struct ionic_rxq_comp *)cq->base)[cq->tail_idx];

	if (!color_match(comp->pkt_type_color, cq->done_color))
		return false;

	/* check for empty queue */
	if (q->tail_idx == q->head_idx)
		return false;

	if (q->tail_idx != le16_to_cpu(comp->comp_index))
		return false;

	desc_info = &q->rx_info[q->tail_idx];
	q->tail_idx = (q->tail_idx + 1) & (q->num_descs - 1);

	/* clean the related q entry, only one per qc completion */
	ionic_rx_clean(q, desc_info, comp);

	return true;
}

static inline void ionic_write_cmb_desc(struct ionic_queue *q,
					void *desc)
{
	/* Since Rx and Tx descriptors are the same size, we can
	 * save an instruction or two and skip the qtype check.
	 */
	if (unlikely(q_to_qcq(q)->flags & IONIC_QCQ_F_CMB_RINGS))
		memcpy_toio(&q->cmb_txq[q->head_idx], desc, sizeof(q->cmb_txq[0]));
}

void ionic_rx_fill(struct ionic_queue *q)
{
	struct net_device *netdev = q->lif->netdev;
	struct ionic_rx_desc_info *desc_info;
	struct ionic_rxq_sg_elem *sg_elem;
	struct ionic_buf_info *buf_info;
	unsigned int fill_threshold;
	struct ionic_rxq_desc *desc;
	unsigned int remain_len;
	unsigned int frag_len;
	unsigned int nfrags;
	unsigned int n_fill;
	unsigned int len;
	unsigned int i;
	unsigned int j;

	n_fill = ionic_q_space_avail(q);

	fill_threshold = min_t(unsigned int, IONIC_RX_FILL_THRESHOLD,
			       q->num_descs / IONIC_RX_FILL_DIV);
	if (n_fill < fill_threshold)
		return;

	len = netdev->mtu + VLAN_ETH_HLEN;

	for (i = n_fill; i; i--) {
		unsigned int headroom;
		unsigned int buf_len;

		nfrags = 0;
		remain_len = len;
		desc = &q->rxq[q->head_idx];
		desc_info = &q->rx_info[q->head_idx];
		buf_info = &desc_info->bufs[0];

		if (!buf_info->page) { /* alloc a new buffer? */
			if (unlikely(ionic_rx_page_alloc(q, buf_info))) {
				desc->addr = 0;
				desc->len = 0;
				return;
			}
		}

		/* fill main descriptor - buf[0]
		 * XDP uses space in the first buffer, so account for
		 * head room, tail room, and ip header in the first frag size.
		 */
		headroom = q->xdp_rxq_info ? XDP_PACKET_HEADROOM : 0;
		if (q->xdp_rxq_info)
			buf_len = IONIC_XDP_MAX_LINEAR_MTU + VLAN_ETH_HLEN;
		else
			buf_len = ionic_rx_buf_size(buf_info);
		frag_len = min_t(u16, len, buf_len);

		desc->addr = cpu_to_le64(ionic_rx_buf_pa(buf_info) + headroom);
		desc->len = cpu_to_le16(frag_len);
		remain_len -= frag_len;
		buf_info++;
		nfrags++;

		/* fill sg descriptors - buf[1..n] */
		sg_elem = q->rxq_sgl[q->head_idx].elems;
		for (j = 0; remain_len > 0 && j < q->max_sg_elems; j++, sg_elem++) {
			if (!buf_info->page) { /* alloc a new sg buffer? */
				if (unlikely(ionic_rx_page_alloc(q, buf_info))) {
					sg_elem->addr = 0;
					sg_elem->len = 0;
					return;
				}
			}

			sg_elem->addr = cpu_to_le64(ionic_rx_buf_pa(buf_info));
			frag_len = min_t(u16, remain_len, ionic_rx_buf_size(buf_info));
			sg_elem->len = cpu_to_le16(frag_len);
			remain_len -= frag_len;
			buf_info++;
			nfrags++;
		}

		/* clear end sg element as a sentinel */
		if (j < q->max_sg_elems)
			memset(sg_elem, 0, sizeof(*sg_elem));

		desc->opcode = (nfrags > 1) ? IONIC_RXQ_DESC_OPCODE_SG :
					      IONIC_RXQ_DESC_OPCODE_SIMPLE;
		desc_info->nbufs = nfrags;

		ionic_write_cmb_desc(q, desc);

		ionic_rxq_post(q, false);
	}

	ionic_dbell_ring(q->lif->kern_dbpage, q->hw_type,
			 q->dbval | q->head_idx);

	q->dbell_deadline = IONIC_RX_MIN_DOORBELL_DEADLINE;
	q->dbell_jiffies = jiffies;

	mod_timer(&q_to_qcq(q)->napi_qcq->napi_deadline,
		  jiffies + IONIC_NAPI_DEADLINE);
}

void ionic_rx_empty(struct ionic_queue *q)
{
	struct ionic_rx_desc_info *desc_info;
	struct ionic_buf_info *buf_info;
	unsigned int i, j;

	for (i = 0; i < q->num_descs; i++) {
		desc_info = &q->rx_info[i];
		for (j = 0; j < ARRAY_SIZE(desc_info->bufs); j++) {
			buf_info = &desc_info->bufs[j];
			if (buf_info->page)
				ionic_rx_page_free(q, buf_info);
		}

		desc_info->nbufs = 0;
	}

	q->head_idx = 0;
	q->tail_idx = 0;
}

static void ionic_dim_update(struct ionic_qcq *qcq, int napi_mode)
{
	struct dim_sample dim_sample;
	struct ionic_lif *lif;
	unsigned int qi;
	u64 pkts, bytes;

	if (!qcq->intr.dim_coal_hw)
		return;

	lif = qcq->q.lif;
	qi = qcq->cq.bound_q->index;

	switch (napi_mode) {
	case IONIC_LIF_F_TX_DIM_INTR:
		pkts = lif->txqstats[qi].pkts;
		bytes = lif->txqstats[qi].bytes;
		break;
	case IONIC_LIF_F_RX_DIM_INTR:
		pkts = lif->rxqstats[qi].pkts;
		bytes = lif->rxqstats[qi].bytes;
		break;
	default:
		pkts = lif->txqstats[qi].pkts + lif->rxqstats[qi].pkts;
		bytes = lif->txqstats[qi].bytes + lif->rxqstats[qi].bytes;
		break;
	}

	dim_update_sample(qcq->cq.bound_intr->rearm_count,
			  pkts, bytes, &dim_sample);

	net_dim(&qcq->dim, dim_sample);
}

int ionic_tx_napi(struct napi_struct *napi, int budget)
{
	struct ionic_qcq *qcq = napi_to_qcq(napi);
	struct ionic_cq *cq = napi_to_cq(napi);
	u32 work_done = 0;
	u32 flags = 0;

	work_done = ionic_tx_cq_service(cq, budget);

	if (unlikely(!budget))
		return budget;

	if (unlikely(!budget))
		return budget;

	if (work_done < budget && napi_complete_done(napi, work_done)) {
		ionic_dim_update(qcq, IONIC_LIF_F_TX_DIM_INTR);
		flags |= IONIC_INTR_CRED_UNMASK;
		cq->bound_intr->rearm_count++;
	}

	if (work_done || flags) {
		flags |= IONIC_INTR_CRED_RESET_COALESCE;
		ionic_intr_credits(cq->idev->intr_ctrl,
				   cq->bound_intr->index,
				   work_done, flags);
	}

	if (!work_done && ionic_txq_poke_doorbell(&qcq->q))
		mod_timer(&qcq->napi_deadline, jiffies + IONIC_NAPI_DEADLINE);

	return work_done;
}

static void ionic_xdp_do_flush(struct ionic_cq *cq)
{
	if (cq->bound_q->xdp_flush) {
		xdp_do_flush();
		cq->bound_q->xdp_flush = false;
	}
}

int ionic_rx_napi(struct napi_struct *napi, int budget)
{
	struct ionic_qcq *qcq = napi_to_qcq(napi);
	struct ionic_cq *cq = napi_to_cq(napi);
	u32 work_done = 0;
	u32 flags = 0;

	if (unlikely(!budget))
		return budget;
<<<<<<< HEAD

	lif = cq->bound_q->lif;
	idev = &lif->ionic->idev;
=======
>>>>>>> c50bf762

	work_done = ionic_cq_service(cq, budget,
				     ionic_rx_service, NULL, NULL);

	ionic_rx_fill(cq->bound_q);

	ionic_xdp_do_flush(cq);
	if (work_done < budget && napi_complete_done(napi, work_done)) {
		ionic_dim_update(qcq, IONIC_LIF_F_RX_DIM_INTR);
		flags |= IONIC_INTR_CRED_UNMASK;
		cq->bound_intr->rearm_count++;
	}

	if (work_done || flags) {
		flags |= IONIC_INTR_CRED_RESET_COALESCE;
		ionic_intr_credits(cq->idev->intr_ctrl,
				   cq->bound_intr->index,
				   work_done, flags);
	}

	if (!work_done && ionic_rxq_poke_doorbell(&qcq->q))
		mod_timer(&qcq->napi_deadline, jiffies + IONIC_NAPI_DEADLINE);

	return work_done;
}

int ionic_txrx_napi(struct napi_struct *napi, int budget)
{
	struct ionic_qcq *rxqcq = napi_to_qcq(napi);
	struct ionic_cq *rxcq = napi_to_cq(napi);
	unsigned int qi = rxcq->bound_q->index;
	struct ionic_qcq *txqcq;
	struct ionic_lif *lif;
	struct ionic_cq *txcq;
	bool resched = false;
	u32 rx_work_done = 0;
	u32 tx_work_done = 0;
	u32 flags = 0;

	lif = rxcq->bound_q->lif;
	txqcq = lif->txqcqs[qi];
	txcq = &lif->txqcqs[qi]->cq;

	tx_work_done = ionic_tx_cq_service(txcq, IONIC_TX_BUDGET_DEFAULT);

	if (unlikely(!budget))
		return budget;

	if (unlikely(!budget))
		return budget;

	rx_work_done = ionic_cq_service(rxcq, budget,
					ionic_rx_service, NULL, NULL);

	ionic_rx_fill(rxcq->bound_q);

	ionic_xdp_do_flush(rxcq);
	if (rx_work_done < budget && napi_complete_done(napi, rx_work_done)) {
		ionic_dim_update(rxqcq, 0);
		flags |= IONIC_INTR_CRED_UNMASK;
		rxcq->bound_intr->rearm_count++;
	}

	if (rx_work_done || flags) {
		flags |= IONIC_INTR_CRED_RESET_COALESCE;
		ionic_intr_credits(rxcq->idev->intr_ctrl, rxcq->bound_intr->index,
				   tx_work_done + rx_work_done, flags);
	}

	if (!rx_work_done && ionic_rxq_poke_doorbell(&rxqcq->q))
		resched = true;
	if (!tx_work_done && ionic_txq_poke_doorbell(&txqcq->q))
		resched = true;
	if (resched)
		mod_timer(&rxqcq->napi_deadline, jiffies + IONIC_NAPI_DEADLINE);

	return rx_work_done;
}

static dma_addr_t ionic_tx_map_single(struct ionic_queue *q,
				      void *data, size_t len)
{
	struct device *dev = q->dev;
	dma_addr_t dma_addr;

	dma_addr = dma_map_single(dev, data, len, DMA_TO_DEVICE);
	if (dma_mapping_error(dev, dma_addr)) {
		net_warn_ratelimited("%s: DMA single map failed on %s!\n",
				     dev_name(dev), q->name);
		q_to_tx_stats(q)->dma_map_err++;
		return 0;
	}
	return dma_addr;
}

static dma_addr_t ionic_tx_map_frag(struct ionic_queue *q,
				    const skb_frag_t *frag,
				    size_t offset, size_t len)
{
	struct device *dev = q->dev;
	dma_addr_t dma_addr;

	dma_addr = skb_frag_dma_map(dev, frag, offset, len, DMA_TO_DEVICE);
	if (dma_mapping_error(dev, dma_addr)) {
		net_warn_ratelimited("%s: DMA frag map failed on %s!\n",
				     dev_name(dev), q->name);
		q_to_tx_stats(q)->dma_map_err++;
		return 0;
	}
	return dma_addr;
}

static int ionic_tx_map_skb(struct ionic_queue *q, struct sk_buff *skb,
			    struct ionic_tx_desc_info *desc_info)
{
	struct ionic_buf_info *buf_info = desc_info->bufs;
	struct device *dev = q->dev;
	dma_addr_t dma_addr;
	unsigned int nfrags;
	skb_frag_t *frag;
	int frag_idx;

	dma_addr = ionic_tx_map_single(q, skb->data, skb_headlen(skb));
	if (!dma_addr)
		return -EIO;
	buf_info->dma_addr = dma_addr;
	buf_info->len = skb_headlen(skb);
	buf_info++;

	frag = skb_shinfo(skb)->frags;
	nfrags = skb_shinfo(skb)->nr_frags;
	for (frag_idx = 0; frag_idx < nfrags; frag_idx++, frag++) {
		dma_addr = ionic_tx_map_frag(q, frag, 0, skb_frag_size(frag));
		if (!dma_addr)
			goto dma_fail;
		buf_info->dma_addr = dma_addr;
		buf_info->len = skb_frag_size(frag);
		buf_info++;
	}

	desc_info->nbufs = 1 + nfrags;

	return 0;

dma_fail:
	/* unwind the frag mappings and the head mapping */
	while (frag_idx > 0) {
		frag_idx--;
		buf_info--;
		dma_unmap_page(dev, buf_info->dma_addr,
			       buf_info->len, DMA_TO_DEVICE);
	}
	dma_unmap_single(dev, desc_info->bufs[0].dma_addr,
			 desc_info->bufs[0].len, DMA_TO_DEVICE);
	return -EIO;
}

static void ionic_tx_desc_unmap_bufs(struct ionic_queue *q,
				     struct ionic_tx_desc_info *desc_info)
{
	struct ionic_buf_info *buf_info = desc_info->bufs;
	struct device *dev = q->dev;
	unsigned int i;

	if (!desc_info->nbufs)
		return;

	dma_unmap_single(dev, buf_info->dma_addr,
			 buf_info->len, DMA_TO_DEVICE);
	buf_info++;
	for (i = 1; i < desc_info->nbufs; i++, buf_info++)
		dma_unmap_page(dev, buf_info->dma_addr,
			       buf_info->len, DMA_TO_DEVICE);

	desc_info->nbufs = 0;
}

static void ionic_tx_clean(struct ionic_queue *q,
			   struct ionic_tx_desc_info *desc_info,
			   struct ionic_txq_comp *comp)
{
	struct ionic_tx_stats *stats = q_to_tx_stats(q);
	struct ionic_qcq *qcq = q_to_qcq(q);
	struct sk_buff *skb;

	if (desc_info->xdpf) {
		ionic_xdp_tx_desc_clean(q->partner, desc_info);
		stats->clean++;

		if (unlikely(__netif_subqueue_stopped(q->lif->netdev, q->index)))
			netif_wake_subqueue(q->lif->netdev, q->index);

		return;
	}

	ionic_tx_desc_unmap_bufs(q, desc_info);

	skb = desc_info->skb;
	if (!skb)
		return;

	if (unlikely(ionic_txq_hwstamp_enabled(q))) {
		if (comp) {
			struct skb_shared_hwtstamps hwts = {};
			__le64 *cq_desc_hwstamp;
			u64 hwstamp;

			cq_desc_hwstamp =
				(void *)comp +
				qcq->cq.desc_size -
				sizeof(struct ionic_txq_comp) -
				IONIC_HWSTAMP_CQ_NEGOFFSET;

			hwstamp = le64_to_cpu(*cq_desc_hwstamp);

			if (hwstamp != IONIC_HWSTAMP_INVALID) {
				hwts.hwtstamp = ionic_lif_phc_ktime(q->lif, hwstamp);

				skb_shinfo(skb)->tx_flags |= SKBTX_IN_PROGRESS;
				skb_tstamp_tx(skb, &hwts);

				stats->hwstamp_valid++;
			} else {
				stats->hwstamp_invalid++;
			}
		}
	}

	desc_info->bytes = skb->len;
	stats->clean++;

	napi_consume_skb(skb, 1);
}

static bool ionic_tx_service(struct ionic_cq *cq,
			     unsigned int *total_pkts, unsigned int *total_bytes)
{
	struct ionic_tx_desc_info *desc_info;
	struct ionic_queue *q = cq->bound_q;
	struct ionic_txq_comp *comp;
	unsigned int bytes = 0;
	unsigned int pkts = 0;
	u16 index;

	comp = &((struct ionic_txq_comp *)cq->base)[cq->tail_idx];

	if (!color_match(comp->color, cq->done_color))
		return false;

	/* clean the related q entries, there could be
	 * several q entries completed for each cq completion
	 */
	do {
		desc_info = &q->tx_info[q->tail_idx];
		desc_info->bytes = 0;
		index = q->tail_idx;
		q->tail_idx = (q->tail_idx + 1) & (q->num_descs - 1);
		ionic_tx_clean(q, desc_info, comp);
		if (desc_info->skb) {
			pkts++;
			bytes += desc_info->bytes;
			desc_info->skb = NULL;
		}
	} while (index != le16_to_cpu(comp->comp_index));

	(*total_pkts) += pkts;
	(*total_bytes) += bytes;

	return true;
}

unsigned int ionic_tx_cq_service(struct ionic_cq *cq, unsigned int work_to_do)
{
	unsigned int work_done = 0;
	unsigned int bytes = 0;
	unsigned int pkts = 0;

	if (work_to_do == 0)
		return 0;

	while (ionic_tx_service(cq, &pkts, &bytes)) {
		if (cq->tail_idx == cq->num_descs - 1)
			cq->done_color = !cq->done_color;
		cq->tail_idx = (cq->tail_idx + 1) & (cq->num_descs - 1);

		if (++work_done >= work_to_do)
			break;
	}

	if (work_done) {
		struct ionic_queue *q = cq->bound_q;

		if (likely(!ionic_txq_hwstamp_enabled(q)))
			netif_txq_completed_wake(q_to_ndq(q->lif->netdev, q),
						 pkts, bytes,
						 ionic_q_space_avail(q),
						 IONIC_TSO_DESCS_NEEDED);
	}

	return work_done;
}

void ionic_tx_flush(struct ionic_cq *cq)
{
	u32 work_done;

	work_done = ionic_tx_cq_service(cq, cq->num_descs);
	if (work_done)
		ionic_intr_credits(cq->idev->intr_ctrl, cq->bound_intr->index,
				   work_done, IONIC_INTR_CRED_RESET_COALESCE);
}

void ionic_tx_empty(struct ionic_queue *q)
{
	struct ionic_tx_desc_info *desc_info;
	int bytes = 0;
	int pkts = 0;

	/* walk the not completed tx entries, if any */
	while (q->head_idx != q->tail_idx) {
		desc_info = &q->tx_info[q->tail_idx];
		desc_info->bytes = 0;
		q->tail_idx = (q->tail_idx + 1) & (q->num_descs - 1);
		ionic_tx_clean(q, desc_info, NULL);
		if (desc_info->skb) {
			pkts++;
			bytes += desc_info->bytes;
			desc_info->skb = NULL;
		}
	}

	if (likely(!ionic_txq_hwstamp_enabled(q))) {
		struct netdev_queue *ndq = q_to_ndq(q->lif->netdev, q);

		netdev_tx_completed_queue(ndq, pkts, bytes);
		netdev_tx_reset_queue(ndq);
	}
}

static int ionic_tx_tcp_inner_pseudo_csum(struct sk_buff *skb)
{
	int err;

	err = skb_cow_head(skb, 0);
	if (err)
		return err;

	if (skb->protocol == cpu_to_be16(ETH_P_IP)) {
		inner_ip_hdr(skb)->check = 0;
		inner_tcp_hdr(skb)->check =
			~csum_tcpudp_magic(inner_ip_hdr(skb)->saddr,
					   inner_ip_hdr(skb)->daddr,
					   0, IPPROTO_TCP, 0);
	} else if (skb->protocol == cpu_to_be16(ETH_P_IPV6)) {
		inner_tcp_hdr(skb)->check =
			~csum_ipv6_magic(&inner_ipv6_hdr(skb)->saddr,
					 &inner_ipv6_hdr(skb)->daddr,
					 0, IPPROTO_TCP, 0);
	}

	return 0;
}

static int ionic_tx_tcp_pseudo_csum(struct sk_buff *skb)
{
	int err;

	err = skb_cow_head(skb, 0);
	if (err)
		return err;

	if (skb->protocol == cpu_to_be16(ETH_P_IP)) {
		ip_hdr(skb)->check = 0;
		tcp_hdr(skb)->check =
			~csum_tcpudp_magic(ip_hdr(skb)->saddr,
					   ip_hdr(skb)->daddr,
					   0, IPPROTO_TCP, 0);
	} else if (skb->protocol == cpu_to_be16(ETH_P_IPV6)) {
		tcp_v6_gso_csum_prep(skb);
	}

	return 0;
}

static void ionic_tx_tso_post(struct net_device *netdev, struct ionic_queue *q,
			      struct ionic_tx_desc_info *desc_info,
			      struct sk_buff *skb,
			      dma_addr_t addr, u8 nsge, u16 len,
			      unsigned int hdrlen, unsigned int mss,
			      bool outer_csum,
			      u16 vlan_tci, bool has_vlan,
			      bool start, bool done)
{
	struct ionic_txq_desc *desc = &q->txq[q->head_idx];
	u8 flags = 0;
	u64 cmd;

	flags |= has_vlan ? IONIC_TXQ_DESC_FLAG_VLAN : 0;
	flags |= outer_csum ? IONIC_TXQ_DESC_FLAG_ENCAP : 0;
	flags |= start ? IONIC_TXQ_DESC_FLAG_TSO_SOT : 0;
	flags |= done ? IONIC_TXQ_DESC_FLAG_TSO_EOT : 0;

	cmd = encode_txq_desc_cmd(IONIC_TXQ_DESC_OPCODE_TSO, flags, nsge, addr);
	desc->cmd = cpu_to_le64(cmd);
	desc->len = cpu_to_le16(len);
	desc->vlan_tci = cpu_to_le16(vlan_tci);
	desc->hdr_len = cpu_to_le16(hdrlen);
	desc->mss = cpu_to_le16(mss);

	ionic_write_cmb_desc(q, desc);

	if (start) {
		skb_tx_timestamp(skb);
		if (likely(!ionic_txq_hwstamp_enabled(q)))
			netdev_tx_sent_queue(q_to_ndq(netdev, q), skb->len);
		ionic_txq_post(q, false);
	} else {
		ionic_txq_post(q, done);
	}
}

static int ionic_tx_tso(struct net_device *netdev, struct ionic_queue *q,
			struct sk_buff *skb)
{
	struct ionic_tx_stats *stats = q_to_tx_stats(q);
	struct ionic_tx_desc_info *desc_info;
	struct ionic_buf_info *buf_info;
	struct ionic_txq_sg_elem *elem;
	struct ionic_txq_desc *desc;
	unsigned int chunk_len;
	unsigned int frag_rem;
	unsigned int tso_rem;
	unsigned int seg_rem;
	dma_addr_t desc_addr;
	dma_addr_t frag_addr;
	unsigned int hdrlen;
	unsigned int len;
	unsigned int mss;
	bool start, done;
	bool outer_csum;
	bool has_vlan;
	u16 desc_len;
	u8 desc_nsge;
	u16 vlan_tci;
	bool encap;
	int err;

	desc_info = &q->tx_info[q->head_idx];

	if (unlikely(ionic_tx_map_skb(q, skb, desc_info)))
		return -EIO;

	len = skb->len;
	mss = skb_shinfo(skb)->gso_size;
	outer_csum = (skb_shinfo(skb)->gso_type & (SKB_GSO_GRE |
						   SKB_GSO_GRE_CSUM |
						   SKB_GSO_IPXIP4 |
						   SKB_GSO_IPXIP6 |
						   SKB_GSO_UDP_TUNNEL |
						   SKB_GSO_UDP_TUNNEL_CSUM));
	has_vlan = !!skb_vlan_tag_present(skb);
	vlan_tci = skb_vlan_tag_get(skb);
	encap = skb->encapsulation;

	/* Preload inner-most TCP csum field with IP pseudo hdr
	 * calculated with IP length set to zero.  HW will later
	 * add in length to each TCP segment resulting from the TSO.
	 */

	if (encap)
		err = ionic_tx_tcp_inner_pseudo_csum(skb);
	else
		err = ionic_tx_tcp_pseudo_csum(skb);
	if (err) {
		/* clean up mapping from ionic_tx_map_skb */
		ionic_tx_desc_unmap_bufs(q, desc_info);
		return err;
	}

	if (encap)
		hdrlen = skb_inner_tcp_all_headers(skb);
	else
		hdrlen = skb_tcp_all_headers(skb);

	desc_info->skb = skb;
	buf_info = desc_info->bufs;
	tso_rem = len;
	seg_rem = min(tso_rem, hdrlen + mss);

	frag_addr = 0;
	frag_rem = 0;

	start = true;

	while (tso_rem > 0) {
		desc = NULL;
		elem = NULL;
		desc_addr = 0;
		desc_len = 0;
		desc_nsge = 0;
		/* use fragments until we have enough to post a single descriptor */
		while (seg_rem > 0) {
			/* if the fragment is exhausted then move to the next one */
			if (frag_rem == 0) {
				/* grab the next fragment */
				frag_addr = buf_info->dma_addr;
				frag_rem = buf_info->len;
				buf_info++;
			}
			chunk_len = min(frag_rem, seg_rem);
			if (!desc) {
				/* fill main descriptor */
				desc = &q->txq[q->head_idx];
				elem = ionic_tx_sg_elems(q);
				desc_addr = frag_addr;
				desc_len = chunk_len;
			} else {
				/* fill sg descriptor */
				elem->addr = cpu_to_le64(frag_addr);
				elem->len = cpu_to_le16(chunk_len);
				elem++;
				desc_nsge++;
			}
			frag_addr += chunk_len;
			frag_rem -= chunk_len;
			tso_rem -= chunk_len;
			seg_rem -= chunk_len;
		}
		seg_rem = min(tso_rem, mss);
		done = (tso_rem == 0);
		/* post descriptor */
		ionic_tx_tso_post(netdev, q, desc_info, skb,
				  desc_addr, desc_nsge, desc_len,
				  hdrlen, mss, outer_csum, vlan_tci, has_vlan,
				  start, done);
		start = false;
		/* Buffer information is stored with the first tso descriptor */
		desc_info = &q->tx_info[q->head_idx];
		desc_info->nbufs = 0;
	}

	stats->pkts += DIV_ROUND_UP(len - hdrlen, mss);
	stats->bytes += len;
	stats->tso++;
	stats->tso_bytes = len;

	return 0;
}

static void ionic_tx_calc_csum(struct ionic_queue *q, struct sk_buff *skb,
			       struct ionic_tx_desc_info *desc_info)
{
	struct ionic_txq_desc *desc = &q->txq[q->head_idx];
	struct ionic_buf_info *buf_info = desc_info->bufs;
	struct ionic_tx_stats *stats = q_to_tx_stats(q);
	bool has_vlan;
	u8 flags = 0;
	bool encap;
	u64 cmd;

	has_vlan = !!skb_vlan_tag_present(skb);
	encap = skb->encapsulation;

	flags |= has_vlan ? IONIC_TXQ_DESC_FLAG_VLAN : 0;
	flags |= encap ? IONIC_TXQ_DESC_FLAG_ENCAP : 0;

	cmd = encode_txq_desc_cmd(IONIC_TXQ_DESC_OPCODE_CSUM_PARTIAL,
				  flags, skb_shinfo(skb)->nr_frags,
				  buf_info->dma_addr);
	desc->cmd = cpu_to_le64(cmd);
	desc->len = cpu_to_le16(buf_info->len);
	if (has_vlan) {
		desc->vlan_tci = cpu_to_le16(skb_vlan_tag_get(skb));
		stats->vlan_inserted++;
	} else {
		desc->vlan_tci = 0;
	}
	desc->csum_start = cpu_to_le16(skb_checksum_start_offset(skb));
	desc->csum_offset = cpu_to_le16(skb->csum_offset);

	ionic_write_cmb_desc(q, desc);

	if (skb_csum_is_sctp(skb))
		stats->crc32_csum++;
	else
		stats->csum++;
}

static void ionic_tx_calc_no_csum(struct ionic_queue *q, struct sk_buff *skb,
				  struct ionic_tx_desc_info *desc_info)
{
	struct ionic_txq_desc *desc = &q->txq[q->head_idx];
	struct ionic_buf_info *buf_info = desc_info->bufs;
	struct ionic_tx_stats *stats = q_to_tx_stats(q);
	bool has_vlan;
	u8 flags = 0;
	bool encap;
	u64 cmd;

	has_vlan = !!skb_vlan_tag_present(skb);
	encap = skb->encapsulation;

	flags |= has_vlan ? IONIC_TXQ_DESC_FLAG_VLAN : 0;
	flags |= encap ? IONIC_TXQ_DESC_FLAG_ENCAP : 0;

	cmd = encode_txq_desc_cmd(IONIC_TXQ_DESC_OPCODE_CSUM_NONE,
				  flags, skb_shinfo(skb)->nr_frags,
				  buf_info->dma_addr);
	desc->cmd = cpu_to_le64(cmd);
	desc->len = cpu_to_le16(buf_info->len);
	if (has_vlan) {
		desc->vlan_tci = cpu_to_le16(skb_vlan_tag_get(skb));
		stats->vlan_inserted++;
	} else {
		desc->vlan_tci = 0;
	}
	desc->csum_start = 0;
	desc->csum_offset = 0;

	ionic_write_cmb_desc(q, desc);

	stats->csum_none++;
}

static void ionic_tx_skb_frags(struct ionic_queue *q, struct sk_buff *skb,
			       struct ionic_tx_desc_info *desc_info)
{
	struct ionic_buf_info *buf_info = &desc_info->bufs[1];
	struct ionic_tx_stats *stats = q_to_tx_stats(q);
	struct ionic_txq_sg_elem *elem;
	unsigned int i;

	elem = ionic_tx_sg_elems(q);
	for (i = 0; i < skb_shinfo(skb)->nr_frags; i++, buf_info++, elem++) {
		elem->addr = cpu_to_le64(buf_info->dma_addr);
		elem->len = cpu_to_le16(buf_info->len);
	}

	stats->frags += skb_shinfo(skb)->nr_frags;
}

static int ionic_tx(struct net_device *netdev, struct ionic_queue *q,
		    struct sk_buff *skb)
{
	struct ionic_tx_desc_info *desc_info = &q->tx_info[q->head_idx];
	struct ionic_tx_stats *stats = q_to_tx_stats(q);
	bool ring_dbell = true;

	if (unlikely(ionic_tx_map_skb(q, skb, desc_info)))
		return -EIO;

	desc_info->skb = skb;

	/* set up the initial descriptor */
	if (skb->ip_summed == CHECKSUM_PARTIAL)
		ionic_tx_calc_csum(q, skb, desc_info);
	else
		ionic_tx_calc_no_csum(q, skb, desc_info);

	/* add frags */
	ionic_tx_skb_frags(q, skb, desc_info);

	skb_tx_timestamp(skb);
	stats->pkts++;
	stats->bytes += skb->len;

	if (likely(!ionic_txq_hwstamp_enabled(q))) {
		struct netdev_queue *ndq = q_to_ndq(netdev, q);

		if (unlikely(!ionic_q_has_space(q, MAX_SKB_FRAGS + 1)))
			netif_tx_stop_queue(ndq);
		ring_dbell = __netdev_tx_sent_queue(ndq, skb->len,
						    netdev_xmit_more());
	}
	ionic_txq_post(q, ring_dbell);

	return 0;
}

static int ionic_tx_descs_needed(struct ionic_queue *q, struct sk_buff *skb)
{
	int nr_frags = skb_shinfo(skb)->nr_frags;
	bool too_many_frags = false;
	skb_frag_t *frag;
	int desc_bufs;
	int chunk_len;
	int frag_rem;
	int tso_rem;
	int seg_rem;
	bool encap;
	int hdrlen;
	int ndescs;
	int err;

	/* Each desc is mss long max, so a descriptor for each gso_seg */
	if (skb_is_gso(skb)) {
		ndescs = skb_shinfo(skb)->gso_segs;
		if (!nr_frags)
			return ndescs;
	} else {
		ndescs = 1;
		if (!nr_frags)
			return ndescs;

		if (unlikely(nr_frags > q->max_sg_elems)) {
			too_many_frags = true;
			goto linearize;
		}

		return ndescs;
	}

	/* We need to scan the skb to be sure that none of the MTU sized
	 * packets in the TSO will require more sgs per descriptor than we
	 * can support.  We loop through the frags, add up the lengths for
	 * a packet, and count the number of sgs used per packet.
	 */
	tso_rem = skb->len;
	frag = skb_shinfo(skb)->frags;
	encap = skb->encapsulation;

	/* start with just hdr in first part of first descriptor */
	if (encap)
		hdrlen = skb_inner_tcp_all_headers(skb);
	else
		hdrlen = skb_tcp_all_headers(skb);
	seg_rem = min_t(int, tso_rem, hdrlen + skb_shinfo(skb)->gso_size);
	frag_rem = hdrlen;

	while (tso_rem > 0) {
		desc_bufs = 0;
		while (seg_rem > 0) {
			desc_bufs++;

			/* We add the +1 because we can take buffers for one
			 * more than we have SGs: one for the initial desc data
			 * in addition to the SG segments that might follow.
			 */
			if (desc_bufs > q->max_sg_elems + 1) {
				too_many_frags = true;
				goto linearize;
			}

			if (frag_rem == 0) {
				frag_rem = skb_frag_size(frag);
				frag++;
			}
			chunk_len = min(frag_rem, seg_rem);
			frag_rem -= chunk_len;
			tso_rem -= chunk_len;
			seg_rem -= chunk_len;
		}

		seg_rem = min_t(int, tso_rem, skb_shinfo(skb)->gso_size);
	}

linearize:
	if (too_many_frags) {
		err = skb_linearize(skb);
		if (err)
			return err;
		q_to_tx_stats(q)->linearize++;
	}

	return ndescs;
}

static netdev_tx_t ionic_start_hwstamp_xmit(struct sk_buff *skb,
					    struct net_device *netdev)
{
	struct ionic_lif *lif = netdev_priv(netdev);
	struct ionic_queue *q;
	int err, ndescs;

	/* Does not stop/start txq, because we post to a separate tx queue
	 * for timestamping, and if a packet can't be posted immediately to
	 * the timestamping queue, it is dropped.
	 */

	q = &lif->hwstamp_txq->q;
	ndescs = ionic_tx_descs_needed(q, skb);
	if (unlikely(ndescs < 0))
		goto err_out_drop;

	if (unlikely(!ionic_q_has_space(q, ndescs)))
		goto err_out_drop;

	skb_shinfo(skb)->tx_flags |= SKBTX_HW_TSTAMP;
	if (skb_is_gso(skb))
		err = ionic_tx_tso(netdev, q, skb);
	else
		err = ionic_tx(netdev, q, skb);

	if (err)
		goto err_out_drop;

	return NETDEV_TX_OK;

err_out_drop:
	q->drop++;
	dev_kfree_skb(skb);
	return NETDEV_TX_OK;
}

netdev_tx_t ionic_start_xmit(struct sk_buff *skb, struct net_device *netdev)
{
	u16 queue_index = skb_get_queue_mapping(skb);
	struct ionic_lif *lif = netdev_priv(netdev);
	struct ionic_queue *q;
	int ndescs;
	int err;

	if (unlikely(!test_bit(IONIC_LIF_F_UP, lif->state))) {
		dev_kfree_skb(skb);
		return NETDEV_TX_OK;
	}

	if (unlikely(skb_shinfo(skb)->tx_flags & SKBTX_HW_TSTAMP))
		if (lif->hwstamp_txq && lif->phc->ts_config_tx_mode)
			return ionic_start_hwstamp_xmit(skb, netdev);

	if (unlikely(queue_index >= lif->nxqs))
		queue_index = 0;
	q = &lif->txqcqs[queue_index]->q;

	ndescs = ionic_tx_descs_needed(q, skb);
	if (ndescs < 0)
		goto err_out_drop;

	if (!netif_txq_maybe_stop(q_to_ndq(netdev, q),
				  ionic_q_space_avail(q),
				  ndescs, ndescs))
		return NETDEV_TX_BUSY;

	if (skb_is_gso(skb))
		err = ionic_tx_tso(netdev, q, skb);
	else
		err = ionic_tx(netdev, q, skb);

	if (err)
		goto err_out_drop;

	return NETDEV_TX_OK;

err_out_drop:
	q->drop++;
	dev_kfree_skb(skb);
	return NETDEV_TX_OK;
}<|MERGE_RESOLUTION|>--- conflicted
+++ resolved
@@ -939,9 +939,6 @@
 	if (unlikely(!budget))
 		return budget;
 
-	if (unlikely(!budget))
-		return budget;
-
 	if (work_done < budget && napi_complete_done(napi, work_done)) {
 		ionic_dim_update(qcq, IONIC_LIF_F_TX_DIM_INTR);
 		flags |= IONIC_INTR_CRED_UNMASK;
@@ -978,12 +975,6 @@
 
 	if (unlikely(!budget))
 		return budget;
-<<<<<<< HEAD
-
-	lif = cq->bound_q->lif;
-	idev = &lif->ionic->idev;
-=======
->>>>>>> c50bf762
 
 	work_done = ionic_cq_service(cq, budget,
 				     ionic_rx_service, NULL, NULL);
@@ -1028,9 +1019,6 @@
 	txcq = &lif->txqcqs[qi]->cq;
 
 	tx_work_done = ionic_tx_cq_service(txcq, IONIC_TX_BUDGET_DEFAULT);
-
-	if (unlikely(!budget))
-		return budget;
 
 	if (unlikely(!budget))
 		return budget;
