--- conflicted
+++ resolved
@@ -2660,12 +2660,7 @@
 		rx_mode |= AcceptAllPhys;
 	} else if (!(dev->flags & IFF_MULTICAST)) {
 		rx_mode &= ~AcceptMulticast;
-<<<<<<< HEAD
-	} else if (netdev_mc_count(dev) > MC_FILTER_LIMIT ||
-		   dev->flags & IFF_ALLMULTI ||
-=======
 	} else if (dev->flags & IFF_ALLMULTI ||
->>>>>>> 87a58d91
 		   tp->mac_version == RTL_GIGA_MAC_VER_35) {
 		/* accept all multicasts */
 	} else if (netdev_mc_empty(dev)) {
