--- conflicted
+++ resolved
@@ -108,7 +108,6 @@
 	for (i = 0; i < 4; i++)
 		clear_mask |= ((prio << GMAC_RXQCTRL_PSRQX_SHIFT(i)) &
 						GMAC_RXQCTRL_PSRQX_MASK(i));
-<<<<<<< HEAD
 
 	ctrl2 &= ~clear_mask;
 	ctrl3 &= ~clear_mask;
@@ -128,27 +127,6 @@
 		ctrl3 |= (prio << GMAC_RXQCTRL_PSRQX_SHIFT(queue)) &
 						GMAC_RXQCTRL_PSRQX_MASK(queue);
 
-=======
-
-	ctrl2 &= ~clear_mask;
-	ctrl3 &= ~clear_mask;
-
-	/* First assign new priorities to a queue, then
-	 * clear them from others queues
-	 */
-	if (queue < 4) {
-		ctrl2 |= (prio << GMAC_RXQCTRL_PSRQX_SHIFT(queue)) &
-						GMAC_RXQCTRL_PSRQX_MASK(queue);
-
-		writel(ctrl2, ioaddr + GMAC_RXQ_CTRL2);
-		writel(ctrl3, ioaddr + GMAC_RXQ_CTRL3);
-	} else {
-		queue -= 4;
-
-		ctrl3 |= (prio << GMAC_RXQCTRL_PSRQX_SHIFT(queue)) &
-						GMAC_RXQCTRL_PSRQX_MASK(queue);
-
->>>>>>> 55a275c5
 		writel(ctrl3, ioaddr + GMAC_RXQ_CTRL3);
 		writel(ctrl2, ioaddr + GMAC_RXQ_CTRL2);
 	}
