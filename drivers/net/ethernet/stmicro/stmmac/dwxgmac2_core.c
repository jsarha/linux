// SPDX-License-Identifier: (GPL-2.0 OR MIT)
/*
 * Copyright (c) 2018 Synopsys, Inc. and/or its affiliates.
 * stmmac XGMAC support.
 */

#include <linux/bitrev.h>
#include <linux/crc32.h>
#include <linux/iopoll.h>
#include "stmmac.h"
#include "stmmac_ptp.h"
#include "dwxlgmac2.h"
#include "dwxgmac2.h"

static void dwxgmac2_core_init(struct mac_device_info *hw,
			       struct net_device *dev)
{
	void __iomem *ioaddr = hw->pcsr;
	u32 tx, rx;

	tx = readl(ioaddr + XGMAC_TX_CONFIG);
	rx = readl(ioaddr + XGMAC_RX_CONFIG);

	tx |= XGMAC_CORE_INIT_TX;
	rx |= XGMAC_CORE_INIT_RX;

	if (hw->ps) {
		tx |= XGMAC_CONFIG_TE;
		tx &= ~hw->link.speed_mask;

		switch (hw->ps) {
		case SPEED_10000:
			tx |= hw->link.xgmii.speed10000;
			break;
		case SPEED_2500:
			tx |= hw->link.speed2500;
			break;
		case SPEED_1000:
		default:
			tx |= hw->link.speed1000;
			break;
		}
	}

	writel(tx, ioaddr + XGMAC_TX_CONFIG);
	writel(rx, ioaddr + XGMAC_RX_CONFIG);
	writel(XGMAC_INT_DEFAULT_EN, ioaddr + XGMAC_INT_EN);
}

static void dwxgmac2_set_mac(void __iomem *ioaddr, bool enable)
{
	u32 tx = readl(ioaddr + XGMAC_TX_CONFIG);
	u32 rx = readl(ioaddr + XGMAC_RX_CONFIG);

	if (enable) {
		tx |= XGMAC_CONFIG_TE;
		rx |= XGMAC_CONFIG_RE;
	} else {
		tx &= ~XGMAC_CONFIG_TE;
		rx &= ~XGMAC_CONFIG_RE;
	}

	writel(tx, ioaddr + XGMAC_TX_CONFIG);
	writel(rx, ioaddr + XGMAC_RX_CONFIG);
}

static int dwxgmac2_rx_ipc(struct mac_device_info *hw)
{
	void __iomem *ioaddr = hw->pcsr;
	u32 value;

	value = readl(ioaddr + XGMAC_RX_CONFIG);
	if (hw->rx_csum)
		value |= XGMAC_CONFIG_IPC;
	else
		value &= ~XGMAC_CONFIG_IPC;
	writel(value, ioaddr + XGMAC_RX_CONFIG);

	return !!(readl(ioaddr + XGMAC_RX_CONFIG) & XGMAC_CONFIG_IPC);
}

static void dwxgmac2_rx_queue_enable(struct mac_device_info *hw, u8 mode,
				     u32 queue)
{
	void __iomem *ioaddr = hw->pcsr;
	u32 value;

	value = readl(ioaddr + XGMAC_RXQ_CTRL0) & ~XGMAC_RXQEN(queue);
	if (mode == MTL_QUEUE_AVB)
		value |= 0x1 << XGMAC_RXQEN_SHIFT(queue);
	else if (mode == MTL_QUEUE_DCB)
		value |= 0x2 << XGMAC_RXQEN_SHIFT(queue);
	writel(value, ioaddr + XGMAC_RXQ_CTRL0);
}

static void dwxgmac2_rx_queue_prio(struct mac_device_info *hw, u32 prio,
				   u32 queue)
{
	void __iomem *ioaddr = hw->pcsr;
	u32 value, reg;

	reg = (queue < 4) ? XGMAC_RXQ_CTRL2 : XGMAC_RXQ_CTRL3;
	if (queue >= 4)
		queue -= 4;

	value = readl(ioaddr + reg);
	value &= ~XGMAC_PSRQ(queue);
	value |= (prio << XGMAC_PSRQ_SHIFT(queue)) & XGMAC_PSRQ(queue);

	writel(value, ioaddr + reg);
}

static void dwxgmac2_tx_queue_prio(struct mac_device_info *hw, u32 prio,
				   u32 queue)
{
	void __iomem *ioaddr = hw->pcsr;
	u32 value, reg;

	reg = (queue < 4) ? XGMAC_TC_PRTY_MAP0 : XGMAC_TC_PRTY_MAP1;
	if (queue >= 4)
		queue -= 4;

	value = readl(ioaddr + reg);
	value &= ~XGMAC_PSTC(queue);
	value |= (prio << XGMAC_PSTC_SHIFT(queue)) & XGMAC_PSTC(queue);

	writel(value, ioaddr + reg);
}

static void dwxgmac2_prog_mtl_rx_algorithms(struct mac_device_info *hw,
					    u32 rx_alg)
{
	void __iomem *ioaddr = hw->pcsr;
	u32 value;

	value = readl(ioaddr + XGMAC_MTL_OPMODE);
	value &= ~XGMAC_RAA;

	switch (rx_alg) {
	case MTL_RX_ALGORITHM_SP:
		break;
	case MTL_RX_ALGORITHM_WSP:
		value |= XGMAC_RAA;
		break;
	default:
		break;
	}

	writel(value, ioaddr + XGMAC_MTL_OPMODE);
}

static void dwxgmac2_prog_mtl_tx_algorithms(struct mac_device_info *hw,
					    u32 tx_alg)
{
	void __iomem *ioaddr = hw->pcsr;
	bool ets = true;
	u32 value;
	int i;

	value = readl(ioaddr + XGMAC_MTL_OPMODE);
	value &= ~XGMAC_ETSALG;

	switch (tx_alg) {
	case MTL_TX_ALGORITHM_WRR:
		value |= XGMAC_WRR;
		break;
	case MTL_TX_ALGORITHM_WFQ:
		value |= XGMAC_WFQ;
		break;
	case MTL_TX_ALGORITHM_DWRR:
		value |= XGMAC_DWRR;
		break;
	default:
		ets = false;
		break;
	}

	writel(value, ioaddr + XGMAC_MTL_OPMODE);

	/* Set ETS if desired */
	for (i = 0; i < MTL_MAX_TX_QUEUES; i++) {
		value = readl(ioaddr + XGMAC_MTL_TCx_ETS_CONTROL(i));
		value &= ~XGMAC_TSA;
		if (ets)
			value |= XGMAC_ETS;
		writel(value, ioaddr + XGMAC_MTL_TCx_ETS_CONTROL(i));
	}
}

static void dwxgmac2_set_mtl_tx_queue_weight(struct mac_device_info *hw,
					     u32 weight, u32 queue)
{
	void __iomem *ioaddr = hw->pcsr;

	writel(weight, ioaddr + XGMAC_MTL_TCx_QUANTUM_WEIGHT(queue));
}

static void dwxgmac2_map_mtl_to_dma(struct mac_device_info *hw, u32 queue,
				    u32 chan)
{
	void __iomem *ioaddr = hw->pcsr;
	u32 value, reg;

	reg = (queue < 4) ? XGMAC_MTL_RXQ_DMA_MAP0 : XGMAC_MTL_RXQ_DMA_MAP1;
	if (queue >= 4)
		queue -= 4;

	value = readl(ioaddr + reg);
	value &= ~XGMAC_QxMDMACH(queue);
	value |= (chan << XGMAC_QxMDMACH_SHIFT(queue)) & XGMAC_QxMDMACH(queue);

	writel(value, ioaddr + reg);
}

static void dwxgmac2_config_cbs(struct mac_device_info *hw,
				u32 send_slope, u32 idle_slope,
				u32 high_credit, u32 low_credit, u32 queue)
{
	void __iomem *ioaddr = hw->pcsr;
	u32 value;

	writel(send_slope, ioaddr + XGMAC_MTL_TCx_SENDSLOPE(queue));
	writel(idle_slope, ioaddr + XGMAC_MTL_TCx_QUANTUM_WEIGHT(queue));
	writel(high_credit, ioaddr + XGMAC_MTL_TCx_HICREDIT(queue));
	writel(low_credit, ioaddr + XGMAC_MTL_TCx_LOCREDIT(queue));

	value = readl(ioaddr + XGMAC_MTL_TCx_ETS_CONTROL(queue));
	value &= ~XGMAC_TSA;
	value |= XGMAC_CC | XGMAC_CBS;
	writel(value, ioaddr + XGMAC_MTL_TCx_ETS_CONTROL(queue));
}

static void dwxgmac2_dump_regs(struct mac_device_info *hw, u32 *reg_space)
{
	void __iomem *ioaddr = hw->pcsr;
	int i;

	for (i = 0; i < XGMAC_MAC_REGSIZE; i++)
		reg_space[i] = readl(ioaddr + i * 4);
}

static int dwxgmac2_host_irq_status(struct mac_device_info *hw,
				    struct stmmac_extra_stats *x)
{
	void __iomem *ioaddr = hw->pcsr;
	u32 stat, en;
	int ret = 0;

	en = readl(ioaddr + XGMAC_INT_EN);
	stat = readl(ioaddr + XGMAC_INT_STATUS);

	stat &= en;

	if (stat & XGMAC_PMTIS) {
		x->irq_receive_pmt_irq_n++;
		readl(ioaddr + XGMAC_PMT);
	}

	if (stat & XGMAC_LPIIS) {
		u32 lpi = readl(ioaddr + XGMAC_LPI_CTRL);

		if (lpi & XGMAC_TLPIEN) {
			ret |= CORE_IRQ_TX_PATH_IN_LPI_MODE;
			x->irq_tx_path_in_lpi_mode_n++;
		}
		if (lpi & XGMAC_TLPIEX) {
			ret |= CORE_IRQ_TX_PATH_EXIT_LPI_MODE;
			x->irq_tx_path_exit_lpi_mode_n++;
		}
		if (lpi & XGMAC_RLPIEN)
			x->irq_rx_path_in_lpi_mode_n++;
		if (lpi & XGMAC_RLPIEX)
			x->irq_rx_path_exit_lpi_mode_n++;
	}

	return ret;
}

static int dwxgmac2_host_mtl_irq_status(struct mac_device_info *hw, u32 chan)
{
	void __iomem *ioaddr = hw->pcsr;
	int ret = 0;
	u32 status;

	status = readl(ioaddr + XGMAC_MTL_INT_STATUS);
	if (status & BIT(chan)) {
		u32 chan_status = readl(ioaddr + XGMAC_MTL_QINT_STATUS(chan));

		if (chan_status & XGMAC_RXOVFIS)
			ret |= CORE_IRQ_MTL_RX_OVERFLOW;

		writel(~0x0, ioaddr + XGMAC_MTL_QINT_STATUS(chan));
	}

	return ret;
}

static void dwxgmac2_flow_ctrl(struct mac_device_info *hw, unsigned int duplex,
			       unsigned int fc, unsigned int pause_time,
			       u32 tx_cnt)
{
	void __iomem *ioaddr = hw->pcsr;
	u32 i;

	if (fc & FLOW_RX)
		writel(XGMAC_RFE, ioaddr + XGMAC_RX_FLOW_CTRL);
	if (fc & FLOW_TX) {
		for (i = 0; i < tx_cnt; i++) {
			u32 value = XGMAC_TFE;

			if (duplex)
				value |= pause_time << XGMAC_PT_SHIFT;

			writel(value, ioaddr + XGMAC_Qx_TX_FLOW_CTRL(i));
		}
	}
}

static void dwxgmac2_pmt(struct mac_device_info *hw, unsigned long mode)
{
	void __iomem *ioaddr = hw->pcsr;
	u32 val = 0x0;

	if (mode & WAKE_MAGIC)
		val |= XGMAC_PWRDWN | XGMAC_MGKPKTEN;
	if (mode & WAKE_UCAST)
		val |= XGMAC_PWRDWN | XGMAC_GLBLUCAST | XGMAC_RWKPKTEN;
	if (val) {
		u32 cfg = readl(ioaddr + XGMAC_RX_CONFIG);
		cfg |= XGMAC_CONFIG_RE;
		writel(cfg, ioaddr + XGMAC_RX_CONFIG);
	}

	writel(val, ioaddr + XGMAC_PMT);
}

static void dwxgmac2_set_umac_addr(struct mac_device_info *hw,
				   unsigned char *addr, unsigned int reg_n)
{
	void __iomem *ioaddr = hw->pcsr;
	u32 value;

	value = (addr[5] << 8) | addr[4];
	writel(value | XGMAC_AE, ioaddr + XGMAC_ADDRx_HIGH(reg_n));

	value = (addr[3] << 24) | (addr[2] << 16) | (addr[1] << 8) | addr[0];
	writel(value, ioaddr + XGMAC_ADDRx_LOW(reg_n));
}

static void dwxgmac2_get_umac_addr(struct mac_device_info *hw,
				   unsigned char *addr, unsigned int reg_n)
{
	void __iomem *ioaddr = hw->pcsr;
	u32 hi_addr, lo_addr;

	/* Read the MAC address from the hardware */
	hi_addr = readl(ioaddr + XGMAC_ADDRx_HIGH(reg_n));
	lo_addr = readl(ioaddr + XGMAC_ADDRx_LOW(reg_n));

	/* Extract the MAC address from the high and low words */
	addr[0] = lo_addr & 0xff;
	addr[1] = (lo_addr >> 8) & 0xff;
	addr[2] = (lo_addr >> 16) & 0xff;
	addr[3] = (lo_addr >> 24) & 0xff;
	addr[4] = hi_addr & 0xff;
	addr[5] = (hi_addr >> 8) & 0xff;
}

static void dwxgmac2_set_eee_mode(struct mac_device_info *hw,
				  bool en_tx_lpi_clockgating)
{
	void __iomem *ioaddr = hw->pcsr;
	u32 value;

	value = readl(ioaddr + XGMAC_LPI_CTRL);

	value |= XGMAC_LPITXEN | XGMAC_LPITXA;
	if (en_tx_lpi_clockgating)
		value |= XGMAC_TXCGE;

	writel(value, ioaddr + XGMAC_LPI_CTRL);
}

static void dwxgmac2_reset_eee_mode(struct mac_device_info *hw)
{
	void __iomem *ioaddr = hw->pcsr;
	u32 value;

	value = readl(ioaddr + XGMAC_LPI_CTRL);
	value &= ~(XGMAC_LPITXEN | XGMAC_LPITXA | XGMAC_TXCGE);
	writel(value, ioaddr + XGMAC_LPI_CTRL);
}

static void dwxgmac2_set_eee_pls(struct mac_device_info *hw, int link)
{
	void __iomem *ioaddr = hw->pcsr;
	u32 value;

	value = readl(ioaddr + XGMAC_LPI_CTRL);
	if (link)
		value |= XGMAC_PLS;
	else
		value &= ~XGMAC_PLS;
	writel(value, ioaddr + XGMAC_LPI_CTRL);
}

static void dwxgmac2_set_eee_timer(struct mac_device_info *hw, int ls, int tw)
{
	void __iomem *ioaddr = hw->pcsr;
	u32 value;

	value = (tw & 0xffff) | ((ls & 0x3ff) << 16);
	writel(value, ioaddr + XGMAC_LPI_TIMER_CTRL);
}

static void dwxgmac2_set_mchash(void __iomem *ioaddr, u32 *mcfilterbits,
				int mcbitslog2)
{
	int numhashregs, regs;

	switch (mcbitslog2) {
	case 6:
		numhashregs = 2;
		break;
	case 7:
		numhashregs = 4;
		break;
	case 8:
		numhashregs = 8;
		break;
	default:
		return;
	}

	for (regs = 0; regs < numhashregs; regs++)
		writel(mcfilterbits[regs], ioaddr + XGMAC_HASH_TABLE(regs));
}

static void dwxgmac2_set_filter(struct mac_device_info *hw,
				struct net_device *dev)
{
	void __iomem *ioaddr = (void __iomem *)dev->base_addr;
	u32 value = readl(ioaddr + XGMAC_PACKET_FILTER);
	int mcbitslog2 = hw->mcast_bits_log2;
	u32 mc_filter[8];
	int i;

	value &= ~(XGMAC_FILTER_PR | XGMAC_FILTER_HMC | XGMAC_FILTER_PM);
	value |= XGMAC_FILTER_HPF;

	memset(mc_filter, 0, sizeof(mc_filter));

	if (dev->flags & IFF_PROMISC) {
		value |= XGMAC_FILTER_PR;
		value |= XGMAC_FILTER_PCF;
	} else if ((dev->flags & IFF_ALLMULTI) ||
		   (netdev_mc_count(dev) > hw->multicast_filter_bins)) {
		value |= XGMAC_FILTER_PM;

		for (i = 0; i < XGMAC_MAX_HASH_TABLE; i++)
			writel(~0x0, ioaddr + XGMAC_HASH_TABLE(i));
	} else if (!netdev_mc_empty(dev) && (dev->flags & IFF_MULTICAST)) {
		struct netdev_hw_addr *ha;

		value |= XGMAC_FILTER_HMC;

		netdev_for_each_mc_addr(ha, dev) {
			u32 nr = (bitrev32(~crc32_le(~0, ha->addr, 6)) >>
					(32 - mcbitslog2));
			mc_filter[nr >> 5] |= (1 << (nr & 0x1F));
		}
	}

	dwxgmac2_set_mchash(ioaddr, mc_filter, mcbitslog2);

	/* Handle multiple unicast addresses */
	if (netdev_uc_count(dev) > hw->unicast_filter_entries) {
		value |= XGMAC_FILTER_PR;
	} else {
		struct netdev_hw_addr *ha;
		int reg = 1;

		netdev_for_each_uc_addr(ha, dev) {
			dwxgmac2_set_umac_addr(hw, ha->addr, reg);
			reg++;
		}

		for ( ; reg < XGMAC_ADDR_MAX; reg++) {
			writel(0, ioaddr + XGMAC_ADDRx_HIGH(reg));
			writel(0, ioaddr + XGMAC_ADDRx_LOW(reg));
		}
	}

	writel(value, ioaddr + XGMAC_PACKET_FILTER);
}

static void dwxgmac2_set_mac_loopback(void __iomem *ioaddr, bool enable)
{
	u32 value = readl(ioaddr + XGMAC_RX_CONFIG);

	if (enable)
		value |= XGMAC_CONFIG_LM;
	else
		value &= ~XGMAC_CONFIG_LM;

	writel(value, ioaddr + XGMAC_RX_CONFIG);
}

static int dwxgmac2_rss_write_reg(void __iomem *ioaddr, bool is_key, int idx,
				  u32 val)
{
	u32 ctrl = 0;

	writel(val, ioaddr + XGMAC_RSS_DATA);
	ctrl |= idx << XGMAC_RSSIA_SHIFT;
	ctrl |= is_key ? XGMAC_ADDRT : 0x0;
	ctrl |= XGMAC_OB;
	writel(ctrl, ioaddr + XGMAC_RSS_ADDR);

	return readl_poll_timeout(ioaddr + XGMAC_RSS_ADDR, ctrl,
				  !(ctrl & XGMAC_OB), 100, 10000);
}

static int dwxgmac2_rss_configure(struct mac_device_info *hw,
				  struct stmmac_rss *cfg, u32 num_rxq)
{
	void __iomem *ioaddr = hw->pcsr;
	u32 value, *key;
	int i, ret;

	value = readl(ioaddr + XGMAC_RSS_CTRL);
	if (!cfg || !cfg->enable) {
		value &= ~XGMAC_RSSE;
		writel(value, ioaddr + XGMAC_RSS_CTRL);
		return 0;
	}

	key = (u32 *)cfg->key;
	for (i = 0; i < (ARRAY_SIZE(cfg->key) / sizeof(u32)); i++) {
		ret = dwxgmac2_rss_write_reg(ioaddr, true, i, key[i]);
		if (ret)
			return ret;
	}

	for (i = 0; i < ARRAY_SIZE(cfg->table); i++) {
		ret = dwxgmac2_rss_write_reg(ioaddr, false, i, cfg->table[i]);
		if (ret)
			return ret;
	}

	for (i = 0; i < num_rxq; i++)
		dwxgmac2_map_mtl_to_dma(hw, i, XGMAC_QDDMACH);

	value |= XGMAC_UDP4TE | XGMAC_TCP4TE | XGMAC_IP2TE | XGMAC_RSSE;
	writel(value, ioaddr + XGMAC_RSS_CTRL);
	return 0;
}

static void dwxgmac2_update_vlan_hash(struct mac_device_info *hw, u32 hash,
				      __le16 perfect_match, bool is_double)
{
	void __iomem *ioaddr = hw->pcsr;

	writel(hash, ioaddr + XGMAC_VLAN_HASH_TABLE);

	if (hash) {
		u32 value = readl(ioaddr + XGMAC_PACKET_FILTER);

		value |= XGMAC_FILTER_VTFE;

		writel(value, ioaddr + XGMAC_PACKET_FILTER);

		value = readl(ioaddr + XGMAC_VLAN_TAG);

		value |= XGMAC_VLAN_VTHM | XGMAC_VLAN_ETV;
		if (is_double) {
			value |= XGMAC_VLAN_EDVLP;
			value |= XGMAC_VLAN_ESVL;
			value |= XGMAC_VLAN_DOVLTC;
		} else {
			value &= ~XGMAC_VLAN_EDVLP;
			value &= ~XGMAC_VLAN_ESVL;
			value &= ~XGMAC_VLAN_DOVLTC;
		}

		value &= ~XGMAC_VLAN_VID;
		writel(value, ioaddr + XGMAC_VLAN_TAG);
	} else if (perfect_match) {
		u32 value = readl(ioaddr + XGMAC_PACKET_FILTER);

		value |= XGMAC_FILTER_VTFE;

		writel(value, ioaddr + XGMAC_PACKET_FILTER);

		value = readl(ioaddr + XGMAC_VLAN_TAG);

<<<<<<< HEAD
=======
		value &= ~XGMAC_VLAN_VTHM;
>>>>>>> 04d5ce62
		value |= XGMAC_VLAN_ETV;
		if (is_double) {
			value |= XGMAC_VLAN_EDVLP;
			value |= XGMAC_VLAN_ESVL;
			value |= XGMAC_VLAN_DOVLTC;
		} else {
			value &= ~XGMAC_VLAN_EDVLP;
			value &= ~XGMAC_VLAN_ESVL;
			value &= ~XGMAC_VLAN_DOVLTC;
		}

		value &= ~XGMAC_VLAN_VID;
		writel(value | perfect_match, ioaddr + XGMAC_VLAN_TAG);
	} else {
		u32 value = readl(ioaddr + XGMAC_PACKET_FILTER);

		value &= ~XGMAC_FILTER_VTFE;

		writel(value, ioaddr + XGMAC_PACKET_FILTER);

		value = readl(ioaddr + XGMAC_VLAN_TAG);

		value &= ~(XGMAC_VLAN_VTHM | XGMAC_VLAN_ETV);
		value &= ~(XGMAC_VLAN_EDVLP | XGMAC_VLAN_ESVL);
		value &= ~XGMAC_VLAN_DOVLTC;
		value &= ~XGMAC_VLAN_VID;

		writel(value, ioaddr + XGMAC_VLAN_TAG);
	}
}

struct dwxgmac3_error_desc {
	bool valid;
	const char *desc;
	const char *detailed_desc;
};

#define STAT_OFF(field)		offsetof(struct stmmac_safety_stats, field)

static void dwxgmac3_log_error(struct net_device *ndev, u32 value, bool corr,
			       const char *module_name,
			       const struct dwxgmac3_error_desc *desc,
			       unsigned long field_offset,
			       struct stmmac_safety_stats *stats)
{
	unsigned long loc, mask;
	u8 *bptr = (u8 *)stats;
	unsigned long *ptr;

	ptr = (unsigned long *)(bptr + field_offset);

	mask = value;
	for_each_set_bit(loc, &mask, 32) {
		netdev_err(ndev, "Found %s error in %s: '%s: %s'\n", corr ?
				"correctable" : "uncorrectable", module_name,
				desc[loc].desc, desc[loc].detailed_desc);

		/* Update counters */
		ptr[loc]++;
	}
}

static const struct dwxgmac3_error_desc dwxgmac3_mac_errors[32]= {
	{ true, "ATPES", "Application Transmit Interface Parity Check Error" },
	{ true, "DPES", "Descriptor Cache Data Path Parity Check Error" },
	{ true, "TPES", "TSO Data Path Parity Check Error" },
	{ true, "TSOPES", "TSO Header Data Path Parity Check Error" },
	{ true, "MTPES", "MTL Data Path Parity Check Error" },
	{ true, "MTSPES", "MTL TX Status Data Path Parity Check Error" },
	{ true, "MTBUPES", "MAC TBU Data Path Parity Check Error" },
	{ true, "MTFCPES", "MAC TFC Data Path Parity Check Error" },
	{ true, "ARPES", "Application Receive Interface Data Path Parity Check Error" },
	{ true, "MRWCPES", "MTL RWC Data Path Parity Check Error" },
	{ true, "MRRCPES", "MTL RCC Data Path Parity Check Error" },
	{ true, "CWPES", "CSR Write Data Path Parity Check Error" },
	{ true, "ASRPES", "AXI Slave Read Data Path Parity Check Error" },
	{ true, "TTES", "TX FSM Timeout Error" },
	{ true, "RTES", "RX FSM Timeout Error" },
	{ true, "CTES", "CSR FSM Timeout Error" },
	{ true, "ATES", "APP FSM Timeout Error" },
	{ true, "PTES", "PTP FSM Timeout Error" },
	{ false, "UNKNOWN", "Unknown Error" }, /* 18 */
	{ false, "UNKNOWN", "Unknown Error" }, /* 19 */
	{ false, "UNKNOWN", "Unknown Error" }, /* 20 */
	{ true, "MSTTES", "Master Read/Write Timeout Error" },
	{ true, "SLVTES", "Slave Read/Write Timeout Error" },
	{ true, "ATITES", "Application Timeout on ATI Interface Error" },
	{ true, "ARITES", "Application Timeout on ARI Interface Error" },
	{ true, "FSMPES", "FSM State Parity Error" },
	{ false, "UNKNOWN", "Unknown Error" }, /* 26 */
	{ false, "UNKNOWN", "Unknown Error" }, /* 27 */
	{ false, "UNKNOWN", "Unknown Error" }, /* 28 */
	{ false, "UNKNOWN", "Unknown Error" }, /* 29 */
	{ false, "UNKNOWN", "Unknown Error" }, /* 30 */
	{ true, "CPI", "Control Register Parity Check Error" },
};

static void dwxgmac3_handle_mac_err(struct net_device *ndev,
				    void __iomem *ioaddr, bool correctable,
				    struct stmmac_safety_stats *stats)
{
	u32 value;

	value = readl(ioaddr + XGMAC_MAC_DPP_FSM_INT_STATUS);
	writel(value, ioaddr + XGMAC_MAC_DPP_FSM_INT_STATUS);

	dwxgmac3_log_error(ndev, value, correctable, "MAC",
			   dwxgmac3_mac_errors, STAT_OFF(mac_errors), stats);
}

static const struct dwxgmac3_error_desc dwxgmac3_mtl_errors[32]= {
	{ true, "TXCES", "MTL TX Memory Error" },
	{ true, "TXAMS", "MTL TX Memory Address Mismatch Error" },
	{ true, "TXUES", "MTL TX Memory Error" },
	{ false, "UNKNOWN", "Unknown Error" }, /* 3 */
	{ true, "RXCES", "MTL RX Memory Error" },
	{ true, "RXAMS", "MTL RX Memory Address Mismatch Error" },
	{ true, "RXUES", "MTL RX Memory Error" },
	{ false, "UNKNOWN", "Unknown Error" }, /* 7 */
	{ true, "ECES", "MTL EST Memory Error" },
	{ true, "EAMS", "MTL EST Memory Address Mismatch Error" },
	{ true, "EUES", "MTL EST Memory Error" },
	{ false, "UNKNOWN", "Unknown Error" }, /* 11 */
	{ true, "RPCES", "MTL RX Parser Memory Error" },
	{ true, "RPAMS", "MTL RX Parser Memory Address Mismatch Error" },
	{ true, "RPUES", "MTL RX Parser Memory Error" },
	{ false, "UNKNOWN", "Unknown Error" }, /* 15 */
	{ false, "UNKNOWN", "Unknown Error" }, /* 16 */
	{ false, "UNKNOWN", "Unknown Error" }, /* 17 */
	{ false, "UNKNOWN", "Unknown Error" }, /* 18 */
	{ false, "UNKNOWN", "Unknown Error" }, /* 19 */
	{ false, "UNKNOWN", "Unknown Error" }, /* 20 */
	{ false, "UNKNOWN", "Unknown Error" }, /* 21 */
	{ false, "UNKNOWN", "Unknown Error" }, /* 22 */
	{ false, "UNKNOWN", "Unknown Error" }, /* 23 */
	{ false, "UNKNOWN", "Unknown Error" }, /* 24 */
	{ false, "UNKNOWN", "Unknown Error" }, /* 25 */
	{ false, "UNKNOWN", "Unknown Error" }, /* 26 */
	{ false, "UNKNOWN", "Unknown Error" }, /* 27 */
	{ false, "UNKNOWN", "Unknown Error" }, /* 28 */
	{ false, "UNKNOWN", "Unknown Error" }, /* 29 */
	{ false, "UNKNOWN", "Unknown Error" }, /* 30 */
	{ false, "UNKNOWN", "Unknown Error" }, /* 31 */
};

static void dwxgmac3_handle_mtl_err(struct net_device *ndev,
				    void __iomem *ioaddr, bool correctable,
				    struct stmmac_safety_stats *stats)
{
	u32 value;

	value = readl(ioaddr + XGMAC_MTL_ECC_INT_STATUS);
	writel(value, ioaddr + XGMAC_MTL_ECC_INT_STATUS);

	dwxgmac3_log_error(ndev, value, correctable, "MTL",
			   dwxgmac3_mtl_errors, STAT_OFF(mtl_errors), stats);
}

static const struct dwxgmac3_error_desc dwxgmac3_dma_errors[32]= {
	{ true, "TCES", "DMA TSO Memory Error" },
	{ true, "TAMS", "DMA TSO Memory Address Mismatch Error" },
	{ true, "TUES", "DMA TSO Memory Error" },
	{ false, "UNKNOWN", "Unknown Error" }, /* 3 */
	{ true, "DCES", "DMA DCACHE Memory Error" },
	{ true, "DAMS", "DMA DCACHE Address Mismatch Error" },
	{ true, "DUES", "DMA DCACHE Memory Error" },
	{ false, "UNKNOWN", "Unknown Error" }, /* 7 */
	{ false, "UNKNOWN", "Unknown Error" }, /* 8 */
	{ false, "UNKNOWN", "Unknown Error" }, /* 9 */
	{ false, "UNKNOWN", "Unknown Error" }, /* 10 */
	{ false, "UNKNOWN", "Unknown Error" }, /* 11 */
	{ false, "UNKNOWN", "Unknown Error" }, /* 12 */
	{ false, "UNKNOWN", "Unknown Error" }, /* 13 */
	{ false, "UNKNOWN", "Unknown Error" }, /* 14 */
	{ false, "UNKNOWN", "Unknown Error" }, /* 15 */
	{ false, "UNKNOWN", "Unknown Error" }, /* 16 */
	{ false, "UNKNOWN", "Unknown Error" }, /* 17 */
	{ false, "UNKNOWN", "Unknown Error" }, /* 18 */
	{ false, "UNKNOWN", "Unknown Error" }, /* 19 */
	{ false, "UNKNOWN", "Unknown Error" }, /* 20 */
	{ false, "UNKNOWN", "Unknown Error" }, /* 21 */
	{ false, "UNKNOWN", "Unknown Error" }, /* 22 */
	{ false, "UNKNOWN", "Unknown Error" }, /* 23 */
	{ false, "UNKNOWN", "Unknown Error" }, /* 24 */
	{ false, "UNKNOWN", "Unknown Error" }, /* 25 */
	{ false, "UNKNOWN", "Unknown Error" }, /* 26 */
	{ false, "UNKNOWN", "Unknown Error" }, /* 27 */
	{ false, "UNKNOWN", "Unknown Error" }, /* 28 */
	{ false, "UNKNOWN", "Unknown Error" }, /* 29 */
	{ false, "UNKNOWN", "Unknown Error" }, /* 30 */
	{ false, "UNKNOWN", "Unknown Error" }, /* 31 */
};

static void dwxgmac3_handle_dma_err(struct net_device *ndev,
				    void __iomem *ioaddr, bool correctable,
				    struct stmmac_safety_stats *stats)
{
	u32 value;

	value = readl(ioaddr + XGMAC_DMA_ECC_INT_STATUS);
	writel(value, ioaddr + XGMAC_DMA_ECC_INT_STATUS);

	dwxgmac3_log_error(ndev, value, correctable, "DMA",
			   dwxgmac3_dma_errors, STAT_OFF(dma_errors), stats);
}

static int dwxgmac3_safety_feat_config(void __iomem *ioaddr, unsigned int asp)
{
	u32 value;

	if (!asp)
		return -EINVAL;

	/* 1. Enable Safety Features */
	writel(0x0, ioaddr + XGMAC_MTL_ECC_CONTROL);

	/* 2. Enable MTL Safety Interrupts */
	value = readl(ioaddr + XGMAC_MTL_ECC_INT_ENABLE);
	value |= XGMAC_RPCEIE; /* RX Parser Memory Correctable Error */
	value |= XGMAC_ECEIE; /* EST Memory Correctable Error */
	value |= XGMAC_RXCEIE; /* RX Memory Correctable Error */
	value |= XGMAC_TXCEIE; /* TX Memory Correctable Error */
	writel(value, ioaddr + XGMAC_MTL_ECC_INT_ENABLE);

	/* 3. Enable DMA Safety Interrupts */
	value = readl(ioaddr + XGMAC_DMA_ECC_INT_ENABLE);
	value |= XGMAC_DCEIE; /* Descriptor Cache Memory Correctable Error */
	value |= XGMAC_TCEIE; /* TSO Memory Correctable Error */
	writel(value, ioaddr + XGMAC_DMA_ECC_INT_ENABLE);

	/* Only ECC Protection for External Memory feature is selected */
	if (asp <= 0x1)
		return 0;

	/* 4. Enable Parity and Timeout for FSM */
	value = readl(ioaddr + XGMAC_MAC_FSM_CONTROL);
	value |= XGMAC_PRTYEN; /* FSM Parity Feature */
	value |= XGMAC_TMOUTEN; /* FSM Timeout Feature */
	writel(value, ioaddr + XGMAC_MAC_FSM_CONTROL);

	return 0;
}

static int dwxgmac3_safety_feat_irq_status(struct net_device *ndev,
					   void __iomem *ioaddr,
					   unsigned int asp,
					   struct stmmac_safety_stats *stats)
{
	bool err, corr;
	u32 mtl, dma;
	int ret = 0;

	if (!asp)
		return -EINVAL;

	mtl = readl(ioaddr + XGMAC_MTL_SAFETY_INT_STATUS);
	dma = readl(ioaddr + XGMAC_DMA_SAFETY_INT_STATUS);

	err = (mtl & XGMAC_MCSIS) || (dma & XGMAC_MCSIS);
	corr = false;
	if (err) {
		dwxgmac3_handle_mac_err(ndev, ioaddr, corr, stats);
		ret |= !corr;
	}

	err = (mtl & (XGMAC_MEUIS | XGMAC_MECIS)) ||
	      (dma & (XGMAC_MSUIS | XGMAC_MSCIS));
	corr = (mtl & XGMAC_MECIS) || (dma & XGMAC_MSCIS);
	if (err) {
		dwxgmac3_handle_mtl_err(ndev, ioaddr, corr, stats);
		ret |= !corr;
	}

	err = dma & (XGMAC_DEUIS | XGMAC_DECIS);
	corr = dma & XGMAC_DECIS;
	if (err) {
		dwxgmac3_handle_dma_err(ndev, ioaddr, corr, stats);
		ret |= !corr;
	}

	return ret;
}

static const struct dwxgmac3_error {
	const struct dwxgmac3_error_desc *desc;
} dwxgmac3_all_errors[] = {
	{ dwxgmac3_mac_errors },
	{ dwxgmac3_mtl_errors },
	{ dwxgmac3_dma_errors },
};

static int dwxgmac3_safety_feat_dump(struct stmmac_safety_stats *stats,
				     int index, unsigned long *count,
				     const char **desc)
{
	int module = index / 32, offset = index % 32;
	unsigned long *ptr = (unsigned long *)stats;

	if (module >= ARRAY_SIZE(dwxgmac3_all_errors))
		return -EINVAL;
	if (!dwxgmac3_all_errors[module].desc[offset].valid)
		return -EINVAL;
	if (count)
		*count = *(ptr + index);
	if (desc)
		*desc = dwxgmac3_all_errors[module].desc[offset].desc;
	return 0;
}

static int dwxgmac3_rxp_disable(void __iomem *ioaddr)
{
	u32 val = readl(ioaddr + XGMAC_MTL_OPMODE);

	val &= ~XGMAC_FRPE;
	writel(val, ioaddr + XGMAC_MTL_OPMODE);

	return 0;
}

static void dwxgmac3_rxp_enable(void __iomem *ioaddr)
{
	u32 val;

	val = readl(ioaddr + XGMAC_MTL_OPMODE);
	val |= XGMAC_FRPE;
	writel(val, ioaddr + XGMAC_MTL_OPMODE);
}

static int dwxgmac3_rxp_update_single_entry(void __iomem *ioaddr,
					    struct stmmac_tc_entry *entry,
					    int pos)
{
	int ret, i;

	for (i = 0; i < (sizeof(entry->val) / sizeof(u32)); i++) {
		int real_pos = pos * (sizeof(entry->val) / sizeof(u32)) + i;
		u32 val;

		/* Wait for ready */
		ret = readl_poll_timeout(ioaddr + XGMAC_MTL_RXP_IACC_CTRL_ST,
					 val, !(val & XGMAC_STARTBUSY), 1, 10000);
		if (ret)
			return ret;

		/* Write data */
		val = *((u32 *)&entry->val + i);
		writel(val, ioaddr + XGMAC_MTL_RXP_IACC_DATA);

		/* Write pos */
		val = real_pos & XGMAC_ADDR;
		writel(val, ioaddr + XGMAC_MTL_RXP_IACC_CTRL_ST);

		/* Write OP */
		val |= XGMAC_WRRDN;
		writel(val, ioaddr + XGMAC_MTL_RXP_IACC_CTRL_ST);

		/* Start Write */
		val |= XGMAC_STARTBUSY;
		writel(val, ioaddr + XGMAC_MTL_RXP_IACC_CTRL_ST);

		/* Wait for done */
		ret = readl_poll_timeout(ioaddr + XGMAC_MTL_RXP_IACC_CTRL_ST,
					 val, !(val & XGMAC_STARTBUSY), 1, 10000);
		if (ret)
			return ret;
	}

	return 0;
}

static struct stmmac_tc_entry *
dwxgmac3_rxp_get_next_entry(struct stmmac_tc_entry *entries,
			    unsigned int count, u32 curr_prio)
{
	struct stmmac_tc_entry *entry;
	u32 min_prio = ~0x0;
	int i, min_prio_idx;
	bool found = false;

	for (i = count - 1; i >= 0; i--) {
		entry = &entries[i];

		/* Do not update unused entries */
		if (!entry->in_use)
			continue;
		/* Do not update already updated entries (i.e. fragments) */
		if (entry->in_hw)
			continue;
		/* Let last entry be updated last */
		if (entry->is_last)
			continue;
		/* Do not return fragments */
		if (entry->is_frag)
			continue;
		/* Check if we already checked this prio */
		if (entry->prio < curr_prio)
			continue;
		/* Check if this is the minimum prio */
		if (entry->prio < min_prio) {
			min_prio = entry->prio;
			min_prio_idx = i;
			found = true;
		}
	}

	if (found)
		return &entries[min_prio_idx];
	return NULL;
}

static int dwxgmac3_rxp_config(void __iomem *ioaddr,
			       struct stmmac_tc_entry *entries,
			       unsigned int count)
{
	struct stmmac_tc_entry *entry, *frag;
	int i, ret, nve = 0;
	u32 curr_prio = 0;
	u32 old_val, val;

	/* Force disable RX */
	old_val = readl(ioaddr + XGMAC_RX_CONFIG);
	val = old_val & ~XGMAC_CONFIG_RE;
	writel(val, ioaddr + XGMAC_RX_CONFIG);

	/* Disable RX Parser */
	ret = dwxgmac3_rxp_disable(ioaddr);
	if (ret)
		goto re_enable;

	/* Set all entries as NOT in HW */
	for (i = 0; i < count; i++) {
		entry = &entries[i];
		entry->in_hw = false;
	}

	/* Update entries by reverse order */
	while (1) {
		entry = dwxgmac3_rxp_get_next_entry(entries, count, curr_prio);
		if (!entry)
			break;

		curr_prio = entry->prio;
		frag = entry->frag_ptr;

		/* Set special fragment requirements */
		if (frag) {
			entry->val.af = 0;
			entry->val.rf = 0;
			entry->val.nc = 1;
			entry->val.ok_index = nve + 2;
		}

		ret = dwxgmac3_rxp_update_single_entry(ioaddr, entry, nve);
		if (ret)
			goto re_enable;

		entry->table_pos = nve++;
		entry->in_hw = true;

		if (frag && !frag->in_hw) {
			ret = dwxgmac3_rxp_update_single_entry(ioaddr, frag, nve);
			if (ret)
				goto re_enable;
			frag->table_pos = nve++;
			frag->in_hw = true;
		}
	}

	if (!nve)
		goto re_enable;

	/* Update all pass entry */
	for (i = 0; i < count; i++) {
		entry = &entries[i];
		if (!entry->is_last)
			continue;

		ret = dwxgmac3_rxp_update_single_entry(ioaddr, entry, nve);
		if (ret)
			goto re_enable;

		entry->table_pos = nve++;
	}

	/* Assume n. of parsable entries == n. of valid entries */
	val = (nve << 16) & XGMAC_NPE;
	val |= nve & XGMAC_NVE;
	writel(val, ioaddr + XGMAC_MTL_RXP_CONTROL_STATUS);

	/* Enable RX Parser */
	dwxgmac3_rxp_enable(ioaddr);

re_enable:
	/* Re-enable RX */
	writel(old_val, ioaddr + XGMAC_RX_CONFIG);
	return ret;
}

static int dwxgmac2_get_mac_tx_timestamp(struct mac_device_info *hw, u64 *ts)
{
	void __iomem *ioaddr = hw->pcsr;
	u32 value;

	if (readl_poll_timeout_atomic(ioaddr + XGMAC_TIMESTAMP_STATUS,
				      value, value & XGMAC_TXTSC, 100, 10000))
		return -EBUSY;

	*ts = readl(ioaddr + XGMAC_TXTIMESTAMP_NSEC) & XGMAC_TXTSSTSLO;
	*ts += readl(ioaddr + XGMAC_TXTIMESTAMP_SEC) * 1000000000ULL;
	return 0;
}

static int dwxgmac2_flex_pps_config(void __iomem *ioaddr, int index,
				    struct stmmac_pps_cfg *cfg, bool enable,
				    u32 sub_second_inc, u32 systime_flags)
{
	u32 tnsec = readl(ioaddr + XGMAC_PPSx_TARGET_TIME_NSEC(index));
	u32 val = readl(ioaddr + XGMAC_PPS_CONTROL);
	u64 period;

	if (!cfg->available)
		return -EINVAL;
	if (tnsec & XGMAC_TRGTBUSY0)
		return -EBUSY;
	if (!sub_second_inc || !systime_flags)
		return -EINVAL;

	val &= ~XGMAC_PPSx_MASK(index);

	if (!enable) {
		val |= XGMAC_PPSCMDx(index, XGMAC_PPSCMD_STOP);
		writel(val, ioaddr + XGMAC_PPS_CONTROL);
		return 0;
	}

	val |= XGMAC_PPSCMDx(index, XGMAC_PPSCMD_START);
	val |= XGMAC_TRGTMODSELx(index, XGMAC_PPSCMD_START);
	val |= XGMAC_PPSEN0;

	writel(cfg->start.tv_sec, ioaddr + XGMAC_PPSx_TARGET_TIME_SEC(index));

	if (!(systime_flags & PTP_TCR_TSCTRLSSR))
		cfg->start.tv_nsec = (cfg->start.tv_nsec * 1000) / 465;
	writel(cfg->start.tv_nsec, ioaddr + XGMAC_PPSx_TARGET_TIME_NSEC(index));

	period = cfg->period.tv_sec * 1000000000;
	period += cfg->period.tv_nsec;

	do_div(period, sub_second_inc);

	if (period <= 1)
		return -EINVAL;

	writel(period - 1, ioaddr + XGMAC_PPSx_INTERVAL(index));

	period >>= 1;
	if (period <= 1)
		return -EINVAL;

	writel(period - 1, ioaddr + XGMAC_PPSx_WIDTH(index));

	/* Finally, activate it */
	writel(val, ioaddr + XGMAC_PPS_CONTROL);
	return 0;
}

static void dwxgmac2_sarc_configure(void __iomem *ioaddr, int val)
{
	u32 value = readl(ioaddr + XGMAC_TX_CONFIG);

	value &= ~XGMAC_CONFIG_SARC;
	value |= val << XGMAC_CONFIG_SARC_SHIFT;

	writel(value, ioaddr + XGMAC_TX_CONFIG);
}

static void dwxgmac2_enable_vlan(struct mac_device_info *hw, u32 type)
{
	void __iomem *ioaddr = hw->pcsr;
	u32 value;

	value = readl(ioaddr + XGMAC_VLAN_INCL);
	value |= XGMAC_VLAN_VLTI;
	value |= XGMAC_VLAN_CSVL; /* Only use SVLAN */
	value &= ~XGMAC_VLAN_VLC;
	value |= (type << XGMAC_VLAN_VLC_SHIFT) & XGMAC_VLAN_VLC;
	writel(value, ioaddr + XGMAC_VLAN_INCL);
}

static int dwxgmac2_filter_wait(struct mac_device_info *hw)
{
	void __iomem *ioaddr = hw->pcsr;
	u32 value;

	if (readl_poll_timeout(ioaddr + XGMAC_L3L4_ADDR_CTRL, value,
			       !(value & XGMAC_XB), 100, 10000))
		return -EBUSY;
	return 0;
}

static int dwxgmac2_filter_read(struct mac_device_info *hw, u32 filter_no,
				u8 reg, u32 *data)
{
	void __iomem *ioaddr = hw->pcsr;
	u32 value;
	int ret;

	ret = dwxgmac2_filter_wait(hw);
	if (ret)
		return ret;

	value = ((filter_no << XGMAC_IDDR_FNUM) | reg) << XGMAC_IDDR_SHIFT;
	value |= XGMAC_TT | XGMAC_XB;
	writel(value, ioaddr + XGMAC_L3L4_ADDR_CTRL);

	ret = dwxgmac2_filter_wait(hw);
	if (ret)
		return ret;

	*data = readl(ioaddr + XGMAC_L3L4_DATA);
	return 0;
}

static int dwxgmac2_filter_write(struct mac_device_info *hw, u32 filter_no,
				 u8 reg, u32 data)
{
	void __iomem *ioaddr = hw->pcsr;
	u32 value;
	int ret;

	ret = dwxgmac2_filter_wait(hw);
	if (ret)
		return ret;

	writel(data, ioaddr + XGMAC_L3L4_DATA);

	value = ((filter_no << XGMAC_IDDR_FNUM) | reg) << XGMAC_IDDR_SHIFT;
	value |= XGMAC_XB;
	writel(value, ioaddr + XGMAC_L3L4_ADDR_CTRL);

	return dwxgmac2_filter_wait(hw);
}

static int dwxgmac2_config_l3_filter(struct mac_device_info *hw, u32 filter_no,
				     bool en, bool ipv6, bool sa, bool inv,
				     u32 match)
{
	void __iomem *ioaddr = hw->pcsr;
	u32 value;
	int ret;

	value = readl(ioaddr + XGMAC_PACKET_FILTER);
	value |= XGMAC_FILTER_IPFE;
	writel(value, ioaddr + XGMAC_PACKET_FILTER);

	ret = dwxgmac2_filter_read(hw, filter_no, XGMAC_L3L4_CTRL, &value);
	if (ret)
		return ret;

	/* For IPv6 not both SA/DA filters can be active */
	if (ipv6) {
		value |= XGMAC_L3PEN0;
		value &= ~(XGMAC_L3SAM0 | XGMAC_L3SAIM0);
		value &= ~(XGMAC_L3DAM0 | XGMAC_L3DAIM0);
		if (sa) {
			value |= XGMAC_L3SAM0;
			if (inv)
				value |= XGMAC_L3SAIM0;
		} else {
			value |= XGMAC_L3DAM0;
			if (inv)
				value |= XGMAC_L3DAIM0;
		}
	} else {
		value &= ~XGMAC_L3PEN0;
		if (sa) {
			value |= XGMAC_L3SAM0;
			if (inv)
				value |= XGMAC_L3SAIM0;
		} else {
			value |= XGMAC_L3DAM0;
			if (inv)
				value |= XGMAC_L3DAIM0;
		}
	}

	ret = dwxgmac2_filter_write(hw, filter_no, XGMAC_L3L4_CTRL, value);
	if (ret)
		return ret;

	if (sa) {
		ret = dwxgmac2_filter_write(hw, filter_no, XGMAC_L3_ADDR0, match);
		if (ret)
			return ret;
	} else {
		ret = dwxgmac2_filter_write(hw, filter_no, XGMAC_L3_ADDR1, match);
		if (ret)
			return ret;
	}

	if (!en)
		return dwxgmac2_filter_write(hw, filter_no, XGMAC_L3L4_CTRL, 0);

	return 0;
}

static int dwxgmac2_config_l4_filter(struct mac_device_info *hw, u32 filter_no,
				     bool en, bool udp, bool sa, bool inv,
				     u32 match)
{
	void __iomem *ioaddr = hw->pcsr;
	u32 value;
	int ret;

	value = readl(ioaddr + XGMAC_PACKET_FILTER);
	value |= XGMAC_FILTER_IPFE;
	writel(value, ioaddr + XGMAC_PACKET_FILTER);

	ret = dwxgmac2_filter_read(hw, filter_no, XGMAC_L3L4_CTRL, &value);
	if (ret)
		return ret;

	if (udp) {
		value |= XGMAC_L4PEN0;
	} else {
		value &= ~XGMAC_L4PEN0;
	}

	value &= ~(XGMAC_L4SPM0 | XGMAC_L4SPIM0);
	value &= ~(XGMAC_L4DPM0 | XGMAC_L4DPIM0);
	if (sa) {
		value |= XGMAC_L4SPM0;
		if (inv)
			value |= XGMAC_L4SPIM0;
	} else {
		value |= XGMAC_L4DPM0;
		if (inv)
			value |= XGMAC_L4DPIM0;
	}

	ret = dwxgmac2_filter_write(hw, filter_no, XGMAC_L3L4_CTRL, value);
	if (ret)
		return ret;

	if (sa) {
		value = match & XGMAC_L4SP0;

		ret = dwxgmac2_filter_write(hw, filter_no, XGMAC_L4_ADDR, value);
		if (ret)
			return ret;
	} else {
		value = (match << XGMAC_L4DP0_SHIFT) & XGMAC_L4DP0;

		ret = dwxgmac2_filter_write(hw, filter_no, XGMAC_L4_ADDR, value);
		if (ret)
			return ret;
	}

	if (!en)
		return dwxgmac2_filter_write(hw, filter_no, XGMAC_L3L4_CTRL, 0);

	return 0;
}

static void dwxgmac2_set_arp_offload(struct mac_device_info *hw, bool en,
				     u32 addr)
{
	void __iomem *ioaddr = hw->pcsr;
	u32 value;

	writel(addr, ioaddr + XGMAC_ARP_ADDR);

	value = readl(ioaddr + XGMAC_RX_CONFIG);
	if (en)
		value |= XGMAC_CONFIG_ARPEN;
	else
		value &= ~XGMAC_CONFIG_ARPEN;
	writel(value, ioaddr + XGMAC_RX_CONFIG);
}

static int dwxgmac3_est_write(void __iomem *ioaddr, u32 reg, u32 val, bool gcl)
{
	u32 ctrl;

	writel(val, ioaddr + XGMAC_MTL_EST_GCL_DATA);

	ctrl = (reg << XGMAC_ADDR_SHIFT);
	ctrl |= gcl ? 0 : XGMAC_GCRR;

	writel(ctrl, ioaddr + XGMAC_MTL_EST_GCL_CONTROL);

	ctrl |= XGMAC_SRWO;
	writel(ctrl, ioaddr + XGMAC_MTL_EST_GCL_CONTROL);

	return readl_poll_timeout_atomic(ioaddr + XGMAC_MTL_EST_GCL_CONTROL,
					 ctrl, !(ctrl & XGMAC_SRWO), 100, 5000);
}

static int dwxgmac3_est_configure(void __iomem *ioaddr, struct stmmac_est *cfg,
				  unsigned int ptp_rate)
{
	int i, ret = 0x0;
	u32 ctrl;

	ret |= dwxgmac3_est_write(ioaddr, XGMAC_BTR_LOW, cfg->btr[0], false);
	ret |= dwxgmac3_est_write(ioaddr, XGMAC_BTR_HIGH, cfg->btr[1], false);
	ret |= dwxgmac3_est_write(ioaddr, XGMAC_TER, cfg->ter, false);
	ret |= dwxgmac3_est_write(ioaddr, XGMAC_LLR, cfg->gcl_size, false);
	ret |= dwxgmac3_est_write(ioaddr, XGMAC_CTR_LOW, cfg->ctr[0], false);
	ret |= dwxgmac3_est_write(ioaddr, XGMAC_CTR_HIGH, cfg->ctr[1], false);
	if (ret)
		return ret;

	for (i = 0; i < cfg->gcl_size; i++) {
		ret = dwxgmac3_est_write(ioaddr, i, cfg->gcl[i], true);
		if (ret)
			return ret;
	}

	ctrl = readl(ioaddr + XGMAC_MTL_EST_CONTROL);
	ctrl &= ~XGMAC_PTOV;
	ctrl |= ((1000000000 / ptp_rate) * 9) << XGMAC_PTOV_SHIFT;
	if (cfg->enable)
		ctrl |= XGMAC_EEST | XGMAC_SSWL;
	else
		ctrl &= ~XGMAC_EEST;

	writel(ctrl, ioaddr + XGMAC_MTL_EST_CONTROL);
	return 0;
}

static void dwxgmac3_fpe_configure(void __iomem *ioaddr, u32 num_txq,
				   u32 num_rxq, bool enable)
{
	u32 value;

	if (!enable) {
		value = readl(ioaddr + XGMAC_FPE_CTRL_STS);

		value &= ~XGMAC_EFPE;

		writel(value, ioaddr + XGMAC_FPE_CTRL_STS);
		return;
	}

	value = readl(ioaddr + XGMAC_RXQ_CTRL1);
	value &= ~XGMAC_RQ;
	value |= (num_rxq - 1) << XGMAC_RQ_SHIFT;
	writel(value, ioaddr + XGMAC_RXQ_CTRL1);

	value = readl(ioaddr + XGMAC_FPE_CTRL_STS);
	value |= XGMAC_EFPE;
	writel(value, ioaddr + XGMAC_FPE_CTRL_STS);
}

const struct stmmac_ops dwxgmac210_ops = {
	.core_init = dwxgmac2_core_init,
	.set_mac = dwxgmac2_set_mac,
	.rx_ipc = dwxgmac2_rx_ipc,
	.rx_queue_enable = dwxgmac2_rx_queue_enable,
	.rx_queue_prio = dwxgmac2_rx_queue_prio,
	.tx_queue_prio = dwxgmac2_tx_queue_prio,
	.rx_queue_routing = NULL,
	.prog_mtl_rx_algorithms = dwxgmac2_prog_mtl_rx_algorithms,
	.prog_mtl_tx_algorithms = dwxgmac2_prog_mtl_tx_algorithms,
	.set_mtl_tx_queue_weight = dwxgmac2_set_mtl_tx_queue_weight,
	.map_mtl_to_dma = dwxgmac2_map_mtl_to_dma,
	.config_cbs = dwxgmac2_config_cbs,
	.dump_regs = dwxgmac2_dump_regs,
	.host_irq_status = dwxgmac2_host_irq_status,
	.host_mtl_irq_status = dwxgmac2_host_mtl_irq_status,
	.flow_ctrl = dwxgmac2_flow_ctrl,
	.pmt = dwxgmac2_pmt,
	.set_umac_addr = dwxgmac2_set_umac_addr,
	.get_umac_addr = dwxgmac2_get_umac_addr,
	.set_eee_mode = dwxgmac2_set_eee_mode,
	.reset_eee_mode = dwxgmac2_reset_eee_mode,
	.set_eee_timer = dwxgmac2_set_eee_timer,
	.set_eee_pls = dwxgmac2_set_eee_pls,
	.pcs_ctrl_ane = NULL,
	.pcs_rane = NULL,
	.pcs_get_adv_lp = NULL,
	.debug = NULL,
	.set_filter = dwxgmac2_set_filter,
	.safety_feat_config = dwxgmac3_safety_feat_config,
	.safety_feat_irq_status = dwxgmac3_safety_feat_irq_status,
	.safety_feat_dump = dwxgmac3_safety_feat_dump,
	.set_mac_loopback = dwxgmac2_set_mac_loopback,
	.rss_configure = dwxgmac2_rss_configure,
	.update_vlan_hash = dwxgmac2_update_vlan_hash,
	.rxp_config = dwxgmac3_rxp_config,
	.get_mac_tx_timestamp = dwxgmac2_get_mac_tx_timestamp,
	.flex_pps_config = dwxgmac2_flex_pps_config,
	.sarc_configure = dwxgmac2_sarc_configure,
	.enable_vlan = dwxgmac2_enable_vlan,
	.config_l3_filter = dwxgmac2_config_l3_filter,
	.config_l4_filter = dwxgmac2_config_l4_filter,
	.set_arp_offload = dwxgmac2_set_arp_offload,
	.est_configure = dwxgmac3_est_configure,
	.fpe_configure = dwxgmac3_fpe_configure,
<<<<<<< HEAD
=======
};

static void dwxlgmac2_rx_queue_enable(struct mac_device_info *hw, u8 mode,
				      u32 queue)
{
	void __iomem *ioaddr = hw->pcsr;
	u32 value;

	value = readl(ioaddr + XLGMAC_RXQ_ENABLE_CTRL0) & ~XGMAC_RXQEN(queue);
	if (mode == MTL_QUEUE_AVB)
		value |= 0x1 << XGMAC_RXQEN_SHIFT(queue);
	else if (mode == MTL_QUEUE_DCB)
		value |= 0x2 << XGMAC_RXQEN_SHIFT(queue);
	writel(value, ioaddr + XLGMAC_RXQ_ENABLE_CTRL0);
}

const struct stmmac_ops dwxlgmac2_ops = {
	.core_init = dwxgmac2_core_init,
	.set_mac = dwxgmac2_set_mac,
	.rx_ipc = dwxgmac2_rx_ipc,
	.rx_queue_enable = dwxlgmac2_rx_queue_enable,
	.rx_queue_prio = dwxgmac2_rx_queue_prio,
	.tx_queue_prio = dwxgmac2_tx_queue_prio,
	.rx_queue_routing = NULL,
	.prog_mtl_rx_algorithms = dwxgmac2_prog_mtl_rx_algorithms,
	.prog_mtl_tx_algorithms = dwxgmac2_prog_mtl_tx_algorithms,
	.set_mtl_tx_queue_weight = dwxgmac2_set_mtl_tx_queue_weight,
	.map_mtl_to_dma = dwxgmac2_map_mtl_to_dma,
	.config_cbs = dwxgmac2_config_cbs,
	.dump_regs = dwxgmac2_dump_regs,
	.host_irq_status = dwxgmac2_host_irq_status,
	.host_mtl_irq_status = dwxgmac2_host_mtl_irq_status,
	.flow_ctrl = dwxgmac2_flow_ctrl,
	.pmt = dwxgmac2_pmt,
	.set_umac_addr = dwxgmac2_set_umac_addr,
	.get_umac_addr = dwxgmac2_get_umac_addr,
	.set_eee_mode = dwxgmac2_set_eee_mode,
	.reset_eee_mode = dwxgmac2_reset_eee_mode,
	.set_eee_timer = dwxgmac2_set_eee_timer,
	.set_eee_pls = dwxgmac2_set_eee_pls,
	.pcs_ctrl_ane = NULL,
	.pcs_rane = NULL,
	.pcs_get_adv_lp = NULL,
	.debug = NULL,
	.set_filter = dwxgmac2_set_filter,
	.safety_feat_config = dwxgmac3_safety_feat_config,
	.safety_feat_irq_status = dwxgmac3_safety_feat_irq_status,
	.safety_feat_dump = dwxgmac3_safety_feat_dump,
	.set_mac_loopback = dwxgmac2_set_mac_loopback,
	.rss_configure = dwxgmac2_rss_configure,
	.update_vlan_hash = dwxgmac2_update_vlan_hash,
	.rxp_config = dwxgmac3_rxp_config,
	.get_mac_tx_timestamp = dwxgmac2_get_mac_tx_timestamp,
	.flex_pps_config = dwxgmac2_flex_pps_config,
	.sarc_configure = dwxgmac2_sarc_configure,
	.enable_vlan = dwxgmac2_enable_vlan,
	.config_l3_filter = dwxgmac2_config_l3_filter,
	.config_l4_filter = dwxgmac2_config_l4_filter,
	.set_arp_offload = dwxgmac2_set_arp_offload,
	.est_configure = dwxgmac3_est_configure,
	.fpe_configure = dwxgmac3_fpe_configure,
>>>>>>> 04d5ce62
};

int dwxgmac2_setup(struct stmmac_priv *priv)
{
	struct mac_device_info *mac = priv->hw;

	dev_info(priv->device, "\tXGMAC2\n");

	priv->dev->priv_flags |= IFF_UNICAST_FLT;
	mac->pcsr = priv->ioaddr;
	mac->multicast_filter_bins = priv->plat->multicast_filter_bins;
	mac->unicast_filter_entries = priv->plat->unicast_filter_entries;
	mac->mcast_bits_log2 = 0;

	if (mac->multicast_filter_bins)
		mac->mcast_bits_log2 = ilog2(mac->multicast_filter_bins);

	mac->link.duplex = 0;
	mac->link.speed10 = XGMAC_CONFIG_SS_10_MII;
	mac->link.speed100 = XGMAC_CONFIG_SS_100_MII;
	mac->link.speed1000 = XGMAC_CONFIG_SS_1000_GMII;
	mac->link.speed2500 = XGMAC_CONFIG_SS_2500_GMII;
	mac->link.xgmii.speed2500 = XGMAC_CONFIG_SS_2500;
	mac->link.xgmii.speed5000 = XGMAC_CONFIG_SS_5000;
	mac->link.xgmii.speed10000 = XGMAC_CONFIG_SS_10000;
	mac->link.speed_mask = XGMAC_CONFIG_SS_MASK;

	mac->mii.addr = XGMAC_MDIO_ADDR;
	mac->mii.data = XGMAC_MDIO_DATA;
	mac->mii.addr_shift = 16;
	mac->mii.addr_mask = GENMASK(20, 16);
	mac->mii.reg_shift = 0;
	mac->mii.reg_mask = GENMASK(15, 0);
	mac->mii.clk_csr_shift = 19;
	mac->mii.clk_csr_mask = GENMASK(21, 19);

	return 0;
}

int dwxlgmac2_setup(struct stmmac_priv *priv)
{
	struct mac_device_info *mac = priv->hw;

	dev_info(priv->device, "\tXLGMAC\n");

	priv->dev->priv_flags |= IFF_UNICAST_FLT;
	mac->pcsr = priv->ioaddr;
	mac->multicast_filter_bins = priv->plat->multicast_filter_bins;
	mac->unicast_filter_entries = priv->plat->unicast_filter_entries;
	mac->mcast_bits_log2 = 0;

	if (mac->multicast_filter_bins)
		mac->mcast_bits_log2 = ilog2(mac->multicast_filter_bins);

	mac->link.duplex = 0;
	mac->link.speed1000 = XLGMAC_CONFIG_SS_1000;
	mac->link.speed2500 = XLGMAC_CONFIG_SS_2500;
	mac->link.xgmii.speed10000 = XLGMAC_CONFIG_SS_10G;
	mac->link.xlgmii.speed25000 = XLGMAC_CONFIG_SS_25G;
	mac->link.xlgmii.speed40000 = XLGMAC_CONFIG_SS_40G;
	mac->link.xlgmii.speed50000 = XLGMAC_CONFIG_SS_50G;
	mac->link.xlgmii.speed100000 = XLGMAC_CONFIG_SS_100G;
	mac->link.speed_mask = XLGMAC_CONFIG_SS;

	mac->mii.addr = XGMAC_MDIO_ADDR;
	mac->mii.data = XGMAC_MDIO_DATA;
	mac->mii.addr_shift = 16;
	mac->mii.addr_mask = GENMASK(20, 16);
	mac->mii.reg_shift = 0;
	mac->mii.reg_mask = GENMASK(15, 0);
	mac->mii.clk_csr_shift = 19;
	mac->mii.clk_csr_mask = GENMASK(21, 19);

	return 0;
}<|MERGE_RESOLUTION|>--- conflicted
+++ resolved
@@ -594,10 +594,7 @@
 
 		value = readl(ioaddr + XGMAC_VLAN_TAG);
 
-<<<<<<< HEAD
-=======
 		value &= ~XGMAC_VLAN_VTHM;
->>>>>>> 04d5ce62
 		value |= XGMAC_VLAN_ETV;
 		if (is_double) {
 			value |= XGMAC_VLAN_EDVLP;
@@ -1498,8 +1495,6 @@
 	.set_arp_offload = dwxgmac2_set_arp_offload,
 	.est_configure = dwxgmac3_est_configure,
 	.fpe_configure = dwxgmac3_fpe_configure,
-<<<<<<< HEAD
-=======
 };
 
 static void dwxlgmac2_rx_queue_enable(struct mac_device_info *hw, u8 mode,
@@ -1561,7 +1556,6 @@
 	.set_arp_offload = dwxgmac2_set_arp_offload,
 	.est_configure = dwxgmac3_est_configure,
 	.fpe_configure = dwxgmac3_fpe_configure,
->>>>>>> 04d5ce62
 };
 
 int dwxgmac2_setup(struct stmmac_priv *priv)
