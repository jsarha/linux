--- conflicted
+++ resolved
@@ -756,15 +756,9 @@
 	}
 
 	u64_stats_update_begin(&stats->syncp);
-<<<<<<< HEAD
 
 	if (filter != 0) {
 
-=======
-
-	if (filter != 0) {
-
->>>>>>> d8ec26d7
 		if (filter == 1)
 			stats->rx_dropped++;
 		else
