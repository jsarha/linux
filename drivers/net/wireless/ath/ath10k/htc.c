--- conflicted
+++ resolved
@@ -179,40 +179,9 @@
 		if (ep->ep_ops.ep_tx_credits)
 			ep->ep_ops.ep_tx_credits(htc->ar);
 	}
-<<<<<<< HEAD
-}
-
-int ath10k_htc_send(struct ath10k_htc *htc,
-		    enum ath10k_htc_ep_id eid,
-		    struct sk_buff *skb)
-{
-	struct ath10k_htc_ep *ep = &htc->endpoint[eid];
-
-	if (htc->ar->state == ATH10K_STATE_WEDGED)
-		return -ECOMM;
-
-	if (eid >= ATH10K_HTC_EP_COUNT) {
-		ath10k_warn("Invalid endpoint id: %d\n", eid);
-		return -ENOENT;
-	}
-
-	spin_lock_bh(&htc->tx_lock);
-	if (htc->stopped) {
-		spin_unlock_bh(&htc->tx_lock);
-		return -ESHUTDOWN;
-	}
-
-	__skb_queue_tail(&ep->tx_queue, skb);
-	skb_push(skb, sizeof(struct ath10k_htc_hdr));
-	spin_unlock_bh(&htc->tx_lock);
-
-	queue_work(htc->ar->workqueue, &ep->send_work);
-	return 0;
-=======
 err_pull:
 	skb_pull(skb, sizeof(struct ath10k_htc_hdr));
 	return ret;
->>>>>>> d8ec26d7
 }
 
 static int ath10k_htc_tx_completion_handler(struct ath10k *ar,
@@ -225,17 +194,6 @@
 	ath10k_htc_notify_tx_completion(ep, skb);
 	/* the skb now belongs to the completion handler */
 
-<<<<<<< HEAD
-	/* note: when using TX credit flow, the re-checking of queues happens
-	 * when credits flow back from the target.  in the non-TX credit case,
-	 * we recheck after the packet completes */
-	spin_lock_bh(&htc->tx_lock);
-	if (!ep->tx_credit_flow_enabled && !htc->stopped)
-		queue_work(ar->workqueue, &ep->send_work);
-	spin_unlock_bh(&htc->tx_lock);
-
-=======
->>>>>>> d8ec26d7
 	return 0;
 }
 
@@ -681,13 +639,8 @@
 	tx_alloc = ath10k_htc_get_credit_allocation(htc,
 						    conn_req->service_id);
 	if (!tx_alloc)
-<<<<<<< HEAD
-		ath10k_dbg(ATH10K_DBG_HTC,
-			   "HTC Service %s does not allocate target credits\n",
-=======
 		ath10k_dbg(ATH10K_DBG_BOOT,
 			   "boot htc service %s does not allocate target credits\n",
->>>>>>> d8ec26d7
 			   htc_service_name(conn_req->service_id));
 
 	skb = ath10k_htc_build_tx_ctrl_skb(htc->ar);
