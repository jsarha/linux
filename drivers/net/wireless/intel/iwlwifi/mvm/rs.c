--- conflicted
+++ resolved
@@ -3079,15 +3079,7 @@
 	struct iwl_mvm_sta *mvmsta = iwl_mvm_sta_from_mac80211(sta);
 	struct iwl_lq_sta *lq_sta = &mvmsta->lq_sta.rs_drv;
 
-<<<<<<< HEAD
-	/* Treat uninitialized rate scaling data same as non-existing. */
-	if (!lq_sta) {
-		IWL_DEBUG_RATE(mvm, "Station rate scaling not created yet.\n");
-		return;
-	} else if (!lq_sta->pers.drv) {
-=======
 	if (!lq_sta->pers.drv) {
->>>>>>> 3877dcd0
 		IWL_DEBUG_RATE(mvm, "Rate scaling not initialized yet.\n");
 		return;
 	}
