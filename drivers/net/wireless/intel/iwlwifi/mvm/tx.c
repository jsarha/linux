--- conflicted
+++ resolved
@@ -520,8 +520,6 @@
 	}
 }
 
-<<<<<<< HEAD
-=======
 static bool iwl_mvm_use_host_rate(struct iwl_mvm *mvm,
 				  struct iwl_mvm_sta *mvmsta,
 				  struct ieee80211_hdr *hdr,
@@ -547,7 +545,6 @@
 	return mvm->trans->trans_cfg->device_family < IWL_DEVICE_FAMILY_BZ;
 }
 
->>>>>>> c50bf762
 static void iwl_mvm_copy_hdr(void *cmd, const void *hdr, int hdrlen,
 			     const u8 *addr3_override)
 {
