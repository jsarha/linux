/******************************************************************************
 *
 * This file is provided under a dual BSD/GPLv2 license.  When using or
 * redistributing this file, you may do so under either license.
 *
 * GPL LICENSE SUMMARY
 *
 * Copyright(c) 2015-2017 Intel Deutschland GmbH
 * Copyright (C) 2018 Intel Corporation
 *
 * This program is free software; you can redistribute it and/or modify
 * it under the terms of version 2 of the GNU General Public License as
 * published by the Free Software Foundation.
 *
 * This program is distributed in the hope that it will be useful, but
 * WITHOUT ANY WARRANTY; without even the implied warranty of
 * MERCHANTABILITY or FITNESS FOR A PARTICULAR PURPOSE.  See the GNU
 * General Public License for more details.
 *
 * BSD LICENSE
 *
 * Copyright(c) 2015-2017 Intel Deutschland GmbH
 * Copyright (C) 2018 Intel Corporation
 * All rights reserved.
 *
 * Redistribution and use in source and binary forms, with or without
 * modification, are permitted provided that the following conditions
 * are met:
 *
 *  * Redistributions of source code must retain the above copyright
 *    notice, this list of conditions and the following disclaimer.
 *  * Redistributions in binary form must reproduce the above copyright
 *    notice, this list of conditions and the following disclaimer in
 *    the documentation and/or other materials provided with the
 *    distribution.
 *  * Neither the name Intel Corporation nor the names of its
 *    contributors may be used to endorse or promote products derived
 *    from this software without specific prior written permission.
 *
 * THIS SOFTWARE IS PROVIDED BY THE COPYRIGHT HOLDERS AND CONTRIBUTORS
 * "AS IS" AND ANY EXPRESS OR IMPLIED WARRANTIES, INCLUDING, BUT NOT
 * LIMITED TO, THE IMPLIED WARRANTIES OF MERCHANTABILITY AND FITNESS FOR
 * A PARTICULAR PURPOSE ARE DISCLAIMED. IN NO EVENT SHALL THE COPYRIGHT
 * OWNER OR CONTRIBUTORS BE LIABLE FOR ANY DIRECT, INDIRECT, INCIDENTAL,
 * SPECIAL, EXEMPLARY, OR CONSEQUENTIAL DAMAGES (INCLUDING, BUT NOT
 * LIMITED TO, PROCUREMENT OF SUBSTITUTE GOODS OR SERVICES; LOSS OF USE,
 * DATA, OR PROFITS; OR BUSINESS INTERRUPTION) HOWEVER CAUSED AND ON ANY
 * THEORY OF LIABILITY, WHETHER IN CONTRACT, STRICT LIABILITY, OR TORT
 * (INCLUDING NEGLIGENCE OR OTHERWISE) ARISING IN ANY WAY OUT OF THE USE
 * OF THIS SOFTWARE, EVEN IF ADVISED OF THE POSSIBILITY OF SUCH DAMAGE.
 *
 *****************************************************************************/

#include <linux/module.h>
#include <linux/stringify.h>
#include "iwl-config.h"

/* Highest firmware API version supported */
#define IWL_22000_UCODE_API_MAX	43

/* Lowest firmware API version supported */
#define IWL_22000_UCODE_API_MIN	39

/* NVM versions */
#define IWL_22000_NVM_VERSION		0x0a1d

/* Memory offsets and lengths */
#define IWL_22000_DCCM_OFFSET		0x800000 /* LMAC1 */
#define IWL_22000_DCCM_LEN		0x10000 /* LMAC1 */
#define IWL_22000_DCCM2_OFFSET		0x880000
#define IWL_22000_DCCM2_LEN		0x8000
#define IWL_22000_SMEM_OFFSET		0x400000
#define IWL_22000_SMEM_LEN		0xD0000

#define IWL_22000_JF_FW_PRE		"iwlwifi-Qu-a0-jf-b0-"
#define IWL_22000_HR_FW_PRE		"iwlwifi-Qu-a0-hr-a0-"
#define IWL_22000_HR_CDB_FW_PRE		"iwlwifi-QuIcp-z0-hrcdb-a0-"
#define IWL_22000_HR_A_F0_FW_PRE	"iwlwifi-QuQnj-f0-hr-a0-"
#define IWL_22000_HR_B_F0_FW_PRE	"iwlwifi-Qu-b0-hr-b0-"
#define IWL_22000_QU_B_HR_B_FW_PRE	"iwlwifi-Qu-b0-hr-b0-"
#define IWL_22000_HR_B_FW_PRE		"iwlwifi-QuQnj-b0-hr-b0-"
#define IWL_22000_JF_B0_FW_PRE		"iwlwifi-QuQnj-a0-jf-b0-"
#define IWL_22000_HR_A0_FW_PRE		"iwlwifi-QuQnj-a0-hr-a0-"
#define IWL_22000_SU_Z0_FW_PRE		"iwlwifi-su-z0-"
#define IWL_QU_B_JF_B_FW_PRE		"iwlwifi-Qu-b0-jf-b0-"
#define IWL_CC_A_FW_PRE			"iwlwifi-cc-a0-"

#define IWL_22000_HR_MODULE_FIRMWARE(api) \
	IWL_22000_HR_FW_PRE __stringify(api) ".ucode"
#define IWL_22000_JF_MODULE_FIRMWARE(api) \
	IWL_22000_JF_FW_PRE __stringify(api) ".ucode"
#define IWL_22000_HR_A_F0_QNJ_MODULE_FIRMWARE(api) \
	IWL_22000_HR_A_F0_FW_PRE __stringify(api) ".ucode"
#define IWL_22000_HR_B_F0_QNJ_MODULE_FIRMWARE(api) \
	IWL_22000_HR_B_F0_FW_PRE __stringify(api) ".ucode"
#define IWL_22000_QU_B_HR_B_MODULE_FIRMWARE(api) \
	IWL_22000_QU_B_HR_B_FW_PRE __stringify(api) ".ucode"
#define IWL_22000_HR_B_QNJ_MODULE_FIRMWARE(api)	\
	IWL_22000_HR_B_FW_PRE __stringify(api) ".ucode"
#define IWL_22000_JF_B0_QNJ_MODULE_FIRMWARE(api) \
	IWL_22000_JF_B0_FW_PRE __stringify(api) ".ucode"
#define IWL_22000_HR_A0_QNJ_MODULE_FIRMWARE(api) \
	IWL_22000_HR_A0_FW_PRE __stringify(api) ".ucode"
#define IWL_22000_SU_Z0_MODULE_FIRMWARE(api) \
	IWL_22000_SU_Z0_FW_PRE __stringify(api) ".ucode"
#define IWL_QU_B_JF_B_MODULE_FIRMWARE(api) \
	IWL_QU_B_JF_B_FW_PRE __stringify(api) ".ucode"
#define IWL_CC_A_MODULE_FIRMWARE(api) \
	IWL_CC_A_FW_PRE __stringify(api) ".ucode"
<<<<<<< HEAD

#define NVM_HW_SECTION_NUM_FAMILY_22000		10
=======
>>>>>>> 693ef1a4

static const struct iwl_base_params iwl_22000_base_params = {
	.eeprom_size = OTP_LOW_IMAGE_SIZE_32K,
	.num_of_queues = 512,
	.max_tfd_queue_size = 256,
	.shadow_ram_support = true,
	.led_compensation = 57,
	.wd_timeout = IWL_LONG_WD_TIMEOUT,
	.max_event_log_size = 512,
	.shadow_reg_enable = true,
	.pcie_l1_allowed = true,
};

static const struct iwl_base_params iwl_22560_base_params = {
	.eeprom_size = OTP_LOW_IMAGE_SIZE_32K,
	.num_of_queues = 512,
	.max_tfd_queue_size = 65536,
	.shadow_ram_support = true,
	.led_compensation = 57,
	.wd_timeout = IWL_LONG_WD_TIMEOUT,
	.max_event_log_size = 512,
	.shadow_reg_enable = true,
	.pcie_l1_allowed = true,
};

static const struct iwl_ht_params iwl_22000_ht_params = {
	.stbc = true,
	.ldpc = true,
	.ht40_bands = BIT(NL80211_BAND_2GHZ) | BIT(NL80211_BAND_5GHZ),
};

#define IWL_DEVICE_22000_COMMON						\
	.ucode_api_max = IWL_22000_UCODE_API_MAX,			\
	.ucode_api_min = IWL_22000_UCODE_API_MIN,			\
	.led_mode = IWL_LED_RF_STATE,					\
	.nvm_hw_section_num = 10,					\
	.non_shared_ant = ANT_B,					\
	.dccm_offset = IWL_22000_DCCM_OFFSET,				\
	.dccm_len = IWL_22000_DCCM_LEN,					\
	.dccm2_offset = IWL_22000_DCCM2_OFFSET,				\
	.dccm2_len = IWL_22000_DCCM2_LEN,				\
	.smem_offset = IWL_22000_SMEM_OFFSET,				\
	.smem_len = IWL_22000_SMEM_LEN,					\
	.features = IWL_TX_CSUM_NETIF_FLAGS | NETIF_F_RXCSUM,		\
	.apmg_not_supported = true,					\
	.mq_rx_supported = true,					\
	.vht_mu_mimo_supported = true,					\
	.mac_addr_from_csr = true,					\
	.ht_params = &iwl_22000_ht_params,				\
	.nvm_ver = IWL_22000_NVM_VERSION,				\
	.max_ht_ampdu_exponent = IEEE80211_HT_MAX_AMPDU_64K,		\
	.use_tfh = true,						\
	.rf_id = true,							\
	.gen2 = true,							\
	.nvm_type = IWL_NVM_EXT,					\
	.dbgc_supported = true,						\
	.min_umac_error_event_table = 0x400000,				\
	.d3_debug_data_base_addr = 0x401000,				\
	.d3_debug_data_length = 60 * 1024

#define IWL_DEVICE_22500						\
	IWL_DEVICE_22000_COMMON,					\
	.device_family = IWL_DEVICE_FAMILY_22000,			\
	.base_params = &iwl_22000_base_params,				\
	.csr = &iwl_csr_v1

#define IWL_DEVICE_22560						\
	IWL_DEVICE_22000_COMMON,					\
	.device_family = IWL_DEVICE_FAMILY_22560,			\
	.base_params = &iwl_22560_base_params,				\
	.csr = &iwl_csr_v2

const struct iwl_cfg iwl22000_2ac_cfg_hr = {
	.name = "Intel(R) Dual Band Wireless AC 22000",
	.fw_name_pre = IWL_22000_HR_FW_PRE,
	IWL_DEVICE_22500,
};

const struct iwl_cfg iwl22000_2ac_cfg_hr_cdb = {
	.name = "Intel(R) Dual Band Wireless AC 22000",
	.fw_name_pre = IWL_22000_HR_CDB_FW_PRE,
	IWL_DEVICE_22500,
	.cdb = true,
};

const struct iwl_cfg iwl22000_2ac_cfg_jf = {
	.name = "Intel(R) Dual Band Wireless AC 22000",
	.fw_name_pre = IWL_22000_JF_FW_PRE,
	IWL_DEVICE_22500,
};

const struct iwl_cfg iwl22560_2ax_cfg_hr = {
	.name = "Intel(R) Wireless-AX 22560",
	.fw_name_pre = IWL_22000_QU_B_HR_B_FW_PRE,
	IWL_DEVICE_22500,
	/*
	 * This device doesn't support receiving BlockAck with a large bitmap
	 * so we need to restrict the size of transmitted aggregation to the
	 * HT size; mac80211 would otherwise pick the HE max (256) by default.
	 */
	.max_tx_agg_size = IEEE80211_MAX_AMPDU_BUF_HT,
};

const struct iwl_cfg iwl22260_2ax_cfg = {
	.name = "Intel(R) Wireless-AX 22260",
	.fw_name_pre = IWL_CC_A_FW_PRE,
	IWL_DEVICE_22500,
	/*
	 * This device doesn't support receiving BlockAck with a large bitmap
	 * so we need to restrict the size of transmitted aggregation to the
	 * HT size; mac80211 would otherwise pick the HE max (256) by default.
	 */
	.max_tx_agg_size = IEEE80211_MAX_AMPDU_BUF_HT,
};

const struct iwl_cfg killer1650x_2ax_cfg = {
	.name = "Killer(R) Wireless-AX 1650x Wireless Network Adapter (22260NGW)",
	.fw_name_pre = IWL_CC_A_FW_PRE,
	IWL_DEVICE_22500,
	/*
	 * This device doesn't support receiving BlockAck with a large bitmap
	 * so we need to restrict the size of transmitted aggregation to the
	 * HT size; mac80211 would otherwise pick the HE max (256) by default.
	 */
	.max_tx_agg_size = IEEE80211_MAX_AMPDU_BUF_HT,
};

const struct iwl_cfg killer1650w_2ax_cfg = {
	.name = "Killer(R) Wireless-AX 1650w Wireless Network Adapter (22260D2W)",
	.fw_name_pre = IWL_CC_A_FW_PRE,
	IWL_DEVICE_22500,
	/*
	 * This device doesn't support receiving BlockAck with a large bitmap
	 * so we need to restrict the size of transmitted aggregation to the
	 * HT size; mac80211 would otherwise pick the HE max (256) by default.
	 */
	.max_tx_agg_size = IEEE80211_MAX_AMPDU_BUF_HT,
};

/*
 * All JF radio modules are part of the 9000 series, but the MAC part
 * looks more like 22000.  That's why this device is here, but called
 * 9560 nevertheless.
 */
const struct iwl_cfg iwl9461_2ac_cfg_qu_b0_jf_b0 = {
	.name = "Intel(R) Wireless-AC 9461",
	.fw_name_pre = IWL_QU_B_JF_B_FW_PRE,
	IWL_DEVICE_22500,
};

const struct iwl_cfg iwl9462_2ac_cfg_qu_b0_jf_b0 = {
	.name = "Intel(R) Wireless-AC 9462",
	.fw_name_pre = IWL_QU_B_JF_B_FW_PRE,
	IWL_DEVICE_22500,
};

const struct iwl_cfg iwl9560_2ac_cfg_qu_b0_jf_b0 = {
	.name = "Intel(R) Wireless-AC 9560",
	.fw_name_pre = IWL_QU_B_JF_B_FW_PRE,
	IWL_DEVICE_22500,
};

const struct iwl_cfg iwl9560_2ac_160_cfg_qu_b0_jf_b0 = {
	.name = "Intel(R) Wireless-AC 9560 160MHz",
	.fw_name_pre = IWL_QU_B_JF_B_FW_PRE,
	IWL_DEVICE_22500,
};

const struct iwl_cfg killer1550i_2ac_cfg_qu_b0_jf_b0 = {
	.name = "Killer (R) Wireless-AC 1550i Wireless Network Adapter (9560NGW)",
	.fw_name_pre = IWL_QU_B_JF_B_FW_PRE,
	IWL_DEVICE_22500,
};

const struct iwl_cfg killer1550s_2ac_cfg_qu_b0_jf_b0 = {
	.name = "Killer (R) Wireless-AC 1550s Wireless Network Adapter (9560NGW)",
	.fw_name_pre = IWL_QU_B_JF_B_FW_PRE,
	IWL_DEVICE_22500,
};

const struct iwl_cfg killer1650s_2ax_cfg_qu_b0_hr_b0 = {
	.name = "Killer(R) Wireless-AX 1650i Wireless Network Adapter (22560NGW)",
	.fw_name_pre = IWL_22000_QU_B_HR_B_FW_PRE,
	IWL_DEVICE_22500,
	/*
	 * This device doesn't support receiving BlockAck with a large bitmap
	 * so we need to restrict the size of transmitted aggregation to the
	 * HT size; mac80211 would otherwise pick the HE max (256) by default.
	 */
	.max_tx_agg_size = IEEE80211_MAX_AMPDU_BUF_HT,
};

const struct iwl_cfg killer1650i_2ax_cfg_qu_b0_hr_b0 = {
	.name = "Killer(R) Wireless-AX 1650s Wireless Network Adapter (22560D2W)",
	.fw_name_pre = IWL_22000_QU_B_HR_B_FW_PRE,
	IWL_DEVICE_22500,
	/*
	 * This device doesn't support receiving BlockAck with a large bitmap
	 * so we need to restrict the size of transmitted aggregation to the
	 * HT size; mac80211 would otherwise pick the HE max (256) by default.
	 */
	.max_tx_agg_size = IEEE80211_MAX_AMPDU_BUF_HT,
};

const struct iwl_cfg iwl22000_2ax_cfg_jf = {
	.name = "Intel(R) Dual Band Wireless AX 22000",
	.fw_name_pre = IWL_QU_B_JF_B_FW_PRE,
	IWL_DEVICE_22500,
	/*
	 * This device doesn't support receiving BlockAck with a large bitmap
	 * so we need to restrict the size of transmitted aggregation to the
	 * HT size; mac80211 would otherwise pick the HE max (256) by default.
	 */
	.max_tx_agg_size = IEEE80211_MAX_AMPDU_BUF_HT,
};

const struct iwl_cfg iwl22000_2ax_cfg_qnj_hr_a0_f0 = {
	.name = "Intel(R) Dual Band Wireless AX 22000",
	.fw_name_pre = IWL_22000_HR_A_F0_FW_PRE,
	IWL_DEVICE_22500,
	/*
	 * This device doesn't support receiving BlockAck with a large bitmap
	 * so we need to restrict the size of transmitted aggregation to the
	 * HT size; mac80211 would otherwise pick the HE max (256) by default.
	 */
	.max_tx_agg_size = IEEE80211_MAX_AMPDU_BUF_HT,
};

const struct iwl_cfg iwl22000_2ax_cfg_qnj_hr_b0_f0 = {
	.name = "Intel(R) Dual Band Wireless AX 22000",
	.fw_name_pre = IWL_22000_HR_B_F0_FW_PRE,
	IWL_DEVICE_22500,
	/*
	 * This device doesn't support receiving BlockAck with a large bitmap
	 * so we need to restrict the size of transmitted aggregation to the
	 * HT size; mac80211 would otherwise pick the HE max (256) by default.
	 */
	.max_tx_agg_size = IEEE80211_MAX_AMPDU_BUF_HT,
};

const struct iwl_cfg iwl22000_2ax_cfg_qnj_hr_b0 = {
	.name = "Intel(R) Dual Band Wireless AX 22000",
	.fw_name_pre = IWL_22000_HR_B_FW_PRE,
	IWL_DEVICE_22500,
	/*
	 * This device doesn't support receiving BlockAck with a large bitmap
	 * so we need to restrict the size of transmitted aggregation to the
	 * HT size; mac80211 would otherwise pick the HE max (256) by default.
	 */
	.max_tx_agg_size = IEEE80211_MAX_AMPDU_BUF_HT,
};

const struct iwl_cfg iwl22000_2ax_cfg_qnj_jf_b0 = {
	.name = "Intel(R) Dual Band Wireless AX 22000",
	.fw_name_pre = IWL_22000_JF_B0_FW_PRE,
	IWL_DEVICE_22500,
	/*
	 * This device doesn't support receiving BlockAck with a large bitmap
	 * so we need to restrict the size of transmitted aggregation to the
	 * HT size; mac80211 would otherwise pick the HE max (256) by default.
	 */
	.max_tx_agg_size = IEEE80211_MAX_AMPDU_BUF_HT,
};

const struct iwl_cfg iwl22000_2ax_cfg_qnj_hr_a0 = {
	.name = "Intel(R) Dual Band Wireless AX 22000",
	.fw_name_pre = IWL_22000_HR_A0_FW_PRE,
	IWL_DEVICE_22500,
	/*
	 * This device doesn't support receiving BlockAck with a large bitmap
	 * so we need to restrict the size of transmitted aggregation to the
	 * HT size; mac80211 would otherwise pick the HE max (256) by default.
	 */
	.max_tx_agg_size = IEEE80211_MAX_AMPDU_BUF_HT,
};

const struct iwl_cfg iwl22560_2ax_cfg_su_cdb = {
	.name = "Intel(R) Dual Band Wireless AX 22560",
	.fw_name_pre = IWL_22000_SU_Z0_FW_PRE,
	IWL_DEVICE_22560,
	.cdb = true,
	/*
	 * This device doesn't support receiving BlockAck with a large bitmap
	 * so we need to restrict the size of transmitted aggregation to the
	 * HT size; mac80211 would otherwise pick the HE max (256) by default.
	 */
	.max_tx_agg_size = IEEE80211_MAX_AMPDU_BUF_HT,
};

MODULE_FIRMWARE(IWL_22000_HR_MODULE_FIRMWARE(IWL_22000_UCODE_API_MAX));
MODULE_FIRMWARE(IWL_22000_JF_MODULE_FIRMWARE(IWL_22000_UCODE_API_MAX));
MODULE_FIRMWARE(IWL_22000_HR_A_F0_QNJ_MODULE_FIRMWARE(IWL_22000_UCODE_API_MAX));
MODULE_FIRMWARE(IWL_22000_HR_B_F0_QNJ_MODULE_FIRMWARE(IWL_22000_UCODE_API_MAX));
MODULE_FIRMWARE(IWL_22000_QU_B_HR_B_MODULE_FIRMWARE(IWL_22000_UCODE_API_MAX));
MODULE_FIRMWARE(IWL_22000_HR_B_QNJ_MODULE_FIRMWARE(IWL_22000_UCODE_API_MAX));
MODULE_FIRMWARE(IWL_22000_JF_B0_QNJ_MODULE_FIRMWARE(IWL_22000_UCODE_API_MAX));
MODULE_FIRMWARE(IWL_22000_HR_A0_QNJ_MODULE_FIRMWARE(IWL_22000_UCODE_API_MAX));
MODULE_FIRMWARE(IWL_22000_SU_Z0_MODULE_FIRMWARE(IWL_22000_UCODE_API_MAX));
MODULE_FIRMWARE(IWL_QU_B_JF_B_MODULE_FIRMWARE(IWL_22000_UCODE_API_MAX));
MODULE_FIRMWARE(IWL_CC_A_MODULE_FIRMWARE(IWL_22000_UCODE_API_MAX));<|MERGE_RESOLUTION|>--- conflicted
+++ resolved
@@ -107,11 +107,6 @@
 	IWL_QU_B_JF_B_FW_PRE __stringify(api) ".ucode"
 #define IWL_CC_A_MODULE_FIRMWARE(api) \
 	IWL_CC_A_FW_PRE __stringify(api) ".ucode"
-<<<<<<< HEAD
-
-#define NVM_HW_SECTION_NUM_FAMILY_22000		10
-=======
->>>>>>> 693ef1a4
 
 static const struct iwl_base_params iwl_22000_base_params = {
 	.eeprom_size = OTP_LOW_IMAGE_SIZE_32K,
