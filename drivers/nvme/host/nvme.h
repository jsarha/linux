/* SPDX-License-Identifier: GPL-2.0 */
/*
 * Copyright (c) 2011-2014, Intel Corporation.
 */

#ifndef _NVME_H
#define _NVME_H

#include <linux/nvme.h>
#include <linux/cdev.h>
#include <linux/pci.h>
#include <linux/kref.h>
#include <linux/blk-mq.h>
#include <linux/sed-opal.h>
#include <linux/fault-inject.h>
#include <linux/rcupdate.h>
#include <linux/wait.h>
#include <linux/t10-pi.h>
#include <linux/ratelimit_types.h>

#include <trace/events/block.h>

extern const struct pr_ops nvme_pr_ops;

extern unsigned int nvme_io_timeout;
#define NVME_IO_TIMEOUT	(nvme_io_timeout * HZ)

extern unsigned int admin_timeout;
#define NVME_ADMIN_TIMEOUT	(admin_timeout * HZ)

#define NVME_DEFAULT_KATO	5

#ifdef CONFIG_ARCH_NO_SG_CHAIN
#define  NVME_INLINE_SG_CNT  0
#define  NVME_INLINE_METADATA_SG_CNT  0
#else
#define  NVME_INLINE_SG_CNT  2
#define  NVME_INLINE_METADATA_SG_CNT  1
#endif

/*
 * Default to a 4K page size, with the intention to update this
 * path in the future to accommodate architectures with differing
 * kernel and IO page sizes.
 */
#define NVME_CTRL_PAGE_SHIFT	12
#define NVME_CTRL_PAGE_SIZE	(1 << NVME_CTRL_PAGE_SHIFT)

extern struct workqueue_struct *nvme_wq;
extern struct workqueue_struct *nvme_reset_wq;
extern struct workqueue_struct *nvme_delete_wq;

/*
 * List of workarounds for devices that required behavior not specified in
 * the standard.
 */
enum nvme_quirks {
	/*
	 * Prefers I/O aligned to a stripe size specified in a vendor
	 * specific Identify field.
	 */
	NVME_QUIRK_STRIPE_SIZE			= (1 << 0),

	/*
	 * The controller doesn't handle Identify value others than 0 or 1
	 * correctly.
	 */
	NVME_QUIRK_IDENTIFY_CNS			= (1 << 1),

	/*
	 * The controller deterministically returns O's on reads to
	 * logical blocks that deallocate was called on.
	 */
	NVME_QUIRK_DEALLOCATE_ZEROES		= (1 << 2),

	/*
	 * The controller needs a delay before starts checking the device
	 * readiness, which is done by reading the NVME_CSTS_RDY bit.
	 */
	NVME_QUIRK_DELAY_BEFORE_CHK_RDY		= (1 << 3),

	/*
	 * APST should not be used.
	 */
	NVME_QUIRK_NO_APST			= (1 << 4),

	/*
	 * The deepest sleep state should not be used.
	 */
	NVME_QUIRK_NO_DEEPEST_PS		= (1 << 5),

	/*
	 * Set MEDIUM priority on SQ creation
	 */
	NVME_QUIRK_MEDIUM_PRIO_SQ		= (1 << 7),

	/*
	 * Ignore device provided subnqn.
	 */
	NVME_QUIRK_IGNORE_DEV_SUBNQN		= (1 << 8),

	/*
	 * Broken Write Zeroes.
	 */
	NVME_QUIRK_DISABLE_WRITE_ZEROES		= (1 << 9),

	/*
	 * Force simple suspend/resume path.
	 */
	NVME_QUIRK_SIMPLE_SUSPEND		= (1 << 10),

	/*
	 * Use only one interrupt vector for all queues
	 */
	NVME_QUIRK_SINGLE_VECTOR		= (1 << 11),

	/*
	 * Use non-standard 128 bytes SQEs.
	 */
	NVME_QUIRK_128_BYTES_SQES		= (1 << 12),

	/*
	 * Prevent tag overlap between queues
	 */
	NVME_QUIRK_SHARED_TAGS                  = (1 << 13),

	/*
	 * Don't change the value of the temperature threshold feature
	 */
	NVME_QUIRK_NO_TEMP_THRESH_CHANGE	= (1 << 14),

	/*
	 * The controller doesn't handle the Identify Namespace
	 * Identification Descriptor list subcommand despite claiming
	 * NVMe 1.3 compliance.
	 */
	NVME_QUIRK_NO_NS_DESC_LIST		= (1 << 15),

	/*
	 * The controller does not properly handle DMA addresses over
	 * 48 bits.
	 */
	NVME_QUIRK_DMA_ADDRESS_BITS_48		= (1 << 16),

	/*
	 * The controller requires the command_id value be limited, so skip
	 * encoding the generation sequence number.
	 */
	NVME_QUIRK_SKIP_CID_GEN			= (1 << 17),

	/*
	 * Reports garbage in the namespace identifiers (eui64, nguid, uuid).
	 */
	NVME_QUIRK_BOGUS_NID			= (1 << 18),

	/*
	 * No temperature thresholds for channels other than 0 (Composite).
	 */
	NVME_QUIRK_NO_SECONDARY_TEMP_THRESH	= (1 << 19),

	/*
	 * Disables simple suspend/resume path.
	 */
	NVME_QUIRK_FORCE_NO_SIMPLE_SUSPEND	= (1 << 20),
};

/*
 * Common request structure for NVMe passthrough.  All drivers must have
 * this structure as the first member of their request-private data.
 */
struct nvme_request {
	struct nvme_command	*cmd;
	union nvme_result	result;
	u8			genctr;
	u8			retries;
	u8			flags;
	u16			status;
#ifdef CONFIG_NVME_MULTIPATH
	unsigned long		start_time;
#endif
	struct nvme_ctrl	*ctrl;
};

/*
 * Mark a bio as coming in through the mpath node.
 */
#define REQ_NVME_MPATH		REQ_DRV

enum {
	NVME_REQ_CANCELLED		= (1 << 0),
	NVME_REQ_USERCMD		= (1 << 1),
	NVME_MPATH_IO_STATS		= (1 << 2),
};

static inline struct nvme_request *nvme_req(struct request *req)
{
	return blk_mq_rq_to_pdu(req);
}

static inline u16 nvme_req_qid(struct request *req)
{
	if (!req->q->queuedata)
		return 0;

	return req->mq_hctx->queue_num + 1;
}

/* The below value is the specific amount of delay needed before checking
 * readiness in case of the PCI_DEVICE(0x1c58, 0x0003), which needs the
 * NVME_QUIRK_DELAY_BEFORE_CHK_RDY quirk enabled. The value (in ms) was
 * found empirically.
 */
#define NVME_QUIRK_DELAY_AMOUNT		2300

/*
 * enum nvme_ctrl_state: Controller state
 *
 * @NVME_CTRL_NEW:		New controller just allocated, initial state
 * @NVME_CTRL_LIVE:		Controller is connected and I/O capable
 * @NVME_CTRL_RESETTING:	Controller is resetting (or scheduled reset)
 * @NVME_CTRL_CONNECTING:	Controller is disconnected, now connecting the
 *				transport
 * @NVME_CTRL_DELETING:		Controller is deleting (or scheduled deletion)
 * @NVME_CTRL_DELETING_NOIO:	Controller is deleting and I/O is not
 *				disabled/failed immediately. This state comes
 * 				after all async event processing took place and
 * 				before ns removal and the controller deletion
 * 				progress
 * @NVME_CTRL_DEAD:		Controller is non-present/unresponsive during
 *				shutdown or removal. In this case we forcibly
 *				kill all inflight I/O as they have no chance to
 *				complete
 */
enum nvme_ctrl_state {
	NVME_CTRL_NEW,
	NVME_CTRL_LIVE,
	NVME_CTRL_RESETTING,
	NVME_CTRL_CONNECTING,
	NVME_CTRL_DELETING,
	NVME_CTRL_DELETING_NOIO,
	NVME_CTRL_DEAD,
};

struct nvme_fault_inject {
#ifdef CONFIG_FAULT_INJECTION_DEBUG_FS
	struct fault_attr attr;
	struct dentry *parent;
	bool dont_retry;	/* DNR, do not retry */
	u16 status;		/* status code */
#endif
};

enum nvme_ctrl_flags {
	NVME_CTRL_FAILFAST_EXPIRED	= 0,
	NVME_CTRL_ADMIN_Q_STOPPED	= 1,
	NVME_CTRL_STARTED_ONCE		= 2,
	NVME_CTRL_STOPPED		= 3,
	NVME_CTRL_SKIP_ID_CNS_CS	= 4,
	NVME_CTRL_DIRTY_CAPABILITY	= 5,
	NVME_CTRL_FROZEN		= 6,
};

struct nvme_ctrl {
	bool comp_seen;
	bool identified;
	bool passthru_err_log_enabled;
	enum nvme_ctrl_state state;
	spinlock_t lock;
	struct mutex scan_lock;
	const struct nvme_ctrl_ops *ops;
	struct request_queue *admin_q;
	struct request_queue *connect_q;
	struct request_queue *fabrics_q;
	struct device *dev;
	int instance;
	int numa_node;
	struct blk_mq_tag_set *tagset;
	struct blk_mq_tag_set *admin_tagset;
	struct list_head namespaces;
	struct rw_semaphore namespaces_rwsem;
	struct device ctrl_device;
	struct device *device;	/* char device */
#ifdef CONFIG_NVME_HWMON
	struct device *hwmon_device;
#endif
	struct cdev cdev;
	struct work_struct reset_work;
	struct work_struct delete_work;
	wait_queue_head_t state_wq;

	struct nvme_subsystem *subsys;
	struct list_head subsys_entry;

	struct opal_dev *opal_dev;

	char name[12];
	u16 cntlid;

	u16 mtfa;
	u32 ctrl_config;
	u32 queue_count;

	u64 cap;
	u32 max_hw_sectors;
	u32 max_segments;
	u32 max_integrity_segments;
	u32 max_zeroes_sectors;
#ifdef CONFIG_BLK_DEV_ZONED
	u32 max_zone_append;
#endif
	u16 crdt[3];
	u16 oncs;
	u8 dmrl;
	u32 dmrsl;
	u16 oacs;
	u16 sqsize;
	u32 max_namespaces;
	atomic_t abort_limit;
	u8 vwc;
	u32 vs;
	u32 sgls;
	u16 kas;
	u8 npss;
	u8 apsta;
	u16 wctemp;
	u16 cctemp;
	u32 oaes;
	u32 aen_result;
	u32 ctratt;
	unsigned int shutdown_timeout;
	unsigned int kato;
	bool subsystem;
	unsigned long quirks;
	struct nvme_id_power_state psd[32];
	struct nvme_effects_log *effects;
	struct xarray cels;
	struct work_struct scan_work;
	struct work_struct async_event_work;
	struct delayed_work ka_work;
	struct delayed_work failfast_work;
	struct nvme_command ka_cmd;
	unsigned long ka_last_check_time;
	struct work_struct fw_act_work;
	unsigned long events;

#ifdef CONFIG_NVME_MULTIPATH
	/* asymmetric namespace access: */
	u8 anacap;
	u8 anatt;
	u32 anagrpmax;
	u32 nanagrpid;
	struct mutex ana_lock;
	struct nvme_ana_rsp_hdr *ana_log_buf;
	size_t ana_log_size;
	struct timer_list anatt_timer;
	struct work_struct ana_work;
#endif

#ifdef CONFIG_NVME_HOST_AUTH
	struct work_struct dhchap_auth_work;
	struct mutex dhchap_auth_mutex;
	struct nvme_dhchap_queue_context *dhchap_ctxs;
	struct nvme_dhchap_key *host_key;
	struct nvme_dhchap_key *ctrl_key;
	u16 transaction;
#endif
	struct key *tls_key;

	/* Power saving configuration */
	u64 ps_max_latency_us;
	bool apst_enabled;

	/* PCIe only: */
	u16 hmmaxd;
	u32 hmpre;
	u32 hmmin;
	u32 hmminds;

	/* Fabrics only */
	u32 ioccsz;
	u32 iorcsz;
	u16 icdoff;
	u16 maxcmd;
	int nr_reconnects;
	unsigned long flags;
	struct nvmf_ctrl_options *opts;

	struct page *discard_page;
	unsigned long discard_page_busy;

	struct nvme_fault_inject fault_inject;

	enum nvme_ctrl_type cntrltype;
	enum nvme_dctype dctype;
};

static inline enum nvme_ctrl_state nvme_ctrl_state(struct nvme_ctrl *ctrl)
{
	return READ_ONCE(ctrl->state);
}

enum nvme_iopolicy {
	NVME_IOPOLICY_NUMA,
	NVME_IOPOLICY_RR,
};

struct nvme_subsystem {
	int			instance;
	struct device		dev;
	/*
	 * Because we unregister the device on the last put we need
	 * a separate refcount.
	 */
	struct kref		ref;
	struct list_head	entry;
	struct mutex		lock;
	struct list_head	ctrls;
	struct list_head	nsheads;
	char			subnqn[NVMF_NQN_SIZE];
	char			serial[20];
	char			model[40];
	char			firmware_rev[8];
	u8			cmic;
	enum nvme_subsys_type	subtype;
	u16			vendor_id;
	u16			awupf;	/* 0's based awupf value. */
	struct ida		ns_ida;
#ifdef CONFIG_NVME_MULTIPATH
	enum nvme_iopolicy	iopolicy;
#endif
};

/*
 * Container structure for uniqueue namespace identifiers.
 */
struct nvme_ns_ids {
	u8	eui64[8];
	u8	nguid[16];
	uuid_t	uuid;
	u8	csi;
};

/*
 * Anchor structure for namespaces.  There is one for each namespace in a
 * NVMe subsystem that any of our controllers can see, and the namespace
 * structure for each controller is chained of it.  For private namespaces
 * there is a 1:1 relation to our namespace structures, that is ->list
 * only ever has a single entry for private namespaces.
 */
struct nvme_ns_head {
	struct list_head	list;
	struct srcu_struct      srcu;
	struct nvme_subsystem	*subsys;
	struct nvme_ns_ids	ids;
	struct list_head	entry;
	struct kref		ref;
	bool			shared;
	bool			passthru_err_log_enabled;
	int			instance;
	struct nvme_effects_log *effects;
	u64			nuse;
	unsigned		ns_id;
	int			lba_shift;
	u16			ms;
	u16			pi_size;
	u8			pi_type;
	u8			guard_type;
	u16			sgs;
	u32			sws;
#ifdef CONFIG_BLK_DEV_ZONED
	u64			zsze;
#endif
	unsigned long		features;

	struct ratelimit_state	rs_nuse;

	struct cdev		cdev;
	struct device		cdev_device;

	struct gendisk		*disk;
#ifdef CONFIG_NVME_MULTIPATH
	struct bio_list		requeue_list;
	spinlock_t		requeue_lock;
	struct work_struct	requeue_work;
	struct mutex		lock;
	unsigned long		flags;
#define NVME_NSHEAD_DISK_LIVE	0
	struct nvme_ns __rcu	*current_path[];
#endif
};

static inline bool nvme_ns_head_multipath(struct nvme_ns_head *head)
{
	return IS_ENABLED(CONFIG_NVME_MULTIPATH) && head->disk;
}

enum nvme_ns_features {
	NVME_NS_EXT_LBAS = 1 << 0, /* support extended LBA format */
	NVME_NS_METADATA_SUPPORTED = 1 << 1, /* support getting generated md */
	NVME_NS_DEAC,		/* DEAC bit in Write Zeores supported */
};

struct nvme_ns {
	struct list_head list;

	struct nvme_ctrl *ctrl;
	struct request_queue *queue;
	struct gendisk *disk;
#ifdef CONFIG_NVME_MULTIPATH
	enum nvme_ana_state ana_state;
	u32 ana_grpid;
#endif
	struct list_head siblings;
	struct kref kref;
	struct nvme_ns_head *head;

	unsigned long flags;
#define NVME_NS_REMOVING	0
#define NVME_NS_ANA_PENDING	2
#define NVME_NS_FORCE_RO	3
#define NVME_NS_READY		4

	struct cdev		cdev;
	struct device		cdev_device;

	struct nvme_fault_inject fault_inject;
<<<<<<< HEAD
	bool			passthru_err_log_enabled;
=======
>>>>>>> 5837b398
};

/* NVMe ns supports metadata actions by the controller (generate/strip) */
static inline bool nvme_ns_has_pi(struct nvme_ns_head *head)
{
	return head->pi_type && head->ms == head->pi_size;
}

struct nvme_ctrl_ops {
	const char *name;
	struct module *module;
	unsigned int flags;
#define NVME_F_FABRICS			(1 << 0)
#define NVME_F_METADATA_SUPPORTED	(1 << 1)
#define NVME_F_BLOCKING			(1 << 2)

	const struct attribute_group **dev_attr_groups;
	int (*reg_read32)(struct nvme_ctrl *ctrl, u32 off, u32 *val);
	int (*reg_write32)(struct nvme_ctrl *ctrl, u32 off, u32 val);
	int (*reg_read64)(struct nvme_ctrl *ctrl, u32 off, u64 *val);
	void (*free_ctrl)(struct nvme_ctrl *ctrl);
	void (*submit_async_event)(struct nvme_ctrl *ctrl);
	void (*delete_ctrl)(struct nvme_ctrl *ctrl);
	void (*stop_ctrl)(struct nvme_ctrl *ctrl);
	int (*get_address)(struct nvme_ctrl *ctrl, char *buf, int size);
	void (*print_device_info)(struct nvme_ctrl *ctrl);
	bool (*supports_pci_p2pdma)(struct nvme_ctrl *ctrl);
};

/*
 * nvme command_id is constructed as such:
 * | xxxx | xxxxxxxxxxxx |
 *   gen    request tag
 */
#define nvme_genctr_mask(gen)			(gen & 0xf)
#define nvme_cid_install_genctr(gen)		(nvme_genctr_mask(gen) << 12)
#define nvme_genctr_from_cid(cid)		((cid & 0xf000) >> 12)
#define nvme_tag_from_cid(cid)			(cid & 0xfff)

static inline u16 nvme_cid(struct request *rq)
{
	return nvme_cid_install_genctr(nvme_req(rq)->genctr) | rq->tag;
}

static inline struct request *nvme_find_rq(struct blk_mq_tags *tags,
		u16 command_id)
{
	u8 genctr = nvme_genctr_from_cid(command_id);
	u16 tag = nvme_tag_from_cid(command_id);
	struct request *rq;

	rq = blk_mq_tag_to_rq(tags, tag);
	if (unlikely(!rq)) {
		pr_err("could not locate request for tag %#x\n",
			tag);
		return NULL;
	}
	if (unlikely(nvme_genctr_mask(nvme_req(rq)->genctr) != genctr)) {
		dev_err(nvme_req(rq)->ctrl->device,
			"request %#x genctr mismatch (got %#x expected %#x)\n",
			tag, genctr, nvme_genctr_mask(nvme_req(rq)->genctr));
		return NULL;
	}
	return rq;
}

static inline struct request *nvme_cid_to_rq(struct blk_mq_tags *tags,
                u16 command_id)
{
	return blk_mq_tag_to_rq(tags, nvme_tag_from_cid(command_id));
}

/*
 * Return the length of the string without the space padding
 */
static inline int nvme_strlen(char *s, int len)
{
	while (s[len - 1] == ' ')
		len--;
	return len;
}

static inline void nvme_print_device_info(struct nvme_ctrl *ctrl)
{
	struct nvme_subsystem *subsys = ctrl->subsys;

	if (ctrl->ops->print_device_info) {
		ctrl->ops->print_device_info(ctrl);
		return;
	}

	dev_err(ctrl->device,
		"VID:%04x model:%.*s firmware:%.*s\n", subsys->vendor_id,
		nvme_strlen(subsys->model, sizeof(subsys->model)),
		subsys->model, nvme_strlen(subsys->firmware_rev,
					   sizeof(subsys->firmware_rev)),
		subsys->firmware_rev);
}

#ifdef CONFIG_FAULT_INJECTION_DEBUG_FS
void nvme_fault_inject_init(struct nvme_fault_inject *fault_inj,
			    const char *dev_name);
void nvme_fault_inject_fini(struct nvme_fault_inject *fault_inject);
void nvme_should_fail(struct request *req);
#else
static inline void nvme_fault_inject_init(struct nvme_fault_inject *fault_inj,
					  const char *dev_name)
{
}
static inline void nvme_fault_inject_fini(struct nvme_fault_inject *fault_inj)
{
}
static inline void nvme_should_fail(struct request *req) {}
#endif

bool nvme_wait_reset(struct nvme_ctrl *ctrl);
int nvme_try_sched_reset(struct nvme_ctrl *ctrl);

static inline int nvme_reset_subsystem(struct nvme_ctrl *ctrl)
{
	int ret;

	if (!ctrl->subsystem)
		return -ENOTTY;
	if (!nvme_wait_reset(ctrl))
		return -EBUSY;

	ret = ctrl->ops->reg_write32(ctrl, NVME_REG_NSSR, 0x4E564D65);
	if (ret)
		return ret;

	return nvme_try_sched_reset(ctrl);
}

/*
 * Convert a 512B sector number to a device logical block number.
 */
static inline u64 nvme_sect_to_lba(struct nvme_ns_head *head, sector_t sector)
{
	return sector >> (head->lba_shift - SECTOR_SHIFT);
}

/*
 * Convert a device logical block number to a 512B sector number.
 */
static inline sector_t nvme_lba_to_sect(struct nvme_ns_head *head, u64 lba)
{
	return lba << (head->lba_shift - SECTOR_SHIFT);
}

/*
 * Convert byte length to nvme's 0-based num dwords
 */
static inline u32 nvme_bytes_to_numd(size_t len)
{
	return (len >> 2) - 1;
}

static inline bool nvme_is_ana_error(u16 status)
{
	switch (status & 0x7ff) {
	case NVME_SC_ANA_TRANSITION:
	case NVME_SC_ANA_INACCESSIBLE:
	case NVME_SC_ANA_PERSISTENT_LOSS:
		return true;
	default:
		return false;
	}
}

static inline bool nvme_is_path_error(u16 status)
{
	/* check for a status code type of 'path related status' */
	return (status & 0x700) == 0x300;
}

/*
 * Fill in the status and result information from the CQE, and then figure out
 * if blk-mq will need to use IPI magic to complete the request, and if yes do
 * so.  If not let the caller complete the request without an indirect function
 * call.
 */
static inline bool nvme_try_complete_req(struct request *req, __le16 status,
		union nvme_result result)
{
	struct nvme_request *rq = nvme_req(req);
	struct nvme_ctrl *ctrl = rq->ctrl;

	if (!(ctrl->quirks & NVME_QUIRK_SKIP_CID_GEN))
		rq->genctr++;

	rq->status = le16_to_cpu(status) >> 1;
	rq->result = result;
	/* inject error when permitted by fault injection framework */
	nvme_should_fail(req);
	if (unlikely(blk_should_fake_timeout(req->q)))
		return true;
	return blk_mq_complete_request_remote(req);
}

static inline void nvme_get_ctrl(struct nvme_ctrl *ctrl)
{
	get_device(ctrl->device);
}

static inline void nvme_put_ctrl(struct nvme_ctrl *ctrl)
{
	put_device(ctrl->device);
}

static inline bool nvme_is_aen_req(u16 qid, __u16 command_id)
{
	return !qid &&
		nvme_tag_from_cid(command_id) >= NVME_AQ_BLK_MQ_DEPTH;
}

void nvme_complete_rq(struct request *req);
void nvme_complete_batch_req(struct request *req);

static __always_inline void nvme_complete_batch(struct io_comp_batch *iob,
						void (*fn)(struct request *rq))
{
	struct request *req;

	rq_list_for_each(&iob->req_list, req) {
		fn(req);
		nvme_complete_batch_req(req);
	}
	blk_mq_end_request_batch(iob);
}

blk_status_t nvme_host_path_error(struct request *req);
bool nvme_cancel_request(struct request *req, void *data);
void nvme_cancel_tagset(struct nvme_ctrl *ctrl);
void nvme_cancel_admin_tagset(struct nvme_ctrl *ctrl);
bool nvme_change_ctrl_state(struct nvme_ctrl *ctrl,
		enum nvme_ctrl_state new_state);
int nvme_disable_ctrl(struct nvme_ctrl *ctrl, bool shutdown);
int nvme_enable_ctrl(struct nvme_ctrl *ctrl);
int nvme_init_ctrl(struct nvme_ctrl *ctrl, struct device *dev,
		const struct nvme_ctrl_ops *ops, unsigned long quirks);
void nvme_uninit_ctrl(struct nvme_ctrl *ctrl);
void nvme_start_ctrl(struct nvme_ctrl *ctrl);
void nvme_stop_ctrl(struct nvme_ctrl *ctrl);
int nvme_init_ctrl_finish(struct nvme_ctrl *ctrl, bool was_suspended);
int nvme_alloc_admin_tag_set(struct nvme_ctrl *ctrl, struct blk_mq_tag_set *set,
		const struct blk_mq_ops *ops, unsigned int cmd_size);
void nvme_remove_admin_tag_set(struct nvme_ctrl *ctrl);
int nvme_alloc_io_tag_set(struct nvme_ctrl *ctrl, struct blk_mq_tag_set *set,
		const struct blk_mq_ops *ops, unsigned int nr_maps,
		unsigned int cmd_size);
void nvme_remove_io_tag_set(struct nvme_ctrl *ctrl);

void nvme_remove_namespaces(struct nvme_ctrl *ctrl);

void nvme_complete_async_event(struct nvme_ctrl *ctrl, __le16 status,
		volatile union nvme_result *res);

void nvme_quiesce_io_queues(struct nvme_ctrl *ctrl);
void nvme_unquiesce_io_queues(struct nvme_ctrl *ctrl);
void nvme_quiesce_admin_queue(struct nvme_ctrl *ctrl);
void nvme_unquiesce_admin_queue(struct nvme_ctrl *ctrl);
void nvme_mark_namespaces_dead(struct nvme_ctrl *ctrl);
void nvme_sync_queues(struct nvme_ctrl *ctrl);
void nvme_sync_io_queues(struct nvme_ctrl *ctrl);
void nvme_unfreeze(struct nvme_ctrl *ctrl);
void nvme_wait_freeze(struct nvme_ctrl *ctrl);
int nvme_wait_freeze_timeout(struct nvme_ctrl *ctrl, long timeout);
void nvme_start_freeze(struct nvme_ctrl *ctrl);

static inline enum req_op nvme_req_op(struct nvme_command *cmd)
{
	return nvme_is_write(cmd) ? REQ_OP_DRV_OUT : REQ_OP_DRV_IN;
}

#define NVME_QID_ANY -1
void nvme_init_request(struct request *req, struct nvme_command *cmd);
void nvme_cleanup_cmd(struct request *req);
blk_status_t nvme_setup_cmd(struct nvme_ns *ns, struct request *req);
blk_status_t nvme_fail_nonready_command(struct nvme_ctrl *ctrl,
		struct request *req);
bool __nvme_check_ready(struct nvme_ctrl *ctrl, struct request *rq,
		bool queue_live, enum nvme_ctrl_state state);

static inline bool nvme_check_ready(struct nvme_ctrl *ctrl, struct request *rq,
		bool queue_live)
{
	enum nvme_ctrl_state state = nvme_ctrl_state(ctrl);

	if (likely(state == NVME_CTRL_LIVE))
		return true;
	if (ctrl->ops->flags & NVME_F_FABRICS && state == NVME_CTRL_DELETING)
		return queue_live;
	return __nvme_check_ready(ctrl, rq, queue_live, state);
}

/*
 * NSID shall be unique for all shared namespaces, or if at least one of the
 * following conditions is met:
 *   1. Namespace Management is supported by the controller
 *   2. ANA is supported by the controller
 *   3. NVM Set are supported by the controller
 *
 * In other case, private namespace are not required to report a unique NSID.
 */
static inline bool nvme_is_unique_nsid(struct nvme_ctrl *ctrl,
		struct nvme_ns_head *head)
{
	return head->shared ||
		(ctrl->oacs & NVME_CTRL_OACS_NS_MNGT_SUPP) ||
		(ctrl->subsys->cmic & NVME_CTRL_CMIC_ANA) ||
		(ctrl->ctratt & NVME_CTRL_CTRATT_NVM_SETS);
}

/*
 * Flags for __nvme_submit_sync_cmd()
 */
typedef __u32 __bitwise nvme_submit_flags_t;

enum {
	/* Insert request at the head of the queue */
	NVME_SUBMIT_AT_HEAD  = (__force nvme_submit_flags_t)(1 << 0),
	/* Set BLK_MQ_REQ_NOWAIT when allocating request */
	NVME_SUBMIT_NOWAIT = (__force nvme_submit_flags_t)(1 << 1),
	/* Set BLK_MQ_REQ_RESERVED when allocating request */
	NVME_SUBMIT_RESERVED = (__force nvme_submit_flags_t)(1 << 2),
	/* Retry command when NVME_SC_DNR is not set in the result */
	NVME_SUBMIT_RETRY = (__force nvme_submit_flags_t)(1 << 3),
};

int nvme_submit_sync_cmd(struct request_queue *q, struct nvme_command *cmd,
		void *buf, unsigned bufflen);
int __nvme_submit_sync_cmd(struct request_queue *q, struct nvme_command *cmd,
		union nvme_result *result, void *buffer, unsigned bufflen,
		int qid, nvme_submit_flags_t flags);
int nvme_set_features(struct nvme_ctrl *dev, unsigned int fid,
		      unsigned int dword11, void *buffer, size_t buflen,
		      u32 *result);
int nvme_get_features(struct nvme_ctrl *dev, unsigned int fid,
		      unsigned int dword11, void *buffer, size_t buflen,
		      u32 *result);
int nvme_set_queue_count(struct nvme_ctrl *ctrl, int *count);
void nvme_stop_keep_alive(struct nvme_ctrl *ctrl);
int nvme_reset_ctrl(struct nvme_ctrl *ctrl);
int nvme_reset_ctrl_sync(struct nvme_ctrl *ctrl);
int nvme_delete_ctrl(struct nvme_ctrl *ctrl);
void nvme_queue_scan(struct nvme_ctrl *ctrl);
int nvme_get_log(struct nvme_ctrl *ctrl, u32 nsid, u8 log_page, u8 lsp, u8 csi,
		void *log, size_t size, u64 offset);
bool nvme_tryget_ns_head(struct nvme_ns_head *head);
void nvme_put_ns_head(struct nvme_ns_head *head);
int nvme_cdev_add(struct cdev *cdev, struct device *cdev_device,
		const struct file_operations *fops, struct module *owner);
void nvme_cdev_del(struct cdev *cdev, struct device *cdev_device);
int nvme_ioctl(struct block_device *bdev, blk_mode_t mode,
		unsigned int cmd, unsigned long arg);
long nvme_ns_chr_ioctl(struct file *file, unsigned int cmd, unsigned long arg);
int nvme_ns_head_ioctl(struct block_device *bdev, blk_mode_t mode,
		unsigned int cmd, unsigned long arg);
long nvme_ns_head_chr_ioctl(struct file *file, unsigned int cmd,
		unsigned long arg);
long nvme_dev_ioctl(struct file *file, unsigned int cmd,
		unsigned long arg);
int nvme_ns_chr_uring_cmd_iopoll(struct io_uring_cmd *ioucmd,
		struct io_comp_batch *iob, unsigned int poll_flags);
int nvme_ns_chr_uring_cmd(struct io_uring_cmd *ioucmd,
		unsigned int issue_flags);
int nvme_ns_head_chr_uring_cmd(struct io_uring_cmd *ioucmd,
		unsigned int issue_flags);
int nvme_identify_ns(struct nvme_ctrl *ctrl, unsigned nsid,
		struct nvme_id_ns **id);
int nvme_getgeo(struct block_device *bdev, struct hd_geometry *geo);
int nvme_dev_uring_cmd(struct io_uring_cmd *ioucmd, unsigned int issue_flags);

extern const struct attribute_group *nvme_ns_attr_groups[];
extern const struct pr_ops nvme_pr_ops;
extern const struct block_device_operations nvme_ns_head_ops;
extern const struct attribute_group nvme_dev_attrs_group;
extern const struct attribute_group *nvme_subsys_attrs_groups[];
extern const struct attribute_group *nvme_dev_attr_groups[];
extern const struct block_device_operations nvme_bdev_ops;

void nvme_delete_ctrl_sync(struct nvme_ctrl *ctrl);
struct nvme_ns *nvme_find_path(struct nvme_ns_head *head);
#ifdef CONFIG_NVME_MULTIPATH
static inline bool nvme_ctrl_use_ana(struct nvme_ctrl *ctrl)
{
	return ctrl->ana_log_buf != NULL;
}

void nvme_mpath_unfreeze(struct nvme_subsystem *subsys);
void nvme_mpath_wait_freeze(struct nvme_subsystem *subsys);
void nvme_mpath_start_freeze(struct nvme_subsystem *subsys);
void nvme_mpath_default_iopolicy(struct nvme_subsystem *subsys);
void nvme_failover_req(struct request *req);
void nvme_kick_requeue_lists(struct nvme_ctrl *ctrl);
int nvme_mpath_alloc_disk(struct nvme_ctrl *ctrl,struct nvme_ns_head *head);
void nvme_mpath_add_disk(struct nvme_ns *ns, __le32 anagrpid);
void nvme_mpath_remove_disk(struct nvme_ns_head *head);
int nvme_mpath_init_identify(struct nvme_ctrl *ctrl, struct nvme_id_ctrl *id);
void nvme_mpath_init_ctrl(struct nvme_ctrl *ctrl);
void nvme_mpath_update(struct nvme_ctrl *ctrl);
void nvme_mpath_uninit(struct nvme_ctrl *ctrl);
void nvme_mpath_stop(struct nvme_ctrl *ctrl);
bool nvme_mpath_clear_current_path(struct nvme_ns *ns);
void nvme_mpath_revalidate_paths(struct nvme_ns *ns);
void nvme_mpath_clear_ctrl_paths(struct nvme_ctrl *ctrl);
void nvme_mpath_shutdown_disk(struct nvme_ns_head *head);
void nvme_mpath_start_request(struct request *rq);
void nvme_mpath_end_request(struct request *rq);

static inline void nvme_trace_bio_complete(struct request *req)
{
	struct nvme_ns *ns = req->q->queuedata;

	if ((req->cmd_flags & REQ_NVME_MPATH) && req->bio)
		trace_block_bio_complete(ns->head->disk->queue, req->bio);
}

extern bool multipath;
extern struct device_attribute dev_attr_ana_grpid;
extern struct device_attribute dev_attr_ana_state;
extern struct device_attribute subsys_attr_iopolicy;

static inline bool nvme_disk_is_ns_head(struct gendisk *disk)
{
	return disk->fops == &nvme_ns_head_ops;
}
#else
#define multipath false
static inline bool nvme_ctrl_use_ana(struct nvme_ctrl *ctrl)
{
	return false;
}
static inline void nvme_failover_req(struct request *req)
{
}
static inline void nvme_kick_requeue_lists(struct nvme_ctrl *ctrl)
{
}
static inline int nvme_mpath_alloc_disk(struct nvme_ctrl *ctrl,
		struct nvme_ns_head *head)
{
	return 0;
}
static inline void nvme_mpath_add_disk(struct nvme_ns *ns, __le32 anagrpid)
{
}
static inline void nvme_mpath_remove_disk(struct nvme_ns_head *head)
{
}
static inline bool nvme_mpath_clear_current_path(struct nvme_ns *ns)
{
	return false;
}
static inline void nvme_mpath_revalidate_paths(struct nvme_ns *ns)
{
}
static inline void nvme_mpath_clear_ctrl_paths(struct nvme_ctrl *ctrl)
{
}
static inline void nvme_mpath_shutdown_disk(struct nvme_ns_head *head)
{
}
static inline void nvme_trace_bio_complete(struct request *req)
{
}
static inline void nvme_mpath_init_ctrl(struct nvme_ctrl *ctrl)
{
}
static inline int nvme_mpath_init_identify(struct nvme_ctrl *ctrl,
		struct nvme_id_ctrl *id)
{
	if (ctrl->subsys->cmic & NVME_CTRL_CMIC_ANA)
		dev_warn(ctrl->device,
"Please enable CONFIG_NVME_MULTIPATH for full support of multi-port devices.\n");
	return 0;
}
static inline void nvme_mpath_update(struct nvme_ctrl *ctrl)
{
}
static inline void nvme_mpath_uninit(struct nvme_ctrl *ctrl)
{
}
static inline void nvme_mpath_stop(struct nvme_ctrl *ctrl)
{
}
static inline void nvme_mpath_unfreeze(struct nvme_subsystem *subsys)
{
}
static inline void nvme_mpath_wait_freeze(struct nvme_subsystem *subsys)
{
}
static inline void nvme_mpath_start_freeze(struct nvme_subsystem *subsys)
{
}
static inline void nvme_mpath_default_iopolicy(struct nvme_subsystem *subsys)
{
}
static inline void nvme_mpath_start_request(struct request *rq)
{
}
static inline void nvme_mpath_end_request(struct request *rq)
{
}
static inline bool nvme_disk_is_ns_head(struct gendisk *disk)
{
	return false;
}
#endif /* CONFIG_NVME_MULTIPATH */

int nvme_revalidate_zones(struct nvme_ns *ns);
int nvme_ns_report_zones(struct nvme_ns *ns, sector_t sector,
		unsigned int nr_zones, report_zones_cb cb, void *data);
#ifdef CONFIG_BLK_DEV_ZONED
int nvme_update_zone_info(struct nvme_ns *ns, unsigned lbaf);
blk_status_t nvme_setup_zone_mgmt_send(struct nvme_ns *ns, struct request *req,
				       struct nvme_command *cmnd,
				       enum nvme_zone_mgmt_action action);
#else
static inline blk_status_t nvme_setup_zone_mgmt_send(struct nvme_ns *ns,
		struct request *req, struct nvme_command *cmnd,
		enum nvme_zone_mgmt_action action)
{
	return BLK_STS_NOTSUPP;
}

static inline int nvme_update_zone_info(struct nvme_ns *ns, unsigned lbaf)
{
	dev_warn(ns->ctrl->device,
		 "Please enable CONFIG_BLK_DEV_ZONED to support ZNS devices\n");
	return -EPROTONOSUPPORT;
}
#endif

static inline struct nvme_ns *nvme_get_ns_from_dev(struct device *dev)
{
	struct gendisk *disk = dev_to_disk(dev);

	WARN_ON(nvme_disk_is_ns_head(disk));
	return disk->private_data;
}

#ifdef CONFIG_NVME_HWMON
int nvme_hwmon_init(struct nvme_ctrl *ctrl);
void nvme_hwmon_exit(struct nvme_ctrl *ctrl);
#else
static inline int nvme_hwmon_init(struct nvme_ctrl *ctrl)
{
	return 0;
}

static inline void nvme_hwmon_exit(struct nvme_ctrl *ctrl)
{
}
#endif

static inline void nvme_start_request(struct request *rq)
{
	if (rq->cmd_flags & REQ_NVME_MPATH)
		nvme_mpath_start_request(rq);
	blk_mq_start_request(rq);
}

static inline bool nvme_ctrl_sgl_supported(struct nvme_ctrl *ctrl)
{
	return ctrl->sgls & ((1 << 0) | (1 << 1));
}

#ifdef CONFIG_NVME_HOST_AUTH
int __init nvme_init_auth(void);
void __exit nvme_exit_auth(void);
int nvme_auth_init_ctrl(struct nvme_ctrl *ctrl);
void nvme_auth_stop(struct nvme_ctrl *ctrl);
int nvme_auth_negotiate(struct nvme_ctrl *ctrl, int qid);
int nvme_auth_wait(struct nvme_ctrl *ctrl, int qid);
void nvme_auth_free(struct nvme_ctrl *ctrl);
#else
static inline int nvme_auth_init_ctrl(struct nvme_ctrl *ctrl)
{
	return 0;
}
static inline int __init nvme_init_auth(void)
{
	return 0;
}
static inline void __exit nvme_exit_auth(void)
{
}
static inline void nvme_auth_stop(struct nvme_ctrl *ctrl) {};
static inline int nvme_auth_negotiate(struct nvme_ctrl *ctrl, int qid)
{
	return -EPROTONOSUPPORT;
}
static inline int nvme_auth_wait(struct nvme_ctrl *ctrl, int qid)
{
	return NVME_SC_AUTH_REQUIRED;
}
static inline void nvme_auth_free(struct nvme_ctrl *ctrl) {};
#endif

u32 nvme_command_effects(struct nvme_ctrl *ctrl, struct nvme_ns *ns,
			 u8 opcode);
u32 nvme_passthru_start(struct nvme_ctrl *ctrl, struct nvme_ns *ns, u8 opcode);
int nvme_execute_rq(struct request *rq, bool at_head);
void nvme_passthru_end(struct nvme_ctrl *ctrl, struct nvme_ns *ns, u32 effects,
		       struct nvme_command *cmd, int status);
struct nvme_ctrl *nvme_ctrl_from_file(struct file *file);
struct nvme_ns *nvme_find_get_ns(struct nvme_ctrl *ctrl, unsigned nsid);
void nvme_put_ns(struct nvme_ns *ns);

static inline bool nvme_multi_css(struct nvme_ctrl *ctrl)
{
	return (ctrl->ctrl_config & NVME_CC_CSS_MASK) == NVME_CC_CSS_CSI;
}

#ifdef CONFIG_NVME_VERBOSE_ERRORS
const char *nvme_get_error_status_str(u16 status);
const char *nvme_get_opcode_str(u8 opcode);
const char *nvme_get_admin_opcode_str(u8 opcode);
const char *nvme_get_fabrics_opcode_str(u8 opcode);
#else /* CONFIG_NVME_VERBOSE_ERRORS */
static inline const char *nvme_get_error_status_str(u16 status)
{
	return "I/O Error";
}
static inline const char *nvme_get_opcode_str(u8 opcode)
{
	return "I/O Cmd";
}
static inline const char *nvme_get_admin_opcode_str(u8 opcode)
{
	return "Admin Cmd";
}

static inline const char *nvme_get_fabrics_opcode_str(u8 opcode)
{
	return "Fabrics Cmd";
}
#endif /* CONFIG_NVME_VERBOSE_ERRORS */

static inline const char *nvme_opcode_str(int qid, u8 opcode)
{
	return qid ? nvme_get_opcode_str(opcode) :
		nvme_get_admin_opcode_str(opcode);
}

static inline const char *nvme_fabrics_opcode_str(
		int qid, const struct nvme_command *cmd)
{
	if (nvme_is_fabrics(cmd))
		return nvme_get_fabrics_opcode_str(cmd->fabrics.fctype);

	return nvme_opcode_str(qid, cmd->common.opcode);
}
#endif /* _NVME_H */<|MERGE_RESOLUTION|>--- conflicted
+++ resolved
@@ -524,10 +524,6 @@
 	struct device		cdev_device;
 
 	struct nvme_fault_inject fault_inject;
-<<<<<<< HEAD
-	bool			passthru_err_log_enabled;
-=======
->>>>>>> 5837b398
 };
 
 /* NVMe ns supports metadata actions by the controller (generate/strip) */
