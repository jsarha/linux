--- conflicted
+++ resolved
@@ -391,19 +391,6 @@
 	unsigned max_bytes = (NVME_MAX_KB_SZ * 1024) + NVME_CTRL_PAGE_SIZE;
 	unsigned nprps = DIV_ROUND_UP(max_bytes, NVME_CTRL_PAGE_SIZE);
 	return DIV_ROUND_UP(8 * nprps, NVME_CTRL_PAGE_SIZE - 8);
-<<<<<<< HEAD
-}
-
-/*
- * Calculates the number of pages needed for the SGL segments. For example a 4k
- * page can accommodate 256 SGL descriptors.
- */
-static int nvme_pci_npages_sgl(void)
-{
-	return DIV_ROUND_UP(NVME_MAX_SEGS * sizeof(struct nvme_sgl_desc),
-			NVME_CTRL_PAGE_SIZE);
-=======
->>>>>>> 282db109
 }
 
 static int nvme_admin_init_hctx(struct blk_mq_hw_ctx *hctx, void *data,
@@ -693,18 +680,8 @@
 		dma_addr_t dma_addr, int entries)
 {
 	sge->addr = cpu_to_le64(dma_addr);
-<<<<<<< HEAD
-	if (entries < SGES_PER_PAGE) {
-		sge->length = cpu_to_le32(entries * sizeof(*sge));
-		sge->type = NVME_SGL_FMT_LAST_SEG_DESC << 4;
-	} else {
-		sge->length = cpu_to_le32(NVME_CTRL_PAGE_SIZE);
-		sge->type = NVME_SGL_FMT_SEG_DESC << 4;
-	}
-=======
 	sge->length = cpu_to_le32(entries * sizeof(*sge));
 	sge->type = NVME_SGL_FMT_LAST_SEG_DESC << 4;
->>>>>>> 282db109
 }
 
 static blk_status_t nvme_pci_setup_sgls(struct nvme_dev *dev,
