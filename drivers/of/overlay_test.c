// SPDX-License-Identifier: GPL-2.0
/*
 * KUnit tests for device tree overlays
 */
#include <linux/device/bus.h>
#include <linux/kconfig.h>
#include <linux/of.h>
#include <linux/of_platform.h>
#include <linux/platform_device.h>

#include <kunit/of.h>
#include <kunit/test.h>

#include "of_private.h"

static const char * const kunit_node_name = "kunit-test";
static const char * const kunit_compatible = "test,empty";

/* Test that of_overlay_apply_kunit() adds a node to the live tree */
static void of_overlay_apply_kunit_apply(struct kunit *test)
{
	struct device_node *np;

	KUNIT_ASSERT_EQ(test, 0,
			of_overlay_apply_kunit(test, kunit_overlay_test));

	np = of_find_node_by_name(NULL, kunit_node_name);
	KUNIT_EXPECT_NOT_ERR_OR_NULL(test, np);
	of_node_put(np);
}

/*
 * Test that of_overlay_apply_kunit() creates platform devices with the
 * expected device_node
 */
static void of_overlay_apply_kunit_platform_device(struct kunit *test)
{
	struct platform_device *pdev;
	struct device_node *np;

	KUNIT_ASSERT_EQ(test, 0,
			of_overlay_apply_kunit(test, kunit_overlay_test));

	np = of_find_node_by_name(NULL, kunit_node_name);
	of_node_put_kunit(test, np);
	KUNIT_ASSERT_NOT_ERR_OR_NULL(test, np);

	pdev = of_find_device_by_node(np);
	KUNIT_EXPECT_NOT_ERR_OR_NULL(test, pdev);
	if (pdev)
		put_device(&pdev->dev);
}

static int of_overlay_bus_match_compatible(struct device *dev, const void *data)
{
	return of_device_is_compatible(dev->of_node, data);
}

/* Test that of_overlay_apply_kunit() cleans up after the test is finished */
static void of_overlay_apply_kunit_cleanup(struct kunit *test)
{
	struct kunit fake;
	struct platform_device *pdev;
	struct device *dev;
	struct device_node *np;

	of_root_kunit_skip(test);
<<<<<<< HEAD
=======
	if (!IS_ENABLED(CONFIG_OF_OVERLAY))
		kunit_skip(test, "requires CONFIG_OF_OVERLAY to apply overlay");
>>>>>>> 3bec0c29
	if (!IS_ENABLED(CONFIG_OF_EARLY_FLATTREE))
		kunit_skip(test, "requires CONFIG_OF_EARLY_FLATTREE for root node");

	kunit_init_test(&fake, "fake test", NULL);
	KUNIT_ASSERT_EQ(test, fake.status, KUNIT_SUCCESS);

	KUNIT_ASSERT_EQ(test, 0,
			of_overlay_apply_kunit(&fake, kunit_overlay_test));

	np = of_find_node_by_name(NULL, kunit_node_name);
	KUNIT_ASSERT_NOT_ERR_OR_NULL(test, np);
	of_node_put_kunit(&fake, np);

	pdev = of_find_device_by_node(np);
	KUNIT_ASSERT_NOT_ERR_OR_NULL(test, pdev);
	put_device(&pdev->dev); /* Not derefing 'pdev' after this */

	/* Remove overlay */
	kunit_cleanup(&fake);

	/* The node and device should be removed */
	np = of_find_node_by_name(NULL, kunit_node_name);
	KUNIT_EXPECT_PTR_EQ(test, NULL, np);
	of_node_put(np);

	dev = bus_find_device(&platform_bus_type, NULL, kunit_compatible,
			      of_overlay_bus_match_compatible);
	KUNIT_EXPECT_PTR_EQ(test, NULL, dev);
	put_device(dev);
}

static struct kunit_case of_overlay_apply_kunit_test_cases[] = {
	KUNIT_CASE(of_overlay_apply_kunit_apply),
	KUNIT_CASE(of_overlay_apply_kunit_platform_device),
	KUNIT_CASE(of_overlay_apply_kunit_cleanup),
	{}
};

/*
 * Test suite for test managed device tree overlays.
 */
static struct kunit_suite of_overlay_apply_kunit_suite = {
	.name = "of_overlay_apply_kunit",
	.test_cases = of_overlay_apply_kunit_test_cases,
};

kunit_test_suites(
	&of_overlay_apply_kunit_suite,
);
MODULE_LICENSE("GPL");
MODULE_DESCRIPTION("KUnit tests for device tree overlays");<|MERGE_RESOLUTION|>--- conflicted
+++ resolved
@@ -65,11 +65,8 @@
 	struct device_node *np;
 
 	of_root_kunit_skip(test);
-<<<<<<< HEAD
-=======
 	if (!IS_ENABLED(CONFIG_OF_OVERLAY))
 		kunit_skip(test, "requires CONFIG_OF_OVERLAY to apply overlay");
->>>>>>> 3bec0c29
 	if (!IS_ENABLED(CONFIG_OF_EARLY_FLATTREE))
 		kunit_skip(test, "requires CONFIG_OF_EARLY_FLATTREE for root node");
 
