--- conflicted
+++ resolved
@@ -2454,20 +2454,5 @@
 
 	/* Drop reference taken by _find_opp_table() */
 	dev_pm_opp_put_opp_table(opp_table);
-<<<<<<< HEAD
-}
-
-/**
- * dev_pm_opp_remove_table() - Free all OPPs associated with the device
- * @dev:	device pointer used to lookup OPP table.
- *
- * Free both OPPs created using static entries present in DT and the
- * dynamically added entries.
- */
-void dev_pm_opp_remove_table(struct device *dev)
-{
-	_dev_pm_opp_find_and_remove_table(dev);
-=======
->>>>>>> 11811d61
 }
 EXPORT_SYMBOL_GPL(dev_pm_opp_remove_table);