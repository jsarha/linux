--- conflicted
+++ resolved
@@ -5254,15 +5254,8 @@
 	}
 
 	rdev->debugfs = debugfs_create_dir(rname, debugfs_root);
-<<<<<<< HEAD
-	if (IS_ERR(rdev->debugfs)) {
-		rdev_warn(rdev, "Failed to create debugfs directory\n");
-		return;
-	}
-=======
 	if (IS_ERR(rdev->debugfs))
 		rdev_dbg(rdev, "Failed to create debugfs directory\n");
->>>>>>> fbdf30bf
 
 	debugfs_create_u32("use_count", 0444, rdev->debugfs,
 			   &rdev->use_count);
@@ -6182,11 +6175,7 @@
 
 	debugfs_root = debugfs_create_dir("regulator", NULL);
 	if (IS_ERR(debugfs_root))
-<<<<<<< HEAD
-		pr_warn("regulator: Failed to create debugfs directory\n");
-=======
 		pr_debug("regulator: Failed to create debugfs directory\n");
->>>>>>> fbdf30bf
 
 #ifdef CONFIG_DEBUG_FS
 	debugfs_create_file("supply_map", 0444, debugfs_root, NULL,
