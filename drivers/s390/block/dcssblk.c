--- conflicted
+++ resolved
@@ -864,13 +864,6 @@
 	unsigned long source_addr;
 	unsigned long bytes_done;
 
-<<<<<<< HEAD
-	bio = bio_split_to_limits(bio);
-	if (!bio)
-		return;
-
-=======
->>>>>>> 282db109
 	bytes_done = 0;
 	dev_info = bio->bi_bdev->bd_disk->private_data;
 	if (dev_info == NULL)
