// SPDX-License-Identifier: GPL-2.0-or-later
/*
 * Universal Flash Storage Host controller driver Core
 * Copyright (C) 2011-2013 Samsung India Software Operations
 * Copyright (c) 2013-2016, The Linux Foundation. All rights reserved.
 *
 * Authors:
 *	Santosh Yaraganavi <santosh.sy@samsung.com>
 *	Vinayak Holikatti <h.vinayak@samsung.com>
 */

#include <linux/async.h>
#include <linux/devfreq.h>
#include <linux/nls.h>
#include <linux/of.h>
#include <linux/bitfield.h>
#include <linux/blk-pm.h>
#include <linux/blkdev.h>
#include "ufshcd.h"
#include "ufs_quirks.h"
#include "unipro.h"
#include "ufs-sysfs.h"
#include "ufs-debugfs.h"
#include "ufs_bsg.h"
#include "ufshcd-crypto.h"
#include <asm/unaligned.h>
#include <linux/blkdev.h>

#define CREATE_TRACE_POINTS
#include <trace/events/ufs.h>

#define UFSHCD_ENABLE_INTRS	(UTP_TRANSFER_REQ_COMPL |\
				 UTP_TASK_REQ_COMPL |\
				 UFSHCD_ERROR_MASK)
/* UIC command timeout, unit: ms */
#define UIC_CMD_TIMEOUT	500

/* NOP OUT retries waiting for NOP IN response */
#define NOP_OUT_RETRIES    10
/* Timeout after 50 msecs if NOP OUT hangs without response */
#define NOP_OUT_TIMEOUT    50 /* msecs */

/* Query request retries */
#define QUERY_REQ_RETRIES 3
/* Query request timeout */
#define QUERY_REQ_TIMEOUT 1500 /* 1.5 seconds */

/* Task management command timeout */
#define TM_CMD_TIMEOUT	100 /* msecs */

/* maximum number of retries for a general UIC command  */
#define UFS_UIC_COMMAND_RETRIES 3

/* maximum number of link-startup retries */
#define DME_LINKSTARTUP_RETRIES 3

/* Maximum retries for Hibern8 enter */
#define UIC_HIBERN8_ENTER_RETRIES 3

/* maximum number of reset retries before giving up */
#define MAX_HOST_RESET_RETRIES 5

/* Expose the flag value from utp_upiu_query.value */
#define MASK_QUERY_UPIU_FLAG_LOC 0xFF

/* Interrupt aggregation default timeout, unit: 40us */
#define INT_AGGR_DEF_TO	0x02

/* default delay of autosuspend: 2000 ms */
#define RPM_AUTOSUSPEND_DELAY_MS 2000

/* Default delay of RPM device flush delayed work */
#define RPM_DEV_FLUSH_RECHECK_WORK_DELAY_MS 5000

/* Default value of wait time before gating device ref clock */
#define UFSHCD_REF_CLK_GATING_WAIT_US 0xFF /* microsecs */

/* Polling time to wait for fDeviceInit */
#define FDEVICEINIT_COMPL_TIMEOUT 1500 /* millisecs */

#define ufshcd_toggle_vreg(_dev, _vreg, _on)				\
	({                                                              \
		int _ret;                                               \
		if (_on)                                                \
			_ret = ufshcd_enable_vreg(_dev, _vreg);         \
		else                                                    \
			_ret = ufshcd_disable_vreg(_dev, _vreg);        \
		_ret;                                                   \
	})

#define ufshcd_hex_dump(prefix_str, buf, len) do {                       \
	size_t __len = (len);                                            \
	print_hex_dump(KERN_ERR, prefix_str,                             \
		       __len > 4 ? DUMP_PREFIX_OFFSET : DUMP_PREFIX_NONE,\
		       16, 4, buf, __len, false);                        \
} while (0)

static bool early_suspend;

int ufshcd_dump_regs(struct ufs_hba *hba, size_t offset, size_t len,
		     const char *prefix)
{
	u32 *regs;
	size_t pos;

	if (offset % 4 != 0 || len % 4 != 0) /* keep readl happy */
		return -EINVAL;

	regs = kzalloc(len, GFP_ATOMIC);
	if (!regs)
		return -ENOMEM;

	for (pos = 0; pos < len; pos += 4)
		regs[pos / 4] = ufshcd_readl(hba, offset + pos);

	ufshcd_hex_dump(prefix, regs, len);
	kfree(regs);

	return 0;
}
EXPORT_SYMBOL_GPL(ufshcd_dump_regs);

enum {
	UFSHCD_MAX_CHANNEL	= 0,
	UFSHCD_MAX_ID		= 1,
	UFSHCD_CMD_PER_LUN	= 32,
	UFSHCD_CAN_QUEUE	= 32,
};

/* UFSHCD states */
enum {
	UFSHCD_STATE_RESET,
	UFSHCD_STATE_ERROR,
	UFSHCD_STATE_OPERATIONAL,
	UFSHCD_STATE_EH_SCHEDULED_FATAL,
	UFSHCD_STATE_EH_SCHEDULED_NON_FATAL,
};

/* UFSHCD error handling flags */
enum {
	UFSHCD_EH_IN_PROGRESS = (1 << 0),
};

/* UFSHCD UIC layer error flags */
enum {
	UFSHCD_UIC_DL_PA_INIT_ERROR = (1 << 0), /* Data link layer error */
	UFSHCD_UIC_DL_NAC_RECEIVED_ERROR = (1 << 1), /* Data link layer error */
	UFSHCD_UIC_DL_TCx_REPLAY_ERROR = (1 << 2), /* Data link layer error */
	UFSHCD_UIC_NL_ERROR = (1 << 3), /* Network layer error */
	UFSHCD_UIC_TL_ERROR = (1 << 4), /* Transport Layer error */
	UFSHCD_UIC_DME_ERROR = (1 << 5), /* DME error */
	UFSHCD_UIC_PA_GENERIC_ERROR = (1 << 6), /* Generic PA error */
};

#define ufshcd_set_eh_in_progress(h) \
	((h)->eh_flags |= UFSHCD_EH_IN_PROGRESS)
#define ufshcd_eh_in_progress(h) \
	((h)->eh_flags & UFSHCD_EH_IN_PROGRESS)
#define ufshcd_clear_eh_in_progress(h) \
	((h)->eh_flags &= ~UFSHCD_EH_IN_PROGRESS)

struct ufs_pm_lvl_states ufs_pm_lvl_states[] = {
	{UFS_ACTIVE_PWR_MODE, UIC_LINK_ACTIVE_STATE},
	{UFS_ACTIVE_PWR_MODE, UIC_LINK_HIBERN8_STATE},
	{UFS_SLEEP_PWR_MODE, UIC_LINK_ACTIVE_STATE},
	{UFS_SLEEP_PWR_MODE, UIC_LINK_HIBERN8_STATE},
	{UFS_POWERDOWN_PWR_MODE, UIC_LINK_HIBERN8_STATE},
	{UFS_POWERDOWN_PWR_MODE, UIC_LINK_OFF_STATE},
	/*
	 * For DeepSleep, the link is first put in hibern8 and then off.
	 * Leaving the link in hibern8 is not supported.
	 */
	{UFS_DEEPSLEEP_PWR_MODE, UIC_LINK_OFF_STATE},
};

static inline enum ufs_dev_pwr_mode
ufs_get_pm_lvl_to_dev_pwr_mode(enum ufs_pm_level lvl)
{
	return ufs_pm_lvl_states[lvl].dev_state;
}

static inline enum uic_link_state
ufs_get_pm_lvl_to_link_pwr_state(enum ufs_pm_level lvl)
{
	return ufs_pm_lvl_states[lvl].link_state;
}

static inline enum ufs_pm_level
ufs_get_desired_pm_lvl_for_dev_link_state(enum ufs_dev_pwr_mode dev_state,
					enum uic_link_state link_state)
{
	enum ufs_pm_level lvl;

	for (lvl = UFS_PM_LVL_0; lvl < UFS_PM_LVL_MAX; lvl++) {
		if ((ufs_pm_lvl_states[lvl].dev_state == dev_state) &&
			(ufs_pm_lvl_states[lvl].link_state == link_state))
			return lvl;
	}

	/* if no match found, return the level 0 */
	return UFS_PM_LVL_0;
}

static struct ufs_dev_fix ufs_fixups[] = {
	/* UFS cards deviations table */
	UFS_FIX(UFS_VENDOR_MICRON, UFS_ANY_MODEL,
		UFS_DEVICE_QUIRK_DELAY_BEFORE_LPM),
	UFS_FIX(UFS_VENDOR_SAMSUNG, UFS_ANY_MODEL,
		UFS_DEVICE_QUIRK_DELAY_BEFORE_LPM |
		UFS_DEVICE_QUIRK_HOST_PA_TACTIVATE |
		UFS_DEVICE_QUIRK_RECOVERY_FROM_DL_NAC_ERRORS),
	UFS_FIX(UFS_VENDOR_SKHYNIX, UFS_ANY_MODEL,
		UFS_DEVICE_QUIRK_HOST_PA_SAVECONFIGTIME),
	UFS_FIX(UFS_VENDOR_SKHYNIX, "hB8aL1" /*H28U62301AMR*/,
		UFS_DEVICE_QUIRK_HOST_VS_DEBUGSAVECONFIGTIME),
	UFS_FIX(UFS_VENDOR_TOSHIBA, UFS_ANY_MODEL,
		UFS_DEVICE_QUIRK_DELAY_BEFORE_LPM),
	UFS_FIX(UFS_VENDOR_TOSHIBA, "THGLF2G9C8KBADG",
		UFS_DEVICE_QUIRK_PA_TACTIVATE),
	UFS_FIX(UFS_VENDOR_TOSHIBA, "THGLF2G9D8KBADG",
		UFS_DEVICE_QUIRK_PA_TACTIVATE),
	END_FIX
};

static irqreturn_t ufshcd_tmc_handler(struct ufs_hba *hba);
static void ufshcd_async_scan(void *data, async_cookie_t cookie);
static int ufshcd_reset_and_restore(struct ufs_hba *hba);
static int ufshcd_eh_host_reset_handler(struct scsi_cmnd *cmd);
static int ufshcd_clear_tm_cmd(struct ufs_hba *hba, int tag);
static void ufshcd_hba_exit(struct ufs_hba *hba);
static int ufshcd_clear_ua_wluns(struct ufs_hba *hba);
static int ufshcd_probe_hba(struct ufs_hba *hba, bool async);
static int ufshcd_setup_clocks(struct ufs_hba *hba, bool on);
static int ufshcd_uic_hibern8_enter(struct ufs_hba *hba);
static inline void ufshcd_add_delay_before_dme_cmd(struct ufs_hba *hba);
static int ufshcd_host_reset_and_restore(struct ufs_hba *hba);
static void ufshcd_resume_clkscaling(struct ufs_hba *hba);
static void ufshcd_suspend_clkscaling(struct ufs_hba *hba);
static void __ufshcd_suspend_clkscaling(struct ufs_hba *hba);
static int ufshcd_scale_clks(struct ufs_hba *hba, bool scale_up);
static irqreturn_t ufshcd_intr(int irq, void *__hba);
static int ufshcd_change_power_mode(struct ufs_hba *hba,
			     struct ufs_pa_layer_attr *pwr_mode);
static void ufshcd_schedule_eh_work(struct ufs_hba *hba);
static int ufshcd_setup_hba_vreg(struct ufs_hba *hba, bool on);
static int ufshcd_setup_vreg(struct ufs_hba *hba, bool on);
static inline int ufshcd_config_vreg_hpm(struct ufs_hba *hba,
					 struct ufs_vreg *vreg);
static int ufshcd_try_to_abort_task(struct ufs_hba *hba, int tag);
static int ufshcd_wb_toggle_flush_during_h8(struct ufs_hba *hba, bool set);
static inline int ufshcd_wb_toggle_flush(struct ufs_hba *hba, bool enable);
static void ufshcd_hba_vreg_set_lpm(struct ufs_hba *hba);
static void ufshcd_hba_vreg_set_hpm(struct ufs_hba *hba);

static inline bool ufshcd_valid_tag(struct ufs_hba *hba, int tag)
{
	return tag >= 0 && tag < hba->nutrs;
}

static inline void ufshcd_enable_irq(struct ufs_hba *hba)
{
	if (!hba->is_irq_enabled) {
		enable_irq(hba->irq);
		hba->is_irq_enabled = true;
	}
}

static inline void ufshcd_disable_irq(struct ufs_hba *hba)
{
	if (hba->is_irq_enabled) {
		disable_irq(hba->irq);
		hba->is_irq_enabled = false;
	}
}

static inline void ufshcd_wb_config(struct ufs_hba *hba)
{
	int ret;

	if (!ufshcd_is_wb_allowed(hba))
		return;

	ret = ufshcd_wb_ctrl(hba, true);
	if (ret)
		dev_err(hba->dev, "%s: Enable WB failed: %d\n", __func__, ret);
	else
		dev_info(hba->dev, "%s: Write Booster Configured\n", __func__);
	ret = ufshcd_wb_toggle_flush_during_h8(hba, true);
	if (ret)
		dev_err(hba->dev, "%s: En WB flush during H8: failed: %d\n",
			__func__, ret);
	if (!(hba->quirks & UFSHCI_QUIRK_SKIP_MANUAL_WB_FLUSH_CTRL))
		ufshcd_wb_toggle_flush(hba, true);
}

static void ufshcd_scsi_unblock_requests(struct ufs_hba *hba)
{
	if (atomic_dec_and_test(&hba->scsi_block_reqs_cnt))
		scsi_unblock_requests(hba->host);
}

static void ufshcd_scsi_block_requests(struct ufs_hba *hba)
{
	if (atomic_inc_return(&hba->scsi_block_reqs_cnt) == 1)
		scsi_block_requests(hba->host);
}

static void ufshcd_add_cmd_upiu_trace(struct ufs_hba *hba, unsigned int tag,
				      enum ufs_trace_str_t str_t)
{
	struct utp_upiu_req *rq = hba->lrb[tag].ucd_req_ptr;

	if (!trace_ufshcd_upiu_enabled())
		return;

	trace_ufshcd_upiu(dev_name(hba->dev), str_t, &rq->header, &rq->sc.cdb,
			  UFS_TSF_CDB);
}

static void ufshcd_add_query_upiu_trace(struct ufs_hba *hba,
					enum ufs_trace_str_t str_t,
					struct utp_upiu_req *rq_rsp)
{
	if (!trace_ufshcd_upiu_enabled())
		return;

	trace_ufshcd_upiu(dev_name(hba->dev), str_t, &rq_rsp->header,
			  &rq_rsp->qr, UFS_TSF_OSF);
}

static void ufshcd_add_tm_upiu_trace(struct ufs_hba *hba, unsigned int tag,
				     enum ufs_trace_str_t str_t)
{
	int off = (int)tag - hba->nutrs;
	struct utp_task_req_desc *descp = &hba->utmrdl_base_addr[off];

	if (!trace_ufshcd_upiu_enabled())
		return;

	if (str_t == UFS_TM_SEND)
		trace_ufshcd_upiu(dev_name(hba->dev), str_t, &descp->req_header,
				  &descp->input_param1, UFS_TSF_TM_INPUT);
	else
		trace_ufshcd_upiu(dev_name(hba->dev), str_t, &descp->rsp_header,
				  &descp->output_param1, UFS_TSF_TM_OUTPUT);
}

static void ufshcd_add_uic_command_trace(struct ufs_hba *hba,
					 struct uic_command *ucmd,
					 enum ufs_trace_str_t str_t)
{
	u32 cmd;

	if (!trace_ufshcd_uic_command_enabled())
		return;

	if (str_t == UFS_CMD_SEND)
		cmd = ucmd->command;
	else
		cmd = ufshcd_readl(hba, REG_UIC_COMMAND);

	trace_ufshcd_uic_command(dev_name(hba->dev), str_t, cmd,
				 ufshcd_readl(hba, REG_UIC_COMMAND_ARG_1),
				 ufshcd_readl(hba, REG_UIC_COMMAND_ARG_2),
				 ufshcd_readl(hba, REG_UIC_COMMAND_ARG_3));
}

static void ufshcd_add_command_trace(struct ufs_hba *hba, unsigned int tag,
				     enum ufs_trace_str_t str_t)
{
	sector_t lba = -1;
	u8 opcode = 0, group_id = 0;
	u32 intr, doorbell;
	struct ufshcd_lrb *lrbp = &hba->lrb[tag];
	struct scsi_cmnd *cmd = lrbp->cmd;
	int transfer_len = -1;

	if (!trace_ufshcd_command_enabled()) {
		/* trace UPIU W/O tracing command */
		if (cmd)
			ufshcd_add_cmd_upiu_trace(hba, tag, str_t);
		return;
	}

	if (cmd) { /* data phase exists */
		/* trace UPIU also */
		ufshcd_add_cmd_upiu_trace(hba, tag, str_t);
		opcode = cmd->cmnd[0];
		if ((opcode == READ_10) || (opcode == WRITE_10)) {
			/*
			 * Currently we only fully trace read(10) and write(10)
			 * commands
			 */
			if (cmd->request && cmd->request->bio)
				lba = cmd->request->bio->bi_iter.bi_sector;
			transfer_len = be32_to_cpu(
				lrbp->ucd_req_ptr->sc.exp_data_transfer_len);
			if (opcode == WRITE_10)
				group_id = lrbp->cmd->cmnd[6];
		} else if (opcode == UNMAP) {
			if (cmd->request) {
				lba = scsi_get_lba(cmd);
				transfer_len = blk_rq_bytes(cmd->request);
			}
		}
	}

	intr = ufshcd_readl(hba, REG_INTERRUPT_STATUS);
	doorbell = ufshcd_readl(hba, REG_UTP_TRANSFER_REQ_DOOR_BELL);
	trace_ufshcd_command(dev_name(hba->dev), str_t, tag,
			doorbell, transfer_len, intr, lba, opcode, group_id);
}

static void ufshcd_print_clk_freqs(struct ufs_hba *hba)
{
	struct ufs_clk_info *clki;
	struct list_head *head = &hba->clk_list_head;

	if (list_empty(head))
		return;

	list_for_each_entry(clki, head, list) {
		if (!IS_ERR_OR_NULL(clki->clk) && clki->min_freq &&
				clki->max_freq)
			dev_err(hba->dev, "clk: %s, rate: %u\n",
					clki->name, clki->curr_freq);
	}
}

static void ufshcd_print_evt(struct ufs_hba *hba, u32 id,
			     char *err_name)
{
	int i;
	bool found = false;
	struct ufs_event_hist *e;

	if (id >= UFS_EVT_CNT)
		return;

	e = &hba->ufs_stats.event[id];

	for (i = 0; i < UFS_EVENT_HIST_LENGTH; i++) {
		int p = (i + e->pos) % UFS_EVENT_HIST_LENGTH;

		if (e->tstamp[p] == 0)
			continue;
		dev_err(hba->dev, "%s[%d] = 0x%x at %lld us\n", err_name, p,
			e->val[p], ktime_to_us(e->tstamp[p]));
		found = true;
	}

	if (!found)
		dev_err(hba->dev, "No record of %s\n", err_name);
	else
		dev_err(hba->dev, "%s: total cnt=%llu\n", err_name, e->cnt);
}

static void ufshcd_print_evt_hist(struct ufs_hba *hba)
{
	ufshcd_dump_regs(hba, 0, UFSHCI_REG_SPACE_SIZE, "host_regs: ");

	ufshcd_print_evt(hba, UFS_EVT_PA_ERR, "pa_err");
	ufshcd_print_evt(hba, UFS_EVT_DL_ERR, "dl_err");
	ufshcd_print_evt(hba, UFS_EVT_NL_ERR, "nl_err");
	ufshcd_print_evt(hba, UFS_EVT_TL_ERR, "tl_err");
	ufshcd_print_evt(hba, UFS_EVT_DME_ERR, "dme_err");
	ufshcd_print_evt(hba, UFS_EVT_AUTO_HIBERN8_ERR,
			 "auto_hibern8_err");
	ufshcd_print_evt(hba, UFS_EVT_FATAL_ERR, "fatal_err");
	ufshcd_print_evt(hba, UFS_EVT_LINK_STARTUP_FAIL,
			 "link_startup_fail");
	ufshcd_print_evt(hba, UFS_EVT_RESUME_ERR, "resume_fail");
	ufshcd_print_evt(hba, UFS_EVT_SUSPEND_ERR,
			 "suspend_fail");
	ufshcd_print_evt(hba, UFS_EVT_DEV_RESET, "dev_reset");
	ufshcd_print_evt(hba, UFS_EVT_HOST_RESET, "host_reset");
	ufshcd_print_evt(hba, UFS_EVT_ABORT, "task_abort");

	ufshcd_vops_dbg_register_dump(hba);
}

static
void ufshcd_print_trs(struct ufs_hba *hba, unsigned long bitmap, bool pr_prdt)
{
	struct ufshcd_lrb *lrbp;
	int prdt_length;
	int tag;

	for_each_set_bit(tag, &bitmap, hba->nutrs) {
		lrbp = &hba->lrb[tag];

		dev_err(hba->dev, "UPIU[%d] - issue time %lld us\n",
				tag, ktime_to_us(lrbp->issue_time_stamp));
		dev_err(hba->dev, "UPIU[%d] - complete time %lld us\n",
				tag, ktime_to_us(lrbp->compl_time_stamp));
		dev_err(hba->dev,
			"UPIU[%d] - Transfer Request Descriptor phys@0x%llx\n",
			tag, (u64)lrbp->utrd_dma_addr);

		ufshcd_hex_dump("UPIU TRD: ", lrbp->utr_descriptor_ptr,
				sizeof(struct utp_transfer_req_desc));
		dev_err(hba->dev, "UPIU[%d] - Request UPIU phys@0x%llx\n", tag,
			(u64)lrbp->ucd_req_dma_addr);
		ufshcd_hex_dump("UPIU REQ: ", lrbp->ucd_req_ptr,
				sizeof(struct utp_upiu_req));
		dev_err(hba->dev, "UPIU[%d] - Response UPIU phys@0x%llx\n", tag,
			(u64)lrbp->ucd_rsp_dma_addr);
		ufshcd_hex_dump("UPIU RSP: ", lrbp->ucd_rsp_ptr,
				sizeof(struct utp_upiu_rsp));

		prdt_length = le16_to_cpu(
			lrbp->utr_descriptor_ptr->prd_table_length);
		if (hba->quirks & UFSHCD_QUIRK_PRDT_BYTE_GRAN)
			prdt_length /= sizeof(struct ufshcd_sg_entry);

		dev_err(hba->dev,
			"UPIU[%d] - PRDT - %d entries  phys@0x%llx\n",
			tag, prdt_length,
			(u64)lrbp->ucd_prdt_dma_addr);

		if (pr_prdt)
			ufshcd_hex_dump("UPIU PRDT: ", lrbp->ucd_prdt_ptr,
				sizeof(struct ufshcd_sg_entry) * prdt_length);
	}
}

static void ufshcd_print_tmrs(struct ufs_hba *hba, unsigned long bitmap)
{
	int tag;

	for_each_set_bit(tag, &bitmap, hba->nutmrs) {
		struct utp_task_req_desc *tmrdp = &hba->utmrdl_base_addr[tag];

		dev_err(hba->dev, "TM[%d] - Task Management Header\n", tag);
		ufshcd_hex_dump("", tmrdp, sizeof(*tmrdp));
	}
}

static void ufshcd_print_host_state(struct ufs_hba *hba)
{
	struct scsi_device *sdev_ufs = hba->sdev_ufs_device;

	dev_err(hba->dev, "UFS Host state=%d\n", hba->ufshcd_state);
	dev_err(hba->dev, "outstanding reqs=0x%lx tasks=0x%lx\n",
		hba->outstanding_reqs, hba->outstanding_tasks);
	dev_err(hba->dev, "saved_err=0x%x, saved_uic_err=0x%x\n",
		hba->saved_err, hba->saved_uic_err);
	dev_err(hba->dev, "Device power mode=%d, UIC link state=%d\n",
		hba->curr_dev_pwr_mode, hba->uic_link_state);
	dev_err(hba->dev, "PM in progress=%d, sys. suspended=%d\n",
		hba->pm_op_in_progress, hba->is_sys_suspended);
	dev_err(hba->dev, "Auto BKOPS=%d, Host self-block=%d\n",
		hba->auto_bkops_enabled, hba->host->host_self_blocked);
	dev_err(hba->dev, "Clk gate=%d\n", hba->clk_gating.state);
	dev_err(hba->dev,
		"last_hibern8_exit_tstamp at %lld us, hibern8_exit_cnt=%d\n",
		ktime_to_us(hba->ufs_stats.last_hibern8_exit_tstamp),
		hba->ufs_stats.hibern8_exit_cnt);
	dev_err(hba->dev, "last intr at %lld us, last intr status=0x%x\n",
		ktime_to_us(hba->ufs_stats.last_intr_ts),
		hba->ufs_stats.last_intr_status);
	dev_err(hba->dev, "error handling flags=0x%x, req. abort count=%d\n",
		hba->eh_flags, hba->req_abort_count);
	dev_err(hba->dev, "hba->ufs_version=0x%x, Host capabilities=0x%x, caps=0x%x\n",
		hba->ufs_version, hba->capabilities, hba->caps);
	dev_err(hba->dev, "quirks=0x%x, dev. quirks=0x%x\n", hba->quirks,
		hba->dev_quirks);
	if (sdev_ufs)
		dev_err(hba->dev, "UFS dev info: %.8s %.16s rev %.4s\n",
			sdev_ufs->vendor, sdev_ufs->model, sdev_ufs->rev);

	ufshcd_print_clk_freqs(hba);
}

/**
 * ufshcd_print_pwr_info - print power params as saved in hba
 * power info
 * @hba: per-adapter instance
 */
static void ufshcd_print_pwr_info(struct ufs_hba *hba)
{
	static const char * const names[] = {
		"INVALID MODE",
		"FAST MODE",
		"SLOW_MODE",
		"INVALID MODE",
		"FASTAUTO_MODE",
		"SLOWAUTO_MODE",
		"INVALID MODE",
	};

	dev_err(hba->dev, "%s:[RX, TX]: gear=[%d, %d], lane[%d, %d], pwr[%s, %s], rate = %d\n",
		 __func__,
		 hba->pwr_info.gear_rx, hba->pwr_info.gear_tx,
		 hba->pwr_info.lane_rx, hba->pwr_info.lane_tx,
		 names[hba->pwr_info.pwr_rx],
		 names[hba->pwr_info.pwr_tx],
		 hba->pwr_info.hs_rate);
}

static void ufshcd_device_reset(struct ufs_hba *hba)
{
	int err;

	err = ufshcd_vops_device_reset(hba);

	if (!err) {
		ufshcd_set_ufs_dev_active(hba);
		if (ufshcd_is_wb_allowed(hba)) {
			hba->dev_info.wb_enabled = false;
			hba->dev_info.wb_buf_flush_enabled = false;
		}
	}
	if (err != -EOPNOTSUPP)
		ufshcd_update_evt_hist(hba, UFS_EVT_DEV_RESET, err);
}

void ufshcd_delay_us(unsigned long us, unsigned long tolerance)
{
	if (!us)
		return;

	if (us < 10)
		udelay(us);
	else
		usleep_range(us, us + tolerance);
}
EXPORT_SYMBOL_GPL(ufshcd_delay_us);

/**
 * ufshcd_wait_for_register - wait for register value to change
 * @hba: per-adapter interface
 * @reg: mmio register offset
 * @mask: mask to apply to the read register value
 * @val: value to wait for
 * @interval_us: polling interval in microseconds
 * @timeout_ms: timeout in milliseconds
 *
 * Return:
 * -ETIMEDOUT on error, zero on success.
 */
int ufshcd_wait_for_register(struct ufs_hba *hba, u32 reg, u32 mask,
				u32 val, unsigned long interval_us,
				unsigned long timeout_ms)
{
	int err = 0;
	unsigned long timeout = jiffies + msecs_to_jiffies(timeout_ms);

	/* ignore bits that we don't intend to wait on */
	val = val & mask;

	while ((ufshcd_readl(hba, reg) & mask) != val) {
		usleep_range(interval_us, interval_us + 50);
		if (time_after(jiffies, timeout)) {
			if ((ufshcd_readl(hba, reg) & mask) != val)
				err = -ETIMEDOUT;
			break;
		}
	}

	return err;
}

/**
 * ufshcd_get_intr_mask - Get the interrupt bit mask
 * @hba: Pointer to adapter instance
 *
 * Returns interrupt bit mask per version
 */
static inline u32 ufshcd_get_intr_mask(struct ufs_hba *hba)
{
	u32 intr_mask = 0;

	switch (hba->ufs_version) {
	case UFSHCI_VERSION_10:
		intr_mask = INTERRUPT_MASK_ALL_VER_10;
		break;
	case UFSHCI_VERSION_11:
	case UFSHCI_VERSION_20:
		intr_mask = INTERRUPT_MASK_ALL_VER_11;
		break;
	case UFSHCI_VERSION_21:
	default:
		intr_mask = INTERRUPT_MASK_ALL_VER_21;
		break;
	}

	return intr_mask;
}

/**
 * ufshcd_get_ufs_version - Get the UFS version supported by the HBA
 * @hba: Pointer to adapter instance
 *
 * Returns UFSHCI version supported by the controller
 */
static inline u32 ufshcd_get_ufs_version(struct ufs_hba *hba)
{
	if (hba->quirks & UFSHCD_QUIRK_BROKEN_UFS_HCI_VERSION)
		return ufshcd_vops_get_ufs_hci_version(hba);

	return ufshcd_readl(hba, REG_UFS_VERSION);
}

/**
 * ufshcd_is_device_present - Check if any device connected to
 *			      the host controller
 * @hba: pointer to adapter instance
 *
 * Returns true if device present, false if no device detected
 */
static inline bool ufshcd_is_device_present(struct ufs_hba *hba)
{
	return (ufshcd_readl(hba, REG_CONTROLLER_STATUS) &
						DEVICE_PRESENT) ? true : false;
}

/**
 * ufshcd_get_tr_ocs - Get the UTRD Overall Command Status
 * @lrbp: pointer to local command reference block
 *
 * This function is used to get the OCS field from UTRD
 * Returns the OCS field in the UTRD
 */
static inline int ufshcd_get_tr_ocs(struct ufshcd_lrb *lrbp)
{
	return le32_to_cpu(lrbp->utr_descriptor_ptr->header.dword_2) & MASK_OCS;
}

/**
 * ufshcd_utrl_clear - Clear a bit in UTRLCLR register
 * @hba: per adapter instance
 * @pos: position of the bit to be cleared
 */
static inline void ufshcd_utrl_clear(struct ufs_hba *hba, u32 pos)
{
	if (hba->quirks & UFSHCI_QUIRK_BROKEN_REQ_LIST_CLR)
		ufshcd_writel(hba, (1 << pos), REG_UTP_TRANSFER_REQ_LIST_CLEAR);
	else
		ufshcd_writel(hba, ~(1 << pos),
				REG_UTP_TRANSFER_REQ_LIST_CLEAR);
}

/**
 * ufshcd_utmrl_clear - Clear a bit in UTRMLCLR register
 * @hba: per adapter instance
 * @pos: position of the bit to be cleared
 */
static inline void ufshcd_utmrl_clear(struct ufs_hba *hba, u32 pos)
{
	if (hba->quirks & UFSHCI_QUIRK_BROKEN_REQ_LIST_CLR)
		ufshcd_writel(hba, (1 << pos), REG_UTP_TASK_REQ_LIST_CLEAR);
	else
		ufshcd_writel(hba, ~(1 << pos), REG_UTP_TASK_REQ_LIST_CLEAR);
}

/**
 * ufshcd_outstanding_req_clear - Clear a bit in outstanding request field
 * @hba: per adapter instance
 * @tag: position of the bit to be cleared
 */
static inline void ufshcd_outstanding_req_clear(struct ufs_hba *hba, int tag)
{
	__clear_bit(tag, &hba->outstanding_reqs);
}

/**
 * ufshcd_get_lists_status - Check UCRDY, UTRLRDY and UTMRLRDY
 * @reg: Register value of host controller status
 *
 * Returns integer, 0 on Success and positive value if failed
 */
static inline int ufshcd_get_lists_status(u32 reg)
{
	return !((reg & UFSHCD_STATUS_READY) == UFSHCD_STATUS_READY);
}

/**
 * ufshcd_get_uic_cmd_result - Get the UIC command result
 * @hba: Pointer to adapter instance
 *
 * This function gets the result of UIC command completion
 * Returns 0 on success, non zero value on error
 */
static inline int ufshcd_get_uic_cmd_result(struct ufs_hba *hba)
{
	return ufshcd_readl(hba, REG_UIC_COMMAND_ARG_2) &
	       MASK_UIC_COMMAND_RESULT;
}

/**
 * ufshcd_get_dme_attr_val - Get the value of attribute returned by UIC command
 * @hba: Pointer to adapter instance
 *
 * This function gets UIC command argument3
 * Returns 0 on success, non zero value on error
 */
static inline u32 ufshcd_get_dme_attr_val(struct ufs_hba *hba)
{
	return ufshcd_readl(hba, REG_UIC_COMMAND_ARG_3);
}

/**
 * ufshcd_get_req_rsp - returns the TR response transaction type
 * @ucd_rsp_ptr: pointer to response UPIU
 */
static inline int
ufshcd_get_req_rsp(struct utp_upiu_rsp *ucd_rsp_ptr)
{
	return be32_to_cpu(ucd_rsp_ptr->header.dword_0) >> 24;
}

/**
 * ufshcd_get_rsp_upiu_result - Get the result from response UPIU
 * @ucd_rsp_ptr: pointer to response UPIU
 *
 * This function gets the response status and scsi_status from response UPIU
 * Returns the response result code.
 */
static inline int
ufshcd_get_rsp_upiu_result(struct utp_upiu_rsp *ucd_rsp_ptr)
{
	return be32_to_cpu(ucd_rsp_ptr->header.dword_1) & MASK_RSP_UPIU_RESULT;
}

/*
 * ufshcd_get_rsp_upiu_data_seg_len - Get the data segment length
 *				from response UPIU
 * @ucd_rsp_ptr: pointer to response UPIU
 *
 * Return the data segment length.
 */
static inline unsigned int
ufshcd_get_rsp_upiu_data_seg_len(struct utp_upiu_rsp *ucd_rsp_ptr)
{
	return be32_to_cpu(ucd_rsp_ptr->header.dword_2) &
		MASK_RSP_UPIU_DATA_SEG_LEN;
}

/**
 * ufshcd_is_exception_event - Check if the device raised an exception event
 * @ucd_rsp_ptr: pointer to response UPIU
 *
 * The function checks if the device raised an exception event indicated in
 * the Device Information field of response UPIU.
 *
 * Returns true if exception is raised, false otherwise.
 */
static inline bool ufshcd_is_exception_event(struct utp_upiu_rsp *ucd_rsp_ptr)
{
	return be32_to_cpu(ucd_rsp_ptr->header.dword_2) &
			MASK_RSP_EXCEPTION_EVENT ? true : false;
}

/**
 * ufshcd_reset_intr_aggr - Reset interrupt aggregation values.
 * @hba: per adapter instance
 */
static inline void
ufshcd_reset_intr_aggr(struct ufs_hba *hba)
{
	ufshcd_writel(hba, INT_AGGR_ENABLE |
		      INT_AGGR_COUNTER_AND_TIMER_RESET,
		      REG_UTP_TRANSFER_REQ_INT_AGG_CONTROL);
}

/**
 * ufshcd_config_intr_aggr - Configure interrupt aggregation values.
 * @hba: per adapter instance
 * @cnt: Interrupt aggregation counter threshold
 * @tmout: Interrupt aggregation timeout value
 */
static inline void
ufshcd_config_intr_aggr(struct ufs_hba *hba, u8 cnt, u8 tmout)
{
	ufshcd_writel(hba, INT_AGGR_ENABLE | INT_AGGR_PARAM_WRITE |
		      INT_AGGR_COUNTER_THLD_VAL(cnt) |
		      INT_AGGR_TIMEOUT_VAL(tmout),
		      REG_UTP_TRANSFER_REQ_INT_AGG_CONTROL);
}

/**
 * ufshcd_disable_intr_aggr - Disables interrupt aggregation.
 * @hba: per adapter instance
 */
static inline void ufshcd_disable_intr_aggr(struct ufs_hba *hba)
{
	ufshcd_writel(hba, 0, REG_UTP_TRANSFER_REQ_INT_AGG_CONTROL);
}

/**
 * ufshcd_enable_run_stop_reg - Enable run-stop registers,
 *			When run-stop registers are set to 1, it indicates the
 *			host controller that it can process the requests
 * @hba: per adapter instance
 */
static void ufshcd_enable_run_stop_reg(struct ufs_hba *hba)
{
	ufshcd_writel(hba, UTP_TASK_REQ_LIST_RUN_STOP_BIT,
		      REG_UTP_TASK_REQ_LIST_RUN_STOP);
	ufshcd_writel(hba, UTP_TRANSFER_REQ_LIST_RUN_STOP_BIT,
		      REG_UTP_TRANSFER_REQ_LIST_RUN_STOP);
}

/**
 * ufshcd_hba_start - Start controller initialization sequence
 * @hba: per adapter instance
 */
static inline void ufshcd_hba_start(struct ufs_hba *hba)
{
	u32 val = CONTROLLER_ENABLE;

	if (ufshcd_crypto_enable(hba))
		val |= CRYPTO_GENERAL_ENABLE;

	ufshcd_writel(hba, val, REG_CONTROLLER_ENABLE);
}

/**
 * ufshcd_is_hba_active - Get controller state
 * @hba: per adapter instance
 *
 * Returns false if controller is active, true otherwise
 */
static inline bool ufshcd_is_hba_active(struct ufs_hba *hba)
{
	return (ufshcd_readl(hba, REG_CONTROLLER_ENABLE) & CONTROLLER_ENABLE)
		? false : true;
}

u32 ufshcd_get_local_unipro_ver(struct ufs_hba *hba)
{
	/* HCI version 1.0 and 1.1 supports UniPro 1.41 */
	if ((hba->ufs_version == UFSHCI_VERSION_10) ||
	    (hba->ufs_version == UFSHCI_VERSION_11))
		return UFS_UNIPRO_VER_1_41;
	else
		return UFS_UNIPRO_VER_1_6;
}
EXPORT_SYMBOL(ufshcd_get_local_unipro_ver);

static bool ufshcd_is_unipro_pa_params_tuning_req(struct ufs_hba *hba)
{
	/*
	 * If both host and device support UniPro ver1.6 or later, PA layer
	 * parameters tuning happens during link startup itself.
	 *
	 * We can manually tune PA layer parameters if either host or device
	 * doesn't support UniPro ver 1.6 or later. But to keep manual tuning
	 * logic simple, we will only do manual tuning if local unipro version
	 * doesn't support ver1.6 or later.
	 */
	if (ufshcd_get_local_unipro_ver(hba) < UFS_UNIPRO_VER_1_6)
		return true;
	else
		return false;
}

/**
 * ufshcd_set_clk_freq - set UFS controller clock frequencies
 * @hba: per adapter instance
 * @scale_up: If True, set max possible frequency othewise set low frequency
 *
 * Returns 0 if successful
 * Returns < 0 for any other errors
 */
static int ufshcd_set_clk_freq(struct ufs_hba *hba, bool scale_up)
{
	int ret = 0;
	struct ufs_clk_info *clki;
	struct list_head *head = &hba->clk_list_head;

	if (list_empty(head))
		goto out;

	list_for_each_entry(clki, head, list) {
		if (!IS_ERR_OR_NULL(clki->clk)) {
			if (scale_up && clki->max_freq) {
				if (clki->curr_freq == clki->max_freq)
					continue;

				ret = clk_set_rate(clki->clk, clki->max_freq);
				if (ret) {
					dev_err(hba->dev, "%s: %s clk set rate(%dHz) failed, %d\n",
						__func__, clki->name,
						clki->max_freq, ret);
					break;
				}
				trace_ufshcd_clk_scaling(dev_name(hba->dev),
						"scaled up", clki->name,
						clki->curr_freq,
						clki->max_freq);

				clki->curr_freq = clki->max_freq;

			} else if (!scale_up && clki->min_freq) {
				if (clki->curr_freq == clki->min_freq)
					continue;

				ret = clk_set_rate(clki->clk, clki->min_freq);
				if (ret) {
					dev_err(hba->dev, "%s: %s clk set rate(%dHz) failed, %d\n",
						__func__, clki->name,
						clki->min_freq, ret);
					break;
				}
				trace_ufshcd_clk_scaling(dev_name(hba->dev),
						"scaled down", clki->name,
						clki->curr_freq,
						clki->min_freq);
				clki->curr_freq = clki->min_freq;
			}
		}
		dev_dbg(hba->dev, "%s: clk: %s, rate: %lu\n", __func__,
				clki->name, clk_get_rate(clki->clk));
	}

out:
	return ret;
}

/**
 * ufshcd_scale_clks - scale up or scale down UFS controller clocks
 * @hba: per adapter instance
 * @scale_up: True if scaling up and false if scaling down
 *
 * Returns 0 if successful
 * Returns < 0 for any other errors
 */
static int ufshcd_scale_clks(struct ufs_hba *hba, bool scale_up)
{
	int ret = 0;
	ktime_t start = ktime_get();

	ret = ufshcd_vops_clk_scale_notify(hba, scale_up, PRE_CHANGE);
	if (ret)
		goto out;

	ret = ufshcd_set_clk_freq(hba, scale_up);
	if (ret)
		goto out;

	ret = ufshcd_vops_clk_scale_notify(hba, scale_up, POST_CHANGE);
	if (ret)
		ufshcd_set_clk_freq(hba, !scale_up);

out:
	trace_ufshcd_profile_clk_scaling(dev_name(hba->dev),
			(scale_up ? "up" : "down"),
			ktime_to_us(ktime_sub(ktime_get(), start)), ret);
	return ret;
}

/**
 * ufshcd_is_devfreq_scaling_required - check if scaling is required or not
 * @hba: per adapter instance
 * @scale_up: True if scaling up and false if scaling down
 *
 * Returns true if scaling is required, false otherwise.
 */
static bool ufshcd_is_devfreq_scaling_required(struct ufs_hba *hba,
					       bool scale_up)
{
	struct ufs_clk_info *clki;
	struct list_head *head = &hba->clk_list_head;

	if (list_empty(head))
		return false;

	list_for_each_entry(clki, head, list) {
		if (!IS_ERR_OR_NULL(clki->clk)) {
			if (scale_up && clki->max_freq) {
				if (clki->curr_freq == clki->max_freq)
					continue;
				return true;
			} else if (!scale_up && clki->min_freq) {
				if (clki->curr_freq == clki->min_freq)
					continue;
				return true;
			}
		}
	}

	return false;
}

static int ufshcd_wait_for_doorbell_clr(struct ufs_hba *hba,
					u64 wait_timeout_us)
{
	unsigned long flags;
	int ret = 0;
	u32 tm_doorbell;
	u32 tr_doorbell;
	bool timeout = false, do_last_check = false;
	ktime_t start;

	ufshcd_hold(hba, false);
	spin_lock_irqsave(hba->host->host_lock, flags);
	/*
	 * Wait for all the outstanding tasks/transfer requests.
	 * Verify by checking the doorbell registers are clear.
	 */
	start = ktime_get();
	do {
		if (hba->ufshcd_state != UFSHCD_STATE_OPERATIONAL) {
			ret = -EBUSY;
			goto out;
		}

		tm_doorbell = ufshcd_readl(hba, REG_UTP_TASK_REQ_DOOR_BELL);
		tr_doorbell = ufshcd_readl(hba, REG_UTP_TRANSFER_REQ_DOOR_BELL);
		if (!tm_doorbell && !tr_doorbell) {
			timeout = false;
			break;
		} else if (do_last_check) {
			break;
		}

		spin_unlock_irqrestore(hba->host->host_lock, flags);
		schedule();
		if (ktime_to_us(ktime_sub(ktime_get(), start)) >
		    wait_timeout_us) {
			timeout = true;
			/*
			 * We might have scheduled out for long time so make
			 * sure to check if doorbells are cleared by this time
			 * or not.
			 */
			do_last_check = true;
		}
		spin_lock_irqsave(hba->host->host_lock, flags);
	} while (tm_doorbell || tr_doorbell);

	if (timeout) {
		dev_err(hba->dev,
			"%s: timedout waiting for doorbell to clear (tm=0x%x, tr=0x%x)\n",
			__func__, tm_doorbell, tr_doorbell);
		ret = -EBUSY;
	}
out:
	spin_unlock_irqrestore(hba->host->host_lock, flags);
	ufshcd_release(hba);
	return ret;
}

/**
 * ufshcd_scale_gear - scale up/down UFS gear
 * @hba: per adapter instance
 * @scale_up: True for scaling up gear and false for scaling down
 *
 * Returns 0 for success,
 * Returns -EBUSY if scaling can't happen at this time
 * Returns non-zero for any other errors
 */
static int ufshcd_scale_gear(struct ufs_hba *hba, bool scale_up)
{
	int ret = 0;
	struct ufs_pa_layer_attr new_pwr_info;

	if (scale_up) {
		memcpy(&new_pwr_info, &hba->clk_scaling.saved_pwr_info.info,
		       sizeof(struct ufs_pa_layer_attr));
	} else {
		memcpy(&new_pwr_info, &hba->pwr_info,
		       sizeof(struct ufs_pa_layer_attr));

		if (hba->pwr_info.gear_tx > hba->clk_scaling.min_gear ||
		    hba->pwr_info.gear_rx > hba->clk_scaling.min_gear) {
			/* save the current power mode */
			memcpy(&hba->clk_scaling.saved_pwr_info.info,
				&hba->pwr_info,
				sizeof(struct ufs_pa_layer_attr));

			/* scale down gear */
			new_pwr_info.gear_tx = hba->clk_scaling.min_gear;
			new_pwr_info.gear_rx = hba->clk_scaling.min_gear;
		}
	}

	/* check if the power mode needs to be changed or not? */
	ret = ufshcd_config_pwr_mode(hba, &new_pwr_info);
	if (ret)
		dev_err(hba->dev, "%s: failed err %d, old gear: (tx %d rx %d), new gear: (tx %d rx %d)",
			__func__, ret,
			hba->pwr_info.gear_tx, hba->pwr_info.gear_rx,
			new_pwr_info.gear_tx, new_pwr_info.gear_rx);

	return ret;
}

static int ufshcd_clock_scaling_prepare(struct ufs_hba *hba)
{
	#define DOORBELL_CLR_TOUT_US		(1000 * 1000) /* 1 sec */
	int ret = 0;
	/*
	 * make sure that there are no outstanding requests when
	 * clock scaling is in progress
	 */
	ufshcd_scsi_block_requests(hba);
	down_write(&hba->clk_scaling_lock);

	if (!hba->clk_scaling.is_allowed ||
	    ufshcd_wait_for_doorbell_clr(hba, DOORBELL_CLR_TOUT_US)) {
		ret = -EBUSY;
		up_write(&hba->clk_scaling_lock);
		ufshcd_scsi_unblock_requests(hba);
		goto out;
	}

	/* let's not get into low power until clock scaling is completed */
	ufshcd_hold(hba, false);

out:
	return ret;
}

static void ufshcd_clock_scaling_unprepare(struct ufs_hba *hba, bool writelock)
{
	if (writelock)
		up_write(&hba->clk_scaling_lock);
	else
		up_read(&hba->clk_scaling_lock);
	ufshcd_scsi_unblock_requests(hba);
	ufshcd_release(hba);
}

/**
 * ufshcd_devfreq_scale - scale up/down UFS clocks and gear
 * @hba: per adapter instance
 * @scale_up: True for scaling up and false for scalin down
 *
 * Returns 0 for success,
 * Returns -EBUSY if scaling can't happen at this time
 * Returns non-zero for any other errors
 */
static int ufshcd_devfreq_scale(struct ufs_hba *hba, bool scale_up)
{
	int ret = 0;
	bool is_writelock = true;

	ret = ufshcd_clock_scaling_prepare(hba);
	if (ret)
		return ret;

	/* scale down the gear before scaling down clocks */
	if (!scale_up) {
		ret = ufshcd_scale_gear(hba, false);
		if (ret)
			goto out_unprepare;
	}

	ret = ufshcd_scale_clks(hba, scale_up);
	if (ret) {
		if (!scale_up)
			ufshcd_scale_gear(hba, true);
		goto out_unprepare;
	}

	/* scale up the gear after scaling up clocks */
	if (scale_up) {
		ret = ufshcd_scale_gear(hba, true);
		if (ret) {
			ufshcd_scale_clks(hba, false);
			goto out_unprepare;
		}
	}

	/* Enable Write Booster if we have scaled up else disable it */
	downgrade_write(&hba->clk_scaling_lock);
	is_writelock = false;
	ufshcd_wb_ctrl(hba, scale_up);

out_unprepare:
	ufshcd_clock_scaling_unprepare(hba, is_writelock);
	return ret;
}

static void ufshcd_clk_scaling_suspend_work(struct work_struct *work)
{
	struct ufs_hba *hba = container_of(work, struct ufs_hba,
					   clk_scaling.suspend_work);
	unsigned long irq_flags;

	spin_lock_irqsave(hba->host->host_lock, irq_flags);
	if (hba->clk_scaling.active_reqs || hba->clk_scaling.is_suspended) {
		spin_unlock_irqrestore(hba->host->host_lock, irq_flags);
		return;
	}
	hba->clk_scaling.is_suspended = true;
	spin_unlock_irqrestore(hba->host->host_lock, irq_flags);

	__ufshcd_suspend_clkscaling(hba);
}

static void ufshcd_clk_scaling_resume_work(struct work_struct *work)
{
	struct ufs_hba *hba = container_of(work, struct ufs_hba,
					   clk_scaling.resume_work);
	unsigned long irq_flags;

	spin_lock_irqsave(hba->host->host_lock, irq_flags);
	if (!hba->clk_scaling.is_suspended) {
		spin_unlock_irqrestore(hba->host->host_lock, irq_flags);
		return;
	}
	hba->clk_scaling.is_suspended = false;
	spin_unlock_irqrestore(hba->host->host_lock, irq_flags);

	devfreq_resume_device(hba->devfreq);
}

static int ufshcd_devfreq_target(struct device *dev,
				unsigned long *freq, u32 flags)
{
	int ret = 0;
	struct ufs_hba *hba = dev_get_drvdata(dev);
	ktime_t start;
	bool scale_up, sched_clk_scaling_suspend_work = false;
	struct list_head *clk_list = &hba->clk_list_head;
	struct ufs_clk_info *clki;
	unsigned long irq_flags;

	if (!ufshcd_is_clkscaling_supported(hba))
		return -EINVAL;

	clki = list_first_entry(&hba->clk_list_head, struct ufs_clk_info, list);
	/* Override with the closest supported frequency */
	*freq = (unsigned long) clk_round_rate(clki->clk, *freq);
	spin_lock_irqsave(hba->host->host_lock, irq_flags);
	if (ufshcd_eh_in_progress(hba)) {
		spin_unlock_irqrestore(hba->host->host_lock, irq_flags);
		return 0;
	}

	if (!hba->clk_scaling.active_reqs)
		sched_clk_scaling_suspend_work = true;

	if (list_empty(clk_list)) {
		spin_unlock_irqrestore(hba->host->host_lock, irq_flags);
		goto out;
	}

	/* Decide based on the rounded-off frequency and update */
	scale_up = (*freq == clki->max_freq) ? true : false;
	if (!scale_up)
		*freq = clki->min_freq;
	/* Update the frequency */
	if (!ufshcd_is_devfreq_scaling_required(hba, scale_up)) {
		spin_unlock_irqrestore(hba->host->host_lock, irq_flags);
		ret = 0;
		goto out; /* no state change required */
	}
	spin_unlock_irqrestore(hba->host->host_lock, irq_flags);

	start = ktime_get();
	ret = ufshcd_devfreq_scale(hba, scale_up);

	trace_ufshcd_profile_clk_scaling(dev_name(hba->dev),
		(scale_up ? "up" : "down"),
		ktime_to_us(ktime_sub(ktime_get(), start)), ret);

out:
	if (sched_clk_scaling_suspend_work)
		queue_work(hba->clk_scaling.workq,
			   &hba->clk_scaling.suspend_work);

	return ret;
}

static bool ufshcd_is_busy(struct request *req, void *priv, bool reserved)
{
	int *busy = priv;

	WARN_ON_ONCE(reserved);
	(*busy)++;
	return false;
}

/* Whether or not any tag is in use by a request that is in progress. */
static bool ufshcd_any_tag_in_use(struct ufs_hba *hba)
{
	struct request_queue *q = hba->cmd_queue;
	int busy = 0;

	blk_mq_tagset_busy_iter(q->tag_set, ufshcd_is_busy, &busy);
	return busy;
}

static int ufshcd_devfreq_get_dev_status(struct device *dev,
		struct devfreq_dev_status *stat)
{
	struct ufs_hba *hba = dev_get_drvdata(dev);
	struct ufs_clk_scaling *scaling = &hba->clk_scaling;
	unsigned long flags;
	struct list_head *clk_list = &hba->clk_list_head;
	struct ufs_clk_info *clki;
	ktime_t curr_t;

	if (!ufshcd_is_clkscaling_supported(hba))
		return -EINVAL;

	memset(stat, 0, sizeof(*stat));

	spin_lock_irqsave(hba->host->host_lock, flags);
	curr_t = ktime_get();
	if (!scaling->window_start_t)
		goto start_window;

	clki = list_first_entry(clk_list, struct ufs_clk_info, list);
	/*
	 * If current frequency is 0, then the ondemand governor considers
	 * there's no initial frequency set. And it always requests to set
	 * to max. frequency.
	 */
	stat->current_frequency = clki->curr_freq;
	if (scaling->is_busy_started)
		scaling->tot_busy_t += ktime_us_delta(curr_t,
				scaling->busy_start_t);

	stat->total_time = ktime_us_delta(curr_t, scaling->window_start_t);
	stat->busy_time = scaling->tot_busy_t;
start_window:
	scaling->window_start_t = curr_t;
	scaling->tot_busy_t = 0;

	if (hba->outstanding_reqs) {
		scaling->busy_start_t = curr_t;
		scaling->is_busy_started = true;
	} else {
		scaling->busy_start_t = 0;
		scaling->is_busy_started = false;
	}
	spin_unlock_irqrestore(hba->host->host_lock, flags);
	return 0;
}

static int ufshcd_devfreq_init(struct ufs_hba *hba)
{
	struct list_head *clk_list = &hba->clk_list_head;
	struct ufs_clk_info *clki;
	struct devfreq *devfreq;
	int ret;

	/* Skip devfreq if we don't have any clocks in the list */
	if (list_empty(clk_list))
		return 0;

	clki = list_first_entry(clk_list, struct ufs_clk_info, list);
	dev_pm_opp_add(hba->dev, clki->min_freq, 0);
	dev_pm_opp_add(hba->dev, clki->max_freq, 0);

	ufshcd_vops_config_scaling_param(hba, &hba->vps->devfreq_profile,
					 &hba->vps->ondemand_data);
	devfreq = devfreq_add_device(hba->dev,
			&hba->vps->devfreq_profile,
			DEVFREQ_GOV_SIMPLE_ONDEMAND,
			&hba->vps->ondemand_data);
	if (IS_ERR(devfreq)) {
		ret = PTR_ERR(devfreq);
		dev_err(hba->dev, "Unable to register with devfreq %d\n", ret);

		dev_pm_opp_remove(hba->dev, clki->min_freq);
		dev_pm_opp_remove(hba->dev, clki->max_freq);
		return ret;
	}

	hba->devfreq = devfreq;

	return 0;
}

static void ufshcd_devfreq_remove(struct ufs_hba *hba)
{
	struct list_head *clk_list = &hba->clk_list_head;
	struct ufs_clk_info *clki;

	if (!hba->devfreq)
		return;

	devfreq_remove_device(hba->devfreq);
	hba->devfreq = NULL;

	clki = list_first_entry(clk_list, struct ufs_clk_info, list);
	dev_pm_opp_remove(hba->dev, clki->min_freq);
	dev_pm_opp_remove(hba->dev, clki->max_freq);
}

static void __ufshcd_suspend_clkscaling(struct ufs_hba *hba)
{
	unsigned long flags;

	devfreq_suspend_device(hba->devfreq);
	spin_lock_irqsave(hba->host->host_lock, flags);
	hba->clk_scaling.window_start_t = 0;
	spin_unlock_irqrestore(hba->host->host_lock, flags);
}

static void ufshcd_suspend_clkscaling(struct ufs_hba *hba)
{
	unsigned long flags;
	bool suspend = false;

	cancel_work_sync(&hba->clk_scaling.suspend_work);
	cancel_work_sync(&hba->clk_scaling.resume_work);

	spin_lock_irqsave(hba->host->host_lock, flags);
	if (!hba->clk_scaling.is_suspended) {
		suspend = true;
		hba->clk_scaling.is_suspended = true;
	}
	spin_unlock_irqrestore(hba->host->host_lock, flags);

	if (suspend)
		__ufshcd_suspend_clkscaling(hba);
}

static void ufshcd_resume_clkscaling(struct ufs_hba *hba)
{
	unsigned long flags;
	bool resume = false;

	spin_lock_irqsave(hba->host->host_lock, flags);
	if (hba->clk_scaling.is_suspended) {
		resume = true;
		hba->clk_scaling.is_suspended = false;
	}
	spin_unlock_irqrestore(hba->host->host_lock, flags);

	if (resume)
		devfreq_resume_device(hba->devfreq);
}

static ssize_t ufshcd_clkscale_enable_show(struct device *dev,
		struct device_attribute *attr, char *buf)
{
	struct ufs_hba *hba = dev_get_drvdata(dev);

	return snprintf(buf, PAGE_SIZE, "%d\n", hba->clk_scaling.is_enabled);
}

static ssize_t ufshcd_clkscale_enable_store(struct device *dev,
		struct device_attribute *attr, const char *buf, size_t count)
{
	struct ufs_hba *hba = dev_get_drvdata(dev);
	u32 value;
	int err = 0;

	if (kstrtou32(buf, 0, &value))
		return -EINVAL;

	down(&hba->host_sem);
	if (!ufshcd_is_user_access_allowed(hba)) {
		err = -EBUSY;
		goto out;
	}

	value = !!value;
	if (value == hba->clk_scaling.is_enabled)
		goto out;

	pm_runtime_get_sync(hba->dev);
	ufshcd_hold(hba, false);

	hba->clk_scaling.is_enabled = value;

	if (value) {
		ufshcd_resume_clkscaling(hba);
	} else {
		ufshcd_suspend_clkscaling(hba);
		err = ufshcd_devfreq_scale(hba, true);
		if (err)
			dev_err(hba->dev, "%s: failed to scale clocks up %d\n",
					__func__, err);
	}

	ufshcd_release(hba);
	pm_runtime_put_sync(hba->dev);
out:
	up(&hba->host_sem);
	return err ? err : count;
}

static void ufshcd_init_clk_scaling_sysfs(struct ufs_hba *hba)
{
	hba->clk_scaling.enable_attr.show = ufshcd_clkscale_enable_show;
	hba->clk_scaling.enable_attr.store = ufshcd_clkscale_enable_store;
	sysfs_attr_init(&hba->clk_scaling.enable_attr.attr);
	hba->clk_scaling.enable_attr.attr.name = "clkscale_enable";
	hba->clk_scaling.enable_attr.attr.mode = 0644;
	if (device_create_file(hba->dev, &hba->clk_scaling.enable_attr))
		dev_err(hba->dev, "Failed to create sysfs for clkscale_enable\n");
}

static void ufshcd_remove_clk_scaling_sysfs(struct ufs_hba *hba)
{
	if (hba->clk_scaling.enable_attr.attr.name)
		device_remove_file(hba->dev, &hba->clk_scaling.enable_attr);
}

static void ufshcd_init_clk_scaling(struct ufs_hba *hba)
{
	char wq_name[sizeof("ufs_clkscaling_00")];

	if (!ufshcd_is_clkscaling_supported(hba))
		return;

	if (!hba->clk_scaling.min_gear)
		hba->clk_scaling.min_gear = UFS_HS_G1;

	INIT_WORK(&hba->clk_scaling.suspend_work,
		  ufshcd_clk_scaling_suspend_work);
	INIT_WORK(&hba->clk_scaling.resume_work,
		  ufshcd_clk_scaling_resume_work);

	snprintf(wq_name, sizeof(wq_name), "ufs_clkscaling_%d",
		 hba->host->host_no);
	hba->clk_scaling.workq = create_singlethread_workqueue(wq_name);

	hba->clk_scaling.is_initialized = true;
}

static void ufshcd_exit_clk_scaling(struct ufs_hba *hba)
{
	if (!hba->clk_scaling.is_initialized)
		return;

	ufshcd_remove_clk_scaling_sysfs(hba);
	destroy_workqueue(hba->clk_scaling.workq);
	ufshcd_devfreq_remove(hba);
	hba->clk_scaling.is_initialized = false;
}

static void ufshcd_ungate_work(struct work_struct *work)
{
	int ret;
	unsigned long flags;
	struct ufs_hba *hba = container_of(work, struct ufs_hba,
			clk_gating.ungate_work);

	cancel_delayed_work_sync(&hba->clk_gating.gate_work);

	spin_lock_irqsave(hba->host->host_lock, flags);
	if (hba->clk_gating.state == CLKS_ON) {
		spin_unlock_irqrestore(hba->host->host_lock, flags);
		goto unblock_reqs;
	}

	spin_unlock_irqrestore(hba->host->host_lock, flags);
	ufshcd_hba_vreg_set_hpm(hba);
	ufshcd_setup_clocks(hba, true);

	ufshcd_enable_irq(hba);

	/* Exit from hibern8 */
	if (ufshcd_can_hibern8_during_gating(hba)) {
		/* Prevent gating in this path */
		hba->clk_gating.is_suspended = true;
		if (ufshcd_is_link_hibern8(hba)) {
			ret = ufshcd_uic_hibern8_exit(hba);
			if (ret)
				dev_err(hba->dev, "%s: hibern8 exit failed %d\n",
					__func__, ret);
			else
				ufshcd_set_link_active(hba);
		}
		hba->clk_gating.is_suspended = false;
	}
unblock_reqs:
	ufshcd_scsi_unblock_requests(hba);
}

/**
 * ufshcd_hold - Enable clocks that were gated earlier due to ufshcd_release.
 * Also, exit from hibern8 mode and set the link as active.
 * @hba: per adapter instance
 * @async: This indicates whether caller should ungate clocks asynchronously.
 */
int ufshcd_hold(struct ufs_hba *hba, bool async)
{
	int rc = 0;
	bool flush_result;
	unsigned long flags;

	if (!ufshcd_is_clkgating_allowed(hba))
		goto out;
	spin_lock_irqsave(hba->host->host_lock, flags);
	hba->clk_gating.active_reqs++;

start:
	switch (hba->clk_gating.state) {
	case CLKS_ON:
		/*
		 * Wait for the ungate work to complete if in progress.
		 * Though the clocks may be in ON state, the link could
		 * still be in hibner8 state if hibern8 is allowed
		 * during clock gating.
		 * Make sure we exit hibern8 state also in addition to
		 * clocks being ON.
		 */
		if (ufshcd_can_hibern8_during_gating(hba) &&
		    ufshcd_is_link_hibern8(hba)) {
			if (async) {
				rc = -EAGAIN;
				hba->clk_gating.active_reqs--;
				break;
			}
			spin_unlock_irqrestore(hba->host->host_lock, flags);
			flush_result = flush_work(&hba->clk_gating.ungate_work);
			if (hba->clk_gating.is_suspended && !flush_result)
				goto out;
			spin_lock_irqsave(hba->host->host_lock, flags);
			goto start;
		}
		break;
	case REQ_CLKS_OFF:
		if (cancel_delayed_work(&hba->clk_gating.gate_work)) {
			hba->clk_gating.state = CLKS_ON;
			trace_ufshcd_clk_gating(dev_name(hba->dev),
						hba->clk_gating.state);
			break;
		}
		/*
		 * If we are here, it means gating work is either done or
		 * currently running. Hence, fall through to cancel gating
		 * work and to enable clocks.
		 */
		fallthrough;
	case CLKS_OFF:
		hba->clk_gating.state = REQ_CLKS_ON;
		trace_ufshcd_clk_gating(dev_name(hba->dev),
					hba->clk_gating.state);
		if (queue_work(hba->clk_gating.clk_gating_workq,
			       &hba->clk_gating.ungate_work))
			ufshcd_scsi_block_requests(hba);
		/*
		 * fall through to check if we should wait for this
		 * work to be done or not.
		 */
		fallthrough;
	case REQ_CLKS_ON:
		if (async) {
			rc = -EAGAIN;
			hba->clk_gating.active_reqs--;
			break;
		}

		spin_unlock_irqrestore(hba->host->host_lock, flags);
		flush_work(&hba->clk_gating.ungate_work);
		/* Make sure state is CLKS_ON before returning */
		spin_lock_irqsave(hba->host->host_lock, flags);
		goto start;
	default:
		dev_err(hba->dev, "%s: clk gating is in invalid state %d\n",
				__func__, hba->clk_gating.state);
		break;
	}
	spin_unlock_irqrestore(hba->host->host_lock, flags);
out:
	return rc;
}
EXPORT_SYMBOL_GPL(ufshcd_hold);

static void ufshcd_gate_work(struct work_struct *work)
{
	struct ufs_hba *hba = container_of(work, struct ufs_hba,
			clk_gating.gate_work.work);
	unsigned long flags;
	int ret;

	spin_lock_irqsave(hba->host->host_lock, flags);
	/*
	 * In case you are here to cancel this work the gating state
	 * would be marked as REQ_CLKS_ON. In this case save time by
	 * skipping the gating work and exit after changing the clock
	 * state to CLKS_ON.
	 */
	if (hba->clk_gating.is_suspended ||
		(hba->clk_gating.state != REQ_CLKS_OFF)) {
		hba->clk_gating.state = CLKS_ON;
		trace_ufshcd_clk_gating(dev_name(hba->dev),
					hba->clk_gating.state);
		goto rel_lock;
	}

	if (hba->clk_gating.active_reqs
		|| hba->ufshcd_state != UFSHCD_STATE_OPERATIONAL
		|| ufshcd_any_tag_in_use(hba) || hba->outstanding_tasks
		|| hba->active_uic_cmd || hba->uic_async_done)
		goto rel_lock;

	spin_unlock_irqrestore(hba->host->host_lock, flags);

	/* put the link into hibern8 mode before turning off clocks */
	if (ufshcd_can_hibern8_during_gating(hba)) {
		ret = ufshcd_uic_hibern8_enter(hba);
		if (ret) {
			hba->clk_gating.state = CLKS_ON;
			dev_err(hba->dev, "%s: hibern8 enter failed %d\n",
					__func__, ret);
			trace_ufshcd_clk_gating(dev_name(hba->dev),
						hba->clk_gating.state);
			goto out;
		}
		ufshcd_set_link_hibern8(hba);
	}

	ufshcd_disable_irq(hba);

	ufshcd_setup_clocks(hba, false);

	/* Put the host controller in low power mode if possible */
	ufshcd_hba_vreg_set_lpm(hba);
	/*
	 * In case you are here to cancel this work the gating state
	 * would be marked as REQ_CLKS_ON. In this case keep the state
	 * as REQ_CLKS_ON which would anyway imply that clocks are off
	 * and a request to turn them on is pending. By doing this way,
	 * we keep the state machine in tact and this would ultimately
	 * prevent from doing cancel work multiple times when there are
	 * new requests arriving before the current cancel work is done.
	 */
	spin_lock_irqsave(hba->host->host_lock, flags);
	if (hba->clk_gating.state == REQ_CLKS_OFF) {
		hba->clk_gating.state = CLKS_OFF;
		trace_ufshcd_clk_gating(dev_name(hba->dev),
					hba->clk_gating.state);
	}
rel_lock:
	spin_unlock_irqrestore(hba->host->host_lock, flags);
out:
	return;
}

/* host lock must be held before calling this variant */
static void __ufshcd_release(struct ufs_hba *hba)
{
	if (!ufshcd_is_clkgating_allowed(hba))
		return;

	hba->clk_gating.active_reqs--;

	if (hba->clk_gating.active_reqs || hba->clk_gating.is_suspended ||
	    hba->ufshcd_state != UFSHCD_STATE_OPERATIONAL ||
	    hba->outstanding_tasks ||
	    hba->active_uic_cmd || hba->uic_async_done ||
	    hba->clk_gating.state == CLKS_OFF)
		return;

	hba->clk_gating.state = REQ_CLKS_OFF;
	trace_ufshcd_clk_gating(dev_name(hba->dev), hba->clk_gating.state);
	queue_delayed_work(hba->clk_gating.clk_gating_workq,
			   &hba->clk_gating.gate_work,
			   msecs_to_jiffies(hba->clk_gating.delay_ms));
}

void ufshcd_release(struct ufs_hba *hba)
{
	unsigned long flags;

	spin_lock_irqsave(hba->host->host_lock, flags);
	__ufshcd_release(hba);
	spin_unlock_irqrestore(hba->host->host_lock, flags);
}
EXPORT_SYMBOL_GPL(ufshcd_release);

static ssize_t ufshcd_clkgate_delay_show(struct device *dev,
		struct device_attribute *attr, char *buf)
{
	struct ufs_hba *hba = dev_get_drvdata(dev);

	return sysfs_emit(buf, "%lu\n", hba->clk_gating.delay_ms);
}

static ssize_t ufshcd_clkgate_delay_store(struct device *dev,
		struct device_attribute *attr, const char *buf, size_t count)
{
	struct ufs_hba *hba = dev_get_drvdata(dev);
	unsigned long flags, value;

	if (kstrtoul(buf, 0, &value))
		return -EINVAL;

	spin_lock_irqsave(hba->host->host_lock, flags);
	hba->clk_gating.delay_ms = value;
	spin_unlock_irqrestore(hba->host->host_lock, flags);
	return count;
}

static ssize_t ufshcd_clkgate_enable_show(struct device *dev,
		struct device_attribute *attr, char *buf)
{
	struct ufs_hba *hba = dev_get_drvdata(dev);

	return sysfs_emit(buf, "%d\n", hba->clk_gating.is_enabled);
}

static ssize_t ufshcd_clkgate_enable_store(struct device *dev,
		struct device_attribute *attr, const char *buf, size_t count)
{
	struct ufs_hba *hba = dev_get_drvdata(dev);
	unsigned long flags;
	u32 value;

	if (kstrtou32(buf, 0, &value))
		return -EINVAL;

	value = !!value;

	spin_lock_irqsave(hba->host->host_lock, flags);
	if (value == hba->clk_gating.is_enabled)
		goto out;

	if (value)
		__ufshcd_release(hba);
	else
		hba->clk_gating.active_reqs++;

	hba->clk_gating.is_enabled = value;
out:
	spin_unlock_irqrestore(hba->host->host_lock, flags);
	return count;
}

static void ufshcd_init_clk_gating_sysfs(struct ufs_hba *hba)
{
	hba->clk_gating.delay_attr.show = ufshcd_clkgate_delay_show;
	hba->clk_gating.delay_attr.store = ufshcd_clkgate_delay_store;
	sysfs_attr_init(&hba->clk_gating.delay_attr.attr);
	hba->clk_gating.delay_attr.attr.name = "clkgate_delay_ms";
	hba->clk_gating.delay_attr.attr.mode = 0644;
	if (device_create_file(hba->dev, &hba->clk_gating.delay_attr))
		dev_err(hba->dev, "Failed to create sysfs for clkgate_delay\n");

	hba->clk_gating.enable_attr.show = ufshcd_clkgate_enable_show;
	hba->clk_gating.enable_attr.store = ufshcd_clkgate_enable_store;
	sysfs_attr_init(&hba->clk_gating.enable_attr.attr);
	hba->clk_gating.enable_attr.attr.name = "clkgate_enable";
	hba->clk_gating.enable_attr.attr.mode = 0644;
	if (device_create_file(hba->dev, &hba->clk_gating.enable_attr))
		dev_err(hba->dev, "Failed to create sysfs for clkgate_enable\n");
}

static void ufshcd_remove_clk_gating_sysfs(struct ufs_hba *hba)
{
	if (hba->clk_gating.delay_attr.attr.name)
		device_remove_file(hba->dev, &hba->clk_gating.delay_attr);
	if (hba->clk_gating.enable_attr.attr.name)
		device_remove_file(hba->dev, &hba->clk_gating.enable_attr);
}

static void ufshcd_init_clk_gating(struct ufs_hba *hba)
{
	char wq_name[sizeof("ufs_clk_gating_00")];

	if (!ufshcd_is_clkgating_allowed(hba))
		return;

	hba->clk_gating.state = CLKS_ON;

	hba->clk_gating.delay_ms = 150;
	INIT_DELAYED_WORK(&hba->clk_gating.gate_work, ufshcd_gate_work);
	INIT_WORK(&hba->clk_gating.ungate_work, ufshcd_ungate_work);

	snprintf(wq_name, ARRAY_SIZE(wq_name), "ufs_clk_gating_%d",
		 hba->host->host_no);
	hba->clk_gating.clk_gating_workq = alloc_ordered_workqueue(wq_name,
					WQ_MEM_RECLAIM | WQ_HIGHPRI);

	ufshcd_init_clk_gating_sysfs(hba);

	hba->clk_gating.is_enabled = true;
	hba->clk_gating.is_initialized = true;
}

static void ufshcd_exit_clk_gating(struct ufs_hba *hba)
{
	if (!hba->clk_gating.is_initialized)
		return;
	ufshcd_remove_clk_gating_sysfs(hba);
	cancel_work_sync(&hba->clk_gating.ungate_work);
	cancel_delayed_work_sync(&hba->clk_gating.gate_work);
	destroy_workqueue(hba->clk_gating.clk_gating_workq);
	hba->clk_gating.is_initialized = false;
}

/* Must be called with host lock acquired */
static void ufshcd_clk_scaling_start_busy(struct ufs_hba *hba)
{
	bool queue_resume_work = false;
	ktime_t curr_t = ktime_get();

	if (!ufshcd_is_clkscaling_supported(hba))
		return;

	if (!hba->clk_scaling.active_reqs++)
		queue_resume_work = true;

	if (!hba->clk_scaling.is_enabled || hba->pm_op_in_progress)
		return;

	if (queue_resume_work)
		queue_work(hba->clk_scaling.workq,
			   &hba->clk_scaling.resume_work);

	if (!hba->clk_scaling.window_start_t) {
		hba->clk_scaling.window_start_t = curr_t;
		hba->clk_scaling.tot_busy_t = 0;
		hba->clk_scaling.is_busy_started = false;
	}

	if (!hba->clk_scaling.is_busy_started) {
		hba->clk_scaling.busy_start_t = curr_t;
		hba->clk_scaling.is_busy_started = true;
	}
}

static void ufshcd_clk_scaling_update_busy(struct ufs_hba *hba)
{
	struct ufs_clk_scaling *scaling = &hba->clk_scaling;

	if (!ufshcd_is_clkscaling_supported(hba))
		return;

	if (!hba->outstanding_reqs && scaling->is_busy_started) {
		scaling->tot_busy_t += ktime_to_us(ktime_sub(ktime_get(),
					scaling->busy_start_t));
		scaling->busy_start_t = 0;
		scaling->is_busy_started = false;
	}
}
/**
 * ufshcd_send_command - Send SCSI or device management commands
 * @hba: per adapter instance
 * @task_tag: Task tag of the command
 */
static inline
void ufshcd_send_command(struct ufs_hba *hba, unsigned int task_tag)
{
	struct ufshcd_lrb *lrbp = &hba->lrb[task_tag];

	lrbp->issue_time_stamp = ktime_get();
	lrbp->compl_time_stamp = ktime_set(0, 0);
	ufshcd_vops_setup_xfer_req(hba, task_tag, (lrbp->cmd ? true : false));
	ufshcd_add_command_trace(hba, task_tag, UFS_CMD_SEND);
	ufshcd_clk_scaling_start_busy(hba);
	__set_bit(task_tag, &hba->outstanding_reqs);
	ufshcd_writel(hba, 1 << task_tag, REG_UTP_TRANSFER_REQ_DOOR_BELL);
	/* Make sure that doorbell is committed immediately */
	wmb();
}

/**
 * ufshcd_copy_sense_data - Copy sense data in case of check condition
 * @lrbp: pointer to local reference block
 */
static inline void ufshcd_copy_sense_data(struct ufshcd_lrb *lrbp)
{
	int len;
	if (lrbp->sense_buffer &&
	    ufshcd_get_rsp_upiu_data_seg_len(lrbp->ucd_rsp_ptr)) {
		int len_to_copy;

		len = be16_to_cpu(lrbp->ucd_rsp_ptr->sr.sense_data_len);
		len_to_copy = min_t(int, UFS_SENSE_SIZE, len);

		memcpy(lrbp->sense_buffer, lrbp->ucd_rsp_ptr->sr.sense_data,
		       len_to_copy);
	}
}

/**
 * ufshcd_copy_query_response() - Copy the Query Response and the data
 * descriptor
 * @hba: per adapter instance
 * @lrbp: pointer to local reference block
 */
static
int ufshcd_copy_query_response(struct ufs_hba *hba, struct ufshcd_lrb *lrbp)
{
	struct ufs_query_res *query_res = &hba->dev_cmd.query.response;

	memcpy(&query_res->upiu_res, &lrbp->ucd_rsp_ptr->qr, QUERY_OSF_SIZE);

	/* Get the descriptor */
	if (hba->dev_cmd.query.descriptor &&
	    lrbp->ucd_rsp_ptr->qr.opcode == UPIU_QUERY_OPCODE_READ_DESC) {
		u8 *descp = (u8 *)lrbp->ucd_rsp_ptr +
				GENERAL_UPIU_REQUEST_SIZE;
		u16 resp_len;
		u16 buf_len;

		/* data segment length */
		resp_len = be32_to_cpu(lrbp->ucd_rsp_ptr->header.dword_2) &
						MASK_QUERY_DATA_SEG_LEN;
		buf_len = be16_to_cpu(
				hba->dev_cmd.query.request.upiu_req.length);
		if (likely(buf_len >= resp_len)) {
			memcpy(hba->dev_cmd.query.descriptor, descp, resp_len);
		} else {
			dev_warn(hba->dev,
				 "%s: rsp size %d is bigger than buffer size %d",
				 __func__, resp_len, buf_len);
			return -EINVAL;
		}
	}

	return 0;
}

/**
 * ufshcd_hba_capabilities - Read controller capabilities
 * @hba: per adapter instance
 *
 * Return: 0 on success, negative on error.
 */
static inline int ufshcd_hba_capabilities(struct ufs_hba *hba)
{
	int err;

	hba->capabilities = ufshcd_readl(hba, REG_CONTROLLER_CAPABILITIES);

	/* nutrs and nutmrs are 0 based values */
	hba->nutrs = (hba->capabilities & MASK_TRANSFER_REQUESTS_SLOTS) + 1;
	hba->nutmrs =
	((hba->capabilities & MASK_TASK_MANAGEMENT_REQUEST_SLOTS) >> 16) + 1;

	/* Read crypto capabilities */
	err = ufshcd_hba_init_crypto_capabilities(hba);
	if (err)
		dev_err(hba->dev, "crypto setup failed\n");

	return err;
}

/**
 * ufshcd_ready_for_uic_cmd - Check if controller is ready
 *                            to accept UIC commands
 * @hba: per adapter instance
 * Return true on success, else false
 */
static inline bool ufshcd_ready_for_uic_cmd(struct ufs_hba *hba)
{
	if (ufshcd_readl(hba, REG_CONTROLLER_STATUS) & UIC_COMMAND_READY)
		return true;
	else
		return false;
}

/**
 * ufshcd_get_upmcrs - Get the power mode change request status
 * @hba: Pointer to adapter instance
 *
 * This function gets the UPMCRS field of HCS register
 * Returns value of UPMCRS field
 */
static inline u8 ufshcd_get_upmcrs(struct ufs_hba *hba)
{
	return (ufshcd_readl(hba, REG_CONTROLLER_STATUS) >> 8) & 0x7;
}

/**
 * ufshcd_dispatch_uic_cmd - Dispatch UIC commands to unipro layers
 * @hba: per adapter instance
 * @uic_cmd: UIC command
 *
 * Mutex must be held.
 */
static inline void
ufshcd_dispatch_uic_cmd(struct ufs_hba *hba, struct uic_command *uic_cmd)
{
	WARN_ON(hba->active_uic_cmd);

	hba->active_uic_cmd = uic_cmd;

	/* Write Args */
	ufshcd_writel(hba, uic_cmd->argument1, REG_UIC_COMMAND_ARG_1);
	ufshcd_writel(hba, uic_cmd->argument2, REG_UIC_COMMAND_ARG_2);
	ufshcd_writel(hba, uic_cmd->argument3, REG_UIC_COMMAND_ARG_3);

	ufshcd_add_uic_command_trace(hba, uic_cmd, UFS_CMD_SEND);

	/* Write UIC Cmd */
	ufshcd_writel(hba, uic_cmd->command & COMMAND_OPCODE_MASK,
		      REG_UIC_COMMAND);
}

/**
 * ufshcd_wait_for_uic_cmd - Wait complectioin of UIC command
 * @hba: per adapter instance
 * @uic_cmd: UIC command
 *
 * Must be called with mutex held.
 * Returns 0 only if success.
 */
static int
ufshcd_wait_for_uic_cmd(struct ufs_hba *hba, struct uic_command *uic_cmd)
{
	int ret;
	unsigned long flags;

	if (wait_for_completion_timeout(&uic_cmd->done,
					msecs_to_jiffies(UIC_CMD_TIMEOUT))) {
		ret = uic_cmd->argument2 & MASK_UIC_COMMAND_RESULT;
	} else {
		ret = -ETIMEDOUT;
		dev_err(hba->dev,
			"uic cmd 0x%x with arg3 0x%x completion timeout\n",
			uic_cmd->command, uic_cmd->argument3);

		if (!uic_cmd->cmd_active) {
			dev_err(hba->dev, "%s: UIC cmd has been completed, return the result\n",
				__func__);
			ret = uic_cmd->argument2 & MASK_UIC_COMMAND_RESULT;
		}
	}

	spin_lock_irqsave(hba->host->host_lock, flags);
	hba->active_uic_cmd = NULL;
	spin_unlock_irqrestore(hba->host->host_lock, flags);

	return ret;
}

/**
 * __ufshcd_send_uic_cmd - Send UIC commands and retrieve the result
 * @hba: per adapter instance
 * @uic_cmd: UIC command
 * @completion: initialize the completion only if this is set to true
 *
 * Identical to ufshcd_send_uic_cmd() expect mutex. Must be called
 * with mutex held and host_lock locked.
 * Returns 0 only if success.
 */
static int
__ufshcd_send_uic_cmd(struct ufs_hba *hba, struct uic_command *uic_cmd,
		      bool completion)
{
	if (!ufshcd_ready_for_uic_cmd(hba)) {
		dev_err(hba->dev,
			"Controller not ready to accept UIC commands\n");
		return -EIO;
	}

	if (completion)
		init_completion(&uic_cmd->done);

	uic_cmd->cmd_active = 1;
	ufshcd_dispatch_uic_cmd(hba, uic_cmd);

	return 0;
}

/**
 * ufshcd_send_uic_cmd - Send UIC commands and retrieve the result
 * @hba: per adapter instance
 * @uic_cmd: UIC command
 *
 * Returns 0 only if success.
 */
int ufshcd_send_uic_cmd(struct ufs_hba *hba, struct uic_command *uic_cmd)
{
	int ret;
	unsigned long flags;

	ufshcd_hold(hba, false);
	mutex_lock(&hba->uic_cmd_mutex);
	ufshcd_add_delay_before_dme_cmd(hba);

	spin_lock_irqsave(hba->host->host_lock, flags);
	ret = __ufshcd_send_uic_cmd(hba, uic_cmd, true);
	spin_unlock_irqrestore(hba->host->host_lock, flags);
	if (!ret)
		ret = ufshcd_wait_for_uic_cmd(hba, uic_cmd);

	mutex_unlock(&hba->uic_cmd_mutex);

	ufshcd_release(hba);
	return ret;
}

/**
 * ufshcd_map_sg - Map scatter-gather list to prdt
 * @hba: per adapter instance
 * @lrbp: pointer to local reference block
 *
 * Returns 0 in case of success, non-zero value in case of failure
 */
static int ufshcd_map_sg(struct ufs_hba *hba, struct ufshcd_lrb *lrbp)
{
	struct ufshcd_sg_entry *prd_table;
	struct scatterlist *sg;
	struct scsi_cmnd *cmd;
	int sg_segments;
	int i;

	cmd = lrbp->cmd;
	sg_segments = scsi_dma_map(cmd);
	if (sg_segments < 0)
		return sg_segments;

	if (sg_segments) {

		if (hba->quirks & UFSHCD_QUIRK_PRDT_BYTE_GRAN)
			lrbp->utr_descriptor_ptr->prd_table_length =
				cpu_to_le16((sg_segments *
					sizeof(struct ufshcd_sg_entry)));
		else
			lrbp->utr_descriptor_ptr->prd_table_length =
				cpu_to_le16((u16) (sg_segments));

		prd_table = (struct ufshcd_sg_entry *)lrbp->ucd_prdt_ptr;

		scsi_for_each_sg(cmd, sg, sg_segments, i) {
			prd_table[i].size  =
				cpu_to_le32(((u32) sg_dma_len(sg))-1);
			prd_table[i].base_addr =
				cpu_to_le32(lower_32_bits(sg->dma_address));
			prd_table[i].upper_addr =
				cpu_to_le32(upper_32_bits(sg->dma_address));
			prd_table[i].reserved = 0;
		}
	} else {
		lrbp->utr_descriptor_ptr->prd_table_length = 0;
	}

	return 0;
}

/**
 * ufshcd_enable_intr - enable interrupts
 * @hba: per adapter instance
 * @intrs: interrupt bits
 */
static void ufshcd_enable_intr(struct ufs_hba *hba, u32 intrs)
{
	u32 set = ufshcd_readl(hba, REG_INTERRUPT_ENABLE);

	if (hba->ufs_version == UFSHCI_VERSION_10) {
		u32 rw;
		rw = set & INTERRUPT_MASK_RW_VER_10;
		set = rw | ((set ^ intrs) & intrs);
	} else {
		set |= intrs;
	}

	ufshcd_writel(hba, set, REG_INTERRUPT_ENABLE);
}

/**
 * ufshcd_disable_intr - disable interrupts
 * @hba: per adapter instance
 * @intrs: interrupt bits
 */
static void ufshcd_disable_intr(struct ufs_hba *hba, u32 intrs)
{
	u32 set = ufshcd_readl(hba, REG_INTERRUPT_ENABLE);

	if (hba->ufs_version == UFSHCI_VERSION_10) {
		u32 rw;
		rw = (set & INTERRUPT_MASK_RW_VER_10) &
			~(intrs & INTERRUPT_MASK_RW_VER_10);
		set = rw | ((set & intrs) & ~INTERRUPT_MASK_RW_VER_10);

	} else {
		set &= ~intrs;
	}

	ufshcd_writel(hba, set, REG_INTERRUPT_ENABLE);
}

/**
 * ufshcd_prepare_req_desc_hdr() - Fills the requests header
 * descriptor according to request
 * @lrbp: pointer to local reference block
 * @upiu_flags: flags required in the header
 * @cmd_dir: requests data direction
 */
static void ufshcd_prepare_req_desc_hdr(struct ufshcd_lrb *lrbp,
			u8 *upiu_flags, enum dma_data_direction cmd_dir)
{
	struct utp_transfer_req_desc *req_desc = lrbp->utr_descriptor_ptr;
	u32 data_direction;
	u32 dword_0;
	u32 dword_1 = 0;
	u32 dword_3 = 0;

	if (cmd_dir == DMA_FROM_DEVICE) {
		data_direction = UTP_DEVICE_TO_HOST;
		*upiu_flags = UPIU_CMD_FLAGS_READ;
	} else if (cmd_dir == DMA_TO_DEVICE) {
		data_direction = UTP_HOST_TO_DEVICE;
		*upiu_flags = UPIU_CMD_FLAGS_WRITE;
	} else {
		data_direction = UTP_NO_DATA_TRANSFER;
		*upiu_flags = UPIU_CMD_FLAGS_NONE;
	}

	dword_0 = data_direction | (lrbp->command_type
				<< UPIU_COMMAND_TYPE_OFFSET);
	if (lrbp->intr_cmd)
		dword_0 |= UTP_REQ_DESC_INT_CMD;

	/* Prepare crypto related dwords */
	ufshcd_prepare_req_desc_hdr_crypto(lrbp, &dword_0, &dword_1, &dword_3);

	/* Transfer request descriptor header fields */
	req_desc->header.dword_0 = cpu_to_le32(dword_0);
	req_desc->header.dword_1 = cpu_to_le32(dword_1);
	/*
	 * assigning invalid value for command status. Controller
	 * updates OCS on command completion, with the command
	 * status
	 */
	req_desc->header.dword_2 =
		cpu_to_le32(OCS_INVALID_COMMAND_STATUS);
	req_desc->header.dword_3 = cpu_to_le32(dword_3);

	req_desc->prd_table_length = 0;
}

/**
 * ufshcd_prepare_utp_scsi_cmd_upiu() - fills the utp_transfer_req_desc,
 * for scsi commands
 * @lrbp: local reference block pointer
 * @upiu_flags: flags
 */
static
void ufshcd_prepare_utp_scsi_cmd_upiu(struct ufshcd_lrb *lrbp, u8 upiu_flags)
{
	struct scsi_cmnd *cmd = lrbp->cmd;
	struct utp_upiu_req *ucd_req_ptr = lrbp->ucd_req_ptr;
	unsigned short cdb_len;

	/* command descriptor fields */
	ucd_req_ptr->header.dword_0 = UPIU_HEADER_DWORD(
				UPIU_TRANSACTION_COMMAND, upiu_flags,
				lrbp->lun, lrbp->task_tag);
	ucd_req_ptr->header.dword_1 = UPIU_HEADER_DWORD(
				UPIU_COMMAND_SET_TYPE_SCSI, 0, 0, 0);

	/* Total EHS length and Data segment length will be zero */
	ucd_req_ptr->header.dword_2 = 0;

	ucd_req_ptr->sc.exp_data_transfer_len = cpu_to_be32(cmd->sdb.length);

	cdb_len = min_t(unsigned short, cmd->cmd_len, UFS_CDB_SIZE);
	memset(ucd_req_ptr->sc.cdb, 0, UFS_CDB_SIZE);
	memcpy(ucd_req_ptr->sc.cdb, cmd->cmnd, cdb_len);

	memset(lrbp->ucd_rsp_ptr, 0, sizeof(struct utp_upiu_rsp));
}

/**
 * ufshcd_prepare_utp_query_req_upiu() - fills the utp_transfer_req_desc,
 * for query requsts
 * @hba: UFS hba
 * @lrbp: local reference block pointer
 * @upiu_flags: flags
 */
static void ufshcd_prepare_utp_query_req_upiu(struct ufs_hba *hba,
				struct ufshcd_lrb *lrbp, u8 upiu_flags)
{
	struct utp_upiu_req *ucd_req_ptr = lrbp->ucd_req_ptr;
	struct ufs_query *query = &hba->dev_cmd.query;
	u16 len = be16_to_cpu(query->request.upiu_req.length);

	/* Query request header */
	ucd_req_ptr->header.dword_0 = UPIU_HEADER_DWORD(
			UPIU_TRANSACTION_QUERY_REQ, upiu_flags,
			lrbp->lun, lrbp->task_tag);
	ucd_req_ptr->header.dword_1 = UPIU_HEADER_DWORD(
			0, query->request.query_func, 0, 0);

	/* Data segment length only need for WRITE_DESC */
	if (query->request.upiu_req.opcode == UPIU_QUERY_OPCODE_WRITE_DESC)
		ucd_req_ptr->header.dword_2 =
			UPIU_HEADER_DWORD(0, 0, (len >> 8), (u8)len);
	else
		ucd_req_ptr->header.dword_2 = 0;

	/* Copy the Query Request buffer as is */
	memcpy(&ucd_req_ptr->qr, &query->request.upiu_req,
			QUERY_OSF_SIZE);

	/* Copy the Descriptor */
	if (query->request.upiu_req.opcode == UPIU_QUERY_OPCODE_WRITE_DESC)
		memcpy(ucd_req_ptr + 1, query->descriptor, len);

	memset(lrbp->ucd_rsp_ptr, 0, sizeof(struct utp_upiu_rsp));
}

static inline void ufshcd_prepare_utp_nop_upiu(struct ufshcd_lrb *lrbp)
{
	struct utp_upiu_req *ucd_req_ptr = lrbp->ucd_req_ptr;

	memset(ucd_req_ptr, 0, sizeof(struct utp_upiu_req));

	/* command descriptor fields */
	ucd_req_ptr->header.dword_0 =
		UPIU_HEADER_DWORD(
			UPIU_TRANSACTION_NOP_OUT, 0, 0, lrbp->task_tag);
	/* clear rest of the fields of basic header */
	ucd_req_ptr->header.dword_1 = 0;
	ucd_req_ptr->header.dword_2 = 0;

	memset(lrbp->ucd_rsp_ptr, 0, sizeof(struct utp_upiu_rsp));
}

/**
 * ufshcd_compose_devman_upiu - UFS Protocol Information Unit(UPIU)
 *			     for Device Management Purposes
 * @hba: per adapter instance
 * @lrbp: pointer to local reference block
 */
static int ufshcd_compose_devman_upiu(struct ufs_hba *hba,
				      struct ufshcd_lrb *lrbp)
{
	u8 upiu_flags;
	int ret = 0;

	if ((hba->ufs_version == UFSHCI_VERSION_10) ||
	    (hba->ufs_version == UFSHCI_VERSION_11))
		lrbp->command_type = UTP_CMD_TYPE_DEV_MANAGE;
	else
		lrbp->command_type = UTP_CMD_TYPE_UFS_STORAGE;

	ufshcd_prepare_req_desc_hdr(lrbp, &upiu_flags, DMA_NONE);
	if (hba->dev_cmd.type == DEV_CMD_TYPE_QUERY)
		ufshcd_prepare_utp_query_req_upiu(hba, lrbp, upiu_flags);
	else if (hba->dev_cmd.type == DEV_CMD_TYPE_NOP)
		ufshcd_prepare_utp_nop_upiu(lrbp);
	else
		ret = -EINVAL;

	return ret;
}

/**
 * ufshcd_comp_scsi_upiu - UFS Protocol Information Unit(UPIU)
 *			   for SCSI Purposes
 * @hba: per adapter instance
 * @lrbp: pointer to local reference block
 */
static int ufshcd_comp_scsi_upiu(struct ufs_hba *hba, struct ufshcd_lrb *lrbp)
{
	u8 upiu_flags;
	int ret = 0;

	if ((hba->ufs_version == UFSHCI_VERSION_10) ||
	    (hba->ufs_version == UFSHCI_VERSION_11))
		lrbp->command_type = UTP_CMD_TYPE_SCSI;
	else
		lrbp->command_type = UTP_CMD_TYPE_UFS_STORAGE;

	if (likely(lrbp->cmd)) {
		ufshcd_prepare_req_desc_hdr(lrbp, &upiu_flags,
						lrbp->cmd->sc_data_direction);
		ufshcd_prepare_utp_scsi_cmd_upiu(lrbp, upiu_flags);
	} else {
		ret = -EINVAL;
	}

	return ret;
}

/**
 * ufshcd_upiu_wlun_to_scsi_wlun - maps UPIU W-LUN id to SCSI W-LUN ID
 * @upiu_wlun_id: UPIU W-LUN id
 *
 * Returns SCSI W-LUN id
 */
static inline u16 ufshcd_upiu_wlun_to_scsi_wlun(u8 upiu_wlun_id)
{
	return (upiu_wlun_id & ~UFS_UPIU_WLUN_ID) | SCSI_W_LUN_BASE;
}

static void ufshcd_init_lrb(struct ufs_hba *hba, struct ufshcd_lrb *lrb, int i)
{
	struct utp_transfer_cmd_desc *cmd_descp = hba->ucdl_base_addr;
	struct utp_transfer_req_desc *utrdlp = hba->utrdl_base_addr;
	dma_addr_t cmd_desc_element_addr = hba->ucdl_dma_addr +
		i * sizeof(struct utp_transfer_cmd_desc);
	u16 response_offset = offsetof(struct utp_transfer_cmd_desc,
				       response_upiu);
	u16 prdt_offset = offsetof(struct utp_transfer_cmd_desc, prd_table);

	lrb->utr_descriptor_ptr = utrdlp + i;
	lrb->utrd_dma_addr = hba->utrdl_dma_addr +
		i * sizeof(struct utp_transfer_req_desc);
	lrb->ucd_req_ptr = (struct utp_upiu_req *)(cmd_descp + i);
	lrb->ucd_req_dma_addr = cmd_desc_element_addr;
	lrb->ucd_rsp_ptr = (struct utp_upiu_rsp *)cmd_descp[i].response_upiu;
	lrb->ucd_rsp_dma_addr = cmd_desc_element_addr + response_offset;
	lrb->ucd_prdt_ptr = (struct ufshcd_sg_entry *)cmd_descp[i].prd_table;
	lrb->ucd_prdt_dma_addr = cmd_desc_element_addr + prdt_offset;
}

/**
 * ufshcd_queuecommand - main entry point for SCSI requests
 * @host: SCSI host pointer
 * @cmd: command from SCSI Midlayer
 *
 * Returns 0 for success, non-zero in case of failure
 */
static int ufshcd_queuecommand(struct Scsi_Host *host, struct scsi_cmnd *cmd)
{
	struct ufshcd_lrb *lrbp;
	struct ufs_hba *hba;
	unsigned long flags;
	int tag;
	int err = 0;

	hba = shost_priv(host);

	tag = cmd->request->tag;
	if (!ufshcd_valid_tag(hba, tag)) {
		dev_err(hba->dev,
			"%s: invalid command tag %d: cmd=0x%p, cmd->request=0x%p",
			__func__, tag, cmd, cmd->request);
		BUG();
	}

	if (!down_read_trylock(&hba->clk_scaling_lock))
		return SCSI_MLQUEUE_HOST_BUSY;

	hba->req_abort_count = 0;

	err = ufshcd_hold(hba, true);
	if (err) {
		err = SCSI_MLQUEUE_HOST_BUSY;
		goto out;
	}
	WARN_ON(ufshcd_is_clkgating_allowed(hba) &&
		(hba->clk_gating.state != CLKS_ON));

	lrbp = &hba->lrb[tag];
	if (unlikely(lrbp->in_use)) {
		if (hba->pm_op_in_progress)
			set_host_byte(cmd, DID_BAD_TARGET);
		else
			err = SCSI_MLQUEUE_HOST_BUSY;
		ufshcd_release(hba);
		goto out;
	}

	WARN_ON(lrbp->cmd);
	lrbp->cmd = cmd;
	lrbp->sense_bufflen = UFS_SENSE_SIZE;
	lrbp->sense_buffer = cmd->sense_buffer;
	lrbp->task_tag = tag;
	lrbp->lun = ufshcd_scsi_to_upiu_lun(cmd->device->lun);
	lrbp->intr_cmd = !ufshcd_is_intr_aggr_allowed(hba) ? true : false;

	ufshcd_prepare_lrbp_crypto(cmd->request, lrbp);

	lrbp->req_abort_skip = false;

	ufshcd_comp_scsi_upiu(hba, lrbp);

	err = ufshcd_map_sg(hba, lrbp);
	if (err) {
		lrbp->cmd = NULL;
		ufshcd_release(hba);
		goto out;
	}
	/* Make sure descriptors are ready before ringing the doorbell */
	wmb();

	spin_lock_irqsave(hba->host->host_lock, flags);
	switch (hba->ufshcd_state) {
	case UFSHCD_STATE_OPERATIONAL:
	case UFSHCD_STATE_EH_SCHEDULED_NON_FATAL:
		break;
	case UFSHCD_STATE_EH_SCHEDULED_FATAL:
		/*
		 * pm_runtime_get_sync() is used at error handling preparation
		 * stage. If a scsi cmd, e.g. the SSU cmd, is sent from hba's
		 * PM ops, it can never be finished if we let SCSI layer keep
		 * retrying it, which gets err handler stuck forever. Neither
		 * can we let the scsi cmd pass through, because UFS is in bad
		 * state, the scsi cmd may eventually time out, which will get
		 * err handler blocked for too long. So, just fail the scsi cmd
		 * sent from PM ops, err handler can recover PM error anyways.
		 */
		if (hba->pm_op_in_progress) {
			hba->force_reset = true;
			set_host_byte(cmd, DID_BAD_TARGET);
			goto out_compl_cmd;
		}
		fallthrough;
	case UFSHCD_STATE_RESET:
		err = SCSI_MLQUEUE_HOST_BUSY;
		goto out_compl_cmd;
	case UFSHCD_STATE_ERROR:
		set_host_byte(cmd, DID_ERROR);
		goto out_compl_cmd;
	default:
		dev_WARN_ONCE(hba->dev, 1, "%s: invalid state %d\n",
				__func__, hba->ufshcd_state);
		set_host_byte(cmd, DID_BAD_TARGET);
		goto out_compl_cmd;
	}
	ufshcd_send_command(hba, tag);
	spin_unlock_irqrestore(hba->host->host_lock, flags);
	goto out;

out_compl_cmd:
	scsi_dma_unmap(lrbp->cmd);
	lrbp->cmd = NULL;
	spin_unlock_irqrestore(hba->host->host_lock, flags);
	ufshcd_release(hba);
	if (!err)
		cmd->scsi_done(cmd);
out:
	up_read(&hba->clk_scaling_lock);
	return err;
}

static int ufshcd_compose_dev_cmd(struct ufs_hba *hba,
		struct ufshcd_lrb *lrbp, enum dev_cmd_type cmd_type, int tag)
{
	lrbp->cmd = NULL;
	lrbp->sense_bufflen = 0;
	lrbp->sense_buffer = NULL;
	lrbp->task_tag = tag;
	lrbp->lun = 0; /* device management cmd is not specific to any LUN */
	lrbp->intr_cmd = true; /* No interrupt aggregation */
	ufshcd_prepare_lrbp_crypto(NULL, lrbp);
	hba->dev_cmd.type = cmd_type;

	return ufshcd_compose_devman_upiu(hba, lrbp);
}

static int
ufshcd_clear_cmd(struct ufs_hba *hba, int tag)
{
	int err = 0;
	unsigned long flags;
	u32 mask = 1 << tag;

	/* clear outstanding transaction before retry */
	spin_lock_irqsave(hba->host->host_lock, flags);
	ufshcd_utrl_clear(hba, tag);
	spin_unlock_irqrestore(hba->host->host_lock, flags);

	/*
	 * wait for for h/w to clear corresponding bit in door-bell.
	 * max. wait is 1 sec.
	 */
	err = ufshcd_wait_for_register(hba,
			REG_UTP_TRANSFER_REQ_DOOR_BELL,
			mask, ~mask, 1000, 1000);

	return err;
}

static int
ufshcd_check_query_response(struct ufs_hba *hba, struct ufshcd_lrb *lrbp)
{
	struct ufs_query_res *query_res = &hba->dev_cmd.query.response;

	/* Get the UPIU response */
	query_res->response = ufshcd_get_rsp_upiu_result(lrbp->ucd_rsp_ptr) >>
				UPIU_RSP_CODE_OFFSET;
	return query_res->response;
}

/**
 * ufshcd_dev_cmd_completion() - handles device management command responses
 * @hba: per adapter instance
 * @lrbp: pointer to local reference block
 */
static int
ufshcd_dev_cmd_completion(struct ufs_hba *hba, struct ufshcd_lrb *lrbp)
{
	int resp;
	int err = 0;

	hba->ufs_stats.last_hibern8_exit_tstamp = ktime_set(0, 0);
	resp = ufshcd_get_req_rsp(lrbp->ucd_rsp_ptr);

	switch (resp) {
	case UPIU_TRANSACTION_NOP_IN:
		if (hba->dev_cmd.type != DEV_CMD_TYPE_NOP) {
			err = -EINVAL;
			dev_err(hba->dev, "%s: unexpected response %x\n",
					__func__, resp);
		}
		break;
	case UPIU_TRANSACTION_QUERY_RSP:
		err = ufshcd_check_query_response(hba, lrbp);
		if (!err)
			err = ufshcd_copy_query_response(hba, lrbp);
		break;
	case UPIU_TRANSACTION_REJECT_UPIU:
		/* TODO: handle Reject UPIU Response */
		err = -EPERM;
		dev_err(hba->dev, "%s: Reject UPIU not fully implemented\n",
				__func__);
		break;
	default:
		err = -EINVAL;
		dev_err(hba->dev, "%s: Invalid device management cmd response: %x\n",
				__func__, resp);
		break;
	}

	return err;
}

static int ufshcd_wait_for_dev_cmd(struct ufs_hba *hba,
		struct ufshcd_lrb *lrbp, int max_timeout)
{
	int err = 0;
	unsigned long time_left;
	unsigned long flags;

	time_left = wait_for_completion_timeout(hba->dev_cmd.complete,
			msecs_to_jiffies(max_timeout));

	/* Make sure descriptors are ready before ringing the doorbell */
	wmb();
	spin_lock_irqsave(hba->host->host_lock, flags);
	hba->dev_cmd.complete = NULL;
	if (likely(time_left)) {
		err = ufshcd_get_tr_ocs(lrbp);
		if (!err)
			err = ufshcd_dev_cmd_completion(hba, lrbp);
	}
	spin_unlock_irqrestore(hba->host->host_lock, flags);

	if (!time_left) {
		err = -ETIMEDOUT;
		dev_dbg(hba->dev, "%s: dev_cmd request timedout, tag %d\n",
			__func__, lrbp->task_tag);
		if (!ufshcd_clear_cmd(hba, lrbp->task_tag))
			/* successfully cleared the command, retry if needed */
			err = -EAGAIN;
		/*
		 * in case of an error, after clearing the doorbell,
		 * we also need to clear the outstanding_request
		 * field in hba
		 */
		ufshcd_outstanding_req_clear(hba, lrbp->task_tag);
	}

	return err;
}

/**
 * ufshcd_exec_dev_cmd - API for sending device management requests
 * @hba: UFS hba
 * @cmd_type: specifies the type (NOP, Query...)
 * @timeout: time in seconds
 *
 * NOTE: Since there is only one available tag for device management commands,
 * it is expected you hold the hba->dev_cmd.lock mutex.
 */
static int ufshcd_exec_dev_cmd(struct ufs_hba *hba,
		enum dev_cmd_type cmd_type, int timeout)
{
	struct request_queue *q = hba->cmd_queue;
	struct request *req;
	struct ufshcd_lrb *lrbp;
	int err;
	int tag;
	struct completion wait;
	unsigned long flags;

	down_read(&hba->clk_scaling_lock);

	/*
	 * Get free slot, sleep if slots are unavailable.
	 * Even though we use wait_event() which sleeps indefinitely,
	 * the maximum wait time is bounded by SCSI request timeout.
	 */
	req = blk_get_request(q, REQ_OP_DRV_OUT, 0);
	if (IS_ERR(req)) {
		err = PTR_ERR(req);
		goto out_unlock;
	}
	tag = req->tag;
	WARN_ON_ONCE(!ufshcd_valid_tag(hba, tag));

	init_completion(&wait);
	lrbp = &hba->lrb[tag];
	if (unlikely(lrbp->in_use)) {
		err = -EBUSY;
		goto out;
	}

	WARN_ON(lrbp->cmd);
	err = ufshcd_compose_dev_cmd(hba, lrbp, cmd_type, tag);
	if (unlikely(err))
		goto out_put_tag;

	hba->dev_cmd.complete = &wait;

	ufshcd_add_query_upiu_trace(hba, UFS_QUERY_SEND, lrbp->ucd_req_ptr);
	/* Make sure descriptors are ready before ringing the doorbell */
	wmb();
	spin_lock_irqsave(hba->host->host_lock, flags);
	ufshcd_send_command(hba, tag);
	spin_unlock_irqrestore(hba->host->host_lock, flags);

	err = ufshcd_wait_for_dev_cmd(hba, lrbp, timeout);

out:
	ufshcd_add_query_upiu_trace(hba, err ? UFS_QUERY_ERR : UFS_QUERY_COMP,
				    (struct utp_upiu_req *)lrbp->ucd_rsp_ptr);

out_put_tag:
	blk_put_request(req);
out_unlock:
	up_read(&hba->clk_scaling_lock);
	return err;
}

/**
 * ufshcd_init_query() - init the query response and request parameters
 * @hba: per-adapter instance
 * @request: address of the request pointer to be initialized
 * @response: address of the response pointer to be initialized
 * @opcode: operation to perform
 * @idn: flag idn to access
 * @index: LU number to access
 * @selector: query/flag/descriptor further identification
 */
static inline void ufshcd_init_query(struct ufs_hba *hba,
		struct ufs_query_req **request, struct ufs_query_res **response,
		enum query_opcode opcode, u8 idn, u8 index, u8 selector)
{
	*request = &hba->dev_cmd.query.request;
	*response = &hba->dev_cmd.query.response;
	memset(*request, 0, sizeof(struct ufs_query_req));
	memset(*response, 0, sizeof(struct ufs_query_res));
	(*request)->upiu_req.opcode = opcode;
	(*request)->upiu_req.idn = idn;
	(*request)->upiu_req.index = index;
	(*request)->upiu_req.selector = selector;
}

static int ufshcd_query_flag_retry(struct ufs_hba *hba,
	enum query_opcode opcode, enum flag_idn idn, u8 index, bool *flag_res)
{
	int ret;
	int retries;

	for (retries = 0; retries < QUERY_REQ_RETRIES; retries++) {
		ret = ufshcd_query_flag(hba, opcode, idn, index, flag_res);
		if (ret)
			dev_dbg(hba->dev,
				"%s: failed with error %d, retries %d\n",
				__func__, ret, retries);
		else
			break;
	}

	if (ret)
		dev_err(hba->dev,
			"%s: query attribute, opcode %d, idn %d, failed with error %d after %d retires\n",
			__func__, opcode, idn, ret, retries);
	return ret;
}

/**
 * ufshcd_query_flag() - API function for sending flag query requests
 * @hba: per-adapter instance
 * @opcode: flag query to perform
 * @idn: flag idn to access
 * @index: flag index to access
 * @flag_res: the flag value after the query request completes
 *
 * Returns 0 for success, non-zero in case of failure
 */
int ufshcd_query_flag(struct ufs_hba *hba, enum query_opcode opcode,
			enum flag_idn idn, u8 index, bool *flag_res)
{
	struct ufs_query_req *request = NULL;
	struct ufs_query_res *response = NULL;
	int err, selector = 0;
	int timeout = QUERY_REQ_TIMEOUT;

	BUG_ON(!hba);

	ufshcd_hold(hba, false);
	mutex_lock(&hba->dev_cmd.lock);
	ufshcd_init_query(hba, &request, &response, opcode, idn, index,
			selector);

	switch (opcode) {
	case UPIU_QUERY_OPCODE_SET_FLAG:
	case UPIU_QUERY_OPCODE_CLEAR_FLAG:
	case UPIU_QUERY_OPCODE_TOGGLE_FLAG:
		request->query_func = UPIU_QUERY_FUNC_STANDARD_WRITE_REQUEST;
		break;
	case UPIU_QUERY_OPCODE_READ_FLAG:
		request->query_func = UPIU_QUERY_FUNC_STANDARD_READ_REQUEST;
		if (!flag_res) {
			/* No dummy reads */
			dev_err(hba->dev, "%s: Invalid argument for read request\n",
					__func__);
			err = -EINVAL;
			goto out_unlock;
		}
		break;
	default:
		dev_err(hba->dev,
			"%s: Expected query flag opcode but got = %d\n",
			__func__, opcode);
		err = -EINVAL;
		goto out_unlock;
	}

	err = ufshcd_exec_dev_cmd(hba, DEV_CMD_TYPE_QUERY, timeout);

	if (err) {
		dev_err(hba->dev,
			"%s: Sending flag query for idn %d failed, err = %d\n",
			__func__, idn, err);
		goto out_unlock;
	}

	if (flag_res)
		*flag_res = (be32_to_cpu(response->upiu_res.value) &
				MASK_QUERY_UPIU_FLAG_LOC) & 0x1;

out_unlock:
	mutex_unlock(&hba->dev_cmd.lock);
	ufshcd_release(hba);
	return err;
}

/**
 * ufshcd_query_attr - API function for sending attribute requests
 * @hba: per-adapter instance
 * @opcode: attribute opcode
 * @idn: attribute idn to access
 * @index: index field
 * @selector: selector field
 * @attr_val: the attribute value after the query request completes
 *
 * Returns 0 for success, non-zero in case of failure
*/
int ufshcd_query_attr(struct ufs_hba *hba, enum query_opcode opcode,
		      enum attr_idn idn, u8 index, u8 selector, u32 *attr_val)
{
	struct ufs_query_req *request = NULL;
	struct ufs_query_res *response = NULL;
	int err;

	BUG_ON(!hba);

	if (!attr_val) {
		dev_err(hba->dev, "%s: attribute value required for opcode 0x%x\n",
				__func__, opcode);
		return -EINVAL;
	}

	ufshcd_hold(hba, false);

	mutex_lock(&hba->dev_cmd.lock);
	ufshcd_init_query(hba, &request, &response, opcode, idn, index,
			selector);

	switch (opcode) {
	case UPIU_QUERY_OPCODE_WRITE_ATTR:
		request->query_func = UPIU_QUERY_FUNC_STANDARD_WRITE_REQUEST;
		request->upiu_req.value = cpu_to_be32(*attr_val);
		break;
	case UPIU_QUERY_OPCODE_READ_ATTR:
		request->query_func = UPIU_QUERY_FUNC_STANDARD_READ_REQUEST;
		break;
	default:
		dev_err(hba->dev, "%s: Expected query attr opcode but got = 0x%.2x\n",
				__func__, opcode);
		err = -EINVAL;
		goto out_unlock;
	}

	err = ufshcd_exec_dev_cmd(hba, DEV_CMD_TYPE_QUERY, QUERY_REQ_TIMEOUT);

	if (err) {
		dev_err(hba->dev, "%s: opcode 0x%.2x for idn %d failed, index %d, err = %d\n",
				__func__, opcode, idn, index, err);
		goto out_unlock;
	}

	*attr_val = be32_to_cpu(response->upiu_res.value);

out_unlock:
	mutex_unlock(&hba->dev_cmd.lock);
	ufshcd_release(hba);
	return err;
}

/**
 * ufshcd_query_attr_retry() - API function for sending query
 * attribute with retries
 * @hba: per-adapter instance
 * @opcode: attribute opcode
 * @idn: attribute idn to access
 * @index: index field
 * @selector: selector field
 * @attr_val: the attribute value after the query request
 * completes
 *
 * Returns 0 for success, non-zero in case of failure
*/
static int ufshcd_query_attr_retry(struct ufs_hba *hba,
	enum query_opcode opcode, enum attr_idn idn, u8 index, u8 selector,
	u32 *attr_val)
{
	int ret = 0;
	u32 retries;

	for (retries = QUERY_REQ_RETRIES; retries > 0; retries--) {
		ret = ufshcd_query_attr(hba, opcode, idn, index,
						selector, attr_val);
		if (ret)
			dev_dbg(hba->dev, "%s: failed with error %d, retries %d\n",
				__func__, ret, retries);
		else
			break;
	}

	if (ret)
		dev_err(hba->dev,
			"%s: query attribute, idn %d, failed with error %d after %d retires\n",
			__func__, idn, ret, QUERY_REQ_RETRIES);
	return ret;
}

static int __ufshcd_query_descriptor(struct ufs_hba *hba,
			enum query_opcode opcode, enum desc_idn idn, u8 index,
			u8 selector, u8 *desc_buf, int *buf_len)
{
	struct ufs_query_req *request = NULL;
	struct ufs_query_res *response = NULL;
	int err;

	BUG_ON(!hba);

	if (!desc_buf) {
		dev_err(hba->dev, "%s: descriptor buffer required for opcode 0x%x\n",
				__func__, opcode);
		return -EINVAL;
	}

	if (*buf_len < QUERY_DESC_MIN_SIZE || *buf_len > QUERY_DESC_MAX_SIZE) {
		dev_err(hba->dev, "%s: descriptor buffer size (%d) is out of range\n",
				__func__, *buf_len);
		return -EINVAL;
	}

	ufshcd_hold(hba, false);

	mutex_lock(&hba->dev_cmd.lock);
	ufshcd_init_query(hba, &request, &response, opcode, idn, index,
			selector);
	hba->dev_cmd.query.descriptor = desc_buf;
	request->upiu_req.length = cpu_to_be16(*buf_len);

	switch (opcode) {
	case UPIU_QUERY_OPCODE_WRITE_DESC:
		request->query_func = UPIU_QUERY_FUNC_STANDARD_WRITE_REQUEST;
		break;
	case UPIU_QUERY_OPCODE_READ_DESC:
		request->query_func = UPIU_QUERY_FUNC_STANDARD_READ_REQUEST;
		break;
	default:
		dev_err(hba->dev,
				"%s: Expected query descriptor opcode but got = 0x%.2x\n",
				__func__, opcode);
		err = -EINVAL;
		goto out_unlock;
	}

	err = ufshcd_exec_dev_cmd(hba, DEV_CMD_TYPE_QUERY, QUERY_REQ_TIMEOUT);

	if (err) {
		dev_err(hba->dev, "%s: opcode 0x%.2x for idn %d failed, index %d, err = %d\n",
				__func__, opcode, idn, index, err);
		goto out_unlock;
	}

	*buf_len = be16_to_cpu(response->upiu_res.length);

out_unlock:
	hba->dev_cmd.query.descriptor = NULL;
	mutex_unlock(&hba->dev_cmd.lock);
	ufshcd_release(hba);
	return err;
}

/**
 * ufshcd_query_descriptor_retry - API function for sending descriptor requests
 * @hba: per-adapter instance
 * @opcode: attribute opcode
 * @idn: attribute idn to access
 * @index: index field
 * @selector: selector field
 * @desc_buf: the buffer that contains the descriptor
 * @buf_len: length parameter passed to the device
 *
 * Returns 0 for success, non-zero in case of failure.
 * The buf_len parameter will contain, on return, the length parameter
 * received on the response.
 */
int ufshcd_query_descriptor_retry(struct ufs_hba *hba,
				  enum query_opcode opcode,
				  enum desc_idn idn, u8 index,
				  u8 selector,
				  u8 *desc_buf, int *buf_len)
{
	int err;
	int retries;

	for (retries = QUERY_REQ_RETRIES; retries > 0; retries--) {
		err = __ufshcd_query_descriptor(hba, opcode, idn, index,
						selector, desc_buf, buf_len);
		if (!err || err == -EINVAL)
			break;
	}

	return err;
}

/**
 * ufshcd_map_desc_id_to_length - map descriptor IDN to its length
 * @hba: Pointer to adapter instance
 * @desc_id: descriptor idn value
 * @desc_len: mapped desc length (out)
 */
void ufshcd_map_desc_id_to_length(struct ufs_hba *hba, enum desc_idn desc_id,
				  int *desc_len)
{
	if (desc_id >= QUERY_DESC_IDN_MAX || desc_id == QUERY_DESC_IDN_RFU_0 ||
	    desc_id == QUERY_DESC_IDN_RFU_1)
		*desc_len = 0;
	else
		*desc_len = hba->desc_size[desc_id];
}
EXPORT_SYMBOL(ufshcd_map_desc_id_to_length);

static void ufshcd_update_desc_length(struct ufs_hba *hba,
				      enum desc_idn desc_id, int desc_index,
				      unsigned char desc_len)
{
	if (hba->desc_size[desc_id] == QUERY_DESC_MAX_SIZE &&
	    desc_id != QUERY_DESC_IDN_STRING && desc_index != UFS_RPMB_UNIT)
		/* For UFS 3.1, the normal unit descriptor is 10 bytes larger
		 * than the RPMB unit, however, both descriptors share the same
		 * desc_idn, to cover both unit descriptors with one length, we
		 * choose the normal unit descriptor length by desc_index.
		 */
		hba->desc_size[desc_id] = desc_len;
}

/**
 * ufshcd_read_desc_param - read the specified descriptor parameter
 * @hba: Pointer to adapter instance
 * @desc_id: descriptor idn value
 * @desc_index: descriptor index
 * @param_offset: offset of the parameter to read
 * @param_read_buf: pointer to buffer where parameter would be read
 * @param_size: sizeof(param_read_buf)
 *
 * Return 0 in case of success, non-zero otherwise
 */
int ufshcd_read_desc_param(struct ufs_hba *hba,
			   enum desc_idn desc_id,
			   int desc_index,
			   u8 param_offset,
			   u8 *param_read_buf,
			   u8 param_size)
{
	int ret;
	u8 *desc_buf;
	int buff_len;
	bool is_kmalloc = true;

	/* Safety check */
	if (desc_id >= QUERY_DESC_IDN_MAX || !param_size)
		return -EINVAL;

	/* Get the length of descriptor */
	ufshcd_map_desc_id_to_length(hba, desc_id, &buff_len);
	if (!buff_len) {
		dev_err(hba->dev, "%s: Failed to get desc length\n", __func__);
		return -EINVAL;
	}

	if (param_offset >= buff_len) {
		dev_err(hba->dev, "%s: Invalid offset 0x%x in descriptor IDN 0x%x, length 0x%x\n",
			__func__, param_offset, desc_id, buff_len);
		return -EINVAL;
	}

	/* Check whether we need temp memory */
	if (param_offset != 0 || param_size < buff_len) {
		desc_buf = kzalloc(buff_len, GFP_KERNEL);
		if (!desc_buf)
			return -ENOMEM;
	} else {
		desc_buf = param_read_buf;
		is_kmalloc = false;
	}

	/* Request for full descriptor */
	ret = ufshcd_query_descriptor_retry(hba, UPIU_QUERY_OPCODE_READ_DESC,
					desc_id, desc_index, 0,
					desc_buf, &buff_len);

	if (ret) {
		dev_err(hba->dev, "%s: Failed reading descriptor. desc_id %d, desc_index %d, param_offset %d, ret %d\n",
			__func__, desc_id, desc_index, param_offset, ret);
		goto out;
	}

	/* Sanity check */
	if (desc_buf[QUERY_DESC_DESC_TYPE_OFFSET] != desc_id) {
		dev_err(hba->dev, "%s: invalid desc_id %d in descriptor header\n",
			__func__, desc_buf[QUERY_DESC_DESC_TYPE_OFFSET]);
		ret = -EINVAL;
		goto out;
	}

	/* Update descriptor length */
	buff_len = desc_buf[QUERY_DESC_LENGTH_OFFSET];
	ufshcd_update_desc_length(hba, desc_id, desc_index, buff_len);

	if (is_kmalloc) {
		/* Make sure we don't copy more data than available */
		if (param_offset + param_size > buff_len)
			param_size = buff_len - param_offset;
		memcpy(param_read_buf, &desc_buf[param_offset], param_size);
	}
out:
	if (is_kmalloc)
		kfree(desc_buf);
	return ret;
}

/**
 * struct uc_string_id - unicode string
 *
 * @len: size of this descriptor inclusive
 * @type: descriptor type
 * @uc: unicode string character
 */
struct uc_string_id {
	u8 len;
	u8 type;
	wchar_t uc[];
} __packed;

/* replace non-printable or non-ASCII characters with spaces */
static inline char ufshcd_remove_non_printable(u8 ch)
{
	return (ch >= 0x20 && ch <= 0x7e) ? ch : ' ';
}

/**
 * ufshcd_read_string_desc - read string descriptor
 * @hba: pointer to adapter instance
 * @desc_index: descriptor index
 * @buf: pointer to buffer where descriptor would be read,
 *       the caller should free the memory.
 * @ascii: if true convert from unicode to ascii characters
 *         null terminated string.
 *
 * Return:
 * *      string size on success.
 * *      -ENOMEM: on allocation failure
 * *      -EINVAL: on a wrong parameter
 */
int ufshcd_read_string_desc(struct ufs_hba *hba, u8 desc_index,
			    u8 **buf, bool ascii)
{
	struct uc_string_id *uc_str;
	u8 *str;
	int ret;

	if (!buf)
		return -EINVAL;

	uc_str = kzalloc(QUERY_DESC_MAX_SIZE, GFP_KERNEL);
	if (!uc_str)
		return -ENOMEM;

	ret = ufshcd_read_desc_param(hba, QUERY_DESC_IDN_STRING, desc_index, 0,
				     (u8 *)uc_str, QUERY_DESC_MAX_SIZE);
	if (ret < 0) {
		dev_err(hba->dev, "Reading String Desc failed after %d retries. err = %d\n",
			QUERY_REQ_RETRIES, ret);
		str = NULL;
		goto out;
	}

	if (uc_str->len <= QUERY_DESC_HDR_SIZE) {
		dev_dbg(hba->dev, "String Desc is of zero length\n");
		str = NULL;
		ret = 0;
		goto out;
	}

	if (ascii) {
		ssize_t ascii_len;
		int i;
		/* remove header and divide by 2 to move from UTF16 to UTF8 */
		ascii_len = (uc_str->len - QUERY_DESC_HDR_SIZE) / 2 + 1;
		str = kzalloc(ascii_len, GFP_KERNEL);
		if (!str) {
			ret = -ENOMEM;
			goto out;
		}

		/*
		 * the descriptor contains string in UTF16 format
		 * we need to convert to utf-8 so it can be displayed
		 */
		ret = utf16s_to_utf8s(uc_str->uc,
				      uc_str->len - QUERY_DESC_HDR_SIZE,
				      UTF16_BIG_ENDIAN, str, ascii_len);

		/* replace non-printable or non-ASCII characters with spaces */
		for (i = 0; i < ret; i++)
			str[i] = ufshcd_remove_non_printable(str[i]);

		str[ret++] = '\0';

	} else {
		str = kmemdup(uc_str, uc_str->len, GFP_KERNEL);
		if (!str) {
			ret = -ENOMEM;
			goto out;
		}
		ret = uc_str->len;
	}
out:
	*buf = str;
	kfree(uc_str);
	return ret;
}

/**
 * ufshcd_read_unit_desc_param - read the specified unit descriptor parameter
 * @hba: Pointer to adapter instance
 * @lun: lun id
 * @param_offset: offset of the parameter to read
 * @param_read_buf: pointer to buffer where parameter would be read
 * @param_size: sizeof(param_read_buf)
 *
 * Return 0 in case of success, non-zero otherwise
 */
static inline int ufshcd_read_unit_desc_param(struct ufs_hba *hba,
					      int lun,
					      enum unit_desc_param param_offset,
					      u8 *param_read_buf,
					      u32 param_size)
{
	/*
	 * Unit descriptors are only available for general purpose LUs (LUN id
	 * from 0 to 7) and RPMB Well known LU.
	 */
	if (!ufs_is_valid_unit_desc_lun(&hba->dev_info, lun, param_offset))
		return -EOPNOTSUPP;

	return ufshcd_read_desc_param(hba, QUERY_DESC_IDN_UNIT, lun,
				      param_offset, param_read_buf, param_size);
}

static int ufshcd_get_ref_clk_gating_wait(struct ufs_hba *hba)
{
	int err = 0;
	u32 gating_wait = UFSHCD_REF_CLK_GATING_WAIT_US;

	if (hba->dev_info.wspecversion >= 0x300) {
		err = ufshcd_query_attr_retry(hba, UPIU_QUERY_OPCODE_READ_ATTR,
				QUERY_ATTR_IDN_REF_CLK_GATING_WAIT_TIME, 0, 0,
				&gating_wait);
		if (err)
			dev_err(hba->dev, "Failed reading bRefClkGatingWait. err = %d, use default %uus\n",
					 err, gating_wait);

		if (gating_wait == 0) {
			gating_wait = UFSHCD_REF_CLK_GATING_WAIT_US;
			dev_err(hba->dev, "Undefined ref clk gating wait time, use default %uus\n",
					 gating_wait);
		}

		hba->dev_info.clk_gating_wait_us = gating_wait;
	}

	return err;
}

/**
 * ufshcd_memory_alloc - allocate memory for host memory space data structures
 * @hba: per adapter instance
 *
 * 1. Allocate DMA memory for Command Descriptor array
 *	Each command descriptor consist of Command UPIU, Response UPIU and PRDT
 * 2. Allocate DMA memory for UTP Transfer Request Descriptor List (UTRDL).
 * 3. Allocate DMA memory for UTP Task Management Request Descriptor List
 *	(UTMRDL)
 * 4. Allocate memory for local reference block(lrb).
 *
 * Returns 0 for success, non-zero in case of failure
 */
static int ufshcd_memory_alloc(struct ufs_hba *hba)
{
	size_t utmrdl_size, utrdl_size, ucdl_size;

	/* Allocate memory for UTP command descriptors */
	ucdl_size = (sizeof(struct utp_transfer_cmd_desc) * hba->nutrs);
	hba->ucdl_base_addr = dmam_alloc_coherent(hba->dev,
						  ucdl_size,
						  &hba->ucdl_dma_addr,
						  GFP_KERNEL);

	/*
	 * UFSHCI requires UTP command descriptor to be 128 byte aligned.
	 * make sure hba->ucdl_dma_addr is aligned to PAGE_SIZE
	 * if hba->ucdl_dma_addr is aligned to PAGE_SIZE, then it will
	 * be aligned to 128 bytes as well
	 */
	if (!hba->ucdl_base_addr ||
	    WARN_ON(hba->ucdl_dma_addr & (PAGE_SIZE - 1))) {
		dev_err(hba->dev,
			"Command Descriptor Memory allocation failed\n");
		goto out;
	}

	/*
	 * Allocate memory for UTP Transfer descriptors
	 * UFSHCI requires 1024 byte alignment of UTRD
	 */
	utrdl_size = (sizeof(struct utp_transfer_req_desc) * hba->nutrs);
	hba->utrdl_base_addr = dmam_alloc_coherent(hba->dev,
						   utrdl_size,
						   &hba->utrdl_dma_addr,
						   GFP_KERNEL);
	if (!hba->utrdl_base_addr ||
	    WARN_ON(hba->utrdl_dma_addr & (PAGE_SIZE - 1))) {
		dev_err(hba->dev,
			"Transfer Descriptor Memory allocation failed\n");
		goto out;
	}

	/*
	 * Allocate memory for UTP Task Management descriptors
	 * UFSHCI requires 1024 byte alignment of UTMRD
	 */
	utmrdl_size = sizeof(struct utp_task_req_desc) * hba->nutmrs;
	hba->utmrdl_base_addr = dmam_alloc_coherent(hba->dev,
						    utmrdl_size,
						    &hba->utmrdl_dma_addr,
						    GFP_KERNEL);
	if (!hba->utmrdl_base_addr ||
	    WARN_ON(hba->utmrdl_dma_addr & (PAGE_SIZE - 1))) {
		dev_err(hba->dev,
		"Task Management Descriptor Memory allocation failed\n");
		goto out;
	}

	/* Allocate memory for local reference block */
	hba->lrb = devm_kcalloc(hba->dev,
				hba->nutrs, sizeof(struct ufshcd_lrb),
				GFP_KERNEL);
	if (!hba->lrb) {
		dev_err(hba->dev, "LRB Memory allocation failed\n");
		goto out;
	}
	return 0;
out:
	return -ENOMEM;
}

/**
 * ufshcd_host_memory_configure - configure local reference block with
 *				memory offsets
 * @hba: per adapter instance
 *
 * Configure Host memory space
 * 1. Update Corresponding UTRD.UCDBA and UTRD.UCDBAU with UCD DMA
 * address.
 * 2. Update each UTRD with Response UPIU offset, Response UPIU length
 * and PRDT offset.
 * 3. Save the corresponding addresses of UTRD, UCD.CMD, UCD.RSP and UCD.PRDT
 * into local reference block.
 */
static void ufshcd_host_memory_configure(struct ufs_hba *hba)
{
	struct utp_transfer_req_desc *utrdlp;
	dma_addr_t cmd_desc_dma_addr;
	dma_addr_t cmd_desc_element_addr;
	u16 response_offset;
	u16 prdt_offset;
	int cmd_desc_size;
	int i;

	utrdlp = hba->utrdl_base_addr;

	response_offset =
		offsetof(struct utp_transfer_cmd_desc, response_upiu);
	prdt_offset =
		offsetof(struct utp_transfer_cmd_desc, prd_table);

	cmd_desc_size = sizeof(struct utp_transfer_cmd_desc);
	cmd_desc_dma_addr = hba->ucdl_dma_addr;

	for (i = 0; i < hba->nutrs; i++) {
		/* Configure UTRD with command descriptor base address */
		cmd_desc_element_addr =
				(cmd_desc_dma_addr + (cmd_desc_size * i));
		utrdlp[i].command_desc_base_addr_lo =
				cpu_to_le32(lower_32_bits(cmd_desc_element_addr));
		utrdlp[i].command_desc_base_addr_hi =
				cpu_to_le32(upper_32_bits(cmd_desc_element_addr));

		/* Response upiu and prdt offset should be in double words */
		if (hba->quirks & UFSHCD_QUIRK_PRDT_BYTE_GRAN) {
			utrdlp[i].response_upiu_offset =
				cpu_to_le16(response_offset);
			utrdlp[i].prd_table_offset =
				cpu_to_le16(prdt_offset);
			utrdlp[i].response_upiu_length =
				cpu_to_le16(ALIGNED_UPIU_SIZE);
		} else {
			utrdlp[i].response_upiu_offset =
				cpu_to_le16(response_offset >> 2);
			utrdlp[i].prd_table_offset =
				cpu_to_le16(prdt_offset >> 2);
			utrdlp[i].response_upiu_length =
				cpu_to_le16(ALIGNED_UPIU_SIZE >> 2);
		}

		ufshcd_init_lrb(hba, &hba->lrb[i], i);
	}
}

/**
 * ufshcd_dme_link_startup - Notify Unipro to perform link startup
 * @hba: per adapter instance
 *
 * UIC_CMD_DME_LINK_STARTUP command must be issued to Unipro layer,
 * in order to initialize the Unipro link startup procedure.
 * Once the Unipro links are up, the device connected to the controller
 * is detected.
 *
 * Returns 0 on success, non-zero value on failure
 */
static int ufshcd_dme_link_startup(struct ufs_hba *hba)
{
	struct uic_command uic_cmd = {0};
	int ret;

	uic_cmd.command = UIC_CMD_DME_LINK_STARTUP;

	ret = ufshcd_send_uic_cmd(hba, &uic_cmd);
	if (ret)
		dev_dbg(hba->dev,
			"dme-link-startup: error code %d\n", ret);
	return ret;
}
/**
 * ufshcd_dme_reset - UIC command for DME_RESET
 * @hba: per adapter instance
 *
 * DME_RESET command is issued in order to reset UniPro stack.
 * This function now deals with cold reset.
 *
 * Returns 0 on success, non-zero value on failure
 */
static int ufshcd_dme_reset(struct ufs_hba *hba)
{
	struct uic_command uic_cmd = {0};
	int ret;

	uic_cmd.command = UIC_CMD_DME_RESET;

	ret = ufshcd_send_uic_cmd(hba, &uic_cmd);
	if (ret)
		dev_err(hba->dev,
			"dme-reset: error code %d\n", ret);

	return ret;
}

int ufshcd_dme_configure_adapt(struct ufs_hba *hba,
			       int agreed_gear,
			       int adapt_val)
{
	int ret;

	if (agreed_gear != UFS_HS_G4)
		adapt_val = PA_NO_ADAPT;

	ret = ufshcd_dme_set(hba,
			     UIC_ARG_MIB(PA_TXHSADAPTTYPE),
			     adapt_val);
	return ret;
}
EXPORT_SYMBOL_GPL(ufshcd_dme_configure_adapt);

/**
 * ufshcd_dme_enable - UIC command for DME_ENABLE
 * @hba: per adapter instance
 *
 * DME_ENABLE command is issued in order to enable UniPro stack.
 *
 * Returns 0 on success, non-zero value on failure
 */
static int ufshcd_dme_enable(struct ufs_hba *hba)
{
	struct uic_command uic_cmd = {0};
	int ret;

	uic_cmd.command = UIC_CMD_DME_ENABLE;

	ret = ufshcd_send_uic_cmd(hba, &uic_cmd);
	if (ret)
		dev_err(hba->dev,
			"dme-enable: error code %d\n", ret);

	return ret;
}

static inline void ufshcd_add_delay_before_dme_cmd(struct ufs_hba *hba)
{
	#define MIN_DELAY_BEFORE_DME_CMDS_US	1000
	unsigned long min_sleep_time_us;

	if (!(hba->quirks & UFSHCD_QUIRK_DELAY_BEFORE_DME_CMDS))
		return;

	/*
	 * last_dme_cmd_tstamp will be 0 only for 1st call to
	 * this function
	 */
	if (unlikely(!ktime_to_us(hba->last_dme_cmd_tstamp))) {
		min_sleep_time_us = MIN_DELAY_BEFORE_DME_CMDS_US;
	} else {
		unsigned long delta =
			(unsigned long) ktime_to_us(
				ktime_sub(ktime_get(),
				hba->last_dme_cmd_tstamp));

		if (delta < MIN_DELAY_BEFORE_DME_CMDS_US)
			min_sleep_time_us =
				MIN_DELAY_BEFORE_DME_CMDS_US - delta;
		else
			return; /* no more delay required */
	}

	/* allow sleep for extra 50us if needed */
	usleep_range(min_sleep_time_us, min_sleep_time_us + 50);
}

/**
 * ufshcd_dme_set_attr - UIC command for DME_SET, DME_PEER_SET
 * @hba: per adapter instance
 * @attr_sel: uic command argument1
 * @attr_set: attribute set type as uic command argument2
 * @mib_val: setting value as uic command argument3
 * @peer: indicate whether peer or local
 *
 * Returns 0 on success, non-zero value on failure
 */
int ufshcd_dme_set_attr(struct ufs_hba *hba, u32 attr_sel,
			u8 attr_set, u32 mib_val, u8 peer)
{
	struct uic_command uic_cmd = {0};
	static const char *const action[] = {
		"dme-set",
		"dme-peer-set"
	};
	const char *set = action[!!peer];
	int ret;
	int retries = UFS_UIC_COMMAND_RETRIES;

	uic_cmd.command = peer ?
		UIC_CMD_DME_PEER_SET : UIC_CMD_DME_SET;
	uic_cmd.argument1 = attr_sel;
	uic_cmd.argument2 = UIC_ARG_ATTR_TYPE(attr_set);
	uic_cmd.argument3 = mib_val;

	do {
		/* for peer attributes we retry upon failure */
		ret = ufshcd_send_uic_cmd(hba, &uic_cmd);
		if (ret)
			dev_dbg(hba->dev, "%s: attr-id 0x%x val 0x%x error code %d\n",
				set, UIC_GET_ATTR_ID(attr_sel), mib_val, ret);
	} while (ret && peer && --retries);

	if (ret)
		dev_err(hba->dev, "%s: attr-id 0x%x val 0x%x failed %d retries\n",
			set, UIC_GET_ATTR_ID(attr_sel), mib_val,
			UFS_UIC_COMMAND_RETRIES - retries);

	return ret;
}
EXPORT_SYMBOL_GPL(ufshcd_dme_set_attr);

/**
 * ufshcd_dme_get_attr - UIC command for DME_GET, DME_PEER_GET
 * @hba: per adapter instance
 * @attr_sel: uic command argument1
 * @mib_val: the value of the attribute as returned by the UIC command
 * @peer: indicate whether peer or local
 *
 * Returns 0 on success, non-zero value on failure
 */
int ufshcd_dme_get_attr(struct ufs_hba *hba, u32 attr_sel,
			u32 *mib_val, u8 peer)
{
	struct uic_command uic_cmd = {0};
	static const char *const action[] = {
		"dme-get",
		"dme-peer-get"
	};
	const char *get = action[!!peer];
	int ret;
	int retries = UFS_UIC_COMMAND_RETRIES;
	struct ufs_pa_layer_attr orig_pwr_info;
	struct ufs_pa_layer_attr temp_pwr_info;
	bool pwr_mode_change = false;

	if (peer && (hba->quirks & UFSHCD_QUIRK_DME_PEER_ACCESS_AUTO_MODE)) {
		orig_pwr_info = hba->pwr_info;
		temp_pwr_info = orig_pwr_info;

		if (orig_pwr_info.pwr_tx == FAST_MODE ||
		    orig_pwr_info.pwr_rx == FAST_MODE) {
			temp_pwr_info.pwr_tx = FASTAUTO_MODE;
			temp_pwr_info.pwr_rx = FASTAUTO_MODE;
			pwr_mode_change = true;
		} else if (orig_pwr_info.pwr_tx == SLOW_MODE ||
		    orig_pwr_info.pwr_rx == SLOW_MODE) {
			temp_pwr_info.pwr_tx = SLOWAUTO_MODE;
			temp_pwr_info.pwr_rx = SLOWAUTO_MODE;
			pwr_mode_change = true;
		}
		if (pwr_mode_change) {
			ret = ufshcd_change_power_mode(hba, &temp_pwr_info);
			if (ret)
				goto out;
		}
	}

	uic_cmd.command = peer ?
		UIC_CMD_DME_PEER_GET : UIC_CMD_DME_GET;
	uic_cmd.argument1 = attr_sel;

	do {
		/* for peer attributes we retry upon failure */
		ret = ufshcd_send_uic_cmd(hba, &uic_cmd);
		if (ret)
			dev_dbg(hba->dev, "%s: attr-id 0x%x error code %d\n",
				get, UIC_GET_ATTR_ID(attr_sel), ret);
	} while (ret && peer && --retries);

	if (ret)
		dev_err(hba->dev, "%s: attr-id 0x%x failed %d retries\n",
			get, UIC_GET_ATTR_ID(attr_sel),
			UFS_UIC_COMMAND_RETRIES - retries);

	if (mib_val && !ret)
		*mib_val = uic_cmd.argument3;

	if (peer && (hba->quirks & UFSHCD_QUIRK_DME_PEER_ACCESS_AUTO_MODE)
	    && pwr_mode_change)
		ufshcd_change_power_mode(hba, &orig_pwr_info);
out:
	return ret;
}
EXPORT_SYMBOL_GPL(ufshcd_dme_get_attr);

/**
 * ufshcd_uic_pwr_ctrl - executes UIC commands (which affects the link power
 * state) and waits for it to take effect.
 *
 * @hba: per adapter instance
 * @cmd: UIC command to execute
 *
 * DME operations like DME_SET(PA_PWRMODE), DME_HIBERNATE_ENTER &
 * DME_HIBERNATE_EXIT commands take some time to take its effect on both host
 * and device UniPro link and hence it's final completion would be indicated by
 * dedicated status bits in Interrupt Status register (UPMS, UHES, UHXS) in
 * addition to normal UIC command completion Status (UCCS). This function only
 * returns after the relevant status bits indicate the completion.
 *
 * Returns 0 on success, non-zero value on failure
 */
static int ufshcd_uic_pwr_ctrl(struct ufs_hba *hba, struct uic_command *cmd)
{
	struct completion uic_async_done;
	unsigned long flags;
	u8 status;
	int ret;
	bool reenable_intr = false;

	mutex_lock(&hba->uic_cmd_mutex);
	init_completion(&uic_async_done);
	ufshcd_add_delay_before_dme_cmd(hba);

	spin_lock_irqsave(hba->host->host_lock, flags);
	if (ufshcd_is_link_broken(hba)) {
		ret = -ENOLINK;
		goto out_unlock;
	}
	hba->uic_async_done = &uic_async_done;
	if (ufshcd_readl(hba, REG_INTERRUPT_ENABLE) & UIC_COMMAND_COMPL) {
		ufshcd_disable_intr(hba, UIC_COMMAND_COMPL);
		/*
		 * Make sure UIC command completion interrupt is disabled before
		 * issuing UIC command.
		 */
		wmb();
		reenable_intr = true;
	}
	ret = __ufshcd_send_uic_cmd(hba, cmd, false);
	spin_unlock_irqrestore(hba->host->host_lock, flags);
	if (ret) {
		dev_err(hba->dev,
			"pwr ctrl cmd 0x%x with mode 0x%x uic error %d\n",
			cmd->command, cmd->argument3, ret);
		goto out;
	}

	if (!wait_for_completion_timeout(hba->uic_async_done,
					 msecs_to_jiffies(UIC_CMD_TIMEOUT))) {
		dev_err(hba->dev,
			"pwr ctrl cmd 0x%x with mode 0x%x completion timeout\n",
			cmd->command, cmd->argument3);

		if (!cmd->cmd_active) {
			dev_err(hba->dev, "%s: Power Mode Change operation has been completed, go check UPMCRS\n",
				__func__);
			goto check_upmcrs;
		}

		ret = -ETIMEDOUT;
		goto out;
	}

check_upmcrs:
	status = ufshcd_get_upmcrs(hba);
	if (status != PWR_LOCAL) {
		dev_err(hba->dev,
			"pwr ctrl cmd 0x%x failed, host upmcrs:0x%x\n",
			cmd->command, status);
		ret = (status != PWR_OK) ? status : -1;
	}
out:
	if (ret) {
		ufshcd_print_host_state(hba);
		ufshcd_print_pwr_info(hba);
		ufshcd_print_evt_hist(hba);
	}

	spin_lock_irqsave(hba->host->host_lock, flags);
	hba->active_uic_cmd = NULL;
	hba->uic_async_done = NULL;
	if (reenable_intr)
		ufshcd_enable_intr(hba, UIC_COMMAND_COMPL);
	if (ret) {
		ufshcd_set_link_broken(hba);
		ufshcd_schedule_eh_work(hba);
	}
out_unlock:
	spin_unlock_irqrestore(hba->host->host_lock, flags);
	mutex_unlock(&hba->uic_cmd_mutex);

	return ret;
}

/**
 * ufshcd_uic_change_pwr_mode - Perform the UIC power mode chage
 *				using DME_SET primitives.
 * @hba: per adapter instance
 * @mode: powr mode value
 *
 * Returns 0 on success, non-zero value on failure
 */
static int ufshcd_uic_change_pwr_mode(struct ufs_hba *hba, u8 mode)
{
	struct uic_command uic_cmd = {0};
	int ret;

	if (hba->quirks & UFSHCD_QUIRK_BROKEN_PA_RXHSUNTERMCAP) {
		ret = ufshcd_dme_set(hba,
				UIC_ARG_MIB_SEL(PA_RXHSUNTERMCAP, 0), 1);
		if (ret) {
			dev_err(hba->dev, "%s: failed to enable PA_RXHSUNTERMCAP ret %d\n",
						__func__, ret);
			goto out;
		}
	}

	uic_cmd.command = UIC_CMD_DME_SET;
	uic_cmd.argument1 = UIC_ARG_MIB(PA_PWRMODE);
	uic_cmd.argument3 = mode;
	ufshcd_hold(hba, false);
	ret = ufshcd_uic_pwr_ctrl(hba, &uic_cmd);
	ufshcd_release(hba);

out:
	return ret;
}

int ufshcd_link_recovery(struct ufs_hba *hba)
{
	int ret;
	unsigned long flags;

	spin_lock_irqsave(hba->host->host_lock, flags);
	hba->ufshcd_state = UFSHCD_STATE_RESET;
	ufshcd_set_eh_in_progress(hba);
	spin_unlock_irqrestore(hba->host->host_lock, flags);

	/* Reset the attached device */
	ufshcd_device_reset(hba);

	ret = ufshcd_host_reset_and_restore(hba);

	spin_lock_irqsave(hba->host->host_lock, flags);
	if (ret)
		hba->ufshcd_state = UFSHCD_STATE_ERROR;
	ufshcd_clear_eh_in_progress(hba);
	spin_unlock_irqrestore(hba->host->host_lock, flags);

	if (ret)
		dev_err(hba->dev, "%s: link recovery failed, err %d",
			__func__, ret);
	else
		ufshcd_clear_ua_wluns(hba);

	return ret;
}
EXPORT_SYMBOL_GPL(ufshcd_link_recovery);

static int ufshcd_uic_hibern8_enter(struct ufs_hba *hba)
{
	int ret;
	struct uic_command uic_cmd = {0};
	ktime_t start = ktime_get();

	ufshcd_vops_hibern8_notify(hba, UIC_CMD_DME_HIBER_ENTER, PRE_CHANGE);

	uic_cmd.command = UIC_CMD_DME_HIBER_ENTER;
	ret = ufshcd_uic_pwr_ctrl(hba, &uic_cmd);
	trace_ufshcd_profile_hibern8(dev_name(hba->dev), "enter",
			     ktime_to_us(ktime_sub(ktime_get(), start)), ret);

	if (ret)
		dev_err(hba->dev, "%s: hibern8 enter failed. ret = %d\n",
			__func__, ret);
	else
		ufshcd_vops_hibern8_notify(hba, UIC_CMD_DME_HIBER_ENTER,
								POST_CHANGE);

	return ret;
}

int ufshcd_uic_hibern8_exit(struct ufs_hba *hba)
{
	struct uic_command uic_cmd = {0};
	int ret;
	ktime_t start = ktime_get();

	ufshcd_vops_hibern8_notify(hba, UIC_CMD_DME_HIBER_EXIT, PRE_CHANGE);

	uic_cmd.command = UIC_CMD_DME_HIBER_EXIT;
	ret = ufshcd_uic_pwr_ctrl(hba, &uic_cmd);
	trace_ufshcd_profile_hibern8(dev_name(hba->dev), "exit",
			     ktime_to_us(ktime_sub(ktime_get(), start)), ret);

	if (ret) {
		dev_err(hba->dev, "%s: hibern8 exit failed. ret = %d\n",
			__func__, ret);
	} else {
		ufshcd_vops_hibern8_notify(hba, UIC_CMD_DME_HIBER_EXIT,
								POST_CHANGE);
		hba->ufs_stats.last_hibern8_exit_tstamp = ktime_get();
		hba->ufs_stats.hibern8_exit_cnt++;
	}

	return ret;
}
EXPORT_SYMBOL_GPL(ufshcd_uic_hibern8_exit);

void ufshcd_auto_hibern8_update(struct ufs_hba *hba, u32 ahit)
{
	unsigned long flags;
	bool update = false;

	if (!ufshcd_is_auto_hibern8_supported(hba))
		return;

	spin_lock_irqsave(hba->host->host_lock, flags);
	if (hba->ahit != ahit) {
		hba->ahit = ahit;
		update = true;
	}
	spin_unlock_irqrestore(hba->host->host_lock, flags);

	if (update && !pm_runtime_suspended(hba->dev)) {
		pm_runtime_get_sync(hba->dev);
		ufshcd_hold(hba, false);
		ufshcd_auto_hibern8_enable(hba);
		ufshcd_release(hba);
		pm_runtime_put(hba->dev);
	}
}
EXPORT_SYMBOL_GPL(ufshcd_auto_hibern8_update);

void ufshcd_auto_hibern8_enable(struct ufs_hba *hba)
{
	unsigned long flags;

	if (!ufshcd_is_auto_hibern8_supported(hba))
		return;

	spin_lock_irqsave(hba->host->host_lock, flags);
	ufshcd_writel(hba, hba->ahit, REG_AUTO_HIBERNATE_IDLE_TIMER);
	spin_unlock_irqrestore(hba->host->host_lock, flags);
}

 /**
 * ufshcd_init_pwr_info - setting the POR (power on reset)
 * values in hba power info
 * @hba: per-adapter instance
 */
static void ufshcd_init_pwr_info(struct ufs_hba *hba)
{
	hba->pwr_info.gear_rx = UFS_PWM_G1;
	hba->pwr_info.gear_tx = UFS_PWM_G1;
	hba->pwr_info.lane_rx = 1;
	hba->pwr_info.lane_tx = 1;
	hba->pwr_info.pwr_rx = SLOWAUTO_MODE;
	hba->pwr_info.pwr_tx = SLOWAUTO_MODE;
	hba->pwr_info.hs_rate = 0;
}

/**
 * ufshcd_get_max_pwr_mode - reads the max power mode negotiated with device
 * @hba: per-adapter instance
 */
static int ufshcd_get_max_pwr_mode(struct ufs_hba *hba)
{
	struct ufs_pa_layer_attr *pwr_info = &hba->max_pwr_info.info;

	if (hba->max_pwr_info.is_valid)
		return 0;

	pwr_info->pwr_tx = FAST_MODE;
	pwr_info->pwr_rx = FAST_MODE;
	pwr_info->hs_rate = PA_HS_MODE_B;

	/* Get the connected lane count */
	ufshcd_dme_get(hba, UIC_ARG_MIB(PA_CONNECTEDRXDATALANES),
			&pwr_info->lane_rx);
	ufshcd_dme_get(hba, UIC_ARG_MIB(PA_CONNECTEDTXDATALANES),
			&pwr_info->lane_tx);

	if (!pwr_info->lane_rx || !pwr_info->lane_tx) {
		dev_err(hba->dev, "%s: invalid connected lanes value. rx=%d, tx=%d\n",
				__func__,
				pwr_info->lane_rx,
				pwr_info->lane_tx);
		return -EINVAL;
	}

	/*
	 * First, get the maximum gears of HS speed.
	 * If a zero value, it means there is no HSGEAR capability.
	 * Then, get the maximum gears of PWM speed.
	 */
	ufshcd_dme_get(hba, UIC_ARG_MIB(PA_MAXRXHSGEAR), &pwr_info->gear_rx);
	if (!pwr_info->gear_rx) {
		ufshcd_dme_get(hba, UIC_ARG_MIB(PA_MAXRXPWMGEAR),
				&pwr_info->gear_rx);
		if (!pwr_info->gear_rx) {
			dev_err(hba->dev, "%s: invalid max pwm rx gear read = %d\n",
				__func__, pwr_info->gear_rx);
			return -EINVAL;
		}
		pwr_info->pwr_rx = SLOW_MODE;
	}

	ufshcd_dme_peer_get(hba, UIC_ARG_MIB(PA_MAXRXHSGEAR),
			&pwr_info->gear_tx);
	if (!pwr_info->gear_tx) {
		ufshcd_dme_peer_get(hba, UIC_ARG_MIB(PA_MAXRXPWMGEAR),
				&pwr_info->gear_tx);
		if (!pwr_info->gear_tx) {
			dev_err(hba->dev, "%s: invalid max pwm tx gear read = %d\n",
				__func__, pwr_info->gear_tx);
			return -EINVAL;
		}
		pwr_info->pwr_tx = SLOW_MODE;
	}

	hba->max_pwr_info.is_valid = true;
	return 0;
}

static int ufshcd_change_power_mode(struct ufs_hba *hba,
			     struct ufs_pa_layer_attr *pwr_mode)
{
	int ret;

	/* if already configured to the requested pwr_mode */
	if (!hba->force_pmc &&
	    pwr_mode->gear_rx == hba->pwr_info.gear_rx &&
	    pwr_mode->gear_tx == hba->pwr_info.gear_tx &&
	    pwr_mode->lane_rx == hba->pwr_info.lane_rx &&
	    pwr_mode->lane_tx == hba->pwr_info.lane_tx &&
	    pwr_mode->pwr_rx == hba->pwr_info.pwr_rx &&
	    pwr_mode->pwr_tx == hba->pwr_info.pwr_tx &&
	    pwr_mode->hs_rate == hba->pwr_info.hs_rate) {
		dev_dbg(hba->dev, "%s: power already configured\n", __func__);
		return 0;
	}

	/*
	 * Configure attributes for power mode change with below.
	 * - PA_RXGEAR, PA_ACTIVERXDATALANES, PA_RXTERMINATION,
	 * - PA_TXGEAR, PA_ACTIVETXDATALANES, PA_TXTERMINATION,
	 * - PA_HSSERIES
	 */
	ufshcd_dme_set(hba, UIC_ARG_MIB(PA_RXGEAR), pwr_mode->gear_rx);
	ufshcd_dme_set(hba, UIC_ARG_MIB(PA_ACTIVERXDATALANES),
			pwr_mode->lane_rx);
	if (pwr_mode->pwr_rx == FASTAUTO_MODE ||
			pwr_mode->pwr_rx == FAST_MODE)
		ufshcd_dme_set(hba, UIC_ARG_MIB(PA_RXTERMINATION), TRUE);
	else
		ufshcd_dme_set(hba, UIC_ARG_MIB(PA_RXTERMINATION), FALSE);

	ufshcd_dme_set(hba, UIC_ARG_MIB(PA_TXGEAR), pwr_mode->gear_tx);
	ufshcd_dme_set(hba, UIC_ARG_MIB(PA_ACTIVETXDATALANES),
			pwr_mode->lane_tx);
	if (pwr_mode->pwr_tx == FASTAUTO_MODE ||
			pwr_mode->pwr_tx == FAST_MODE)
		ufshcd_dme_set(hba, UIC_ARG_MIB(PA_TXTERMINATION), TRUE);
	else
		ufshcd_dme_set(hba, UIC_ARG_MIB(PA_TXTERMINATION), FALSE);

	if (pwr_mode->pwr_rx == FASTAUTO_MODE ||
	    pwr_mode->pwr_tx == FASTAUTO_MODE ||
	    pwr_mode->pwr_rx == FAST_MODE ||
	    pwr_mode->pwr_tx == FAST_MODE)
		ufshcd_dme_set(hba, UIC_ARG_MIB(PA_HSSERIES),
						pwr_mode->hs_rate);

	if (!(hba->quirks & UFSHCD_QUIRK_SKIP_DEF_UNIPRO_TIMEOUT_SETTING)) {
		ufshcd_dme_set(hba, UIC_ARG_MIB(PA_PWRMODEUSERDATA0),
				DL_FC0ProtectionTimeOutVal_Default);
		ufshcd_dme_set(hba, UIC_ARG_MIB(PA_PWRMODEUSERDATA1),
				DL_TC0ReplayTimeOutVal_Default);
		ufshcd_dme_set(hba, UIC_ARG_MIB(PA_PWRMODEUSERDATA2),
				DL_AFC0ReqTimeOutVal_Default);
		ufshcd_dme_set(hba, UIC_ARG_MIB(PA_PWRMODEUSERDATA3),
				DL_FC1ProtectionTimeOutVal_Default);
		ufshcd_dme_set(hba, UIC_ARG_MIB(PA_PWRMODEUSERDATA4),
				DL_TC1ReplayTimeOutVal_Default);
		ufshcd_dme_set(hba, UIC_ARG_MIB(PA_PWRMODEUSERDATA5),
				DL_AFC1ReqTimeOutVal_Default);

		ufshcd_dme_set(hba, UIC_ARG_MIB(DME_LocalFC0ProtectionTimeOutVal),
				DL_FC0ProtectionTimeOutVal_Default);
		ufshcd_dme_set(hba, UIC_ARG_MIB(DME_LocalTC0ReplayTimeOutVal),
				DL_TC0ReplayTimeOutVal_Default);
		ufshcd_dme_set(hba, UIC_ARG_MIB(DME_LocalAFC0ReqTimeOutVal),
				DL_AFC0ReqTimeOutVal_Default);
	}

	ret = ufshcd_uic_change_pwr_mode(hba, pwr_mode->pwr_rx << 4
			| pwr_mode->pwr_tx);

	if (ret) {
		dev_err(hba->dev,
			"%s: power mode change failed %d\n", __func__, ret);
	} else {
		ufshcd_vops_pwr_change_notify(hba, POST_CHANGE, NULL,
								pwr_mode);

		memcpy(&hba->pwr_info, pwr_mode,
			sizeof(struct ufs_pa_layer_attr));
	}

	return ret;
}

/**
 * ufshcd_config_pwr_mode - configure a new power mode
 * @hba: per-adapter instance
 * @desired_pwr_mode: desired power configuration
 */
int ufshcd_config_pwr_mode(struct ufs_hba *hba,
		struct ufs_pa_layer_attr *desired_pwr_mode)
{
	struct ufs_pa_layer_attr final_params = { 0 };
	int ret;

	ret = ufshcd_vops_pwr_change_notify(hba, PRE_CHANGE,
					desired_pwr_mode, &final_params);

	if (ret)
		memcpy(&final_params, desired_pwr_mode, sizeof(final_params));

	ret = ufshcd_change_power_mode(hba, &final_params);

	return ret;
}
EXPORT_SYMBOL_GPL(ufshcd_config_pwr_mode);

/**
 * ufshcd_complete_dev_init() - checks device readiness
 * @hba: per-adapter instance
 *
 * Set fDeviceInit flag and poll until device toggles it.
 */
static int ufshcd_complete_dev_init(struct ufs_hba *hba)
{
	int err;
	bool flag_res = true;
	ktime_t timeout;

	err = ufshcd_query_flag_retry(hba, UPIU_QUERY_OPCODE_SET_FLAG,
		QUERY_FLAG_IDN_FDEVICEINIT, 0, NULL);
	if (err) {
		dev_err(hba->dev,
			"%s setting fDeviceInit flag failed with error %d\n",
			__func__, err);
		goto out;
	}

	/* Poll fDeviceInit flag to be cleared */
	timeout = ktime_add_ms(ktime_get(), FDEVICEINIT_COMPL_TIMEOUT);
	do {
		err = ufshcd_query_flag(hba, UPIU_QUERY_OPCODE_READ_FLAG,
					QUERY_FLAG_IDN_FDEVICEINIT, 0, &flag_res);
		if (!flag_res)
			break;
		usleep_range(5000, 10000);
	} while (ktime_before(ktime_get(), timeout));

	if (err) {
		dev_err(hba->dev,
				"%s reading fDeviceInit flag failed with error %d\n",
				__func__, err);
	} else if (flag_res) {
		dev_err(hba->dev,
				"%s fDeviceInit was not cleared by the device\n",
				__func__);
		err = -EBUSY;
	}
out:
	return err;
}

/**
 * ufshcd_make_hba_operational - Make UFS controller operational
 * @hba: per adapter instance
 *
 * To bring UFS host controller to operational state,
 * 1. Enable required interrupts
 * 2. Configure interrupt aggregation
 * 3. Program UTRL and UTMRL base address
 * 4. Configure run-stop-registers
 *
 * Returns 0 on success, non-zero value on failure
 */
int ufshcd_make_hba_operational(struct ufs_hba *hba)
{
	int err = 0;
	u32 reg;

	/* Enable required interrupts */
	ufshcd_enable_intr(hba, UFSHCD_ENABLE_INTRS);

	/* Configure interrupt aggregation */
	if (ufshcd_is_intr_aggr_allowed(hba))
		ufshcd_config_intr_aggr(hba, hba->nutrs - 1, INT_AGGR_DEF_TO);
	else
		ufshcd_disable_intr_aggr(hba);

	/* Configure UTRL and UTMRL base address registers */
	ufshcd_writel(hba, lower_32_bits(hba->utrdl_dma_addr),
			REG_UTP_TRANSFER_REQ_LIST_BASE_L);
	ufshcd_writel(hba, upper_32_bits(hba->utrdl_dma_addr),
			REG_UTP_TRANSFER_REQ_LIST_BASE_H);
	ufshcd_writel(hba, lower_32_bits(hba->utmrdl_dma_addr),
			REG_UTP_TASK_REQ_LIST_BASE_L);
	ufshcd_writel(hba, upper_32_bits(hba->utmrdl_dma_addr),
			REG_UTP_TASK_REQ_LIST_BASE_H);

	/*
	 * Make sure base address and interrupt setup are updated before
	 * enabling the run/stop registers below.
	 */
	wmb();

	/*
	 * UCRDY, UTMRLDY and UTRLRDY bits must be 1
	 */
	reg = ufshcd_readl(hba, REG_CONTROLLER_STATUS);
	if (!(ufshcd_get_lists_status(reg))) {
		ufshcd_enable_run_stop_reg(hba);
	} else {
		dev_err(hba->dev,
			"Host controller not ready to process requests");
		err = -EIO;
	}

	return err;
}
EXPORT_SYMBOL_GPL(ufshcd_make_hba_operational);

/**
 * ufshcd_hba_stop - Send controller to reset state
 * @hba: per adapter instance
 */
static inline void ufshcd_hba_stop(struct ufs_hba *hba)
{
	unsigned long flags;
	int err;

	/*
	 * Obtain the host lock to prevent that the controller is disabled
	 * while the UFS interrupt handler is active on another CPU.
	 */
	spin_lock_irqsave(hba->host->host_lock, flags);
	ufshcd_writel(hba, CONTROLLER_DISABLE,  REG_CONTROLLER_ENABLE);
	spin_unlock_irqrestore(hba->host->host_lock, flags);

	err = ufshcd_wait_for_register(hba, REG_CONTROLLER_ENABLE,
					CONTROLLER_ENABLE, CONTROLLER_DISABLE,
					10, 1);
	if (err)
		dev_err(hba->dev, "%s: Controller disable failed\n", __func__);
}

/**
 * ufshcd_hba_execute_hce - initialize the controller
 * @hba: per adapter instance
 *
 * The controller resets itself and controller firmware initialization
 * sequence kicks off. When controller is ready it will set
 * the Host Controller Enable bit to 1.
 *
 * Returns 0 on success, non-zero value on failure
 */
static int ufshcd_hba_execute_hce(struct ufs_hba *hba)
{
	int retry_outer = 3;
	int retry_inner;

start:
	if (!ufshcd_is_hba_active(hba))
		/* change controller state to "reset state" */
		ufshcd_hba_stop(hba);

	/* UniPro link is disabled at this point */
	ufshcd_set_link_off(hba);

	ufshcd_vops_hce_enable_notify(hba, PRE_CHANGE);

	/* start controller initialization sequence */
	ufshcd_hba_start(hba);

	/*
	 * To initialize a UFS host controller HCE bit must be set to 1.
	 * During initialization the HCE bit value changes from 1->0->1.
	 * When the host controller completes initialization sequence
	 * it sets the value of HCE bit to 1. The same HCE bit is read back
	 * to check if the controller has completed initialization sequence.
	 * So without this delay the value HCE = 1, set in the previous
	 * instruction might be read back.
	 * This delay can be changed based on the controller.
	 */
	ufshcd_delay_us(hba->vps->hba_enable_delay_us, 100);

	/* wait for the host controller to complete initialization */
	retry_inner = 50;
	while (ufshcd_is_hba_active(hba)) {
		if (retry_inner) {
			retry_inner--;
		} else {
			dev_err(hba->dev,
				"Controller enable failed\n");
			if (retry_outer) {
				retry_outer--;
				goto start;
			}
			return -EIO;
		}
		usleep_range(1000, 1100);
	}

	/* enable UIC related interrupts */
	ufshcd_enable_intr(hba, UFSHCD_UIC_MASK);

	ufshcd_vops_hce_enable_notify(hba, POST_CHANGE);

	return 0;
}

int ufshcd_hba_enable(struct ufs_hba *hba)
{
	int ret;

	if (hba->quirks & UFSHCI_QUIRK_BROKEN_HCE) {
		ufshcd_set_link_off(hba);
		ufshcd_vops_hce_enable_notify(hba, PRE_CHANGE);

		/* enable UIC related interrupts */
		ufshcd_enable_intr(hba, UFSHCD_UIC_MASK);
		ret = ufshcd_dme_reset(hba);
		if (!ret) {
			ret = ufshcd_dme_enable(hba);
			if (!ret)
				ufshcd_vops_hce_enable_notify(hba, POST_CHANGE);
			if (ret)
				dev_err(hba->dev,
					"Host controller enable failed with non-hce\n");
		}
	} else {
		ret = ufshcd_hba_execute_hce(hba);
	}

	return ret;
}
EXPORT_SYMBOL_GPL(ufshcd_hba_enable);

static int ufshcd_disable_tx_lcc(struct ufs_hba *hba, bool peer)
{
	int tx_lanes = 0, i, err = 0;

	if (!peer)
		ufshcd_dme_get(hba, UIC_ARG_MIB(PA_CONNECTEDTXDATALANES),
			       &tx_lanes);
	else
		ufshcd_dme_peer_get(hba, UIC_ARG_MIB(PA_CONNECTEDTXDATALANES),
				    &tx_lanes);
	for (i = 0; i < tx_lanes; i++) {
		if (!peer)
			err = ufshcd_dme_set(hba,
				UIC_ARG_MIB_SEL(TX_LCC_ENABLE,
					UIC_ARG_MPHY_TX_GEN_SEL_INDEX(i)),
					0);
		else
			err = ufshcd_dme_peer_set(hba,
				UIC_ARG_MIB_SEL(TX_LCC_ENABLE,
					UIC_ARG_MPHY_TX_GEN_SEL_INDEX(i)),
					0);
		if (err) {
			dev_err(hba->dev, "%s: TX LCC Disable failed, peer = %d, lane = %d, err = %d",
				__func__, peer, i, err);
			break;
		}
	}

	return err;
}

static inline int ufshcd_disable_device_tx_lcc(struct ufs_hba *hba)
{
	return ufshcd_disable_tx_lcc(hba, true);
}

void ufshcd_update_evt_hist(struct ufs_hba *hba, u32 id, u32 val)
{
	struct ufs_event_hist *e;

	if (id >= UFS_EVT_CNT)
		return;

	e = &hba->ufs_stats.event[id];
	e->val[e->pos] = val;
	e->tstamp[e->pos] = ktime_get();
	e->cnt += 1;
	e->pos = (e->pos + 1) % UFS_EVENT_HIST_LENGTH;

	ufshcd_vops_event_notify(hba, id, &val);
}
EXPORT_SYMBOL_GPL(ufshcd_update_evt_hist);

/**
 * ufshcd_link_startup - Initialize unipro link startup
 * @hba: per adapter instance
 *
 * Returns 0 for success, non-zero in case of failure
 */
static int ufshcd_link_startup(struct ufs_hba *hba)
{
	int ret;
	int retries = DME_LINKSTARTUP_RETRIES;
	bool link_startup_again = false;

	/*
	 * If UFS device isn't active then we will have to issue link startup
	 * 2 times to make sure the device state move to active.
	 */
	if (!ufshcd_is_ufs_dev_active(hba))
		link_startup_again = true;

link_startup:
	do {
		ufshcd_vops_link_startup_notify(hba, PRE_CHANGE);

		ret = ufshcd_dme_link_startup(hba);

		/* check if device is detected by inter-connect layer */
		if (!ret && !ufshcd_is_device_present(hba)) {
			ufshcd_update_evt_hist(hba,
					       UFS_EVT_LINK_STARTUP_FAIL,
					       0);
			dev_err(hba->dev, "%s: Device not present\n", __func__);
			ret = -ENXIO;
			goto out;
		}

		/*
		 * DME link lost indication is only received when link is up,
		 * but we can't be sure if the link is up until link startup
		 * succeeds. So reset the local Uni-Pro and try again.
		 */
		if (ret && ufshcd_hba_enable(hba)) {
			ufshcd_update_evt_hist(hba,
					       UFS_EVT_LINK_STARTUP_FAIL,
					       (u32)ret);
			goto out;
		}
	} while (ret && retries--);

	if (ret) {
		/* failed to get the link up... retire */
		ufshcd_update_evt_hist(hba,
				       UFS_EVT_LINK_STARTUP_FAIL,
				       (u32)ret);
		goto out;
	}

	if (link_startup_again) {
		link_startup_again = false;
		retries = DME_LINKSTARTUP_RETRIES;
		goto link_startup;
	}

	/* Mark that link is up in PWM-G1, 1-lane, SLOW-AUTO mode */
	ufshcd_init_pwr_info(hba);
	ufshcd_print_pwr_info(hba);

	if (hba->quirks & UFSHCD_QUIRK_BROKEN_LCC) {
		ret = ufshcd_disable_device_tx_lcc(hba);
		if (ret)
			goto out;
	}

	/* Include any host controller configuration via UIC commands */
	ret = ufshcd_vops_link_startup_notify(hba, POST_CHANGE);
	if (ret)
		goto out;

	/* Clear UECPA once due to LINERESET has happened during LINK_STARTUP */
	ufshcd_readl(hba, REG_UIC_ERROR_CODE_PHY_ADAPTER_LAYER);
	ret = ufshcd_make_hba_operational(hba);
out:
	if (ret) {
		dev_err(hba->dev, "link startup failed %d\n", ret);
		ufshcd_print_host_state(hba);
		ufshcd_print_pwr_info(hba);
		ufshcd_print_evt_hist(hba);
	}
	return ret;
}

/**
 * ufshcd_verify_dev_init() - Verify device initialization
 * @hba: per-adapter instance
 *
 * Send NOP OUT UPIU and wait for NOP IN response to check whether the
 * device Transport Protocol (UTP) layer is ready after a reset.
 * If the UTP layer at the device side is not initialized, it may
 * not respond with NOP IN UPIU within timeout of %NOP_OUT_TIMEOUT
 * and we retry sending NOP OUT for %NOP_OUT_RETRIES iterations.
 */
static int ufshcd_verify_dev_init(struct ufs_hba *hba)
{
	int err = 0;
	int retries;

	ufshcd_hold(hba, false);
	mutex_lock(&hba->dev_cmd.lock);
	for (retries = NOP_OUT_RETRIES; retries > 0; retries--) {
		err = ufshcd_exec_dev_cmd(hba, DEV_CMD_TYPE_NOP,
					       NOP_OUT_TIMEOUT);

		if (!err || err == -ETIMEDOUT)
			break;

		dev_dbg(hba->dev, "%s: error %d retrying\n", __func__, err);
	}
	mutex_unlock(&hba->dev_cmd.lock);
	ufshcd_release(hba);

	if (err)
		dev_err(hba->dev, "%s: NOP OUT failed %d\n", __func__, err);
	return err;
}

/**
 * ufshcd_set_queue_depth - set lun queue depth
 * @sdev: pointer to SCSI device
 *
 * Read bLUQueueDepth value and activate scsi tagged command
 * queueing. For WLUN, queue depth is set to 1. For best-effort
 * cases (bLUQueueDepth = 0) the queue depth is set to a maximum
 * value that host can queue.
 */
static void ufshcd_set_queue_depth(struct scsi_device *sdev)
{
	int ret = 0;
	u8 lun_qdepth;
	struct ufs_hba *hba;

	hba = shost_priv(sdev->host);

	lun_qdepth = hba->nutrs;
	ret = ufshcd_read_unit_desc_param(hba,
					  ufshcd_scsi_to_upiu_lun(sdev->lun),
					  UNIT_DESC_PARAM_LU_Q_DEPTH,
					  &lun_qdepth,
					  sizeof(lun_qdepth));

	/* Some WLUN doesn't support unit descriptor */
	if (ret == -EOPNOTSUPP)
		lun_qdepth = 1;
	else if (!lun_qdepth)
		/* eventually, we can figure out the real queue depth */
		lun_qdepth = hba->nutrs;
	else
		lun_qdepth = min_t(int, lun_qdepth, hba->nutrs);

	dev_dbg(hba->dev, "%s: activate tcq with queue depth %d\n",
			__func__, lun_qdepth);
	scsi_change_queue_depth(sdev, lun_qdepth);
}

/*
 * ufshcd_get_lu_wp - returns the "b_lu_write_protect" from UNIT DESCRIPTOR
 * @hba: per-adapter instance
 * @lun: UFS device lun id
 * @b_lu_write_protect: pointer to buffer to hold the LU's write protect info
 *
 * Returns 0 in case of success and b_lu_write_protect status would be returned
 * @b_lu_write_protect parameter.
 * Returns -ENOTSUPP if reading b_lu_write_protect is not supported.
 * Returns -EINVAL in case of invalid parameters passed to this function.
 */
static int ufshcd_get_lu_wp(struct ufs_hba *hba,
			    u8 lun,
			    u8 *b_lu_write_protect)
{
	int ret;

	if (!b_lu_write_protect)
		ret = -EINVAL;
	/*
	 * According to UFS device spec, RPMB LU can't be write
	 * protected so skip reading bLUWriteProtect parameter for
	 * it. For other W-LUs, UNIT DESCRIPTOR is not available.
	 */
	else if (lun >= hba->dev_info.max_lu_supported)
		ret = -ENOTSUPP;
	else
		ret = ufshcd_read_unit_desc_param(hba,
					  lun,
					  UNIT_DESC_PARAM_LU_WR_PROTECT,
					  b_lu_write_protect,
					  sizeof(*b_lu_write_protect));
	return ret;
}

/**
 * ufshcd_get_lu_power_on_wp_status - get LU's power on write protect
 * status
 * @hba: per-adapter instance
 * @sdev: pointer to SCSI device
 *
 */
static inline void ufshcd_get_lu_power_on_wp_status(struct ufs_hba *hba,
						    struct scsi_device *sdev)
{
	if (hba->dev_info.f_power_on_wp_en &&
	    !hba->dev_info.is_lu_power_on_wp) {
		u8 b_lu_write_protect;

		if (!ufshcd_get_lu_wp(hba, ufshcd_scsi_to_upiu_lun(sdev->lun),
				      &b_lu_write_protect) &&
		    (b_lu_write_protect == UFS_LU_POWER_ON_WP))
			hba->dev_info.is_lu_power_on_wp = true;
	}
}

/**
 * ufshcd_slave_alloc - handle initial SCSI device configurations
 * @sdev: pointer to SCSI device
 *
 * Returns success
 */
static int ufshcd_slave_alloc(struct scsi_device *sdev)
{
	struct ufs_hba *hba;

	hba = shost_priv(sdev->host);

	/* Mode sense(6) is not supported by UFS, so use Mode sense(10) */
	sdev->use_10_for_ms = 1;

	/* DBD field should be set to 1 in mode sense(10) */
	sdev->set_dbd_for_ms = 1;

	/* allow SCSI layer to restart the device in case of errors */
	sdev->allow_restart = 1;

	/* REPORT SUPPORTED OPERATION CODES is not supported */
	sdev->no_report_opcodes = 1;

	/* WRITE_SAME command is not supported */
	sdev->no_write_same = 1;

	ufshcd_set_queue_depth(sdev);

	ufshcd_get_lu_power_on_wp_status(hba, sdev);

	return 0;
}

/**
 * ufshcd_change_queue_depth - change queue depth
 * @sdev: pointer to SCSI device
 * @depth: required depth to set
 *
 * Change queue depth and make sure the max. limits are not crossed.
 */
static int ufshcd_change_queue_depth(struct scsi_device *sdev, int depth)
{
	struct ufs_hba *hba = shost_priv(sdev->host);

	if (depth > hba->nutrs)
		depth = hba->nutrs;
	return scsi_change_queue_depth(sdev, depth);
}

/**
 * ufshcd_slave_configure - adjust SCSI device configurations
 * @sdev: pointer to SCSI device
 */
static int ufshcd_slave_configure(struct scsi_device *sdev)
{
	struct ufs_hba *hba = shost_priv(sdev->host);
	struct request_queue *q = sdev->request_queue;

	blk_queue_update_dma_pad(q, PRDT_DATA_BYTE_COUNT_PAD - 1);
	if (hba->quirks & UFSHCD_QUIRK_ALIGN_SG_WITH_PAGE_SIZE)
		blk_queue_update_dma_alignment(q, PAGE_SIZE - 1);

	if (ufshcd_is_rpm_autosuspend_allowed(hba))
		sdev->rpm_autosuspend = 1;

	ufshcd_crypto_setup_rq_keyslot_manager(hba, q);

	return 0;
}

/**
 * ufshcd_slave_destroy - remove SCSI device configurations
 * @sdev: pointer to SCSI device
 */
static void ufshcd_slave_destroy(struct scsi_device *sdev)
{
	struct ufs_hba *hba;

	hba = shost_priv(sdev->host);
	/* Drop the reference as it won't be needed anymore */
	if (ufshcd_scsi_to_upiu_lun(sdev->lun) == UFS_UPIU_UFS_DEVICE_WLUN) {
		unsigned long flags;

		spin_lock_irqsave(hba->host->host_lock, flags);
		hba->sdev_ufs_device = NULL;
		spin_unlock_irqrestore(hba->host->host_lock, flags);
	}
}

/**
 * ufshcd_scsi_cmd_status - Update SCSI command result based on SCSI status
 * @lrbp: pointer to local reference block of completed command
 * @scsi_status: SCSI command status
 *
 * Returns value base on SCSI command status
 */
static inline int
ufshcd_scsi_cmd_status(struct ufshcd_lrb *lrbp, int scsi_status)
{
	int result = 0;

	switch (scsi_status) {
	case SAM_STAT_CHECK_CONDITION:
		ufshcd_copy_sense_data(lrbp);
		fallthrough;
	case SAM_STAT_GOOD:
		result |= DID_OK << 16 | scsi_status;
		break;
	case SAM_STAT_TASK_SET_FULL:
	case SAM_STAT_BUSY:
	case SAM_STAT_TASK_ABORTED:
		ufshcd_copy_sense_data(lrbp);
		result |= scsi_status;
		break;
	default:
		result |= DID_ERROR << 16;
		break;
	} /* end of switch */

	return result;
}

/**
 * ufshcd_transfer_rsp_status - Get overall status of the response
 * @hba: per adapter instance
 * @lrbp: pointer to local reference block of completed command
 *
 * Returns result of the command to notify SCSI midlayer
 */
static inline int
ufshcd_transfer_rsp_status(struct ufs_hba *hba, struct ufshcd_lrb *lrbp)
{
	int result = 0;
	int scsi_status;
	int ocs;

	/* overall command status of utrd */
	ocs = ufshcd_get_tr_ocs(lrbp);

	if (hba->quirks & UFSHCD_QUIRK_BROKEN_OCS_FATAL_ERROR) {
		if (be32_to_cpu(lrbp->ucd_rsp_ptr->header.dword_1) &
					MASK_RSP_UPIU_RESULT)
			ocs = OCS_SUCCESS;
	}

	switch (ocs) {
	case OCS_SUCCESS:
		result = ufshcd_get_req_rsp(lrbp->ucd_rsp_ptr);
		hba->ufs_stats.last_hibern8_exit_tstamp = ktime_set(0, 0);
		switch (result) {
		case UPIU_TRANSACTION_RESPONSE:
			/*
			 * get the response UPIU result to extract
			 * the SCSI command status
			 */
			result = ufshcd_get_rsp_upiu_result(lrbp->ucd_rsp_ptr);

			/*
			 * get the result based on SCSI status response
			 * to notify the SCSI midlayer of the command status
			 */
			scsi_status = result & MASK_SCSI_STATUS;
			result = ufshcd_scsi_cmd_status(lrbp, scsi_status);

			/*
			 * Currently we are only supporting BKOPs exception
			 * events hence we can ignore BKOPs exception event
			 * during power management callbacks. BKOPs exception
			 * event is not expected to be raised in runtime suspend
			 * callback as it allows the urgent bkops.
			 * During system suspend, we are anyway forcefully
			 * disabling the bkops and if urgent bkops is needed
			 * it will be enabled on system resume. Long term
			 * solution could be to abort the system suspend if
			 * UFS device needs urgent BKOPs.
			 */
			if (!hba->pm_op_in_progress &&
			    ufshcd_is_exception_event(lrbp->ucd_rsp_ptr) &&
			    schedule_work(&hba->eeh_work)) {
				/*
				 * Prevent suspend once eeh_work is scheduled
				 * to avoid deadlock between ufshcd_suspend
				 * and exception event handler.
				 */
				pm_runtime_get_noresume(hba->dev);
			}
			break;
		case UPIU_TRANSACTION_REJECT_UPIU:
			/* TODO: handle Reject UPIU Response */
			result = DID_ERROR << 16;
			dev_err(hba->dev,
				"Reject UPIU not fully implemented\n");
			break;
		default:
			dev_err(hba->dev,
				"Unexpected request response code = %x\n",
				result);
			result = DID_ERROR << 16;
			break;
		}
		break;
	case OCS_ABORTED:
		result |= DID_ABORT << 16;
		break;
	case OCS_INVALID_COMMAND_STATUS:
		result |= DID_REQUEUE << 16;
		break;
	case OCS_INVALID_CMD_TABLE_ATTR:
	case OCS_INVALID_PRDT_ATTR:
	case OCS_MISMATCH_DATA_BUF_SIZE:
	case OCS_MISMATCH_RESP_UPIU_SIZE:
	case OCS_PEER_COMM_FAILURE:
	case OCS_FATAL_ERROR:
	case OCS_DEVICE_FATAL_ERROR:
	case OCS_INVALID_CRYPTO_CONFIG:
	case OCS_GENERAL_CRYPTO_ERROR:
	default:
		result |= DID_ERROR << 16;
		dev_err(hba->dev,
				"OCS error from controller = %x for tag %d\n",
				ocs, lrbp->task_tag);
		ufshcd_print_evt_hist(hba);
		ufshcd_print_host_state(hba);
		break;
	} /* end of switch */

	if ((host_byte(result) != DID_OK) &&
	    (host_byte(result) != DID_REQUEUE) && !hba->silence_err_logs)
		ufshcd_print_trs(hba, 1 << lrbp->task_tag, true);
	return result;
}

/**
 * ufshcd_uic_cmd_compl - handle completion of uic command
 * @hba: per adapter instance
 * @intr_status: interrupt status generated by the controller
 *
 * Returns
 *  IRQ_HANDLED - If interrupt is valid
 *  IRQ_NONE    - If invalid interrupt
 */
static irqreturn_t ufshcd_uic_cmd_compl(struct ufs_hba *hba, u32 intr_status)
{
	irqreturn_t retval = IRQ_NONE;

	if ((intr_status & UIC_COMMAND_COMPL) && hba->active_uic_cmd) {
		hba->active_uic_cmd->argument2 |=
			ufshcd_get_uic_cmd_result(hba);
		hba->active_uic_cmd->argument3 =
			ufshcd_get_dme_attr_val(hba);
		if (!hba->uic_async_done)
			hba->active_uic_cmd->cmd_active = 0;
		complete(&hba->active_uic_cmd->done);
		retval = IRQ_HANDLED;
	}

	if ((intr_status & UFSHCD_UIC_PWR_MASK) && hba->uic_async_done) {
		hba->active_uic_cmd->cmd_active = 0;
		complete(hba->uic_async_done);
		retval = IRQ_HANDLED;
	}

	if (retval == IRQ_HANDLED)
		ufshcd_add_uic_command_trace(hba, hba->active_uic_cmd,
					     UFS_CMD_COMP);
	return retval;
}

/**
 * __ufshcd_transfer_req_compl - handle SCSI and query command completion
 * @hba: per adapter instance
 * @completed_reqs: requests to complete
 */
static void __ufshcd_transfer_req_compl(struct ufs_hba *hba,
					unsigned long completed_reqs)
{
	struct ufshcd_lrb *lrbp;
	struct scsi_cmnd *cmd;
	int result;
	int index;
	bool update_scaling = false;

	for_each_set_bit(index, &completed_reqs, hba->nutrs) {
		lrbp = &hba->lrb[index];
		lrbp->in_use = false;
		lrbp->compl_time_stamp = ktime_get();
		cmd = lrbp->cmd;
		if (cmd) {
			ufshcd_add_command_trace(hba, index, UFS_CMD_COMP);
			result = ufshcd_transfer_rsp_status(hba, lrbp);
			scsi_dma_unmap(cmd);
			cmd->result = result;
			/* Mark completed command as NULL in LRB */
			lrbp->cmd = NULL;
			/* Do not touch lrbp after scsi done */
			cmd->scsi_done(cmd);
			__ufshcd_release(hba);
			update_scaling = true;
		} else if (lrbp->command_type == UTP_CMD_TYPE_DEV_MANAGE ||
			lrbp->command_type == UTP_CMD_TYPE_UFS_STORAGE) {
			if (hba->dev_cmd.complete) {
				ufshcd_add_command_trace(hba, index,
							 UFS_DEV_COMP);
				complete(hba->dev_cmd.complete);
				update_scaling = true;
			}
		}
		if (ufshcd_is_clkscaling_supported(hba) && update_scaling)
			hba->clk_scaling.active_reqs--;
	}

	/* clear corresponding bits of completed commands */
	hba->outstanding_reqs ^= completed_reqs;

	ufshcd_clk_scaling_update_busy(hba);
}

/**
 * ufshcd_transfer_req_compl - handle SCSI and query command completion
 * @hba: per adapter instance
 *
 * Returns
 *  IRQ_HANDLED - If interrupt is valid
 *  IRQ_NONE    - If invalid interrupt
 */
static irqreturn_t ufshcd_transfer_req_compl(struct ufs_hba *hba)
{
	unsigned long completed_reqs;
	u32 tr_doorbell;

	/* Resetting interrupt aggregation counters first and reading the
	 * DOOR_BELL afterward allows us to handle all the completed requests.
	 * In order to prevent other interrupts starvation the DB is read once
	 * after reset. The down side of this solution is the possibility of
	 * false interrupt if device completes another request after resetting
	 * aggregation and before reading the DB.
	 */
	if (ufshcd_is_intr_aggr_allowed(hba) &&
	    !(hba->quirks & UFSHCI_QUIRK_SKIP_RESET_INTR_AGGR))
		ufshcd_reset_intr_aggr(hba);

	tr_doorbell = ufshcd_readl(hba, REG_UTP_TRANSFER_REQ_DOOR_BELL);
	completed_reqs = tr_doorbell ^ hba->outstanding_reqs;

	if (completed_reqs) {
		__ufshcd_transfer_req_compl(hba, completed_reqs);
		return IRQ_HANDLED;
	} else {
		return IRQ_NONE;
	}
}

/**
 * ufshcd_disable_ee - disable exception event
 * @hba: per-adapter instance
 * @mask: exception event to disable
 *
 * Disables exception event in the device so that the EVENT_ALERT
 * bit is not set.
 *
 * Returns zero on success, non-zero error value on failure.
 */
static int ufshcd_disable_ee(struct ufs_hba *hba, u16 mask)
{
	int err = 0;
	u32 val;

	if (!(hba->ee_ctrl_mask & mask))
		goto out;

	val = hba->ee_ctrl_mask & ~mask;
	val &= MASK_EE_STATUS;
	err = ufshcd_query_attr_retry(hba, UPIU_QUERY_OPCODE_WRITE_ATTR,
			QUERY_ATTR_IDN_EE_CONTROL, 0, 0, &val);
	if (!err)
		hba->ee_ctrl_mask &= ~mask;
out:
	return err;
}

/**
 * ufshcd_enable_ee - enable exception event
 * @hba: per-adapter instance
 * @mask: exception event to enable
 *
 * Enable corresponding exception event in the device to allow
 * device to alert host in critical scenarios.
 *
 * Returns zero on success, non-zero error value on failure.
 */
static int ufshcd_enable_ee(struct ufs_hba *hba, u16 mask)
{
	int err = 0;
	u32 val;

	if (hba->ee_ctrl_mask & mask)
		goto out;

	val = hba->ee_ctrl_mask | mask;
	val &= MASK_EE_STATUS;
	err = ufshcd_query_attr_retry(hba, UPIU_QUERY_OPCODE_WRITE_ATTR,
			QUERY_ATTR_IDN_EE_CONTROL, 0, 0, &val);
	if (!err)
		hba->ee_ctrl_mask |= mask;
out:
	return err;
}

/**
 * ufshcd_enable_auto_bkops - Allow device managed BKOPS
 * @hba: per-adapter instance
 *
 * Allow device to manage background operations on its own. Enabling
 * this might lead to inconsistent latencies during normal data transfers
 * as the device is allowed to manage its own way of handling background
 * operations.
 *
 * Returns zero on success, non-zero on failure.
 */
static int ufshcd_enable_auto_bkops(struct ufs_hba *hba)
{
	int err = 0;

	if (hba->auto_bkops_enabled)
		goto out;

	err = ufshcd_query_flag_retry(hba, UPIU_QUERY_OPCODE_SET_FLAG,
			QUERY_FLAG_IDN_BKOPS_EN, 0, NULL);
	if (err) {
		dev_err(hba->dev, "%s: failed to enable bkops %d\n",
				__func__, err);
		goto out;
	}

	hba->auto_bkops_enabled = true;
	trace_ufshcd_auto_bkops_state(dev_name(hba->dev), "Enabled");

	/* No need of URGENT_BKOPS exception from the device */
	err = ufshcd_disable_ee(hba, MASK_EE_URGENT_BKOPS);
	if (err)
		dev_err(hba->dev, "%s: failed to disable exception event %d\n",
				__func__, err);
out:
	return err;
}

/**
 * ufshcd_disable_auto_bkops - block device in doing background operations
 * @hba: per-adapter instance
 *
 * Disabling background operations improves command response latency but
 * has drawback of device moving into critical state where the device is
 * not-operable. Make sure to call ufshcd_enable_auto_bkops() whenever the
 * host is idle so that BKOPS are managed effectively without any negative
 * impacts.
 *
 * Returns zero on success, non-zero on failure.
 */
static int ufshcd_disable_auto_bkops(struct ufs_hba *hba)
{
	int err = 0;

	if (!hba->auto_bkops_enabled)
		goto out;

	/*
	 * If host assisted BKOPs is to be enabled, make sure
	 * urgent bkops exception is allowed.
	 */
	err = ufshcd_enable_ee(hba, MASK_EE_URGENT_BKOPS);
	if (err) {
		dev_err(hba->dev, "%s: failed to enable exception event %d\n",
				__func__, err);
		goto out;
	}

	err = ufshcd_query_flag_retry(hba, UPIU_QUERY_OPCODE_CLEAR_FLAG,
			QUERY_FLAG_IDN_BKOPS_EN, 0, NULL);
	if (err) {
		dev_err(hba->dev, "%s: failed to disable bkops %d\n",
				__func__, err);
		ufshcd_disable_ee(hba, MASK_EE_URGENT_BKOPS);
		goto out;
	}

	hba->auto_bkops_enabled = false;
	trace_ufshcd_auto_bkops_state(dev_name(hba->dev), "Disabled");
	hba->is_urgent_bkops_lvl_checked = false;
out:
	return err;
}

/**
 * ufshcd_force_reset_auto_bkops - force reset auto bkops state
 * @hba: per adapter instance
 *
 * After a device reset the device may toggle the BKOPS_EN flag
 * to default value. The s/w tracking variables should be updated
 * as well. This function would change the auto-bkops state based on
 * UFSHCD_CAP_KEEP_AUTO_BKOPS_ENABLED_EXCEPT_SUSPEND.
 */
static void ufshcd_force_reset_auto_bkops(struct ufs_hba *hba)
{
	if (ufshcd_keep_autobkops_enabled_except_suspend(hba)) {
		hba->auto_bkops_enabled = false;
		hba->ee_ctrl_mask |= MASK_EE_URGENT_BKOPS;
		ufshcd_enable_auto_bkops(hba);
	} else {
		hba->auto_bkops_enabled = true;
		hba->ee_ctrl_mask &= ~MASK_EE_URGENT_BKOPS;
		ufshcd_disable_auto_bkops(hba);
	}
	hba->urgent_bkops_lvl = BKOPS_STATUS_PERF_IMPACT;
	hba->is_urgent_bkops_lvl_checked = false;
}

static inline int ufshcd_get_bkops_status(struct ufs_hba *hba, u32 *status)
{
	return ufshcd_query_attr_retry(hba, UPIU_QUERY_OPCODE_READ_ATTR,
			QUERY_ATTR_IDN_BKOPS_STATUS, 0, 0, status);
}

/**
 * ufshcd_bkops_ctrl - control the auto bkops based on current bkops status
 * @hba: per-adapter instance
 * @status: bkops_status value
 *
 * Read the bkops_status from the UFS device and Enable fBackgroundOpsEn
 * flag in the device to permit background operations if the device
 * bkops_status is greater than or equal to "status" argument passed to
 * this function, disable otherwise.
 *
 * Returns 0 for success, non-zero in case of failure.
 *
 * NOTE: Caller of this function can check the "hba->auto_bkops_enabled" flag
 * to know whether auto bkops is enabled or disabled after this function
 * returns control to it.
 */
static int ufshcd_bkops_ctrl(struct ufs_hba *hba,
			     enum bkops_status status)
{
	int err;
	u32 curr_status = 0;

	err = ufshcd_get_bkops_status(hba, &curr_status);
	if (err) {
		dev_err(hba->dev, "%s: failed to get BKOPS status %d\n",
				__func__, err);
		goto out;
	} else if (curr_status > BKOPS_STATUS_MAX) {
		dev_err(hba->dev, "%s: invalid BKOPS status %d\n",
				__func__, curr_status);
		err = -EINVAL;
		goto out;
	}

	if (curr_status >= status)
		err = ufshcd_enable_auto_bkops(hba);
	else
		err = ufshcd_disable_auto_bkops(hba);
out:
	return err;
}

/**
 * ufshcd_urgent_bkops - handle urgent bkops exception event
 * @hba: per-adapter instance
 *
 * Enable fBackgroundOpsEn flag in the device to permit background
 * operations.
 *
 * If BKOPs is enabled, this function returns 0, 1 if the bkops in not enabled
 * and negative error value for any other failure.
 */
static int ufshcd_urgent_bkops(struct ufs_hba *hba)
{
	return ufshcd_bkops_ctrl(hba, hba->urgent_bkops_lvl);
}

static inline int ufshcd_get_ee_status(struct ufs_hba *hba, u32 *status)
{
	return ufshcd_query_attr_retry(hba, UPIU_QUERY_OPCODE_READ_ATTR,
			QUERY_ATTR_IDN_EE_STATUS, 0, 0, status);
}

static void ufshcd_bkops_exception_event_handler(struct ufs_hba *hba)
{
	int err;
	u32 curr_status = 0;

	if (hba->is_urgent_bkops_lvl_checked)
		goto enable_auto_bkops;

	err = ufshcd_get_bkops_status(hba, &curr_status);
	if (err) {
		dev_err(hba->dev, "%s: failed to get BKOPS status %d\n",
				__func__, err);
		goto out;
	}

	/*
	 * We are seeing that some devices are raising the urgent bkops
	 * exception events even when BKOPS status doesn't indicate performace
	 * impacted or critical. Handle these device by determining their urgent
	 * bkops status at runtime.
	 */
	if (curr_status < BKOPS_STATUS_PERF_IMPACT) {
		dev_err(hba->dev, "%s: device raised urgent BKOPS exception for bkops status %d\n",
				__func__, curr_status);
		/* update the current status as the urgent bkops level */
		hba->urgent_bkops_lvl = curr_status;
		hba->is_urgent_bkops_lvl_checked = true;
	}

enable_auto_bkops:
	err = ufshcd_enable_auto_bkops(hba);
out:
	if (err < 0)
		dev_err(hba->dev, "%s: failed to handle urgent bkops %d\n",
				__func__, err);
}

int ufshcd_wb_ctrl(struct ufs_hba *hba, bool enable)
{
	int ret;
	u8 index;
	enum query_opcode opcode;

	if (!ufshcd_is_wb_allowed(hba))
		return 0;

	if (!(enable ^ hba->dev_info.wb_enabled))
		return 0;
	if (enable)
		opcode = UPIU_QUERY_OPCODE_SET_FLAG;
	else
		opcode = UPIU_QUERY_OPCODE_CLEAR_FLAG;

	index = ufshcd_wb_get_query_index(hba);
	ret = ufshcd_query_flag_retry(hba, opcode,
				      QUERY_FLAG_IDN_WB_EN, index, NULL);
	if (ret) {
		dev_err(hba->dev, "%s write booster %s failed %d\n",
			__func__, enable ? "enable" : "disable", ret);
		return ret;
	}

	hba->dev_info.wb_enabled = enable;
	dev_dbg(hba->dev, "%s write booster %s %d\n",
			__func__, enable ? "enable" : "disable", ret);

	return ret;
}

static int ufshcd_wb_toggle_flush_during_h8(struct ufs_hba *hba, bool set)
{
	int val;
	u8 index;

	if (set)
		val =  UPIU_QUERY_OPCODE_SET_FLAG;
	else
		val = UPIU_QUERY_OPCODE_CLEAR_FLAG;

	index = ufshcd_wb_get_query_index(hba);
	return ufshcd_query_flag_retry(hba, val,
				QUERY_FLAG_IDN_WB_BUFF_FLUSH_DURING_HIBERN8,
				index, NULL);
}

<<<<<<< HEAD
static inline void ufshcd_wb_toggle_flush(struct ufs_hba *hba, bool enable)
{
	if (enable)
		ufshcd_wb_buf_flush_enable(hba);
	else
		ufshcd_wb_buf_flush_disable(hba);

}

static int ufshcd_wb_buf_flush_enable(struct ufs_hba *hba)
=======
static inline int ufshcd_wb_toggle_flush(struct ufs_hba *hba, bool enable)
>>>>>>> eb596e0f
{
	int ret;
	u8 index;
	enum query_opcode opcode;

	if (!ufshcd_is_wb_allowed(hba) ||
	    hba->dev_info.wb_buf_flush_enabled == enable)
		return 0;

	if (enable)
		opcode = UPIU_QUERY_OPCODE_SET_FLAG;
	else
		opcode = UPIU_QUERY_OPCODE_CLEAR_FLAG;

	index = ufshcd_wb_get_query_index(hba);
	ret = ufshcd_query_flag_retry(hba, opcode,
				      QUERY_FLAG_IDN_WB_BUFF_FLUSH_EN, index,
				      NULL);
	if (ret) {
		dev_err(hba->dev, "%s WB-Buf Flush %s failed %d\n", __func__,
			enable ? "enable" : "disable", ret);
		goto out;
	}

	hba->dev_info.wb_buf_flush_enabled = enable;

	dev_dbg(hba->dev, "WB-Buf Flush %s\n", enable ? "enabled" : "disabled");
out:
	return ret;

}

static bool ufshcd_wb_presrv_usrspc_keep_vcc_on(struct ufs_hba *hba,
						u32 avail_buf)
{
	u32 cur_buf;
	int ret;
	u8 index;

	index = ufshcd_wb_get_query_index(hba);
	ret = ufshcd_query_attr_retry(hba, UPIU_QUERY_OPCODE_READ_ATTR,
					      QUERY_ATTR_IDN_CURR_WB_BUFF_SIZE,
					      index, 0, &cur_buf);
	if (ret) {
		dev_err(hba->dev, "%s dCurWriteBoosterBufferSize read failed %d\n",
			__func__, ret);
		return false;
	}

	if (!cur_buf) {
		dev_info(hba->dev, "dCurWBBuf: %d WB disabled until free-space is available\n",
			 cur_buf);
		return false;
	}
	/* Let it continue to flush when available buffer exceeds threshold */
	if (avail_buf < hba->vps->wb_flush_threshold)
		return true;

	return false;
}

static bool ufshcd_wb_need_flush(struct ufs_hba *hba)
{
	int ret;
	u32 avail_buf;
	u8 index;

	if (!ufshcd_is_wb_allowed(hba))
		return false;
	/*
	 * The ufs device needs the vcc to be ON to flush.
	 * With user-space reduction enabled, it's enough to enable flush
	 * by checking only the available buffer. The threshold
	 * defined here is > 90% full.
	 * With user-space preserved enabled, the current-buffer
	 * should be checked too because the wb buffer size can reduce
	 * when disk tends to be full. This info is provided by current
	 * buffer (dCurrentWriteBoosterBufferSize). There's no point in
	 * keeping vcc on when current buffer is empty.
	 */
	index = ufshcd_wb_get_query_index(hba);
	ret = ufshcd_query_attr_retry(hba, UPIU_QUERY_OPCODE_READ_ATTR,
				      QUERY_ATTR_IDN_AVAIL_WB_BUFF_SIZE,
				      index, 0, &avail_buf);
	if (ret) {
		dev_warn(hba->dev, "%s dAvailableWriteBoosterBufferSize read failed %d\n",
			 __func__, ret);
		return false;
	}

	if (!hba->dev_info.b_presrv_uspc_en) {
		if (avail_buf <= UFS_WB_BUF_REMAIN_PERCENT(10))
			return true;
		return false;
	}

	return ufshcd_wb_presrv_usrspc_keep_vcc_on(hba, avail_buf);
}

static void ufshcd_rpm_dev_flush_recheck_work(struct work_struct *work)
{
	struct ufs_hba *hba = container_of(to_delayed_work(work),
					   struct ufs_hba,
					   rpm_dev_flush_recheck_work);
	/*
	 * To prevent unnecessary VCC power drain after device finishes
	 * WriteBooster buffer flush or Auto BKOPs, force runtime resume
	 * after a certain delay to recheck the threshold by next runtime
	 * suspend.
	 */
	pm_runtime_get_sync(hba->dev);
	pm_runtime_put_sync(hba->dev);
}

/**
 * ufshcd_exception_event_handler - handle exceptions raised by device
 * @work: pointer to work data
 *
 * Read bExceptionEventStatus attribute from the device and handle the
 * exception event accordingly.
 */
static void ufshcd_exception_event_handler(struct work_struct *work)
{
	struct ufs_hba *hba;
	int err;
	u32 status = 0;
	hba = container_of(work, struct ufs_hba, eeh_work);

	pm_runtime_get_sync(hba->dev);
	ufshcd_scsi_block_requests(hba);
	err = ufshcd_get_ee_status(hba, &status);
	if (err) {
		dev_err(hba->dev, "%s: failed to get exception status %d\n",
				__func__, err);
		goto out;
	}

	status &= hba->ee_ctrl_mask;

	if (status & MASK_EE_URGENT_BKOPS)
		ufshcd_bkops_exception_event_handler(hba);

out:
	ufshcd_scsi_unblock_requests(hba);
	/*
	 * pm_runtime_get_noresume is called while scheduling
	 * eeh_work to avoid suspend racing with exception work.
	 * Hence decrement usage counter using pm_runtime_put_noidle
	 * to allow suspend on completion of exception event handler.
	 */
	pm_runtime_put_noidle(hba->dev);
	pm_runtime_put(hba->dev);
	return;
}

/* Complete requests that have door-bell cleared */
static void ufshcd_complete_requests(struct ufs_hba *hba)
{
	ufshcd_transfer_req_compl(hba);
	ufshcd_tmc_handler(hba);
}

/**
 * ufshcd_quirk_dl_nac_errors - This function checks if error handling is
 *				to recover from the DL NAC errors or not.
 * @hba: per-adapter instance
 *
 * Returns true if error handling is required, false otherwise
 */
static bool ufshcd_quirk_dl_nac_errors(struct ufs_hba *hba)
{
	unsigned long flags;
	bool err_handling = true;

	spin_lock_irqsave(hba->host->host_lock, flags);
	/*
	 * UFS_DEVICE_QUIRK_RECOVERY_FROM_DL_NAC_ERRORS only workaround the
	 * device fatal error and/or DL NAC & REPLAY timeout errors.
	 */
	if (hba->saved_err & (CONTROLLER_FATAL_ERROR | SYSTEM_BUS_FATAL_ERROR))
		goto out;

	if ((hba->saved_err & DEVICE_FATAL_ERROR) ||
	    ((hba->saved_err & UIC_ERROR) &&
	     (hba->saved_uic_err & UFSHCD_UIC_DL_TCx_REPLAY_ERROR)))
		goto out;

	if ((hba->saved_err & UIC_ERROR) &&
	    (hba->saved_uic_err & UFSHCD_UIC_DL_NAC_RECEIVED_ERROR)) {
		int err;
		/*
		 * wait for 50ms to see if we can get any other errors or not.
		 */
		spin_unlock_irqrestore(hba->host->host_lock, flags);
		msleep(50);
		spin_lock_irqsave(hba->host->host_lock, flags);

		/*
		 * now check if we have got any other severe errors other than
		 * DL NAC error?
		 */
		if ((hba->saved_err & INT_FATAL_ERRORS) ||
		    ((hba->saved_err & UIC_ERROR) &&
		    (hba->saved_uic_err & ~UFSHCD_UIC_DL_NAC_RECEIVED_ERROR)))
			goto out;

		/*
		 * As DL NAC is the only error received so far, send out NOP
		 * command to confirm if link is still active or not.
		 *   - If we don't get any response then do error recovery.
		 *   - If we get response then clear the DL NAC error bit.
		 */

		spin_unlock_irqrestore(hba->host->host_lock, flags);
		err = ufshcd_verify_dev_init(hba);
		spin_lock_irqsave(hba->host->host_lock, flags);

		if (err)
			goto out;

		/* Link seems to be alive hence ignore the DL NAC errors */
		if (hba->saved_uic_err == UFSHCD_UIC_DL_NAC_RECEIVED_ERROR)
			hba->saved_err &= ~UIC_ERROR;
		/* clear NAC error */
		hba->saved_uic_err &= ~UFSHCD_UIC_DL_NAC_RECEIVED_ERROR;
		if (!hba->saved_uic_err)
			err_handling = false;
	}
out:
	spin_unlock_irqrestore(hba->host->host_lock, flags);
	return err_handling;
}

/* host lock must be held before calling this func */
static inline bool ufshcd_is_saved_err_fatal(struct ufs_hba *hba)
{
	return (hba->saved_uic_err & UFSHCD_UIC_DL_PA_INIT_ERROR) ||
	       (hba->saved_err & (INT_FATAL_ERRORS | UFSHCD_UIC_HIBERN8_MASK));
}

/* host lock must be held before calling this func */
static inline void ufshcd_schedule_eh_work(struct ufs_hba *hba)
{
	/* handle fatal errors only when link is not in error state */
	if (hba->ufshcd_state != UFSHCD_STATE_ERROR) {
		if (hba->force_reset || ufshcd_is_link_broken(hba) ||
		    ufshcd_is_saved_err_fatal(hba))
			hba->ufshcd_state = UFSHCD_STATE_EH_SCHEDULED_FATAL;
		else
			hba->ufshcd_state = UFSHCD_STATE_EH_SCHEDULED_NON_FATAL;
		queue_work(hba->eh_wq, &hba->eh_work);
	}
}

static void ufshcd_clk_scaling_allow(struct ufs_hba *hba, bool allow)
{
	down_write(&hba->clk_scaling_lock);
	hba->clk_scaling.is_allowed = allow;
	up_write(&hba->clk_scaling_lock);
}

static void ufshcd_clk_scaling_suspend(struct ufs_hba *hba, bool suspend)
{
	if (suspend) {
		if (hba->clk_scaling.is_enabled)
			ufshcd_suspend_clkscaling(hba);
		ufshcd_clk_scaling_allow(hba, false);
	} else {
		ufshcd_clk_scaling_allow(hba, true);
		if (hba->clk_scaling.is_enabled)
			ufshcd_resume_clkscaling(hba);
	}
}

static void ufshcd_err_handling_prepare(struct ufs_hba *hba)
{
	pm_runtime_get_sync(hba->dev);
	if (pm_runtime_status_suspended(hba->dev) || hba->is_sys_suspended) {
		enum ufs_pm_op pm_op;

		/*
		 * Don't assume anything of pm_runtime_get_sync(), if
		 * resume fails, irq and clocks can be OFF, and powers
		 * can be OFF or in LPM.
		 */
		ufshcd_setup_hba_vreg(hba, true);
		ufshcd_enable_irq(hba);
		ufshcd_setup_vreg(hba, true);
		ufshcd_config_vreg_hpm(hba, hba->vreg_info.vccq);
		ufshcd_config_vreg_hpm(hba, hba->vreg_info.vccq2);
		ufshcd_hold(hba, false);
		if (!ufshcd_is_clkgating_allowed(hba))
			ufshcd_setup_clocks(hba, true);
		ufshcd_release(hba);
		pm_op = hba->is_sys_suspended ? UFS_SYSTEM_PM : UFS_RUNTIME_PM;
		ufshcd_vops_resume(hba, pm_op);
	} else {
		ufshcd_hold(hba, false);
		if (ufshcd_is_clkscaling_supported(hba) &&
		    hba->clk_scaling.is_enabled)
			ufshcd_suspend_clkscaling(hba);
		ufshcd_clk_scaling_allow(hba, false);
	}
}

static void ufshcd_err_handling_unprepare(struct ufs_hba *hba)
{
	ufshcd_release(hba);
	if (ufshcd_is_clkscaling_supported(hba))
		ufshcd_clk_scaling_suspend(hba, false);
	pm_runtime_put(hba->dev);
}

static inline bool ufshcd_err_handling_should_stop(struct ufs_hba *hba)
{
	return (!hba->is_powered || hba->shutting_down ||
		hba->ufshcd_state == UFSHCD_STATE_ERROR ||
		(!(hba->saved_err || hba->saved_uic_err || hba->force_reset ||
		   ufshcd_is_link_broken(hba))));
}

#ifdef CONFIG_PM
static void ufshcd_recover_pm_error(struct ufs_hba *hba)
{
	struct Scsi_Host *shost = hba->host;
	struct scsi_device *sdev;
	struct request_queue *q;
	int ret;

	hba->is_sys_suspended = false;
	/*
	 * Set RPM status of hba device to RPM_ACTIVE,
	 * this also clears its runtime error.
	 */
	ret = pm_runtime_set_active(hba->dev);
	/*
	 * If hba device had runtime error, we also need to resume those
	 * scsi devices under hba in case any of them has failed to be
	 * resumed due to hba runtime resume failure. This is to unblock
	 * blk_queue_enter in case there are bios waiting inside it.
	 */
	if (!ret) {
		shost_for_each_device(sdev, shost) {
			q = sdev->request_queue;
			if (q->dev && (q->rpm_status == RPM_SUSPENDED ||
				       q->rpm_status == RPM_SUSPENDING))
				pm_request_resume(q->dev);
		}
	}
}
#else
static inline void ufshcd_recover_pm_error(struct ufs_hba *hba)
{
}
#endif

static bool ufshcd_is_pwr_mode_restore_needed(struct ufs_hba *hba)
{
	struct ufs_pa_layer_attr *pwr_info = &hba->pwr_info;
	u32 mode;

	ufshcd_dme_get(hba, UIC_ARG_MIB(PA_PWRMODE), &mode);

	if (pwr_info->pwr_rx != ((mode >> PWRMODE_RX_OFFSET) & PWRMODE_MASK))
		return true;

	if (pwr_info->pwr_tx != (mode & PWRMODE_MASK))
		return true;

	return false;
}

/**
 * ufshcd_err_handler - handle UFS errors that require s/w attention
 * @work: pointer to work structure
 */
static void ufshcd_err_handler(struct work_struct *work)
{
	struct ufs_hba *hba;
	unsigned long flags;
	bool err_xfer = false;
	bool err_tm = false;
	int err = 0, pmc_err;
	int tag;
	bool needs_reset = false, needs_restore = false;

	hba = container_of(work, struct ufs_hba, eh_work);

	down(&hba->host_sem);
	spin_lock_irqsave(hba->host->host_lock, flags);
	if (ufshcd_err_handling_should_stop(hba)) {
		if (hba->ufshcd_state != UFSHCD_STATE_ERROR)
			hba->ufshcd_state = UFSHCD_STATE_OPERATIONAL;
		spin_unlock_irqrestore(hba->host->host_lock, flags);
		up(&hba->host_sem);
		return;
	}
	ufshcd_set_eh_in_progress(hba);
	spin_unlock_irqrestore(hba->host->host_lock, flags);
	ufshcd_err_handling_prepare(hba);
	spin_lock_irqsave(hba->host->host_lock, flags);
	ufshcd_scsi_block_requests(hba);
	hba->ufshcd_state = UFSHCD_STATE_RESET;

	/* Complete requests that have door-bell cleared by h/w */
	ufshcd_complete_requests(hba);

	/*
	 * A full reset and restore might have happened after preparation
	 * is finished, double check whether we should stop.
	 */
	if (ufshcd_err_handling_should_stop(hba))
		goto skip_err_handling;

	if (hba->dev_quirks & UFS_DEVICE_QUIRK_RECOVERY_FROM_DL_NAC_ERRORS) {
		bool ret;

		spin_unlock_irqrestore(hba->host->host_lock, flags);
		/* release the lock as ufshcd_quirk_dl_nac_errors() may sleep */
		ret = ufshcd_quirk_dl_nac_errors(hba);
		spin_lock_irqsave(hba->host->host_lock, flags);
		if (!ret && ufshcd_err_handling_should_stop(hba))
			goto skip_err_handling;
	}

	if ((hba->saved_err & (INT_FATAL_ERRORS | UFSHCD_UIC_HIBERN8_MASK)) ||
	    (hba->saved_uic_err &&
	     (hba->saved_uic_err != UFSHCD_UIC_PA_GENERIC_ERROR))) {
		bool pr_prdt = !!(hba->saved_err & SYSTEM_BUS_FATAL_ERROR);

		spin_unlock_irqrestore(hba->host->host_lock, flags);
		ufshcd_print_host_state(hba);
		ufshcd_print_pwr_info(hba);
		ufshcd_print_evt_hist(hba);
		ufshcd_print_tmrs(hba, hba->outstanding_tasks);
		ufshcd_print_trs(hba, hba->outstanding_reqs, pr_prdt);
		spin_lock_irqsave(hba->host->host_lock, flags);
	}

	/*
	 * if host reset is required then skip clearing the pending
	 * transfers forcefully because they will get cleared during
	 * host reset and restore
	 */
	if (hba->force_reset || ufshcd_is_link_broken(hba) ||
	    ufshcd_is_saved_err_fatal(hba) ||
	    ((hba->saved_err & UIC_ERROR) &&
	     (hba->saved_uic_err & (UFSHCD_UIC_DL_NAC_RECEIVED_ERROR |
				    UFSHCD_UIC_DL_TCx_REPLAY_ERROR)))) {
		needs_reset = true;
		goto do_reset;
	}

	/*
	 * If LINERESET was caught, UFS might have been put to PWM mode,
	 * check if power mode restore is needed.
	 */
	if (hba->saved_uic_err & UFSHCD_UIC_PA_GENERIC_ERROR) {
		hba->saved_uic_err &= ~UFSHCD_UIC_PA_GENERIC_ERROR;
		if (!hba->saved_uic_err)
			hba->saved_err &= ~UIC_ERROR;
		spin_unlock_irqrestore(hba->host->host_lock, flags);
		if (ufshcd_is_pwr_mode_restore_needed(hba))
			needs_restore = true;
		spin_lock_irqsave(hba->host->host_lock, flags);
		if (!hba->saved_err && !needs_restore)
			goto skip_err_handling;
	}

	hba->silence_err_logs = true;
	/* release lock as clear command might sleep */
	spin_unlock_irqrestore(hba->host->host_lock, flags);
	/* Clear pending transfer requests */
	for_each_set_bit(tag, &hba->outstanding_reqs, hba->nutrs) {
		if (ufshcd_try_to_abort_task(hba, tag)) {
			err_xfer = true;
			goto lock_skip_pending_xfer_clear;
		}
	}

	/* Clear pending task management requests */
	for_each_set_bit(tag, &hba->outstanding_tasks, hba->nutmrs) {
		if (ufshcd_clear_tm_cmd(hba, tag)) {
			err_tm = true;
			goto lock_skip_pending_xfer_clear;
		}
	}

lock_skip_pending_xfer_clear:
	spin_lock_irqsave(hba->host->host_lock, flags);

	/* Complete the requests that are cleared by s/w */
	ufshcd_complete_requests(hba);
	hba->silence_err_logs = false;

	if (err_xfer || err_tm) {
		needs_reset = true;
		goto do_reset;
	}

	/*
	 * After all reqs and tasks are cleared from doorbell,
	 * now it is safe to retore power mode.
	 */
	if (needs_restore) {
		spin_unlock_irqrestore(hba->host->host_lock, flags);
		/*
		 * Hold the scaling lock just in case dev cmds
		 * are sent via bsg and/or sysfs.
		 */
		down_write(&hba->clk_scaling_lock);
		hba->force_pmc = true;
		pmc_err = ufshcd_config_pwr_mode(hba, &(hba->pwr_info));
		if (pmc_err) {
			needs_reset = true;
			dev_err(hba->dev, "%s: Failed to restore power mode, err = %d\n",
					__func__, pmc_err);
		}
		hba->force_pmc = false;
		ufshcd_print_pwr_info(hba);
		up_write(&hba->clk_scaling_lock);
		spin_lock_irqsave(hba->host->host_lock, flags);
	}

do_reset:
	/* Fatal errors need reset */
	if (needs_reset) {
		unsigned long max_doorbells = (1UL << hba->nutrs) - 1;

		/*
		 * ufshcd_reset_and_restore() does the link reinitialization
		 * which will need atleast one empty doorbell slot to send the
		 * device management commands (NOP and query commands).
		 * If there is no slot empty at this moment then free up last
		 * slot forcefully.
		 */
		if (hba->outstanding_reqs == max_doorbells)
			__ufshcd_transfer_req_compl(hba,
						    (1UL << (hba->nutrs - 1)));

		hba->force_reset = false;
		spin_unlock_irqrestore(hba->host->host_lock, flags);
		err = ufshcd_reset_and_restore(hba);
		if (err)
			dev_err(hba->dev, "%s: reset and restore failed with err %d\n",
					__func__, err);
		else
			ufshcd_recover_pm_error(hba);
		spin_lock_irqsave(hba->host->host_lock, flags);
	}

skip_err_handling:
	if (!needs_reset) {
		if (hba->ufshcd_state == UFSHCD_STATE_RESET)
			hba->ufshcd_state = UFSHCD_STATE_OPERATIONAL;
		if (hba->saved_err || hba->saved_uic_err)
			dev_err_ratelimited(hba->dev, "%s: exit: saved_err 0x%x saved_uic_err 0x%x",
			    __func__, hba->saved_err, hba->saved_uic_err);
	}
	ufshcd_clear_eh_in_progress(hba);
	spin_unlock_irqrestore(hba->host->host_lock, flags);
	ufshcd_scsi_unblock_requests(hba);
	ufshcd_err_handling_unprepare(hba);
<<<<<<< HEAD
	up(&hba->eh_sem);
=======
	up(&hba->host_sem);
>>>>>>> eb596e0f

	if (!err && needs_reset)
		ufshcd_clear_ua_wluns(hba);
}

/**
 * ufshcd_update_uic_error - check and set fatal UIC error flags.
 * @hba: per-adapter instance
 *
 * Returns
 *  IRQ_HANDLED - If interrupt is valid
 *  IRQ_NONE    - If invalid interrupt
 */
static irqreturn_t ufshcd_update_uic_error(struct ufs_hba *hba)
{
	u32 reg;
	irqreturn_t retval = IRQ_NONE;

	/* PHY layer error */
	reg = ufshcd_readl(hba, REG_UIC_ERROR_CODE_PHY_ADAPTER_LAYER);
	if ((reg & UIC_PHY_ADAPTER_LAYER_ERROR) &&
	    (reg & UIC_PHY_ADAPTER_LAYER_ERROR_CODE_MASK)) {
		ufshcd_update_evt_hist(hba, UFS_EVT_PA_ERR, reg);
		/*
		 * To know whether this error is fatal or not, DB timeout
		 * must be checked but this error is handled separately.
		 */
		if (reg & UIC_PHY_ADAPTER_LAYER_LANE_ERR_MASK)
			dev_dbg(hba->dev, "%s: UIC Lane error reported\n",
					__func__);

		/* Got a LINERESET indication. */
		if (reg & UIC_PHY_ADAPTER_LAYER_GENERIC_ERROR) {
			struct uic_command *cmd = NULL;

			hba->uic_error |= UFSHCD_UIC_PA_GENERIC_ERROR;
			if (hba->uic_async_done && hba->active_uic_cmd)
				cmd = hba->active_uic_cmd;
			/*
			 * Ignore the LINERESET during power mode change
			 * operation via DME_SET command.
			 */
			if (cmd && (cmd->command == UIC_CMD_DME_SET))
				hba->uic_error &= ~UFSHCD_UIC_PA_GENERIC_ERROR;
		}
		retval |= IRQ_HANDLED;
	}

	/* PA_INIT_ERROR is fatal and needs UIC reset */
	reg = ufshcd_readl(hba, REG_UIC_ERROR_CODE_DATA_LINK_LAYER);
	if ((reg & UIC_DATA_LINK_LAYER_ERROR) &&
	    (reg & UIC_DATA_LINK_LAYER_ERROR_CODE_MASK)) {
		ufshcd_update_evt_hist(hba, UFS_EVT_DL_ERR, reg);

		if (reg & UIC_DATA_LINK_LAYER_ERROR_PA_INIT)
			hba->uic_error |= UFSHCD_UIC_DL_PA_INIT_ERROR;
		else if (hba->dev_quirks &
				UFS_DEVICE_QUIRK_RECOVERY_FROM_DL_NAC_ERRORS) {
			if (reg & UIC_DATA_LINK_LAYER_ERROR_NAC_RECEIVED)
				hba->uic_error |=
					UFSHCD_UIC_DL_NAC_RECEIVED_ERROR;
			else if (reg & UIC_DATA_LINK_LAYER_ERROR_TCx_REPLAY_TIMEOUT)
				hba->uic_error |= UFSHCD_UIC_DL_TCx_REPLAY_ERROR;
		}
		retval |= IRQ_HANDLED;
	}

	/* UIC NL/TL/DME errors needs software retry */
	reg = ufshcd_readl(hba, REG_UIC_ERROR_CODE_NETWORK_LAYER);
	if ((reg & UIC_NETWORK_LAYER_ERROR) &&
	    (reg & UIC_NETWORK_LAYER_ERROR_CODE_MASK)) {
		ufshcd_update_evt_hist(hba, UFS_EVT_NL_ERR, reg);
		hba->uic_error |= UFSHCD_UIC_NL_ERROR;
		retval |= IRQ_HANDLED;
	}

	reg = ufshcd_readl(hba, REG_UIC_ERROR_CODE_TRANSPORT_LAYER);
	if ((reg & UIC_TRANSPORT_LAYER_ERROR) &&
	    (reg & UIC_TRANSPORT_LAYER_ERROR_CODE_MASK)) {
		ufshcd_update_evt_hist(hba, UFS_EVT_TL_ERR, reg);
		hba->uic_error |= UFSHCD_UIC_TL_ERROR;
		retval |= IRQ_HANDLED;
	}

	reg = ufshcd_readl(hba, REG_UIC_ERROR_CODE_DME);
	if ((reg & UIC_DME_ERROR) &&
	    (reg & UIC_DME_ERROR_CODE_MASK)) {
		ufshcd_update_evt_hist(hba, UFS_EVT_DME_ERR, reg);
		hba->uic_error |= UFSHCD_UIC_DME_ERROR;
		retval |= IRQ_HANDLED;
	}

	dev_dbg(hba->dev, "%s: UIC error flags = 0x%08x\n",
			__func__, hba->uic_error);
	return retval;
}

static bool ufshcd_is_auto_hibern8_error(struct ufs_hba *hba,
					 u32 intr_mask)
{
	if (!ufshcd_is_auto_hibern8_supported(hba) ||
	    !ufshcd_is_auto_hibern8_enabled(hba))
		return false;

	if (!(intr_mask & UFSHCD_UIC_HIBERN8_MASK))
		return false;

	if (hba->active_uic_cmd &&
	    (hba->active_uic_cmd->command == UIC_CMD_DME_HIBER_ENTER ||
	    hba->active_uic_cmd->command == UIC_CMD_DME_HIBER_EXIT))
		return false;

	return true;
}

/**
 * ufshcd_check_errors - Check for errors that need s/w attention
 * @hba: per-adapter instance
 *
 * Returns
 *  IRQ_HANDLED - If interrupt is valid
 *  IRQ_NONE    - If invalid interrupt
 */
static irqreturn_t ufshcd_check_errors(struct ufs_hba *hba)
{
	bool queue_eh_work = false;
	irqreturn_t retval = IRQ_NONE;

	if (hba->errors & INT_FATAL_ERRORS) {
		ufshcd_update_evt_hist(hba, UFS_EVT_FATAL_ERR,
				       hba->errors);
		queue_eh_work = true;
	}

	if (hba->errors & UIC_ERROR) {
		hba->uic_error = 0;
		retval = ufshcd_update_uic_error(hba);
		if (hba->uic_error)
			queue_eh_work = true;
	}

	if (hba->errors & UFSHCD_UIC_HIBERN8_MASK) {
		dev_err(hba->dev,
			"%s: Auto Hibern8 %s failed - status: 0x%08x, upmcrs: 0x%08x\n",
			__func__, (hba->errors & UIC_HIBERNATE_ENTER) ?
			"Enter" : "Exit",
			hba->errors, ufshcd_get_upmcrs(hba));
		ufshcd_update_evt_hist(hba, UFS_EVT_AUTO_HIBERN8_ERR,
				       hba->errors);
		ufshcd_set_link_broken(hba);
		queue_eh_work = true;
	}

	if (queue_eh_work) {
		/*
		 * update the transfer error masks to sticky bits, let's do this
		 * irrespective of current ufshcd_state.
		 */
		hba->saved_err |= hba->errors;
		hba->saved_uic_err |= hba->uic_error;

		/* dump controller state before resetting */
		if ((hba->saved_err &
		     (INT_FATAL_ERRORS | UFSHCD_UIC_HIBERN8_MASK)) ||
		    (hba->saved_uic_err &&
		     (hba->saved_uic_err != UFSHCD_UIC_PA_GENERIC_ERROR))) {
			dev_err(hba->dev, "%s: saved_err 0x%x saved_uic_err 0x%x\n",
					__func__, hba->saved_err,
					hba->saved_uic_err);
			ufshcd_dump_regs(hba, 0, UFSHCI_REG_SPACE_SIZE,
					 "host_regs: ");
			ufshcd_print_pwr_info(hba);
		}
		ufshcd_schedule_eh_work(hba);
		retval |= IRQ_HANDLED;
	}
	/*
	 * if (!queue_eh_work) -
	 * Other errors are either non-fatal where host recovers
	 * itself without s/w intervention or errors that will be
	 * handled by the SCSI core layer.
	 */
	return retval;
}

struct ctm_info {
	struct ufs_hba	*hba;
	unsigned long	pending;
	unsigned int	ncpl;
};

static bool ufshcd_compl_tm(struct request *req, void *priv, bool reserved)
{
	struct ctm_info *const ci = priv;
	struct completion *c;

	WARN_ON_ONCE(reserved);
	if (test_bit(req->tag, &ci->pending))
		return true;
	ci->ncpl++;
	c = req->end_io_data;
	if (c)
		complete(c);
	return true;
}

/**
 * ufshcd_tmc_handler - handle task management function completion
 * @hba: per adapter instance
 *
 * Returns
 *  IRQ_HANDLED - If interrupt is valid
 *  IRQ_NONE    - If invalid interrupt
 */
static irqreturn_t ufshcd_tmc_handler(struct ufs_hba *hba)
{
	struct request_queue *q = hba->tmf_queue;
	struct ctm_info ci = {
		.hba	 = hba,
		.pending = ufshcd_readl(hba, REG_UTP_TASK_REQ_DOOR_BELL),
	};

	blk_mq_tagset_busy_iter(q->tag_set, ufshcd_compl_tm, &ci);
	return ci.ncpl ? IRQ_HANDLED : IRQ_NONE;
}

/**
 * ufshcd_sl_intr - Interrupt service routine
 * @hba: per adapter instance
 * @intr_status: contains interrupts generated by the controller
 *
 * Returns
 *  IRQ_HANDLED - If interrupt is valid
 *  IRQ_NONE    - If invalid interrupt
 */
static irqreturn_t ufshcd_sl_intr(struct ufs_hba *hba, u32 intr_status)
{
	irqreturn_t retval = IRQ_NONE;

	hba->errors = UFSHCD_ERROR_MASK & intr_status;

	if (ufshcd_is_auto_hibern8_error(hba, intr_status))
		hba->errors |= (UFSHCD_UIC_HIBERN8_MASK & intr_status);

	if (hba->errors)
		retval |= ufshcd_check_errors(hba);

	if (intr_status & UFSHCD_UIC_MASK)
		retval |= ufshcd_uic_cmd_compl(hba, intr_status);

	if (intr_status & UTP_TASK_REQ_COMPL)
		retval |= ufshcd_tmc_handler(hba);

	if (intr_status & UTP_TRANSFER_REQ_COMPL)
		retval |= ufshcd_transfer_req_compl(hba);

	return retval;
}

/**
 * ufshcd_intr - Main interrupt service routine
 * @irq: irq number
 * @__hba: pointer to adapter instance
 *
 * Returns
 *  IRQ_HANDLED - If interrupt is valid
 *  IRQ_NONE    - If invalid interrupt
 */
static irqreturn_t ufshcd_intr(int irq, void *__hba)
{
	u32 intr_status, enabled_intr_status = 0;
	irqreturn_t retval = IRQ_NONE;
	struct ufs_hba *hba = __hba;
	int retries = hba->nutrs;

	spin_lock(hba->host->host_lock);
	intr_status = ufshcd_readl(hba, REG_INTERRUPT_STATUS);
	hba->ufs_stats.last_intr_status = intr_status;
	hba->ufs_stats.last_intr_ts = ktime_get();

	/*
	 * There could be max of hba->nutrs reqs in flight and in worst case
	 * if the reqs get finished 1 by 1 after the interrupt status is
	 * read, make sure we handle them by checking the interrupt status
	 * again in a loop until we process all of the reqs before returning.
	 */
	while (intr_status && retries--) {
		enabled_intr_status =
			intr_status & ufshcd_readl(hba, REG_INTERRUPT_ENABLE);
		ufshcd_writel(hba, intr_status, REG_INTERRUPT_STATUS);
		if (enabled_intr_status)
			retval |= ufshcd_sl_intr(hba, enabled_intr_status);

		intr_status = ufshcd_readl(hba, REG_INTERRUPT_STATUS);
	}

	if (enabled_intr_status && retval == IRQ_NONE &&
				!ufshcd_eh_in_progress(hba)) {
		dev_err(hba->dev, "%s: Unhandled interrupt 0x%08x (0x%08x, 0x%08x)\n",
					__func__,
					intr_status,
					hba->ufs_stats.last_intr_status,
					enabled_intr_status);
		ufshcd_dump_regs(hba, 0, UFSHCI_REG_SPACE_SIZE, "host_regs: ");
	}

	spin_unlock(hba->host->host_lock);
	return retval;
}

static int ufshcd_clear_tm_cmd(struct ufs_hba *hba, int tag)
{
	int err = 0;
	u32 mask = 1 << tag;
	unsigned long flags;

	if (!test_bit(tag, &hba->outstanding_tasks))
		goto out;

	spin_lock_irqsave(hba->host->host_lock, flags);
	ufshcd_utmrl_clear(hba, tag);
	spin_unlock_irqrestore(hba->host->host_lock, flags);

	/* poll for max. 1 sec to clear door bell register by h/w */
	err = ufshcd_wait_for_register(hba,
			REG_UTP_TASK_REQ_DOOR_BELL,
			mask, 0, 1000, 1000);
out:
	return err;
}

static int __ufshcd_issue_tm_cmd(struct ufs_hba *hba,
		struct utp_task_req_desc *treq, u8 tm_function)
{
	struct request_queue *q = hba->tmf_queue;
	struct Scsi_Host *host = hba->host;
	DECLARE_COMPLETION_ONSTACK(wait);
	struct request *req;
	unsigned long flags;
	int free_slot, task_tag, err;

	/*
	 * Get free slot, sleep if slots are unavailable.
	 * Even though we use wait_event() which sleeps indefinitely,
	 * the maximum wait time is bounded by %TM_CMD_TIMEOUT.
	 */
	req = blk_get_request(q, REQ_OP_DRV_OUT, 0);
	if (IS_ERR(req))
		return PTR_ERR(req);

	req->end_io_data = &wait;
	free_slot = req->tag;
	WARN_ON_ONCE(free_slot < 0 || free_slot >= hba->nutmrs);
	ufshcd_hold(hba, false);

	spin_lock_irqsave(host->host_lock, flags);
	task_tag = hba->nutrs + free_slot;

	treq->req_header.dword_0 |= cpu_to_be32(task_tag);

	memcpy(hba->utmrdl_base_addr + free_slot, treq, sizeof(*treq));
	ufshcd_vops_setup_task_mgmt(hba, free_slot, tm_function);

	/* send command to the controller */
	__set_bit(free_slot, &hba->outstanding_tasks);

	/* Make sure descriptors are ready before ringing the task doorbell */
	wmb();

	ufshcd_writel(hba, 1 << free_slot, REG_UTP_TASK_REQ_DOOR_BELL);
	/* Make sure that doorbell is committed immediately */
	wmb();

	spin_unlock_irqrestore(host->host_lock, flags);

	ufshcd_add_tm_upiu_trace(hba, task_tag, UFS_TM_SEND);

	/* wait until the task management command is completed */
	err = wait_for_completion_io_timeout(&wait,
			msecs_to_jiffies(TM_CMD_TIMEOUT));
	if (!err) {
		/*
		 * Make sure that ufshcd_compl_tm() does not trigger a
		 * use-after-free.
		 */
		req->end_io_data = NULL;
		ufshcd_add_tm_upiu_trace(hba, task_tag, UFS_TM_ERR);
		dev_err(hba->dev, "%s: task management cmd 0x%.2x timed-out\n",
				__func__, tm_function);
		if (ufshcd_clear_tm_cmd(hba, free_slot))
			dev_WARN(hba->dev, "%s: unable clear tm cmd (slot %d) after timeout\n",
					__func__, free_slot);
		err = -ETIMEDOUT;
	} else {
		err = 0;
		memcpy(treq, hba->utmrdl_base_addr + free_slot, sizeof(*treq));

		ufshcd_add_tm_upiu_trace(hba, task_tag, UFS_TM_COMP);
	}

	spin_lock_irqsave(hba->host->host_lock, flags);
	__clear_bit(free_slot, &hba->outstanding_tasks);
	spin_unlock_irqrestore(hba->host->host_lock, flags);

	blk_put_request(req);

	ufshcd_release(hba);
	return err;
}

/**
 * ufshcd_issue_tm_cmd - issues task management commands to controller
 * @hba: per adapter instance
 * @lun_id: LUN ID to which TM command is sent
 * @task_id: task ID to which the TM command is applicable
 * @tm_function: task management function opcode
 * @tm_response: task management service response return value
 *
 * Returns non-zero value on error, zero on success.
 */
static int ufshcd_issue_tm_cmd(struct ufs_hba *hba, int lun_id, int task_id,
		u8 tm_function, u8 *tm_response)
{
	struct utp_task_req_desc treq = { { 0 }, };
	int ocs_value, err;

	/* Configure task request descriptor */
	treq.header.dword_0 = cpu_to_le32(UTP_REQ_DESC_INT_CMD);
	treq.header.dword_2 = cpu_to_le32(OCS_INVALID_COMMAND_STATUS);

	/* Configure task request UPIU */
	treq.req_header.dword_0 = cpu_to_be32(lun_id << 8) |
				  cpu_to_be32(UPIU_TRANSACTION_TASK_REQ << 24);
	treq.req_header.dword_1 = cpu_to_be32(tm_function << 16);

	/*
	 * The host shall provide the same value for LUN field in the basic
	 * header and for Input Parameter.
	 */
	treq.input_param1 = cpu_to_be32(lun_id);
	treq.input_param2 = cpu_to_be32(task_id);

	err = __ufshcd_issue_tm_cmd(hba, &treq, tm_function);
	if (err == -ETIMEDOUT)
		return err;

	ocs_value = le32_to_cpu(treq.header.dword_2) & MASK_OCS;
	if (ocs_value != OCS_SUCCESS)
		dev_err(hba->dev, "%s: failed, ocs = 0x%x\n",
				__func__, ocs_value);
	else if (tm_response)
		*tm_response = be32_to_cpu(treq.output_param1) &
				MASK_TM_SERVICE_RESP;
	return err;
}

/**
 * ufshcd_issue_devman_upiu_cmd - API for sending "utrd" type requests
 * @hba:	per-adapter instance
 * @req_upiu:	upiu request
 * @rsp_upiu:	upiu reply
 * @desc_buff:	pointer to descriptor buffer, NULL if NA
 * @buff_len:	descriptor size, 0 if NA
 * @cmd_type:	specifies the type (NOP, Query...)
 * @desc_op:	descriptor operation
 *
 * Those type of requests uses UTP Transfer Request Descriptor - utrd.
 * Therefore, it "rides" the device management infrastructure: uses its tag and
 * tasks work queues.
 *
 * Since there is only one available tag for device management commands,
 * the caller is expected to hold the hba->dev_cmd.lock mutex.
 */
static int ufshcd_issue_devman_upiu_cmd(struct ufs_hba *hba,
					struct utp_upiu_req *req_upiu,
					struct utp_upiu_req *rsp_upiu,
					u8 *desc_buff, int *buff_len,
					enum dev_cmd_type cmd_type,
					enum query_opcode desc_op)
{
	struct request_queue *q = hba->cmd_queue;
	struct request *req;
	struct ufshcd_lrb *lrbp;
	int err = 0;
	int tag;
	struct completion wait;
	unsigned long flags;
	u8 upiu_flags;

	down_read(&hba->clk_scaling_lock);

	req = blk_get_request(q, REQ_OP_DRV_OUT, 0);
	if (IS_ERR(req)) {
		err = PTR_ERR(req);
		goto out_unlock;
	}
	tag = req->tag;
	WARN_ON_ONCE(!ufshcd_valid_tag(hba, tag));

	init_completion(&wait);
	lrbp = &hba->lrb[tag];
	if (unlikely(lrbp->in_use)) {
		err = -EBUSY;
		goto out;
	}

	WARN_ON(lrbp->cmd);
	lrbp->cmd = NULL;
	lrbp->sense_bufflen = 0;
	lrbp->sense_buffer = NULL;
	lrbp->task_tag = tag;
	lrbp->lun = 0;
	lrbp->intr_cmd = true;
	ufshcd_prepare_lrbp_crypto(NULL, lrbp);
	hba->dev_cmd.type = cmd_type;

	switch (hba->ufs_version) {
	case UFSHCI_VERSION_10:
	case UFSHCI_VERSION_11:
		lrbp->command_type = UTP_CMD_TYPE_DEV_MANAGE;
		break;
	default:
		lrbp->command_type = UTP_CMD_TYPE_UFS_STORAGE;
		break;
	}

	/* update the task tag in the request upiu */
	req_upiu->header.dword_0 |= cpu_to_be32(tag);

	ufshcd_prepare_req_desc_hdr(lrbp, &upiu_flags, DMA_NONE);

	/* just copy the upiu request as it is */
	memcpy(lrbp->ucd_req_ptr, req_upiu, sizeof(*lrbp->ucd_req_ptr));
	if (desc_buff && desc_op == UPIU_QUERY_OPCODE_WRITE_DESC) {
		/* The Data Segment Area is optional depending upon the query
		 * function value. for WRITE DESCRIPTOR, the data segment
		 * follows right after the tsf.
		 */
		memcpy(lrbp->ucd_req_ptr + 1, desc_buff, *buff_len);
		*buff_len = 0;
	}

	memset(lrbp->ucd_rsp_ptr, 0, sizeof(struct utp_upiu_rsp));

	hba->dev_cmd.complete = &wait;

	/* Make sure descriptors are ready before ringing the doorbell */
	wmb();
	spin_lock_irqsave(hba->host->host_lock, flags);
	ufshcd_send_command(hba, tag);
	spin_unlock_irqrestore(hba->host->host_lock, flags);

	/*
	 * ignore the returning value here - ufshcd_check_query_response is
	 * bound to fail since dev_cmd.query and dev_cmd.type were left empty.
	 * read the response directly ignoring all errors.
	 */
	ufshcd_wait_for_dev_cmd(hba, lrbp, QUERY_REQ_TIMEOUT);

	/* just copy the upiu response as it is */
	memcpy(rsp_upiu, lrbp->ucd_rsp_ptr, sizeof(*rsp_upiu));
	if (desc_buff && desc_op == UPIU_QUERY_OPCODE_READ_DESC) {
		u8 *descp = (u8 *)lrbp->ucd_rsp_ptr + sizeof(*rsp_upiu);
		u16 resp_len = be32_to_cpu(lrbp->ucd_rsp_ptr->header.dword_2) &
			       MASK_QUERY_DATA_SEG_LEN;

		if (*buff_len >= resp_len) {
			memcpy(desc_buff, descp, resp_len);
			*buff_len = resp_len;
		} else {
			dev_warn(hba->dev,
				 "%s: rsp size %d is bigger than buffer size %d",
				 __func__, resp_len, *buff_len);
			*buff_len = 0;
			err = -EINVAL;
		}
	}

out:
	blk_put_request(req);
out_unlock:
	up_read(&hba->clk_scaling_lock);
	return err;
}

/**
 * ufshcd_exec_raw_upiu_cmd - API function for sending raw upiu commands
 * @hba:	per-adapter instance
 * @req_upiu:	upiu request
 * @rsp_upiu:	upiu reply - only 8 DW as we do not support scsi commands
 * @msgcode:	message code, one of UPIU Transaction Codes Initiator to Target
 * @desc_buff:	pointer to descriptor buffer, NULL if NA
 * @buff_len:	descriptor size, 0 if NA
 * @desc_op:	descriptor operation
 *
 * Supports UTP Transfer requests (nop and query), and UTP Task
 * Management requests.
 * It is up to the caller to fill the upiu conent properly, as it will
 * be copied without any further input validations.
 */
int ufshcd_exec_raw_upiu_cmd(struct ufs_hba *hba,
			     struct utp_upiu_req *req_upiu,
			     struct utp_upiu_req *rsp_upiu,
			     int msgcode,
			     u8 *desc_buff, int *buff_len,
			     enum query_opcode desc_op)
{
	int err;
	enum dev_cmd_type cmd_type = DEV_CMD_TYPE_QUERY;
	struct utp_task_req_desc treq = { { 0 }, };
	int ocs_value;
	u8 tm_f = be32_to_cpu(req_upiu->header.dword_1) >> 16 & MASK_TM_FUNC;

	switch (msgcode) {
	case UPIU_TRANSACTION_NOP_OUT:
		cmd_type = DEV_CMD_TYPE_NOP;
		fallthrough;
	case UPIU_TRANSACTION_QUERY_REQ:
		ufshcd_hold(hba, false);
		mutex_lock(&hba->dev_cmd.lock);
		err = ufshcd_issue_devman_upiu_cmd(hba, req_upiu, rsp_upiu,
						   desc_buff, buff_len,
						   cmd_type, desc_op);
		mutex_unlock(&hba->dev_cmd.lock);
		ufshcd_release(hba);

		break;
	case UPIU_TRANSACTION_TASK_REQ:
		treq.header.dword_0 = cpu_to_le32(UTP_REQ_DESC_INT_CMD);
		treq.header.dword_2 = cpu_to_le32(OCS_INVALID_COMMAND_STATUS);

		memcpy(&treq.req_header, req_upiu, sizeof(*req_upiu));

		err = __ufshcd_issue_tm_cmd(hba, &treq, tm_f);
		if (err == -ETIMEDOUT)
			break;

		ocs_value = le32_to_cpu(treq.header.dword_2) & MASK_OCS;
		if (ocs_value != OCS_SUCCESS) {
			dev_err(hba->dev, "%s: failed, ocs = 0x%x\n", __func__,
				ocs_value);
			break;
		}

		memcpy(rsp_upiu, &treq.rsp_header, sizeof(*rsp_upiu));

		break;
	default:
		err = -EINVAL;

		break;
	}

	return err;
}

/**
 * ufshcd_eh_device_reset_handler - device reset handler registered to
 *                                    scsi layer.
 * @cmd: SCSI command pointer
 *
 * Returns SUCCESS/FAILED
 */
static int ufshcd_eh_device_reset_handler(struct scsi_cmnd *cmd)
{
	struct Scsi_Host *host;
	struct ufs_hba *hba;
	u32 pos;
	int err;
	u8 resp = 0xF, lun;
	unsigned long flags;

	host = cmd->device->host;
	hba = shost_priv(host);

	lun = ufshcd_scsi_to_upiu_lun(cmd->device->lun);
	err = ufshcd_issue_tm_cmd(hba, lun, 0, UFS_LOGICAL_RESET, &resp);
	if (err || resp != UPIU_TASK_MANAGEMENT_FUNC_COMPL) {
		if (!err)
			err = resp;
		goto out;
	}

	/* clear the commands that were pending for corresponding LUN */
	for_each_set_bit(pos, &hba->outstanding_reqs, hba->nutrs) {
		if (hba->lrb[pos].lun == lun) {
			err = ufshcd_clear_cmd(hba, pos);
			if (err)
				break;
		}
	}
	spin_lock_irqsave(host->host_lock, flags);
	ufshcd_transfer_req_compl(hba);
	spin_unlock_irqrestore(host->host_lock, flags);

out:
	hba->req_abort_count = 0;
	ufshcd_update_evt_hist(hba, UFS_EVT_DEV_RESET, (u32)err);
	if (!err) {
		err = SUCCESS;
	} else {
		dev_err(hba->dev, "%s: failed with err %d\n", __func__, err);
		err = FAILED;
	}
	return err;
}

static void ufshcd_set_req_abort_skip(struct ufs_hba *hba, unsigned long bitmap)
{
	struct ufshcd_lrb *lrbp;
	int tag;

	for_each_set_bit(tag, &bitmap, hba->nutrs) {
		lrbp = &hba->lrb[tag];
		lrbp->req_abort_skip = true;
	}
}

/**
 * ufshcd_try_to_abort_task - abort a specific task
 * @hba: Pointer to adapter instance
 * @tag: Task tag/index to be aborted
 *
 * Abort the pending command in device by sending UFS_ABORT_TASK task management
 * command, and in host controller by clearing the door-bell register. There can
 * be race between controller sending the command to the device while abort is
 * issued. To avoid that, first issue UFS_QUERY_TASK to check if the command is
 * really issued and then try to abort it.
 *
 * Returns zero on success, non-zero on failure
 */
static int ufshcd_try_to_abort_task(struct ufs_hba *hba, int tag)
{
	struct ufshcd_lrb *lrbp = &hba->lrb[tag];
	int err = 0;
	int poll_cnt;
	u8 resp = 0xF;
	u32 reg;

	for (poll_cnt = 100; poll_cnt; poll_cnt--) {
		err = ufshcd_issue_tm_cmd(hba, lrbp->lun, lrbp->task_tag,
				UFS_QUERY_TASK, &resp);
		if (!err && resp == UPIU_TASK_MANAGEMENT_FUNC_SUCCEEDED) {
			/* cmd pending in the device */
			dev_err(hba->dev, "%s: cmd pending in the device. tag = %d\n",
				__func__, tag);
			break;
		} else if (!err && resp == UPIU_TASK_MANAGEMENT_FUNC_COMPL) {
			/*
			 * cmd not pending in the device, check if it is
			 * in transition.
			 */
			dev_err(hba->dev, "%s: cmd at tag %d not pending in the device.\n",
				__func__, tag);
			reg = ufshcd_readl(hba, REG_UTP_TRANSFER_REQ_DOOR_BELL);
			if (reg & (1 << tag)) {
				/* sleep for max. 200us to stabilize */
				usleep_range(100, 200);
				continue;
			}
			/* command completed already */
			dev_err(hba->dev, "%s: cmd at tag %d successfully cleared from DB.\n",
				__func__, tag);
			goto out;
		} else {
			dev_err(hba->dev,
				"%s: no response from device. tag = %d, err %d\n",
				__func__, tag, err);
			if (!err)
				err = resp; /* service response error */
			goto out;
		}
	}

	if (!poll_cnt) {
		err = -EBUSY;
		goto out;
	}

	err = ufshcd_issue_tm_cmd(hba, lrbp->lun, lrbp->task_tag,
			UFS_ABORT_TASK, &resp);
	if (err || resp != UPIU_TASK_MANAGEMENT_FUNC_COMPL) {
		if (!err) {
			err = resp; /* service response error */
			dev_err(hba->dev, "%s: issued. tag = %d, err %d\n",
				__func__, tag, err);
		}
		goto out;
	}

	err = ufshcd_clear_cmd(hba, tag);
	if (err)
		dev_err(hba->dev, "%s: Failed clearing cmd at tag %d, err %d\n",
			__func__, tag, err);

out:
	return err;
}

/**
 * ufshcd_abort - scsi host template eh_abort_handler callback
 * @cmd: SCSI command pointer
 *
 * Returns SUCCESS/FAILED
 */
static int ufshcd_abort(struct scsi_cmnd *cmd)
{
	struct Scsi_Host *host;
	struct ufs_hba *hba;
	unsigned long flags;
	unsigned int tag;
	int err = 0;
	struct ufshcd_lrb *lrbp;
	u32 reg;

	host = cmd->device->host;
	hba = shost_priv(host);
	tag = cmd->request->tag;
	lrbp = &hba->lrb[tag];
	if (!ufshcd_valid_tag(hba, tag)) {
		dev_err(hba->dev,
			"%s: invalid command tag %d: cmd=0x%p, cmd->request=0x%p",
			__func__, tag, cmd, cmd->request);
		BUG();
	}

	ufshcd_hold(hba, false);
	reg = ufshcd_readl(hba, REG_UTP_TRANSFER_REQ_DOOR_BELL);
	/* If command is already aborted/completed, return SUCCESS */
	if (!(test_bit(tag, &hba->outstanding_reqs))) {
		dev_err(hba->dev,
			"%s: cmd at tag %d already completed, outstanding=0x%lx, doorbell=0x%x\n",
			__func__, tag, hba->outstanding_reqs, reg);
		goto out;
	}

	/* Print Transfer Request of aborted task */
	dev_info(hba->dev, "%s: Device abort task at tag %d\n", __func__, tag);

	/*
	 * Print detailed info about aborted request.
	 * As more than one request might get aborted at the same time,
	 * print full information only for the first aborted request in order
	 * to reduce repeated printouts. For other aborted requests only print
	 * basic details.
	 */
	scsi_print_command(cmd);
	if (!hba->req_abort_count) {
		ufshcd_update_evt_hist(hba, UFS_EVT_ABORT, tag);
		ufshcd_print_evt_hist(hba);
		ufshcd_print_host_state(hba);
		ufshcd_print_pwr_info(hba);
		ufshcd_print_trs(hba, 1 << tag, true);
	} else {
		ufshcd_print_trs(hba, 1 << tag, false);
	}
	hba->req_abort_count++;

	if (!(reg & (1 << tag))) {
		dev_err(hba->dev,
		"%s: cmd was completed, but without a notifying intr, tag = %d",
		__func__, tag);
		goto cleanup;
	}

	/*
	 * Task abort to the device W-LUN is illegal. When this command
	 * will fail, due to spec violation, scsi err handling next step
	 * will be to send LU reset which, again, is a spec violation.
	 * To avoid these unnecessary/illegal steps, first we clean up
	 * the lrb taken by this cmd and mark the lrb as in_use, then
	 * queue the eh_work and bail.
	 */
	if (lrbp->lun == UFS_UPIU_UFS_DEVICE_WLUN) {
		ufshcd_update_evt_hist(hba, UFS_EVT_ABORT, lrbp->lun);
		spin_lock_irqsave(host->host_lock, flags);
		if (lrbp->cmd) {
			__ufshcd_transfer_req_compl(hba, (1UL << tag));
			__set_bit(tag, &hba->outstanding_reqs);
			lrbp->in_use = true;
			hba->force_reset = true;
			ufshcd_schedule_eh_work(hba);
		}

		spin_unlock_irqrestore(host->host_lock, flags);
		goto out;
	}

	/* Skip task abort in case previous aborts failed and report failure */
	if (lrbp->req_abort_skip)
		err = -EIO;
	else
		err = ufshcd_try_to_abort_task(hba, tag);

	if (!err) {
cleanup:
		spin_lock_irqsave(host->host_lock, flags);
		__ufshcd_transfer_req_compl(hba, (1UL << tag));
		spin_unlock_irqrestore(host->host_lock, flags);
out:
		err = SUCCESS;
	} else {
		dev_err(hba->dev, "%s: failed with err %d\n", __func__, err);
		ufshcd_set_req_abort_skip(hba, hba->outstanding_reqs);
		err = FAILED;
	}

	/*
	 * This ufshcd_release() corresponds to the original scsi cmd that got
	 * aborted here (as we won't get any IRQ for it).
	 */
	ufshcd_release(hba);
	return err;
}

/**
 * ufshcd_host_reset_and_restore - reset and restore host controller
 * @hba: per-adapter instance
 *
 * Note that host controller reset may issue DME_RESET to
 * local and remote (device) Uni-Pro stack and the attributes
 * are reset to default state.
 *
 * Returns zero on success, non-zero on failure
 */
static int ufshcd_host_reset_and_restore(struct ufs_hba *hba)
{
	int err;
	unsigned long flags;

	/*
	 * Stop the host controller and complete the requests
	 * cleared by h/w
	 */
	ufshcd_hba_stop(hba);

	spin_lock_irqsave(hba->host->host_lock, flags);
	hba->silence_err_logs = true;
	ufshcd_complete_requests(hba);
	hba->silence_err_logs = false;
	spin_unlock_irqrestore(hba->host->host_lock, flags);

	/* scale up clocks to max frequency before full reinitialization */
	ufshcd_set_clk_freq(hba, true);

	err = ufshcd_hba_enable(hba);

	/* Establish the link again and restore the device */
	if (!err)
		err = ufshcd_probe_hba(hba, false);

	if (err)
		dev_err(hba->dev, "%s: Host init failed %d\n", __func__, err);
	ufshcd_update_evt_hist(hba, UFS_EVT_HOST_RESET, (u32)err);
	return err;
}

/**
 * ufshcd_reset_and_restore - reset and re-initialize host/device
 * @hba: per-adapter instance
 *
 * Reset and recover device, host and re-establish link. This
 * is helpful to recover the communication in fatal error conditions.
 *
 * Returns zero on success, non-zero on failure
 */
static int ufshcd_reset_and_restore(struct ufs_hba *hba)
{
	u32 saved_err;
	u32 saved_uic_err;
	int err = 0;
	unsigned long flags;
	int retries = MAX_HOST_RESET_RETRIES;

	/*
	 * This is a fresh start, cache and clear saved error first,
	 * in case new error generated during reset and restore.
	 */
	spin_lock_irqsave(hba->host->host_lock, flags);
	saved_err = hba->saved_err;
	saved_uic_err = hba->saved_uic_err;
	hba->saved_err = 0;
	hba->saved_uic_err = 0;
	spin_unlock_irqrestore(hba->host->host_lock, flags);

	do {
		/* Reset the attached device */
		ufshcd_device_reset(hba);

		err = ufshcd_host_reset_and_restore(hba);
	} while (err && --retries);

	spin_lock_irqsave(hba->host->host_lock, flags);
	/*
	 * Inform scsi mid-layer that we did reset and allow to handle
	 * Unit Attention properly.
	 */
	scsi_report_bus_reset(hba->host, 0);
	if (err) {
		hba->ufshcd_state = UFSHCD_STATE_ERROR;
		hba->saved_err |= saved_err;
		hba->saved_uic_err |= saved_uic_err;
	}
	spin_unlock_irqrestore(hba->host->host_lock, flags);

	return err;
}

/**
 * ufshcd_eh_host_reset_handler - host reset handler registered to scsi layer
 * @cmd: SCSI command pointer
 *
 * Returns SUCCESS/FAILED
 */
static int ufshcd_eh_host_reset_handler(struct scsi_cmnd *cmd)
{
	int err = SUCCESS;
	unsigned long flags;
	struct ufs_hba *hba;

	hba = shost_priv(cmd->device->host);

	spin_lock_irqsave(hba->host->host_lock, flags);
	hba->force_reset = true;
	ufshcd_schedule_eh_work(hba);
	dev_err(hba->dev, "%s: reset in progress - 1\n", __func__);
	spin_unlock_irqrestore(hba->host->host_lock, flags);

	flush_work(&hba->eh_work);

	spin_lock_irqsave(hba->host->host_lock, flags);
	if (hba->ufshcd_state == UFSHCD_STATE_ERROR)
		err = FAILED;
	spin_unlock_irqrestore(hba->host->host_lock, flags);

	return err;
}

/**
 * ufshcd_get_max_icc_level - calculate the ICC level
 * @sup_curr_uA: max. current supported by the regulator
 * @start_scan: row at the desc table to start scan from
 * @buff: power descriptor buffer
 *
 * Returns calculated max ICC level for specific regulator
 */
static u32 ufshcd_get_max_icc_level(int sup_curr_uA, u32 start_scan, char *buff)
{
	int i;
	int curr_uA;
	u16 data;
	u16 unit;

	for (i = start_scan; i >= 0; i--) {
		data = be16_to_cpup((__be16 *)&buff[2 * i]);
		unit = (data & ATTR_ICC_LVL_UNIT_MASK) >>
						ATTR_ICC_LVL_UNIT_OFFSET;
		curr_uA = data & ATTR_ICC_LVL_VALUE_MASK;
		switch (unit) {
		case UFSHCD_NANO_AMP:
			curr_uA = curr_uA / 1000;
			break;
		case UFSHCD_MILI_AMP:
			curr_uA = curr_uA * 1000;
			break;
		case UFSHCD_AMP:
			curr_uA = curr_uA * 1000 * 1000;
			break;
		case UFSHCD_MICRO_AMP:
		default:
			break;
		}
		if (sup_curr_uA >= curr_uA)
			break;
	}
	if (i < 0) {
		i = 0;
		pr_err("%s: Couldn't find valid icc_level = %d", __func__, i);
	}

	return (u32)i;
}

/**
 * ufshcd_calc_icc_level - calculate the max ICC level
 * In case regulators are not initialized we'll return 0
 * @hba: per-adapter instance
 * @desc_buf: power descriptor buffer to extract ICC levels from.
 * @len: length of desc_buff
 *
 * Returns calculated ICC level
 */
static u32 ufshcd_find_max_sup_active_icc_level(struct ufs_hba *hba,
							u8 *desc_buf, int len)
{
	u32 icc_level = 0;

	if (!hba->vreg_info.vcc || !hba->vreg_info.vccq ||
						!hba->vreg_info.vccq2) {
		dev_err(hba->dev,
			"%s: Regulator capability was not set, actvIccLevel=%d",
							__func__, icc_level);
		goto out;
	}

	if (hba->vreg_info.vcc && hba->vreg_info.vcc->max_uA)
		icc_level = ufshcd_get_max_icc_level(
				hba->vreg_info.vcc->max_uA,
				POWER_DESC_MAX_ACTV_ICC_LVLS - 1,
				&desc_buf[PWR_DESC_ACTIVE_LVLS_VCC_0]);

	if (hba->vreg_info.vccq && hba->vreg_info.vccq->max_uA)
		icc_level = ufshcd_get_max_icc_level(
				hba->vreg_info.vccq->max_uA,
				icc_level,
				&desc_buf[PWR_DESC_ACTIVE_LVLS_VCCQ_0]);

	if (hba->vreg_info.vccq2 && hba->vreg_info.vccq2->max_uA)
		icc_level = ufshcd_get_max_icc_level(
				hba->vreg_info.vccq2->max_uA,
				icc_level,
				&desc_buf[PWR_DESC_ACTIVE_LVLS_VCCQ2_0]);
out:
	return icc_level;
}

static void ufshcd_set_active_icc_lvl(struct ufs_hba *hba)
{
	int ret;
	int buff_len = hba->desc_size[QUERY_DESC_IDN_POWER];
	u8 *desc_buf;
	u32 icc_level;

	desc_buf = kmalloc(buff_len, GFP_KERNEL);
	if (!desc_buf)
		return;

	ret = ufshcd_read_desc_param(hba, QUERY_DESC_IDN_POWER, 0, 0,
				     desc_buf, buff_len);
	if (ret) {
		dev_err(hba->dev,
			"%s: Failed reading power descriptor.len = %d ret = %d",
			__func__, buff_len, ret);
		goto out;
	}

	icc_level = ufshcd_find_max_sup_active_icc_level(hba, desc_buf,
							 buff_len);
	dev_dbg(hba->dev, "%s: setting icc_level 0x%x", __func__, icc_level);

	ret = ufshcd_query_attr_retry(hba, UPIU_QUERY_OPCODE_WRITE_ATTR,
		QUERY_ATTR_IDN_ACTIVE_ICC_LVL, 0, 0, &icc_level);

	if (ret)
		dev_err(hba->dev,
			"%s: Failed configuring bActiveICCLevel = %d ret = %d",
			__func__, icc_level, ret);

out:
	kfree(desc_buf);
}

static inline void ufshcd_blk_pm_runtime_init(struct scsi_device *sdev)
{
	scsi_autopm_get_device(sdev);
	blk_pm_runtime_init(sdev->request_queue, &sdev->sdev_gendev);
	if (sdev->rpm_autosuspend)
		pm_runtime_set_autosuspend_delay(&sdev->sdev_gendev,
						 RPM_AUTOSUSPEND_DELAY_MS);
	scsi_autopm_put_device(sdev);
}

/**
 * ufshcd_scsi_add_wlus - Adds required W-LUs
 * @hba: per-adapter instance
 *
 * UFS device specification requires the UFS devices to support 4 well known
 * logical units:
 *	"REPORT_LUNS" (address: 01h)
 *	"UFS Device" (address: 50h)
 *	"RPMB" (address: 44h)
 *	"BOOT" (address: 30h)
 * UFS device's power management needs to be controlled by "POWER CONDITION"
 * field of SSU (START STOP UNIT) command. But this "power condition" field
 * will take effect only when its sent to "UFS device" well known logical unit
 * hence we require the scsi_device instance to represent this logical unit in
 * order for the UFS host driver to send the SSU command for power management.
 *
 * We also require the scsi_device instance for "RPMB" (Replay Protected Memory
 * Block) LU so user space process can control this LU. User space may also
 * want to have access to BOOT LU.
 *
 * This function adds scsi device instances for each of all well known LUs
 * (except "REPORT LUNS" LU).
 *
 * Returns zero on success (all required W-LUs are added successfully),
 * non-zero error value on failure (if failed to add any of the required W-LU).
 */
static int ufshcd_scsi_add_wlus(struct ufs_hba *hba)
{
	int ret = 0;
	struct scsi_device *sdev_boot;

	hba->sdev_ufs_device = __scsi_add_device(hba->host, 0, 0,
		ufshcd_upiu_wlun_to_scsi_wlun(UFS_UPIU_UFS_DEVICE_WLUN), NULL);
	if (IS_ERR(hba->sdev_ufs_device)) {
		ret = PTR_ERR(hba->sdev_ufs_device);
		hba->sdev_ufs_device = NULL;
		goto out;
	}
	ufshcd_blk_pm_runtime_init(hba->sdev_ufs_device);
	scsi_device_put(hba->sdev_ufs_device);

	hba->sdev_rpmb = __scsi_add_device(hba->host, 0, 0,
		ufshcd_upiu_wlun_to_scsi_wlun(UFS_UPIU_RPMB_WLUN), NULL);
	if (IS_ERR(hba->sdev_rpmb)) {
		ret = PTR_ERR(hba->sdev_rpmb);
		goto remove_sdev_ufs_device;
	}
	ufshcd_blk_pm_runtime_init(hba->sdev_rpmb);
	scsi_device_put(hba->sdev_rpmb);

	sdev_boot = __scsi_add_device(hba->host, 0, 0,
		ufshcd_upiu_wlun_to_scsi_wlun(UFS_UPIU_BOOT_WLUN), NULL);
	if (IS_ERR(sdev_boot)) {
		dev_err(hba->dev, "%s: BOOT WLUN not found\n", __func__);
	} else {
		ufshcd_blk_pm_runtime_init(sdev_boot);
		scsi_device_put(sdev_boot);
	}
	goto out;

remove_sdev_ufs_device:
	scsi_remove_device(hba->sdev_ufs_device);
out:
	return ret;
}

static void ufshcd_wb_probe(struct ufs_hba *hba, u8 *desc_buf)
{
	struct ufs_dev_info *dev_info = &hba->dev_info;
	u8 lun;
	u32 d_lu_wb_buf_alloc;
	u32 ext_ufs_feature;

	if (!ufshcd_is_wb_allowed(hba))
		return;
	/*
	 * Probe WB only for UFS-2.2 and UFS-3.1 (and later) devices or
	 * UFS devices with quirk UFS_DEVICE_QUIRK_SUPPORT_EXTENDED_FEATURES
	 * enabled
	 */
	if (!(dev_info->wspecversion >= 0x310 ||
	      dev_info->wspecversion == 0x220 ||
	     (hba->dev_quirks & UFS_DEVICE_QUIRK_SUPPORT_EXTENDED_FEATURES)))
		goto wb_disabled;

	if (hba->desc_size[QUERY_DESC_IDN_DEVICE] <
	    DEVICE_DESC_PARAM_EXT_UFS_FEATURE_SUP + 4)
		goto wb_disabled;

	ext_ufs_feature = get_unaligned_be32(desc_buf +
					DEVICE_DESC_PARAM_EXT_UFS_FEATURE_SUP);

	if (!(ext_ufs_feature & UFS_DEV_WRITE_BOOSTER_SUP))
		goto wb_disabled;

	/*
	 * WB may be supported but not configured while provisioning. The spec
	 * says, in dedicated wb buffer mode, a max of 1 lun would have wb
	 * buffer configured.
	 */
	dev_info->wb_buffer_type = desc_buf[DEVICE_DESC_PARAM_WB_TYPE];

	dev_info->b_presrv_uspc_en =
		desc_buf[DEVICE_DESC_PARAM_WB_PRESRV_USRSPC_EN];

	if (dev_info->wb_buffer_type == WB_BUF_MODE_SHARED) {
		if (!get_unaligned_be32(desc_buf +
				   DEVICE_DESC_PARAM_WB_SHARED_ALLOC_UNITS))
			goto wb_disabled;
	} else {
		for (lun = 0; lun < UFS_UPIU_MAX_WB_LUN_ID; lun++) {
			d_lu_wb_buf_alloc = 0;
			ufshcd_read_unit_desc_param(hba,
					lun,
					UNIT_DESC_PARAM_WB_BUF_ALLOC_UNITS,
					(u8 *)&d_lu_wb_buf_alloc,
					sizeof(d_lu_wb_buf_alloc));
			if (d_lu_wb_buf_alloc) {
				dev_info->wb_dedicated_lu = lun;
				break;
			}
		}

		if (!d_lu_wb_buf_alloc)
			goto wb_disabled;
	}
	return;

wb_disabled:
	hba->caps &= ~UFSHCD_CAP_WB_EN;
}

void ufshcd_fixup_dev_quirks(struct ufs_hba *hba, struct ufs_dev_fix *fixups)
{
	struct ufs_dev_fix *f;
	struct ufs_dev_info *dev_info = &hba->dev_info;

	if (!fixups)
		return;

	for (f = fixups; f->quirk; f++) {
		if ((f->wmanufacturerid == dev_info->wmanufacturerid ||
		     f->wmanufacturerid == UFS_ANY_VENDOR) &&
		     ((dev_info->model &&
		       STR_PRFX_EQUAL(f->model, dev_info->model)) ||
		      !strcmp(f->model, UFS_ANY_MODEL)))
			hba->dev_quirks |= f->quirk;
	}
}
EXPORT_SYMBOL_GPL(ufshcd_fixup_dev_quirks);

static void ufs_fixup_device_setup(struct ufs_hba *hba)
{
	/* fix by general quirk table */
	ufshcd_fixup_dev_quirks(hba, ufs_fixups);

	/* allow vendors to fix quirks */
	ufshcd_vops_fixup_dev_quirks(hba);
}

static int ufs_get_device_desc(struct ufs_hba *hba)
{
	int err;
	u8 model_index;
	u8 *desc_buf;
	struct ufs_dev_info *dev_info = &hba->dev_info;

	desc_buf = kmalloc(QUERY_DESC_MAX_SIZE, GFP_KERNEL);
	if (!desc_buf) {
		err = -ENOMEM;
		goto out;
	}

	err = ufshcd_read_desc_param(hba, QUERY_DESC_IDN_DEVICE, 0, 0, desc_buf,
				     hba->desc_size[QUERY_DESC_IDN_DEVICE]);
	if (err) {
		dev_err(hba->dev, "%s: Failed reading Device Desc. err = %d\n",
			__func__, err);
		goto out;
	}

	/*
	 * getting vendor (manufacturerID) and Bank Index in big endian
	 * format
	 */
	dev_info->wmanufacturerid = desc_buf[DEVICE_DESC_PARAM_MANF_ID] << 8 |
				     desc_buf[DEVICE_DESC_PARAM_MANF_ID + 1];

	/* getting Specification Version in big endian format */
	dev_info->wspecversion = desc_buf[DEVICE_DESC_PARAM_SPEC_VER] << 8 |
				      desc_buf[DEVICE_DESC_PARAM_SPEC_VER + 1];

	model_index = desc_buf[DEVICE_DESC_PARAM_PRDCT_NAME];

	err = ufshcd_read_string_desc(hba, model_index,
				      &dev_info->model, SD_ASCII_STD);
	if (err < 0) {
		dev_err(hba->dev, "%s: Failed reading Product Name. err = %d\n",
			__func__, err);
		goto out;
	}

	ufs_fixup_device_setup(hba);

	ufshcd_wb_probe(hba, desc_buf);

	/*
	 * ufshcd_read_string_desc returns size of the string
	 * reset the error value
	 */
	err = 0;

out:
	kfree(desc_buf);
	return err;
}

static void ufs_put_device_desc(struct ufs_hba *hba)
{
	struct ufs_dev_info *dev_info = &hba->dev_info;

	kfree(dev_info->model);
	dev_info->model = NULL;
}

/**
 * ufshcd_tune_pa_tactivate - Tunes PA_TActivate of local UniPro
 * @hba: per-adapter instance
 *
 * PA_TActivate parameter can be tuned manually if UniPro version is less than
 * 1.61. PA_TActivate needs to be greater than or equal to peerM-PHY's
 * RX_MIN_ACTIVATETIME_CAPABILITY attribute. This optimal value can help reduce
 * the hibern8 exit latency.
 *
 * Returns zero on success, non-zero error value on failure.
 */
static int ufshcd_tune_pa_tactivate(struct ufs_hba *hba)
{
	int ret = 0;
	u32 peer_rx_min_activatetime = 0, tuned_pa_tactivate;

	ret = ufshcd_dme_peer_get(hba,
				  UIC_ARG_MIB_SEL(
					RX_MIN_ACTIVATETIME_CAPABILITY,
					UIC_ARG_MPHY_RX_GEN_SEL_INDEX(0)),
				  &peer_rx_min_activatetime);
	if (ret)
		goto out;

	/* make sure proper unit conversion is applied */
	tuned_pa_tactivate =
		((peer_rx_min_activatetime * RX_MIN_ACTIVATETIME_UNIT_US)
		 / PA_TACTIVATE_TIME_UNIT_US);
	ret = ufshcd_dme_set(hba, UIC_ARG_MIB(PA_TACTIVATE),
			     tuned_pa_tactivate);

out:
	return ret;
}

/**
 * ufshcd_tune_pa_hibern8time - Tunes PA_Hibern8Time of local UniPro
 * @hba: per-adapter instance
 *
 * PA_Hibern8Time parameter can be tuned manually if UniPro version is less than
 * 1.61. PA_Hibern8Time needs to be maximum of local M-PHY's
 * TX_HIBERN8TIME_CAPABILITY & peer M-PHY's RX_HIBERN8TIME_CAPABILITY.
 * This optimal value can help reduce the hibern8 exit latency.
 *
 * Returns zero on success, non-zero error value on failure.
 */
static int ufshcd_tune_pa_hibern8time(struct ufs_hba *hba)
{
	int ret = 0;
	u32 local_tx_hibern8_time_cap = 0, peer_rx_hibern8_time_cap = 0;
	u32 max_hibern8_time, tuned_pa_hibern8time;

	ret = ufshcd_dme_get(hba,
			     UIC_ARG_MIB_SEL(TX_HIBERN8TIME_CAPABILITY,
					UIC_ARG_MPHY_TX_GEN_SEL_INDEX(0)),
				  &local_tx_hibern8_time_cap);
	if (ret)
		goto out;

	ret = ufshcd_dme_peer_get(hba,
				  UIC_ARG_MIB_SEL(RX_HIBERN8TIME_CAPABILITY,
					UIC_ARG_MPHY_RX_GEN_SEL_INDEX(0)),
				  &peer_rx_hibern8_time_cap);
	if (ret)
		goto out;

	max_hibern8_time = max(local_tx_hibern8_time_cap,
			       peer_rx_hibern8_time_cap);
	/* make sure proper unit conversion is applied */
	tuned_pa_hibern8time = ((max_hibern8_time * HIBERN8TIME_UNIT_US)
				/ PA_HIBERN8_TIME_UNIT_US);
	ret = ufshcd_dme_set(hba, UIC_ARG_MIB(PA_HIBERN8TIME),
			     tuned_pa_hibern8time);
out:
	return ret;
}

/**
 * ufshcd_quirk_tune_host_pa_tactivate - Ensures that host PA_TACTIVATE is
 * less than device PA_TACTIVATE time.
 * @hba: per-adapter instance
 *
 * Some UFS devices require host PA_TACTIVATE to be lower than device
 * PA_TACTIVATE, we need to enable UFS_DEVICE_QUIRK_HOST_PA_TACTIVATE quirk
 * for such devices.
 *
 * Returns zero on success, non-zero error value on failure.
 */
static int ufshcd_quirk_tune_host_pa_tactivate(struct ufs_hba *hba)
{
	int ret = 0;
	u32 granularity, peer_granularity;
	u32 pa_tactivate, peer_pa_tactivate;
	u32 pa_tactivate_us, peer_pa_tactivate_us;
	u8 gran_to_us_table[] = {1, 4, 8, 16, 32, 100};

	ret = ufshcd_dme_get(hba, UIC_ARG_MIB(PA_GRANULARITY),
				  &granularity);
	if (ret)
		goto out;

	ret = ufshcd_dme_peer_get(hba, UIC_ARG_MIB(PA_GRANULARITY),
				  &peer_granularity);
	if (ret)
		goto out;

	if ((granularity < PA_GRANULARITY_MIN_VAL) ||
	    (granularity > PA_GRANULARITY_MAX_VAL)) {
		dev_err(hba->dev, "%s: invalid host PA_GRANULARITY %d",
			__func__, granularity);
		return -EINVAL;
	}

	if ((peer_granularity < PA_GRANULARITY_MIN_VAL) ||
	    (peer_granularity > PA_GRANULARITY_MAX_VAL)) {
		dev_err(hba->dev, "%s: invalid device PA_GRANULARITY %d",
			__func__, peer_granularity);
		return -EINVAL;
	}

	ret = ufshcd_dme_get(hba, UIC_ARG_MIB(PA_TACTIVATE), &pa_tactivate);
	if (ret)
		goto out;

	ret = ufshcd_dme_peer_get(hba, UIC_ARG_MIB(PA_TACTIVATE),
				  &peer_pa_tactivate);
	if (ret)
		goto out;

	pa_tactivate_us = pa_tactivate * gran_to_us_table[granularity - 1];
	peer_pa_tactivate_us = peer_pa_tactivate *
			     gran_to_us_table[peer_granularity - 1];

	if (pa_tactivate_us > peer_pa_tactivate_us) {
		u32 new_peer_pa_tactivate;

		new_peer_pa_tactivate = pa_tactivate_us /
				      gran_to_us_table[peer_granularity - 1];
		new_peer_pa_tactivate++;
		ret = ufshcd_dme_peer_set(hba, UIC_ARG_MIB(PA_TACTIVATE),
					  new_peer_pa_tactivate);
	}

out:
	return ret;
}

static void ufshcd_tune_unipro_params(struct ufs_hba *hba)
{
	if (ufshcd_is_unipro_pa_params_tuning_req(hba)) {
		ufshcd_tune_pa_tactivate(hba);
		ufshcd_tune_pa_hibern8time(hba);
	}

	ufshcd_vops_apply_dev_quirks(hba);

	if (hba->dev_quirks & UFS_DEVICE_QUIRK_PA_TACTIVATE)
		/* set 1ms timeout for PA_TACTIVATE */
		ufshcd_dme_set(hba, UIC_ARG_MIB(PA_TACTIVATE), 10);

	if (hba->dev_quirks & UFS_DEVICE_QUIRK_HOST_PA_TACTIVATE)
		ufshcd_quirk_tune_host_pa_tactivate(hba);
}

static void ufshcd_clear_dbg_ufs_stats(struct ufs_hba *hba)
{
	hba->ufs_stats.hibern8_exit_cnt = 0;
	hba->ufs_stats.last_hibern8_exit_tstamp = ktime_set(0, 0);
	hba->req_abort_count = 0;
}

static int ufshcd_device_geo_params_init(struct ufs_hba *hba)
{
	int err;
	size_t buff_len;
	u8 *desc_buf;

	buff_len = hba->desc_size[QUERY_DESC_IDN_GEOMETRY];
	desc_buf = kmalloc(buff_len, GFP_KERNEL);
	if (!desc_buf) {
		err = -ENOMEM;
		goto out;
	}

	err = ufshcd_read_desc_param(hba, QUERY_DESC_IDN_GEOMETRY, 0, 0,
				     desc_buf, buff_len);
	if (err) {
		dev_err(hba->dev, "%s: Failed reading Geometry Desc. err = %d\n",
				__func__, err);
		goto out;
	}

	if (desc_buf[GEOMETRY_DESC_PARAM_MAX_NUM_LUN] == 1)
		hba->dev_info.max_lu_supported = 32;
	else if (desc_buf[GEOMETRY_DESC_PARAM_MAX_NUM_LUN] == 0)
		hba->dev_info.max_lu_supported = 8;

out:
	kfree(desc_buf);
	return err;
}

static struct ufs_ref_clk ufs_ref_clk_freqs[] = {
	{19200000, REF_CLK_FREQ_19_2_MHZ},
	{26000000, REF_CLK_FREQ_26_MHZ},
	{38400000, REF_CLK_FREQ_38_4_MHZ},
	{52000000, REF_CLK_FREQ_52_MHZ},
	{0, REF_CLK_FREQ_INVAL},
};

static enum ufs_ref_clk_freq
ufs_get_bref_clk_from_hz(unsigned long freq)
{
	int i;

	for (i = 0; ufs_ref_clk_freqs[i].freq_hz; i++)
		if (ufs_ref_clk_freqs[i].freq_hz == freq)
			return ufs_ref_clk_freqs[i].val;

	return REF_CLK_FREQ_INVAL;
}

void ufshcd_parse_dev_ref_clk_freq(struct ufs_hba *hba, struct clk *refclk)
{
	unsigned long freq;

	freq = clk_get_rate(refclk);

	hba->dev_ref_clk_freq =
		ufs_get_bref_clk_from_hz(freq);

	if (hba->dev_ref_clk_freq == REF_CLK_FREQ_INVAL)
		dev_err(hba->dev,
		"invalid ref_clk setting = %ld\n", freq);
}

static int ufshcd_set_dev_ref_clk(struct ufs_hba *hba)
{
	int err;
	u32 ref_clk;
	u32 freq = hba->dev_ref_clk_freq;

	err = ufshcd_query_attr_retry(hba, UPIU_QUERY_OPCODE_READ_ATTR,
			QUERY_ATTR_IDN_REF_CLK_FREQ, 0, 0, &ref_clk);

	if (err) {
		dev_err(hba->dev, "failed reading bRefClkFreq. err = %d\n",
			err);
		goto out;
	}

	if (ref_clk == freq)
		goto out; /* nothing to update */

	err = ufshcd_query_attr_retry(hba, UPIU_QUERY_OPCODE_WRITE_ATTR,
			QUERY_ATTR_IDN_REF_CLK_FREQ, 0, 0, &freq);

	if (err) {
		dev_err(hba->dev, "bRefClkFreq setting to %lu Hz failed\n",
			ufs_ref_clk_freqs[freq].freq_hz);
		goto out;
	}

	dev_dbg(hba->dev, "bRefClkFreq setting to %lu Hz succeeded\n",
			ufs_ref_clk_freqs[freq].freq_hz);

out:
	return err;
}

static int ufshcd_device_params_init(struct ufs_hba *hba)
{
	bool flag;
	int ret, i;

	 /* Init device descriptor sizes */
	for (i = 0; i < QUERY_DESC_IDN_MAX; i++)
		hba->desc_size[i] = QUERY_DESC_MAX_SIZE;

	/* Init UFS geometry descriptor related parameters */
	ret = ufshcd_device_geo_params_init(hba);
	if (ret)
		goto out;

	/* Check and apply UFS device quirks */
	ret = ufs_get_device_desc(hba);
	if (ret) {
		dev_err(hba->dev, "%s: Failed getting device info. err = %d\n",
			__func__, ret);
		goto out;
	}

	ufshcd_get_ref_clk_gating_wait(hba);

	if (!ufshcd_query_flag_retry(hba, UPIU_QUERY_OPCODE_READ_FLAG,
			QUERY_FLAG_IDN_PWR_ON_WPE, 0, &flag))
		hba->dev_info.f_power_on_wp_en = flag;

	/* Probe maximum power mode co-supported by both UFS host and device */
	if (ufshcd_get_max_pwr_mode(hba))
		dev_err(hba->dev,
			"%s: Failed getting max supported power mode\n",
			__func__);
out:
	return ret;
}

/**
 * ufshcd_add_lus - probe and add UFS logical units
 * @hba: per-adapter instance
 */
static int ufshcd_add_lus(struct ufs_hba *hba)
{
	int ret;

	/* Add required well known logical units to scsi mid layer */
	ret = ufshcd_scsi_add_wlus(hba);
	if (ret)
		goto out;

	ufshcd_clear_ua_wluns(hba);

	/* Initialize devfreq after UFS device is detected */
	if (ufshcd_is_clkscaling_supported(hba)) {
		memcpy(&hba->clk_scaling.saved_pwr_info.info,
			&hba->pwr_info,
			sizeof(struct ufs_pa_layer_attr));
		hba->clk_scaling.saved_pwr_info.is_valid = true;
		hba->clk_scaling.is_allowed = true;

		ret = ufshcd_devfreq_init(hba);
		if (ret)
			goto out;

		hba->clk_scaling.is_enabled = true;
		ufshcd_init_clk_scaling_sysfs(hba);
	}

	ufs_bsg_probe(hba);
	scsi_scan_host(hba->host);
	pm_runtime_put_sync(hba->dev);

out:
	return ret;
}

static int
ufshcd_send_request_sense(struct ufs_hba *hba, struct scsi_device *sdp);

static int ufshcd_clear_ua_wlun(struct ufs_hba *hba, u8 wlun)
{
	struct scsi_device *sdp;
	unsigned long flags;
	int ret = 0;

	spin_lock_irqsave(hba->host->host_lock, flags);
	if (wlun == UFS_UPIU_UFS_DEVICE_WLUN)
		sdp = hba->sdev_ufs_device;
	else if (wlun == UFS_UPIU_RPMB_WLUN)
		sdp = hba->sdev_rpmb;
	else
		BUG();
	if (sdp) {
		ret = scsi_device_get(sdp);
		if (!ret && !scsi_device_online(sdp)) {
			ret = -ENODEV;
			scsi_device_put(sdp);
		}
	} else {
		ret = -ENODEV;
	}
	spin_unlock_irqrestore(hba->host->host_lock, flags);
	if (ret)
		goto out_err;

	ret = ufshcd_send_request_sense(hba, sdp);
	scsi_device_put(sdp);
out_err:
	if (ret)
		dev_err(hba->dev, "%s: UAC clear LU=%x ret = %d\n",
				__func__, wlun, ret);
	return ret;
}

static int ufshcd_clear_ua_wluns(struct ufs_hba *hba)
{
	int ret = 0;

	if (!hba->wlun_dev_clr_ua)
		goto out;

	ret = ufshcd_clear_ua_wlun(hba, UFS_UPIU_UFS_DEVICE_WLUN);
	if (!ret)
		ret = ufshcd_clear_ua_wlun(hba, UFS_UPIU_RPMB_WLUN);
	if (!ret)
		hba->wlun_dev_clr_ua = false;
out:
	if (ret)
		dev_err(hba->dev, "%s: Failed to clear UAC WLUNS ret = %d\n",
				__func__, ret);
	return ret;
}

/**
 * ufshcd_probe_hba - probe hba to detect device and initialize
 * @hba: per-adapter instance
 * @async: asynchronous execution or not
 *
 * Execute link-startup and verify device initialization
 */
static int ufshcd_probe_hba(struct ufs_hba *hba, bool async)
{
	int ret;
	unsigned long flags;
	ktime_t start = ktime_get();

	ret = ufshcd_link_startup(hba);
	if (ret)
		goto out;

	/* Debug counters initialization */
	ufshcd_clear_dbg_ufs_stats(hba);

	/* UniPro link is active now */
	ufshcd_set_link_active(hba);

	/* Verify device initialization by sending NOP OUT UPIU */
	ret = ufshcd_verify_dev_init(hba);
	if (ret)
		goto out;

	/* Initiate UFS initialization, and waiting until completion */
	ret = ufshcd_complete_dev_init(hba);
	if (ret)
		goto out;

	/*
	 * Initialize UFS device parameters used by driver, these
	 * parameters are associated with UFS descriptors.
	 */
	if (async) {
		ret = ufshcd_device_params_init(hba);
		if (ret)
			goto out;
	}

	ufshcd_tune_unipro_params(hba);

	/* UFS device is also active now */
	ufshcd_set_ufs_dev_active(hba);
	ufshcd_force_reset_auto_bkops(hba);
	hba->wlun_dev_clr_ua = true;

	/* Gear up to HS gear if supported */
	if (hba->max_pwr_info.is_valid) {
		/*
		 * Set the right value to bRefClkFreq before attempting to
		 * switch to HS gears.
		 */
		if (hba->dev_ref_clk_freq != REF_CLK_FREQ_INVAL)
			ufshcd_set_dev_ref_clk(hba);
		ret = ufshcd_config_pwr_mode(hba, &hba->max_pwr_info.info);
		if (ret) {
			dev_err(hba->dev, "%s: Failed setting power mode, err = %d\n",
					__func__, ret);
			goto out;
		}
		ufshcd_print_pwr_info(hba);
	}

	/*
	 * bActiveICCLevel is volatile for UFS device (as per latest v2.1 spec)
	 * and for removable UFS card as well, hence always set the parameter.
	 * Note: Error handler may issue the device reset hence resetting
	 * bActiveICCLevel as well so it is always safe to set this here.
	 */
	ufshcd_set_active_icc_lvl(hba);

	ufshcd_wb_config(hba);
	/* Enable Auto-Hibernate if configured */
	ufshcd_auto_hibern8_enable(hba);

out:
	spin_lock_irqsave(hba->host->host_lock, flags);
	if (ret)
		hba->ufshcd_state = UFSHCD_STATE_ERROR;
	else if (hba->ufshcd_state == UFSHCD_STATE_RESET)
		hba->ufshcd_state = UFSHCD_STATE_OPERATIONAL;
	spin_unlock_irqrestore(hba->host->host_lock, flags);

	trace_ufshcd_init(dev_name(hba->dev), ret,
		ktime_to_us(ktime_sub(ktime_get(), start)),
		hba->curr_dev_pwr_mode, hba->uic_link_state);
	return ret;
}

/**
 * ufshcd_async_scan - asynchronous execution for probing hba
 * @data: data pointer to pass to this function
 * @cookie: cookie data
 */
static void ufshcd_async_scan(void *data, async_cookie_t cookie)
{
	struct ufs_hba *hba = (struct ufs_hba *)data;
	int ret;

	down(&hba->host_sem);
	/* Initialize hba, detect and initialize UFS device */
	ret = ufshcd_probe_hba(hba, true);
	up(&hba->host_sem);
	if (ret)
		goto out;

	/* Probe and add UFS logical units  */
	ret = ufshcd_add_lus(hba);
out:
	/*
	 * If we failed to initialize the device or the device is not
	 * present, turn off the power/clocks etc.
	 */
	if (ret) {
		pm_runtime_put_sync(hba->dev);
		ufshcd_hba_exit(hba);
	}
}

static const struct attribute_group *ufshcd_driver_groups[] = {
	&ufs_sysfs_unit_descriptor_group,
	&ufs_sysfs_lun_attributes_group,
	NULL,
};

static struct ufs_hba_variant_params ufs_hba_vps = {
	.hba_enable_delay_us		= 1000,
	.wb_flush_threshold		= UFS_WB_BUF_REMAIN_PERCENT(40),
	.devfreq_profile.polling_ms	= 100,
	.devfreq_profile.target		= ufshcd_devfreq_target,
	.devfreq_profile.get_dev_status	= ufshcd_devfreq_get_dev_status,
	.ondemand_data.upthreshold	= 70,
	.ondemand_data.downdifferential	= 5,
};

static struct scsi_host_template ufshcd_driver_template = {
	.module			= THIS_MODULE,
	.name			= UFSHCD,
	.proc_name		= UFSHCD,
	.queuecommand		= ufshcd_queuecommand,
	.slave_alloc		= ufshcd_slave_alloc,
	.slave_configure	= ufshcd_slave_configure,
	.slave_destroy		= ufshcd_slave_destroy,
	.change_queue_depth	= ufshcd_change_queue_depth,
	.eh_abort_handler	= ufshcd_abort,
	.eh_device_reset_handler = ufshcd_eh_device_reset_handler,
	.eh_host_reset_handler   = ufshcd_eh_host_reset_handler,
	.this_id		= -1,
	.sg_tablesize		= SG_ALL,
	.cmd_per_lun		= UFSHCD_CMD_PER_LUN,
	.can_queue		= UFSHCD_CAN_QUEUE,
	.max_segment_size	= PRDT_DATA_BYTE_COUNT_MAX,
	.max_host_blocked	= 1,
	.track_queue_depth	= 1,
	.sdev_groups		= ufshcd_driver_groups,
	.dma_boundary		= PAGE_SIZE - 1,
	.rpm_autosuspend_delay	= RPM_AUTOSUSPEND_DELAY_MS,
};

static int ufshcd_config_vreg_load(struct device *dev, struct ufs_vreg *vreg,
				   int ua)
{
	int ret;

	if (!vreg)
		return 0;

	/*
	 * "set_load" operation shall be required on those regulators
	 * which specifically configured current limitation. Otherwise
	 * zero max_uA may cause unexpected behavior when regulator is
	 * enabled or set as high power mode.
	 */
	if (!vreg->max_uA)
		return 0;

	ret = regulator_set_load(vreg->reg, ua);
	if (ret < 0) {
		dev_err(dev, "%s: %s set load (ua=%d) failed, err=%d\n",
				__func__, vreg->name, ua, ret);
	}

	return ret;
}

static inline int ufshcd_config_vreg_lpm(struct ufs_hba *hba,
					 struct ufs_vreg *vreg)
{
	return ufshcd_config_vreg_load(hba->dev, vreg, UFS_VREG_LPM_LOAD_UA);
}

static inline int ufshcd_config_vreg_hpm(struct ufs_hba *hba,
					 struct ufs_vreg *vreg)
{
	if (!vreg)
		return 0;

	return ufshcd_config_vreg_load(hba->dev, vreg, vreg->max_uA);
}

static int ufshcd_config_vreg(struct device *dev,
		struct ufs_vreg *vreg, bool on)
{
	int ret = 0;
	struct regulator *reg;
	const char *name;
	int min_uV, uA_load;

	BUG_ON(!vreg);

	reg = vreg->reg;
	name = vreg->name;

	if (regulator_count_voltages(reg) > 0) {
		uA_load = on ? vreg->max_uA : 0;
		ret = ufshcd_config_vreg_load(dev, vreg, uA_load);
		if (ret)
			goto out;

		if (vreg->min_uV && vreg->max_uV) {
			min_uV = on ? vreg->min_uV : 0;
			ret = regulator_set_voltage(reg, min_uV, vreg->max_uV);
			if (ret)
				dev_err(dev,
					"%s: %s set voltage failed, err=%d\n",
					__func__, name, ret);
		}
	}
out:
	return ret;
}

static int ufshcd_enable_vreg(struct device *dev, struct ufs_vreg *vreg)
{
	int ret = 0;

	if (!vreg || vreg->enabled)
		goto out;

	ret = ufshcd_config_vreg(dev, vreg, true);
	if (!ret)
		ret = regulator_enable(vreg->reg);

	if (!ret)
		vreg->enabled = true;
	else
		dev_err(dev, "%s: %s enable failed, err=%d\n",
				__func__, vreg->name, ret);
out:
	return ret;
}

static int ufshcd_disable_vreg(struct device *dev, struct ufs_vreg *vreg)
{
	int ret = 0;

	if (!vreg || !vreg->enabled || vreg->always_on)
		goto out;

	ret = regulator_disable(vreg->reg);

	if (!ret) {
		/* ignore errors on applying disable config */
		ufshcd_config_vreg(dev, vreg, false);
		vreg->enabled = false;
	} else {
		dev_err(dev, "%s: %s disable failed, err=%d\n",
				__func__, vreg->name, ret);
	}
out:
	return ret;
}

static int ufshcd_setup_vreg(struct ufs_hba *hba, bool on)
{
	int ret = 0;
	struct device *dev = hba->dev;
	struct ufs_vreg_info *info = &hba->vreg_info;

	ret = ufshcd_toggle_vreg(dev, info->vcc, on);
	if (ret)
		goto out;

	ret = ufshcd_toggle_vreg(dev, info->vccq, on);
	if (ret)
		goto out;

	ret = ufshcd_toggle_vreg(dev, info->vccq2, on);

out:
	if (ret) {
		ufshcd_toggle_vreg(dev, info->vccq2, false);
		ufshcd_toggle_vreg(dev, info->vccq, false);
		ufshcd_toggle_vreg(dev, info->vcc, false);
	}
	return ret;
}

static int ufshcd_setup_hba_vreg(struct ufs_hba *hba, bool on)
{
	struct ufs_vreg_info *info = &hba->vreg_info;

	return ufshcd_toggle_vreg(hba->dev, info->vdd_hba, on);
}

static int ufshcd_get_vreg(struct device *dev, struct ufs_vreg *vreg)
{
	int ret = 0;

	if (!vreg)
		goto out;

	vreg->reg = devm_regulator_get(dev, vreg->name);
	if (IS_ERR(vreg->reg)) {
		ret = PTR_ERR(vreg->reg);
		dev_err(dev, "%s: %s get failed, err=%d\n",
				__func__, vreg->name, ret);
	}
out:
	return ret;
}

static int ufshcd_init_vreg(struct ufs_hba *hba)
{
	int ret = 0;
	struct device *dev = hba->dev;
	struct ufs_vreg_info *info = &hba->vreg_info;

	ret = ufshcd_get_vreg(dev, info->vcc);
	if (ret)
		goto out;

	ret = ufshcd_get_vreg(dev, info->vccq);
	if (!ret)
		ret = ufshcd_get_vreg(dev, info->vccq2);
out:
	return ret;
}

static int ufshcd_init_hba_vreg(struct ufs_hba *hba)
{
	struct ufs_vreg_info *info = &hba->vreg_info;

	if (info)
		return ufshcd_get_vreg(hba->dev, info->vdd_hba);

	return 0;
}

static int ufshcd_setup_clocks(struct ufs_hba *hba, bool on)
{
	int ret = 0;
	struct ufs_clk_info *clki;
	struct list_head *head = &hba->clk_list_head;
	unsigned long flags;
	ktime_t start = ktime_get();
	bool clk_state_changed = false;

	if (list_empty(head))
		goto out;

	ret = ufshcd_vops_setup_clocks(hba, on, PRE_CHANGE);
	if (ret)
		return ret;

	list_for_each_entry(clki, head, list) {
		if (!IS_ERR_OR_NULL(clki->clk)) {
			/*
			 * Don't disable clocks which are needed
			 * to keep the link active.
			 */
			if (ufshcd_is_link_active(hba) &&
			    clki->keep_link_active)
				continue;

			clk_state_changed = on ^ clki->enabled;
			if (on && !clki->enabled) {
				ret = clk_prepare_enable(clki->clk);
				if (ret) {
					dev_err(hba->dev, "%s: %s prepare enable failed, %d\n",
						__func__, clki->name, ret);
					goto out;
				}
			} else if (!on && clki->enabled) {
				clk_disable_unprepare(clki->clk);
			}
			clki->enabled = on;
			dev_dbg(hba->dev, "%s: clk: %s %sabled\n", __func__,
					clki->name, on ? "en" : "dis");
		}
	}

	ret = ufshcd_vops_setup_clocks(hba, on, POST_CHANGE);
	if (ret)
		return ret;

out:
	if (ret) {
		list_for_each_entry(clki, head, list) {
			if (!IS_ERR_OR_NULL(clki->clk) && clki->enabled)
				clk_disable_unprepare(clki->clk);
		}
	} else if (!ret && on) {
		spin_lock_irqsave(hba->host->host_lock, flags);
		hba->clk_gating.state = CLKS_ON;
		trace_ufshcd_clk_gating(dev_name(hba->dev),
					hba->clk_gating.state);
		spin_unlock_irqrestore(hba->host->host_lock, flags);
	}

	if (clk_state_changed)
		trace_ufshcd_profile_clk_gating(dev_name(hba->dev),
			(on ? "on" : "off"),
			ktime_to_us(ktime_sub(ktime_get(), start)), ret);
	return ret;
}

static int ufshcd_init_clocks(struct ufs_hba *hba)
{
	int ret = 0;
	struct ufs_clk_info *clki;
	struct device *dev = hba->dev;
	struct list_head *head = &hba->clk_list_head;

	if (list_empty(head))
		goto out;

	list_for_each_entry(clki, head, list) {
		if (!clki->name)
			continue;

		clki->clk = devm_clk_get(dev, clki->name);
		if (IS_ERR(clki->clk)) {
			ret = PTR_ERR(clki->clk);
			dev_err(dev, "%s: %s clk get failed, %d\n",
					__func__, clki->name, ret);
			goto out;
		}

		/*
		 * Parse device ref clk freq as per device tree "ref_clk".
		 * Default dev_ref_clk_freq is set to REF_CLK_FREQ_INVAL
		 * in ufshcd_alloc_host().
		 */
		if (!strcmp(clki->name, "ref_clk"))
			ufshcd_parse_dev_ref_clk_freq(hba, clki->clk);

		if (clki->max_freq) {
			ret = clk_set_rate(clki->clk, clki->max_freq);
			if (ret) {
				dev_err(hba->dev, "%s: %s clk set rate(%dHz) failed, %d\n",
					__func__, clki->name,
					clki->max_freq, ret);
				goto out;
			}
			clki->curr_freq = clki->max_freq;
		}
		dev_dbg(dev, "%s: clk: %s, rate: %lu\n", __func__,
				clki->name, clk_get_rate(clki->clk));
	}
out:
	return ret;
}

static int ufshcd_variant_hba_init(struct ufs_hba *hba)
{
	int err = 0;

	if (!hba->vops)
		goto out;

	err = ufshcd_vops_init(hba);
	if (err)
		dev_err(hba->dev, "%s: variant %s init failed err %d\n",
			__func__, ufshcd_get_var_name(hba), err);
out:
	return err;
}

static void ufshcd_variant_hba_exit(struct ufs_hba *hba)
{
	if (!hba->vops)
		return;

	ufshcd_vops_exit(hba);
}

static int ufshcd_hba_init(struct ufs_hba *hba)
{
	int err;

	/*
	 * Handle host controller power separately from the UFS device power
	 * rails as it will help controlling the UFS host controller power
	 * collapse easily which is different than UFS device power collapse.
	 * Also, enable the host controller power before we go ahead with rest
	 * of the initialization here.
	 */
	err = ufshcd_init_hba_vreg(hba);
	if (err)
		goto out;

	err = ufshcd_setup_hba_vreg(hba, true);
	if (err)
		goto out;

	err = ufshcd_init_clocks(hba);
	if (err)
		goto out_disable_hba_vreg;

	err = ufshcd_setup_clocks(hba, true);
	if (err)
		goto out_disable_hba_vreg;

	err = ufshcd_init_vreg(hba);
	if (err)
		goto out_disable_clks;

	err = ufshcd_setup_vreg(hba, true);
	if (err)
		goto out_disable_clks;

	err = ufshcd_variant_hba_init(hba);
	if (err)
		goto out_disable_vreg;

	ufs_debugfs_hba_init(hba);

	hba->is_powered = true;
	goto out;

out_disable_vreg:
	ufshcd_setup_vreg(hba, false);
out_disable_clks:
	ufshcd_setup_clocks(hba, false);
out_disable_hba_vreg:
	ufshcd_setup_hba_vreg(hba, false);
out:
	return err;
}

static void ufshcd_hba_exit(struct ufs_hba *hba)
{
	if (hba->is_powered) {
		ufshcd_exit_clk_scaling(hba);
		ufshcd_exit_clk_gating(hba);
		if (hba->eh_wq)
			destroy_workqueue(hba->eh_wq);
		ufs_debugfs_hba_exit(hba);
		ufshcd_variant_hba_exit(hba);
		ufshcd_setup_vreg(hba, false);
		ufshcd_setup_clocks(hba, false);
		ufshcd_setup_hba_vreg(hba, false);
		hba->is_powered = false;
		ufs_put_device_desc(hba);
	}
}

static int
ufshcd_send_request_sense(struct ufs_hba *hba, struct scsi_device *sdp)
{
	unsigned char cmd[6] = {REQUEST_SENSE,
				0,
				0,
				0,
				UFS_SENSE_SIZE,
				0};
	char *buffer;
	int ret;

	buffer = kzalloc(UFS_SENSE_SIZE, GFP_KERNEL);
	if (!buffer) {
		ret = -ENOMEM;
		goto out;
	}

	ret = scsi_execute(sdp, cmd, DMA_FROM_DEVICE, buffer,
			UFS_SENSE_SIZE, NULL, NULL,
			msecs_to_jiffies(1000), 3, 0, RQF_PM, NULL);
	if (ret)
		pr_err("%s: failed with err %d\n", __func__, ret);

	kfree(buffer);
out:
	return ret;
}

/**
 * ufshcd_set_dev_pwr_mode - sends START STOP UNIT command to set device
 *			     power mode
 * @hba: per adapter instance
 * @pwr_mode: device power mode to set
 *
 * Returns 0 if requested power mode is set successfully
 * Returns non-zero if failed to set the requested power mode
 */
static int ufshcd_set_dev_pwr_mode(struct ufs_hba *hba,
				     enum ufs_dev_pwr_mode pwr_mode)
{
	unsigned char cmd[6] = { START_STOP };
	struct scsi_sense_hdr sshdr;
	struct scsi_device *sdp;
	unsigned long flags;
	int ret;

	spin_lock_irqsave(hba->host->host_lock, flags);
	sdp = hba->sdev_ufs_device;
	if (sdp) {
		ret = scsi_device_get(sdp);
		if (!ret && !scsi_device_online(sdp)) {
			ret = -ENODEV;
			scsi_device_put(sdp);
		}
	} else {
		ret = -ENODEV;
	}
	spin_unlock_irqrestore(hba->host->host_lock, flags);

	if (ret)
		return ret;

	/*
	 * If scsi commands fail, the scsi mid-layer schedules scsi error-
	 * handling, which would wait for host to be resumed. Since we know
	 * we are functional while we are here, skip host resume in error
	 * handling context.
	 */
	hba->host->eh_noresume = 1;
	ufshcd_clear_ua_wluns(hba);

	cmd[4] = pwr_mode << 4;

	/*
	 * Current function would be generally called from the power management
	 * callbacks hence set the RQF_PM flag so that it doesn't resume the
	 * already suspended childs.
	 */
	ret = scsi_execute(sdp, cmd, DMA_NONE, NULL, 0, NULL, &sshdr,
			START_STOP_TIMEOUT, 0, 0, RQF_PM, NULL);
	if (ret) {
		sdev_printk(KERN_WARNING, sdp,
			    "START_STOP failed for power mode: %d, result %x\n",
			    pwr_mode, ret);
		if (driver_byte(ret) == DRIVER_SENSE)
			scsi_print_sense_hdr(sdp, NULL, &sshdr);
	}

	if (!ret)
		hba->curr_dev_pwr_mode = pwr_mode;

	scsi_device_put(sdp);
	hba->host->eh_noresume = 0;
	return ret;
}

static int ufshcd_link_state_transition(struct ufs_hba *hba,
					enum uic_link_state req_link_state,
					int check_for_bkops)
{
	int ret = 0;

	if (req_link_state == hba->uic_link_state)
		return 0;

	if (req_link_state == UIC_LINK_HIBERN8_STATE) {
		ret = ufshcd_uic_hibern8_enter(hba);
		if (!ret) {
			ufshcd_set_link_hibern8(hba);
		} else {
			dev_err(hba->dev, "%s: hibern8 enter failed %d\n",
					__func__, ret);
			goto out;
		}
	}
	/*
	 * If autobkops is enabled, link can't be turned off because
	 * turning off the link would also turn off the device, except in the
	 * case of DeepSleep where the device is expected to remain powered.
	 */
	else if ((req_link_state == UIC_LINK_OFF_STATE) &&
		 (!check_for_bkops || !hba->auto_bkops_enabled)) {
		/*
		 * Let's make sure that link is in low power mode, we are doing
		 * this currently by putting the link in Hibern8. Otherway to
		 * put the link in low power mode is to send the DME end point
		 * to device and then send the DME reset command to local
		 * unipro. But putting the link in hibern8 is much faster.
		 *
		 * Note also that putting the link in Hibern8 is a requirement
		 * for entering DeepSleep.
		 */
		ret = ufshcd_uic_hibern8_enter(hba);
		if (ret) {
			dev_err(hba->dev, "%s: hibern8 enter failed %d\n",
					__func__, ret);
			goto out;
		}
		/*
		 * Change controller state to "reset state" which
		 * should also put the link in off/reset state
		 */
		ufshcd_hba_stop(hba);
		/*
		 * TODO: Check if we need any delay to make sure that
		 * controller is reset
		 */
		ufshcd_set_link_off(hba);
	}

out:
	return ret;
}

static void ufshcd_vreg_set_lpm(struct ufs_hba *hba)
{
	bool vcc_off = false;

	/*
	 * It seems some UFS devices may keep drawing more than sleep current
	 * (atleast for 500us) from UFS rails (especially from VCCQ rail).
	 * To avoid this situation, add 2ms delay before putting these UFS
	 * rails in LPM mode.
	 */
	if (!ufshcd_is_link_active(hba) &&
	    hba->dev_quirks & UFS_DEVICE_QUIRK_DELAY_BEFORE_LPM)
		usleep_range(2000, 2100);

	/*
	 * If UFS device is either in UFS_Sleep turn off VCC rail to save some
	 * power.
	 *
	 * If UFS device and link is in OFF state, all power supplies (VCC,
	 * VCCQ, VCCQ2) can be turned off if power on write protect is not
	 * required. If UFS link is inactive (Hibern8 or OFF state) and device
	 * is in sleep state, put VCCQ & VCCQ2 rails in LPM mode.
	 *
	 * Ignore the error returned by ufshcd_toggle_vreg() as device is anyway
	 * in low power state which would save some power.
	 *
	 * If Write Booster is enabled and the device needs to flush the WB
	 * buffer OR if bkops status is urgent for WB, keep Vcc on.
	 */
	if (ufshcd_is_ufs_dev_poweroff(hba) && ufshcd_is_link_off(hba) &&
	    !hba->dev_info.is_lu_power_on_wp) {
		ufshcd_setup_vreg(hba, false);
		vcc_off = true;
	} else if (!ufshcd_is_ufs_dev_active(hba)) {
		ufshcd_toggle_vreg(hba->dev, hba->vreg_info.vcc, false);
		vcc_off = true;
		if (!ufshcd_is_link_active(hba)) {
			ufshcd_config_vreg_lpm(hba, hba->vreg_info.vccq);
			ufshcd_config_vreg_lpm(hba, hba->vreg_info.vccq2);
		}
	}

	/*
	 * Some UFS devices require delay after VCC power rail is turned-off.
	 */
	if (vcc_off && hba->vreg_info.vcc &&
		hba->dev_quirks & UFS_DEVICE_QUIRK_DELAY_AFTER_LPM)
		usleep_range(5000, 5100);
}

static int ufshcd_vreg_set_hpm(struct ufs_hba *hba)
{
	int ret = 0;

	if (ufshcd_is_ufs_dev_poweroff(hba) && ufshcd_is_link_off(hba) &&
	    !hba->dev_info.is_lu_power_on_wp) {
		ret = ufshcd_setup_vreg(hba, true);
	} else if (!ufshcd_is_ufs_dev_active(hba)) {
		if (!ret && !ufshcd_is_link_active(hba)) {
			ret = ufshcd_config_vreg_hpm(hba, hba->vreg_info.vccq);
			if (ret)
				goto vcc_disable;
			ret = ufshcd_config_vreg_hpm(hba, hba->vreg_info.vccq2);
			if (ret)
				goto vccq_lpm;
		}
		ret = ufshcd_toggle_vreg(hba->dev, hba->vreg_info.vcc, true);
	}
	goto out;

vccq_lpm:
	ufshcd_config_vreg_lpm(hba, hba->vreg_info.vccq);
vcc_disable:
	ufshcd_toggle_vreg(hba->dev, hba->vreg_info.vcc, false);
out:
	return ret;
}

static void ufshcd_hba_vreg_set_lpm(struct ufs_hba *hba)
{
	if (ufshcd_is_link_off(hba) || ufshcd_can_aggressive_pc(hba))
		ufshcd_setup_hba_vreg(hba, false);
}

static void ufshcd_hba_vreg_set_hpm(struct ufs_hba *hba)
{
	if (ufshcd_is_link_off(hba) || ufshcd_can_aggressive_pc(hba))
		ufshcd_setup_hba_vreg(hba, true);
}

/**
 * ufshcd_suspend - helper function for suspend operations
 * @hba: per adapter instance
 * @pm_op: desired low power operation type
 *
 * This function will try to put the UFS device and link into low power
 * mode based on the "rpm_lvl" (Runtime PM level) or "spm_lvl"
 * (System PM level).
 *
 * If this function is called during shutdown, it will make sure that
 * both UFS device and UFS link is powered off.
 *
 * NOTE: UFS device & link must be active before we enter in this function.
 *
 * Returns 0 for success and non-zero for failure
 */
static int ufshcd_suspend(struct ufs_hba *hba, enum ufs_pm_op pm_op)
{
	int ret = 0;
	int check_for_bkops;
	enum ufs_pm_level pm_lvl;
	enum ufs_dev_pwr_mode req_dev_pwr_mode;
	enum uic_link_state req_link_state;

	hba->pm_op_in_progress = 1;
	if (!ufshcd_is_shutdown_pm(pm_op)) {
		pm_lvl = ufshcd_is_runtime_pm(pm_op) ?
			 hba->rpm_lvl : hba->spm_lvl;
		req_dev_pwr_mode = ufs_get_pm_lvl_to_dev_pwr_mode(pm_lvl);
		req_link_state = ufs_get_pm_lvl_to_link_pwr_state(pm_lvl);
	} else {
		req_dev_pwr_mode = UFS_POWERDOWN_PWR_MODE;
		req_link_state = UIC_LINK_OFF_STATE;
	}

	/*
	 * If we can't transition into any of the low power modes
	 * just gate the clocks.
	 */
	ufshcd_hold(hba, false);
	hba->clk_gating.is_suspended = true;

	if (ufshcd_is_clkscaling_supported(hba))
		ufshcd_clk_scaling_suspend(hba, true);

	if (req_dev_pwr_mode == UFS_ACTIVE_PWR_MODE &&
			req_link_state == UIC_LINK_ACTIVE_STATE) {
		goto disable_clks;
	}

	if ((req_dev_pwr_mode == hba->curr_dev_pwr_mode) &&
	    (req_link_state == hba->uic_link_state))
		goto enable_gating;

	/* UFS device & link must be active before we enter in this function */
	if (!ufshcd_is_ufs_dev_active(hba) || !ufshcd_is_link_active(hba)) {
		ret = -EINVAL;
		goto enable_gating;
	}

	if (ufshcd_is_runtime_pm(pm_op)) {
		if (ufshcd_can_autobkops_during_suspend(hba)) {
			/*
			 * The device is idle with no requests in the queue,
			 * allow background operations if bkops status shows
			 * that performance might be impacted.
			 */
			ret = ufshcd_urgent_bkops(hba);
			if (ret)
				goto enable_gating;
		} else {
			/* make sure that auto bkops is disabled */
			ufshcd_disable_auto_bkops(hba);
		}
		/*
		 * If device needs to do BKOP or WB buffer flush during
		 * Hibern8, keep device power mode as "active power mode"
		 * and VCC supply.
		 */
		hba->dev_info.b_rpm_dev_flush_capable =
			hba->auto_bkops_enabled ||
			(((req_link_state == UIC_LINK_HIBERN8_STATE) ||
			((req_link_state == UIC_LINK_ACTIVE_STATE) &&
			ufshcd_is_auto_hibern8_enabled(hba))) &&
			ufshcd_wb_need_flush(hba));
	}

	flush_work(&hba->eeh_work);

	if (req_dev_pwr_mode != hba->curr_dev_pwr_mode) {
		if (!ufshcd_is_runtime_pm(pm_op))
			/* ensure that bkops is disabled */
			ufshcd_disable_auto_bkops(hba);

		if (!hba->dev_info.b_rpm_dev_flush_capable) {
			ret = ufshcd_set_dev_pwr_mode(hba, req_dev_pwr_mode);
			if (ret)
				goto enable_gating;
		}
	}

	/*
	 * In the case of DeepSleep, the device is expected to remain powered
	 * with the link off, so do not check for bkops.
	 */
	check_for_bkops = !ufshcd_is_ufs_dev_deepsleep(hba);
	ret = ufshcd_link_state_transition(hba, req_link_state, check_for_bkops);
	if (ret)
		goto set_dev_active;

disable_clks:
	/*
	 * Call vendor specific suspend callback. As these callbacks may access
	 * vendor specific host controller register space call them before the
	 * host clocks are ON.
	 */
	ret = ufshcd_vops_suspend(hba, pm_op);
	if (ret)
		goto set_link_active;
	/*
	 * Disable the host irq as host controller as there won't be any
	 * host controller transaction expected till resume.
	 */
	ufshcd_disable_irq(hba);

	ufshcd_setup_clocks(hba, false);

	if (ufshcd_is_clkgating_allowed(hba)) {
		hba->clk_gating.state = CLKS_OFF;
		trace_ufshcd_clk_gating(dev_name(hba->dev),
					hba->clk_gating.state);
	}

	ufshcd_vreg_set_lpm(hba);

	/* Put the host controller in low power mode if possible */
	ufshcd_hba_vreg_set_lpm(hba);
	goto out;

set_link_active:
	ufshcd_vreg_set_hpm(hba);
	/*
	 * Device hardware reset is required to exit DeepSleep. Also, for
	 * DeepSleep, the link is off so host reset and restore will be done
	 * further below.
	 */
	if (ufshcd_is_ufs_dev_deepsleep(hba)) {
		ufshcd_device_reset(hba);
		WARN_ON(!ufshcd_is_link_off(hba));
	}
	if (ufshcd_is_link_hibern8(hba) && !ufshcd_uic_hibern8_exit(hba))
		ufshcd_set_link_active(hba);
	else if (ufshcd_is_link_off(hba))
		ufshcd_host_reset_and_restore(hba);
set_dev_active:
	/* Can also get here needing to exit DeepSleep */
	if (ufshcd_is_ufs_dev_deepsleep(hba)) {
		ufshcd_device_reset(hba);
		ufshcd_host_reset_and_restore(hba);
	}
	if (!ufshcd_set_dev_pwr_mode(hba, UFS_ACTIVE_PWR_MODE))
		ufshcd_disable_auto_bkops(hba);
enable_gating:
	if (ufshcd_is_clkscaling_supported(hba))
		ufshcd_clk_scaling_suspend(hba, false);

	hba->clk_gating.is_suspended = false;
	hba->dev_info.b_rpm_dev_flush_capable = false;
	ufshcd_clear_ua_wluns(hba);
	ufshcd_release(hba);
out:
	if (hba->dev_info.b_rpm_dev_flush_capable) {
		schedule_delayed_work(&hba->rpm_dev_flush_recheck_work,
			msecs_to_jiffies(RPM_DEV_FLUSH_RECHECK_WORK_DELAY_MS));
	}

	hba->pm_op_in_progress = 0;

	if (ret)
		ufshcd_update_evt_hist(hba, UFS_EVT_SUSPEND_ERR, (u32)ret);
	return ret;
}

/**
 * ufshcd_resume - helper function for resume operations
 * @hba: per adapter instance
 * @pm_op: runtime PM or system PM
 *
 * This function basically brings the UFS device, UniPro link and controller
 * to active state.
 *
 * Returns 0 for success and non-zero for failure
 */
static int ufshcd_resume(struct ufs_hba *hba, enum ufs_pm_op pm_op)
{
	int ret;
	enum uic_link_state old_link_state;

	hba->pm_op_in_progress = 1;
	old_link_state = hba->uic_link_state;

	ufshcd_hba_vreg_set_hpm(hba);
	ret = ufshcd_vreg_set_hpm(hba);
	if (ret)
		goto out;

	/* Make sure clocks are enabled before accessing controller */
	ret = ufshcd_setup_clocks(hba, true);
	if (ret)
		goto disable_vreg;

	/* enable the host irq as host controller would be active soon */
	ufshcd_enable_irq(hba);

	/*
	 * Call vendor specific resume callback. As these callbacks may access
	 * vendor specific host controller register space call them when the
	 * host clocks are ON.
	 */
	ret = ufshcd_vops_resume(hba, pm_op);
	if (ret)
		goto disable_irq_and_vops_clks;

	/* For DeepSleep, the only supported option is to have the link off */
	WARN_ON(ufshcd_is_ufs_dev_deepsleep(hba) && !ufshcd_is_link_off(hba));

	if (ufshcd_is_link_hibern8(hba)) {
		ret = ufshcd_uic_hibern8_exit(hba);
		if (!ret) {
			ufshcd_set_link_active(hba);
		} else {
			dev_err(hba->dev, "%s: hibern8 exit failed %d\n",
					__func__, ret);
			goto vendor_suspend;
		}
	} else if (ufshcd_is_link_off(hba)) {
		/*
		 * A full initialization of the host and the device is
		 * required since the link was put to off during suspend.
		 * Note, in the case of DeepSleep, the device will exit
		 * DeepSleep due to device reset.
		 */
		ret = ufshcd_reset_and_restore(hba);
		/*
		 * ufshcd_reset_and_restore() should have already
		 * set the link state as active
		 */
		if (ret || !ufshcd_is_link_active(hba))
			goto vendor_suspend;
	}

	if (!ufshcd_is_ufs_dev_active(hba)) {
		ret = ufshcd_set_dev_pwr_mode(hba, UFS_ACTIVE_PWR_MODE);
		if (ret)
			goto set_old_link_state;
	}

	if (ufshcd_keep_autobkops_enabled_except_suspend(hba))
		ufshcd_enable_auto_bkops(hba);
	else
		/*
		 * If BKOPs operations are urgently needed at this moment then
		 * keep auto-bkops enabled or else disable it.
		 */
		ufshcd_urgent_bkops(hba);

	hba->clk_gating.is_suspended = false;

	if (ufshcd_is_clkscaling_supported(hba))
		ufshcd_clk_scaling_suspend(hba, false);

	/* Enable Auto-Hibernate if configured */
	ufshcd_auto_hibern8_enable(hba);

	if (hba->dev_info.b_rpm_dev_flush_capable) {
		hba->dev_info.b_rpm_dev_flush_capable = false;
		cancel_delayed_work(&hba->rpm_dev_flush_recheck_work);
	}

	ufshcd_clear_ua_wluns(hba);

	/* Schedule clock gating in case of no access to UFS device yet */
	ufshcd_release(hba);

	goto out;

set_old_link_state:
	ufshcd_link_state_transition(hba, old_link_state, 0);
vendor_suspend:
	ufshcd_vops_suspend(hba, pm_op);
disable_irq_and_vops_clks:
	ufshcd_disable_irq(hba);
	ufshcd_setup_clocks(hba, false);
	if (ufshcd_is_clkgating_allowed(hba)) {
		hba->clk_gating.state = CLKS_OFF;
		trace_ufshcd_clk_gating(dev_name(hba->dev),
					hba->clk_gating.state);
	}
disable_vreg:
	ufshcd_vreg_set_lpm(hba);
out:
	hba->pm_op_in_progress = 0;
	if (ret)
		ufshcd_update_evt_hist(hba, UFS_EVT_RESUME_ERR, (u32)ret);
	return ret;
}

/**
 * ufshcd_system_suspend - system suspend routine
 * @hba: per adapter instance
 *
 * Check the description of ufshcd_suspend() function for more details.
 *
 * Returns 0 for success and non-zero for failure
 */
int ufshcd_system_suspend(struct ufs_hba *hba)
{
	int ret = 0;
	ktime_t start = ktime_get();

	if (!hba) {
		early_suspend = true;
		return 0;
	}

	down(&hba->host_sem);

	if (!hba->is_powered)
		return 0;

	if ((ufs_get_pm_lvl_to_dev_pwr_mode(hba->spm_lvl) ==
	     hba->curr_dev_pwr_mode) &&
	    (ufs_get_pm_lvl_to_link_pwr_state(hba->spm_lvl) ==
	     hba->uic_link_state) &&
	     !hba->dev_info.b_rpm_dev_flush_capable)
		goto out;

	if (pm_runtime_suspended(hba->dev)) {
		/*
		 * UFS device and/or UFS link low power states during runtime
		 * suspend seems to be different than what is expected during
		 * system suspend. Hence runtime resume the devic & link and
		 * let the system suspend low power states to take effect.
		 * TODO: If resume takes longer time, we might have optimize
		 * it in future by not resuming everything if possible.
		 */
		ret = ufshcd_runtime_resume(hba);
		if (ret)
			goto out;
	}

	ret = ufshcd_suspend(hba, UFS_SYSTEM_PM);
out:
	trace_ufshcd_system_suspend(dev_name(hba->dev), ret,
		ktime_to_us(ktime_sub(ktime_get(), start)),
		hba->curr_dev_pwr_mode, hba->uic_link_state);
	if (!ret)
		hba->is_sys_suspended = true;
	else
		up(&hba->host_sem);
	return ret;
}
EXPORT_SYMBOL(ufshcd_system_suspend);

/**
 * ufshcd_system_resume - system resume routine
 * @hba: per adapter instance
 *
 * Returns 0 for success and non-zero for failure
 */

int ufshcd_system_resume(struct ufs_hba *hba)
{
	int ret = 0;
	ktime_t start = ktime_get();

	if (!hba)
		return -EINVAL;

	if (unlikely(early_suspend)) {
		early_suspend = false;
		down(&hba->host_sem);
	}

	if (!hba->is_powered || pm_runtime_suspended(hba->dev))
		/*
		 * Let the runtime resume take care of resuming
		 * if runtime suspended.
		 */
		goto out;
	else
		ret = ufshcd_resume(hba, UFS_SYSTEM_PM);
out:
	trace_ufshcd_system_resume(dev_name(hba->dev), ret,
		ktime_to_us(ktime_sub(ktime_get(), start)),
		hba->curr_dev_pwr_mode, hba->uic_link_state);
	if (!ret)
		hba->is_sys_suspended = false;
	up(&hba->host_sem);
	return ret;
}
EXPORT_SYMBOL(ufshcd_system_resume);

/**
 * ufshcd_runtime_suspend - runtime suspend routine
 * @hba: per adapter instance
 *
 * Check the description of ufshcd_suspend() function for more details.
 *
 * Returns 0 for success and non-zero for failure
 */
int ufshcd_runtime_suspend(struct ufs_hba *hba)
{
	int ret = 0;
	ktime_t start = ktime_get();

	if (!hba)
		return -EINVAL;

	if (!hba->is_powered)
		goto out;
	else
		ret = ufshcd_suspend(hba, UFS_RUNTIME_PM);
out:
	trace_ufshcd_runtime_suspend(dev_name(hba->dev), ret,
		ktime_to_us(ktime_sub(ktime_get(), start)),
		hba->curr_dev_pwr_mode, hba->uic_link_state);
	return ret;
}
EXPORT_SYMBOL(ufshcd_runtime_suspend);

/**
 * ufshcd_runtime_resume - runtime resume routine
 * @hba: per adapter instance
 *
 * This function basically brings the UFS device, UniPro link and controller
 * to active state. Following operations are done in this function:
 *
 * 1. Turn on all the controller related clocks
 * 2. Bring the UniPro link out of Hibernate state
 * 3. If UFS device is in sleep state, turn ON VCC rail and bring the UFS device
 *    to active state.
 * 4. If auto-bkops is enabled on the device, disable it.
 *
 * So following would be the possible power state after this function return
 * successfully:
 *	S1: UFS device in Active state with VCC rail ON
 *	    UniPro link in Active state
 *	    All the UFS/UniPro controller clocks are ON
 *
 * Returns 0 for success and non-zero for failure
 */
int ufshcd_runtime_resume(struct ufs_hba *hba)
{
	int ret = 0;
	ktime_t start = ktime_get();

	if (!hba)
		return -EINVAL;

	if (!hba->is_powered)
		goto out;
	else
		ret = ufshcd_resume(hba, UFS_RUNTIME_PM);
out:
	trace_ufshcd_runtime_resume(dev_name(hba->dev), ret,
		ktime_to_us(ktime_sub(ktime_get(), start)),
		hba->curr_dev_pwr_mode, hba->uic_link_state);
	return ret;
}
EXPORT_SYMBOL(ufshcd_runtime_resume);

int ufshcd_runtime_idle(struct ufs_hba *hba)
{
	return 0;
}
EXPORT_SYMBOL(ufshcd_runtime_idle);

/**
 * ufshcd_shutdown - shutdown routine
 * @hba: per adapter instance
 *
 * This function would power off both UFS device and UFS link.
 *
 * Returns 0 always to allow force shutdown even in case of errors.
 */
int ufshcd_shutdown(struct ufs_hba *hba)
{
	int ret = 0;

	down(&hba->host_sem);
	hba->shutting_down = true;
	up(&hba->host_sem);

	if (!hba->is_powered)
		goto out;

	if (ufshcd_is_ufs_dev_poweroff(hba) && ufshcd_is_link_off(hba))
		goto out;

	pm_runtime_get_sync(hba->dev);

	ret = ufshcd_suspend(hba, UFS_SHUTDOWN_PM);
out:
	if (ret)
		dev_err(hba->dev, "%s failed, err %d\n", __func__, ret);
	hba->is_powered = false;
	/* allow force shutdown even in case of errors */
	return 0;
}
EXPORT_SYMBOL(ufshcd_shutdown);

/**
 * ufshcd_remove - de-allocate SCSI host and host memory space
 *		data structure memory
 * @hba: per adapter instance
 */
void ufshcd_remove(struct ufs_hba *hba)
{
	ufs_bsg_remove(hba);
	ufs_sysfs_remove_nodes(hba->dev);
	blk_cleanup_queue(hba->tmf_queue);
	blk_mq_free_tag_set(&hba->tmf_tag_set);
	blk_cleanup_queue(hba->cmd_queue);
	scsi_remove_host(hba->host);
	/* disable interrupts */
	ufshcd_disable_intr(hba, hba->intr_mask);
	ufshcd_hba_stop(hba);
	ufshcd_hba_exit(hba);
}
EXPORT_SYMBOL_GPL(ufshcd_remove);

/**
 * ufshcd_dealloc_host - deallocate Host Bus Adapter (HBA)
 * @hba: pointer to Host Bus Adapter (HBA)
 */
void ufshcd_dealloc_host(struct ufs_hba *hba)
{
	scsi_host_put(hba->host);
}
EXPORT_SYMBOL_GPL(ufshcd_dealloc_host);

/**
 * ufshcd_set_dma_mask - Set dma mask based on the controller
 *			 addressing capability
 * @hba: per adapter instance
 *
 * Returns 0 for success, non-zero for failure
 */
static int ufshcd_set_dma_mask(struct ufs_hba *hba)
{
	if (hba->capabilities & MASK_64_ADDRESSING_SUPPORT) {
		if (!dma_set_mask_and_coherent(hba->dev, DMA_BIT_MASK(64)))
			return 0;
	}
	return dma_set_mask_and_coherent(hba->dev, DMA_BIT_MASK(32));
}

/**
 * ufshcd_alloc_host - allocate Host Bus Adapter (HBA)
 * @dev: pointer to device handle
 * @hba_handle: driver private handle
 * Returns 0 on success, non-zero value on failure
 */
int ufshcd_alloc_host(struct device *dev, struct ufs_hba **hba_handle)
{
	struct Scsi_Host *host;
	struct ufs_hba *hba;
	int err = 0;

	if (!dev) {
		dev_err(dev,
		"Invalid memory reference for dev is NULL\n");
		err = -ENODEV;
		goto out_error;
	}

	host = scsi_host_alloc(&ufshcd_driver_template,
				sizeof(struct ufs_hba));
	if (!host) {
		dev_err(dev, "scsi_host_alloc failed\n");
		err = -ENOMEM;
		goto out_error;
	}
	hba = shost_priv(host);
	hba->host = host;
	hba->dev = dev;
	*hba_handle = hba;
	hba->dev_ref_clk_freq = REF_CLK_FREQ_INVAL;

	INIT_LIST_HEAD(&hba->clk_list_head);

out_error:
	return err;
}
EXPORT_SYMBOL(ufshcd_alloc_host);

/* This function exists because blk_mq_alloc_tag_set() requires this. */
static blk_status_t ufshcd_queue_tmf(struct blk_mq_hw_ctx *hctx,
				     const struct blk_mq_queue_data *qd)
{
	WARN_ON_ONCE(true);
	return BLK_STS_NOTSUPP;
}

static const struct blk_mq_ops ufshcd_tmf_ops = {
	.queue_rq = ufshcd_queue_tmf,
};

/**
 * ufshcd_init - Driver initialization routine
 * @hba: per-adapter instance
 * @mmio_base: base register address
 * @irq: Interrupt line of device
 * Returns 0 on success, non-zero value on failure
 */
int ufshcd_init(struct ufs_hba *hba, void __iomem *mmio_base, unsigned int irq)
{
	int err;
	struct Scsi_Host *host = hba->host;
	struct device *dev = hba->dev;
	char eh_wq_name[sizeof("ufs_eh_wq_00")];

	if (!mmio_base) {
		dev_err(hba->dev,
		"Invalid memory reference for mmio_base is NULL\n");
		err = -ENODEV;
		goto out_error;
	}

	hba->mmio_base = mmio_base;
	hba->irq = irq;
	hba->vps = &ufs_hba_vps;

	err = ufshcd_hba_init(hba);
	if (err)
		goto out_error;

	/* Read capabilities registers */
	err = ufshcd_hba_capabilities(hba);
	if (err)
		goto out_disable;

	/* Get UFS version supported by the controller */
	hba->ufs_version = ufshcd_get_ufs_version(hba);

	if ((hba->ufs_version != UFSHCI_VERSION_10) &&
	    (hba->ufs_version != UFSHCI_VERSION_11) &&
	    (hba->ufs_version != UFSHCI_VERSION_20) &&
	    (hba->ufs_version != UFSHCI_VERSION_21))
		dev_err(hba->dev, "invalid UFS version 0x%x\n",
			hba->ufs_version);

	/* Get Interrupt bit mask per version */
	hba->intr_mask = ufshcd_get_intr_mask(hba);

	err = ufshcd_set_dma_mask(hba);
	if (err) {
		dev_err(hba->dev, "set dma mask failed\n");
		goto out_disable;
	}

	/* Allocate memory for host memory space */
	err = ufshcd_memory_alloc(hba);
	if (err) {
		dev_err(hba->dev, "Memory allocation failed\n");
		goto out_disable;
	}

	/* Configure LRB */
	ufshcd_host_memory_configure(hba);

	host->can_queue = hba->nutrs;
	host->cmd_per_lun = hba->nutrs;
	host->max_id = UFSHCD_MAX_ID;
	host->max_lun = UFS_MAX_LUNS;
	host->max_channel = UFSHCD_MAX_CHANNEL;
	host->unique_id = host->host_no;
	host->max_cmd_len = UFS_CDB_SIZE;

	hba->max_pwr_info.is_valid = false;

	/* Initialize work queues */
	snprintf(eh_wq_name, sizeof(eh_wq_name), "ufs_eh_wq_%d",
		 hba->host->host_no);
	hba->eh_wq = create_singlethread_workqueue(eh_wq_name);
	if (!hba->eh_wq) {
		dev_err(hba->dev, "%s: failed to create eh workqueue\n",
				__func__);
		err = -ENOMEM;
		goto out_disable;
	}
	INIT_WORK(&hba->eh_work, ufshcd_err_handler);
	INIT_WORK(&hba->eeh_work, ufshcd_exception_event_handler);

	sema_init(&hba->host_sem, 1);

	/* Initialize UIC command mutex */
	mutex_init(&hba->uic_cmd_mutex);

	/* Initialize mutex for device management commands */
	mutex_init(&hba->dev_cmd.lock);

	init_rwsem(&hba->clk_scaling_lock);

	ufshcd_init_clk_gating(hba);

	ufshcd_init_clk_scaling(hba);

	/*
	 * In order to avoid any spurious interrupt immediately after
	 * registering UFS controller interrupt handler, clear any pending UFS
	 * interrupt status and disable all the UFS interrupts.
	 */
	ufshcd_writel(hba, ufshcd_readl(hba, REG_INTERRUPT_STATUS),
		      REG_INTERRUPT_STATUS);
	ufshcd_writel(hba, 0, REG_INTERRUPT_ENABLE);
	/*
	 * Make sure that UFS interrupts are disabled and any pending interrupt
	 * status is cleared before registering UFS interrupt handler.
	 */
	mb();

	/* IRQ registration */
	err = devm_request_irq(dev, irq, ufshcd_intr, IRQF_SHARED, UFSHCD, hba);
	if (err) {
		dev_err(hba->dev, "request irq failed\n");
		goto out_disable;
	} else {
		hba->is_irq_enabled = true;
	}

	err = scsi_add_host(host, hba->dev);
	if (err) {
		dev_err(hba->dev, "scsi_add_host failed\n");
		goto out_disable;
	}

	hba->cmd_queue = blk_mq_init_queue(&hba->host->tag_set);
	if (IS_ERR(hba->cmd_queue)) {
		err = PTR_ERR(hba->cmd_queue);
		goto out_remove_scsi_host;
	}

	hba->tmf_tag_set = (struct blk_mq_tag_set) {
		.nr_hw_queues	= 1,
		.queue_depth	= hba->nutmrs,
		.ops		= &ufshcd_tmf_ops,
		.flags		= BLK_MQ_F_NO_SCHED,
	};
	err = blk_mq_alloc_tag_set(&hba->tmf_tag_set);
	if (err < 0)
		goto free_cmd_queue;
	hba->tmf_queue = blk_mq_init_queue(&hba->tmf_tag_set);
	if (IS_ERR(hba->tmf_queue)) {
		err = PTR_ERR(hba->tmf_queue);
		goto free_tmf_tag_set;
	}

	/* Reset the attached device */
	ufshcd_device_reset(hba);

	ufshcd_init_crypto(hba);

	/* Host controller enable */
	err = ufshcd_hba_enable(hba);
	if (err) {
		dev_err(hba->dev, "Host controller enable failed\n");
		ufshcd_print_evt_hist(hba);
		ufshcd_print_host_state(hba);
		goto free_tmf_queue;
	}

	/*
	 * Set the default power management level for runtime and system PM.
	 * Default power saving mode is to keep UFS link in Hibern8 state
	 * and UFS device in sleep state.
	 */
	hba->rpm_lvl = ufs_get_desired_pm_lvl_for_dev_link_state(
						UFS_SLEEP_PWR_MODE,
						UIC_LINK_HIBERN8_STATE);
	hba->spm_lvl = ufs_get_desired_pm_lvl_for_dev_link_state(
						UFS_SLEEP_PWR_MODE,
						UIC_LINK_HIBERN8_STATE);

	INIT_DELAYED_WORK(&hba->rpm_dev_flush_recheck_work,
			  ufshcd_rpm_dev_flush_recheck_work);

	/* Set the default auto-hiberate idle timer value to 150 ms */
	if (ufshcd_is_auto_hibern8_supported(hba) && !hba->ahit) {
		hba->ahit = FIELD_PREP(UFSHCI_AHIBERN8_TIMER_MASK, 150) |
			    FIELD_PREP(UFSHCI_AHIBERN8_SCALE_MASK, 3);
	}

	/* Hold auto suspend until async scan completes */
	pm_runtime_get_sync(dev);
	atomic_set(&hba->scsi_block_reqs_cnt, 0);
	/*
	 * We are assuming that device wasn't put in sleep/power-down
	 * state exclusively during the boot stage before kernel.
	 * This assumption helps avoid doing link startup twice during
	 * ufshcd_probe_hba().
	 */
	ufshcd_set_ufs_dev_active(hba);

	async_schedule(ufshcd_async_scan, hba);
	ufs_sysfs_add_nodes(hba->dev);

	return 0;

free_tmf_queue:
	blk_cleanup_queue(hba->tmf_queue);
free_tmf_tag_set:
	blk_mq_free_tag_set(&hba->tmf_tag_set);
free_cmd_queue:
	blk_cleanup_queue(hba->cmd_queue);
out_remove_scsi_host:
	scsi_remove_host(hba->host);
out_disable:
	hba->is_irq_enabled = false;
	ufshcd_hba_exit(hba);
out_error:
	return err;
}
EXPORT_SYMBOL_GPL(ufshcd_init);

static int __init ufshcd_core_init(void)
{
	ufs_debugfs_init();
	return 0;
}

static void __exit ufshcd_core_exit(void)
{
	ufs_debugfs_exit();
}

module_init(ufshcd_core_init);
module_exit(ufshcd_core_exit);

MODULE_AUTHOR("Santosh Yaragnavi <santosh.sy@samsung.com>");
MODULE_AUTHOR("Vinayak Holikatti <h.vinayak@samsung.com>");
MODULE_DESCRIPTION("Generic UFS host controller driver Core");
MODULE_LICENSE("GPL");
MODULE_VERSION(UFSHCD_DRIVER_VERSION);<|MERGE_RESOLUTION|>--- conflicted
+++ resolved
@@ -5480,20 +5480,7 @@
 				index, NULL);
 }
 
-<<<<<<< HEAD
-static inline void ufshcd_wb_toggle_flush(struct ufs_hba *hba, bool enable)
-{
-	if (enable)
-		ufshcd_wb_buf_flush_enable(hba);
-	else
-		ufshcd_wb_buf_flush_disable(hba);
-
-}
-
-static int ufshcd_wb_buf_flush_enable(struct ufs_hba *hba)
-=======
 static inline int ufshcd_wb_toggle_flush(struct ufs_hba *hba, bool enable)
->>>>>>> eb596e0f
 {
 	int ret;
 	u8 index;
@@ -6057,11 +6044,7 @@
 	spin_unlock_irqrestore(hba->host->host_lock, flags);
 	ufshcd_scsi_unblock_requests(hba);
 	ufshcd_err_handling_unprepare(hba);
-<<<<<<< HEAD
-	up(&hba->eh_sem);
-=======
 	up(&hba->host_sem);
->>>>>>> eb596e0f
 
 	if (!err && needs_reset)
 		ufshcd_clear_ua_wluns(hba);
