// SPDX-License-Identifier: GPL-2.0
/*
 * LiteX SoC Controller Driver
 *
 * Copyright (C) 2020 Antmicro <www.antmicro.com>
 *
 */

#include <linux/litex.h>
#include <linux/device.h>
#include <linux/errno.h>
#include <linux/of.h>
#include <linux/platform_device.h>
#include <linux/printk.h>
#include <linux/module.h>
#include <linux/errno.h>
#include <linux/io.h>
#include <linux/reboot.h>

/* reset register located at the base address */
#define RESET_REG_OFF           0x00
#define RESET_REG_VALUE         0x00000001

#define SCRATCH_REG_OFF         0x04
#define SCRATCH_REG_VALUE       0x12345678
#define SCRATCH_TEST_VALUE      0xdeadbeef

/*
 * Check LiteX CSR read/write access
 *
 * This function reads and writes a scratch register in order to verify if CSR
 * access works.
 *
 * In case any problems are detected, the driver should panic.
 *
 * Access to the LiteX CSR is, by design, done in CPU native endianness.
 * The driver should not dynamically configure access functions when
 * the endianness mismatch is detected. Such situation indicates problems in
 * the soft SoC design and should be solved at the LiteX generator level,
 * not in the software.
 */
static int litex_check_csr_access(void __iomem *reg_addr)
{
	unsigned long reg;

	reg = litex_read32(reg_addr + SCRATCH_REG_OFF);

	if (reg != SCRATCH_REG_VALUE) {
		panic("Scratch register read error - the system is probably broken! Expected: 0x%x but got: 0x%lx",
			SCRATCH_REG_VALUE, reg);
		return -EINVAL;
	}

	litex_write32(reg_addr + SCRATCH_REG_OFF, SCRATCH_TEST_VALUE);
	reg = litex_read32(reg_addr + SCRATCH_REG_OFF);

	if (reg != SCRATCH_TEST_VALUE) {
		panic("Scratch register write error - the system is probably broken! Expected: 0x%x but got: 0x%lx",
			SCRATCH_TEST_VALUE, reg);
		return -EINVAL;
	}

	/* restore original value of the SCRATCH register */
	litex_write32(reg_addr + SCRATCH_REG_OFF, SCRATCH_REG_VALUE);

	pr_info("LiteX SoC Controller driver initialized: subreg:%d, align:%d",
		LITEX_SUBREG_SIZE, LITEX_SUBREG_ALIGN);

	return 0;
}

struct litex_soc_ctrl_device {
	void __iomem *base;
	struct notifier_block reset_nb;
};

<<<<<<< HEAD
=======
static int litex_reset_handler(struct notifier_block *this, unsigned long mode,
			       void *cmd)
{
	struct litex_soc_ctrl_device *soc_ctrl_dev =
		container_of(this, struct litex_soc_ctrl_device, reset_nb);

	litex_write32(soc_ctrl_dev->base + RESET_REG_OFF, RESET_REG_VALUE);
	return NOTIFY_DONE;
}

>>>>>>> eb596e0f
#ifdef CONFIG_OF
static const struct of_device_id litex_soc_ctrl_of_match[] = {
	{.compatible = "litex,soc-controller"},
	{},
};
MODULE_DEVICE_TABLE(of, litex_soc_ctrl_of_match);
#endif /* CONFIG_OF */

static int litex_soc_ctrl_probe(struct platform_device *pdev)
{
	struct litex_soc_ctrl_device *soc_ctrl_dev;
	int error;

	soc_ctrl_dev = devm_kzalloc(&pdev->dev, sizeof(*soc_ctrl_dev), GFP_KERNEL);
	if (!soc_ctrl_dev)
		return -ENOMEM;

	soc_ctrl_dev->base = devm_platform_ioremap_resource(pdev, 0);
	if (IS_ERR(soc_ctrl_dev->base))
		return PTR_ERR(soc_ctrl_dev->base);

	error = litex_check_csr_access(soc_ctrl_dev->base);
	if (error)
		return error;

	platform_set_drvdata(pdev, soc_ctrl_dev);

	soc_ctrl_dev->reset_nb.notifier_call = litex_reset_handler;
	soc_ctrl_dev->reset_nb.priority = 128;
	error = register_restart_handler(&soc_ctrl_dev->reset_nb);
	if (error) {
		dev_warn(&pdev->dev, "cannot register restart handler: %d\n",
			 error);
	}

	return 0;
}

static int litex_soc_ctrl_remove(struct platform_device *pdev)
{
	struct litex_soc_ctrl_device *soc_ctrl_dev = platform_get_drvdata(pdev);

	unregister_restart_handler(&soc_ctrl_dev->reset_nb);
	return 0;
}

static struct platform_driver litex_soc_ctrl_driver = {
	.driver = {
		.name = "litex-soc-controller",
		.of_match_table = of_match_ptr(litex_soc_ctrl_of_match)
	},
	.probe = litex_soc_ctrl_probe,
	.remove = litex_soc_ctrl_remove,
};

module_platform_driver(litex_soc_ctrl_driver);
MODULE_DESCRIPTION("LiteX SoC Controller driver");
MODULE_AUTHOR("Antmicro <www.antmicro.com>");
MODULE_LICENSE("GPL v2");<|MERGE_RESOLUTION|>--- conflicted
+++ resolved
@@ -74,8 +74,6 @@
 	struct notifier_block reset_nb;
 };
 
-<<<<<<< HEAD
-=======
 static int litex_reset_handler(struct notifier_block *this, unsigned long mode,
 			       void *cmd)
 {
@@ -86,7 +84,6 @@
 	return NOTIFY_DONE;
 }
 
->>>>>>> eb596e0f
 #ifdef CONFIG_OF
 static const struct of_device_id litex_soc_ctrl_of_match[] = {
 	{.compatible = "litex,soc-controller"},
