# SPDX-License-Identifier: GPL-2.0-only
#
# Makefile for soundwire core
#

#Bus Objs
soundwire-bus-objs := bus_type.o bus.o slave.o mipi_disco.o stream.o
obj-$(CONFIG_SOUNDWIRE) += soundwire-bus.o
<<<<<<< HEAD
=======

ifdef CONFIG_DEBUG_FS
soundwire-bus-objs += debugfs.o
endif
>>>>>>> ca8dd993

#Cadence Objs
soundwire-cadence-objs := cadence_master.o
obj-$(CONFIG_SOUNDWIRE_CADENCE) += soundwire-cadence.o

#Intel driver
soundwire-intel-objs :=	intel.o
obj-$(CONFIG_SOUNDWIRE_INTEL) += soundwire-intel.o

soundwire-intel-init-objs := intel_init.o
obj-$(CONFIG_SOUNDWIRE_INTEL) += soundwire-intel-init.o<|MERGE_RESOLUTION|>--- conflicted
+++ resolved
@@ -6,13 +6,10 @@
 #Bus Objs
 soundwire-bus-objs := bus_type.o bus.o slave.o mipi_disco.o stream.o
 obj-$(CONFIG_SOUNDWIRE) += soundwire-bus.o
-<<<<<<< HEAD
-=======
 
 ifdef CONFIG_DEBUG_FS
 soundwire-bus-objs += debugfs.o
 endif
->>>>>>> ca8dd993
 
 #Cadence Objs
 soundwire-cadence-objs := cadence_master.o
