// SPDX-License-Identifier: GPL-2.0
// Copyright (c) 2019, Linaro Limited

#include <linux/clk.h>
#include <linux/completion.h>
#include <linux/interrupt.h>
#include <linux/io.h>
#include <linux/kernel.h>
#include <linux/module.h>
#include <linux/debugfs.h>
#include <linux/of.h>
#include <linux/of_irq.h>
#include <linux/of_device.h>
#include <linux/pm_runtime.h>
#include <linux/regmap.h>
#include <linux/reset.h>
#include <linux/slab.h>
#include <linux/pm_wakeirq.h>
#include <linux/slimbus.h>
#include <linux/soundwire/sdw.h>
#include <linux/soundwire/sdw_registers.h>
#include <sound/pcm_params.h>
#include <sound/soc.h>
#include "bus.h"

#define SWRM_COMP_SW_RESET					0x008
#define SWRM_COMP_STATUS					0x014
#define SWRM_LINK_MANAGER_EE					0x018
#define SWRM_EE_CPU						1
#define SWRM_FRM_GEN_ENABLED					BIT(0)
#define SWRM_VERSION_1_3_0					0x01030000
#define SWRM_VERSION_1_5_1					0x01050001
#define SWRM_VERSION_1_7_0					0x01070000
<<<<<<< HEAD
=======
#define SWRM_VERSION_2_0_0					0x02000000
>>>>>>> 2b90b6ac
#define SWRM_COMP_HW_VERSION					0x00
#define SWRM_COMP_CFG_ADDR					0x04
#define SWRM_COMP_CFG_IRQ_LEVEL_OR_PULSE_MSK			BIT(1)
#define SWRM_COMP_CFG_ENABLE_MSK				BIT(0)
#define SWRM_COMP_PARAMS					0x100
#define SWRM_COMP_PARAMS_WR_FIFO_DEPTH				GENMASK(14, 10)
#define SWRM_COMP_PARAMS_RD_FIFO_DEPTH				GENMASK(19, 15)
#define SWRM_COMP_PARAMS_DOUT_PORTS_MASK			GENMASK(4, 0)
#define SWRM_COMP_PARAMS_DIN_PORTS_MASK				GENMASK(9, 5)
#define SWRM_COMP_MASTER_ID					0x104
#define SWRM_V1_3_INTERRUPT_STATUS				0x200
#define SWRM_V2_0_INTERRUPT_STATUS				0x5000
#define SWRM_INTERRUPT_STATUS_RMSK				GENMASK(16, 0)
#define SWRM_INTERRUPT_STATUS_SLAVE_PEND_IRQ			BIT(0)
#define SWRM_INTERRUPT_STATUS_NEW_SLAVE_ATTACHED		BIT(1)
#define SWRM_INTERRUPT_STATUS_CHANGE_ENUM_SLAVE_STATUS		BIT(2)
#define SWRM_INTERRUPT_STATUS_MASTER_CLASH_DET			BIT(3)
#define SWRM_INTERRUPT_STATUS_RD_FIFO_OVERFLOW			BIT(4)
#define SWRM_INTERRUPT_STATUS_RD_FIFO_UNDERFLOW			BIT(5)
#define SWRM_INTERRUPT_STATUS_WR_CMD_FIFO_OVERFLOW		BIT(6)
#define SWRM_INTERRUPT_STATUS_CMD_ERROR				BIT(7)
#define SWRM_INTERRUPT_STATUS_DOUT_PORT_COLLISION		BIT(8)
#define SWRM_INTERRUPT_STATUS_READ_EN_RD_VALID_MISMATCH		BIT(9)
#define SWRM_INTERRUPT_STATUS_SPECIAL_CMD_ID_FINISHED		BIT(10)
#define SWRM_INTERRUPT_STATUS_AUTO_ENUM_FAILED			BIT(11)
#define SWRM_INTERRUPT_STATUS_AUTO_ENUM_TABLE_IS_FULL		BIT(12)
#define SWRM_INTERRUPT_STATUS_BUS_RESET_FINISHED_V2		BIT(13)
#define SWRM_INTERRUPT_STATUS_CLK_STOP_FINISHED_V2		BIT(14)
#define SWRM_INTERRUPT_STATUS_EXT_CLK_STOP_WAKEUP		BIT(16)
#define SWRM_INTERRUPT_MAX					17
#define SWRM_V1_3_INTERRUPT_MASK_ADDR				0x204
#define SWRM_V1_3_INTERRUPT_CLEAR				0x208
#define SWRM_V2_0_INTERRUPT_CLEAR				0x5008
#define SWRM_V1_3_INTERRUPT_CPU_EN				0x210
#define SWRM_V2_0_INTERRUPT_CPU_EN				0x5004
#define SWRM_V1_3_CMD_FIFO_WR_CMD				0x300
#define SWRM_V2_0_CMD_FIFO_WR_CMD				0x5020
#define SWRM_V1_3_CMD_FIFO_RD_CMD				0x304
#define SWRM_V2_0_CMD_FIFO_RD_CMD				0x5024
#define SWRM_CMD_FIFO_CMD					0x308
#define SWRM_CMD_FIFO_FLUSH					0x1
#define SWRM_V1_3_CMD_FIFO_STATUS				0x30C
#define SWRM_V2_0_CMD_FIFO_STATUS				0x5050
#define SWRM_RD_CMD_FIFO_CNT_MASK				GENMASK(20, 16)
#define SWRM_WR_CMD_FIFO_CNT_MASK				GENMASK(12, 8)
#define SWRM_CMD_FIFO_CFG_ADDR					0x314
#define SWRM_CONTINUE_EXEC_ON_CMD_IGNORE			BIT(31)
#define SWRM_RD_WR_CMD_RETRIES					0x7
#define SWRM_V1_3_CMD_FIFO_RD_FIFO_ADDR				0x318
#define SWRM_V2_0_CMD_FIFO_RD_FIFO_ADDR				0x5040
#define SWRM_RD_FIFO_CMD_ID_MASK				GENMASK(11, 8)
#define SWRM_ENUMERATOR_CFG_ADDR				0x500
#define SWRM_ENUMERATOR_SLAVE_DEV_ID_1(m)		(0x530 + 0x8 * (m))
#define SWRM_ENUMERATOR_SLAVE_DEV_ID_2(m)		(0x534 + 0x8 * (m))
#define SWRM_MCP_FRAME_CTRL_BANK_ADDR(m)		(0x101C + 0x40 * (m))
#define SWRM_MCP_FRAME_CTRL_BANK_COL_CTRL_BMSK			GENMASK(2, 0)
#define SWRM_MCP_FRAME_CTRL_BANK_ROW_CTRL_BMSK			GENMASK(7, 3)
#define SWRM_MCP_BUS_CTRL					0x1044
#define SWRM_MCP_BUS_CLK_START					BIT(1)
#define SWRM_MCP_CFG_ADDR					0x1048
#define SWRM_MCP_CFG_MAX_NUM_OF_CMD_NO_PINGS_BMSK		GENMASK(21, 17)
#define SWRM_DEF_CMD_NO_PINGS					0x1f
#define SWRM_MCP_STATUS						0x104C
#define SWRM_MCP_STATUS_BANK_NUM_MASK				BIT(0)
#define SWRM_MCP_SLV_STATUS					0x1090
#define SWRM_MCP_SLV_STATUS_MASK				GENMASK(1, 0)
#define SWRM_MCP_SLV_STATUS_SZ					2
#define SWRM_DP_PORT_CTRL_BANK(n, m)	(0x1124 + 0x100 * (n - 1) + 0x40 * m)
#define SWRM_DP_PORT_CTRL_2_BANK(n, m)	(0x1128 + 0x100 * (n - 1) + 0x40 * m)
#define SWRM_DP_BLOCK_CTRL_1(n)		(0x112C + 0x100 * (n - 1))
#define SWRM_DP_BLOCK_CTRL2_BANK(n, m)	(0x1130 + 0x100 * (n - 1) + 0x40 * m)
#define SWRM_DP_PORT_HCTRL_BANK(n, m)	(0x1134 + 0x100 * (n - 1) + 0x40 * m)
#define SWRM_DP_BLOCK_CTRL3_BANK(n, m)	(0x1138 + 0x100 * (n - 1) + 0x40 * m)
#define SWRM_DP_SAMPLECTRL2_BANK(n, m)	(0x113C + 0x100 * (n - 1) + 0x40 * m)
#define SWRM_DIN_DPn_PCM_PORT_CTRL(n)	(0x1054 + 0x100 * (n - 1))
#define SWR_V1_3_MSTR_MAX_REG_ADDR				0x1740
#define SWR_V2_0_MSTR_MAX_REG_ADDR				0x50ac

#define SWRM_V2_0_CLK_CTRL					0x5060
#define SWRM_V2_0_CLK_CTRL_CLK_START				BIT(0)
#define SWRM_V2_0_LINK_STATUS					0x5064

#define SWRM_DP_PORT_CTRL_EN_CHAN_SHFT				0x18
#define SWRM_DP_PORT_CTRL_OFFSET2_SHFT				0x10
#define SWRM_DP_PORT_CTRL_OFFSET1_SHFT				0x08
#define SWRM_AHB_BRIDGE_WR_DATA_0				0xc85
#define SWRM_AHB_BRIDGE_WR_ADDR_0				0xc89
#define SWRM_AHB_BRIDGE_RD_ADDR_0				0xc8d
#define SWRM_AHB_BRIDGE_RD_DATA_0				0xc91

#define SWRM_REG_VAL_PACK(data, dev, id, reg)	\
			((reg) | ((id) << 16) | ((dev) << 20) | ((data) << 24))

#define MAX_FREQ_NUM						1
#define TIMEOUT_MS						100
#define QCOM_SWRM_MAX_RD_LEN					0x1
#define QCOM_SDW_MAX_PORTS					14
#define DEFAULT_CLK_FREQ					9600000
#define SWRM_MAX_DAIS						0xF
#define SWR_INVALID_PARAM					0xFF
#define SWR_HSTOP_MAX_VAL					0xF
#define SWR_HSTART_MIN_VAL					0x0
#define SWR_BROADCAST_CMD_ID					0x0F
#define SWR_MAX_CMD_ID						14
#define MAX_FIFO_RD_RETRY					3
#define SWR_OVERFLOW_RETRY_COUNT				30
#define SWRM_LINK_STATUS_RETRY_CNT				100

enum {
	MASTER_ID_WSA = 1,
	MASTER_ID_RX,
	MASTER_ID_TX
};

struct qcom_swrm_port_config {
	u16 si;
	u8 off1;
	u8 off2;
	u8 bp_mode;
	u8 hstart;
	u8 hstop;
	u8 word_length;
	u8 blk_group_count;
	u8 lane_control;
};

/*
 * Internal IDs for different register layouts.  Only few registers differ per
 * each variant, so the list of IDs below does not include all of registers.
 */
enum {
	SWRM_REG_FRAME_GEN_ENABLED,
	SWRM_REG_INTERRUPT_STATUS,
	SWRM_REG_INTERRUPT_MASK_ADDR,
	SWRM_REG_INTERRUPT_CLEAR,
	SWRM_REG_INTERRUPT_CPU_EN,
	SWRM_REG_CMD_FIFO_WR_CMD,
	SWRM_REG_CMD_FIFO_RD_CMD,
	SWRM_REG_CMD_FIFO_STATUS,
	SWRM_REG_CMD_FIFO_RD_FIFO_ADDR,
};

struct qcom_swrm_ctrl {
	struct sdw_bus bus;
	struct device *dev;
	struct regmap *regmap;
	u32 max_reg;
	const unsigned int *reg_layout;
	void __iomem *mmio;
	struct reset_control *audio_cgcr;
#ifdef CONFIG_DEBUG_FS
	struct dentry *debugfs;
#endif
	struct completion broadcast;
	struct completion enumeration;
	struct work_struct slave_work;
	/* Port alloc/free lock */
	struct mutex port_lock;
	struct clk *hclk;
	u8 wr_cmd_id;
	u8 rd_cmd_id;
	int irq;
	unsigned int version;
	int wake_irq;
	int num_din_ports;
	int num_dout_ports;
	int cols_index;
	int rows_index;
	unsigned long dout_port_mask;
	unsigned long din_port_mask;
	u32 intr_mask;
	u8 rcmd_id;
	u8 wcmd_id;
	struct qcom_swrm_port_config pconfig[QCOM_SDW_MAX_PORTS];
	struct sdw_stream_runtime *sruntime[SWRM_MAX_DAIS];
	enum sdw_slave_status status[SDW_MAX_DEVICES + 1];
	int (*reg_read)(struct qcom_swrm_ctrl *ctrl, int reg, u32 *val);
	int (*reg_write)(struct qcom_swrm_ctrl *ctrl, int reg, int val);
	u32 slave_status;
	u32 wr_fifo_depth;
	u32 rd_fifo_depth;
	bool clock_stop_not_supported;
};

struct qcom_swrm_data {
	u32 default_cols;
	u32 default_rows;
	bool sw_clk_gate_required;
	u32 max_reg;
	const unsigned int *reg_layout;
};

static const unsigned int swrm_v1_3_reg_layout[] = {
	[SWRM_REG_FRAME_GEN_ENABLED] = SWRM_COMP_STATUS,
	[SWRM_REG_INTERRUPT_STATUS] = SWRM_V1_3_INTERRUPT_STATUS,
	[SWRM_REG_INTERRUPT_MASK_ADDR] = SWRM_V1_3_INTERRUPT_MASK_ADDR,
	[SWRM_REG_INTERRUPT_CLEAR] = SWRM_V1_3_INTERRUPT_CLEAR,
	[SWRM_REG_INTERRUPT_CPU_EN] = SWRM_V1_3_INTERRUPT_CPU_EN,
	[SWRM_REG_CMD_FIFO_WR_CMD] = SWRM_V1_3_CMD_FIFO_WR_CMD,
	[SWRM_REG_CMD_FIFO_RD_CMD] = SWRM_V1_3_CMD_FIFO_RD_CMD,
	[SWRM_REG_CMD_FIFO_STATUS] = SWRM_V1_3_CMD_FIFO_STATUS,
	[SWRM_REG_CMD_FIFO_RD_FIFO_ADDR] = SWRM_V1_3_CMD_FIFO_RD_FIFO_ADDR,
};

static const struct qcom_swrm_data swrm_v1_3_data = {
	.default_rows = 48,
	.default_cols = 16,
	.max_reg = SWR_V1_3_MSTR_MAX_REG_ADDR,
	.reg_layout = swrm_v1_3_reg_layout,
};

static const struct qcom_swrm_data swrm_v1_5_data = {
	.default_rows = 50,
	.default_cols = 16,
	.max_reg = SWR_V1_3_MSTR_MAX_REG_ADDR,
	.reg_layout = swrm_v1_3_reg_layout,
};

static const struct qcom_swrm_data swrm_v1_6_data = {
	.default_rows = 50,
	.default_cols = 16,
	.sw_clk_gate_required = true,
	.max_reg = SWR_V1_3_MSTR_MAX_REG_ADDR,
	.reg_layout = swrm_v1_3_reg_layout,
};

static const unsigned int swrm_v2_0_reg_layout[] = {
	[SWRM_REG_FRAME_GEN_ENABLED] = SWRM_V2_0_LINK_STATUS,
	[SWRM_REG_INTERRUPT_STATUS] = SWRM_V2_0_INTERRUPT_STATUS,
	[SWRM_REG_INTERRUPT_MASK_ADDR] = 0, /* Not present */
	[SWRM_REG_INTERRUPT_CLEAR] = SWRM_V2_0_INTERRUPT_CLEAR,
	[SWRM_REG_INTERRUPT_CPU_EN] = SWRM_V2_0_INTERRUPT_CPU_EN,
	[SWRM_REG_CMD_FIFO_WR_CMD] = SWRM_V2_0_CMD_FIFO_WR_CMD,
	[SWRM_REG_CMD_FIFO_RD_CMD] = SWRM_V2_0_CMD_FIFO_RD_CMD,
	[SWRM_REG_CMD_FIFO_STATUS] = SWRM_V2_0_CMD_FIFO_STATUS,
	[SWRM_REG_CMD_FIFO_RD_FIFO_ADDR] = SWRM_V2_0_CMD_FIFO_RD_FIFO_ADDR,
};

static const struct qcom_swrm_data swrm_v2_0_data = {
	.default_rows = 50,
	.default_cols = 16,
	.sw_clk_gate_required = true,
	.max_reg = SWR_V2_0_MSTR_MAX_REG_ADDR,
	.reg_layout = swrm_v2_0_reg_layout,
};

#define to_qcom_sdw(b)	container_of(b, struct qcom_swrm_ctrl, bus)

static int qcom_swrm_ahb_reg_read(struct qcom_swrm_ctrl *ctrl, int reg,
				  u32 *val)
{
	struct regmap *wcd_regmap = ctrl->regmap;
	int ret;

	/* pg register + offset */
	ret = regmap_bulk_write(wcd_regmap, SWRM_AHB_BRIDGE_RD_ADDR_0,
			  (u8 *)&reg, 4);
	if (ret < 0)
		return SDW_CMD_FAIL;

	ret = regmap_bulk_read(wcd_regmap, SWRM_AHB_BRIDGE_RD_DATA_0,
			       val, 4);
	if (ret < 0)
		return SDW_CMD_FAIL;

	return SDW_CMD_OK;
}

static int qcom_swrm_ahb_reg_write(struct qcom_swrm_ctrl *ctrl,
				   int reg, int val)
{
	struct regmap *wcd_regmap = ctrl->regmap;
	int ret;
	/* pg register + offset */
	ret = regmap_bulk_write(wcd_regmap, SWRM_AHB_BRIDGE_WR_DATA_0,
			  (u8 *)&val, 4);
	if (ret)
		return SDW_CMD_FAIL;

	/* write address register */
	ret = regmap_bulk_write(wcd_regmap, SWRM_AHB_BRIDGE_WR_ADDR_0,
			  (u8 *)&reg, 4);
	if (ret)
		return SDW_CMD_FAIL;

	return SDW_CMD_OK;
}

static int qcom_swrm_cpu_reg_read(struct qcom_swrm_ctrl *ctrl, int reg,
				  u32 *val)
{
	*val = readl(ctrl->mmio + reg);
	return SDW_CMD_OK;
}

static int qcom_swrm_cpu_reg_write(struct qcom_swrm_ctrl *ctrl, int reg,
				   int val)
{
	writel(val, ctrl->mmio + reg);
	return SDW_CMD_OK;
}

static u32 swrm_get_packed_reg_val(u8 *cmd_id, u8 cmd_data,
				   u8 dev_addr, u16 reg_addr)
{
	u32 val;
	u8 id = *cmd_id;

	if (id != SWR_BROADCAST_CMD_ID) {
		if (id < SWR_MAX_CMD_ID)
			id += 1;
		else
			id = 0;
		*cmd_id = id;
	}
	val = SWRM_REG_VAL_PACK(cmd_data, dev_addr, id, reg_addr);

	return val;
}

static int swrm_wait_for_rd_fifo_avail(struct qcom_swrm_ctrl *ctrl)
{
	u32 fifo_outstanding_data, value;
	int fifo_retry_count = SWR_OVERFLOW_RETRY_COUNT;

	do {
		/* Check for fifo underflow during read */
		ctrl->reg_read(ctrl, ctrl->reg_layout[SWRM_REG_CMD_FIFO_STATUS],
			       &value);
		fifo_outstanding_data = FIELD_GET(SWRM_RD_CMD_FIFO_CNT_MASK, value);

		/* Check if read data is available in read fifo */
		if (fifo_outstanding_data > 0)
			return 0;

		usleep_range(500, 510);
	} while (fifo_retry_count--);

	if (fifo_outstanding_data == 0) {
		dev_err_ratelimited(ctrl->dev, "%s err read underflow\n", __func__);
		return -EIO;
	}

	return 0;
}

static int swrm_wait_for_wr_fifo_avail(struct qcom_swrm_ctrl *ctrl)
{
	u32 fifo_outstanding_cmds, value;
	int fifo_retry_count = SWR_OVERFLOW_RETRY_COUNT;

	do {
		/* Check for fifo overflow during write */
		ctrl->reg_read(ctrl, ctrl->reg_layout[SWRM_REG_CMD_FIFO_STATUS],
			       &value);
		fifo_outstanding_cmds = FIELD_GET(SWRM_WR_CMD_FIFO_CNT_MASK, value);

		/* Check for space in write fifo before writing */
		if (fifo_outstanding_cmds < ctrl->wr_fifo_depth)
			return 0;

		usleep_range(500, 510);
	} while (fifo_retry_count--);

	if (fifo_outstanding_cmds == ctrl->wr_fifo_depth) {
		dev_err_ratelimited(ctrl->dev, "%s err write overflow\n", __func__);
		return -EIO;
	}

	return 0;
}

static int qcom_swrm_cmd_fifo_wr_cmd(struct qcom_swrm_ctrl *ctrl, u8 cmd_data,
				     u8 dev_addr, u16 reg_addr)
{

	u32 val;
	int ret = 0;
	u8 cmd_id = 0x0;

	if (dev_addr == SDW_BROADCAST_DEV_NUM) {
		cmd_id = SWR_BROADCAST_CMD_ID;
		val = swrm_get_packed_reg_val(&cmd_id, cmd_data,
					      dev_addr, reg_addr);
	} else {
		val = swrm_get_packed_reg_val(&ctrl->wcmd_id, cmd_data,
					      dev_addr, reg_addr);
	}

	if (swrm_wait_for_wr_fifo_avail(ctrl))
		return SDW_CMD_FAIL_OTHER;

	if (cmd_id == SWR_BROADCAST_CMD_ID)
		reinit_completion(&ctrl->broadcast);

	/* Its assumed that write is okay as we do not get any status back */
	ctrl->reg_write(ctrl, ctrl->reg_layout[SWRM_REG_CMD_FIFO_WR_CMD], val);

<<<<<<< HEAD
	if (swrm->version <= SWRM_VERSION_1_3_0)
=======
	if (ctrl->version <= SWRM_VERSION_1_3_0)
>>>>>>> 2b90b6ac
		usleep_range(150, 155);

	if (cmd_id == SWR_BROADCAST_CMD_ID) {
		/*
		 * sleep for 10ms for MSM soundwire variant to allow broadcast
		 * command to complete.
		 */
		ret = wait_for_completion_timeout(&ctrl->broadcast,
						  msecs_to_jiffies(TIMEOUT_MS));
		if (!ret)
			ret = SDW_CMD_IGNORED;
		else
			ret = SDW_CMD_OK;

	} else {
		ret = SDW_CMD_OK;
	}
	return ret;
}

static int qcom_swrm_cmd_fifo_rd_cmd(struct qcom_swrm_ctrl *ctrl,
				     u8 dev_addr, u16 reg_addr,
				     u32 len, u8 *rval)
{
	u32 cmd_data, cmd_id, val, retry_attempt = 0;

	val = swrm_get_packed_reg_val(&ctrl->rcmd_id, len, dev_addr, reg_addr);

	/*
	 * Check for outstanding cmd wrt. write fifo depth to avoid
	 * overflow as read will also increase write fifo cnt.
	 */
	swrm_wait_for_wr_fifo_avail(ctrl);

	/* wait for FIFO RD to complete to avoid overflow */
	usleep_range(100, 105);
	ctrl->reg_write(ctrl, ctrl->reg_layout[SWRM_REG_CMD_FIFO_RD_CMD], val);
	/* wait for FIFO RD CMD complete to avoid overflow */
	usleep_range(250, 255);

	if (swrm_wait_for_rd_fifo_avail(ctrl))
		return SDW_CMD_FAIL_OTHER;

	do {
		ctrl->reg_read(ctrl, ctrl->reg_layout[SWRM_REG_CMD_FIFO_RD_FIFO_ADDR],
			       &cmd_data);
		rval[0] = cmd_data & 0xFF;
		cmd_id = FIELD_GET(SWRM_RD_FIFO_CMD_ID_MASK, cmd_data);

		if (cmd_id != ctrl->rcmd_id) {
			if (retry_attempt < (MAX_FIFO_RD_RETRY - 1)) {
				/* wait 500 us before retry on fifo read failure */
				usleep_range(500, 505);
				ctrl->reg_write(ctrl, SWRM_CMD_FIFO_CMD,
						SWRM_CMD_FIFO_FLUSH);
				ctrl->reg_write(ctrl,
						ctrl->reg_layout[SWRM_REG_CMD_FIFO_RD_CMD],
						val);
			}
			retry_attempt++;
		} else {
			return SDW_CMD_OK;
		}

	} while (retry_attempt < MAX_FIFO_RD_RETRY);

	dev_err(ctrl->dev, "failed to read fifo: reg: 0x%x, rcmd_id: 0x%x,\
		dev_num: 0x%x, cmd_data: 0x%x\n",
		reg_addr, ctrl->rcmd_id, dev_addr, cmd_data);

	return SDW_CMD_IGNORED;
}

static int qcom_swrm_get_alert_slave_dev_num(struct qcom_swrm_ctrl *ctrl)
{
	u32 val, status;
	int dev_num;

	ctrl->reg_read(ctrl, SWRM_MCP_SLV_STATUS, &val);

	for (dev_num = 1; dev_num <= SDW_MAX_DEVICES; dev_num++) {
		status = (val >> (dev_num * SWRM_MCP_SLV_STATUS_SZ));

		if ((status & SWRM_MCP_SLV_STATUS_MASK) == SDW_SLAVE_ALERT) {
			ctrl->status[dev_num] = status;
			return dev_num;
		}
	}

	return -EINVAL;
}

static void qcom_swrm_get_device_status(struct qcom_swrm_ctrl *ctrl)
{
	u32 val;
	int i;

	ctrl->reg_read(ctrl, SWRM_MCP_SLV_STATUS, &val);
	ctrl->slave_status = val;

	for (i = 1; i <= SDW_MAX_DEVICES; i++) {
		u32 s;

		s = (val >> (i * 2));
		s &= SWRM_MCP_SLV_STATUS_MASK;
		ctrl->status[i] = s;
	}
}

static void qcom_swrm_set_slave_dev_num(struct sdw_bus *bus,
					struct sdw_slave *slave, int devnum)
{
	struct qcom_swrm_ctrl *ctrl = to_qcom_sdw(bus);
	u32 status;

	ctrl->reg_read(ctrl, SWRM_MCP_SLV_STATUS, &status);
	status = (status >> (devnum * SWRM_MCP_SLV_STATUS_SZ));
	status &= SWRM_MCP_SLV_STATUS_MASK;

	if (status == SDW_SLAVE_ATTACHED) {
		if (slave)
			slave->dev_num = devnum;
		mutex_lock(&bus->bus_lock);
		set_bit(devnum, bus->assigned);
		mutex_unlock(&bus->bus_lock);
	}
}

static int qcom_swrm_enumerate(struct sdw_bus *bus)
{
	struct qcom_swrm_ctrl *ctrl = to_qcom_sdw(bus);
	struct sdw_slave *slave, *_s;
	struct sdw_slave_id id;
	u32 val1, val2;
	bool found;
	u64 addr;
	int i;
	char *buf1 = (char *)&val1, *buf2 = (char *)&val2;

	for (i = 1; i <= SDW_MAX_DEVICES; i++) {
		/* do not continue if the status is Not Present  */
		if (!ctrl->status[i])
			continue;

		/*SCP_Devid5 - Devid 4*/
		ctrl->reg_read(ctrl, SWRM_ENUMERATOR_SLAVE_DEV_ID_1(i), &val1);

		/*SCP_Devid3 - DevId 2 Devid 1 Devid 0*/
		ctrl->reg_read(ctrl, SWRM_ENUMERATOR_SLAVE_DEV_ID_2(i), &val2);

		if (!val1 && !val2)
			break;

		addr = buf2[1] | (buf2[0] << 8) | (buf1[3] << 16) |
			((u64)buf1[2] << 24) | ((u64)buf1[1] << 32) |
			((u64)buf1[0] << 40);

		sdw_extract_slave_id(bus, addr, &id);
		found = false;
		/* Now compare with entries */
		list_for_each_entry_safe(slave, _s, &bus->slaves, node) {
			if (sdw_compare_devid(slave, id) == 0) {
				qcom_swrm_set_slave_dev_num(bus, slave, i);
				found = true;
				break;
			}
		}

		if (!found) {
			qcom_swrm_set_slave_dev_num(bus, NULL, i);
			sdw_slave_add(bus, &id, NULL);
		}
	}

	complete(&ctrl->enumeration);
	return 0;
}

static irqreturn_t qcom_swrm_wake_irq_handler(int irq, void *dev_id)
{
	struct qcom_swrm_ctrl *ctrl = dev_id;
	int ret;

	ret = pm_runtime_resume_and_get(ctrl->dev);
	if (ret < 0 && ret != -EACCES) {
		dev_err_ratelimited(ctrl->dev,
				    "pm_runtime_resume_and_get failed in %s, ret %d\n",
				    __func__, ret);
		return ret;
	}

	if (ctrl->wake_irq > 0) {
		if (!irqd_irq_disabled(irq_get_irq_data(ctrl->wake_irq)))
			disable_irq_nosync(ctrl->wake_irq);
	}

	pm_runtime_mark_last_busy(ctrl->dev);
	pm_runtime_put_autosuspend(ctrl->dev);

	return IRQ_HANDLED;
}

static irqreturn_t qcom_swrm_irq_handler(int irq, void *dev_id)
{
	struct qcom_swrm_ctrl *ctrl = dev_id;
	u32 value, intr_sts, intr_sts_masked, slave_status;
	u32 i;
	int devnum;
	int ret = IRQ_HANDLED;
	clk_prepare_enable(ctrl->hclk);

	ctrl->reg_read(ctrl, ctrl->reg_layout[SWRM_REG_INTERRUPT_STATUS],
		       &intr_sts);
	intr_sts_masked = intr_sts & ctrl->intr_mask;

	do {
		for (i = 0; i < SWRM_INTERRUPT_MAX; i++) {
			value = intr_sts_masked & BIT(i);
			if (!value)
				continue;

			switch (value) {
			case SWRM_INTERRUPT_STATUS_SLAVE_PEND_IRQ:
				devnum = qcom_swrm_get_alert_slave_dev_num(ctrl);
				if (devnum < 0) {
					dev_err_ratelimited(ctrl->dev,
					    "no slave alert found.spurious interrupt\n");
				} else {
					sdw_handle_slave_status(&ctrl->bus, ctrl->status);
				}

				break;
			case SWRM_INTERRUPT_STATUS_NEW_SLAVE_ATTACHED:
			case SWRM_INTERRUPT_STATUS_CHANGE_ENUM_SLAVE_STATUS:
				dev_dbg_ratelimited(ctrl->dev, "SWR new slave attached\n");
				ctrl->reg_read(ctrl, SWRM_MCP_SLV_STATUS, &slave_status);
				if (ctrl->slave_status == slave_status) {
					dev_dbg(ctrl->dev, "Slave status not changed %x\n",
						slave_status);
				} else {
					qcom_swrm_get_device_status(ctrl);
					qcom_swrm_enumerate(&ctrl->bus);
					sdw_handle_slave_status(&ctrl->bus, ctrl->status);
				}
				break;
			case SWRM_INTERRUPT_STATUS_MASTER_CLASH_DET:
				dev_err_ratelimited(ctrl->dev,
						"%s: SWR bus clsh detected\n",
						__func__);
				ctrl->intr_mask &= ~SWRM_INTERRUPT_STATUS_MASTER_CLASH_DET;
				ctrl->reg_write(ctrl,
						ctrl->reg_layout[SWRM_REG_INTERRUPT_CPU_EN],
						ctrl->intr_mask);
				break;
			case SWRM_INTERRUPT_STATUS_RD_FIFO_OVERFLOW:
				ctrl->reg_read(ctrl,
					       ctrl->reg_layout[SWRM_REG_CMD_FIFO_STATUS],
					       &value);
				dev_err_ratelimited(ctrl->dev,
					"%s: SWR read FIFO overflow fifo status 0x%x\n",
					__func__, value);
				break;
			case SWRM_INTERRUPT_STATUS_RD_FIFO_UNDERFLOW:
				ctrl->reg_read(ctrl,
					       ctrl->reg_layout[SWRM_REG_CMD_FIFO_STATUS],
					       &value);
				dev_err_ratelimited(ctrl->dev,
					"%s: SWR read FIFO underflow fifo status 0x%x\n",
					__func__, value);
				break;
			case SWRM_INTERRUPT_STATUS_WR_CMD_FIFO_OVERFLOW:
				ctrl->reg_read(ctrl,
					       ctrl->reg_layout[SWRM_REG_CMD_FIFO_STATUS],
					       &value);
				dev_err(ctrl->dev,
					"%s: SWR write FIFO overflow fifo status %x\n",
					__func__, value);
				ctrl->reg_write(ctrl, SWRM_CMD_FIFO_CMD, 0x1);
				break;
			case SWRM_INTERRUPT_STATUS_CMD_ERROR:
				ctrl->reg_read(ctrl,
					       ctrl->reg_layout[SWRM_REG_CMD_FIFO_STATUS],
					       &value);
				dev_err_ratelimited(ctrl->dev,
					"%s: SWR CMD error, fifo status 0x%x, flushing fifo\n",
					__func__, value);
				ctrl->reg_write(ctrl, SWRM_CMD_FIFO_CMD, 0x1);
				break;
			case SWRM_INTERRUPT_STATUS_DOUT_PORT_COLLISION:
				dev_err_ratelimited(ctrl->dev,
						"%s: SWR Port collision detected\n",
						__func__);
				ctrl->intr_mask &= ~SWRM_INTERRUPT_STATUS_DOUT_PORT_COLLISION;
				ctrl->reg_write(ctrl,
						ctrl->reg_layout[SWRM_REG_INTERRUPT_CPU_EN],
						ctrl->intr_mask);
				break;
			case SWRM_INTERRUPT_STATUS_READ_EN_RD_VALID_MISMATCH:
				dev_err_ratelimited(ctrl->dev,
					"%s: SWR read enable valid mismatch\n",
					__func__);
				ctrl->intr_mask &=
					~SWRM_INTERRUPT_STATUS_READ_EN_RD_VALID_MISMATCH;
				ctrl->reg_write(ctrl,
						ctrl->reg_layout[SWRM_REG_INTERRUPT_CPU_EN],
						ctrl->intr_mask);
				break;
			case SWRM_INTERRUPT_STATUS_SPECIAL_CMD_ID_FINISHED:
				complete(&ctrl->broadcast);
				break;
			case SWRM_INTERRUPT_STATUS_BUS_RESET_FINISHED_V2:
				break;
			case SWRM_INTERRUPT_STATUS_CLK_STOP_FINISHED_V2:
				break;
			case SWRM_INTERRUPT_STATUS_EXT_CLK_STOP_WAKEUP:
				break;
			default:
				dev_err_ratelimited(ctrl->dev,
						"%s: SWR unknown interrupt value: %d\n",
						__func__, value);
				ret = IRQ_NONE;
				break;
			}
		}
		ctrl->reg_write(ctrl, ctrl->reg_layout[SWRM_REG_INTERRUPT_CLEAR],
				intr_sts);
		ctrl->reg_read(ctrl, ctrl->reg_layout[SWRM_REG_INTERRUPT_STATUS],
			       &intr_sts);
		intr_sts_masked = intr_sts & ctrl->intr_mask;
	} while (intr_sts_masked);

	clk_disable_unprepare(ctrl->hclk);
	return ret;
}

static int qcom_swrm_init(struct qcom_swrm_ctrl *ctrl)
{
	u32 val;

	/* Clear Rows and Cols */
	val = FIELD_PREP(SWRM_MCP_FRAME_CTRL_BANK_ROW_CTRL_BMSK, ctrl->rows_index);
	val |= FIELD_PREP(SWRM_MCP_FRAME_CTRL_BANK_COL_CTRL_BMSK, ctrl->cols_index);

	reset_control_reset(ctrl->audio_cgcr);

	ctrl->reg_write(ctrl, SWRM_MCP_FRAME_CTRL_BANK_ADDR(0), val);

	/* Enable Auto enumeration */
	ctrl->reg_write(ctrl, SWRM_ENUMERATOR_CFG_ADDR, 1);

	ctrl->intr_mask = SWRM_INTERRUPT_STATUS_RMSK;
	/* Mask soundwire interrupts */
	if (ctrl->version < SWRM_VERSION_2_0_0)
		ctrl->reg_write(ctrl, ctrl->reg_layout[SWRM_REG_INTERRUPT_MASK_ADDR],
				SWRM_INTERRUPT_STATUS_RMSK);

	/* Configure No pings */
	ctrl->reg_read(ctrl, SWRM_MCP_CFG_ADDR, &val);
	u32p_replace_bits(&val, SWRM_DEF_CMD_NO_PINGS, SWRM_MCP_CFG_MAX_NUM_OF_CMD_NO_PINGS_BMSK);
	ctrl->reg_write(ctrl, SWRM_MCP_CFG_ADDR, val);

<<<<<<< HEAD
	if (ctrl->version >= SWRM_VERSION_1_7_0) {
=======
	if (ctrl->version == SWRM_VERSION_1_7_0) {
>>>>>>> 2b90b6ac
		ctrl->reg_write(ctrl, SWRM_LINK_MANAGER_EE, SWRM_EE_CPU);
		ctrl->reg_write(ctrl, SWRM_MCP_BUS_CTRL,
				SWRM_MCP_BUS_CLK_START << SWRM_EE_CPU);
	} else if (ctrl->version >= SWRM_VERSION_2_0_0) {
		ctrl->reg_write(ctrl, SWRM_LINK_MANAGER_EE, SWRM_EE_CPU);
		ctrl->reg_write(ctrl, SWRM_V2_0_CLK_CTRL,
				SWRM_V2_0_CLK_CTRL_CLK_START);
	} else {
		ctrl->reg_write(ctrl, SWRM_MCP_BUS_CTRL, SWRM_MCP_BUS_CLK_START);
	}

	/* Configure number of retries of a read/write cmd */
	if (ctrl->version >= SWRM_VERSION_1_5_1) {
		ctrl->reg_write(ctrl, SWRM_CMD_FIFO_CFG_ADDR,
				SWRM_RD_WR_CMD_RETRIES |
				SWRM_CONTINUE_EXEC_ON_CMD_IGNORE);
	} else {
		ctrl->reg_write(ctrl, SWRM_CMD_FIFO_CFG_ADDR,
				SWRM_RD_WR_CMD_RETRIES);
	}

	/* Set IRQ to PULSE */
	ctrl->reg_write(ctrl, SWRM_COMP_CFG_ADDR,
			SWRM_COMP_CFG_IRQ_LEVEL_OR_PULSE_MSK |
			SWRM_COMP_CFG_ENABLE_MSK);

	/* enable CPU IRQs */
	if (ctrl->mmio) {
		ctrl->reg_write(ctrl, ctrl->reg_layout[SWRM_REG_INTERRUPT_CPU_EN],
				SWRM_INTERRUPT_STATUS_RMSK);
	}
	ctrl->slave_status = 0;
	ctrl->reg_read(ctrl, SWRM_COMP_PARAMS, &val);
	ctrl->rd_fifo_depth = FIELD_GET(SWRM_COMP_PARAMS_RD_FIFO_DEPTH, val);
	ctrl->wr_fifo_depth = FIELD_GET(SWRM_COMP_PARAMS_WR_FIFO_DEPTH, val);

	return 0;
}

static enum sdw_command_response qcom_swrm_xfer_msg(struct sdw_bus *bus,
						    struct sdw_msg *msg)
{
	struct qcom_swrm_ctrl *ctrl = to_qcom_sdw(bus);
	int ret, i, len;

	if (msg->flags == SDW_MSG_FLAG_READ) {
		for (i = 0; i < msg->len;) {
			if ((msg->len - i) < QCOM_SWRM_MAX_RD_LEN)
				len = msg->len - i;
			else
				len = QCOM_SWRM_MAX_RD_LEN;

			ret = qcom_swrm_cmd_fifo_rd_cmd(ctrl, msg->dev_num,
							msg->addr + i, len,
						       &msg->buf[i]);
			if (ret)
				return ret;

			i = i + len;
		}
	} else if (msg->flags == SDW_MSG_FLAG_WRITE) {
		for (i = 0; i < msg->len; i++) {
			ret = qcom_swrm_cmd_fifo_wr_cmd(ctrl, msg->buf[i],
							msg->dev_num,
						       msg->addr + i);
			if (ret)
				return SDW_CMD_IGNORED;
		}
	}

	return SDW_CMD_OK;
}

static int qcom_swrm_pre_bank_switch(struct sdw_bus *bus)
{
	u32 reg = SWRM_MCP_FRAME_CTRL_BANK_ADDR(bus->params.next_bank);
	struct qcom_swrm_ctrl *ctrl = to_qcom_sdw(bus);
	u32 val;

	ctrl->reg_read(ctrl, reg, &val);

	u32p_replace_bits(&val, ctrl->cols_index, SWRM_MCP_FRAME_CTRL_BANK_COL_CTRL_BMSK);
	u32p_replace_bits(&val, ctrl->rows_index, SWRM_MCP_FRAME_CTRL_BANK_ROW_CTRL_BMSK);

	return ctrl->reg_write(ctrl, reg, val);
}

static int qcom_swrm_port_params(struct sdw_bus *bus,
				 struct sdw_port_params *p_params,
				 unsigned int bank)
{
	struct qcom_swrm_ctrl *ctrl = to_qcom_sdw(bus);

	return ctrl->reg_write(ctrl, SWRM_DP_BLOCK_CTRL_1(p_params->num),
			       p_params->bps - 1);

}

static int qcom_swrm_transport_params(struct sdw_bus *bus,
				      struct sdw_transport_params *params,
				      enum sdw_reg_bank bank)
{
	struct qcom_swrm_ctrl *ctrl = to_qcom_sdw(bus);
	struct qcom_swrm_port_config *pcfg;
	u32 value;
	int reg = SWRM_DP_PORT_CTRL_BANK((params->port_num), bank);
	int ret;

	pcfg = &ctrl->pconfig[params->port_num];

	value = pcfg->off1 << SWRM_DP_PORT_CTRL_OFFSET1_SHFT;
	value |= pcfg->off2 << SWRM_DP_PORT_CTRL_OFFSET2_SHFT;
	value |= pcfg->si & 0xff;

	ret = ctrl->reg_write(ctrl, reg, value);
	if (ret)
		goto err;

	if (pcfg->si > 0xff) {
		value = (pcfg->si >> 8) & 0xff;
		reg = SWRM_DP_SAMPLECTRL2_BANK(params->port_num, bank);
		ret = ctrl->reg_write(ctrl, reg, value);
		if (ret)
			goto err;
	}

	if (pcfg->lane_control != SWR_INVALID_PARAM) {
		reg = SWRM_DP_PORT_CTRL_2_BANK(params->port_num, bank);
		value = pcfg->lane_control;
		ret = ctrl->reg_write(ctrl, reg, value);
		if (ret)
			goto err;
	}

	if (pcfg->blk_group_count != SWR_INVALID_PARAM) {
		reg = SWRM_DP_BLOCK_CTRL2_BANK(params->port_num, bank);
		value = pcfg->blk_group_count;
		ret = ctrl->reg_write(ctrl, reg, value);
		if (ret)
			goto err;
	}

	if (pcfg->hstart != SWR_INVALID_PARAM
			&& pcfg->hstop != SWR_INVALID_PARAM) {
		reg = SWRM_DP_PORT_HCTRL_BANK(params->port_num, bank);
		value = (pcfg->hstop << 4) | pcfg->hstart;
		ret = ctrl->reg_write(ctrl, reg, value);
	} else {
		reg = SWRM_DP_PORT_HCTRL_BANK(params->port_num, bank);
		value = (SWR_HSTOP_MAX_VAL << 4) | SWR_HSTART_MIN_VAL;
		ret = ctrl->reg_write(ctrl, reg, value);
	}

	if (ret)
		goto err;

	if (pcfg->bp_mode != SWR_INVALID_PARAM) {
		reg = SWRM_DP_BLOCK_CTRL3_BANK(params->port_num, bank);
		ret = ctrl->reg_write(ctrl, reg, pcfg->bp_mode);
	}

err:
	return ret;
}

static int qcom_swrm_port_enable(struct sdw_bus *bus,
				 struct sdw_enable_ch *enable_ch,
				 unsigned int bank)
{
	u32 reg = SWRM_DP_PORT_CTRL_BANK(enable_ch->port_num, bank);
	struct qcom_swrm_ctrl *ctrl = to_qcom_sdw(bus);
	u32 val;

	ctrl->reg_read(ctrl, reg, &val);

	if (enable_ch->enable)
		val |= (enable_ch->ch_mask << SWRM_DP_PORT_CTRL_EN_CHAN_SHFT);
	else
		val &= ~(0xff << SWRM_DP_PORT_CTRL_EN_CHAN_SHFT);

	return ctrl->reg_write(ctrl, reg, val);
}

static const struct sdw_master_port_ops qcom_swrm_port_ops = {
	.dpn_set_port_params = qcom_swrm_port_params,
	.dpn_set_port_transport_params = qcom_swrm_transport_params,
	.dpn_port_enable_ch = qcom_swrm_port_enable,
};

static const struct sdw_master_ops qcom_swrm_ops = {
	.xfer_msg = qcom_swrm_xfer_msg,
	.pre_bank_switch = qcom_swrm_pre_bank_switch,
};

static int qcom_swrm_compute_params(struct sdw_bus *bus)
{
	struct qcom_swrm_ctrl *ctrl = to_qcom_sdw(bus);
	struct sdw_master_runtime *m_rt;
	struct sdw_slave_runtime *s_rt;
	struct sdw_port_runtime *p_rt;
	struct qcom_swrm_port_config *pcfg;
	struct sdw_slave *slave;
	unsigned int m_port;
	int i = 1;

	list_for_each_entry(m_rt, &bus->m_rt_list, bus_node) {
		list_for_each_entry(p_rt, &m_rt->port_list, port_node) {
			pcfg = &ctrl->pconfig[p_rt->num];
			p_rt->transport_params.port_num = p_rt->num;
			if (pcfg->word_length != SWR_INVALID_PARAM) {
				sdw_fill_port_params(&p_rt->port_params,
					     p_rt->num,  pcfg->word_length + 1,
					     SDW_PORT_FLOW_MODE_ISOCH,
					     SDW_PORT_DATA_MODE_NORMAL);
			}

		}

		list_for_each_entry(s_rt, &m_rt->slave_rt_list, m_rt_node) {
			slave = s_rt->slave;
			list_for_each_entry(p_rt, &s_rt->port_list, port_node) {
				m_port = slave->m_port_map[p_rt->num];
				/* port config starts at offset 0 so -1 from actual port number */
				if (m_port)
					pcfg = &ctrl->pconfig[m_port];
				else
					pcfg = &ctrl->pconfig[i];
				p_rt->transport_params.port_num = p_rt->num;
				p_rt->transport_params.sample_interval =
					pcfg->si + 1;
				p_rt->transport_params.offset1 = pcfg->off1;
				p_rt->transport_params.offset2 = pcfg->off2;
				p_rt->transport_params.blk_pkg_mode = pcfg->bp_mode;
				p_rt->transport_params.blk_grp_ctrl = pcfg->blk_group_count;

				p_rt->transport_params.hstart = pcfg->hstart;
				p_rt->transport_params.hstop = pcfg->hstop;
				p_rt->transport_params.lane_ctrl = pcfg->lane_control;
				if (pcfg->word_length != SWR_INVALID_PARAM) {
					sdw_fill_port_params(&p_rt->port_params,
						     p_rt->num,
						     pcfg->word_length + 1,
						     SDW_PORT_FLOW_MODE_ISOCH,
						     SDW_PORT_DATA_MODE_NORMAL);
				}
				i++;
			}
		}
	}

	return 0;
}

static u32 qcom_swrm_freq_tbl[MAX_FREQ_NUM] = {
	DEFAULT_CLK_FREQ,
};

static void qcom_swrm_stream_free_ports(struct qcom_swrm_ctrl *ctrl,
					struct sdw_stream_runtime *stream)
{
	struct sdw_master_runtime *m_rt;
	struct sdw_port_runtime *p_rt;
	unsigned long *port_mask;

	mutex_lock(&ctrl->port_lock);

	list_for_each_entry(m_rt, &stream->master_list, stream_node) {
		if (m_rt->direction == SDW_DATA_DIR_RX)
			port_mask = &ctrl->dout_port_mask;
		else
			port_mask = &ctrl->din_port_mask;

		list_for_each_entry(p_rt, &m_rt->port_list, port_node)
			clear_bit(p_rt->num, port_mask);
	}

	mutex_unlock(&ctrl->port_lock);
}

static int qcom_swrm_stream_alloc_ports(struct qcom_swrm_ctrl *ctrl,
					struct sdw_stream_runtime *stream,
				       struct snd_pcm_hw_params *params,
				       int direction)
{
	struct sdw_port_config pconfig[QCOM_SDW_MAX_PORTS];
	struct sdw_stream_config sconfig;
	struct sdw_master_runtime *m_rt;
	struct sdw_slave_runtime *s_rt;
	struct sdw_port_runtime *p_rt;
	struct sdw_slave *slave;
	unsigned long *port_mask;
	int i, maxport, pn, nports = 0, ret = 0;
	unsigned int m_port;

	mutex_lock(&ctrl->port_lock);
	list_for_each_entry(m_rt, &stream->master_list, stream_node) {
		if (m_rt->direction == SDW_DATA_DIR_RX) {
			maxport = ctrl->num_dout_ports;
			port_mask = &ctrl->dout_port_mask;
		} else {
			maxport = ctrl->num_din_ports;
			port_mask = &ctrl->din_port_mask;
		}

		list_for_each_entry(s_rt, &m_rt->slave_rt_list, m_rt_node) {
			slave = s_rt->slave;
			list_for_each_entry(p_rt, &s_rt->port_list, port_node) {
				m_port = slave->m_port_map[p_rt->num];
				/* Port numbers start from 1 - 14*/
				if (m_port)
					pn = m_port;
				else
					pn = find_first_zero_bit(port_mask, maxport);

				if (pn > maxport) {
					dev_err(ctrl->dev, "All ports busy\n");
					ret = -EBUSY;
					goto err;
				}
				set_bit(pn, port_mask);
				pconfig[nports].num = pn;
				pconfig[nports].ch_mask = p_rt->ch_mask;
				nports++;
			}
		}
	}

	if (direction == SNDRV_PCM_STREAM_CAPTURE)
		sconfig.direction = SDW_DATA_DIR_TX;
	else
		sconfig.direction = SDW_DATA_DIR_RX;

	/* hw parameters wil be ignored as we only support PDM */
	sconfig.ch_count = 1;
	sconfig.frame_rate = params_rate(params);
	sconfig.type = stream->type;
	sconfig.bps = 1;
	sdw_stream_add_master(&ctrl->bus, &sconfig, pconfig,
			      nports, stream);
err:
	if (ret) {
		for (i = 0; i < nports; i++)
			clear_bit(pconfig[i].num, port_mask);
	}

	mutex_unlock(&ctrl->port_lock);

	return ret;
}

static int qcom_swrm_hw_params(struct snd_pcm_substream *substream,
			       struct snd_pcm_hw_params *params,
			      struct snd_soc_dai *dai)
{
	struct qcom_swrm_ctrl *ctrl = dev_get_drvdata(dai->dev);
	struct sdw_stream_runtime *sruntime = ctrl->sruntime[dai->id];
	int ret;

	ret = qcom_swrm_stream_alloc_ports(ctrl, sruntime, params,
					   substream->stream);
	if (ret)
		qcom_swrm_stream_free_ports(ctrl, sruntime);

	return ret;
}

static int qcom_swrm_hw_free(struct snd_pcm_substream *substream,
			     struct snd_soc_dai *dai)
{
	struct qcom_swrm_ctrl *ctrl = dev_get_drvdata(dai->dev);
	struct sdw_stream_runtime *sruntime = ctrl->sruntime[dai->id];

	qcom_swrm_stream_free_ports(ctrl, sruntime);
	sdw_stream_remove_master(&ctrl->bus, sruntime);

	return 0;
}

static int qcom_swrm_set_sdw_stream(struct snd_soc_dai *dai,
				    void *stream, int direction)
{
	struct qcom_swrm_ctrl *ctrl = dev_get_drvdata(dai->dev);

	ctrl->sruntime[dai->id] = stream;

	return 0;
}

static void *qcom_swrm_get_sdw_stream(struct snd_soc_dai *dai, int direction)
{
	struct qcom_swrm_ctrl *ctrl = dev_get_drvdata(dai->dev);

	return ctrl->sruntime[dai->id];
}

static int qcom_swrm_startup(struct snd_pcm_substream *substream,
			     struct snd_soc_dai *dai)
{
	struct qcom_swrm_ctrl *ctrl = dev_get_drvdata(dai->dev);
	struct snd_soc_pcm_runtime *rtd = substream->private_data;
	struct sdw_stream_runtime *sruntime;
	struct snd_soc_dai *codec_dai;
	int ret, i;

	ret = pm_runtime_resume_and_get(ctrl->dev);
	if (ret < 0 && ret != -EACCES) {
		dev_err_ratelimited(ctrl->dev,
				    "pm_runtime_resume_and_get failed in %s, ret %d\n",
				    __func__, ret);
		return ret;
	}

	sruntime = sdw_alloc_stream(dai->name);
	if (!sruntime)
		return -ENOMEM;

	ctrl->sruntime[dai->id] = sruntime;

	for_each_rtd_codec_dais(rtd, i, codec_dai) {
		ret = snd_soc_dai_set_stream(codec_dai, sruntime,
					     substream->stream);
		if (ret < 0 && ret != -ENOTSUPP) {
			dev_err(dai->dev, "Failed to set sdw stream on %s\n",
				codec_dai->name);
			sdw_release_stream(sruntime);
			return ret;
		}
	}

	return 0;
}

static void qcom_swrm_shutdown(struct snd_pcm_substream *substream,
			       struct snd_soc_dai *dai)
{
	struct qcom_swrm_ctrl *ctrl = dev_get_drvdata(dai->dev);

	sdw_release_stream(ctrl->sruntime[dai->id]);
	ctrl->sruntime[dai->id] = NULL;
	pm_runtime_mark_last_busy(ctrl->dev);
	pm_runtime_put_autosuspend(ctrl->dev);

}

static const struct snd_soc_dai_ops qcom_swrm_pdm_dai_ops = {
	.hw_params = qcom_swrm_hw_params,
	.hw_free = qcom_swrm_hw_free,
	.startup = qcom_swrm_startup,
	.shutdown = qcom_swrm_shutdown,
	.set_stream = qcom_swrm_set_sdw_stream,
	.get_stream = qcom_swrm_get_sdw_stream,
};

static const struct snd_soc_component_driver qcom_swrm_dai_component = {
	.name = "soundwire",
};

static int qcom_swrm_register_dais(struct qcom_swrm_ctrl *ctrl)
{
	int num_dais = ctrl->num_dout_ports + ctrl->num_din_ports;
	struct snd_soc_dai_driver *dais;
	struct snd_soc_pcm_stream *stream;
	struct device *dev = ctrl->dev;
	int i;

	/* PDM dais are only tested for now */
	dais = devm_kcalloc(dev, num_dais, sizeof(*dais), GFP_KERNEL);
	if (!dais)
		return -ENOMEM;

	for (i = 0; i < num_dais; i++) {
		dais[i].name = devm_kasprintf(dev, GFP_KERNEL, "SDW Pin%d", i);
		if (!dais[i].name)
			return -ENOMEM;

		if (i < ctrl->num_dout_ports)
			stream = &dais[i].playback;
		else
			stream = &dais[i].capture;

		stream->channels_min = 1;
		stream->channels_max = 1;
		stream->rates = SNDRV_PCM_RATE_48000;
		stream->formats = SNDRV_PCM_FMTBIT_S16_LE;

		dais[i].ops = &qcom_swrm_pdm_dai_ops;
		dais[i].id = i;
	}

	return devm_snd_soc_register_component(ctrl->dev,
						&qcom_swrm_dai_component,
						dais, num_dais);
}

static int qcom_swrm_get_port_config(struct qcom_swrm_ctrl *ctrl)
{
	struct device_node *np = ctrl->dev->of_node;
	u8 off1[QCOM_SDW_MAX_PORTS];
	u8 off2[QCOM_SDW_MAX_PORTS];
	u16 si[QCOM_SDW_MAX_PORTS];
	u8 bp_mode[QCOM_SDW_MAX_PORTS] = { 0, };
	u8 hstart[QCOM_SDW_MAX_PORTS];
	u8 hstop[QCOM_SDW_MAX_PORTS];
	u8 word_length[QCOM_SDW_MAX_PORTS];
	u8 blk_group_count[QCOM_SDW_MAX_PORTS];
	u8 lane_control[QCOM_SDW_MAX_PORTS];
	int i, ret, nports, val;
	bool si_16 = false;

	ctrl->reg_read(ctrl, SWRM_COMP_PARAMS, &val);

	ctrl->num_dout_ports = FIELD_GET(SWRM_COMP_PARAMS_DOUT_PORTS_MASK, val);
	ctrl->num_din_ports = FIELD_GET(SWRM_COMP_PARAMS_DIN_PORTS_MASK, val);

	ret = of_property_read_u32(np, "qcom,din-ports", &val);
	if (ret)
		return ret;

	if (val > ctrl->num_din_ports)
		return -EINVAL;

	ctrl->num_din_ports = val;

	ret = of_property_read_u32(np, "qcom,dout-ports", &val);
	if (ret)
		return ret;

	if (val > ctrl->num_dout_ports)
		return -EINVAL;

	ctrl->num_dout_ports = val;

	nports = ctrl->num_dout_ports + ctrl->num_din_ports;
	if (nports > QCOM_SDW_MAX_PORTS)
		return -EINVAL;

	/* Valid port numbers are from 1-14, so mask out port 0 explicitly */
	set_bit(0, &ctrl->dout_port_mask);
	set_bit(0, &ctrl->din_port_mask);

	ret = of_property_read_u8_array(np, "qcom,ports-offset1",
					off1, nports);
	if (ret)
		return ret;

	ret = of_property_read_u8_array(np, "qcom,ports-offset2",
					off2, nports);
	if (ret)
		return ret;

	ret = of_property_read_u8_array(np, "qcom,ports-sinterval-low",
					(u8 *)si, nports);
	if (ret) {
		ret = of_property_read_u16_array(np, "qcom,ports-sinterval",
						 si, nports);
		if (ret)
			return ret;
		si_16 = true;
	}

	ret = of_property_read_u8_array(np, "qcom,ports-block-pack-mode",
					bp_mode, nports);
	if (ret) {
		if (ctrl->version <= SWRM_VERSION_1_3_0)
			memset(bp_mode, SWR_INVALID_PARAM, QCOM_SDW_MAX_PORTS);
		else
			return ret;
	}

	memset(hstart, SWR_INVALID_PARAM, QCOM_SDW_MAX_PORTS);
	of_property_read_u8_array(np, "qcom,ports-hstart", hstart, nports);

	memset(hstop, SWR_INVALID_PARAM, QCOM_SDW_MAX_PORTS);
	of_property_read_u8_array(np, "qcom,ports-hstop", hstop, nports);

	memset(word_length, SWR_INVALID_PARAM, QCOM_SDW_MAX_PORTS);
	of_property_read_u8_array(np, "qcom,ports-word-length", word_length, nports);

	memset(blk_group_count, SWR_INVALID_PARAM, QCOM_SDW_MAX_PORTS);
	of_property_read_u8_array(np, "qcom,ports-block-group-count", blk_group_count, nports);

	memset(lane_control, SWR_INVALID_PARAM, QCOM_SDW_MAX_PORTS);
	of_property_read_u8_array(np, "qcom,ports-lane-control", lane_control, nports);

	for (i = 0; i < nports; i++) {
		/* Valid port number range is from 1-14 */
		if (si_16)
			ctrl->pconfig[i + 1].si = si[i];
		else
			ctrl->pconfig[i + 1].si = ((u8 *)si)[i];
		ctrl->pconfig[i + 1].off1 = off1[i];
		ctrl->pconfig[i + 1].off2 = off2[i];
		ctrl->pconfig[i + 1].bp_mode = bp_mode[i];
		ctrl->pconfig[i + 1].hstart = hstart[i];
		ctrl->pconfig[i + 1].hstop = hstop[i];
		ctrl->pconfig[i + 1].word_length = word_length[i];
		ctrl->pconfig[i + 1].blk_group_count = blk_group_count[i];
		ctrl->pconfig[i + 1].lane_control = lane_control[i];
	}

	return 0;
}

#ifdef CONFIG_DEBUG_FS
static int swrm_reg_show(struct seq_file *s_file, void *data)
{
	struct qcom_swrm_ctrl *ctrl = s_file->private;
	int reg, reg_val, ret;

	ret = pm_runtime_resume_and_get(ctrl->dev);
	if (ret < 0 && ret != -EACCES) {
		dev_err_ratelimited(ctrl->dev,
				    "pm_runtime_resume_and_get failed in %s, ret %d\n",
				    __func__, ret);
		return ret;
	}

	for (reg = 0; reg <= ctrl->max_reg; reg += 4) {
		ctrl->reg_read(ctrl, reg, &reg_val);
		seq_printf(s_file, "0x%.3x: 0x%.2x\n", reg, reg_val);
	}
	pm_runtime_mark_last_busy(ctrl->dev);
	pm_runtime_put_autosuspend(ctrl->dev);


	return 0;
}
DEFINE_SHOW_ATTRIBUTE(swrm_reg);
#endif

static int qcom_swrm_probe(struct platform_device *pdev)
{
	struct device *dev = &pdev->dev;
	struct sdw_master_prop *prop;
	struct sdw_bus_params *params;
	struct qcom_swrm_ctrl *ctrl;
	const struct qcom_swrm_data *data;
	int ret;
	u32 val;

	ctrl = devm_kzalloc(dev, sizeof(*ctrl), GFP_KERNEL);
	if (!ctrl)
		return -ENOMEM;

	data = of_device_get_match_data(dev);
	ctrl->max_reg = data->max_reg;
	ctrl->reg_layout = data->reg_layout;
	ctrl->rows_index = sdw_find_row_index(data->default_rows);
	ctrl->cols_index = sdw_find_col_index(data->default_cols);
#if IS_REACHABLE(CONFIG_SLIMBUS)
	if (dev->parent->bus == &slimbus_bus) {
#else
	if (false) {
#endif
		ctrl->reg_read = qcom_swrm_ahb_reg_read;
		ctrl->reg_write = qcom_swrm_ahb_reg_write;
		ctrl->regmap = dev_get_regmap(dev->parent, NULL);
		if (!ctrl->regmap)
			return -EINVAL;
	} else {
		ctrl->reg_read = qcom_swrm_cpu_reg_read;
		ctrl->reg_write = qcom_swrm_cpu_reg_write;
		ctrl->mmio = devm_platform_ioremap_resource(pdev, 0);
		if (IS_ERR(ctrl->mmio))
			return PTR_ERR(ctrl->mmio);
	}

	if (data->sw_clk_gate_required) {
		ctrl->audio_cgcr = devm_reset_control_get_optional_exclusive(dev, "swr_audio_cgcr");
		if (IS_ERR(ctrl->audio_cgcr)) {
			dev_err(dev, "Failed to get cgcr reset ctrl required for SW gating\n");
			ret = PTR_ERR(ctrl->audio_cgcr);
			goto err_init;
		}
	}

	ctrl->irq = of_irq_get(dev->of_node, 0);
	if (ctrl->irq < 0) {
		ret = ctrl->irq;
		goto err_init;
	}

	ctrl->hclk = devm_clk_get(dev, "iface");
	if (IS_ERR(ctrl->hclk)) {
		ret = PTR_ERR(ctrl->hclk);
		goto err_init;
	}

	clk_prepare_enable(ctrl->hclk);

	ctrl->dev = dev;
	dev_set_drvdata(&pdev->dev, ctrl);
	mutex_init(&ctrl->port_lock);
	init_completion(&ctrl->broadcast);
	init_completion(&ctrl->enumeration);

	ctrl->bus.ops = &qcom_swrm_ops;
	ctrl->bus.port_ops = &qcom_swrm_port_ops;
	ctrl->bus.compute_params = &qcom_swrm_compute_params;
	ctrl->bus.clk_stop_timeout = 300;

	ret = qcom_swrm_get_port_config(ctrl);
	if (ret)
		goto err_clk;

	params = &ctrl->bus.params;
	params->max_dr_freq = DEFAULT_CLK_FREQ;
	params->curr_dr_freq = DEFAULT_CLK_FREQ;
	params->col = data->default_cols;
	params->row = data->default_rows;
	ctrl->reg_read(ctrl, SWRM_MCP_STATUS, &val);
	params->curr_bank = val & SWRM_MCP_STATUS_BANK_NUM_MASK;
	params->next_bank = !params->curr_bank;

	prop = &ctrl->bus.prop;
	prop->max_clk_freq = DEFAULT_CLK_FREQ;
	prop->num_clk_gears = 0;
	prop->num_clk_freq = MAX_FREQ_NUM;
	prop->clk_freq = &qcom_swrm_freq_tbl[0];
	prop->default_col = data->default_cols;
	prop->default_row = data->default_rows;

	ctrl->reg_read(ctrl, SWRM_COMP_HW_VERSION, &ctrl->version);

	ret = devm_request_threaded_irq(dev, ctrl->irq, NULL,
					qcom_swrm_irq_handler,
					IRQF_TRIGGER_RISING |
					IRQF_ONESHOT,
					"soundwire", ctrl);
	if (ret) {
		dev_err(dev, "Failed to request soundwire irq\n");
		goto err_clk;
	}

	ctrl->wake_irq = of_irq_get(dev->of_node, 1);
	if (ctrl->wake_irq > 0) {
		ret = devm_request_threaded_irq(dev, ctrl->wake_irq, NULL,
						qcom_swrm_wake_irq_handler,
						IRQF_TRIGGER_HIGH | IRQF_ONESHOT,
						"swr_wake_irq", ctrl);
		if (ret) {
			dev_err(dev, "Failed to request soundwire wake irq\n");
			goto err_init;
		}
	}

	ret = sdw_bus_master_add(&ctrl->bus, dev, dev->fwnode);
	if (ret) {
		dev_err(dev, "Failed to register Soundwire controller (%d)\n",
			ret);
		goto err_clk;
	}

	qcom_swrm_init(ctrl);
	wait_for_completion_timeout(&ctrl->enumeration,
				    msecs_to_jiffies(TIMEOUT_MS));
	ret = qcom_swrm_register_dais(ctrl);
	if (ret)
		goto err_master_add;

	dev_info(dev, "Qualcomm Soundwire controller v%x.%x.%x Registered\n",
		 (ctrl->version >> 24) & 0xff, (ctrl->version >> 16) & 0xff,
		 ctrl->version & 0xffff);

	pm_runtime_set_autosuspend_delay(dev, 3000);
	pm_runtime_use_autosuspend(dev);
	pm_runtime_mark_last_busy(dev);
	pm_runtime_set_active(dev);
	pm_runtime_enable(dev);

	/* Clk stop is not supported on WSA Soundwire masters */
	if (ctrl->version <= SWRM_VERSION_1_3_0) {
		ctrl->clock_stop_not_supported = true;
	} else {
		ctrl->reg_read(ctrl, SWRM_COMP_MASTER_ID, &val);
		if (val == MASTER_ID_WSA)
			ctrl->clock_stop_not_supported = true;
	}

#ifdef CONFIG_DEBUG_FS
	ctrl->debugfs = debugfs_create_dir("qualcomm-sdw", ctrl->bus.debugfs);
	debugfs_create_file("qualcomm-registers", 0400, ctrl->debugfs, ctrl,
			    &swrm_reg_fops);
#endif

	return 0;

err_master_add:
	sdw_bus_master_delete(&ctrl->bus);
err_clk:
	clk_disable_unprepare(ctrl->hclk);
err_init:
	return ret;
}

static int qcom_swrm_remove(struct platform_device *pdev)
{
	struct qcom_swrm_ctrl *ctrl = dev_get_drvdata(&pdev->dev);

	sdw_bus_master_delete(&ctrl->bus);
	clk_disable_unprepare(ctrl->hclk);

	return 0;
}

static bool swrm_wait_for_frame_gen_enabled(struct qcom_swrm_ctrl *ctrl)
{
	int retry = SWRM_LINK_STATUS_RETRY_CNT;
	int comp_sts;

	do {
		ctrl->reg_read(ctrl, SWRM_COMP_STATUS, &comp_sts);

		if (comp_sts & SWRM_FRM_GEN_ENABLED)
			return true;

		usleep_range(500, 510);
	} while (retry--);

	dev_err(ctrl->dev, "%s: link status not %s\n", __func__,
		comp_sts & SWRM_FRM_GEN_ENABLED ? "connected" : "disconnected");

	return false;
}

static int __maybe_unused swrm_runtime_resume(struct device *dev)
{
	struct qcom_swrm_ctrl *ctrl = dev_get_drvdata(dev);
	int ret;

	if (ctrl->wake_irq > 0) {
		if (!irqd_irq_disabled(irq_get_irq_data(ctrl->wake_irq)))
			disable_irq_nosync(ctrl->wake_irq);
	}

	clk_prepare_enable(ctrl->hclk);

	if (ctrl->clock_stop_not_supported) {
		reinit_completion(&ctrl->enumeration);
		ctrl->reg_write(ctrl, SWRM_COMP_SW_RESET, 0x01);
		usleep_range(100, 105);

		qcom_swrm_init(ctrl);

		usleep_range(100, 105);
		if (!swrm_wait_for_frame_gen_enabled(ctrl))
			dev_err(ctrl->dev, "link failed to connect\n");

		/* wait for hw enumeration to complete */
		wait_for_completion_timeout(&ctrl->enumeration,
					    msecs_to_jiffies(TIMEOUT_MS));
		qcom_swrm_get_device_status(ctrl);
		sdw_handle_slave_status(&ctrl->bus, ctrl->status);
	} else {
		reset_control_reset(ctrl->audio_cgcr);

<<<<<<< HEAD
		if (ctrl->version >= SWRM_VERSION_1_7_0) {
=======
		if (ctrl->version == SWRM_VERSION_1_7_0) {
>>>>>>> 2b90b6ac
			ctrl->reg_write(ctrl, SWRM_LINK_MANAGER_EE, SWRM_EE_CPU);
			ctrl->reg_write(ctrl, SWRM_MCP_BUS_CTRL,
					SWRM_MCP_BUS_CLK_START << SWRM_EE_CPU);
		} else if (ctrl->version >= SWRM_VERSION_2_0_0) {
			ctrl->reg_write(ctrl, SWRM_LINK_MANAGER_EE, SWRM_EE_CPU);
			ctrl->reg_write(ctrl, SWRM_V2_0_CLK_CTRL,
					SWRM_V2_0_CLK_CTRL_CLK_START);
		} else {
			ctrl->reg_write(ctrl, SWRM_MCP_BUS_CTRL, SWRM_MCP_BUS_CLK_START);
		}
		ctrl->reg_write(ctrl, ctrl->reg_layout[SWRM_REG_INTERRUPT_CLEAR],
			SWRM_INTERRUPT_STATUS_MASTER_CLASH_DET);

		ctrl->intr_mask |= SWRM_INTERRUPT_STATUS_MASTER_CLASH_DET;
		if (ctrl->version < SWRM_VERSION_2_0_0)
			ctrl->reg_write(ctrl,
					ctrl->reg_layout[SWRM_REG_INTERRUPT_MASK_ADDR],
					ctrl->intr_mask);
		ctrl->reg_write(ctrl, ctrl->reg_layout[SWRM_REG_INTERRUPT_CPU_EN],
				ctrl->intr_mask);

		usleep_range(100, 105);
		if (!swrm_wait_for_frame_gen_enabled(ctrl))
			dev_err(ctrl->dev, "link failed to connect\n");

		ret = sdw_bus_exit_clk_stop(&ctrl->bus);
		if (ret < 0)
			dev_err(ctrl->dev, "bus failed to exit clock stop %d\n", ret);
	}

	return 0;
}

static int __maybe_unused swrm_runtime_suspend(struct device *dev)
{
	struct qcom_swrm_ctrl *ctrl = dev_get_drvdata(dev);
	int ret;

	if (!ctrl->clock_stop_not_supported) {
		/* Mask bus clash interrupt */
		ctrl->intr_mask &= ~SWRM_INTERRUPT_STATUS_MASTER_CLASH_DET;
		if (ctrl->version < SWRM_VERSION_2_0_0)
			ctrl->reg_write(ctrl,
					ctrl->reg_layout[SWRM_REG_INTERRUPT_MASK_ADDR],
					ctrl->intr_mask);
		ctrl->reg_write(ctrl, ctrl->reg_layout[SWRM_REG_INTERRUPT_CPU_EN],
				ctrl->intr_mask);
		/* Prepare slaves for clock stop */
		ret = sdw_bus_prep_clk_stop(&ctrl->bus);
		if (ret < 0 && ret != -ENODATA) {
			dev_err(dev, "prepare clock stop failed %d", ret);
			return ret;
		}

		ret = sdw_bus_clk_stop(&ctrl->bus);
		if (ret < 0 && ret != -ENODATA) {
			dev_err(dev, "bus clock stop failed %d", ret);
			return ret;
		}
	}

	clk_disable_unprepare(ctrl->hclk);

	usleep_range(300, 305);

	if (ctrl->wake_irq > 0) {
		if (irqd_irq_disabled(irq_get_irq_data(ctrl->wake_irq)))
			enable_irq(ctrl->wake_irq);
	}

	return 0;
}

static const struct dev_pm_ops swrm_dev_pm_ops = {
	SET_RUNTIME_PM_OPS(swrm_runtime_suspend, swrm_runtime_resume, NULL)
};

static const struct of_device_id qcom_swrm_of_match[] = {
	{ .compatible = "qcom,soundwire-v1.3.0", .data = &swrm_v1_3_data },
	{ .compatible = "qcom,soundwire-v1.5.1", .data = &swrm_v1_5_data },
	{ .compatible = "qcom,soundwire-v1.6.0", .data = &swrm_v1_6_data },
	{ .compatible = "qcom,soundwire-v1.7.0", .data = &swrm_v1_5_data },
	{ .compatible = "qcom,soundwire-v2.0.0", .data = &swrm_v2_0_data },
	{/* sentinel */},
};

MODULE_DEVICE_TABLE(of, qcom_swrm_of_match);

static struct platform_driver qcom_swrm_driver = {
	.probe	= &qcom_swrm_probe,
	.remove = &qcom_swrm_remove,
	.driver = {
		.name	= "qcom-soundwire",
		.of_match_table = qcom_swrm_of_match,
		.pm = &swrm_dev_pm_ops,
	}
};
module_platform_driver(qcom_swrm_driver);

MODULE_DESCRIPTION("Qualcomm soundwire driver");
MODULE_LICENSE("GPL v2");<|MERGE_RESOLUTION|>--- conflicted
+++ resolved
@@ -31,10 +31,7 @@
 #define SWRM_VERSION_1_3_0					0x01030000
 #define SWRM_VERSION_1_5_1					0x01050001
 #define SWRM_VERSION_1_7_0					0x01070000
-<<<<<<< HEAD
-=======
 #define SWRM_VERSION_2_0_0					0x02000000
->>>>>>> 2b90b6ac
 #define SWRM_COMP_HW_VERSION					0x00
 #define SWRM_COMP_CFG_ADDR					0x04
 #define SWRM_COMP_CFG_IRQ_LEVEL_OR_PULSE_MSK			BIT(1)
@@ -433,11 +430,7 @@
 	/* Its assumed that write is okay as we do not get any status back */
 	ctrl->reg_write(ctrl, ctrl->reg_layout[SWRM_REG_CMD_FIFO_WR_CMD], val);
 
-<<<<<<< HEAD
-	if (swrm->version <= SWRM_VERSION_1_3_0)
-=======
 	if (ctrl->version <= SWRM_VERSION_1_3_0)
->>>>>>> 2b90b6ac
 		usleep_range(150, 155);
 
 	if (cmd_id == SWR_BROADCAST_CMD_ID) {
@@ -799,11 +792,7 @@
 	u32p_replace_bits(&val, SWRM_DEF_CMD_NO_PINGS, SWRM_MCP_CFG_MAX_NUM_OF_CMD_NO_PINGS_BMSK);
 	ctrl->reg_write(ctrl, SWRM_MCP_CFG_ADDR, val);
 
-<<<<<<< HEAD
-	if (ctrl->version >= SWRM_VERSION_1_7_0) {
-=======
 	if (ctrl->version == SWRM_VERSION_1_7_0) {
->>>>>>> 2b90b6ac
 		ctrl->reg_write(ctrl, SWRM_LINK_MANAGER_EE, SWRM_EE_CPU);
 		ctrl->reg_write(ctrl, SWRM_MCP_BUS_CTRL,
 				SWRM_MCP_BUS_CLK_START << SWRM_EE_CPU);
@@ -1660,11 +1649,7 @@
 	} else {
 		reset_control_reset(ctrl->audio_cgcr);
 
-<<<<<<< HEAD
-		if (ctrl->version >= SWRM_VERSION_1_7_0) {
-=======
 		if (ctrl->version == SWRM_VERSION_1_7_0) {
->>>>>>> 2b90b6ac
 			ctrl->reg_write(ctrl, SWRM_LINK_MANAGER_EE, SWRM_EE_CPU);
 			ctrl->reg_write(ctrl, SWRM_MCP_BUS_CTRL,
 					SWRM_MCP_BUS_CLK_START << SWRM_EE_CPU);
