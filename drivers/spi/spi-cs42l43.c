// SPDX-License-Identifier: GPL-2.0
//
// CS42L43 SPI Controller Driver
//
// Copyright (C) 2022-2023 Cirrus Logic, Inc. and
//                         Cirrus Logic International Semiconductor Ltd.

#include <linux/acpi.h>
#include <linux/array_size.h>
#include <linux/bits.h>
#include <linux/bitfield.h>
#include <linux/cleanup.h>
#include <linux/device.h>
#include <linux/errno.h>
#include <linux/gpio/machine.h>
#include <linux/gpio/property.h>
#include <linux/mfd/cs42l43.h>
#include <linux/mfd/cs42l43-regs.h>
#include <linux/mod_devicetable.h>
#include <linux/module.h>
#include <linux/of.h>
#include <linux/platform_device.h>
#include <linux/pm_runtime.h>
#include <linux/property.h>
#include <linux/regmap.h>
#include <linux/spi/spi.h>
#include <linux/units.h>

#define CS42L43_FIFO_SIZE		16
#define CS42L43_SPI_ROOT_HZ		49152000
#define CS42L43_SPI_MAX_LENGTH		65532

enum cs42l43_spi_cmd {
	CS42L43_WRITE,
	CS42L43_READ
};

struct cs42l43_spi {
	struct device *dev;
	struct regmap *regmap;
	struct spi_controller *ctlr;
};

static const unsigned int cs42l43_clock_divs[] = {
	2, 2, 4, 6, 8, 10, 12, 14, 16, 18, 20, 22, 24, 26, 28, 30
};

static struct spi_board_info amp_info_template = {
	.modalias		= "cs35l56",
	.max_speed_hz		= 11 * HZ_PER_MHZ,
<<<<<<< HEAD
	.chip_select		= 0,
	.mode			= SPI_MODE_0,
	.swnode			= &ampl,
};

static struct spi_board_info ampr_info = {
	.modalias		= "cs35l56",
	.max_speed_hz		= 11 * HZ_PER_MHZ,
	.chip_select		= 1,
	.mode			= SPI_MODE_0,
	.swnode			= &ampr,
=======
	.mode			= SPI_MODE_0,
>>>>>>> 2e19e486
};

static const struct software_node cs42l43_gpiochip_swnode = {
	.name			= "cs42l43-pinctrl",
};

static const struct software_node_ref_args cs42l43_cs_refs[] = {
	SOFTWARE_NODE_REFERENCE(&cs42l43_gpiochip_swnode, 0, GPIO_ACTIVE_LOW),
	SOFTWARE_NODE_REFERENCE(&swnode_gpio_undefined),
};

static const struct property_entry cs42l43_cs_props[] = {
	PROPERTY_ENTRY_REF_ARRAY("cs-gpios", cs42l43_cs_refs),
	{}
};

static int cs42l43_spi_tx(struct regmap *regmap, const u8 *buf, unsigned int len)
{
	const u8 *end = buf + len;
	u32 val = 0;
	int ret;

	while (buf < end) {
		const u8 *block = min(buf + CS42L43_FIFO_SIZE, end);

		while (buf < block) {
			const u8 *word = min(buf + sizeof(u32), block);
			int pad = (buf + sizeof(u32)) - word;

			while (buf < word) {
				val >>= BITS_PER_BYTE;
				val |= FIELD_PREP(GENMASK(31, 24), *buf);

				buf++;
			}

			val >>= pad * BITS_PER_BYTE;

			regmap_write(regmap, CS42L43_TX_DATA, val);
		}

		regmap_write(regmap, CS42L43_TRAN_CONFIG8, CS42L43_SPI_TX_DONE_MASK);

		ret = regmap_read_poll_timeout(regmap, CS42L43_TRAN_STATUS1,
					       val, (val & CS42L43_SPI_TX_REQUEST_MASK),
					       1000, 5000);
		if (ret)
			return ret;
	}

	return 0;
}

static int cs42l43_spi_rx(struct regmap *regmap, u8 *buf, unsigned int len)
{
	u8 *end = buf + len;
	u32 val;
	int ret;

	while (buf < end) {
		u8 *block = min(buf + CS42L43_FIFO_SIZE, end);

		ret = regmap_read_poll_timeout(regmap, CS42L43_TRAN_STATUS1,
					       val, (val & CS42L43_SPI_RX_REQUEST_MASK),
					       1000, 5000);
		if (ret)
			return ret;

		while (buf < block) {
			u8 *word = min(buf + sizeof(u32), block);

			ret = regmap_read(regmap, CS42L43_RX_DATA, &val);
			if (ret)
				return ret;

			while (buf < word) {
				*buf = FIELD_GET(GENMASK(7, 0), val);

				val >>= BITS_PER_BYTE;
				buf++;
			}
		}

		regmap_write(regmap, CS42L43_TRAN_CONFIG8, CS42L43_SPI_RX_DONE_MASK);
	}

	return 0;
}

static int cs42l43_transfer_one(struct spi_controller *ctlr, struct spi_device *spi,
				struct spi_transfer *tfr)
{
	struct cs42l43_spi *priv = spi_controller_get_devdata(spi->controller);
	int i, ret = -EINVAL;

	for (i = 0; i < ARRAY_SIZE(cs42l43_clock_divs); i++) {
		if (CS42L43_SPI_ROOT_HZ / cs42l43_clock_divs[i] <= tfr->speed_hz)
			break;
	}

	if (i == ARRAY_SIZE(cs42l43_clock_divs))
		return -EINVAL;

	regmap_write(priv->regmap, CS42L43_SPI_CLK_CONFIG1, i);

	if (tfr->tx_buf) {
		regmap_write(priv->regmap, CS42L43_TRAN_CONFIG3, CS42L43_WRITE);
		regmap_write(priv->regmap, CS42L43_TRAN_CONFIG4, tfr->len - 1);
	} else if (tfr->rx_buf) {
		regmap_write(priv->regmap, CS42L43_TRAN_CONFIG3, CS42L43_READ);
		regmap_write(priv->regmap, CS42L43_TRAN_CONFIG5, tfr->len - 1);
	}

	regmap_write(priv->regmap, CS42L43_TRAN_CONFIG1, CS42L43_SPI_START_MASK);

	if (tfr->tx_buf)
		ret = cs42l43_spi_tx(priv->regmap, (const u8 *)tfr->tx_buf, tfr->len);
	else if (tfr->rx_buf)
		ret = cs42l43_spi_rx(priv->regmap, (u8 *)tfr->rx_buf, tfr->len);

	return ret;
}

static void cs42l43_set_cs(struct spi_device *spi, bool is_high)
{
	struct cs42l43_spi *priv = spi_controller_get_devdata(spi->controller);

	regmap_write(priv->regmap, CS42L43_SPI_CONFIG2, !is_high);
}

static int cs42l43_prepare_message(struct spi_controller *ctlr, struct spi_message *msg)
{
	struct cs42l43_spi *priv = spi_controller_get_devdata(ctlr);
	struct spi_device *spi = msg->spi;
	unsigned int spi_config1 = 0;

	/* select another internal CS, which doesn't exist, so CS 0 is not used */
	if (spi_get_csgpiod(spi, 0))
		spi_config1 |= 1 << CS42L43_SPI_SS_SEL_SHIFT;
	if (spi->mode & SPI_CPOL)
		spi_config1 |= CS42L43_SPI_CPOL_MASK;
	if (spi->mode & SPI_CPHA)
		spi_config1 |= CS42L43_SPI_CPHA_MASK;
	if (spi->mode & SPI_3WIRE)
		spi_config1 |= CS42L43_SPI_THREE_WIRE_MASK;

	regmap_write(priv->regmap, CS42L43_SPI_CONFIG1, spi_config1);

	return 0;
}

static int cs42l43_prepare_transfer_hardware(struct spi_controller *ctlr)
{
	struct cs42l43_spi *priv = spi_controller_get_devdata(ctlr);
	int ret;

	ret = regmap_write(priv->regmap, CS42L43_BLOCK_EN2, CS42L43_SPI_MSTR_EN_MASK);
	if (ret)
		dev_err(priv->dev, "Failed to enable SPI controller: %d\n", ret);

	return ret;
}

static int cs42l43_unprepare_transfer_hardware(struct spi_controller *ctlr)
{
	struct cs42l43_spi *priv = spi_controller_get_devdata(ctlr);
	int ret;

	ret = regmap_write(priv->regmap, CS42L43_BLOCK_EN2, 0);
	if (ret)
		dev_err(priv->dev, "Failed to disable SPI controller: %d\n", ret);

	return ret;
}

static size_t cs42l43_spi_max_length(struct spi_device *spi)
{
	return CS42L43_SPI_MAX_LENGTH;
}

static struct fwnode_handle *cs42l43_find_xu_node(struct fwnode_handle *fwnode)
{
	static const u32 func_smart_amp = 0x1;
	struct fwnode_handle *child_fwnode, *ext_fwnode;
	u32 function;
	int ret;

	fwnode_for_each_child_node(fwnode, child_fwnode) {
		acpi_handle handle = ACPI_HANDLE_FWNODE(child_fwnode);

		ret = acpi_get_local_address(handle, &function);
		if (ret || function != func_smart_amp)
			continue;

		ext_fwnode = fwnode_get_named_child_node(child_fwnode,
				"mipi-sdca-function-expansion-subproperties");
		if (!ext_fwnode)
			continue;

		fwnode_handle_put(child_fwnode);

		return ext_fwnode;
	}

	return NULL;
}

static struct spi_board_info *cs42l43_create_bridge_amp(struct cs42l43_spi *priv,
							const char * const name,
							int cs, int spkid)
{
	struct property_entry *props = NULL;
	struct software_node *swnode;
	struct spi_board_info *info;

	if (spkid >= 0) {
		props = devm_kmalloc(priv->dev, sizeof(*props), GFP_KERNEL);
		if (!props)
			return NULL;

		*props = PROPERTY_ENTRY_U32("cirrus,speaker-id", spkid);
	}

	swnode = devm_kmalloc(priv->dev, sizeof(*swnode), GFP_KERNEL);
	if (!swnode)
		return NULL;

	*swnode = SOFTWARE_NODE(name, props, NULL);

	info = devm_kmemdup(priv->dev, &amp_info_template,
			    sizeof(amp_info_template), GFP_KERNEL);
	if (!info)
		return NULL;

	info->chip_select = cs;
	info->swnode = swnode;

	return info;
}

static void cs42l43_release_of_node(void *data)
{
	fwnode_handle_put(data);
}

static void cs42l43_release_sw_node(void *data)
{
	software_node_unregister(&cs42l43_gpiochip_swnode);
}

static int cs42l43_spi_probe(struct platform_device *pdev)
{
	struct cs42l43 *cs42l43 = dev_get_drvdata(pdev->dev.parent);
	struct cs42l43_spi *priv;
	struct fwnode_handle *fwnode = dev_fwnode(cs42l43->dev);
	struct fwnode_handle *xu_fwnode __free(fwnode_handle) = cs42l43_find_xu_node(fwnode);
	int nsidecars = 0;
	int ret;

	priv = devm_kzalloc(&pdev->dev, sizeof(*priv), GFP_KERNEL);
	if (!priv)
		return -ENOMEM;

	priv->ctlr = devm_spi_alloc_host(&pdev->dev, sizeof(*priv->ctlr));
	if (!priv->ctlr)
		return -ENOMEM;

	spi_controller_set_devdata(priv->ctlr, priv);

	priv->dev = &pdev->dev;
	priv->regmap = cs42l43->regmap;

	priv->ctlr->prepare_message = cs42l43_prepare_message;
	priv->ctlr->prepare_transfer_hardware = cs42l43_prepare_transfer_hardware;
	priv->ctlr->unprepare_transfer_hardware = cs42l43_unprepare_transfer_hardware;
	priv->ctlr->transfer_one = cs42l43_transfer_one;
	priv->ctlr->set_cs = cs42l43_set_cs;
	priv->ctlr->max_transfer_size = cs42l43_spi_max_length;
	priv->ctlr->mode_bits = SPI_3WIRE | SPI_MODE_X_MASK;
	priv->ctlr->flags = SPI_CONTROLLER_HALF_DUPLEX;
	priv->ctlr->bits_per_word_mask = SPI_BPW_MASK(8) | SPI_BPW_MASK(16) |
					 SPI_BPW_MASK(32);
	priv->ctlr->min_speed_hz = CS42L43_SPI_ROOT_HZ /
				   cs42l43_clock_divs[ARRAY_SIZE(cs42l43_clock_divs) - 1];
	priv->ctlr->max_speed_hz = CS42L43_SPI_ROOT_HZ / cs42l43_clock_divs[0];
	priv->ctlr->use_gpio_descriptors = true;
	priv->ctlr->auto_runtime_pm = true;

	ret = devm_pm_runtime_enable(priv->dev);
	if (ret)
		return ret;

	pm_runtime_idle(priv->dev);

	regmap_write(priv->regmap, CS42L43_TRAN_CONFIG6, CS42L43_FIFO_SIZE - 1);
	regmap_write(priv->regmap, CS42L43_TRAN_CONFIG7, CS42L43_FIFO_SIZE - 1);

	// Disable Watchdog timer and enable stall
	regmap_write(priv->regmap, CS42L43_SPI_CONFIG3, 0);
	regmap_write(priv->regmap, CS42L43_SPI_CONFIG4, CS42L43_SPI_STALL_ENA_MASK);

	if (is_of_node(fwnode)) {
		fwnode = fwnode_get_named_child_node(fwnode, "spi");
		ret = devm_add_action_or_reset(priv->dev, cs42l43_release_of_node, fwnode);
		if (ret)
			return ret;
	}

	fwnode_property_read_u32(xu_fwnode, "01fa-sidecar-instances", &nsidecars);

	if (nsidecars) {
		ret = software_node_register(&cs42l43_gpiochip_swnode);
		if (ret)
			return dev_err_probe(priv->dev, ret,
					     "Failed to register gpio swnode\n");

		ret = devm_add_action_or_reset(priv->dev, cs42l43_release_sw_node, NULL);
		if (ret)
			return ret;

		ret = device_create_managed_software_node(&priv->ctlr->dev,
							  cs42l43_cs_props, NULL);
		if (ret)
			return dev_err_probe(priv->dev, ret, "Failed to add swnode\n");
	} else {
		device_set_node(&priv->ctlr->dev, fwnode);
	}

	ret = devm_spi_register_controller(priv->dev, priv->ctlr);
	if (ret)
		return dev_err_probe(priv->dev, ret,
				     "Failed to register SPI controller\n");

	if (nsidecars) {
		struct spi_board_info *ampl_info;
		struct spi_board_info *ampr_info;
		int spkid = -EINVAL;

		fwnode_property_read_u32(xu_fwnode, "01fa-spk-id-val", &spkid);

		dev_dbg(priv->dev, "Found speaker ID %d\n", spkid);

		ampl_info = cs42l43_create_bridge_amp(priv, "cs35l56-left", 0, spkid);
		if (!ampl_info)
			return -ENOMEM;

		ampr_info = cs42l43_create_bridge_amp(priv, "cs35l56-right", 1, spkid);
		if (!ampr_info)
			return -ENOMEM;

		if (!spi_new_device(priv->ctlr, ampl_info))
			return dev_err_probe(priv->dev, -ENODEV,
					     "Failed to create left amp slave\n");

		if (!spi_new_device(priv->ctlr, ampr_info))
			return dev_err_probe(priv->dev, -ENODEV,
					     "Failed to create right amp slave\n");
	}

	return 0;
}

static const struct platform_device_id cs42l43_spi_id_table[] = {
	{ "cs42l43-spi", },
	{}
};
MODULE_DEVICE_TABLE(platform, cs42l43_spi_id_table);

static struct platform_driver cs42l43_spi_driver = {
	.driver = {
		.name	= "cs42l43-spi",
	},
	.probe		= cs42l43_spi_probe,
	.id_table	= cs42l43_spi_id_table,
};
module_platform_driver(cs42l43_spi_driver);

MODULE_IMPORT_NS(GPIO_SWNODE);
MODULE_DESCRIPTION("CS42L43 SPI Driver");
MODULE_AUTHOR("Lucas Tanure <tanureal@opensource.cirrus.com>");
MODULE_AUTHOR("Maciej Strozek <mstrozek@opensource.cirrus.com>");
MODULE_LICENSE("GPL");<|MERGE_RESOLUTION|>--- conflicted
+++ resolved
@@ -48,21 +48,7 @@
 static struct spi_board_info amp_info_template = {
 	.modalias		= "cs35l56",
 	.max_speed_hz		= 11 * HZ_PER_MHZ,
-<<<<<<< HEAD
-	.chip_select		= 0,
 	.mode			= SPI_MODE_0,
-	.swnode			= &ampl,
-};
-
-static struct spi_board_info ampr_info = {
-	.modalias		= "cs35l56",
-	.max_speed_hz		= 11 * HZ_PER_MHZ,
-	.chip_select		= 1,
-	.mode			= SPI_MODE_0,
-	.swnode			= &ampr,
-=======
-	.mode			= SPI_MODE_0,
->>>>>>> 2e19e486
 };
 
 static const struct software_node cs42l43_gpiochip_swnode = {
