--- conflicted
+++ resolved
@@ -1606,17 +1606,10 @@
 	spin_lock_irqsave(&spi->lock, flags);
 
 	spi->cur_xferlen = transfer->len;
-<<<<<<< HEAD
 
 	spi->cur_bpw = transfer->bits_per_word;
 	spi->cfg->set_bpw(spi);
 
-=======
-
-	spi->cur_bpw = transfer->bits_per_word;
-	spi->cfg->set_bpw(spi);
-
->>>>>>> 76cf4e46
 	/* Update spi->cur_speed with real clock speed */
 	mbr = stm32_spi_prepare_mbr(spi, transfer->speed_hz,
 				    spi->cfg->baud_rate_div_min,
@@ -1628,21 +1621,12 @@
 
 	transfer->speed_hz = spi->cur_speed;
 	stm32_spi_set_mbr(spi, mbr);
-<<<<<<< HEAD
 
 	comm_type = stm32_spi_communication_type(spi_dev, transfer);
 	ret = spi->cfg->set_mode(spi, comm_type);
 	if (ret < 0)
 		goto out;
 
-=======
-
-	comm_type = stm32_spi_communication_type(spi_dev, transfer);
-	ret = spi->cfg->set_mode(spi, comm_type);
-	if (ret < 0)
-		goto out;
-
->>>>>>> 76cf4e46
 	spi->cur_comm = comm_type;
 
 	if (spi->cfg->set_data_idleness)
@@ -2080,11 +2064,7 @@
 	}
 
 	ret = pm_runtime_get_sync(dev);
-<<<<<<< HEAD
-	if (ret) {
-=======
 	if (ret < 0) {
->>>>>>> 76cf4e46
 		dev_err(dev, "Unable to power device:%d\n", ret);
 		return ret;
 	}
