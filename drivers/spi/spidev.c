// SPDX-License-Identifier: GPL-2.0-or-later
/*
 * Simple synchronous userspace interface to SPI devices
 *
 * Copyright (C) 2006 SWAPP
 *	Andrea Paterniani <a.paterniani@swapp-eng.it>
 * Copyright (C) 2007 David Brownell (simplification, cleanup)
 */

#include <linux/init.h>
#include <linux/ioctl.h>
#include <linux/fs.h>
#include <linux/device.h>
#include <linux/err.h>
#include <linux/list.h>
#include <linux/errno.h>
#include <linux/mod_devicetable.h>
#include <linux/module.h>
#include <linux/mutex.h>
#include <linux/property.h>
#include <linux/slab.h>
#include <linux/compat.h>

#include <linux/spi/spi.h>
#include <linux/spi/spidev.h>

#include <linux/uaccess.h>


/*
 * This supports access to SPI devices using normal userspace I/O calls.
 * Note that while traditional UNIX/POSIX I/O semantics are half duplex,
 * and often mask message boundaries, full SPI support requires full duplex
 * transfers.  There are several kinds of internal message boundaries to
 * handle chipselect management and other protocol options.
 *
 * SPI has a character major number assigned.  We allocate minor numbers
 * dynamically using a bitmask.  You must use hotplug tools, such as udev
 * (or mdev with busybox) to create and destroy the /dev/spidevB.C device
 * nodes, since there is no fixed association of minor numbers with any
 * particular SPI bus or device.
 */
#define SPIDEV_MAJOR			153	/* assigned */
#define N_SPI_MINORS			32	/* ... up to 256 */

static DECLARE_BITMAP(minors, N_SPI_MINORS);

static_assert(N_SPI_MINORS > 0 && N_SPI_MINORS <= 256);

/* Bit masks for spi_device.mode management.  Note that incorrect
 * settings for some settings can cause *lots* of trouble for other
 * devices on a shared bus:
 *
 *  - CS_HIGH ... this device will be active when it shouldn't be
 *  - 3WIRE ... when active, it won't behave as it should
 *  - NO_CS ... there will be no explicit message boundaries; this
 *	is completely incompatible with the shared bus model
 *  - READY ... transfers may proceed when they shouldn't.
 *
 * REVISIT should changing those flags be privileged?
 */
#define SPI_MODE_MASK		(SPI_MODE_X_MASK | SPI_CS_HIGH \
				| SPI_LSB_FIRST | SPI_3WIRE | SPI_LOOP \
				| SPI_NO_CS | SPI_READY | SPI_TX_DUAL \
				| SPI_TX_QUAD | SPI_TX_OCTAL | SPI_RX_DUAL \
				| SPI_RX_QUAD | SPI_RX_OCTAL \
				| SPI_RX_CPHA_FLIP)

struct spidev_data {
	dev_t			devt;
	struct mutex		spi_lock;
	struct spi_device	*spi;
	struct list_head	device_entry;

	/* TX/RX buffers are NULL unless this device is open (users > 0) */
	struct mutex		buf_lock;
	unsigned		users;
	u8			*tx_buffer;
	u8			*rx_buffer;
	u32			speed_hz;
};

static LIST_HEAD(device_list);
static DEFINE_MUTEX(device_list_lock);

static unsigned bufsiz = 4096;
module_param(bufsiz, uint, S_IRUGO);
MODULE_PARM_DESC(bufsiz, "data bytes in biggest supported SPI message");

/*-------------------------------------------------------------------------*/

static ssize_t
spidev_sync_unlocked(struct spi_device *spi, struct spi_message *message)
{
	ssize_t status;

	status = spi_sync(spi, message);
	if (status == 0)
		status = message->actual_length;

	return status;
}

static ssize_t
spidev_sync(struct spidev_data *spidev, struct spi_message *message)
{
	ssize_t status;
	struct spi_device *spi;

	mutex_lock(&spidev->spi_lock);
	spi = spidev->spi;

	if (spi == NULL)
		status = -ESHUTDOWN;
	else
		status = spidev_sync_unlocked(spi, message);
<<<<<<< HEAD

	mutex_unlock(&spidev->spi_lock);
=======
>>>>>>> 282db109

	mutex_unlock(&spidev->spi_lock);
	return status;
}

static inline ssize_t
spidev_sync_write(struct spidev_data *spidev, size_t len)
{
	struct spi_transfer	t = {
			.tx_buf		= spidev->tx_buffer,
			.len		= len,
			.speed_hz	= spidev->speed_hz,
		};
	struct spi_message	m;

	spi_message_init(&m);
	spi_message_add_tail(&t, &m);
	return spidev_sync(spidev, &m);
}

static inline ssize_t
spidev_sync_read(struct spidev_data *spidev, size_t len)
{
	struct spi_transfer	t = {
			.rx_buf		= spidev->rx_buffer,
			.len		= len,
			.speed_hz	= spidev->speed_hz,
		};
	struct spi_message	m;

	spi_message_init(&m);
	spi_message_add_tail(&t, &m);
	return spidev_sync(spidev, &m);
}

/*-------------------------------------------------------------------------*/

/* Read-only message with current device setup */
static ssize_t
spidev_read(struct file *filp, char __user *buf, size_t count, loff_t *f_pos)
{
	struct spidev_data	*spidev;
	ssize_t			status;

	/* chipselect only toggles at start or end of operation */
	if (count > bufsiz)
		return -EMSGSIZE;

	spidev = filp->private_data;

	mutex_lock(&spidev->buf_lock);
	status = spidev_sync_read(spidev, count);
	if (status > 0) {
		unsigned long	missing;

		missing = copy_to_user(buf, spidev->rx_buffer, status);
		if (missing == status)
			status = -EFAULT;
		else
			status = status - missing;
	}
	mutex_unlock(&spidev->buf_lock);

	return status;
}

/* Write-only message with current device setup */
static ssize_t
spidev_write(struct file *filp, const char __user *buf,
		size_t count, loff_t *f_pos)
{
	struct spidev_data	*spidev;
	ssize_t			status;
	unsigned long		missing;

	/* chipselect only toggles at start or end of operation */
	if (count > bufsiz)
		return -EMSGSIZE;

	spidev = filp->private_data;

	mutex_lock(&spidev->buf_lock);
	missing = copy_from_user(spidev->tx_buffer, buf, count);
	if (missing == 0)
		status = spidev_sync_write(spidev, count);
	else
		status = -EFAULT;
	mutex_unlock(&spidev->buf_lock);

	return status;
}

static int spidev_message(struct spidev_data *spidev,
		struct spi_ioc_transfer *u_xfers, unsigned n_xfers)
{
	struct spi_message	msg;
	struct spi_transfer	*k_xfers;
	struct spi_transfer	*k_tmp;
	struct spi_ioc_transfer *u_tmp;
	unsigned		n, total, tx_total, rx_total;
	u8			*tx_buf, *rx_buf;
	int			status = -EFAULT;

	spi_message_init(&msg);
	k_xfers = kcalloc(n_xfers, sizeof(*k_tmp), GFP_KERNEL);
	if (k_xfers == NULL)
		return -ENOMEM;

	/* Construct spi_message, copying any tx data to bounce buffer.
	 * We walk the array of user-provided transfers, using each one
	 * to initialize a kernel version of the same transfer.
	 */
	tx_buf = spidev->tx_buffer;
	rx_buf = spidev->rx_buffer;
	total = 0;
	tx_total = 0;
	rx_total = 0;
	for (n = n_xfers, k_tmp = k_xfers, u_tmp = u_xfers;
			n;
			n--, k_tmp++, u_tmp++) {
		/* Ensure that also following allocations from rx_buf/tx_buf will meet
		 * DMA alignment requirements.
		 */
		unsigned int len_aligned = ALIGN(u_tmp->len, ARCH_KMALLOC_MINALIGN);

		k_tmp->len = u_tmp->len;

		total += k_tmp->len;
		/* Since the function returns the total length of transfers
		 * on success, restrict the total to positive int values to
		 * avoid the return value looking like an error.  Also check
		 * each transfer length to avoid arithmetic overflow.
		 */
		if (total > INT_MAX || k_tmp->len > INT_MAX) {
			status = -EMSGSIZE;
			goto done;
		}

		if (u_tmp->rx_buf) {
			/* this transfer needs space in RX bounce buffer */
			rx_total += len_aligned;
			if (rx_total > bufsiz) {
				status = -EMSGSIZE;
				goto done;
			}
			k_tmp->rx_buf = rx_buf;
			rx_buf += len_aligned;
		}
		if (u_tmp->tx_buf) {
			/* this transfer needs space in TX bounce buffer */
			tx_total += len_aligned;
			if (tx_total > bufsiz) {
				status = -EMSGSIZE;
				goto done;
			}
			k_tmp->tx_buf = tx_buf;
			if (copy_from_user(tx_buf, (const u8 __user *)
						(uintptr_t) u_tmp->tx_buf,
					u_tmp->len))
				goto done;
			tx_buf += len_aligned;
		}

		k_tmp->cs_change = !!u_tmp->cs_change;
		k_tmp->tx_nbits = u_tmp->tx_nbits;
		k_tmp->rx_nbits = u_tmp->rx_nbits;
		k_tmp->bits_per_word = u_tmp->bits_per_word;
		k_tmp->delay.value = u_tmp->delay_usecs;
		k_tmp->delay.unit = SPI_DELAY_UNIT_USECS;
		k_tmp->speed_hz = u_tmp->speed_hz;
		k_tmp->word_delay.value = u_tmp->word_delay_usecs;
		k_tmp->word_delay.unit = SPI_DELAY_UNIT_USECS;
		if (!k_tmp->speed_hz)
			k_tmp->speed_hz = spidev->speed_hz;
#ifdef VERBOSE
		dev_dbg(&spidev->spi->dev,
			"  xfer len %u %s%s%s%dbits %u usec %u usec %uHz\n",
			k_tmp->len,
			k_tmp->rx_buf ? "rx " : "",
			k_tmp->tx_buf ? "tx " : "",
			k_tmp->cs_change ? "cs " : "",
			k_tmp->bits_per_word ? : spidev->spi->bits_per_word,
			k_tmp->delay.value,
			k_tmp->word_delay.value,
			k_tmp->speed_hz ? : spidev->spi->max_speed_hz);
#endif
		spi_message_add_tail(k_tmp, &msg);
	}

	status = spidev_sync_unlocked(spidev->spi, &msg);
	if (status < 0)
		goto done;

	/* copy any rx data out of bounce buffer */
	for (n = n_xfers, k_tmp = k_xfers, u_tmp = u_xfers;
			n;
			n--, k_tmp++, u_tmp++) {
		if (u_tmp->rx_buf) {
			if (copy_to_user((u8 __user *)
					(uintptr_t) u_tmp->rx_buf, k_tmp->rx_buf,
					u_tmp->len)) {
				status = -EFAULT;
				goto done;
			}
		}
	}
	status = total;

done:
	kfree(k_xfers);
	return status;
}

static struct spi_ioc_transfer *
spidev_get_ioc_message(unsigned int cmd, struct spi_ioc_transfer __user *u_ioc,
		unsigned *n_ioc)
{
	u32	tmp;

	/* Check type, command number and direction */
	if (_IOC_TYPE(cmd) != SPI_IOC_MAGIC
			|| _IOC_NR(cmd) != _IOC_NR(SPI_IOC_MESSAGE(0))
			|| _IOC_DIR(cmd) != _IOC_WRITE)
		return ERR_PTR(-ENOTTY);

	tmp = _IOC_SIZE(cmd);
	if ((tmp % sizeof(struct spi_ioc_transfer)) != 0)
		return ERR_PTR(-EINVAL);
	*n_ioc = tmp / sizeof(struct spi_ioc_transfer);
	if (*n_ioc == 0)
		return NULL;

	/* copy into scratch area */
	return memdup_user(u_ioc, tmp);
}

static long
spidev_ioctl(struct file *filp, unsigned int cmd, unsigned long arg)
{
	int			retval = 0;
	struct spidev_data	*spidev;
	struct spi_device	*spi;
	u32			tmp;
	unsigned		n_ioc;
	struct spi_ioc_transfer	*ioc;

	/* Check type and command number */
	if (_IOC_TYPE(cmd) != SPI_IOC_MAGIC)
		return -ENOTTY;

	/* guard against device removal before, or while,
	 * we issue this ioctl.
	 */
	spidev = filp->private_data;
	mutex_lock(&spidev->spi_lock);
	spi = spi_dev_get(spidev->spi);
	if (spi == NULL) {
		mutex_unlock(&spidev->spi_lock);
		return -ESHUTDOWN;
	}

	/* use the buffer lock here for triple duty:
	 *  - prevent I/O (from us) so calling spi_setup() is safe;
	 *  - prevent concurrent SPI_IOC_WR_* from morphing
	 *    data fields while SPI_IOC_RD_* reads them;
	 *  - SPI_IOC_MESSAGE needs the buffer locked "normally".
	 */
	mutex_lock(&spidev->buf_lock);

	switch (cmd) {
	/* read requests */
	case SPI_IOC_RD_MODE:
	case SPI_IOC_RD_MODE32:
		tmp = spi->mode;

		{
			struct spi_controller *ctlr = spi->controller;

			if (ctlr->use_gpio_descriptors && ctlr->cs_gpiods &&
			    ctlr->cs_gpiods[spi->chip_select])
				tmp &= ~SPI_CS_HIGH;
		}

		if (cmd == SPI_IOC_RD_MODE)
			retval = put_user(tmp & SPI_MODE_MASK,
					  (__u8 __user *)arg);
		else
			retval = put_user(tmp & SPI_MODE_MASK,
					  (__u32 __user *)arg);
		break;
	case SPI_IOC_RD_LSB_FIRST:
		retval = put_user((spi->mode & SPI_LSB_FIRST) ?  1 : 0,
					(__u8 __user *)arg);
		break;
	case SPI_IOC_RD_BITS_PER_WORD:
		retval = put_user(spi->bits_per_word, (__u8 __user *)arg);
		break;
	case SPI_IOC_RD_MAX_SPEED_HZ:
		retval = put_user(spidev->speed_hz, (__u32 __user *)arg);
		break;

	/* write requests */
	case SPI_IOC_WR_MODE:
	case SPI_IOC_WR_MODE32:
		if (cmd == SPI_IOC_WR_MODE)
			retval = get_user(tmp, (u8 __user *)arg);
		else
			retval = get_user(tmp, (u32 __user *)arg);
		if (retval == 0) {
			struct spi_controller *ctlr = spi->controller;
			u32	save = spi->mode;

			if (tmp & ~SPI_MODE_MASK) {
				retval = -EINVAL;
				break;
			}

			if (ctlr->use_gpio_descriptors && ctlr->cs_gpiods &&
			    ctlr->cs_gpiods[spi->chip_select])
				tmp |= SPI_CS_HIGH;

			tmp |= spi->mode & ~SPI_MODE_MASK;
			spi->mode = tmp & SPI_MODE_USER_MASK;
			retval = spi_setup(spi);
			if (retval < 0)
				spi->mode = save;
			else
				dev_dbg(&spi->dev, "spi mode %x\n", tmp);
		}
		break;
	case SPI_IOC_WR_LSB_FIRST:
		retval = get_user(tmp, (__u8 __user *)arg);
		if (retval == 0) {
			u32	save = spi->mode;

			if (tmp)
				spi->mode |= SPI_LSB_FIRST;
			else
				spi->mode &= ~SPI_LSB_FIRST;
			retval = spi_setup(spi);
			if (retval < 0)
				spi->mode = save;
			else
				dev_dbg(&spi->dev, "%csb first\n",
						tmp ? 'l' : 'm');
		}
		break;
	case SPI_IOC_WR_BITS_PER_WORD:
		retval = get_user(tmp, (__u8 __user *)arg);
		if (retval == 0) {
			u8	save = spi->bits_per_word;

			spi->bits_per_word = tmp;
			retval = spi_setup(spi);
			if (retval < 0)
				spi->bits_per_word = save;
			else
				dev_dbg(&spi->dev, "%d bits per word\n", tmp);
		}
		break;
	case SPI_IOC_WR_MAX_SPEED_HZ: {
		u32 save;

		retval = get_user(tmp, (__u32 __user *)arg);
		if (retval)
			break;
		if (tmp == 0) {
			retval = -EINVAL;
			break;
		}

		save = spi->max_speed_hz;

		spi->max_speed_hz = tmp;
		retval = spi_setup(spi);
		if (retval == 0) {
			spidev->speed_hz = tmp;
			dev_dbg(&spi->dev, "%d Hz (max)\n", spidev->speed_hz);
		}

		spi->max_speed_hz = save;
		break;
	}
	default:
		/* segmented and/or full-duplex I/O request */
		/* Check message and copy into scratch area */
		ioc = spidev_get_ioc_message(cmd,
				(struct spi_ioc_transfer __user *)arg, &n_ioc);
		if (IS_ERR(ioc)) {
			retval = PTR_ERR(ioc);
			break;
		}
		if (!ioc)
			break;	/* n_ioc is also 0 */

		/* translate to spi_message, execute */
		retval = spidev_message(spidev, ioc, n_ioc);
		kfree(ioc);
		break;
	}

	mutex_unlock(&spidev->buf_lock);
	spi_dev_put(spi);
	mutex_unlock(&spidev->spi_lock);
	return retval;
}

#ifdef CONFIG_COMPAT
static long
spidev_compat_ioc_message(struct file *filp, unsigned int cmd,
		unsigned long arg)
{
	struct spi_ioc_transfer __user	*u_ioc;
	int				retval = 0;
	struct spidev_data		*spidev;
	struct spi_device		*spi;
	unsigned			n_ioc, n;
	struct spi_ioc_transfer		*ioc;

	u_ioc = (struct spi_ioc_transfer __user *) compat_ptr(arg);

	/* guard against device removal before, or while,
	 * we issue this ioctl.
	 */
	spidev = filp->private_data;
	mutex_lock(&spidev->spi_lock);
	spi = spi_dev_get(spidev->spi);
	if (spi == NULL) {
		mutex_unlock(&spidev->spi_lock);
		return -ESHUTDOWN;
	}

	/* SPI_IOC_MESSAGE needs the buffer locked "normally" */
	mutex_lock(&spidev->buf_lock);

	/* Check message and copy into scratch area */
	ioc = spidev_get_ioc_message(cmd, u_ioc, &n_ioc);
	if (IS_ERR(ioc)) {
		retval = PTR_ERR(ioc);
		goto done;
	}
	if (!ioc)
		goto done;	/* n_ioc is also 0 */

	/* Convert buffer pointers */
	for (n = 0; n < n_ioc; n++) {
		ioc[n].rx_buf = (uintptr_t) compat_ptr(ioc[n].rx_buf);
		ioc[n].tx_buf = (uintptr_t) compat_ptr(ioc[n].tx_buf);
	}

	/* translate to spi_message, execute */
	retval = spidev_message(spidev, ioc, n_ioc);
	kfree(ioc);

done:
	mutex_unlock(&spidev->buf_lock);
	spi_dev_put(spi);
	mutex_unlock(&spidev->spi_lock);
	return retval;
}

static long
spidev_compat_ioctl(struct file *filp, unsigned int cmd, unsigned long arg)
{
	if (_IOC_TYPE(cmd) == SPI_IOC_MAGIC
			&& _IOC_NR(cmd) == _IOC_NR(SPI_IOC_MESSAGE(0))
			&& _IOC_DIR(cmd) == _IOC_WRITE)
		return spidev_compat_ioc_message(filp, cmd, arg);

	return spidev_ioctl(filp, cmd, (unsigned long)compat_ptr(arg));
}
#else
#define spidev_compat_ioctl NULL
#endif /* CONFIG_COMPAT */

static int spidev_open(struct inode *inode, struct file *filp)
{
	struct spidev_data	*spidev = NULL, *iter;
	int			status = -ENXIO;

	mutex_lock(&device_list_lock);

	list_for_each_entry(iter, &device_list, device_entry) {
		if (iter->devt == inode->i_rdev) {
			status = 0;
			spidev = iter;
			break;
		}
	}

	if (!spidev) {
		pr_debug("spidev: nothing for minor %d\n", iminor(inode));
		goto err_find_dev;
	}

	if (!spidev->tx_buffer) {
		spidev->tx_buffer = kmalloc(bufsiz, GFP_KERNEL);
		if (!spidev->tx_buffer) {
			status = -ENOMEM;
			goto err_find_dev;
		}
	}

	if (!spidev->rx_buffer) {
		spidev->rx_buffer = kmalloc(bufsiz, GFP_KERNEL);
		if (!spidev->rx_buffer) {
			status = -ENOMEM;
			goto err_alloc_rx_buf;
		}
	}

	spidev->users++;
	filp->private_data = spidev;
	stream_open(inode, filp);

	mutex_unlock(&device_list_lock);
	return 0;

err_alloc_rx_buf:
	kfree(spidev->tx_buffer);
	spidev->tx_buffer = NULL;
err_find_dev:
	mutex_unlock(&device_list_lock);
	return status;
}

static int spidev_release(struct inode *inode, struct file *filp)
{
	struct spidev_data	*spidev;
	int			dofree;

	mutex_lock(&device_list_lock);
	spidev = filp->private_data;
	filp->private_data = NULL;

	mutex_lock(&spidev->spi_lock);
	/* ... after we unbound from the underlying device? */
	dofree = (spidev->spi == NULL);
	mutex_unlock(&spidev->spi_lock);

	/* last close? */
	spidev->users--;
	if (!spidev->users) {

		kfree(spidev->tx_buffer);
		spidev->tx_buffer = NULL;

		kfree(spidev->rx_buffer);
		spidev->rx_buffer = NULL;

		if (dofree)
			kfree(spidev);
		else
			spidev->speed_hz = spidev->spi->max_speed_hz;
	}
#ifdef CONFIG_SPI_SLAVE
	if (!dofree)
		spi_slave_abort(spidev->spi);
#endif
	mutex_unlock(&device_list_lock);

	return 0;
}

static const struct file_operations spidev_fops = {
	.owner =	THIS_MODULE,
	/* REVISIT switch to aio primitives, so that userspace
	 * gets more complete API coverage.  It'll simplify things
	 * too, except for the locking.
	 */
	.write =	spidev_write,
	.read =		spidev_read,
	.unlocked_ioctl = spidev_ioctl,
	.compat_ioctl = spidev_compat_ioctl,
	.open =		spidev_open,
	.release =	spidev_release,
	.llseek =	no_llseek,
};

/*-------------------------------------------------------------------------*/

/* The main reason to have this class is to make mdev/udev create the
 * /dev/spidevB.C character device nodes exposing our userspace API.
 * It also simplifies memory management.
 */

static struct class *spidev_class;

static const struct spi_device_id spidev_spi_ids[] = {
	{ .name = "dh2228fv" },
	{ .name = "ltc2488" },
	{ .name = "sx1301" },
	{ .name = "bk4" },
	{ .name = "dhcom-board" },
	{ .name = "m53cpld" },
	{ .name = "spi-petra" },
	{ .name = "spi-authenta" },
	{ .name = "em3581" },
	{ .name = "si3210" },
	{},
};
MODULE_DEVICE_TABLE(spi, spidev_spi_ids);

/*
 * spidev should never be referenced in DT without a specific compatible string,
 * it is a Linux implementation thing rather than a description of the hardware.
 */
static int spidev_of_check(struct device *dev)
{
	if (device_property_match_string(dev, "compatible", "spidev") < 0)
		return 0;

	dev_err(dev, "spidev listed directly in DT is not supported\n");
	return -EINVAL;
}

static const struct of_device_id spidev_dt_ids[] = {
	{ .compatible = "cisco,spi-petra", .data = &spidev_of_check },
	{ .compatible = "dh,dhcom-board", .data = &spidev_of_check },
	{ .compatible = "lineartechnology,ltc2488", .data = &spidev_of_check },
	{ .compatible = "lwn,bk4", .data = &spidev_of_check },
	{ .compatible = "menlo,m53cpld", .data = &spidev_of_check },
	{ .compatible = "micron,spi-authenta", .data = &spidev_of_check },
	{ .compatible = "rohm,dh2228fv", .data = &spidev_of_check },
	{ .compatible = "semtech,sx1301", .data = &spidev_of_check },
	{ .compatible = "silabs,em3581", .data = &spidev_of_check },
	{ .compatible = "silabs,si3210", .data = &spidev_of_check },
	{},
};
MODULE_DEVICE_TABLE(of, spidev_dt_ids);

/* Dummy SPI devices not to be used in production systems */
static int spidev_acpi_check(struct device *dev)
{
	dev_warn(dev, "do not use this driver in production systems!\n");
	return 0;
}

static const struct acpi_device_id spidev_acpi_ids[] = {
	/*
	 * The ACPI SPT000* devices are only meant for development and
	 * testing. Systems used in production should have a proper ACPI
	 * description of the connected peripheral and they should also use
	 * a proper driver instead of poking directly to the SPI bus.
	 */
	{ "SPT0001", (kernel_ulong_t)&spidev_acpi_check },
	{ "SPT0002", (kernel_ulong_t)&spidev_acpi_check },
	{ "SPT0003", (kernel_ulong_t)&spidev_acpi_check },
	{},
};
MODULE_DEVICE_TABLE(acpi, spidev_acpi_ids);

/*-------------------------------------------------------------------------*/

static int spidev_probe(struct spi_device *spi)
{
	int (*match)(struct device *dev);
	struct spidev_data	*spidev;
	int			status;
	unsigned long		minor;

	match = device_get_match_data(&spi->dev);
	if (match) {
		status = match(&spi->dev);
		if (status)
			return status;
	}

	/* Allocate driver data */
	spidev = kzalloc(sizeof(*spidev), GFP_KERNEL);
	if (!spidev)
		return -ENOMEM;

	/* Initialize the driver data */
	spidev->spi = spi;
	mutex_init(&spidev->spi_lock);
	mutex_init(&spidev->buf_lock);

	INIT_LIST_HEAD(&spidev->device_entry);

	/* If we can allocate a minor number, hook up this device.
	 * Reusing minors is fine so long as udev or mdev is working.
	 */
	mutex_lock(&device_list_lock);
	minor = find_first_zero_bit(minors, N_SPI_MINORS);
	if (minor < N_SPI_MINORS) {
		struct device *dev;

		spidev->devt = MKDEV(SPIDEV_MAJOR, minor);
		dev = device_create(spidev_class, &spi->dev, spidev->devt,
				    spidev, "spidev%d.%d",
				    spi->master->bus_num, spi->chip_select);
		status = PTR_ERR_OR_ZERO(dev);
	} else {
		dev_dbg(&spi->dev, "no minor number available!\n");
		status = -ENODEV;
	}
	if (status == 0) {
		set_bit(minor, minors);
		list_add(&spidev->device_entry, &device_list);
	}
	mutex_unlock(&device_list_lock);

	spidev->speed_hz = spi->max_speed_hz;

	if (status == 0)
		spi_set_drvdata(spi, spidev);
	else
		kfree(spidev);

	return status;
}

static void spidev_remove(struct spi_device *spi)
{
	struct spidev_data	*spidev = spi_get_drvdata(spi);

	/* prevent new opens */
	mutex_lock(&device_list_lock);
	/* make sure ops on existing fds can abort cleanly */
	mutex_lock(&spidev->spi_lock);
	spidev->spi = NULL;
	mutex_unlock(&spidev->spi_lock);

	list_del(&spidev->device_entry);
	device_destroy(spidev_class, spidev->devt);
	clear_bit(MINOR(spidev->devt), minors);
	if (spidev->users == 0)
		kfree(spidev);
	mutex_unlock(&device_list_lock);
}

static struct spi_driver spidev_spi_driver = {
	.driver = {
		.name =		"spidev",
		.of_match_table = spidev_dt_ids,
		.acpi_match_table = spidev_acpi_ids,
	},
	.probe =	spidev_probe,
	.remove =	spidev_remove,
	.id_table =	spidev_spi_ids,

	/* NOTE:  suspend/resume methods are not necessary here.
	 * We don't do anything except pass the requests to/from
	 * the underlying controller.  The refrigerator handles
	 * most issues; the controller driver handles the rest.
	 */
};

/*-------------------------------------------------------------------------*/

static int __init spidev_init(void)
{
	int status;

	/* Claim our 256 reserved device numbers.  Then register a class
	 * that will key udev/mdev to add/remove /dev nodes.  Last, register
	 * the driver which manages those device numbers.
	 */
	status = register_chrdev(SPIDEV_MAJOR, "spi", &spidev_fops);
	if (status < 0)
		return status;

	spidev_class = class_create(THIS_MODULE, "spidev");
	if (IS_ERR(spidev_class)) {
		unregister_chrdev(SPIDEV_MAJOR, spidev_spi_driver.driver.name);
		return PTR_ERR(spidev_class);
	}

	status = spi_register_driver(&spidev_spi_driver);
	if (status < 0) {
		class_destroy(spidev_class);
		unregister_chrdev(SPIDEV_MAJOR, spidev_spi_driver.driver.name);
	}
	return status;
}
module_init(spidev_init);

static void __exit spidev_exit(void)
{
	spi_unregister_driver(&spidev_spi_driver);
	class_destroy(spidev_class);
	unregister_chrdev(SPIDEV_MAJOR, spidev_spi_driver.driver.name);
}
module_exit(spidev_exit);

MODULE_AUTHOR("Andrea Paterniani, <a.paterniani@swapp-eng.it>");
MODULE_DESCRIPTION("User mode SPI device interface");
MODULE_LICENSE("GPL");
MODULE_ALIAS("spi:spidev");<|MERGE_RESOLUTION|>--- conflicted
+++ resolved
@@ -114,11 +114,6 @@
 		status = -ESHUTDOWN;
 	else
 		status = spidev_sync_unlocked(spi, message);
-<<<<<<< HEAD
-
-	mutex_unlock(&spidev->spi_lock);
-=======
->>>>>>> 282db109
 
 	mutex_unlock(&spidev->spi_lock);
 	return status;
