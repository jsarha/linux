// SPDX-License-Identifier: GPL-2.0
/*
 *  Copyright (C) 1991, 1992  Linus Torvalds
 */

/*
 * Hopefully this will be a rather complete VT102 implementation.
 *
 * Beeping thanks to John T Kohl.
 *
 * Virtual Consoles, Screen Blanking, Screen Dumping, Color, Graphics
 *   Chars, and VT100 enhancements by Peter MacDonald.
 *
 * Copy and paste function by Andrew Haylett,
 *   some enhancements by Alessandro Rubini.
 *
 * Code to check for different video-cards mostly by Galen Hunt,
 * <g-hunt@ee.utah.edu>
 *
 * Rudimentary ISO 10646/Unicode/UTF-8 character set support by
 * Markus Kuhn, <mskuhn@immd4.informatik.uni-erlangen.de>.
 *
 * Dynamic allocation of consoles, aeb@cwi.nl, May 1994
 * Resizing of consoles, aeb, 940926
 *
 * Code for xterm like mouse click reporting by Peter Orbaek 20-Jul-94
 * <poe@daimi.aau.dk>
 *
 * User-defined bell sound, new setterm control sequences and printk
 * redirection by Martin Mares <mj@k332.feld.cvut.cz> 19-Nov-95
 *
 * APM screenblank bug fixed Takashi Manabe <manabe@roy.dsl.tutics.tut.jp>
 *
 * Merge with the abstract console driver by Geert Uytterhoeven
 * <geert@linux-m68k.org>, Jan 1997.
 *
 *   Original m68k console driver modifications by
 *
 *     - Arno Griffioen <arno@usn.nl>
 *     - David Carter <carter@cs.bris.ac.uk>
 * 
 *   The abstract console driver provides a generic interface for a text
 *   console. It supports VGA text mode, frame buffer based graphical consoles
 *   and special graphics processors that are only accessible through some
 *   registers (e.g. a TMS340x0 GSP).
 *
 *   The interface to the hardware is specified using a special structure
 *   (struct consw) which contains function pointers to console operations
 *   (see <linux/console.h> for more information).
 *
 * Support for changeable cursor shape
 * by Pavel Machek <pavel@atrey.karlin.mff.cuni.cz>, August 1997
 *
 * Ported to i386 and con_scrolldelta fixed
 * by Emmanuel Marty <core@ggi-project.org>, April 1998
 *
 * Resurrected character buffers in videoram plus lots of other trickery
 * by Martin Mares <mj@atrey.karlin.mff.cuni.cz>, July 1998
 *
 * Removed old-style timers, introduced console_timer, made timer
 * deletion SMP-safe.  17Jun00, Andrew Morton
 *
 * Removed console_lock, enabled interrupts across all console operations
 * 13 March 2001, Andrew Morton
 *
 * Fixed UTF-8 mode so alternate charset modes always work according
 * to control sequences interpreted in do_con_trol function
 * preserving backward VT100 semigraphics compatibility,
 * malformed UTF sequences represented as sequences of replacement glyphs,
 * original codes or '?' as a last resort if replacement glyph is undefined
 * by Adam Tla/lka <atlka@pg.gda.pl>, Aug 2006
 */

#include <linux/module.h>
#include <linux/types.h>
#include <linux/sched/signal.h>
#include <linux/tty.h>
#include <linux/tty_flip.h>
#include <linux/kernel.h>
#include <linux/string.h>
#include <linux/errno.h>
#include <linux/kd.h>
#include <linux/slab.h>
#include <linux/vmalloc.h>
#include <linux/major.h>
#include <linux/mm.h>
#include <linux/console.h>
#include <linux/init.h>
#include <linux/mutex.h>
#include <linux/vt_kern.h>
#include <linux/selection.h>
#include <linux/tiocl.h>
#include <linux/kbd_kern.h>
#include <linux/consolemap.h>
#include <linux/timer.h>
#include <linux/interrupt.h>
#include <linux/workqueue.h>
#include <linux/pm.h>
#include <linux/font.h>
#include <linux/bitops.h>
#include <linux/notifier.h>
#include <linux/device.h>
#include <linux/io.h>
#include <linux/uaccess.h>
#include <linux/kdb.h>
#include <linux/ctype.h>
#include <linux/bsearch.h>
#include <linux/gcd.h>

#define MAX_NR_CON_DRIVER 16

#define CON_DRIVER_FLAG_MODULE 1
#define CON_DRIVER_FLAG_INIT   2
#define CON_DRIVER_FLAG_ATTR   4
#define CON_DRIVER_FLAG_ZOMBIE 8

struct con_driver {
	const struct consw *con;
	const char *desc;
	struct device *dev;
	int node;
	int first;
	int last;
	int flag;
};

static struct con_driver registered_con_driver[MAX_NR_CON_DRIVER];
const struct consw *conswitchp;

/* A bitmap for codes <32. A bit of 1 indicates that the code
 * corresponding to that bit number invokes some special action
 * (such as cursor movement) and should not be displayed as a
 * glyph unless the disp_ctrl mode is explicitly enabled.
 */
#define CTRL_ACTION 0x0d00ff81
#define CTRL_ALWAYS 0x0800f501	/* Cannot be overridden by disp_ctrl */

/*
 * Here is the default bell parameters: 750HZ, 1/8th of a second
 */
#define DEFAULT_BELL_PITCH	750
#define DEFAULT_BELL_DURATION	(HZ/8)
#define DEFAULT_CURSOR_BLINK_MS	200

struct vc vc_cons [MAX_NR_CONSOLES];

#ifndef VT_SINGLE_DRIVER
static const struct consw *con_driver_map[MAX_NR_CONSOLES];
#endif

static int con_open(struct tty_struct *, struct file *);
static void vc_init(struct vc_data *vc, unsigned int rows,
		    unsigned int cols, int do_clear);
static void gotoxy(struct vc_data *vc, int new_x, int new_y);
static void save_cur(struct vc_data *vc);
static void reset_terminal(struct vc_data *vc, int do_clear);
static void con_flush_chars(struct tty_struct *tty);
static int set_vesa_blanking(char __user *p);
static void set_cursor(struct vc_data *vc);
static void hide_cursor(struct vc_data *vc);
static void console_callback(struct work_struct *ignored);
static void con_driver_unregister_callback(struct work_struct *ignored);
static void blank_screen_t(struct timer_list *unused);
static void set_palette(struct vc_data *vc);

#define vt_get_kmsg_redirect() vt_kmsg_redirect(-1)

static int printable;		/* Is console ready for printing? */
int default_utf8 = true;
module_param(default_utf8, int, S_IRUGO | S_IWUSR);
int global_cursor_default = -1;
module_param(global_cursor_default, int, S_IRUGO | S_IWUSR);

static int cur_default = CUR_DEFAULT;
module_param(cur_default, int, S_IRUGO | S_IWUSR);

/*
 * ignore_poke: don't unblank the screen when things are typed.  This is
 * mainly for the privacy of braille terminal users.
 */
static int ignore_poke;

int do_poke_blanked_console;
int console_blanked;

static int vesa_blank_mode; /* 0:none 1:suspendV 2:suspendH 3:powerdown */
static int vesa_off_interval;
static int blankinterval;
core_param(consoleblank, blankinterval, int, 0444);

static DECLARE_WORK(console_work, console_callback);
static DECLARE_WORK(con_driver_unregister_work, con_driver_unregister_callback);

/*
 * fg_console is the current virtual console,
 * last_console is the last used one,
 * want_console is the console we want to switch to,
 * saved_* variants are for save/restore around kernel debugger enter/leave
 */
int fg_console;
int last_console;
int want_console = -1;
static int saved_fg_console;
static int saved_last_console;
static int saved_want_console;
static int saved_vc_mode;
static int saved_console_blanked;

/*
 * For each existing display, we have a pointer to console currently visible
 * on that display, allowing consoles other than fg_console to be refreshed
 * appropriately. Unless the low-level driver supplies its own display_fg
 * variable, we use this one for the "master display".
 */
static struct vc_data *master_display_fg;

/*
 * Unfortunately, we need to delay tty echo when we're currently writing to the
 * console since the code is (and always was) not re-entrant, so we schedule
 * all flip requests to process context with schedule-task() and run it from
 * console_callback().
 */

/*
 * For the same reason, we defer scrollback to the console callback.
 */
static int scrollback_delta;

/*
 * Hook so that the power management routines can (un)blank
 * the console on our behalf.
 */
int (*console_blank_hook)(int);

static DEFINE_TIMER(console_timer, blank_screen_t);
static int blank_state;
static int blank_timer_expired;
enum {
	blank_off = 0,
	blank_normal_wait,
	blank_vesa_wait,
};

/*
 * /sys/class/tty/tty0/
 *
 * the attribute 'active' contains the name of the current vc
 * console and it supports poll() to detect vc switches
 */
static struct device *tty0dev;

/*
 * Notifier list for console events.
 */
static ATOMIC_NOTIFIER_HEAD(vt_notifier_list);

int register_vt_notifier(struct notifier_block *nb)
{
	return atomic_notifier_chain_register(&vt_notifier_list, nb);
}
EXPORT_SYMBOL_GPL(register_vt_notifier);

int unregister_vt_notifier(struct notifier_block *nb)
{
	return atomic_notifier_chain_unregister(&vt_notifier_list, nb);
}
EXPORT_SYMBOL_GPL(unregister_vt_notifier);

static void notify_write(struct vc_data *vc, unsigned int unicode)
{
	struct vt_notifier_param param = { .vc = vc, .c = unicode };
	atomic_notifier_call_chain(&vt_notifier_list, VT_WRITE, &param);
}

static void notify_update(struct vc_data *vc)
{
	struct vt_notifier_param param = { .vc = vc };
	atomic_notifier_call_chain(&vt_notifier_list, VT_UPDATE, &param);
}
/*
 *	Low-Level Functions
 */

static inline bool con_is_fg(const struct vc_data *vc)
{
	return vc->vc_num == fg_console;
}

static inline bool con_should_update(const struct vc_data *vc)
{
	return con_is_visible(vc) && !console_blanked;
}

static inline unsigned short *screenpos(struct vc_data *vc, int offset, int viewed)
{
	unsigned short *p;
	
	if (!viewed)
		p = (unsigned short *)(vc->vc_origin + offset);
	else if (!vc->vc_sw->con_screen_pos)
		p = (unsigned short *)(vc->vc_visible_origin + offset);
	else
		p = vc->vc_sw->con_screen_pos(vc, offset);
	return p;
}

/* Called  from the keyboard irq path.. */
static inline void scrolldelta(int lines)
{
	/* FIXME */
	/* scrolldelta needs some kind of consistency lock, but the BKL was
	   and still is not protecting versus the scheduled back end */
	scrollback_delta += lines;
	schedule_console_callback();
}

void schedule_console_callback(void)
{
	schedule_work(&console_work);
}

/*
 * Code to manage unicode-based screen buffers
 */

#ifdef NO_VC_UNI_SCREEN
/* this disables and optimizes related code away at compile time */
#define get_vc_uniscr(vc) NULL
#else
#define get_vc_uniscr(vc) vc->vc_uni_screen
#endif

#define VC_UNI_SCREEN_DEBUG 0

typedef uint32_t char32_t;

/*
 * Our screen buffer is preceded by an array of line pointers so that
 * scrolling only implies some pointer shuffling.
 */
struct uni_screen {
	char32_t *lines[0];
};

static struct uni_screen *vc_uniscr_alloc(unsigned int cols, unsigned int rows)
{
	struct uni_screen *uniscr;
	void *p;
	unsigned int memsize, i;

	/* allocate everything in one go */
	memsize = cols * rows * sizeof(char32_t);
	memsize += rows * sizeof(char32_t *);
	p = vmalloc(memsize);
	if (!p)
		return NULL;

	/* initial line pointers */
	uniscr = p;
	p = uniscr->lines + rows;
	for (i = 0; i < rows; i++) {
		uniscr->lines[i] = p;
		p += cols * sizeof(char32_t);
	}
	return uniscr;
}

static void vc_uniscr_free(struct uni_screen *uniscr)
{
	vfree(uniscr);
}

static void vc_uniscr_set(struct vc_data *vc, struct uni_screen *new_uniscr)
{
<<<<<<< HEAD
	vfree(vc->vc_uni_screen);
=======
	vc_uniscr_free(vc->vc_uni_screen);
>>>>>>> 0cd08827
	vc->vc_uni_screen = new_uniscr;
}

static void vc_uniscr_putc(struct vc_data *vc, char32_t uc)
{
	struct uni_screen *uniscr = get_vc_uniscr(vc);

	if (uniscr)
		uniscr->lines[vc->vc_y][vc->vc_x] = uc;
}

static void vc_uniscr_insert(struct vc_data *vc, unsigned int nr)
{
	struct uni_screen *uniscr = get_vc_uniscr(vc);

	if (uniscr) {
		char32_t *ln = uniscr->lines[vc->vc_y];
		unsigned int x = vc->vc_x, cols = vc->vc_cols;

		memmove(&ln[x + nr], &ln[x], (cols - x - nr) * sizeof(*ln));
		memset32(&ln[x], ' ', nr);
	}
}

static void vc_uniscr_delete(struct vc_data *vc, unsigned int nr)
{
	struct uni_screen *uniscr = get_vc_uniscr(vc);

	if (uniscr) {
		char32_t *ln = uniscr->lines[vc->vc_y];
		unsigned int x = vc->vc_x, cols = vc->vc_cols;

		memcpy(&ln[x], &ln[x + nr], (cols - x - nr) * sizeof(*ln));
		memset32(&ln[cols - nr], ' ', nr);
	}
}

static void vc_uniscr_clear_line(struct vc_data *vc, unsigned int x,
				 unsigned int nr)
{
	struct uni_screen *uniscr = get_vc_uniscr(vc);

	if (uniscr) {
		char32_t *ln = uniscr->lines[vc->vc_y];

		memset32(&ln[x], ' ', nr);
	}
}

static void vc_uniscr_clear_lines(struct vc_data *vc, unsigned int y,
				  unsigned int nr)
{
	struct uni_screen *uniscr = get_vc_uniscr(vc);

	if (uniscr) {
		unsigned int cols = vc->vc_cols;

		while (nr--)
			memset32(uniscr->lines[y++], ' ', cols);
	}
}

static void vc_uniscr_scroll(struct vc_data *vc, unsigned int t, unsigned int b,
			     enum con_scroll dir, unsigned int nr)
{
	struct uni_screen *uniscr = get_vc_uniscr(vc);

	if (uniscr) {
		unsigned int i, j, k, sz, d, clear;

		sz = b - t;
		clear = b - nr;
		d = nr;
		if (dir == SM_DOWN) {
			clear = t;
			d = sz - nr;
		}
		for (i = 0; i < gcd(d, sz); i++) {
			char32_t *tmp = uniscr->lines[t + i];
			j = i;
			while (1) {
				k = j + d;
				if (k >= sz)
					k -= sz;
				if (k == i)
					break;
				uniscr->lines[t + j] = uniscr->lines[t + k];
				j = k;
			}
			uniscr->lines[t + j] = tmp;
		}
		vc_uniscr_clear_lines(vc, clear, nr);
	}
}

static void vc_uniscr_copy_area(struct uni_screen *dst,
				unsigned int dst_cols,
				unsigned int dst_rows,
				struct uni_screen *src,
				unsigned int src_cols,
				unsigned int src_top_row,
				unsigned int src_bot_row)
{
	unsigned int dst_row = 0;

	if (!dst)
		return;

	while (src_top_row < src_bot_row) {
		char32_t *src_line = src->lines[src_top_row];
		char32_t *dst_line = dst->lines[dst_row];

		memcpy(dst_line, src_line, src_cols * sizeof(char32_t));
		if (dst_cols - src_cols)
			memset32(dst_line + src_cols, ' ', dst_cols - src_cols);
		src_top_row++;
		dst_row++;
	}
	while (dst_row < dst_rows) {
		char32_t *dst_line = dst->lines[dst_row];

		memset32(dst_line, ' ', dst_cols);
		dst_row++;
	}
}

/*
 * Called from vcs_read() to make sure unicode screen retrieval is possible.
 * This will initialize the unicode screen buffer if not already done.
 * This returns 0 if OK, or a negative error code otherwise.
 * In particular, -ENODATA is returned if the console is not in UTF-8 mode.
 */
int vc_uniscr_check(struct vc_data *vc)
{
	struct uni_screen *uniscr;
	unsigned short *p;
	int x, y, mask;

	if (__is_defined(NO_VC_UNI_SCREEN))
		return -EOPNOTSUPP;

	WARN_CONSOLE_UNLOCKED();

	if (!vc->vc_utf)
		return -ENODATA;

	if (vc->vc_uni_screen)
		return 0;

	uniscr = vc_uniscr_alloc(vc->vc_cols, vc->vc_rows);
	if (!uniscr)
		return -ENOMEM;

	/*
	 * Let's populate it initially with (imperfect) reverse translation.
	 * This is the next best thing we can do short of having it enabled
	 * from the start even when no users rely on this functionality. True
	 * unicode content will be available after a complete screen refresh.
	 */
	p = (unsigned short *)vc->vc_origin;
	mask = vc->vc_hi_font_mask | 0xff;
	for (y = 0; y < vc->vc_rows; y++) {
		char32_t *line = uniscr->lines[y];
		for (x = 0; x < vc->vc_cols; x++) {
			u16 glyph = scr_readw(p++) & mask;
			line[x] = inverse_translate(vc, glyph, true);
		}
	}

	vc->vc_uni_screen = uniscr;
	return 0;
}

/*
 * Called from vcs_read() to get the unicode data from the screen.
 * This must be preceded by a successful call to vc_uniscr_check() once
 * the console lock has been taken.
 */
void vc_uniscr_copy_line(struct vc_data *vc, void *dest, int viewed,
			 unsigned int row, unsigned int col, unsigned int nr)
{
	struct uni_screen *uniscr = get_vc_uniscr(vc);
	int offset = row * vc->vc_size_row + col * 2;
	unsigned long pos;

	BUG_ON(!uniscr);

	pos = (unsigned long)screenpos(vc, offset, viewed);
	if (pos >= vc->vc_origin && pos < vc->vc_scr_end) {
		/*
		 * Desired position falls in the main screen buffer.
		 * However the actual row/col might be different if
		 * scrollback is active.
		 */
		row = (pos - vc->vc_origin) / vc->vc_size_row;
		col = ((pos - vc->vc_origin) % vc->vc_size_row) / 2;
		memcpy(dest, &uniscr->lines[row][col], nr * sizeof(char32_t));
	} else {
		/*
		 * Scrollback is active. For now let's simply backtranslate
		 * the screen glyphs until the unicode screen buffer does
		 * synchronize with console display drivers for a scrollback
		 * buffer of its own.
		 */
		u16 *p = (u16 *)pos;
		int mask = vc->vc_hi_font_mask | 0xff;
		char32_t *uni_buf = dest;
		while (nr--) {
			u16 glyph = scr_readw(p++) & mask;
			*uni_buf++ = inverse_translate(vc, glyph, true);
		}
	}
}

/* this is for validation and debugging only */
static void vc_uniscr_debug_check(struct vc_data *vc)
{
	struct uni_screen *uniscr = get_vc_uniscr(vc);
	unsigned short *p;
	int x, y, mask;

	if (!VC_UNI_SCREEN_DEBUG || !uniscr)
		return;

	WARN_CONSOLE_UNLOCKED();

	/*
	 * Make sure our unicode screen translates into the same glyphs
	 * as the actual screen. This is brutal indeed.
	 */
	p = (unsigned short *)vc->vc_origin;
	mask = vc->vc_hi_font_mask | 0xff;
	for (y = 0; y < vc->vc_rows; y++) {
		char32_t *line = uniscr->lines[y];
		for (x = 0; x < vc->vc_cols; x++) {
			u16 glyph = scr_readw(p++) & mask;
			char32_t uc = line[x];
			int tc = conv_uni_to_pc(vc, uc);
			if (tc == -4)
				tc = conv_uni_to_pc(vc, 0xfffd);
			if (tc == -4)
				tc = conv_uni_to_pc(vc, '?');
			if (tc != glyph)
				pr_err_ratelimited(
					"%s: mismatch at %d,%d: glyph=%#x tc=%#x\n",
					__func__, x, y, glyph, tc);
		}
	}
}


static void con_scroll(struct vc_data *vc, unsigned int t, unsigned int b,
		enum con_scroll dir, unsigned int nr)
{
	u16 *clear, *d, *s;

	if (t + nr >= b)
		nr = b - t - 1;
	if (b > vc->vc_rows || t >= b || nr < 1)
		return;
	vc_uniscr_scroll(vc, t, b, dir, nr);
	if (con_is_visible(vc) && vc->vc_sw->con_scroll(vc, t, b, dir, nr))
		return;

	s = clear = (u16 *)(vc->vc_origin + vc->vc_size_row * t);
	d = (u16 *)(vc->vc_origin + vc->vc_size_row * (t + nr));

	if (dir == SM_UP) {
		clear = s + (b - t - nr) * vc->vc_cols;
		swap(s, d);
	}
	scr_memmovew(d, s, (b - t - nr) * vc->vc_size_row);
	scr_memsetw(clear, vc->vc_video_erase_char, vc->vc_size_row * nr);
}

static void do_update_region(struct vc_data *vc, unsigned long start, int count)
{
	unsigned int xx, yy, offset;
	u16 *p;

	p = (u16 *) start;
	if (!vc->vc_sw->con_getxy) {
		offset = (start - vc->vc_origin) / 2;
		xx = offset % vc->vc_cols;
		yy = offset / vc->vc_cols;
	} else {
		int nxx, nyy;
		start = vc->vc_sw->con_getxy(vc, start, &nxx, &nyy);
		xx = nxx; yy = nyy;
	}
	for(;;) {
		u16 attrib = scr_readw(p) & 0xff00;
		int startx = xx;
		u16 *q = p;
		while (xx < vc->vc_cols && count) {
			if (attrib != (scr_readw(p) & 0xff00)) {
				if (p > q)
					vc->vc_sw->con_putcs(vc, q, p-q, yy, startx);
				startx = xx;
				q = p;
				attrib = scr_readw(p) & 0xff00;
			}
			p++;
			xx++;
			count--;
		}
		if (p > q)
			vc->vc_sw->con_putcs(vc, q, p-q, yy, startx);
		if (!count)
			break;
		xx = 0;
		yy++;
		if (vc->vc_sw->con_getxy) {
			p = (u16 *)start;
			start = vc->vc_sw->con_getxy(vc, start, NULL, NULL);
		}
	}
}

void update_region(struct vc_data *vc, unsigned long start, int count)
{
	WARN_CONSOLE_UNLOCKED();

	if (con_should_update(vc)) {
		hide_cursor(vc);
		do_update_region(vc, start, count);
		set_cursor(vc);
	}
}

/* Structure of attributes is hardware-dependent */

static u8 build_attr(struct vc_data *vc, u8 _color, u8 _intensity, u8 _blink,
    u8 _underline, u8 _reverse, u8 _italic)
{
	if (vc->vc_sw->con_build_attr)
		return vc->vc_sw->con_build_attr(vc, _color, _intensity,
		       _blink, _underline, _reverse, _italic);

/*
 * ++roman: I completely changed the attribute format for monochrome
 * mode (!can_do_color). The formerly used MDA (monochrome display
 * adapter) format didn't allow the combination of certain effects.
 * Now the attribute is just a bit vector:
 *  Bit 0..1: intensity (0..2)
 *  Bit 2   : underline
 *  Bit 3   : reverse
 *  Bit 7   : blink
 */
	{
	u8 a = _color;
	if (!vc->vc_can_do_color)
		return _intensity |
		       (_italic ? 2 : 0) |
		       (_underline ? 4 : 0) |
		       (_reverse ? 8 : 0) |
		       (_blink ? 0x80 : 0);
	if (_italic)
		a = (a & 0xF0) | vc->vc_itcolor;
	else if (_underline)
		a = (a & 0xf0) | vc->vc_ulcolor;
	else if (_intensity == 0)
		a = (a & 0xf0) | vc->vc_halfcolor;
	if (_reverse)
		a = ((a) & 0x88) | ((((a) >> 4) | ((a) << 4)) & 0x77);
	if (_blink)
		a ^= 0x80;
	if (_intensity == 2)
		a ^= 0x08;
	if (vc->vc_hi_font_mask == 0x100)
		a <<= 1;
	return a;
	}
}

static void update_attr(struct vc_data *vc)
{
	vc->vc_attr = build_attr(vc, vc->vc_color, vc->vc_intensity,
	              vc->vc_blink, vc->vc_underline,
	              vc->vc_reverse ^ vc->vc_decscnm, vc->vc_italic);
	vc->vc_video_erase_char = (build_attr(vc, vc->vc_color, 1, vc->vc_blink, 0, vc->vc_decscnm, 0) << 8) | ' ';
}

/* Note: inverting the screen twice should revert to the original state */
void invert_screen(struct vc_data *vc, int offset, int count, int viewed)
{
	unsigned short *p;

	WARN_CONSOLE_UNLOCKED();

	count /= 2;
	p = screenpos(vc, offset, viewed);
	if (vc->vc_sw->con_invert_region) {
		vc->vc_sw->con_invert_region(vc, p, count);
	} else {
		u16 *q = p;
		int cnt = count;
		u16 a;

		if (!vc->vc_can_do_color) {
			while (cnt--) {
			    a = scr_readw(q);
			    a ^= 0x0800;
			    scr_writew(a, q);
			    q++;
			}
		} else if (vc->vc_hi_font_mask == 0x100) {
			while (cnt--) {
				a = scr_readw(q);
				a = ((a) & 0x11ff) | (((a) & 0xe000) >> 4) | (((a) & 0x0e00) << 4);
				scr_writew(a, q);
				q++;
			}
		} else {
			while (cnt--) {
				a = scr_readw(q);
				a = ((a) & 0x88ff) | (((a) & 0x7000) >> 4) | (((a) & 0x0700) << 4);
				scr_writew(a, q);
				q++;
			}
		}
	}

	if (con_should_update(vc))
		do_update_region(vc, (unsigned long) p, count);
	notify_update(vc);
}

/* used by selection: complement pointer position */
void complement_pos(struct vc_data *vc, int offset)
{
	static int old_offset = -1;
	static unsigned short old;
	static unsigned short oldx, oldy;

	WARN_CONSOLE_UNLOCKED();

	if (old_offset != -1 && old_offset >= 0 &&
	    old_offset < vc->vc_screenbuf_size) {
		scr_writew(old, screenpos(vc, old_offset, 1));
		if (con_should_update(vc))
			vc->vc_sw->con_putc(vc, old, oldy, oldx);
		notify_update(vc);
	}

	old_offset = offset;

	if (offset != -1 && offset >= 0 &&
	    offset < vc->vc_screenbuf_size) {
		unsigned short new;
		unsigned short *p;
		p = screenpos(vc, offset, 1);
		old = scr_readw(p);
		new = old ^ vc->vc_complement_mask;
		scr_writew(new, p);
		if (con_should_update(vc)) {
			oldx = (offset >> 1) % vc->vc_cols;
			oldy = (offset >> 1) / vc->vc_cols;
			vc->vc_sw->con_putc(vc, new, oldy, oldx);
		}
		notify_update(vc);
	}
}

static void insert_char(struct vc_data *vc, unsigned int nr)
{
	unsigned short *p = (unsigned short *) vc->vc_pos;

	vc_uniscr_insert(vc, nr);
	scr_memmovew(p + nr, p, (vc->vc_cols - vc->vc_x - nr) * 2);
	scr_memsetw(p, vc->vc_video_erase_char, nr * 2);
	vc->vc_need_wrap = 0;
	if (con_should_update(vc))
		do_update_region(vc, (unsigned long) p,
			vc->vc_cols - vc->vc_x);
}

static void delete_char(struct vc_data *vc, unsigned int nr)
{
	unsigned short *p = (unsigned short *) vc->vc_pos;

	vc_uniscr_delete(vc, nr);
	scr_memcpyw(p, p + nr, (vc->vc_cols - vc->vc_x - nr) * 2);
	scr_memsetw(p + vc->vc_cols - vc->vc_x - nr, vc->vc_video_erase_char,
			nr * 2);
	vc->vc_need_wrap = 0;
	if (con_should_update(vc))
		do_update_region(vc, (unsigned long) p,
			vc->vc_cols - vc->vc_x);
}

static int softcursor_original = -1;

static void add_softcursor(struct vc_data *vc)
{
	int i = scr_readw((u16 *) vc->vc_pos);
	u32 type = vc->vc_cursor_type;

	if (! (type & 0x10)) return;
	if (softcursor_original != -1) return;
	softcursor_original = i;
	i |= ((type >> 8) & 0xff00 );
	i ^= ((type) & 0xff00 );
	if ((type & 0x20) && ((softcursor_original & 0x7000) == (i & 0x7000))) i ^= 0x7000;
	if ((type & 0x40) && ((i & 0x700) == ((i & 0x7000) >> 4))) i ^= 0x0700;
	scr_writew(i, (u16 *) vc->vc_pos);
	if (con_should_update(vc))
		vc->vc_sw->con_putc(vc, i, vc->vc_y, vc->vc_x);
}

static void hide_softcursor(struct vc_data *vc)
{
	if (softcursor_original != -1) {
		scr_writew(softcursor_original, (u16 *)vc->vc_pos);
		if (con_should_update(vc))
			vc->vc_sw->con_putc(vc, softcursor_original,
					vc->vc_y, vc->vc_x);
		softcursor_original = -1;
	}
}

static void hide_cursor(struct vc_data *vc)
{
	if (vc_is_sel(vc))
		clear_selection();

	vc->vc_sw->con_cursor(vc, CM_ERASE);
	hide_softcursor(vc);
}

static void set_cursor(struct vc_data *vc)
{
	if (!con_is_fg(vc) || console_blanked || vc->vc_mode == KD_GRAPHICS)
		return;
	if (vc->vc_deccm) {
		if (vc_is_sel(vc))
			clear_selection();
		add_softcursor(vc);
		if ((vc->vc_cursor_type & 0x0f) != 1)
			vc->vc_sw->con_cursor(vc, CM_DRAW);
	} else
		hide_cursor(vc);
}

static void set_origin(struct vc_data *vc)
{
	WARN_CONSOLE_UNLOCKED();

	if (!con_is_visible(vc) ||
	    !vc->vc_sw->con_set_origin ||
	    !vc->vc_sw->con_set_origin(vc))
		vc->vc_origin = (unsigned long)vc->vc_screenbuf;
	vc->vc_visible_origin = vc->vc_origin;
	vc->vc_scr_end = vc->vc_origin + vc->vc_screenbuf_size;
	vc->vc_pos = vc->vc_origin + vc->vc_size_row * vc->vc_y + 2 * vc->vc_x;
}

static void save_screen(struct vc_data *vc)
{
	WARN_CONSOLE_UNLOCKED();

	if (vc->vc_sw->con_save_screen)
		vc->vc_sw->con_save_screen(vc);
}

static void flush_scrollback(struct vc_data *vc)
{
	WARN_CONSOLE_UNLOCKED();

	set_origin(vc);
	if (vc->vc_sw->con_flush_scrollback) {
		vc->vc_sw->con_flush_scrollback(vc);
	} else if (con_is_visible(vc)) {
		/*
		 * When no con_flush_scrollback method is provided then the
		 * legacy way for flushing the scrollback buffer is to use
		 * a side effect of the con_switch method. We do it only on
		 * the foreground console as background consoles have no
		 * scrollback buffers in that case and we obviously don't
		 * want to switch to them.
		 */
		hide_cursor(vc);
		vc->vc_sw->con_switch(vc);
		set_cursor(vc);
	}
}

/*
 *	Redrawing of screen
 */

void clear_buffer_attributes(struct vc_data *vc)
{
	unsigned short *p = (unsigned short *)vc->vc_origin;
	int count = vc->vc_screenbuf_size / 2;
	int mask = vc->vc_hi_font_mask | 0xff;

	for (; count > 0; count--, p++) {
		scr_writew((scr_readw(p)&mask) | (vc->vc_video_erase_char & ~mask), p);
	}
}

void redraw_screen(struct vc_data *vc, int is_switch)
{
	int redraw = 0;

	WARN_CONSOLE_UNLOCKED();

	if (!vc) {
		/* strange ... */
		/* printk("redraw_screen: tty %d not allocated ??\n", new_console+1); */
		return;
	}

	if (is_switch) {
		struct vc_data *old_vc = vc_cons[fg_console].d;
		if (old_vc == vc)
			return;
		if (!con_is_visible(vc))
			redraw = 1;
		*vc->vc_display_fg = vc;
		fg_console = vc->vc_num;
		hide_cursor(old_vc);
		if (!con_is_visible(old_vc)) {
			save_screen(old_vc);
			set_origin(old_vc);
		}
		if (tty0dev)
			sysfs_notify(&tty0dev->kobj, NULL, "active");
	} else {
		hide_cursor(vc);
		redraw = 1;
	}

	if (redraw) {
		int update;
		int old_was_color = vc->vc_can_do_color;

		set_origin(vc);
		update = vc->vc_sw->con_switch(vc);
		set_palette(vc);
		/*
		 * If console changed from mono<->color, the best we can do
		 * is to clear the buffer attributes. As it currently stands,
		 * rebuilding new attributes from the old buffer is not doable
		 * without overly complex code.
		 */
		if (old_was_color != vc->vc_can_do_color) {
			update_attr(vc);
			clear_buffer_attributes(vc);
		}

		if (update && vc->vc_mode != KD_GRAPHICS)
			do_update_region(vc, vc->vc_origin, vc->vc_screenbuf_size / 2);
	}
	set_cursor(vc);
	if (is_switch) {
		set_leds();
		compute_shiftstate();
		notify_update(vc);
	}
}

/*
 *	Allocation, freeing and resizing of VTs.
 */

int vc_cons_allocated(unsigned int i)
{
	return (i < MAX_NR_CONSOLES && vc_cons[i].d);
}

static void visual_init(struct vc_data *vc, int num, int init)
{
	/* ++Geert: vc->vc_sw->con_init determines console size */
	if (vc->vc_sw)
		module_put(vc->vc_sw->owner);
	vc->vc_sw = conswitchp;
#ifndef VT_SINGLE_DRIVER
	if (con_driver_map[num])
		vc->vc_sw = con_driver_map[num];
#endif
	__module_get(vc->vc_sw->owner);
	vc->vc_num = num;
	vc->vc_display_fg = &master_display_fg;
	if (vc->vc_uni_pagedir_loc)
		con_free_unimap(vc);
	vc->vc_uni_pagedir_loc = &vc->vc_uni_pagedir;
	vc->vc_uni_pagedir = NULL;
	vc->vc_hi_font_mask = 0;
	vc->vc_complement_mask = 0;
	vc->vc_can_do_color = 0;
	vc->vc_cur_blink_ms = DEFAULT_CURSOR_BLINK_MS;
	vc->vc_sw->con_init(vc, init);
	if (!vc->vc_complement_mask)
		vc->vc_complement_mask = vc->vc_can_do_color ? 0x7700 : 0x0800;
	vc->vc_s_complement_mask = vc->vc_complement_mask;
	vc->vc_size_row = vc->vc_cols << 1;
	vc->vc_screenbuf_size = vc->vc_rows * vc->vc_size_row;
}


static void visual_deinit(struct vc_data *vc)
{
	vc->vc_sw->con_deinit(vc);
	module_put(vc->vc_sw->owner);
}

static void vc_port_destruct(struct tty_port *port)
{
	struct vc_data *vc = container_of(port, struct vc_data, port);

	kfree(vc);
}

static const struct tty_port_operations vc_port_ops = {
	.destruct = vc_port_destruct,
};

int vc_allocate(unsigned int currcons)	/* return 0 on success */
{
	struct vt_notifier_param param;
	struct vc_data *vc;

	WARN_CONSOLE_UNLOCKED();

	if (currcons >= MAX_NR_CONSOLES)
		return -ENXIO;

	if (vc_cons[currcons].d)
		return 0;

	/* due to the granularity of kmalloc, we waste some memory here */
	/* the alloc is done in two steps, to optimize the common situation
	   of a 25x80 console (structsize=216, screenbuf_size=4000) */
	/* although the numbers above are not valid since long ago, the
	   point is still up-to-date and the comment still has its value
	   even if only as a historical artifact.  --mj, July 1998 */
	param.vc = vc = kzalloc(sizeof(struct vc_data), GFP_KERNEL);
	if (!vc)
		return -ENOMEM;

	vc_cons[currcons].d = vc;
	tty_port_init(&vc->port);
	vc->port.ops = &vc_port_ops;
	INIT_WORK(&vc_cons[currcons].SAK_work, vc_SAK);

	visual_init(vc, currcons, 1);

	if (!*vc->vc_uni_pagedir_loc)
		con_set_default_unimap(vc);

	vc->vc_screenbuf = kzalloc(vc->vc_screenbuf_size, GFP_KERNEL);
	if (!vc->vc_screenbuf)
		goto err_free;

	/* If no drivers have overridden us and the user didn't pass a
	   boot option, default to displaying the cursor */
	if (global_cursor_default == -1)
		global_cursor_default = 1;

	vc_init(vc, vc->vc_rows, vc->vc_cols, 1);
	vcs_make_sysfs(currcons);
	atomic_notifier_call_chain(&vt_notifier_list, VT_ALLOCATE, &param);

	return 0;
err_free:
	visual_deinit(vc);
	kfree(vc);
	vc_cons[currcons].d = NULL;
	return -ENOMEM;
}

static inline int resize_screen(struct vc_data *vc, int width, int height,
				int user)
{
	/* Resizes the resolution of the display adapater */
	int err = 0;

	if (vc->vc_mode != KD_GRAPHICS && vc->vc_sw->con_resize)
		err = vc->vc_sw->con_resize(vc, width, height, user);

	return err;
}

/*
 * Change # of rows and columns (0 means unchanged/the size of fg_console)
 * [this is to be used together with some user program
 * like resize that changes the hardware videomode]
 */
#define VC_RESIZE_MAXCOL (32767)
#define VC_RESIZE_MAXROW (32767)

/**
 *	vc_do_resize	-	resizing method for the tty
 *	@tty: tty being resized
 *	@real_tty: real tty (different to tty if a pty/tty pair)
 *	@vc: virtual console private data
 *	@cols: columns
 *	@lines: lines
 *
 *	Resize a virtual console, clipping according to the actual constraints.
 *	If the caller passes a tty structure then update the termios winsize
 *	information and perform any necessary signal handling.
 *
 *	Caller must hold the console semaphore. Takes the termios rwsem and
 *	ctrl_lock of the tty IFF a tty is passed.
 */

static int vc_do_resize(struct tty_struct *tty, struct vc_data *vc,
				unsigned int cols, unsigned int lines)
{
	unsigned long old_origin, new_origin, new_scr_end, rlth, rrem, err = 0;
	unsigned long end;
	unsigned int old_rows, old_row_size, first_copied_row;
	unsigned int new_cols, new_rows, new_row_size, new_screen_size;
	unsigned int user;
	unsigned short *newscreen;
	struct uni_screen *new_uniscr = NULL;

	WARN_CONSOLE_UNLOCKED();

	if (!vc)
		return -ENXIO;

	user = vc->vc_resize_user;
	vc->vc_resize_user = 0;

	if (cols > VC_RESIZE_MAXCOL || lines > VC_RESIZE_MAXROW)
		return -EINVAL;

	new_cols = (cols ? cols : vc->vc_cols);
	new_rows = (lines ? lines : vc->vc_rows);
	new_row_size = new_cols << 1;
	new_screen_size = new_row_size * new_rows;

	if (new_cols == vc->vc_cols && new_rows == vc->vc_rows)
		return 0;

	if (new_screen_size > KMALLOC_MAX_SIZE)
		return -EINVAL;
	newscreen = kzalloc(new_screen_size, GFP_USER);
	if (!newscreen)
		return -ENOMEM;

	if (get_vc_uniscr(vc)) {
		new_uniscr = vc_uniscr_alloc(new_cols, new_rows);
		if (!new_uniscr) {
			kfree(newscreen);
			return -ENOMEM;
		}
	}

	if (vc_is_sel(vc))
		clear_selection();

	old_rows = vc->vc_rows;
	old_row_size = vc->vc_size_row;

	err = resize_screen(vc, new_cols, new_rows, user);
	if (err) {
		kfree(newscreen);
		vc_uniscr_free(new_uniscr);
		return err;
	}

	vc->vc_rows = new_rows;
	vc->vc_cols = new_cols;
	vc->vc_size_row = new_row_size;
	vc->vc_screenbuf_size = new_screen_size;

	rlth = min(old_row_size, new_row_size);
	rrem = new_row_size - rlth;
	old_origin = vc->vc_origin;
	new_origin = (long) newscreen;
	new_scr_end = new_origin + new_screen_size;

	if (vc->vc_y > new_rows) {
		if (old_rows - vc->vc_y < new_rows) {
			/*
			 * Cursor near the bottom, copy contents from the
			 * bottom of buffer
			 */
			first_copied_row = (old_rows - new_rows);
		} else {
			/*
			 * Cursor is in no man's land, copy 1/2 screenful
			 * from the top and bottom of cursor position
			 */
			first_copied_row = (vc->vc_y - new_rows/2);
		}
		old_origin += first_copied_row * old_row_size;
	} else
		first_copied_row = 0;
	end = old_origin + old_row_size * min(old_rows, new_rows);

	vc_uniscr_copy_area(new_uniscr, new_cols, new_rows,
			    get_vc_uniscr(vc), rlth/2, first_copied_row,
			    min(old_rows, new_rows));
	vc_uniscr_set(vc, new_uniscr);

	update_attr(vc);

	while (old_origin < end) {
		scr_memcpyw((unsigned short *) new_origin,
			    (unsigned short *) old_origin, rlth);
		if (rrem)
			scr_memsetw((void *)(new_origin + rlth),
				    vc->vc_video_erase_char, rrem);
		old_origin += old_row_size;
		new_origin += new_row_size;
	}
	if (new_scr_end > new_origin)
		scr_memsetw((void *)new_origin, vc->vc_video_erase_char,
			    new_scr_end - new_origin);
	kfree(vc->vc_screenbuf);
	vc->vc_screenbuf = newscreen;
	vc->vc_screenbuf_size = new_screen_size;
	set_origin(vc);

	/* do part of a reset_terminal() */
	vc->vc_top = 0;
	vc->vc_bottom = vc->vc_rows;
	gotoxy(vc, vc->vc_x, vc->vc_y);
	save_cur(vc);

	if (tty) {
		/* Rewrite the requested winsize data with the actual
		   resulting sizes */
		struct winsize ws;
		memset(&ws, 0, sizeof(ws));
		ws.ws_row = vc->vc_rows;
		ws.ws_col = vc->vc_cols;
		ws.ws_ypixel = vc->vc_scan_lines;
		tty_do_resize(tty, &ws);
	}

	if (con_is_visible(vc))
		update_screen(vc);
	vt_event_post(VT_EVENT_RESIZE, vc->vc_num, vc->vc_num);
	notify_update(vc);
	return err;
}

/**
 *	vc_resize		-	resize a VT
 *	@vc: virtual console
 *	@cols: columns
 *	@rows: rows
 *
 *	Resize a virtual console as seen from the console end of things. We
 *	use the common vc_do_resize methods to update the structures. The
 *	caller must hold the console sem to protect console internals and
 *	vc->port.tty
 */

int vc_resize(struct vc_data *vc, unsigned int cols, unsigned int rows)
{
	return vc_do_resize(vc->port.tty, vc, cols, rows);
}

/**
 *	vt_resize		-	resize a VT
 *	@tty: tty to resize
 *	@ws: winsize attributes
 *
 *	Resize a virtual terminal. This is called by the tty layer as we
 *	register our own handler for resizing. The mutual helper does all
 *	the actual work.
 *
 *	Takes the console sem and the called methods then take the tty
 *	termios_rwsem and the tty ctrl_lock in that order.
 */
static int vt_resize(struct tty_struct *tty, struct winsize *ws)
{
	struct vc_data *vc = tty->driver_data;
	int ret;

	console_lock();
	ret = vc_do_resize(tty, vc, ws->ws_col, ws->ws_row);
	console_unlock();
	return ret;
}

struct vc_data *vc_deallocate(unsigned int currcons)
{
	struct vc_data *vc = NULL;

	WARN_CONSOLE_UNLOCKED();

	if (vc_cons_allocated(currcons)) {
		struct vt_notifier_param param;

		param.vc = vc = vc_cons[currcons].d;
		atomic_notifier_call_chain(&vt_notifier_list, VT_DEALLOCATE, &param);
		vcs_remove_sysfs(currcons);
		visual_deinit(vc);
		put_pid(vc->vt_pid);
		vc_uniscr_set(vc, NULL);
		kfree(vc->vc_screenbuf);
		vc_cons[currcons].d = NULL;
	}
	return vc;
}

/*
 *	VT102 emulator
 */

enum { EPecma = 0, EPdec, EPeq, EPgt, EPlt};

#define set_kbd(vc, x)	vt_set_kbd_mode_bit((vc)->vc_num, (x))
#define clr_kbd(vc, x)	vt_clr_kbd_mode_bit((vc)->vc_num, (x))
#define is_kbd(vc, x)	vt_get_kbd_mode_bit((vc)->vc_num, (x))

#define decarm		VC_REPEAT
#define decckm		VC_CKMODE
#define kbdapplic	VC_APPLIC
#define lnm		VC_CRLF

/*
 * this is what the terminal answers to a ESC-Z or csi0c query.
 */
#define VT100ID "\033[?1;2c"
#define VT102ID "\033[?6c"

const unsigned char color_table[] = { 0, 4, 2, 6, 1, 5, 3, 7,
				       8,12,10,14, 9,13,11,15 };

/* the default colour table, for VGA+ colour systems */
unsigned char default_red[] = {
	0x00, 0xaa, 0x00, 0xaa, 0x00, 0xaa, 0x00, 0xaa,
	0x55, 0xff, 0x55, 0xff, 0x55, 0xff, 0x55, 0xff
};
module_param_array(default_red, byte, NULL, S_IRUGO | S_IWUSR);

unsigned char default_grn[] = {
	0x00, 0x00, 0xaa, 0x55, 0x00, 0x00, 0xaa, 0xaa,
	0x55, 0x55, 0xff, 0xff, 0x55, 0x55, 0xff, 0xff
};
module_param_array(default_grn, byte, NULL, S_IRUGO | S_IWUSR);

unsigned char default_blu[] = {
	0x00, 0x00, 0x00, 0x00, 0xaa, 0xaa, 0xaa, 0xaa,
	0x55, 0x55, 0x55, 0x55, 0xff, 0xff, 0xff, 0xff
};
module_param_array(default_blu, byte, NULL, S_IRUGO | S_IWUSR);

/*
 * gotoxy() must verify all boundaries, because the arguments
 * might also be negative. If the given position is out of
 * bounds, the cursor is placed at the nearest margin.
 */
static void gotoxy(struct vc_data *vc, int new_x, int new_y)
{
	int min_y, max_y;

	if (new_x < 0)
		vc->vc_x = 0;
	else {
		if (new_x >= vc->vc_cols)
			vc->vc_x = vc->vc_cols - 1;
		else
			vc->vc_x = new_x;
	}

 	if (vc->vc_decom) {
		min_y = vc->vc_top;
		max_y = vc->vc_bottom;
	} else {
		min_y = 0;
		max_y = vc->vc_rows;
	}
	if (new_y < min_y)
		vc->vc_y = min_y;
	else if (new_y >= max_y)
		vc->vc_y = max_y - 1;
	else
		vc->vc_y = new_y;
	vc->vc_pos = vc->vc_origin + vc->vc_y * vc->vc_size_row + (vc->vc_x<<1);
	vc->vc_need_wrap = 0;
}

/* for absolute user moves, when decom is set */
static void gotoxay(struct vc_data *vc, int new_x, int new_y)
{
	gotoxy(vc, new_x, vc->vc_decom ? (vc->vc_top + new_y) : new_y);
}

void scrollback(struct vc_data *vc)
{
	scrolldelta(-(vc->vc_rows / 2));
}

void scrollfront(struct vc_data *vc, int lines)
{
	if (!lines)
		lines = vc->vc_rows / 2;
	scrolldelta(lines);
}

static void lf(struct vc_data *vc)
{
    	/* don't scroll if above bottom of scrolling region, or
	 * if below scrolling region
	 */
    	if (vc->vc_y + 1 == vc->vc_bottom)
		con_scroll(vc, vc->vc_top, vc->vc_bottom, SM_UP, 1);
	else if (vc->vc_y < vc->vc_rows - 1) {
	    	vc->vc_y++;
		vc->vc_pos += vc->vc_size_row;
	}
	vc->vc_need_wrap = 0;
	notify_write(vc, '\n');
}

static void ri(struct vc_data *vc)
{
    	/* don't scroll if below top of scrolling region, or
	 * if above scrolling region
	 */
	if (vc->vc_y == vc->vc_top)
		con_scroll(vc, vc->vc_top, vc->vc_bottom, SM_DOWN, 1);
	else if (vc->vc_y > 0) {
		vc->vc_y--;
		vc->vc_pos -= vc->vc_size_row;
	}
	vc->vc_need_wrap = 0;
}

static inline void cr(struct vc_data *vc)
{
	vc->vc_pos -= vc->vc_x << 1;
	vc->vc_need_wrap = vc->vc_x = 0;
	notify_write(vc, '\r');
}

static inline void bs(struct vc_data *vc)
{
	if (vc->vc_x) {
		vc->vc_pos -= 2;
		vc->vc_x--;
		vc->vc_need_wrap = 0;
		notify_write(vc, '\b');
	}
}

static inline void del(struct vc_data *vc)
{
	/* ignored */
}

static void csi_J(struct vc_data *vc, int vpar)
{
	unsigned int count;
	unsigned short * start;

	switch (vpar) {
		case 0:	/* erase from cursor to end of display */
			vc_uniscr_clear_line(vc, vc->vc_x,
					     vc->vc_cols - vc->vc_x);
			vc_uniscr_clear_lines(vc, vc->vc_y + 1,
					      vc->vc_rows - vc->vc_y - 1);
			count = (vc->vc_scr_end - vc->vc_pos) >> 1;
			start = (unsigned short *)vc->vc_pos;
			break;
		case 1:	/* erase from start to cursor */
			vc_uniscr_clear_line(vc, 0, vc->vc_x + 1);
			vc_uniscr_clear_lines(vc, 0, vc->vc_y);
			count = ((vc->vc_pos - vc->vc_origin) >> 1) + 1;
			start = (unsigned short *)vc->vc_origin;
			break;
		case 3: /* include scrollback */
			flush_scrollback(vc);
			/* fallthrough */
		case 2: /* erase whole display */
			vc_uniscr_clear_lines(vc, 0, vc->vc_rows);
			count = vc->vc_cols * vc->vc_rows;
			start = (unsigned short *)vc->vc_origin;
			break;
		default:
			return;
	}
	scr_memsetw(start, vc->vc_video_erase_char, 2 * count);
	if (con_should_update(vc))
		do_update_region(vc, (unsigned long) start, count);
	vc->vc_need_wrap = 0;
}

static void csi_K(struct vc_data *vc, int vpar)
{
	unsigned int count;
	unsigned short *start = (unsigned short *)vc->vc_pos;
	int offset;

	switch (vpar) {
		case 0:	/* erase from cursor to end of line */
			offset = 0;
			count = vc->vc_cols - vc->vc_x;
			break;
		case 1:	/* erase from start of line to cursor */
			offset = -vc->vc_x;
			count = vc->vc_x + 1;
			break;
		case 2: /* erase whole line */
			offset = -vc->vc_x;
			count = vc->vc_cols;
			break;
		default:
			return;
	}
	vc_uniscr_clear_line(vc, vc->vc_x + offset, count);
	scr_memsetw(start + offset, vc->vc_video_erase_char, 2 * count);
	vc->vc_need_wrap = 0;
	if (con_should_update(vc))
		do_update_region(vc, (unsigned long)(start + offset), count);
}

static void csi_X(struct vc_data *vc, int vpar) /* erase the following vpar positions */
{					  /* not vt100? */
	int count;

	if (!vpar)
		vpar++;
	count = (vpar > vc->vc_cols - vc->vc_x) ? (vc->vc_cols - vc->vc_x) : vpar;

	vc_uniscr_clear_line(vc, vc->vc_x, count);
	scr_memsetw((unsigned short *)vc->vc_pos, vc->vc_video_erase_char, 2 * count);
	if (con_should_update(vc))
		vc->vc_sw->con_clear(vc, vc->vc_y, vc->vc_x, 1, count);
	vc->vc_need_wrap = 0;
}

static void default_attr(struct vc_data *vc)
{
	vc->vc_intensity = 1;
	vc->vc_italic = 0;
	vc->vc_underline = 0;
	vc->vc_reverse = 0;
	vc->vc_blink = 0;
	vc->vc_color = vc->vc_def_color;
}

struct rgb { u8 r; u8 g; u8 b; };

static void rgb_from_256(int i, struct rgb *c)
{
	if (i < 8) {            /* Standard colours. */
		c->r = i&1 ? 0xaa : 0x00;
		c->g = i&2 ? 0xaa : 0x00;
		c->b = i&4 ? 0xaa : 0x00;
	} else if (i < 16) {
		c->r = i&1 ? 0xff : 0x55;
		c->g = i&2 ? 0xff : 0x55;
		c->b = i&4 ? 0xff : 0x55;
	} else if (i < 232) {   /* 6x6x6 colour cube. */
		c->r = (i - 16) / 36 * 85 / 2;
		c->g = (i - 16) / 6 % 6 * 85 / 2;
		c->b = (i - 16) % 6 * 85 / 2;
	} else                  /* Grayscale ramp. */
		c->r = c->g = c->b = i * 10 - 2312;
}

static void rgb_foreground(struct vc_data *vc, const struct rgb *c)
{
	u8 hue = 0, max = max3(c->r, c->g, c->b);

	if (c->r > max / 2)
		hue |= 4;
	if (c->g > max / 2)
		hue |= 2;
	if (c->b > max / 2)
		hue |= 1;

	if (hue == 7 && max <= 0x55) {
		hue = 0;
		vc->vc_intensity = 2;
	} else if (max > 0xaa)
		vc->vc_intensity = 2;
	else
		vc->vc_intensity = 1;

	vc->vc_color = (vc->vc_color & 0xf0) | hue;
}

static void rgb_background(struct vc_data *vc, const struct rgb *c)
{
	/* For backgrounds, err on the dark side. */
	vc->vc_color = (vc->vc_color & 0x0f)
		| (c->r&0x80) >> 1 | (c->g&0x80) >> 2 | (c->b&0x80) >> 3;
}

/*
 * ITU T.416 Higher colour modes. They break the usual properties of SGR codes
 * and thus need to be detected and ignored by hand. That standard also
 * wants : rather than ; as separators but sequences containing : are currently
 * completely ignored by the parser.
 *
 * Subcommands 3 (CMY) and 4 (CMYK) are so insane there's no point in
 * supporting them.
 */
static int vc_t416_color(struct vc_data *vc, int i,
		void(*set_color)(struct vc_data *vc, const struct rgb *c))
{
	struct rgb c;

	i++;
	if (i > vc->vc_npar)
		return i;

	if (vc->vc_par[i] == 5 && i + 1 <= vc->vc_npar) {
		/* 256 colours */
		i++;
		rgb_from_256(vc->vc_par[i], &c);
	} else if (vc->vc_par[i] == 2 && i + 3 <= vc->vc_npar) {
		/* 24 bit */
		c.r = vc->vc_par[i + 1];
		c.g = vc->vc_par[i + 2];
		c.b = vc->vc_par[i + 3];
		i += 3;
	} else
		return i;

	set_color(vc, &c);

	return i;
}

/* console_lock is held */
static void csi_m(struct vc_data *vc)
{
	int i;

	for (i = 0; i <= vc->vc_npar; i++)
		switch (vc->vc_par[i]) {
		case 0:	/* all attributes off */
			default_attr(vc);
			break;
		case 1:
			vc->vc_intensity = 2;
			break;
		case 2:
			vc->vc_intensity = 0;
			break;
		case 3:
			vc->vc_italic = 1;
			break;
		case 21:
			/*
			 * No console drivers support double underline, so
			 * convert it to a single underline.
			 */
		case 4:
			vc->vc_underline = 1;
			break;
		case 5:
			vc->vc_blink = 1;
			break;
		case 7:
			vc->vc_reverse = 1;
			break;
		case 10: /* ANSI X3.64-1979 (SCO-ish?)
			  * Select primary font, don't display control chars if
			  * defined, don't set bit 8 on output.
			  */
			vc->vc_translate = set_translate(vc->vc_charset == 0
					? vc->vc_G0_charset
					: vc->vc_G1_charset, vc);
			vc->vc_disp_ctrl = 0;
			vc->vc_toggle_meta = 0;
			break;
		case 11: /* ANSI X3.64-1979 (SCO-ish?)
			  * Select first alternate font, lets chars < 32 be
			  * displayed as ROM chars.
			  */
			vc->vc_translate = set_translate(IBMPC_MAP, vc);
			vc->vc_disp_ctrl = 1;
			vc->vc_toggle_meta = 0;
			break;
		case 12: /* ANSI X3.64-1979 (SCO-ish?)
			  * Select second alternate font, toggle high bit
			  * before displaying as ROM char.
			  */
			vc->vc_translate = set_translate(IBMPC_MAP, vc);
			vc->vc_disp_ctrl = 1;
			vc->vc_toggle_meta = 1;
			break;
		case 22:
			vc->vc_intensity = 1;
			break;
		case 23:
			vc->vc_italic = 0;
			break;
		case 24:
			vc->vc_underline = 0;
			break;
		case 25:
			vc->vc_blink = 0;
			break;
		case 27:
			vc->vc_reverse = 0;
			break;
		case 38:
			i = vc_t416_color(vc, i, rgb_foreground);
			break;
		case 48:
			i = vc_t416_color(vc, i, rgb_background);
			break;
		case 39:
			vc->vc_color = (vc->vc_def_color & 0x0f) |
				(vc->vc_color & 0xf0);
			break;
		case 49:
			vc->vc_color = (vc->vc_def_color & 0xf0) |
				(vc->vc_color & 0x0f);
			break;
		default:
			if (vc->vc_par[i] >= 90 && vc->vc_par[i] <= 107) {
				if (vc->vc_par[i] < 100)
					vc->vc_intensity = 2;
				vc->vc_par[i] -= 60;
			}
			if (vc->vc_par[i] >= 30 && vc->vc_par[i] <= 37)
				vc->vc_color = color_table[vc->vc_par[i] - 30]
					| (vc->vc_color & 0xf0);
			else if (vc->vc_par[i] >= 40 && vc->vc_par[i] <= 47)
				vc->vc_color = (color_table[vc->vc_par[i] - 40] << 4)
					| (vc->vc_color & 0x0f);
			break;
		}
	update_attr(vc);
}

static void respond_string(const char *p, struct tty_port *port)
{
	while (*p) {
		tty_insert_flip_char(port, *p, 0);
		p++;
	}
	tty_schedule_flip(port);
}

static void cursor_report(struct vc_data *vc, struct tty_struct *tty)
{
	char buf[40];

	sprintf(buf, "\033[%d;%dR", vc->vc_y + (vc->vc_decom ? vc->vc_top + 1 : 1), vc->vc_x + 1);
	respond_string(buf, tty->port);
}

static inline void status_report(struct tty_struct *tty)
{
	respond_string("\033[0n", tty->port);	/* Terminal ok */
}

static inline void respond_ID(struct tty_struct *tty)
{
	respond_string(VT102ID, tty->port);
}

void mouse_report(struct tty_struct *tty, int butt, int mrx, int mry)
{
	char buf[8];

	sprintf(buf, "\033[M%c%c%c", (char)(' ' + butt), (char)('!' + mrx),
		(char)('!' + mry));
	respond_string(buf, tty->port);
}

/* invoked via ioctl(TIOCLINUX) and through set_selection_user */
int mouse_reporting(void)
{
	return vc_cons[fg_console].d->vc_report_mouse;
}

/* console_lock is held */
static void set_mode(struct vc_data *vc, int on_off)
{
	int i;

	for (i = 0; i <= vc->vc_npar; i++)
		if (vc->vc_priv == EPdec) {
			switch(vc->vc_par[i]) {	/* DEC private modes set/reset */
			case 1:			/* Cursor keys send ^[Ox/^[[x */
				if (on_off)
					set_kbd(vc, decckm);
				else
					clr_kbd(vc, decckm);
				break;
			case 3:	/* 80/132 mode switch unimplemented */
#if 0
				vc_resize(deccolm ? 132 : 80, vc->vc_rows);
				/* this alone does not suffice; some user mode
				   utility has to change the hardware regs */
#endif
				break;
			case 5:			/* Inverted screen on/off */
				if (vc->vc_decscnm != on_off) {
					vc->vc_decscnm = on_off;
					invert_screen(vc, 0, vc->vc_screenbuf_size, 0);
					update_attr(vc);
				}
				break;
			case 6:			/* Origin relative/absolute */
				vc->vc_decom = on_off;
				gotoxay(vc, 0, 0);
				break;
			case 7:			/* Autowrap on/off */
				vc->vc_decawm = on_off;
				break;
			case 8:			/* Autorepeat on/off */
				if (on_off)
					set_kbd(vc, decarm);
				else
					clr_kbd(vc, decarm);
				break;
			case 9:
				vc->vc_report_mouse = on_off ? 1 : 0;
				break;
			case 25:		/* Cursor on/off */
				vc->vc_deccm = on_off;
				break;
			case 1000:
				vc->vc_report_mouse = on_off ? 2 : 0;
				break;
			}
		} else {
			switch(vc->vc_par[i]) {	/* ANSI modes set/reset */
			case 3:			/* Monitor (display ctrls) */
				vc->vc_disp_ctrl = on_off;
				break;
			case 4:			/* Insert Mode on/off */
				vc->vc_decim = on_off;
				break;
			case 20:		/* Lf, Enter == CrLf/Lf */
				if (on_off)
					set_kbd(vc, lnm);
				else
					clr_kbd(vc, lnm);
				break;
			}
		}
}

/* console_lock is held */
static void setterm_command(struct vc_data *vc)
{
	switch (vc->vc_par[0]) {
	case 1:	/* set color for underline mode */
		if (vc->vc_can_do_color && vc->vc_par[1] < 16) {
			vc->vc_ulcolor = color_table[vc->vc_par[1]];
			if (vc->vc_underline)
				update_attr(vc);
		}
		break;
	case 2:	/* set color for half intensity mode */
		if (vc->vc_can_do_color && vc->vc_par[1] < 16) {
			vc->vc_halfcolor = color_table[vc->vc_par[1]];
			if (vc->vc_intensity == 0)
				update_attr(vc);
		}
		break;
	case 8:	/* store colors as defaults */
		vc->vc_def_color = vc->vc_attr;
		if (vc->vc_hi_font_mask == 0x100)
			vc->vc_def_color >>= 1;
		default_attr(vc);
		update_attr(vc);
		break;
	case 9:	/* set blanking interval */
		blankinterval = min(vc->vc_par[1], 60U) * 60;
		poke_blanked_console();
		break;
	case 10: /* set bell frequency in Hz */
		if (vc->vc_npar >= 1)
			vc->vc_bell_pitch = vc->vc_par[1];
		else
			vc->vc_bell_pitch = DEFAULT_BELL_PITCH;
		break;
	case 11: /* set bell duration in msec */
		if (vc->vc_npar >= 1)
			vc->vc_bell_duration = (vc->vc_par[1] < 2000) ?
				msecs_to_jiffies(vc->vc_par[1]) : 0;
		else
			vc->vc_bell_duration = DEFAULT_BELL_DURATION;
		break;
	case 12: /* bring specified console to the front */
		if (vc->vc_par[1] >= 1 && vc_cons_allocated(vc->vc_par[1] - 1))
			set_console(vc->vc_par[1] - 1);
		break;
	case 13: /* unblank the screen */
		poke_blanked_console();
		break;
	case 14: /* set vesa powerdown interval */
		vesa_off_interval = min(vc->vc_par[1], 60U) * 60 * HZ;
		break;
	case 15: /* activate the previous console */
		set_console(last_console);
		break;
	case 16: /* set cursor blink duration in msec */
		if (vc->vc_npar >= 1 && vc->vc_par[1] >= 50 &&
				vc->vc_par[1] <= USHRT_MAX)
			vc->vc_cur_blink_ms = vc->vc_par[1];
		else
			vc->vc_cur_blink_ms = DEFAULT_CURSOR_BLINK_MS;
		break;
	}
}

/* console_lock is held */
static void csi_at(struct vc_data *vc, unsigned int nr)
{
	if (nr > vc->vc_cols - vc->vc_x)
		nr = vc->vc_cols - vc->vc_x;
	else if (!nr)
		nr = 1;
	insert_char(vc, nr);
}

/* console_lock is held */
static void csi_L(struct vc_data *vc, unsigned int nr)
{
	if (nr > vc->vc_rows - vc->vc_y)
		nr = vc->vc_rows - vc->vc_y;
	else if (!nr)
		nr = 1;
	con_scroll(vc, vc->vc_y, vc->vc_bottom, SM_DOWN, nr);
	vc->vc_need_wrap = 0;
}

/* console_lock is held */
static void csi_P(struct vc_data *vc, unsigned int nr)
{
	if (nr > vc->vc_cols - vc->vc_x)
		nr = vc->vc_cols - vc->vc_x;
	else if (!nr)
		nr = 1;
	delete_char(vc, nr);
}

/* console_lock is held */
static void csi_M(struct vc_data *vc, unsigned int nr)
{
	if (nr > vc->vc_rows - vc->vc_y)
		nr = vc->vc_rows - vc->vc_y;
	else if (!nr)
		nr=1;
	con_scroll(vc, vc->vc_y, vc->vc_bottom, SM_UP, nr);
	vc->vc_need_wrap = 0;
}

/* console_lock is held (except via vc_init->reset_terminal */
static void save_cur(struct vc_data *vc)
{
	vc->vc_saved_x		= vc->vc_x;
	vc->vc_saved_y		= vc->vc_y;
	vc->vc_s_intensity	= vc->vc_intensity;
	vc->vc_s_italic         = vc->vc_italic;
	vc->vc_s_underline	= vc->vc_underline;
	vc->vc_s_blink		= vc->vc_blink;
	vc->vc_s_reverse	= vc->vc_reverse;
	vc->vc_s_charset	= vc->vc_charset;
	vc->vc_s_color		= vc->vc_color;
	vc->vc_saved_G0		= vc->vc_G0_charset;
	vc->vc_saved_G1		= vc->vc_G1_charset;
}

/* console_lock is held */
static void restore_cur(struct vc_data *vc)
{
	gotoxy(vc, vc->vc_saved_x, vc->vc_saved_y);
	vc->vc_intensity	= vc->vc_s_intensity;
	vc->vc_italic		= vc->vc_s_italic;
	vc->vc_underline	= vc->vc_s_underline;
	vc->vc_blink		= vc->vc_s_blink;
	vc->vc_reverse		= vc->vc_s_reverse;
	vc->vc_charset		= vc->vc_s_charset;
	vc->vc_color		= vc->vc_s_color;
	vc->vc_G0_charset	= vc->vc_saved_G0;
	vc->vc_G1_charset	= vc->vc_saved_G1;
	vc->vc_translate	= set_translate(vc->vc_charset ? vc->vc_G1_charset : vc->vc_G0_charset, vc);
	update_attr(vc);
	vc->vc_need_wrap = 0;
}

enum { ESnormal, ESesc, ESsquare, ESgetpars, ESfunckey,
	EShash, ESsetG0, ESsetG1, ESpercent, EScsiignore, ESnonstd,
	ESpalette, ESosc };

/* console_lock is held (except via vc_init()) */
static void reset_terminal(struct vc_data *vc, int do_clear)
{
	vc->vc_top		= 0;
	vc->vc_bottom		= vc->vc_rows;
	vc->vc_state		= ESnormal;
	vc->vc_priv		= EPecma;
	vc->vc_translate	= set_translate(LAT1_MAP, vc);
	vc->vc_G0_charset	= LAT1_MAP;
	vc->vc_G1_charset	= GRAF_MAP;
	vc->vc_charset		= 0;
	vc->vc_need_wrap	= 0;
	vc->vc_report_mouse	= 0;
	vc->vc_utf              = default_utf8;
	vc->vc_utf_count	= 0;

	vc->vc_disp_ctrl	= 0;
	vc->vc_toggle_meta	= 0;

	vc->vc_decscnm		= 0;
	vc->vc_decom		= 0;
	vc->vc_decawm		= 1;
	vc->vc_deccm		= global_cursor_default;
	vc->vc_decim		= 0;

	vt_reset_keyboard(vc->vc_num);

	vc->vc_cursor_type = cur_default;
	vc->vc_complement_mask = vc->vc_s_complement_mask;

	default_attr(vc);
	update_attr(vc);

	vc->vc_tab_stop[0]	=
	vc->vc_tab_stop[1]	=
	vc->vc_tab_stop[2]	=
	vc->vc_tab_stop[3]	=
	vc->vc_tab_stop[4]	=
	vc->vc_tab_stop[5]	=
	vc->vc_tab_stop[6]	=
	vc->vc_tab_stop[7]	= 0x01010101;

	vc->vc_bell_pitch = DEFAULT_BELL_PITCH;
	vc->vc_bell_duration = DEFAULT_BELL_DURATION;
	vc->vc_cur_blink_ms = DEFAULT_CURSOR_BLINK_MS;

	gotoxy(vc, 0, 0);
	save_cur(vc);
	if (do_clear)
	    csi_J(vc, 2);
}

/* console_lock is held */
static void do_con_trol(struct tty_struct *tty, struct vc_data *vc, int c)
{
	/*
	 *  Control characters can be used in the _middle_
	 *  of an escape sequence.
	 */
	if (vc->vc_state == ESosc && c>=8 && c<=13) /* ... except for OSC */
		return;
	switch (c) {
	case 0:
		return;
	case 7:
		if (vc->vc_state == ESosc)
			vc->vc_state = ESnormal;
		else if (vc->vc_bell_duration)
			kd_mksound(vc->vc_bell_pitch, vc->vc_bell_duration);
		return;
	case 8:
		bs(vc);
		return;
	case 9:
		vc->vc_pos -= (vc->vc_x << 1);
		while (vc->vc_x < vc->vc_cols - 1) {
			vc->vc_x++;
			if (vc->vc_tab_stop[7 & (vc->vc_x >> 5)] & (1 << (vc->vc_x & 31)))
				break;
		}
		vc->vc_pos += (vc->vc_x << 1);
		notify_write(vc, '\t');
		return;
	case 10: case 11: case 12:
		lf(vc);
		if (!is_kbd(vc, lnm))
			return;
		/* fall through */
	case 13:
		cr(vc);
		return;
	case 14:
		vc->vc_charset = 1;
		vc->vc_translate = set_translate(vc->vc_G1_charset, vc);
		vc->vc_disp_ctrl = 1;
		return;
	case 15:
		vc->vc_charset = 0;
		vc->vc_translate = set_translate(vc->vc_G0_charset, vc);
		vc->vc_disp_ctrl = 0;
		return;
	case 24: case 26:
		vc->vc_state = ESnormal;
		return;
	case 27:
		vc->vc_state = ESesc;
		return;
	case 127:
		del(vc);
		return;
	case 128+27:
		vc->vc_state = ESsquare;
		return;
	}
	switch(vc->vc_state) {
	case ESesc:
		vc->vc_state = ESnormal;
		switch (c) {
		case '[':
			vc->vc_state = ESsquare;
			return;
		case ']':
			vc->vc_state = ESnonstd;
			return;
		case '%':
			vc->vc_state = ESpercent;
			return;
		case 'E':
			cr(vc);
			lf(vc);
			return;
		case 'M':
			ri(vc);
			return;
		case 'D':
			lf(vc);
			return;
		case 'H':
			vc->vc_tab_stop[7 & (vc->vc_x >> 5)] |= (1 << (vc->vc_x & 31));
			return;
		case 'Z':
			respond_ID(tty);
			return;
		case '7':
			save_cur(vc);
			return;
		case '8':
			restore_cur(vc);
			return;
		case '(':
			vc->vc_state = ESsetG0;
			return;
		case ')':
			vc->vc_state = ESsetG1;
			return;
		case '#':
			vc->vc_state = EShash;
			return;
		case 'c':
			reset_terminal(vc, 1);
			return;
		case '>':  /* Numeric keypad */
			clr_kbd(vc, kbdapplic);
			return;
		case '=':  /* Appl. keypad */
			set_kbd(vc, kbdapplic);
			return;
		}
		return;
	case ESnonstd:
		if (c=='P') {   /* palette escape sequence */
			for (vc->vc_npar = 0; vc->vc_npar < NPAR; vc->vc_npar++)
				vc->vc_par[vc->vc_npar] = 0;
			vc->vc_npar = 0;
			vc->vc_state = ESpalette;
			return;
		} else if (c=='R') {   /* reset palette */
			reset_palette(vc);
			vc->vc_state = ESnormal;
		} else if (c>='0' && c<='9')
			vc->vc_state = ESosc;
		else
			vc->vc_state = ESnormal;
		return;
	case ESpalette:
		if (isxdigit(c)) {
			vc->vc_par[vc->vc_npar++] = hex_to_bin(c);
			if (vc->vc_npar == 7) {
				int i = vc->vc_par[0] * 3, j = 1;
				vc->vc_palette[i] = 16 * vc->vc_par[j++];
				vc->vc_palette[i++] += vc->vc_par[j++];
				vc->vc_palette[i] = 16 * vc->vc_par[j++];
				vc->vc_palette[i++] += vc->vc_par[j++];
				vc->vc_palette[i] = 16 * vc->vc_par[j++];
				vc->vc_palette[i] += vc->vc_par[j];
				set_palette(vc);
				vc->vc_state = ESnormal;
			}
		} else
			vc->vc_state = ESnormal;
		return;
	case ESsquare:
		for (vc->vc_npar = 0; vc->vc_npar < NPAR; vc->vc_npar++)
			vc->vc_par[vc->vc_npar] = 0;
		vc->vc_npar = 0;
		vc->vc_state = ESgetpars;
		if (c == '[') { /* Function key */
			vc->vc_state=ESfunckey;
			return;
		}
		switch (c) {
		case '?':
			vc->vc_priv = EPdec;
			return;
		case '>':
			vc->vc_priv = EPgt;
			return;
		case '=':
			vc->vc_priv = EPeq;
			return;
		case '<':
			vc->vc_priv = EPlt;
			return;
		}
		vc->vc_priv = EPecma;
		/* fall through */
	case ESgetpars:
		if (c == ';' && vc->vc_npar < NPAR - 1) {
			vc->vc_npar++;
			return;
		} else if (c>='0' && c<='9') {
			vc->vc_par[vc->vc_npar] *= 10;
			vc->vc_par[vc->vc_npar] += c - '0';
			return;
		}
		if (c >= 0x20 && c <= 0x3f) { /* 0x2x, 0x3a and 0x3c - 0x3f */
			vc->vc_state = EScsiignore;
			return;
		}
		vc->vc_state = ESnormal;
		switch(c) {
		case 'h':
			if (vc->vc_priv <= EPdec)
				set_mode(vc, 1);
			return;
		case 'l':
			if (vc->vc_priv <= EPdec)
				set_mode(vc, 0);
			return;
		case 'c':
			if (vc->vc_priv == EPdec) {
				if (vc->vc_par[0])
					vc->vc_cursor_type = vc->vc_par[0] | (vc->vc_par[1] << 8) | (vc->vc_par[2] << 16);
				else
					vc->vc_cursor_type = cur_default;
				return;
			}
			break;
		case 'm':
			if (vc->vc_priv == EPdec) {
				clear_selection();
				if (vc->vc_par[0])
					vc->vc_complement_mask = vc->vc_par[0] << 8 | vc->vc_par[1];
				else
					vc->vc_complement_mask = vc->vc_s_complement_mask;
				return;
			}
			break;
		case 'n':
			if (vc->vc_priv == EPecma) {
				if (vc->vc_par[0] == 5)
					status_report(tty);
				else if (vc->vc_par[0] == 6)
					cursor_report(vc, tty);
			}
			return;
		}
		if (vc->vc_priv != EPecma) {
			vc->vc_priv = EPecma;
			return;
		}
		switch(c) {
		case 'G': case '`':
			if (vc->vc_par[0])
				vc->vc_par[0]--;
			gotoxy(vc, vc->vc_par[0], vc->vc_y);
			return;
		case 'A':
			if (!vc->vc_par[0])
				vc->vc_par[0]++;
			gotoxy(vc, vc->vc_x, vc->vc_y - vc->vc_par[0]);
			return;
		case 'B': case 'e':
			if (!vc->vc_par[0])
				vc->vc_par[0]++;
			gotoxy(vc, vc->vc_x, vc->vc_y + vc->vc_par[0]);
			return;
		case 'C': case 'a':
			if (!vc->vc_par[0])
				vc->vc_par[0]++;
			gotoxy(vc, vc->vc_x + vc->vc_par[0], vc->vc_y);
			return;
		case 'D':
			if (!vc->vc_par[0])
				vc->vc_par[0]++;
			gotoxy(vc, vc->vc_x - vc->vc_par[0], vc->vc_y);
			return;
		case 'E':
			if (!vc->vc_par[0])
				vc->vc_par[0]++;
			gotoxy(vc, 0, vc->vc_y + vc->vc_par[0]);
			return;
		case 'F':
			if (!vc->vc_par[0])
				vc->vc_par[0]++;
			gotoxy(vc, 0, vc->vc_y - vc->vc_par[0]);
			return;
		case 'd':
			if (vc->vc_par[0])
				vc->vc_par[0]--;
			gotoxay(vc, vc->vc_x ,vc->vc_par[0]);
			return;
		case 'H': case 'f':
			if (vc->vc_par[0])
				vc->vc_par[0]--;
			if (vc->vc_par[1])
				vc->vc_par[1]--;
			gotoxay(vc, vc->vc_par[1], vc->vc_par[0]);
			return;
		case 'J':
			csi_J(vc, vc->vc_par[0]);
			return;
		case 'K':
			csi_K(vc, vc->vc_par[0]);
			return;
		case 'L':
			csi_L(vc, vc->vc_par[0]);
			return;
		case 'M':
			csi_M(vc, vc->vc_par[0]);
			return;
		case 'P':
			csi_P(vc, vc->vc_par[0]);
			return;
		case 'c':
			if (!vc->vc_par[0])
				respond_ID(tty);
			return;
		case 'g':
			if (!vc->vc_par[0])
				vc->vc_tab_stop[7 & (vc->vc_x >> 5)] &= ~(1 << (vc->vc_x & 31));
			else if (vc->vc_par[0] == 3) {
				vc->vc_tab_stop[0] =
					vc->vc_tab_stop[1] =
					vc->vc_tab_stop[2] =
					vc->vc_tab_stop[3] =
					vc->vc_tab_stop[4] =
					vc->vc_tab_stop[5] =
					vc->vc_tab_stop[6] =
					vc->vc_tab_stop[7] = 0;
			}
			return;
		case 'm':
			csi_m(vc);
			return;
		case 'q': /* DECLL - but only 3 leds */
			/* map 0,1,2,3 to 0,1,2,4 */
			if (vc->vc_par[0] < 4)
				vt_set_led_state(vc->vc_num,
					    (vc->vc_par[0] < 3) ? vc->vc_par[0] : 4);
			return;
		case 'r':
			if (!vc->vc_par[0])
				vc->vc_par[0]++;
			if (!vc->vc_par[1])
				vc->vc_par[1] = vc->vc_rows;
			/* Minimum allowed region is 2 lines */
			if (vc->vc_par[0] < vc->vc_par[1] &&
			    vc->vc_par[1] <= vc->vc_rows) {
				vc->vc_top = vc->vc_par[0] - 1;
				vc->vc_bottom = vc->vc_par[1];
				gotoxay(vc, 0, 0);
			}
			return;
		case 's':
			save_cur(vc);
			return;
		case 'u':
			restore_cur(vc);
			return;
		case 'X':
			csi_X(vc, vc->vc_par[0]);
			return;
		case '@':
			csi_at(vc, vc->vc_par[0]);
			return;
		case ']': /* setterm functions */
			setterm_command(vc);
			return;
		}
		return;
	case EScsiignore:
		if (c >= 20 && c <= 0x3f)
			return;
		vc->vc_state = ESnormal;
		return;
	case ESpercent:
		vc->vc_state = ESnormal;
		switch (c) {
		case '@':  /* defined in ISO 2022 */
			vc->vc_utf = 0;
			return;
		case 'G':  /* prelim official escape code */
		case '8':  /* retained for compatibility */
			vc->vc_utf = 1;
			return;
		}
		return;
	case ESfunckey:
		vc->vc_state = ESnormal;
		return;
	case EShash:
		vc->vc_state = ESnormal;
		if (c == '8') {
			/* DEC screen alignment test. kludge :-) */
			vc->vc_video_erase_char =
				(vc->vc_video_erase_char & 0xff00) | 'E';
			csi_J(vc, 2);
			vc->vc_video_erase_char =
				(vc->vc_video_erase_char & 0xff00) | ' ';
			do_update_region(vc, vc->vc_origin, vc->vc_screenbuf_size / 2);
		}
		return;
	case ESsetG0:
		if (c == '0')
			vc->vc_G0_charset = GRAF_MAP;
		else if (c == 'B')
			vc->vc_G0_charset = LAT1_MAP;
		else if (c == 'U')
			vc->vc_G0_charset = IBMPC_MAP;
		else if (c == 'K')
			vc->vc_G0_charset = USER_MAP;
		if (vc->vc_charset == 0)
			vc->vc_translate = set_translate(vc->vc_G0_charset, vc);
		vc->vc_state = ESnormal;
		return;
	case ESsetG1:
		if (c == '0')
			vc->vc_G1_charset = GRAF_MAP;
		else if (c == 'B')
			vc->vc_G1_charset = LAT1_MAP;
		else if (c == 'U')
			vc->vc_G1_charset = IBMPC_MAP;
		else if (c == 'K')
			vc->vc_G1_charset = USER_MAP;
		if (vc->vc_charset == 1)
			vc->vc_translate = set_translate(vc->vc_G1_charset, vc);
		vc->vc_state = ESnormal;
		return;
	case ESosc:
		return;
	default:
		vc->vc_state = ESnormal;
	}
}

/* is_double_width() is based on the wcwidth() implementation by
 * Markus Kuhn -- 2007-05-26 (Unicode 5.0)
 * Latest version: http://www.cl.cam.ac.uk/~mgk25/ucs/wcwidth.c
 */
struct interval {
	uint32_t first;
	uint32_t last;
};

static int ucs_cmp(const void *key, const void *elt)
{
	uint32_t ucs = *(uint32_t *)key;
	struct interval e = *(struct interval *) elt;

	if (ucs > e.last)
		return 1;
	else if (ucs < e.first)
		return -1;
	return 0;
}

static int is_double_width(uint32_t ucs)
{
	static const struct interval double_width[] = {
		{ 0x1100, 0x115F }, { 0x2329, 0x232A }, { 0x2E80, 0x303E },
		{ 0x3040, 0xA4CF }, { 0xAC00, 0xD7A3 }, { 0xF900, 0xFAFF },
		{ 0xFE10, 0xFE19 }, { 0xFE30, 0xFE6F }, { 0xFF00, 0xFF60 },
		{ 0xFFE0, 0xFFE6 }, { 0x20000, 0x2FFFD }, { 0x30000, 0x3FFFD }
	};
	if (ucs < double_width[0].first ||
	    ucs > double_width[ARRAY_SIZE(double_width) - 1].last)
		return 0;

	return bsearch(&ucs, double_width, ARRAY_SIZE(double_width),
			sizeof(struct interval), ucs_cmp) != NULL;
}

static void con_flush(struct vc_data *vc, unsigned long draw_from,
		unsigned long draw_to, int *draw_x)
{
	if (*draw_x < 0)
		return;

	vc->vc_sw->con_putcs(vc, (u16 *)draw_from,
			(u16 *)draw_to - (u16 *)draw_from, vc->vc_y, *draw_x);
	*draw_x = -1;
}

/* acquires console_lock */
static int do_con_write(struct tty_struct *tty, const unsigned char *buf, int count)
{
	int c, next_c, tc, ok, n = 0, draw_x = -1;
	unsigned int currcons;
	unsigned long draw_from = 0, draw_to = 0;
	struct vc_data *vc;
	unsigned char vc_attr;
	struct vt_notifier_param param;
	uint8_t rescan;
	uint8_t inverse;
	uint8_t width;
	u16 himask, charmask;

	if (in_interrupt())
		return count;

	console_lock();
	vc = tty->driver_data;
	if (vc == NULL) {
		pr_err("vt: argh, driver_data is NULL !\n");
		console_unlock();
		return 0;
	}

	currcons = vc->vc_num;
	if (!vc_cons_allocated(currcons)) {
		/* could this happen? */
		pr_warn_once("con_write: tty %d not allocated\n", currcons+1);
		console_unlock();
		return 0;
	}

	himask = vc->vc_hi_font_mask;
	charmask = himask ? 0x1ff : 0xff;

	/* undraw cursor first */
	if (con_is_fg(vc))
		hide_cursor(vc);

	param.vc = vc;

	while (!tty->stopped && count) {
		int orig = *buf;
		c = orig;
		buf++;
		n++;
		count--;
		rescan = 0;
		inverse = 0;
		width = 1;

		/* Do no translation at all in control states */
		if (vc->vc_state != ESnormal) {
			tc = c;
		} else if (vc->vc_utf && !vc->vc_disp_ctrl) {
		    /* Combine UTF-8 into Unicode in vc_utf_char.
		     * vc_utf_count is the number of continuation bytes still
		     * expected to arrive.
		     * vc_npar is the number of continuation bytes arrived so
		     * far
		     */
rescan_last_byte:
		    if ((c & 0xc0) == 0x80) {
			/* Continuation byte received */
			static const uint32_t utf8_length_changes[] = { 0x0000007f, 0x000007ff, 0x0000ffff, 0x001fffff, 0x03ffffff, 0x7fffffff };
			if (vc->vc_utf_count) {
			    vc->vc_utf_char = (vc->vc_utf_char << 6) | (c & 0x3f);
			    vc->vc_npar++;
			    if (--vc->vc_utf_count) {
				/* Still need some bytes */
				continue;
			    }
			    /* Got a whole character */
			    c = vc->vc_utf_char;
			    /* Reject overlong sequences */
			    if (c <= utf8_length_changes[vc->vc_npar - 1] ||
					c > utf8_length_changes[vc->vc_npar])
				c = 0xfffd;
			} else {
			    /* Unexpected continuation byte */
			    vc->vc_utf_count = 0;
			    c = 0xfffd;
			}
		    } else {
			/* Single ASCII byte or first byte of a sequence received */
			if (vc->vc_utf_count) {
			    /* Continuation byte expected */
			    rescan = 1;
			    vc->vc_utf_count = 0;
			    c = 0xfffd;
			} else if (c > 0x7f) {
			    /* First byte of a multibyte sequence received */
			    vc->vc_npar = 0;
			    if ((c & 0xe0) == 0xc0) {
				vc->vc_utf_count = 1;
				vc->vc_utf_char = (c & 0x1f);
			    } else if ((c & 0xf0) == 0xe0) {
				vc->vc_utf_count = 2;
				vc->vc_utf_char = (c & 0x0f);
			    } else if ((c & 0xf8) == 0xf0) {
				vc->vc_utf_count = 3;
				vc->vc_utf_char = (c & 0x07);
			    } else if ((c & 0xfc) == 0xf8) {
				vc->vc_utf_count = 4;
				vc->vc_utf_char = (c & 0x03);
			    } else if ((c & 0xfe) == 0xfc) {
				vc->vc_utf_count = 5;
				vc->vc_utf_char = (c & 0x01);
			    } else {
				/* 254 and 255 are invalid */
				c = 0xfffd;
			    }
			    if (vc->vc_utf_count) {
				/* Still need some bytes */
				continue;
			    }
			}
			/* Nothing to do if an ASCII byte was received */
		    }
		    /* End of UTF-8 decoding. */
		    /* c is the received character, or U+FFFD for invalid sequences. */
		    /* Replace invalid Unicode code points with U+FFFD too */
		    if ((c >= 0xd800 && c <= 0xdfff) || c == 0xfffe || c == 0xffff)
			c = 0xfffd;
		    tc = c;
		} else {	/* no utf or alternate charset mode */
		    tc = vc_translate(vc, c);
		}

		param.c = tc;
		if (atomic_notifier_call_chain(&vt_notifier_list, VT_PREWRITE,
					&param) == NOTIFY_STOP)
			continue;

                /* If the original code was a control character we
                 * only allow a glyph to be displayed if the code is
                 * not normally used (such as for cursor movement) or
                 * if the disp_ctrl mode has been explicitly enabled.
                 * Certain characters (as given by the CTRL_ALWAYS
                 * bitmap) are always displayed as control characters,
                 * as the console would be pretty useless without
                 * them; to display an arbitrary font position use the
                 * direct-to-font zone in UTF-8 mode.
                 */
                ok = tc && (c >= 32 ||
			    !(vc->vc_disp_ctrl ? (CTRL_ALWAYS >> c) & 1 :
				  vc->vc_utf || ((CTRL_ACTION >> c) & 1)))
			&& (c != 127 || vc->vc_disp_ctrl)
			&& (c != 128+27);

		if (vc->vc_state == ESnormal && ok) {
			if (vc->vc_utf && !vc->vc_disp_ctrl) {
				if (is_double_width(c))
					width = 2;
			}
			/* Now try to find out how to display it */
			tc = conv_uni_to_pc(vc, tc);
			if (tc & ~charmask) {
				if (tc == -1 || tc == -2) {
				    continue; /* nothing to display */
				}
				/* Glyph not found */
				if ((!(vc->vc_utf && !vc->vc_disp_ctrl) || c < 128) && !(c & ~charmask)) {
				    /* In legacy mode use the glyph we get by a 1:1 mapping.
				       This would make absolutely no sense with Unicode in mind,
				       but do this for ASCII characters since a font may lack
				       Unicode mapping info and we don't want to end up with
				       having question marks only. */
				    tc = c;
				} else {
				    /* Display U+FFFD. If it's not found, display an inverse question mark. */
				    tc = conv_uni_to_pc(vc, 0xfffd);
				    if (tc < 0) {
					inverse = 1;
					tc = conv_uni_to_pc(vc, '?');
					if (tc < 0) tc = '?';
				    }
				}
			}

			if (!inverse) {
				vc_attr = vc->vc_attr;
			} else {
				/* invert vc_attr */
				if (!vc->vc_can_do_color) {
					vc_attr = (vc->vc_attr) ^ 0x08;
				} else if (vc->vc_hi_font_mask == 0x100) {
					vc_attr = ((vc->vc_attr) & 0x11) | (((vc->vc_attr) & 0xe0) >> 4) | (((vc->vc_attr) & 0x0e) << 4);
				} else {
					vc_attr = ((vc->vc_attr) & 0x88) | (((vc->vc_attr) & 0x70) >> 4) | (((vc->vc_attr) & 0x07) << 4);
				}
				con_flush(vc, draw_from, draw_to, &draw_x);
			}

			next_c = c;
			while (1) {
				if (vc->vc_need_wrap || vc->vc_decim)
					con_flush(vc, draw_from, draw_to,
							&draw_x);
				if (vc->vc_need_wrap) {
					cr(vc);
					lf(vc);
				}
				if (vc->vc_decim)
					insert_char(vc, 1);
				vc_uniscr_putc(vc, next_c);
				scr_writew(himask ?
					     ((vc_attr << 8) & ~himask) + ((tc & 0x100) ? himask : 0) + (tc & 0xff) :
					     (vc_attr << 8) + tc,
					   (u16 *) vc->vc_pos);
				if (con_should_update(vc) && draw_x < 0) {
					draw_x = vc->vc_x;
					draw_from = vc->vc_pos;
				}
				if (vc->vc_x == vc->vc_cols - 1) {
					vc->vc_need_wrap = vc->vc_decawm;
					draw_to = vc->vc_pos + 2;
				} else {
					vc->vc_x++;
					draw_to = (vc->vc_pos += 2);
				}

				if (!--width) break;

				tc = conv_uni_to_pc(vc, ' '); /* A space is printed in the second column */
				if (tc < 0) tc = ' ';
				next_c = ' ';
			}
			notify_write(vc, c);

			if (inverse)
				con_flush(vc, draw_from, draw_to, &draw_x);

			if (rescan) {
				rescan = 0;
				inverse = 0;
				width = 1;
				c = orig;
				goto rescan_last_byte;
			}
			continue;
		}
		con_flush(vc, draw_from, draw_to, &draw_x);
		do_con_trol(tty, vc, orig);
	}
	con_flush(vc, draw_from, draw_to, &draw_x);
	vc_uniscr_debug_check(vc);
	console_conditional_schedule();
	notify_update(vc);
	console_unlock();
	return n;
}

/*
 * This is the console switching callback.
 *
 * Doing console switching in a process context allows
 * us to do the switches asynchronously (needed when we want
 * to switch due to a keyboard interrupt).  Synchronization
 * with other console code and prevention of re-entrancy is
 * ensured with console_lock.
 */
static void console_callback(struct work_struct *ignored)
{
	console_lock();

	if (want_console >= 0) {
		if (want_console != fg_console &&
		    vc_cons_allocated(want_console)) {
			hide_cursor(vc_cons[fg_console].d);
			change_console(vc_cons[want_console].d);
			/* we only changed when the console had already
			   been allocated - a new console is not created
			   in an interrupt routine */
		}
		want_console = -1;
	}
	if (do_poke_blanked_console) { /* do not unblank for a LED change */
		do_poke_blanked_console = 0;
		poke_blanked_console();
	}
	if (scrollback_delta) {
		struct vc_data *vc = vc_cons[fg_console].d;
		clear_selection();
		if (vc->vc_mode == KD_TEXT && vc->vc_sw->con_scrolldelta)
			vc->vc_sw->con_scrolldelta(vc, scrollback_delta);
		scrollback_delta = 0;
	}
	if (blank_timer_expired) {
		do_blank_screen(0);
		blank_timer_expired = 0;
	}
	notify_update(vc_cons[fg_console].d);

	console_unlock();
}

int set_console(int nr)
{
	struct vc_data *vc = vc_cons[fg_console].d;

	if (!vc_cons_allocated(nr) || vt_dont_switch ||
		(vc->vt_mode.mode == VT_AUTO && vc->vc_mode == KD_GRAPHICS)) {

		/*
		 * Console switch will fail in console_callback() or
		 * change_console() so there is no point scheduling
		 * the callback
		 *
		 * Existing set_console() users don't check the return
		 * value so this shouldn't break anything
		 */
		return -EINVAL;
	}

	want_console = nr;
	schedule_console_callback();

	return 0;
}

struct tty_driver *console_driver;

#ifdef CONFIG_VT_CONSOLE

/**
 * vt_kmsg_redirect() - Sets/gets the kernel message console
 * @new:	The new virtual terminal number or -1 if the console should stay
 * 		unchanged
 *
 * By default, the kernel messages are always printed on the current virtual
 * console. However, the user may modify that default with the
 * TIOCL_SETKMSGREDIRECT ioctl call.
 *
 * This function sets the kernel message console to be @new. It returns the old
 * virtual console number. The virtual terminal number 0 (both as parameter and
 * return value) means no redirection (i.e. always printed on the currently
 * active console).
 *
 * The parameter -1 means that only the current console is returned, but the
 * value is not modified. You may use the macro vt_get_kmsg_redirect() in that
 * case to make the code more understandable.
 *
 * When the kernel is compiled without CONFIG_VT_CONSOLE, this function ignores
 * the parameter and always returns 0.
 */
int vt_kmsg_redirect(int new)
{
	static int kmsg_con;

	if (new != -1)
		return xchg(&kmsg_con, new);
	else
		return kmsg_con;
}

/*
 *	Console on virtual terminal
 *
 * The console must be locked when we get here.
 */

static void vt_console_print(struct console *co, const char *b, unsigned count)
{
	struct vc_data *vc = vc_cons[fg_console].d;
	unsigned char c;
	static DEFINE_SPINLOCK(printing_lock);
	const ushort *start;
	ushort start_x, cnt;
	int kmsg_console;

	/* console busy or not yet initialized */
	if (!printable)
		return;
	if (!spin_trylock(&printing_lock))
		return;

	kmsg_console = vt_get_kmsg_redirect();
	if (kmsg_console && vc_cons_allocated(kmsg_console - 1))
		vc = vc_cons[kmsg_console - 1].d;

	if (!vc_cons_allocated(fg_console)) {
		/* impossible */
		/* printk("vt_console_print: tty %d not allocated ??\n", currcons+1); */
		goto quit;
	}

	if (vc->vc_mode != KD_TEXT)
		goto quit;

	/* undraw cursor first */
	if (con_is_fg(vc))
		hide_cursor(vc);

	start = (ushort *)vc->vc_pos;
	start_x = vc->vc_x;
	cnt = 0;
	while (count--) {
		c = *b++;
		if (c == 10 || c == 13 || c == 8 || vc->vc_need_wrap) {
			if (cnt && con_is_visible(vc))
				vc->vc_sw->con_putcs(vc, start, cnt, vc->vc_y, start_x);
			cnt = 0;
			if (c == 8) {		/* backspace */
				bs(vc);
				start = (ushort *)vc->vc_pos;
				start_x = vc->vc_x;
				continue;
			}
			if (c != 13)
				lf(vc);
			cr(vc);
			start = (ushort *)vc->vc_pos;
			start_x = vc->vc_x;
			if (c == 10 || c == 13)
				continue;
		}
		vc_uniscr_putc(vc, c);
		scr_writew((vc->vc_attr << 8) + c, (unsigned short *)vc->vc_pos);
		notify_write(vc, c);
		cnt++;
		if (vc->vc_x == vc->vc_cols - 1) {
			vc->vc_need_wrap = 1;
		} else {
			vc->vc_pos += 2;
			vc->vc_x++;
		}
	}
	if (cnt && con_is_visible(vc))
		vc->vc_sw->con_putcs(vc, start, cnt, vc->vc_y, start_x);
	set_cursor(vc);
	notify_update(vc);

quit:
	spin_unlock(&printing_lock);
}

static struct tty_driver *vt_console_device(struct console *c, int *index)
{
	*index = c->index ? c->index-1 : fg_console;
	return console_driver;
}

static struct console vt_console_driver = {
	.name		= "tty",
	.write		= vt_console_print,
	.device		= vt_console_device,
	.unblank	= unblank_screen,
	.flags		= CON_PRINTBUFFER,
	.index		= -1,
};
#endif

/*
 *	Handling of Linux-specific VC ioctls
 */

/*
 * Generally a bit racy with respect to console_lock();.
 *
 * There are some functions which don't need it.
 *
 * There are some functions which can sleep for arbitrary periods
 * (paste_selection) but we don't need the lock there anyway.
 *
 * set_selection_user has locking, and definitely needs it
 */

int tioclinux(struct tty_struct *tty, unsigned long arg)
{
	char type, data;
	char __user *p = (char __user *)arg;
	int lines;
	int ret;

	if (current->signal->tty != tty && !capable(CAP_SYS_ADMIN))
		return -EPERM;
	if (get_user(type, p))
		return -EFAULT;
	ret = 0;

	switch (type)
	{
		case TIOCL_SETSEL:
			ret = set_selection_user((struct tiocl_selection
						 __user *)(p+1), tty);
			break;
		case TIOCL_PASTESEL:
			ret = paste_selection(tty);
			break;
		case TIOCL_UNBLANKSCREEN:
			console_lock();
			unblank_screen();
			console_unlock();
			break;
		case TIOCL_SELLOADLUT:
			console_lock();
			ret = sel_loadlut(p);
			console_unlock();
			break;
		case TIOCL_GETSHIFTSTATE:

	/*
	 * Make it possible to react to Shift+Mousebutton.
	 * Note that 'shift_state' is an undocumented
	 * kernel-internal variable; programs not closely
	 * related to the kernel should not use this.
	 */
			data = vt_get_shift_state();
			ret = put_user(data, p);
			break;
		case TIOCL_GETMOUSEREPORTING:
			console_lock();	/* May be overkill */
			data = mouse_reporting();
			console_unlock();
			ret = put_user(data, p);
			break;
		case TIOCL_SETVESABLANK:
			console_lock();
			ret = set_vesa_blanking(p);
			console_unlock();
			break;
		case TIOCL_GETKMSGREDIRECT:
			data = vt_get_kmsg_redirect();
			ret = put_user(data, p);
			break;
		case TIOCL_SETKMSGREDIRECT:
			if (!capable(CAP_SYS_ADMIN)) {
				ret = -EPERM;
			} else {
				if (get_user(data, p+1))
					ret = -EFAULT;
				else
					vt_kmsg_redirect(data);
			}
			break;
		case TIOCL_GETFGCONSOLE:
			/* No locking needed as this is a transiently
			   correct return anyway if the caller hasn't
			   disabled switching */
			ret = fg_console;
			break;
		case TIOCL_SCROLLCONSOLE:
			if (get_user(lines, (s32 __user *)(p+4))) {
				ret = -EFAULT;
			} else {
				/* Need the console lock here. Note that lots
				   of other calls need fixing before the lock
				   is actually useful ! */
				console_lock();
				scrollfront(vc_cons[fg_console].d, lines);
				console_unlock();
				ret = 0;
			}
			break;
		case TIOCL_BLANKSCREEN:	/* until explicitly unblanked, not only poked */
			console_lock();
			ignore_poke = 1;
			do_blank_screen(0);
			console_unlock();
			break;
		case TIOCL_BLANKEDSCREEN:
			ret = console_blanked;
			break;
		default:
			ret = -EINVAL;
			break;
	}
	return ret;
}

/*
 * /dev/ttyN handling
 */

static int con_write(struct tty_struct *tty, const unsigned char *buf, int count)
{
	int	retval;

	retval = do_con_write(tty, buf, count);
	con_flush_chars(tty);

	return retval;
}

static int con_put_char(struct tty_struct *tty, unsigned char ch)
{
	if (in_interrupt())
		return 0;	/* n_r3964 calls put_char() from interrupt context */
	return do_con_write(tty, &ch, 1);
}

static int con_write_room(struct tty_struct *tty)
{
	if (tty->stopped)
		return 0;
	return 32768;		/* No limit, really; we're not buffering */
}

static int con_chars_in_buffer(struct tty_struct *tty)
{
	return 0;		/* we're not buffering */
}

/*
 * con_throttle and con_unthrottle are only used for
 * paste_selection(), which has to stuff in a large number of
 * characters...
 */
static void con_throttle(struct tty_struct *tty)
{
}

static void con_unthrottle(struct tty_struct *tty)
{
	struct vc_data *vc = tty->driver_data;

	wake_up_interruptible(&vc->paste_wait);
}

/*
 * Turn the Scroll-Lock LED on when the tty is stopped
 */
static void con_stop(struct tty_struct *tty)
{
	int console_num;
	if (!tty)
		return;
	console_num = tty->index;
	if (!vc_cons_allocated(console_num))
		return;
	vt_kbd_con_stop(console_num);
}

/*
 * Turn the Scroll-Lock LED off when the console is started
 */
static void con_start(struct tty_struct *tty)
{
	int console_num;
	if (!tty)
		return;
	console_num = tty->index;
	if (!vc_cons_allocated(console_num))
		return;
	vt_kbd_con_start(console_num);
}

static void con_flush_chars(struct tty_struct *tty)
{
	struct vc_data *vc;

	if (in_interrupt())	/* from flush_to_ldisc */
		return;

	/* if we race with con_close(), vt may be null */
	console_lock();
	vc = tty->driver_data;
	if (vc)
		set_cursor(vc);
	console_unlock();
}

/*
 * Allocate the console screen memory.
 */
static int con_install(struct tty_driver *driver, struct tty_struct *tty)
{
	unsigned int currcons = tty->index;
	struct vc_data *vc;
	int ret;

	console_lock();
	ret = vc_allocate(currcons);
	if (ret)
		goto unlock;

	vc = vc_cons[currcons].d;

	/* Still being freed */
	if (vc->port.tty) {
		ret = -ERESTARTSYS;
		goto unlock;
	}

	ret = tty_port_install(&vc->port, driver, tty);
	if (ret)
		goto unlock;

	tty->driver_data = vc;
	vc->port.tty = tty;
	tty_port_get(&vc->port);

	if (!tty->winsize.ws_row && !tty->winsize.ws_col) {
		tty->winsize.ws_row = vc_cons[currcons].d->vc_rows;
		tty->winsize.ws_col = vc_cons[currcons].d->vc_cols;
	}
	if (vc->vc_utf)
		tty->termios.c_iflag |= IUTF8;
	else
		tty->termios.c_iflag &= ~IUTF8;
unlock:
	console_unlock();
	return ret;
}

static int con_open(struct tty_struct *tty, struct file *filp)
{
	/* everything done in install */
	return 0;
}


static void con_close(struct tty_struct *tty, struct file *filp)
{
	/* Nothing to do - we defer to shutdown */
}

static void con_shutdown(struct tty_struct *tty)
{
	struct vc_data *vc = tty->driver_data;
	BUG_ON(vc == NULL);
	console_lock();
	vc->port.tty = NULL;
	console_unlock();
}

static void con_cleanup(struct tty_struct *tty)
{
	struct vc_data *vc = tty->driver_data;

	tty_port_put(&vc->port);
}

static int default_color           = 7; /* white */
static int default_italic_color    = 2; // green (ASCII)
static int default_underline_color = 3; // cyan (ASCII)
module_param_named(color, default_color, int, S_IRUGO | S_IWUSR);
module_param_named(italic, default_italic_color, int, S_IRUGO | S_IWUSR);
module_param_named(underline, default_underline_color, int, S_IRUGO | S_IWUSR);

static void vc_init(struct vc_data *vc, unsigned int rows,
		    unsigned int cols, int do_clear)
{
	int j, k ;

	vc->vc_cols = cols;
	vc->vc_rows = rows;
	vc->vc_size_row = cols << 1;
	vc->vc_screenbuf_size = vc->vc_rows * vc->vc_size_row;

	set_origin(vc);
	vc->vc_pos = vc->vc_origin;
	reset_vc(vc);
	for (j=k=0; j<16; j++) {
		vc->vc_palette[k++] = default_red[j] ;
		vc->vc_palette[k++] = default_grn[j] ;
		vc->vc_palette[k++] = default_blu[j] ;
	}
	vc->vc_def_color       = default_color;
	vc->vc_ulcolor         = default_underline_color;
	vc->vc_itcolor         = default_italic_color;
	vc->vc_halfcolor       = 0x08;   /* grey */
	init_waitqueue_head(&vc->paste_wait);
	reset_terminal(vc, do_clear);
}

/*
 * This routine initializes console interrupts, and does nothing
 * else. If you want the screen to clear, call tty_write with
 * the appropriate escape-sequence.
 */

static int __init con_init(void)
{
	const char *display_desc = NULL;
	struct vc_data *vc;
	unsigned int currcons = 0, i;

	console_lock();

	if (!conswitchp)
		conswitchp = &dummy_con;
	display_desc = conswitchp->con_startup();
	if (!display_desc) {
		fg_console = 0;
		console_unlock();
		return 0;
	}

	for (i = 0; i < MAX_NR_CON_DRIVER; i++) {
		struct con_driver *con_driver = &registered_con_driver[i];

		if (con_driver->con == NULL) {
			con_driver->con = conswitchp;
			con_driver->desc = display_desc;
			con_driver->flag = CON_DRIVER_FLAG_INIT;
			con_driver->first = 0;
			con_driver->last = MAX_NR_CONSOLES - 1;
			break;
		}
	}

	for (i = 0; i < MAX_NR_CONSOLES; i++)
		con_driver_map[i] = conswitchp;

	if (blankinterval) {
		blank_state = blank_normal_wait;
		mod_timer(&console_timer, jiffies + (blankinterval * HZ));
	}

	for (currcons = 0; currcons < MIN_NR_CONSOLES; currcons++) {
		vc_cons[currcons].d = vc = kzalloc(sizeof(struct vc_data), GFP_NOWAIT);
		INIT_WORK(&vc_cons[currcons].SAK_work, vc_SAK);
		tty_port_init(&vc->port);
		visual_init(vc, currcons, 1);
		vc->vc_screenbuf = kzalloc(vc->vc_screenbuf_size, GFP_NOWAIT);
		vc_init(vc, vc->vc_rows, vc->vc_cols,
			currcons || !vc->vc_sw->con_save_screen);
	}
	currcons = fg_console = 0;
	master_display_fg = vc = vc_cons[currcons].d;
	set_origin(vc);
	save_screen(vc);
	gotoxy(vc, vc->vc_x, vc->vc_y);
	csi_J(vc, 0);
	update_screen(vc);
	pr_info("Console: %s %s %dx%d\n",
		vc->vc_can_do_color ? "colour" : "mono",
		display_desc, vc->vc_cols, vc->vc_rows);
	printable = 1;

	console_unlock();

#ifdef CONFIG_VT_CONSOLE
	register_console(&vt_console_driver);
#endif
	return 0;
}
console_initcall(con_init);

static const struct tty_operations con_ops = {
	.install = con_install,
	.open = con_open,
	.close = con_close,
	.write = con_write,
	.write_room = con_write_room,
	.put_char = con_put_char,
	.flush_chars = con_flush_chars,
	.chars_in_buffer = con_chars_in_buffer,
	.ioctl = vt_ioctl,
#ifdef CONFIG_COMPAT
	.compat_ioctl = vt_compat_ioctl,
#endif
	.stop = con_stop,
	.start = con_start,
	.throttle = con_throttle,
	.unthrottle = con_unthrottle,
	.resize = vt_resize,
	.shutdown = con_shutdown,
	.cleanup = con_cleanup,
};

static struct cdev vc0_cdev;

static ssize_t show_tty_active(struct device *dev,
				struct device_attribute *attr, char *buf)
{
	return sprintf(buf, "tty%d\n", fg_console + 1);
}
static DEVICE_ATTR(active, S_IRUGO, show_tty_active, NULL);

static struct attribute *vt_dev_attrs[] = {
	&dev_attr_active.attr,
	NULL
};

ATTRIBUTE_GROUPS(vt_dev);

int __init vty_init(const struct file_operations *console_fops)
{
	cdev_init(&vc0_cdev, console_fops);
	if (cdev_add(&vc0_cdev, MKDEV(TTY_MAJOR, 0), 1) ||
	    register_chrdev_region(MKDEV(TTY_MAJOR, 0), 1, "/dev/vc/0") < 0)
		panic("Couldn't register /dev/tty0 driver\n");
	tty0dev = device_create_with_groups(tty_class, NULL,
					    MKDEV(TTY_MAJOR, 0), NULL,
					    vt_dev_groups, "tty0");
	if (IS_ERR(tty0dev))
		tty0dev = NULL;

	vcs_init();

	console_driver = alloc_tty_driver(MAX_NR_CONSOLES);
	if (!console_driver)
		panic("Couldn't allocate console driver\n");

	console_driver->name = "tty";
	console_driver->name_base = 1;
	console_driver->major = TTY_MAJOR;
	console_driver->minor_start = 1;
	console_driver->type = TTY_DRIVER_TYPE_CONSOLE;
	console_driver->init_termios = tty_std_termios;
	if (default_utf8)
		console_driver->init_termios.c_iflag |= IUTF8;
	console_driver->flags = TTY_DRIVER_REAL_RAW | TTY_DRIVER_RESET_TERMIOS;
	tty_set_operations(console_driver, &con_ops);
	if (tty_register_driver(console_driver))
		panic("Couldn't register console driver\n");
	kbd_init();
	console_map_init();
#ifdef CONFIG_MDA_CONSOLE
	mda_console_init();
#endif
	return 0;
}

#ifndef VT_SINGLE_DRIVER

static struct class *vtconsole_class;

static int do_bind_con_driver(const struct consw *csw, int first, int last,
			   int deflt)
{
	struct module *owner = csw->owner;
	const char *desc = NULL;
	struct con_driver *con_driver;
	int i, j = -1, k = -1, retval = -ENODEV;

	if (!try_module_get(owner))
		return -ENODEV;

	WARN_CONSOLE_UNLOCKED();

	/* check if driver is registered */
	for (i = 0; i < MAX_NR_CON_DRIVER; i++) {
		con_driver = &registered_con_driver[i];

		if (con_driver->con == csw) {
			desc = con_driver->desc;
			retval = 0;
			break;
		}
	}

	if (retval)
		goto err;

	if (!(con_driver->flag & CON_DRIVER_FLAG_INIT)) {
		csw->con_startup();
		con_driver->flag |= CON_DRIVER_FLAG_INIT;
	}

	if (deflt) {
		if (conswitchp)
			module_put(conswitchp->owner);

		__module_get(owner);
		conswitchp = csw;
	}

	first = max(first, con_driver->first);
	last = min(last, con_driver->last);

	for (i = first; i <= last; i++) {
		int old_was_color;
		struct vc_data *vc = vc_cons[i].d;

		if (con_driver_map[i])
			module_put(con_driver_map[i]->owner);
		__module_get(owner);
		con_driver_map[i] = csw;

		if (!vc || !vc->vc_sw)
			continue;

		j = i;

		if (con_is_visible(vc)) {
			k = i;
			save_screen(vc);
		}

		old_was_color = vc->vc_can_do_color;
		vc->vc_sw->con_deinit(vc);
		vc->vc_origin = (unsigned long)vc->vc_screenbuf;
		visual_init(vc, i, 0);
		set_origin(vc);
		update_attr(vc);

		/* If the console changed between mono <-> color, then
		 * the attributes in the screenbuf will be wrong.  The
		 * following resets all attributes to something sane.
		 */
		if (old_was_color != vc->vc_can_do_color)
			clear_buffer_attributes(vc);
	}

	pr_info("Console: switching ");
	if (!deflt)
		pr_cont("consoles %d-%d ", first + 1, last + 1);
	if (j >= 0) {
		struct vc_data *vc = vc_cons[j].d;

		pr_cont("to %s %s %dx%d\n",
			vc->vc_can_do_color ? "colour" : "mono",
			desc, vc->vc_cols, vc->vc_rows);

		if (k >= 0) {
			vc = vc_cons[k].d;
			update_screen(vc);
		}
	} else {
		pr_cont("to %s\n", desc);
	}

	retval = 0;
err:
	module_put(owner);
	return retval;
};


#ifdef CONFIG_VT_HW_CONSOLE_BINDING
int do_unbind_con_driver(const struct consw *csw, int first, int last, int deflt)
{
	struct module *owner = csw->owner;
	const struct consw *defcsw = NULL;
	struct con_driver *con_driver = NULL, *con_back = NULL;
	int i, retval = -ENODEV;

	if (!try_module_get(owner))
		return -ENODEV;

	WARN_CONSOLE_UNLOCKED();

	/* check if driver is registered and if it is unbindable */
	for (i = 0; i < MAX_NR_CON_DRIVER; i++) {
		con_driver = &registered_con_driver[i];

		if (con_driver->con == csw &&
		    con_driver->flag & CON_DRIVER_FLAG_MODULE) {
			retval = 0;
			break;
		}
	}

	if (retval)
		goto err;

	retval = -ENODEV;

	/* check if backup driver exists */
	for (i = 0; i < MAX_NR_CON_DRIVER; i++) {
		con_back = &registered_con_driver[i];

		if (con_back->con && con_back->con != csw) {
			defcsw = con_back->con;
			retval = 0;
			break;
		}
	}

	if (retval)
		goto err;

	if (!con_is_bound(csw))
		goto err;

	first = max(first, con_driver->first);
	last = min(last, con_driver->last);

	for (i = first; i <= last; i++) {
		if (con_driver_map[i] == csw) {
			module_put(csw->owner);
			con_driver_map[i] = NULL;
		}
	}

	if (!con_is_bound(defcsw)) {
		const struct consw *defconsw = conswitchp;

		defcsw->con_startup();
		con_back->flag |= CON_DRIVER_FLAG_INIT;
		/*
		 * vgacon may change the default driver to point
		 * to dummycon, we restore it here...
		 */
		conswitchp = defconsw;
	}

	if (!con_is_bound(csw))
		con_driver->flag &= ~CON_DRIVER_FLAG_INIT;

	/* ignore return value, binding should not fail */
	do_bind_con_driver(defcsw, first, last, deflt);
err:
	module_put(owner);
	return retval;

}
EXPORT_SYMBOL_GPL(do_unbind_con_driver);

static int vt_bind(struct con_driver *con)
{
	const struct consw *defcsw = NULL, *csw = NULL;
	int i, more = 1, first = -1, last = -1, deflt = 0;

 	if (!con->con || !(con->flag & CON_DRIVER_FLAG_MODULE))
		goto err;

	csw = con->con;

	for (i = 0; i < MAX_NR_CON_DRIVER; i++) {
		struct con_driver *con = &registered_con_driver[i];

		if (con->con && !(con->flag & CON_DRIVER_FLAG_MODULE)) {
			defcsw = con->con;
			break;
		}
	}

	if (!defcsw)
		goto err;

	while (more) {
		more = 0;

		for (i = con->first; i <= con->last; i++) {
			if (con_driver_map[i] == defcsw) {
				if (first == -1)
					first = i;
				last = i;
				more = 1;
			} else if (first != -1)
				break;
		}

		if (first == 0 && last == MAX_NR_CONSOLES -1)
			deflt = 1;

		if (first != -1)
			do_bind_con_driver(csw, first, last, deflt);

		first = -1;
		last = -1;
		deflt = 0;
	}

err:
	return 0;
}

static int vt_unbind(struct con_driver *con)
{
	const struct consw *csw = NULL;
	int i, more = 1, first = -1, last = -1, deflt = 0;
	int ret;

 	if (!con->con || !(con->flag & CON_DRIVER_FLAG_MODULE))
		goto err;

	csw = con->con;

	while (more) {
		more = 0;

		for (i = con->first; i <= con->last; i++) {
			if (con_driver_map[i] == csw) {
				if (first == -1)
					first = i;
				last = i;
				more = 1;
			} else if (first != -1)
				break;
		}

		if (first == 0 && last == MAX_NR_CONSOLES -1)
			deflt = 1;

		if (first != -1) {
			ret = do_unbind_con_driver(csw, first, last, deflt);
			if (ret != 0)
				return ret;
		}

		first = -1;
		last = -1;
		deflt = 0;
	}

err:
	return 0;
}
#else
static inline int vt_bind(struct con_driver *con)
{
	return 0;
}
static inline int vt_unbind(struct con_driver *con)
{
	return 0;
}
#endif /* CONFIG_VT_HW_CONSOLE_BINDING */

static ssize_t store_bind(struct device *dev, struct device_attribute *attr,
			  const char *buf, size_t count)
{
	struct con_driver *con = dev_get_drvdata(dev);
	int bind = simple_strtoul(buf, NULL, 0);

	console_lock();

	if (bind)
		vt_bind(con);
	else
		vt_unbind(con);

	console_unlock();

	return count;
}

static ssize_t show_bind(struct device *dev, struct device_attribute *attr,
			 char *buf)
{
	struct con_driver *con = dev_get_drvdata(dev);
	int bind;

	console_lock();
	bind = con_is_bound(con->con);
	console_unlock();

	return snprintf(buf, PAGE_SIZE, "%i\n", bind);
}

static ssize_t show_name(struct device *dev, struct device_attribute *attr,
			 char *buf)
{
	struct con_driver *con = dev_get_drvdata(dev);

	return snprintf(buf, PAGE_SIZE, "%s %s\n",
			(con->flag & CON_DRIVER_FLAG_MODULE) ? "(M)" : "(S)",
			 con->desc);

}

static DEVICE_ATTR(bind, S_IRUGO|S_IWUSR, show_bind, store_bind);
static DEVICE_ATTR(name, S_IRUGO, show_name, NULL);

static struct attribute *con_dev_attrs[] = {
	&dev_attr_bind.attr,
	&dev_attr_name.attr,
	NULL
};

ATTRIBUTE_GROUPS(con_dev);

static int vtconsole_init_device(struct con_driver *con)
{
	con->flag |= CON_DRIVER_FLAG_ATTR;
	return 0;
}

static void vtconsole_deinit_device(struct con_driver *con)
{
	con->flag &= ~CON_DRIVER_FLAG_ATTR;
}

/**
 * con_is_bound - checks if driver is bound to the console
 * @csw: console driver
 *
 * RETURNS: zero if unbound, nonzero if bound
 *
 * Drivers can call this and if zero, they should release
 * all resources allocated on con_startup()
 */
int con_is_bound(const struct consw *csw)
{
	int i, bound = 0;

	WARN_CONSOLE_UNLOCKED();

	for (i = 0; i < MAX_NR_CONSOLES; i++) {
		if (con_driver_map[i] == csw) {
			bound = 1;
			break;
		}
	}

	return bound;
}
EXPORT_SYMBOL(con_is_bound);

/**
 * con_is_visible - checks whether the current console is visible
 * @vc: virtual console
 *
 * RETURNS: zero if not visible, nonzero if visible
 */
bool con_is_visible(const struct vc_data *vc)
{
	WARN_CONSOLE_UNLOCKED();

	return *vc->vc_display_fg == vc;
}
EXPORT_SYMBOL(con_is_visible);

/**
 * con_debug_enter - prepare the console for the kernel debugger
 * @sw: console driver
 *
 * Called when the console is taken over by the kernel debugger, this
 * function needs to save the current console state, then put the console
 * into a state suitable for the kernel debugger.
 *
 * RETURNS:
 * Zero on success, nonzero if a failure occurred when trying to prepare
 * the console for the debugger.
 */
int con_debug_enter(struct vc_data *vc)
{
	int ret = 0;

	saved_fg_console = fg_console;
	saved_last_console = last_console;
	saved_want_console = want_console;
	saved_vc_mode = vc->vc_mode;
	saved_console_blanked = console_blanked;
	vc->vc_mode = KD_TEXT;
	console_blanked = 0;
	if (vc->vc_sw->con_debug_enter)
		ret = vc->vc_sw->con_debug_enter(vc);
#ifdef CONFIG_KGDB_KDB
	/* Set the initial LINES variable if it is not already set */
	if (vc->vc_rows < 999) {
		int linecount;
		char lns[4];
		const char *setargs[3] = {
			"set",
			"LINES",
			lns,
		};
		if (kdbgetintenv(setargs[0], &linecount)) {
			snprintf(lns, 4, "%i", vc->vc_rows);
			kdb_set(2, setargs);
		}
	}
	if (vc->vc_cols < 999) {
		int colcount;
		char cols[4];
		const char *setargs[3] = {
			"set",
			"COLUMNS",
			cols,
		};
		if (kdbgetintenv(setargs[0], &colcount)) {
			snprintf(cols, 4, "%i", vc->vc_cols);
			kdb_set(2, setargs);
		}
	}
#endif /* CONFIG_KGDB_KDB */
	return ret;
}
EXPORT_SYMBOL_GPL(con_debug_enter);

/**
 * con_debug_leave - restore console state
 * @sw: console driver
 *
 * Restore the console state to what it was before the kernel debugger
 * was invoked.
 *
 * RETURNS:
 * Zero on success, nonzero if a failure occurred when trying to restore
 * the console.
 */
int con_debug_leave(void)
{
	struct vc_data *vc;
	int ret = 0;

	fg_console = saved_fg_console;
	last_console = saved_last_console;
	want_console = saved_want_console;
	console_blanked = saved_console_blanked;
	vc_cons[fg_console].d->vc_mode = saved_vc_mode;

	vc = vc_cons[fg_console].d;
	if (vc->vc_sw->con_debug_leave)
		ret = vc->vc_sw->con_debug_leave(vc);
	return ret;
}
EXPORT_SYMBOL_GPL(con_debug_leave);

static int do_register_con_driver(const struct consw *csw, int first, int last)
{
	struct module *owner = csw->owner;
	struct con_driver *con_driver;
	const char *desc;
	int i, retval;

	WARN_CONSOLE_UNLOCKED();

	if (!try_module_get(owner))
		return -ENODEV;

	for (i = 0; i < MAX_NR_CON_DRIVER; i++) {
		con_driver = &registered_con_driver[i];

		/* already registered */
		if (con_driver->con == csw) {
			retval = -EBUSY;
			goto err;
		}
	}

	desc = csw->con_startup();
	if (!desc) {
		retval = -ENODEV;
		goto err;
	}

	retval = -EINVAL;

	for (i = 0; i < MAX_NR_CON_DRIVER; i++) {
		con_driver = &registered_con_driver[i];

		if (con_driver->con == NULL &&
		    !(con_driver->flag & CON_DRIVER_FLAG_ZOMBIE)) {
			con_driver->con = csw;
			con_driver->desc = desc;
			con_driver->node = i;
			con_driver->flag = CON_DRIVER_FLAG_MODULE |
			                   CON_DRIVER_FLAG_INIT;
			con_driver->first = first;
			con_driver->last = last;
			retval = 0;
			break;
		}
	}

	if (retval)
		goto err;

	con_driver->dev =
		device_create_with_groups(vtconsole_class, NULL,
					  MKDEV(0, con_driver->node),
					  con_driver, con_dev_groups,
					  "vtcon%i", con_driver->node);
	if (IS_ERR(con_driver->dev)) {
		pr_warn("Unable to create device for %s; errno = %ld\n",
			con_driver->desc, PTR_ERR(con_driver->dev));
		con_driver->dev = NULL;
	} else {
		vtconsole_init_device(con_driver);
	}

err:
	module_put(owner);
	return retval;
}


/**
 * do_unregister_con_driver - unregister console driver from console layer
 * @csw: console driver
 *
 * DESCRIPTION: All drivers that registers to the console layer must
 * call this function upon exit, or if the console driver is in a state
 * where it won't be able to handle console services, such as the
 * framebuffer console without loaded framebuffer drivers.
 *
 * The driver must unbind first prior to unregistration.
 */
int do_unregister_con_driver(const struct consw *csw)
{
	int i;

	/* cannot unregister a bound driver */
	if (con_is_bound(csw))
		return -EBUSY;

	if (csw == conswitchp)
		return -EINVAL;

	for (i = 0; i < MAX_NR_CON_DRIVER; i++) {
		struct con_driver *con_driver = &registered_con_driver[i];

		if (con_driver->con == csw) {
			/*
			 * Defer the removal of the sysfs entries since that
			 * will acquire the kernfs s_active lock and we can't
			 * acquire this lock while holding the console lock:
			 * the unbind sysfs entry imposes already the opposite
			 * order. Reset con already here to prevent any later
			 * lookup to succeed and mark this slot as zombie, so
			 * it won't get reused until we complete the removal
			 * in the deferred work.
			 */
			con_driver->con = NULL;
			con_driver->flag = CON_DRIVER_FLAG_ZOMBIE;
			schedule_work(&con_driver_unregister_work);

			return 0;
		}
	}

	return -ENODEV;
}
EXPORT_SYMBOL_GPL(do_unregister_con_driver);

static void con_driver_unregister_callback(struct work_struct *ignored)
{
	int i;

	console_lock();

	for (i = 0; i < MAX_NR_CON_DRIVER; i++) {
		struct con_driver *con_driver = &registered_con_driver[i];

		if (!(con_driver->flag & CON_DRIVER_FLAG_ZOMBIE))
			continue;

		console_unlock();

		vtconsole_deinit_device(con_driver);
		device_destroy(vtconsole_class, MKDEV(0, con_driver->node));

		console_lock();

		if (WARN_ON_ONCE(con_driver->con))
			con_driver->con = NULL;
		con_driver->desc = NULL;
		con_driver->dev = NULL;
		con_driver->node = 0;
		WARN_ON_ONCE(con_driver->flag != CON_DRIVER_FLAG_ZOMBIE);
		con_driver->flag = 0;
		con_driver->first = 0;
		con_driver->last = 0;
	}

	console_unlock();
}

/*
 *	If we support more console drivers, this function is used
 *	when a driver wants to take over some existing consoles
 *	and become default driver for newly opened ones.
 *
 *	do_take_over_console is basically a register followed by bind
 */
int do_take_over_console(const struct consw *csw, int first, int last, int deflt)
{
	int err;

	err = do_register_con_driver(csw, first, last);
	/*
	 * If we get an busy error we still want to bind the console driver
	 * and return success, as we may have unbound the console driver
	 * but not unregistered it.
	 */
	if (err == -EBUSY)
		err = 0;
	if (!err)
		do_bind_con_driver(csw, first, last, deflt);

	return err;
}
EXPORT_SYMBOL_GPL(do_take_over_console);


/*
 * give_up_console is a wrapper to unregister_con_driver. It will only
 * work if driver is fully unbound.
 */
void give_up_console(const struct consw *csw)
{
	console_lock();
	do_unregister_con_driver(csw);
	console_unlock();
}

static int __init vtconsole_class_init(void)
{
	int i;

	vtconsole_class = class_create(THIS_MODULE, "vtconsole");
	if (IS_ERR(vtconsole_class)) {
		pr_warn("Unable to create vt console class; errno = %ld\n",
			PTR_ERR(vtconsole_class));
		vtconsole_class = NULL;
	}

	/* Add system drivers to sysfs */
	for (i = 0; i < MAX_NR_CON_DRIVER; i++) {
		struct con_driver *con = &registered_con_driver[i];

		if (con->con && !con->dev) {
			con->dev =
				device_create_with_groups(vtconsole_class, NULL,
							  MKDEV(0, con->node),
							  con, con_dev_groups,
							  "vtcon%i", con->node);

			if (IS_ERR(con->dev)) {
				pr_warn("Unable to create device for %s; errno = %ld\n",
					con->desc, PTR_ERR(con->dev));
				con->dev = NULL;
			} else {
				vtconsole_init_device(con);
			}
		}
	}

	return 0;
}
postcore_initcall(vtconsole_class_init);

#endif

/*
 *	Screen blanking
 */

static int set_vesa_blanking(char __user *p)
{
	unsigned int mode;

	if (get_user(mode, p + 1))
		return -EFAULT;

	vesa_blank_mode = (mode < 4) ? mode : 0;
	return 0;
}

void do_blank_screen(int entering_gfx)
{
	struct vc_data *vc = vc_cons[fg_console].d;
	int i;

	might_sleep();

	WARN_CONSOLE_UNLOCKED();

	if (console_blanked) {
		if (blank_state == blank_vesa_wait) {
			blank_state = blank_off;
			vc->vc_sw->con_blank(vc, vesa_blank_mode + 1, 0);
		}
		return;
	}

	/* entering graphics mode? */
	if (entering_gfx) {
		hide_cursor(vc);
		save_screen(vc);
		vc->vc_sw->con_blank(vc, -1, 1);
		console_blanked = fg_console + 1;
		blank_state = blank_off;
		set_origin(vc);
		return;
	}

	blank_state = blank_off;

	/* don't blank graphics */
	if (vc->vc_mode != KD_TEXT) {
		console_blanked = fg_console + 1;
		return;
	}

	hide_cursor(vc);
	del_timer_sync(&console_timer);
	blank_timer_expired = 0;

	save_screen(vc);
	/* In case we need to reset origin, blanking hook returns 1 */
	i = vc->vc_sw->con_blank(vc, vesa_off_interval ? 1 : (vesa_blank_mode + 1), 0);
	console_blanked = fg_console + 1;
	if (i)
		set_origin(vc);

	if (console_blank_hook && console_blank_hook(1))
		return;

	if (vesa_off_interval && vesa_blank_mode) {
		blank_state = blank_vesa_wait;
		mod_timer(&console_timer, jiffies + vesa_off_interval);
	}
	vt_event_post(VT_EVENT_BLANK, vc->vc_num, vc->vc_num);
}
EXPORT_SYMBOL(do_blank_screen);

/*
 * Called by timer as well as from vt_console_driver
 */
void do_unblank_screen(int leaving_gfx)
{
	struct vc_data *vc;

	/* This should now always be called from a "sane" (read: can schedule)
	 * context for the sake of the low level drivers, except in the special
	 * case of oops_in_progress
	 */
	if (!oops_in_progress)
		might_sleep();

	WARN_CONSOLE_UNLOCKED();

	ignore_poke = 0;
	if (!console_blanked)
		return;
	if (!vc_cons_allocated(fg_console)) {
		/* impossible */
		pr_warn("unblank_screen: tty %d not allocated ??\n",
			fg_console + 1);
		return;
	}
	vc = vc_cons[fg_console].d;
	if (vc->vc_mode != KD_TEXT)
		return; /* but leave console_blanked != 0 */

	if (blankinterval) {
		mod_timer(&console_timer, jiffies + (blankinterval * HZ));
		blank_state = blank_normal_wait;
	}

	console_blanked = 0;
	if (vc->vc_sw->con_blank(vc, 0, leaving_gfx))
		/* Low-level driver cannot restore -> do it ourselves */
		update_screen(vc);
	if (console_blank_hook)
		console_blank_hook(0);
	set_palette(vc);
	set_cursor(vc);
	vt_event_post(VT_EVENT_UNBLANK, vc->vc_num, vc->vc_num);
}
EXPORT_SYMBOL(do_unblank_screen);

/*
 * This is called by the outside world to cause a forced unblank, mostly for
 * oopses. Currently, I just call do_unblank_screen(0), but we could eventually
 * call it with 1 as an argument and so force a mode restore... that may kill
 * X or at least garbage the screen but would also make the Oops visible...
 */
void unblank_screen(void)
{
	do_unblank_screen(0);
}

/*
 * We defer the timer blanking to work queue so it can take the console mutex
 * (console operations can still happen at irq time, but only from printk which
 * has the console mutex. Not perfect yet, but better than no locking
 */
static void blank_screen_t(struct timer_list *unused)
{
	blank_timer_expired = 1;
	schedule_work(&console_work);
}

void poke_blanked_console(void)
{
	WARN_CONSOLE_UNLOCKED();

	/* Add this so we quickly catch whoever might call us in a non
	 * safe context. Nowadays, unblank_screen() isn't to be called in
	 * atomic contexts and is allowed to schedule (with the special case
	 * of oops_in_progress, but that isn't of any concern for this
	 * function. --BenH.
	 */
	might_sleep();

	/* This isn't perfectly race free, but a race here would be mostly harmless,
	 * at worse, we'll do a spurrious blank and it's unlikely
	 */
	del_timer(&console_timer);
	blank_timer_expired = 0;

	if (ignore_poke || !vc_cons[fg_console].d || vc_cons[fg_console].d->vc_mode == KD_GRAPHICS)
		return;
	if (console_blanked)
		unblank_screen();
	else if (blankinterval) {
		mod_timer(&console_timer, jiffies + (blankinterval * HZ));
		blank_state = blank_normal_wait;
	}
}

/*
 *	Palettes
 */

static void set_palette(struct vc_data *vc)
{
	WARN_CONSOLE_UNLOCKED();

	if (vc->vc_mode != KD_GRAPHICS && vc->vc_sw->con_set_palette)
		vc->vc_sw->con_set_palette(vc, color_table);
}

/*
 * Load palette into the DAC registers. arg points to a colour
 * map, 3 bytes per colour, 16 colours, range from 0 to 255.
 */

int con_set_cmap(unsigned char __user *arg)
{
	int i, j, k;
	unsigned char colormap[3*16];

	if (copy_from_user(colormap, arg, sizeof(colormap)))
		return -EFAULT;

	console_lock();
	for (i = k = 0; i < 16; i++) {
		default_red[i] = colormap[k++];
		default_grn[i] = colormap[k++];
		default_blu[i] = colormap[k++];
	}
	for (i = 0; i < MAX_NR_CONSOLES; i++) {
		if (!vc_cons_allocated(i))
			continue;
		for (j = k = 0; j < 16; j++) {
			vc_cons[i].d->vc_palette[k++] = default_red[j];
			vc_cons[i].d->vc_palette[k++] = default_grn[j];
			vc_cons[i].d->vc_palette[k++] = default_blu[j];
		}
		set_palette(vc_cons[i].d);
	}
	console_unlock();

	return 0;
}

int con_get_cmap(unsigned char __user *arg)
{
	int i, k;
	unsigned char colormap[3*16];

	console_lock();
	for (i = k = 0; i < 16; i++) {
		colormap[k++] = default_red[i];
		colormap[k++] = default_grn[i];
		colormap[k++] = default_blu[i];
	}
	console_unlock();

	if (copy_to_user(arg, colormap, sizeof(colormap)))
		return -EFAULT;

	return 0;
}

void reset_palette(struct vc_data *vc)
{
	int j, k;
	for (j=k=0; j<16; j++) {
		vc->vc_palette[k++] = default_red[j];
		vc->vc_palette[k++] = default_grn[j];
		vc->vc_palette[k++] = default_blu[j];
	}
	set_palette(vc);
}

/*
 *  Font switching
 *
 *  Currently we only support fonts up to 32 pixels wide, at a maximum height
 *  of 32 pixels. Userspace fontdata is stored with 32 bytes (shorts/ints, 
 *  depending on width) reserved for each character which is kinda wasty, but 
 *  this is done in order to maintain compatibility with the EGA/VGA fonts. It 
 *  is up to the actual low-level console-driver convert data into its favorite
 *  format (maybe we should add a `fontoffset' field to the `display'
 *  structure so we won't have to convert the fontdata all the time.
 *  /Jes
 */

#define max_font_size 65536

static int con_font_get(struct vc_data *vc, struct console_font_op *op)
{
	struct console_font font;
	int rc = -EINVAL;
	int c;

	if (op->data) {
		font.data = kmalloc(max_font_size, GFP_KERNEL);
		if (!font.data)
			return -ENOMEM;
	} else
		font.data = NULL;

	console_lock();
	if (vc->vc_mode != KD_TEXT)
		rc = -EINVAL;
	else if (vc->vc_sw->con_font_get)
		rc = vc->vc_sw->con_font_get(vc, &font);
	else
		rc = -ENOSYS;
	console_unlock();

	if (rc)
		goto out;

	c = (font.width+7)/8 * 32 * font.charcount;

	if (op->data && font.charcount > op->charcount)
		rc = -ENOSPC;
	if (!(op->flags & KD_FONT_FLAG_OLD)) {
		if (font.width > op->width || font.height > op->height) 
			rc = -ENOSPC;
	} else {
		if (font.width != 8)
			rc = -EIO;
		else if ((op->height && font.height > op->height) ||
			 font.height > 32)
			rc = -ENOSPC;
	}
	if (rc)
		goto out;

	op->height = font.height;
	op->width = font.width;
	op->charcount = font.charcount;

	if (op->data && copy_to_user(op->data, font.data, c))
		rc = -EFAULT;

out:
	kfree(font.data);
	return rc;
}

static int con_font_set(struct vc_data *vc, struct console_font_op *op)
{
	struct console_font font;
	int rc = -EINVAL;
	int size;

	if (vc->vc_mode != KD_TEXT)
		return -EINVAL;
	if (!op->data)
		return -EINVAL;
	if (op->charcount > 512)
		return -EINVAL;
	if (op->width <= 0 || op->width > 32 || op->height > 32)
		return -EINVAL;
	size = (op->width+7)/8 * 32 * op->charcount;
	if (size > max_font_size)
		return -ENOSPC;

	font.data = memdup_user(op->data, size);
	if (IS_ERR(font.data))
		return PTR_ERR(font.data);

	if (!op->height) {		/* Need to guess font height [compat] */
		int h, i;
		u8 *charmap = font.data;

		/*
		 * If from KDFONTOP ioctl, don't allow things which can be done
		 * in userland,so that we can get rid of this soon
		 */
		if (!(op->flags & KD_FONT_FLAG_OLD)) {
			kfree(font.data);
			return -EINVAL;
		}

		for (h = 32; h > 0; h--)
			for (i = 0; i < op->charcount; i++)
				if (charmap[32*i+h-1])
					goto nonzero;

		kfree(font.data);
		return -EINVAL;

	nonzero:
		op->height = h;
	}

	font.charcount = op->charcount;
	font.width = op->width;
	font.height = op->height;

	console_lock();
	if (vc->vc_mode != KD_TEXT)
		rc = -EINVAL;
	else if (vc->vc_sw->con_font_set)
		rc = vc->vc_sw->con_font_set(vc, &font, op->flags);
	else
		rc = -ENOSYS;
	console_unlock();
	kfree(font.data);
	return rc;
}

static int con_font_default(struct vc_data *vc, struct console_font_op *op)
{
	struct console_font font = {.width = op->width, .height = op->height};
	char name[MAX_FONT_NAME];
	char *s = name;
	int rc;


	if (!op->data)
		s = NULL;
	else if (strncpy_from_user(name, op->data, MAX_FONT_NAME - 1) < 0)
		return -EFAULT;
	else
		name[MAX_FONT_NAME - 1] = 0;

	console_lock();
	if (vc->vc_mode != KD_TEXT) {
		console_unlock();
		return -EINVAL;
	}
	if (vc->vc_sw->con_font_default)
		rc = vc->vc_sw->con_font_default(vc, &font, s);
	else
		rc = -ENOSYS;
	console_unlock();
	if (!rc) {
		op->width = font.width;
		op->height = font.height;
	}
	return rc;
}

static int con_font_copy(struct vc_data *vc, struct console_font_op *op)
{
	int con = op->height;
	int rc;


	console_lock();
	if (vc->vc_mode != KD_TEXT)
		rc = -EINVAL;
	else if (!vc->vc_sw->con_font_copy)
		rc = -ENOSYS;
	else if (con < 0 || !vc_cons_allocated(con))
		rc = -ENOTTY;
	else if (con == vc->vc_num)	/* nothing to do */
		rc = 0;
	else
		rc = vc->vc_sw->con_font_copy(vc, con);
	console_unlock();
	return rc;
}

int con_font_op(struct vc_data *vc, struct console_font_op *op)
{
	switch (op->op) {
	case KD_FONT_OP_SET:
		return con_font_set(vc, op);
	case KD_FONT_OP_GET:
		return con_font_get(vc, op);
	case KD_FONT_OP_SET_DEFAULT:
		return con_font_default(vc, op);
	case KD_FONT_OP_COPY:
		return con_font_copy(vc, op);
	}
	return -ENOSYS;
}

/*
 *	Interface exported to selection and vcs.
 */

/* used by selection */
u16 screen_glyph(struct vc_data *vc, int offset)
{
	u16 w = scr_readw(screenpos(vc, offset, 1));
	u16 c = w & 0xff;

	if (w & vc->vc_hi_font_mask)
		c |= 0x100;
	return c;
}
EXPORT_SYMBOL_GPL(screen_glyph);

u32 screen_glyph_unicode(struct vc_data *vc, int n)
{
	struct uni_screen *uniscr = get_vc_uniscr(vc);

	if (uniscr)
		return uniscr->lines[n / vc->vc_cols][n % vc->vc_cols];
	return inverse_translate(vc, screen_glyph(vc, n * 2), 1);
}
EXPORT_SYMBOL_GPL(screen_glyph_unicode);

/* used by vcs - note the word offset */
unsigned short *screen_pos(struct vc_data *vc, int w_offset, int viewed)
{
	return screenpos(vc, 2 * w_offset, viewed);
}
EXPORT_SYMBOL_GPL(screen_pos);

void getconsxy(struct vc_data *vc, unsigned char *p)
{
	/* clamp values if they don't fit */
	p[0] = min(vc->vc_x, 0xFFu);
	p[1] = min(vc->vc_y, 0xFFu);
}

void putconsxy(struct vc_data *vc, unsigned char *p)
{
	hide_cursor(vc);
	gotoxy(vc, p[0], p[1]);
	set_cursor(vc);
}

u16 vcs_scr_readw(struct vc_data *vc, const u16 *org)
{
	if ((unsigned long)org == vc->vc_pos && softcursor_original != -1)
		return softcursor_original;
	return scr_readw(org);
}

void vcs_scr_writew(struct vc_data *vc, u16 val, u16 *org)
{
	scr_writew(val, org);
	if ((unsigned long)org == vc->vc_pos) {
		softcursor_original = -1;
		add_softcursor(vc);
	}
}

void vcs_scr_updated(struct vc_data *vc)
{
	notify_update(vc);
}

void vc_scrolldelta_helper(struct vc_data *c, int lines,
		unsigned int rolled_over, void *base, unsigned int size)
{
	unsigned long ubase = (unsigned long)base;
	ptrdiff_t scr_end = (void *)c->vc_scr_end - base;
	ptrdiff_t vorigin = (void *)c->vc_visible_origin - base;
	ptrdiff_t origin = (void *)c->vc_origin - base;
	int margin = c->vc_size_row * 4;
	int from, wrap, from_off, avail;

	/* Turn scrollback off */
	if (!lines) {
		c->vc_visible_origin = c->vc_origin;
		return;
	}

	/* Do we have already enough to allow jumping from 0 to the end? */
	if (rolled_over > scr_end + margin) {
		from = scr_end;
		wrap = rolled_over + c->vc_size_row;
	} else {
		from = 0;
		wrap = size;
	}

	from_off = (vorigin - from + wrap) % wrap + lines * c->vc_size_row;
	avail = (origin - from + wrap) % wrap;

	/* Only a little piece would be left? Show all incl. the piece! */
	if (avail < 2 * margin)
		margin = 0;
	if (from_off < margin)
		from_off = 0;
	if (from_off > avail - margin)
		from_off = avail;

	c->vc_visible_origin = ubase + (from + from_off) % wrap;
}
EXPORT_SYMBOL_GPL(vc_scrolldelta_helper);

/*
 *	Visible symbols for modules
 */

EXPORT_SYMBOL(color_table);
EXPORT_SYMBOL(default_red);
EXPORT_SYMBOL(default_grn);
EXPORT_SYMBOL(default_blu);
EXPORT_SYMBOL(update_region);
EXPORT_SYMBOL(redraw_screen);
EXPORT_SYMBOL(vc_resize);
EXPORT_SYMBOL(fg_console);
EXPORT_SYMBOL(console_blank_hook);
EXPORT_SYMBOL(console_blanked);
EXPORT_SYMBOL(vc_cons);
EXPORT_SYMBOL(global_cursor_default);
#ifndef VT_SINGLE_DRIVER
EXPORT_SYMBOL(give_up_console);
#endif<|MERGE_RESOLUTION|>--- conflicted
+++ resolved
@@ -372,11 +372,7 @@
 
 static void vc_uniscr_set(struct vc_data *vc, struct uni_screen *new_uniscr)
 {
-<<<<<<< HEAD
-	vfree(vc->vc_uni_screen);
-=======
 	vc_uniscr_free(vc->vc_uni_screen);
->>>>>>> 0cd08827
 	vc->vc_uni_screen = new_uniscr;
 }
 
