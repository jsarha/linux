--- conflicted
+++ resolved
@@ -549,11 +549,7 @@
 		ret = devm_request_threaded_irq(qcom->dev, irq, NULL,
 					qcom_dwc3_resume_irq,
 					IRQF_ONESHOT | IRQF_NO_AUTOEN,
-<<<<<<< HEAD
-					"qcom_dwc3 HS", qcom);
-=======
 					"qcom_dwc3 QUSB2", qcom);
->>>>>>> 87a58d91
 		if (ret) {
 			dev_err(qcom->dev, "qusb2_phy_irq failed: %d\n", ret);
 			return ret;
