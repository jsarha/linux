--- conflicted
+++ resolved
@@ -6862,11 +6862,7 @@
 	if (data->source_desc.pdo[0]) {
 		for (i = 0; i < PDO_MAX_OBJECTS && data->source_desc.pdo[i]; i++)
 			port->src_pdo[i] = data->source_desc.pdo[i];
-<<<<<<< HEAD
-		port->nr_src_pdo = i + 1;
-=======
 		port->nr_src_pdo = i;
->>>>>>> 55a275c5
 	}
 
 	switch (port->state) {
