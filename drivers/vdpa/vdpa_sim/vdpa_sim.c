--- conflicted
+++ resolved
@@ -29,79 +29,14 @@
 module_param(batch_mapping, int, 0444);
 MODULE_PARM_DESC(batch_mapping, "Batched mapping 1 -Enable; 0 - Disable");
 
-<<<<<<< HEAD
-static char *macaddr;
-module_param(macaddr, charp, 0);
-MODULE_PARM_DESC(macaddr, "Ethernet MAC address");
-
-struct vdpasim_virtqueue {
-	struct vringh vring;
-	struct vringh_kiov iov;
-	unsigned short head;
-	bool ready;
-	u64 desc_addr;
-	u64 device_addr;
-	u64 driver_addr;
-	u32 num;
-	void *private;
-	irqreturn_t (*cb)(void *data);
-};
-=======
 static int max_iotlb_entries = 2048;
 module_param(max_iotlb_entries, int, 0444);
 MODULE_PARM_DESC(max_iotlb_entries,
 		 "Maximum number of iotlb entries. 0 means unlimited. (default: 2048)");
->>>>>>> 76ec55ca
 
 #define VDPASIM_QUEUE_ALIGN PAGE_SIZE
 #define VDPASIM_QUEUE_MAX 256
 #define VDPASIM_VENDOR_ID 0
-<<<<<<< HEAD
-#define VDPASIM_VQ_NUM 0x2
-#define VDPASIM_NAME "vdpasim-netdev"
-
-static u64 vdpasim_features = (1ULL << VIRTIO_F_ANY_LAYOUT) |
-			      (1ULL << VIRTIO_F_VERSION_1)  |
-			      (1ULL << VIRTIO_F_ACCESS_PLATFORM) |
-			      (1ULL << VIRTIO_NET_F_MAC);
-
-/* State of each vdpasim device */
-struct vdpasim {
-	struct vdpa_device vdpa;
-	struct vdpasim_virtqueue vqs[VDPASIM_VQ_NUM];
-	struct work_struct work;
-	/* spinlock to synchronize virtqueue state */
-	spinlock_t lock;
-	struct virtio_net_config config;
-	struct vhost_iotlb *iommu;
-	void *buffer;
-	u32 status;
-	u32 generation;
-	u64 features;
-	/* spinlock to synchronize iommu table */
-	spinlock_t iommu_lock;
-};
-
-/* TODO: cross-endian support */
-static inline bool vdpasim_is_little_endian(struct vdpasim *vdpasim)
-{
-	return virtio_legacy_is_little_endian() ||
-		(vdpasim->features & (1ULL << VIRTIO_F_VERSION_1));
-}
-
-static inline u16 vdpasim16_to_cpu(struct vdpasim *vdpasim, __virtio16 val)
-{
-	return __virtio16_to_cpu(vdpasim_is_little_endian(vdpasim), val);
-}
-
-static inline __virtio16 cpu_to_vdpasim16(struct vdpasim *vdpasim, u16 val)
-{
-	return __cpu_to_virtio16(vdpasim_is_little_endian(vdpasim), val);
-}
-
-static struct vdpasim *vdpasim_dev;
-=======
->>>>>>> 76ec55ca
 
 static struct vdpasim *vdpa_to_sim(struct vdpa_device *vdpa)
 {
@@ -332,23 +267,8 @@
 	if (!vdpasim->buffer)
 		goto err_iommu;
 
-<<<<<<< HEAD
-	if (macaddr) {
-		mac_pton(macaddr, vdpasim->config.mac);
-		if (!is_valid_ether_addr(vdpasim->config.mac)) {
-			ret = -EADDRNOTAVAIL;
-			goto err_iommu;
-		}
-	} else {
-		eth_random_addr(vdpasim->config.mac);
-	}
-
-	vringh_set_iotlb(&vdpasim->vqs[0].vring, vdpasim->iommu);
-	vringh_set_iotlb(&vdpasim->vqs[1].vring, vdpasim->iommu);
-=======
 	for (i = 0; i < dev_attr->nvqs; i++)
 		vringh_set_iotlb(&vdpasim->vqs[i].vring, vdpasim->iommu);
->>>>>>> 76ec55ca
 
 	vdpasim->vdpa.dma_dev = dev;
 
