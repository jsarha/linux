/*
 *  drivers/video/imsttfb.c -- frame buffer device for IMS TwinTurbo
 *
 *  This file is derived from the powermac console "imstt" driver:
 *  Copyright (C) 1997 Sigurdur Asgeirsson
 *  With additional hacking by Jeffrey Kuskin (jsk@mojave.stanford.edu)
 *  Modified by Danilo Beuche 1998
 *  Some register values added by Damien Doligez, INRIA Rocquencourt
 *  Various cleanups by Paul Mundt (lethal@chaoticdreams.org)
 *
 *  This file was written by Ryan Nielsen (ran@krazynet.com)
 *  Most of the frame buffer device stuff was copied from atyfb.c
 *
 *  This file is subject to the terms and conditions of the GNU General Public
 *  License. See the file COPYING in the main directory of this archive for
 *  more details.
 */

#include <linux/aperture.h>
#include <linux/module.h>
#include <linux/kernel.h>
#include <linux/errno.h>
#include <linux/string.h>
#include <linux/mm.h>
#include <linux/vmalloc.h>
#include <linux/delay.h>
#include <linux/interrupt.h>
#include <linux/fb.h>
#include <linux/init.h>
#include <linux/pci.h>
#include <asm/io.h>
#include <linux/uaccess.h>

#if defined(CONFIG_PPC_PMAC)
#include <linux/nvram.h>
#include "macmodes.h"
#endif

#ifndef __powerpc__
#define eieio()		/* Enforce In-order Execution of I/O */
#endif

/* TwinTurbo (Cosmo) registers */
enum {
	S1SA	=  0, /* 0x00 */
	S2SA	=  1, /* 0x04 */
	SP	=  2, /* 0x08 */
	DSA	=  3, /* 0x0C */
	CNT	=  4, /* 0x10 */
	DP_OCTL	=  5, /* 0x14 */
	CLR	=  6, /* 0x18 */
	BI	=  8, /* 0x20 */
	MBC	=  9, /* 0x24 */
	BLTCTL	= 10, /* 0x28 */

	/* Scan Timing Generator Registers */
	HES	= 12, /* 0x30 */
	HEB	= 13, /* 0x34 */
	HSB	= 14, /* 0x38 */
	HT	= 15, /* 0x3C */
	VES	= 16, /* 0x40 */
	VEB	= 17, /* 0x44 */
	VSB	= 18, /* 0x48 */
	VT	= 19, /* 0x4C */
	HCIV	= 20, /* 0x50 */
	VCIV	= 21, /* 0x54 */
	TCDR	= 22, /* 0x58 */
	VIL	= 23, /* 0x5C */
	STGCTL	= 24, /* 0x60 */

	/* Screen Refresh Generator Registers */
	SSR	= 25, /* 0x64 */
	HRIR	= 26, /* 0x68 */
	SPR	= 27, /* 0x6C */
	CMR	= 28, /* 0x70 */
	SRGCTL	= 29, /* 0x74 */

	/* RAM Refresh Generator Registers */
	RRCIV	= 30, /* 0x78 */
	RRSC	= 31, /* 0x7C */
	RRCR	= 34, /* 0x88 */

	/* System Registers */
	GIOE	= 32, /* 0x80 */
	GIO	= 33, /* 0x84 */
	SCR	= 35, /* 0x8C */
	SSTATUS	= 36, /* 0x90 */
	PRC	= 37, /* 0x94 */

#if 0
	/* PCI Registers */
	DVID	= 0x00000000L,
	SC	= 0x00000004L,
	CCR	= 0x00000008L,
	OG	= 0x0000000CL,
	BARM	= 0x00000010L,
	BARER	= 0x00000030L,
#endif
};

/* IBM 624 RAMDAC Direct Registers */
enum {
	PADDRW	= 0x00,
	PDATA	= 0x04,
	PPMASK	= 0x08,
	PADDRR	= 0x0c,
	PIDXLO	= 0x10,
	PIDXHI	= 0x14,
	PIDXDATA= 0x18,
	PIDXCTL	= 0x1c
};

/* IBM 624 RAMDAC Indirect Registers */
enum {
	CLKCTL		= 0x02,	/* (0x01) Miscellaneous Clock Control */
	SYNCCTL		= 0x03,	/* (0x00) Sync Control */
	HSYNCPOS	= 0x04,	/* (0x00) Horizontal Sync Position */
	PWRMNGMT	= 0x05,	/* (0x00) Power Management */
	DACOP		= 0x06,	/* (0x02) DAC Operation */
	PALETCTL	= 0x07,	/* (0x00) Palette Control */
	SYSCLKCTL	= 0x08,	/* (0x01) System Clock Control */
	PIXFMT		= 0x0a,	/* () Pixel Format  [bpp >> 3 + 2] */
	BPP8		= 0x0b,	/* () 8 Bits/Pixel Control */
	BPP16		= 0x0c, /* () 16 Bits/Pixel Control  [bit 1=1 for 565] */
	BPP24		= 0x0d,	/* () 24 Bits/Pixel Control */
	BPP32		= 0x0e,	/* () 32 Bits/Pixel Control */
	PIXCTL1		= 0x10, /* (0x05) Pixel PLL Control 1 */
	PIXCTL2		= 0x11,	/* (0x00) Pixel PLL Control 2 */
	SYSCLKN		= 0x15,	/* () System Clock N (System PLL Reference Divider) */
	SYSCLKM		= 0x16,	/* () System Clock M (System PLL VCO Divider) */
	SYSCLKP		= 0x17,	/* () System Clock P */
	SYSCLKC		= 0x18,	/* () System Clock C */
	/*
	 * Dot clock rate is 20MHz * (m + 1) / ((n + 1) * (p ? 2 * p : 1)
	 * c is charge pump bias which depends on the VCO frequency
	 */
	PIXM0		= 0x20,	/* () Pixel M 0 */
	PIXN0		= 0x21,	/* () Pixel N 0 */
	PIXP0		= 0x22,	/* () Pixel P 0 */
	PIXC0		= 0x23,	/* () Pixel C 0 */
	CURSCTL		= 0x30,	/* (0x00) Cursor Control */
	CURSXLO		= 0x31,	/* () Cursor X position, low 8 bits */
	CURSXHI		= 0x32,	/* () Cursor X position, high 8 bits */
	CURSYLO		= 0x33,	/* () Cursor Y position, low 8 bits */
	CURSYHI		= 0x34,	/* () Cursor Y position, high 8 bits */
	CURSHOTX	= 0x35,	/* () Cursor Hot Spot X */
	CURSHOTY	= 0x36,	/* () Cursor Hot Spot Y */
	CURSACCTL	= 0x37,	/* () Advanced Cursor Control Enable */
	CURSACATTR	= 0x38,	/* () Advanced Cursor Attribute */
	CURS1R		= 0x40,	/* () Cursor 1 Red */
	CURS1G		= 0x41,	/* () Cursor 1 Green */
	CURS1B		= 0x42,	/* () Cursor 1 Blue */
	CURS2R		= 0x43,	/* () Cursor 2 Red */
	CURS2G		= 0x44,	/* () Cursor 2 Green */
	CURS2B		= 0x45,	/* () Cursor 2 Blue */
	CURS3R		= 0x46,	/* () Cursor 3 Red */
	CURS3G		= 0x47,	/* () Cursor 3 Green */
	CURS3B		= 0x48,	/* () Cursor 3 Blue */
	BORDR		= 0x60,	/* () Border Color Red */
	BORDG		= 0x61,	/* () Border Color Green */
	BORDB		= 0x62,	/* () Border Color Blue */
	MISCTL1		= 0x70,	/* (0x00) Miscellaneous Control 1 */
	MISCTL2		= 0x71,	/* (0x00) Miscellaneous Control 2 */
	MISCTL3		= 0x72,	/* (0x00) Miscellaneous Control 3 */
	KEYCTL		= 0x78	/* (0x00) Key Control/DB Operation */
};

/* TI TVP 3030 RAMDAC Direct Registers */
enum {
	TVPADDRW = 0x00,	/* 0  Palette/Cursor RAM Write Address/Index */
	TVPPDATA = 0x04,	/* 1  Palette Data RAM Data */
	TVPPMASK = 0x08,	/* 2  Pixel Read-Mask */
	TVPPADRR = 0x0c,	/* 3  Palette/Cursor RAM Read Address */
	TVPCADRW = 0x10,	/* 4  Cursor/Overscan Color Write Address */
	TVPCDATA = 0x14,	/* 5  Cursor/Overscan Color Data */
				/* 6  reserved */
	TVPCADRR = 0x1c,	/* 7  Cursor/Overscan Color Read Address */
				/* 8  reserved */
	TVPDCCTL = 0x24,	/* 9  Direct Cursor Control */
	TVPIDATA = 0x28,	/* 10 Index Data */
	TVPCRDAT = 0x2c,	/* 11 Cursor RAM Data */
	TVPCXPOL = 0x30,	/* 12 Cursor-Position X LSB */
	TVPCXPOH = 0x34,	/* 13 Cursor-Position X MSB */
	TVPCYPOL = 0x38,	/* 14 Cursor-Position Y LSB */
	TVPCYPOH = 0x3c,	/* 15 Cursor-Position Y MSB */
};

/* TI TVP 3030 RAMDAC Indirect Registers */
enum {
	TVPIRREV = 0x01,	/* Silicon Revision [RO] */
	TVPIRICC = 0x06,	/* Indirect Cursor Control 	(0x00) */
	TVPIRBRC = 0x07,	/* Byte Router Control 	(0xe4) */
	TVPIRLAC = 0x0f,	/* Latch Control 		(0x06) */
	TVPIRTCC = 0x18,	/* True Color Control  	(0x80) */
	TVPIRMXC = 0x19,	/* Multiplex Control		(0x98) */
	TVPIRCLS = 0x1a,	/* Clock Selection		(0x07) */
	TVPIRPPG = 0x1c,	/* Palette Page		(0x00) */
	TVPIRGEC = 0x1d,	/* General Control 		(0x00) */
	TVPIRMIC = 0x1e,	/* Miscellaneous Control	(0x00) */
	TVPIRPLA = 0x2c,	/* PLL Address */
	TVPIRPPD = 0x2d,	/* Pixel Clock PLL Data */
	TVPIRMPD = 0x2e,	/* Memory Clock PLL Data */
	TVPIRLPD = 0x2f,	/* Loop Clock PLL Data */
	TVPIRCKL = 0x30,	/* Color-Key Overlay Low */
	TVPIRCKH = 0x31,	/* Color-Key Overlay High */
	TVPIRCRL = 0x32,	/* Color-Key Red Low */
	TVPIRCRH = 0x33,	/* Color-Key Red High */
	TVPIRCGL = 0x34,	/* Color-Key Green Low */
	TVPIRCGH = 0x35,	/* Color-Key Green High */
	TVPIRCBL = 0x36,	/* Color-Key Blue Low */
	TVPIRCBH = 0x37,	/* Color-Key Blue High */
	TVPIRCKC = 0x38,	/* Color-Key Control 		(0x00) */
	TVPIRMLC = 0x39,	/* MCLK/Loop Clock Control	(0x18) */
	TVPIRSEN = 0x3a,	/* Sense Test			(0x00) */
	TVPIRTMD = 0x3b,	/* Test Mode Data */
	TVPIRRML = 0x3c,	/* CRC Remainder LSB [RO] */
	TVPIRRMM = 0x3d,	/* CRC Remainder MSB [RO] */
	TVPIRRMS = 0x3e,	/* CRC  Bit Select [WO] */
	TVPIRDID = 0x3f,	/* Device ID [RO] 		(0x30) */
	TVPIRRES = 0xff		/* Software Reset [WO] */
};

struct initvalues {
	__u8 addr, value;
};

static struct initvalues ibm_initregs[] = {
	{ CLKCTL,	0x21 },
	{ SYNCCTL,	0x00 },
	{ HSYNCPOS,	0x00 },
	{ PWRMNGMT,	0x00 },
	{ DACOP,	0x02 },
	{ PALETCTL,	0x00 },
	{ SYSCLKCTL,	0x01 },

	/*
	 * Note that colors in X are correct only if all video data is
	 * passed through the palette in the DAC.  That is, "indirect
	 * color" must be configured.  This is the case for the IBM DAC
	 * used in the 2MB and 4MB cards, at least.
	 */
	{ BPP8,		0x00 },
	{ BPP16,	0x01 },
	{ BPP24,	0x00 },
	{ BPP32,	0x00 },

	{ PIXCTL1,	0x05 },
	{ PIXCTL2,	0x00 },
	{ SYSCLKN,	0x08 },
	{ SYSCLKM,	0x4f },
	{ SYSCLKP,	0x00 },
	{ SYSCLKC,	0x00 },
	{ CURSCTL,	0x00 },
	{ CURSACCTL,	0x01 },
	{ CURSACATTR,	0xa8 },
	{ CURS1R,	0xff },
	{ CURS1G,	0xff },
	{ CURS1B,	0xff },
	{ CURS2R,	0xff },
	{ CURS2G,	0xff },
	{ CURS2B,	0xff },
	{ CURS3R,	0xff },
	{ CURS3G,	0xff },
	{ CURS3B,	0xff },
	{ BORDR,	0xff },
	{ BORDG,	0xff },
	{ BORDB,	0xff },
	{ MISCTL1,	0x01 },
	{ MISCTL2,	0x45 },
	{ MISCTL3,	0x00 },
	{ KEYCTL,	0x00 }
};

static struct initvalues tvp_initregs[] = {
	{ TVPIRICC,	0x00 },
	{ TVPIRBRC,	0xe4 },
	{ TVPIRLAC,	0x06 },
	{ TVPIRTCC,	0x80 },
	{ TVPIRMXC,	0x4d },
	{ TVPIRCLS,	0x05 },
	{ TVPIRPPG,	0x00 },
	{ TVPIRGEC,	0x00 },
	{ TVPIRMIC,	0x08 },
	{ TVPIRCKL,	0xff },
	{ TVPIRCKH,	0xff },
	{ TVPIRCRL,	0xff },
	{ TVPIRCRH,	0xff },
	{ TVPIRCGL,	0xff },
	{ TVPIRCGH,	0xff },
	{ TVPIRCBL,	0xff },
	{ TVPIRCBH,	0xff },
	{ TVPIRCKC,	0x00 },
	{ TVPIRPLA,	0x00 },
	{ TVPIRPPD,	0xc0 },
	{ TVPIRPPD,	0xd5 },
	{ TVPIRPPD,	0xea },
	{ TVPIRPLA,	0x00 },
	{ TVPIRMPD,	0xb9 },
	{ TVPIRMPD,	0x3a },
	{ TVPIRMPD,	0xb1 },
	{ TVPIRPLA,	0x00 },
	{ TVPIRLPD,	0xc1 },
	{ TVPIRLPD,	0x3d },
	{ TVPIRLPD,	0xf3 },
};

struct imstt_regvals {
	__u32 pitch;
	__u16 hes, heb, hsb, ht, ves, veb, vsb, vt, vil;
	__u8 pclk_m, pclk_n, pclk_p;
	/* Values of the tvp which change depending on colormode x resolution */
	__u8 mlc[3];	/* Memory Loop Config 0x39 */
	__u8 lckl_p[3];	/* P value of LCKL PLL */
};

struct imstt_par {
	struct imstt_regvals init;
	__u32 __iomem *dc_regs;
	unsigned long cmap_regs_phys;
	__u8 *cmap_regs;
	__u32 ramdac;
	__u32 palette[16];
};

enum {
	IBM = 0,
	TVP = 1
};

#define INIT_BPP		8
#define INIT_XRES		640
#define INIT_YRES		480

static int inverse = 0;
static char fontname[40] __initdata = { 0 };
#if defined(CONFIG_PPC_PMAC)
static signed char init_vmode = -1, init_cmode = -1;
#endif

static struct imstt_regvals tvp_reg_init_2 = {
	512,
	0x0002, 0x0006, 0x0026, 0x0028, 0x0003, 0x0016, 0x0196, 0x0197, 0x0196,
	0xec, 0x2a, 0xf3,
	{ 0x3c, 0x3b, 0x39 }, { 0xf3, 0xf3, 0xf3 }
};

static struct imstt_regvals tvp_reg_init_6 = {
	640,
	0x0004, 0x0009, 0x0031, 0x0036, 0x0003, 0x002a, 0x020a, 0x020d, 0x020a,
	0xef, 0x2e, 0xb2,
	{ 0x39, 0x39, 0x38 }, { 0xf3, 0xf3, 0xf3 }
};

static struct imstt_regvals tvp_reg_init_12 = {
	800,
	0x0005, 0x000e, 0x0040, 0x0042, 0x0003, 0x018, 0x270, 0x271, 0x270,
	0xf6, 0x2e, 0xf2,
	{ 0x3a, 0x39, 0x38 }, { 0xf3, 0xf3, 0xf3 }
};

static struct imstt_regvals tvp_reg_init_13 = {
	832,
	0x0004, 0x0011, 0x0045, 0x0048, 0x0003, 0x002a, 0x029a, 0x029b, 0x0000,
	0xfe, 0x3e, 0xf1,
	{ 0x39, 0x38, 0x38 }, { 0xf3, 0xf3, 0xf2 }
};

static struct imstt_regvals tvp_reg_init_17 = {
	1024,
	0x0006, 0x0210, 0x0250, 0x0053, 0x1003, 0x0021, 0x0321, 0x0324, 0x0000,
	0xfc, 0x3a, 0xf1,
	{ 0x39, 0x38, 0x38 }, { 0xf3, 0xf3, 0xf2 }
};

static struct imstt_regvals tvp_reg_init_18 = {
	1152,
  	0x0009, 0x0011, 0x059, 0x5b, 0x0003, 0x0031, 0x0397, 0x039a, 0x0000,
	0xfd, 0x3a, 0xf1,
	{ 0x39, 0x38, 0x38 }, { 0xf3, 0xf3, 0xf2 }
};

static struct imstt_regvals tvp_reg_init_19 = {
	1280,
	0x0009, 0x0016, 0x0066, 0x0069, 0x0003, 0x0027, 0x03e7, 0x03e8, 0x03e7,
	0xf7, 0x36, 0xf0,
	{ 0x38, 0x38, 0x38 }, { 0xf3, 0xf2, 0xf1 }
};

static struct imstt_regvals tvp_reg_init_20 = {
	1280,
	0x0009, 0x0018, 0x0068, 0x006a, 0x0003, 0x0029, 0x0429, 0x042a, 0x0000,
	0xf0, 0x2d, 0xf0,
	{ 0x38, 0x38, 0x38 }, { 0xf3, 0xf2, 0xf1 }
};

/*
 * PCI driver prototypes
 */
static int imsttfb_probe(struct pci_dev *pdev, const struct pci_device_id *ent);
static void imsttfb_remove(struct pci_dev *pdev);

/*
 * Register access
 */
static inline u32 read_reg_le32(volatile u32 __iomem *base, int regindex)
{
#ifdef __powerpc__
	return in_le32(base + regindex);
#else
	return readl(base + regindex);
#endif
}

static inline void write_reg_le32(volatile u32 __iomem *base, int regindex, u32 val)
{
#ifdef __powerpc__
	out_le32(base + regindex, val);
#else
	writel(val, base + regindex);
#endif
}

static __u32
getclkMHz(struct imstt_par *par)
{
	__u32 clk_m, clk_n, clk_p;

	clk_m = par->init.pclk_m;
	clk_n = par->init.pclk_n;
	clk_p = par->init.pclk_p;

	return 20 * (clk_m + 1) / ((clk_n + 1) * (clk_p ? 2 * clk_p : 1));
}

static void
setclkMHz(struct imstt_par *par, __u32 MHz)
{
	__u32 clk_m, clk_n, x, stage, spilled;

	clk_m = clk_n = 0;
	stage = spilled = 0;
	for (;;) {
		switch (stage) {
			case 0:
				clk_m++;
				break;
			case 1:
				clk_n++;
				break;
		}
		x = 20 * (clk_m + 1) / (clk_n + 1);
		if (x == MHz)
			break;
		if (x > MHz) {
			spilled = 1;
			stage = 1;
		} else if (spilled && x < MHz) {
			stage = 0;
		}
	}

	par->init.pclk_m = clk_m;
	par->init.pclk_n = clk_n;
	par->init.pclk_p = 0;
}

static struct imstt_regvals *
compute_imstt_regvals_ibm(struct imstt_par *par, int xres, int yres)
{
	struct imstt_regvals *init = &par->init;
	__u32 MHz, hes, heb, veb, htp, vtp;

	switch (xres) {
		case 640:
			hes = 0x0008; heb = 0x0012; veb = 0x002a; htp = 10; vtp = 2;
			MHz = 30 /* .25 */ ;
			break;
		case 832:
			hes = 0x0005; heb = 0x0020; veb = 0x0028; htp = 8; vtp = 3;
			MHz = 57 /* .27_ */ ;
			break;
		case 1024:
			hes = 0x000a; heb = 0x001c; veb = 0x0020; htp = 8; vtp = 3;
			MHz = 80;
			break;
		case 1152:
			hes = 0x0012; heb = 0x0022; veb = 0x0031; htp = 4; vtp = 3;
			MHz = 101 /* .6_ */ ;
			break;
		case 1280:
			hes = 0x0012; heb = 0x002f; veb = 0x0029; htp = 4; vtp = 1;
			MHz = yres == 960 ? 126 : 135;
			break;
		case 1600:
			hes = 0x0018; heb = 0x0040; veb = 0x002a; htp = 4; vtp = 3;
			MHz = 200;
			break;
		default:
			return NULL;
	}

	setclkMHz(par, MHz);

	init->hes = hes;
	init->heb = heb;
	init->hsb = init->heb + (xres >> 3);
	init->ht = init->hsb + htp;
	init->ves = 0x0003;
	init->veb = veb;
	init->vsb = init->veb + yres;
	init->vt = init->vsb + vtp;
	init->vil = init->vsb;

	init->pitch = xres;
	return init;
}

static struct imstt_regvals *
compute_imstt_regvals_tvp(struct imstt_par *par, int xres, int yres)
{
	struct imstt_regvals *init;

	switch (xres) {
		case 512:
			init = &tvp_reg_init_2;
			break;
		case 640:
			init = &tvp_reg_init_6;
			break;
		case 800:
			init = &tvp_reg_init_12;
			break;
		case 832:
			init = &tvp_reg_init_13;
			break;
		case 1024:
			init = &tvp_reg_init_17;
			break;
		case 1152:
			init = &tvp_reg_init_18;
			break;
		case 1280:
			init = yres == 960 ? &tvp_reg_init_19 : &tvp_reg_init_20;
			break;
		default:
			return NULL;
	}
	par->init = *init;
	return init;
}

static struct imstt_regvals *
compute_imstt_regvals (struct imstt_par *par, u_int xres, u_int yres)
{
	if (par->ramdac == IBM)
		return compute_imstt_regvals_ibm(par, xres, yres);
	else
		return compute_imstt_regvals_tvp(par, xres, yres);
}

static void
set_imstt_regvals_ibm (struct imstt_par *par, u_int bpp)
{
	struct imstt_regvals *init = &par->init;
	__u8 pformat = (bpp >> 3) + 2;

	par->cmap_regs[PIDXHI] = 0;		eieio();
	par->cmap_regs[PIDXLO] = PIXM0;		eieio();
	par->cmap_regs[PIDXDATA] = init->pclk_m;eieio();
	par->cmap_regs[PIDXLO] = PIXN0;		eieio();
	par->cmap_regs[PIDXDATA] = init->pclk_n;eieio();
	par->cmap_regs[PIDXLO] = PIXP0;		eieio();
	par->cmap_regs[PIDXDATA] = init->pclk_p;eieio();
	par->cmap_regs[PIDXLO] = PIXC0;		eieio();
	par->cmap_regs[PIDXDATA] = 0x02;	eieio();

	par->cmap_regs[PIDXLO] = PIXFMT;	eieio();
	par->cmap_regs[PIDXDATA] = pformat;	eieio();
}

static void
set_imstt_regvals_tvp (struct imstt_par *par, u_int bpp)
{
	struct imstt_regvals *init = &par->init;
	__u8 tcc, mxc, lckl_n, mic;
	__u8 mlc, lckl_p;

	switch (bpp) {
		default:
		case 8:
			tcc = 0x80;
			mxc = 0x4d;
			lckl_n = 0xc1;
			mlc = init->mlc[0];
			lckl_p = init->lckl_p[0];
			break;
		case 16:
			tcc = 0x44;
			mxc = 0x55;
			lckl_n = 0xe1;
			mlc = init->mlc[1];
			lckl_p = init->lckl_p[1];
			break;
		case 24:
			tcc = 0x5e;
			mxc = 0x5d;
			lckl_n = 0xf1;
			mlc = init->mlc[2];
			lckl_p = init->lckl_p[2];
			break;
		case 32:
			tcc = 0x46;
			mxc = 0x5d;
			lckl_n = 0xf1;
			mlc = init->mlc[2];
			lckl_p = init->lckl_p[2];
			break;
	}
	mic = 0x08;

	par->cmap_regs[TVPADDRW] = TVPIRPLA;		eieio();
	par->cmap_regs[TVPIDATA] = 0x00;		eieio();
	par->cmap_regs[TVPADDRW] = TVPIRPPD;		eieio();
	par->cmap_regs[TVPIDATA] = init->pclk_m;	eieio();
	par->cmap_regs[TVPADDRW] = TVPIRPPD;		eieio();
	par->cmap_regs[TVPIDATA] = init->pclk_n;	eieio();
	par->cmap_regs[TVPADDRW] = TVPIRPPD;		eieio();
	par->cmap_regs[TVPIDATA] = init->pclk_p;	eieio();

	par->cmap_regs[TVPADDRW] = TVPIRTCC;		eieio();
	par->cmap_regs[TVPIDATA] = tcc;			eieio();
	par->cmap_regs[TVPADDRW] = TVPIRMXC;		eieio();
	par->cmap_regs[TVPIDATA] = mxc;			eieio();
	par->cmap_regs[TVPADDRW] = TVPIRMIC;		eieio();
	par->cmap_regs[TVPIDATA] = mic;			eieio();

	par->cmap_regs[TVPADDRW] = TVPIRPLA;		eieio();
	par->cmap_regs[TVPIDATA] = 0x00;		eieio();
	par->cmap_regs[TVPADDRW] = TVPIRLPD;		eieio();
	par->cmap_regs[TVPIDATA] = lckl_n;		eieio();

	par->cmap_regs[TVPADDRW] = TVPIRPLA;		eieio();
	par->cmap_regs[TVPIDATA] = 0x15;		eieio();
	par->cmap_regs[TVPADDRW] = TVPIRMLC;		eieio();
	par->cmap_regs[TVPIDATA] = mlc;			eieio();

	par->cmap_regs[TVPADDRW] = TVPIRPLA;		eieio();
	par->cmap_regs[TVPIDATA] = 0x2a;		eieio();
	par->cmap_regs[TVPADDRW] = TVPIRLPD;		eieio();
	par->cmap_regs[TVPIDATA] = lckl_p;		eieio();
}

static void
set_imstt_regvals (struct fb_info *info, u_int bpp)
{
	struct imstt_par *par = info->par;
	struct imstt_regvals *init = &par->init;
	__u32 ctl, pitch, byteswap, scr;

	if (par->ramdac == IBM)
		set_imstt_regvals_ibm(par, bpp);
	else
		set_imstt_regvals_tvp(par, bpp);

  /*
   * From what I (jsk) can gather poking around with MacsBug,
   * bits 8 and 9 in the SCR register control endianness
   * correction (byte swapping).  These bits must be set according
   * to the color depth as follows:
   *     Color depth    Bit 9   Bit 8
   *     ==========     =====   =====
   *        8bpp          0       0
   *       16bpp          0       1
   *       32bpp          1       1
   */
	switch (bpp) {
		default:
		case 8:
			ctl = 0x17b1;
			pitch = init->pitch >> 2;
			byteswap = 0x000;
			break;
		case 16:
			ctl = 0x17b3;
			pitch = init->pitch >> 1;
			byteswap = 0x100;
			break;
		case 24:
			ctl = 0x17b9;
			pitch = init->pitch - (init->pitch >> 2);
			byteswap = 0x200;
			break;
		case 32:
			ctl = 0x17b5;
			pitch = init->pitch;
			byteswap = 0x300;
			break;
	}
	if (par->ramdac == TVP)
		ctl -= 0x30;

	write_reg_le32(par->dc_regs, HES, init->hes);
	write_reg_le32(par->dc_regs, HEB, init->heb);
	write_reg_le32(par->dc_regs, HSB, init->hsb);
	write_reg_le32(par->dc_regs, HT, init->ht);
	write_reg_le32(par->dc_regs, VES, init->ves);
	write_reg_le32(par->dc_regs, VEB, init->veb);
	write_reg_le32(par->dc_regs, VSB, init->vsb);
	write_reg_le32(par->dc_regs, VT, init->vt);
	write_reg_le32(par->dc_regs, VIL, init->vil);
	write_reg_le32(par->dc_regs, HCIV, 1);
	write_reg_le32(par->dc_regs, VCIV, 1);
	write_reg_le32(par->dc_regs, TCDR, 4);
	write_reg_le32(par->dc_regs, RRCIV, 1);
	write_reg_le32(par->dc_regs, RRSC, 0x980);
	write_reg_le32(par->dc_regs, RRCR, 0x11);

	if (par->ramdac == IBM) {
		write_reg_le32(par->dc_regs, HRIR, 0x0100);
		write_reg_le32(par->dc_regs, CMR, 0x00ff);
		write_reg_le32(par->dc_regs, SRGCTL, 0x0073);
	} else {
		write_reg_le32(par->dc_regs, HRIR, 0x0200);
		write_reg_le32(par->dc_regs, CMR, 0x01ff);
		write_reg_le32(par->dc_regs, SRGCTL, 0x0003);
	}

	switch (info->fix.smem_len) {
		case 0x200000:
			scr = 0x059d | byteswap;
			break;
		/* case 0x400000:
		   case 0x800000: */
		default:
			pitch >>= 1;
			scr = 0x150dd | byteswap;
			break;
	}

	write_reg_le32(par->dc_regs, SCR, scr);
	write_reg_le32(par->dc_regs, SPR, pitch);
	write_reg_le32(par->dc_regs, STGCTL, ctl);
}

static inline void
set_offset (struct fb_var_screeninfo *var, struct fb_info *info)
{
	struct imstt_par *par = info->par;
	__u32 off = var->yoffset * (info->fix.line_length >> 3)
		    + ((var->xoffset * (info->var.bits_per_pixel >> 3)) >> 3);
	write_reg_le32(par->dc_regs, SSR, off);
}

static inline void
set_555 (struct imstt_par *par)
{
	if (par->ramdac == IBM) {
		par->cmap_regs[PIDXHI] = 0;		eieio();
		par->cmap_regs[PIDXLO] = BPP16;		eieio();
		par->cmap_regs[PIDXDATA] = 0x01;	eieio();
	} else {
		par->cmap_regs[TVPADDRW] = TVPIRTCC;	eieio();
		par->cmap_regs[TVPIDATA] = 0x44;	eieio();
	}
}

static inline void
set_565 (struct imstt_par *par)
{
	if (par->ramdac == IBM) {
		par->cmap_regs[PIDXHI] = 0;		eieio();
		par->cmap_regs[PIDXLO] = BPP16;		eieio();
		par->cmap_regs[PIDXDATA] = 0x03;	eieio();
	} else {
		par->cmap_regs[TVPADDRW] = TVPIRTCC;	eieio();
		par->cmap_regs[TVPIDATA] = 0x45;	eieio();
	}
}

static int
imsttfb_check_var(struct fb_var_screeninfo *var, struct fb_info *info)
{
	if ((var->bits_per_pixel != 8 && var->bits_per_pixel != 16
	    && var->bits_per_pixel != 24 && var->bits_per_pixel != 32)
	    || var->xres_virtual < var->xres || var->yres_virtual < var->yres
	    || var->nonstd
	    || (var->vmode & FB_VMODE_MASK) != FB_VMODE_NONINTERLACED)
		return -EINVAL;

	if ((var->xres * var->yres) * (var->bits_per_pixel >> 3) > info->fix.smem_len
	    || (var->xres_virtual * var->yres_virtual) * (var->bits_per_pixel >> 3) > info->fix.smem_len)
		return -EINVAL;

	switch (var->bits_per_pixel) {
		case 8:
			var->red.offset = 0;
			var->red.length = 8;
			var->green.offset = 0;
			var->green.length = 8;
			var->blue.offset = 0;
			var->blue.length = 8;
			var->transp.offset = 0;
			var->transp.length = 0;
			break;
		case 16:	/* RGB 555 or 565 */
			if (var->green.length != 6)
				var->red.offset = 10;
			var->red.length = 5;
			var->green.offset = 5;
			if (var->green.length != 6)
				var->green.length = 5;
			var->blue.offset = 0;
			var->blue.length = 5;
			var->transp.offset = 0;
			var->transp.length = 0;
			break;
		case 24:	/* RGB 888 */
			var->red.offset = 16;
			var->red.length = 8;
			var->green.offset = 8;
			var->green.length = 8;
			var->blue.offset = 0;
			var->blue.length = 8;
			var->transp.offset = 0;
			var->transp.length = 0;
			break;
		case 32:	/* RGBA 8888 */
			var->red.offset = 16;
			var->red.length = 8;
			var->green.offset = 8;
			var->green.length = 8;
			var->blue.offset = 0;
			var->blue.length = 8;
			var->transp.offset = 24;
			var->transp.length = 8;
			break;
	}

	if (var->yres == var->yres_virtual) {
		__u32 vram = (info->fix.smem_len - (PAGE_SIZE << 2));
		var->yres_virtual = ((vram << 3) / var->bits_per_pixel) / var->xres_virtual;
		if (var->yres_virtual < var->yres)
			var->yres_virtual = var->yres;
	}

	var->red.msb_right = 0;
	var->green.msb_right = 0;
	var->blue.msb_right = 0;
	var->transp.msb_right = 0;
	var->height = -1;
	var->width = -1;
	var->vmode = FB_VMODE_NONINTERLACED;
	var->left_margin = var->right_margin = 16;
	var->upper_margin = var->lower_margin = 16;
	var->hsync_len = var->vsync_len = 8;
	return 0;
}

static int
imsttfb_set_par(struct fb_info *info)
{
	struct imstt_par *par = info->par;

	if (!compute_imstt_regvals(par, info->var.xres, info->var.yres))
		return -EINVAL;

	if (info->var.green.length == 6)
		set_565(par);
	else
		set_555(par);
	set_imstt_regvals(info, info->var.bits_per_pixel);
	info->var.pixclock = 1000000 / getclkMHz(par);
	return 0;
}

static int
imsttfb_setcolreg (u_int regno, u_int red, u_int green, u_int blue,
		   u_int transp, struct fb_info *info)
{
	struct imstt_par *par = info->par;
	u_int bpp = info->var.bits_per_pixel;

	if (regno > 255)
		return 1;

	red >>= 8;
	green >>= 8;
	blue >>= 8;

	/* PADDRW/PDATA are the same as TVPPADDRW/TVPPDATA */
	if (0 && bpp == 16)	/* screws up X */
		par->cmap_regs[PADDRW] = regno << 3;
	else
		par->cmap_regs[PADDRW] = regno;
	eieio();

	par->cmap_regs[PDATA] = red;	eieio();
	par->cmap_regs[PDATA] = green;	eieio();
	par->cmap_regs[PDATA] = blue;	eieio();

	if (regno < 16)
		switch (bpp) {
			case 16:
				par->palette[regno] =
					(regno << (info->var.green.length ==
					5 ? 10 : 11)) | (regno << 5) | regno;
				break;
			case 24:
				par->palette[regno] =
					(regno << 16) | (regno << 8) | regno;
				break;
			case 32: {
				int i = (regno << 8) | regno;
				par->palette[regno] = (i << 16) |i;
				break;
			}
		}
	return 0;
}

static int
imsttfb_pan_display(struct fb_var_screeninfo *var, struct fb_info *info)
{
	if (var->xoffset + info->var.xres > info->var.xres_virtual
	    || var->yoffset + info->var.yres > info->var.yres_virtual)
		return -EINVAL;

	info->var.xoffset = var->xoffset;
	info->var.yoffset = var->yoffset;
	set_offset(var, info);
	return 0;
}

static int
imsttfb_blank(int blank, struct fb_info *info)
{
	struct imstt_par *par = info->par;
	__u32 ctrl;

	ctrl = read_reg_le32(par->dc_regs, STGCTL);
	if (blank > 0) {
		switch (blank) {
		case FB_BLANK_NORMAL:
		case FB_BLANK_POWERDOWN:
			ctrl &= ~0x00000380;
			if (par->ramdac == IBM) {
				par->cmap_regs[PIDXHI] = 0;		eieio();
				par->cmap_regs[PIDXLO] = MISCTL2;	eieio();
				par->cmap_regs[PIDXDATA] = 0x55;	eieio();
				par->cmap_regs[PIDXLO] = MISCTL1;	eieio();
				par->cmap_regs[PIDXDATA] = 0x11;	eieio();
				par->cmap_regs[PIDXLO] = SYNCCTL;	eieio();
				par->cmap_regs[PIDXDATA] = 0x0f;	eieio();
				par->cmap_regs[PIDXLO] = PWRMNGMT;	eieio();
				par->cmap_regs[PIDXDATA] = 0x1f;	eieio();
				par->cmap_regs[PIDXLO] = CLKCTL;	eieio();
				par->cmap_regs[PIDXDATA] = 0xc0;
			}
			break;
		case FB_BLANK_VSYNC_SUSPEND:
			ctrl &= ~0x00000020;
			break;
		case FB_BLANK_HSYNC_SUSPEND:
			ctrl &= ~0x00000010;
			break;
		}
	} else {
		if (par->ramdac == IBM) {
			ctrl |= 0x000017b0;
			par->cmap_regs[PIDXHI] = 0;		eieio();
			par->cmap_regs[PIDXLO] = CLKCTL;	eieio();
			par->cmap_regs[PIDXDATA] = 0x01;	eieio();
			par->cmap_regs[PIDXLO] = PWRMNGMT;	eieio();
			par->cmap_regs[PIDXDATA] = 0x00;	eieio();
			par->cmap_regs[PIDXLO] = SYNCCTL;	eieio();
			par->cmap_regs[PIDXDATA] = 0x00;	eieio();
			par->cmap_regs[PIDXLO] = MISCTL1;	eieio();
			par->cmap_regs[PIDXDATA] = 0x01;	eieio();
			par->cmap_regs[PIDXLO] = MISCTL2;	eieio();
			par->cmap_regs[PIDXDATA] = 0x45;	eieio();
		} else
			ctrl |= 0x00001780;
	}
	write_reg_le32(par->dc_regs, STGCTL, ctrl);
	return 0;
}

static void
imsttfb_fillrect(struct fb_info *info, const struct fb_fillrect *rect)
{
	struct imstt_par *par = info->par;
	__u32 Bpp, line_pitch, bgc, dx, dy, width, height;

	bgc = rect->color;
	bgc |= (bgc << 8);
	bgc |= (bgc << 16);

	Bpp = info->var.bits_per_pixel >> 3,
	line_pitch = info->fix.line_length;

	dy = rect->dy * line_pitch;
	dx = rect->dx * Bpp;
	height = rect->height;
	height--;
	width = rect->width * Bpp;
	width--;

	if (rect->rop == ROP_COPY) {
		while(read_reg_le32(par->dc_regs, SSTATUS) & 0x80);
		write_reg_le32(par->dc_regs, DSA, dy + dx);
		write_reg_le32(par->dc_regs, CNT, (height << 16) | width);
		write_reg_le32(par->dc_regs, DP_OCTL, line_pitch);
		write_reg_le32(par->dc_regs, BI, 0xffffffff);
		write_reg_le32(par->dc_regs, MBC, 0xffffffff);
		write_reg_le32(par->dc_regs, CLR, bgc);
		write_reg_le32(par->dc_regs, BLTCTL, 0x840); /* 0x200000 */
		while(read_reg_le32(par->dc_regs, SSTATUS) & 0x80);
		while(read_reg_le32(par->dc_regs, SSTATUS) & 0x40);
	} else {
		while(read_reg_le32(par->dc_regs, SSTATUS) & 0x80);
		write_reg_le32(par->dc_regs, DSA, dy + dx);
		write_reg_le32(par->dc_regs, S1SA, dy + dx);
		write_reg_le32(par->dc_regs, CNT, (height << 16) | width);
		write_reg_le32(par->dc_regs, DP_OCTL, line_pitch);
		write_reg_le32(par->dc_regs, SP, line_pitch);
		write_reg_le32(par->dc_regs, BLTCTL, 0x40005);
		while(read_reg_le32(par->dc_regs, SSTATUS) & 0x80);
		while(read_reg_le32(par->dc_regs, SSTATUS) & 0x40);
	}
}

static void
imsttfb_copyarea(struct fb_info *info, const struct fb_copyarea *area)
{
	struct imstt_par *par = info->par;
	__u32 Bpp, line_pitch, fb_offset_old, fb_offset_new, sp, dp_octl;
 	__u32 cnt, bltctl, sx, sy, dx, dy, height, width;

	Bpp = info->var.bits_per_pixel >> 3,

	sx = area->sx * Bpp;
	sy = area->sy;
	dx = area->dx * Bpp;
	dy = area->dy;
	height = area->height;
	height--;
	width = area->width * Bpp;
	width--;

	line_pitch = info->fix.line_length;
	bltctl = 0x05;
	sp = line_pitch << 16;
	cnt = height << 16;

	if (sy < dy) {
		sy += height;
		dy += height;
		sp |= -(line_pitch) & 0xffff;
		dp_octl = -(line_pitch) & 0xffff;
	} else {
		sp |= line_pitch;
		dp_octl = line_pitch;
	}
	if (sx < dx) {
		sx += width;
		dx += width;
		bltctl |= 0x80;
		cnt |= -(width) & 0xffff;
	} else {
		cnt |= width;
	}
	fb_offset_old = sy * line_pitch + sx;
	fb_offset_new = dy * line_pitch + dx;

	while(read_reg_le32(par->dc_regs, SSTATUS) & 0x80);
	write_reg_le32(par->dc_regs, S1SA, fb_offset_old);
	write_reg_le32(par->dc_regs, SP, sp);
	write_reg_le32(par->dc_regs, DSA, fb_offset_new);
	write_reg_le32(par->dc_regs, CNT, cnt);
	write_reg_le32(par->dc_regs, DP_OCTL, dp_octl);
	write_reg_le32(par->dc_regs, BLTCTL, bltctl);
	while(read_reg_le32(par->dc_regs, SSTATUS) & 0x80);
	while(read_reg_le32(par->dc_regs, SSTATUS) & 0x40);
}

#if 0
static int
imsttfb_load_cursor_image(struct imstt_par *par, int width, int height, __u8 fgc)
{
	u_int x, y;

	if (width > 32 || height > 32)
		return -EINVAL;

	if (par->ramdac == IBM) {
		par->cmap_regs[PIDXHI] = 1;	eieio();
		for (x = 0; x < 0x100; x++) {
			par->cmap_regs[PIDXLO] = x;		eieio();
			par->cmap_regs[PIDXDATA] = 0x00;	eieio();
		}
		par->cmap_regs[PIDXHI] = 1;	eieio();
		for (y = 0; y < height; y++)
			for (x = 0; x < width >> 2; x++) {
				par->cmap_regs[PIDXLO] = x + y * 8;	eieio();
				par->cmap_regs[PIDXDATA] = 0xff;	eieio();
			}
		par->cmap_regs[PIDXHI] = 0;		eieio();
		par->cmap_regs[PIDXLO] = CURS1R;	eieio();
		par->cmap_regs[PIDXDATA] = fgc;		eieio();
		par->cmap_regs[PIDXLO] = CURS1G;	eieio();
		par->cmap_regs[PIDXDATA] = fgc;		eieio();
		par->cmap_regs[PIDXLO] = CURS1B;	eieio();
		par->cmap_regs[PIDXDATA] = fgc;		eieio();
		par->cmap_regs[PIDXLO] = CURS2R;	eieio();
		par->cmap_regs[PIDXDATA] = fgc;		eieio();
		par->cmap_regs[PIDXLO] = CURS2G;	eieio();
		par->cmap_regs[PIDXDATA] = fgc;		eieio();
		par->cmap_regs[PIDXLO] = CURS2B;	eieio();
		par->cmap_regs[PIDXDATA] = fgc;		eieio();
		par->cmap_regs[PIDXLO] = CURS3R;	eieio();
		par->cmap_regs[PIDXDATA] = fgc;		eieio();
		par->cmap_regs[PIDXLO] = CURS3G;	eieio();
		par->cmap_regs[PIDXDATA] = fgc;		eieio();
		par->cmap_regs[PIDXLO] = CURS3B;	eieio();
		par->cmap_regs[PIDXDATA] = fgc;		eieio();
	} else {
		par->cmap_regs[TVPADDRW] = TVPIRICC;	eieio();
		par->cmap_regs[TVPIDATA] &= 0x03;	eieio();
		par->cmap_regs[TVPADDRW] = 0;		eieio();
		for (x = 0; x < 0x200; x++) {
			par->cmap_regs[TVPCRDAT] = 0x00;	eieio();
		}
		for (x = 0; x < 0x200; x++) {
			par->cmap_regs[TVPCRDAT] = 0xff;	eieio();
		}
		par->cmap_regs[TVPADDRW] = TVPIRICC;	eieio();
		par->cmap_regs[TVPIDATA] &= 0x03;	eieio();
		for (y = 0; y < height; y++)
			for (x = 0; x < width >> 3; x++) {
				par->cmap_regs[TVPADDRW] = x + y * 8;	eieio();
				par->cmap_regs[TVPCRDAT] = 0xff;		eieio();
			}
		par->cmap_regs[TVPADDRW] = TVPIRICC;	eieio();
		par->cmap_regs[TVPIDATA] |= 0x08;	eieio();
		for (y = 0; y < height; y++)
			for (x = 0; x < width >> 3; x++) {
				par->cmap_regs[TVPADDRW] = x + y * 8;	eieio();
				par->cmap_regs[TVPCRDAT] = 0xff;		eieio();
			}
		par->cmap_regs[TVPCADRW] = 0x00;	eieio();
		for (x = 0; x < 12; x++) {
			par->cmap_regs[TVPCDATA] = fgc;
			eieio();
		}
	}
	return 1;
}

static void
imstt_set_cursor(struct imstt_par *par, struct fb_image *d, int on)
{
	if (par->ramdac == IBM) {
		par->cmap_regs[PIDXHI] = 0;	eieio();
		if (!on) {
			par->cmap_regs[PIDXLO] = CURSCTL;	eieio();
			par->cmap_regs[PIDXDATA] = 0x00;	eieio();
		} else {
			par->cmap_regs[PIDXLO] = CURSXHI;	eieio();
			par->cmap_regs[PIDXDATA] = d->dx >> 8;	eieio();
			par->cmap_regs[PIDXLO] = CURSXLO;	eieio();
			par->cmap_regs[PIDXDATA] = d->dx & 0xff;eieio();
			par->cmap_regs[PIDXLO] = CURSYHI;	eieio();
			par->cmap_regs[PIDXDATA] = d->dy >> 8;	eieio();
			par->cmap_regs[PIDXLO] = CURSYLO;	eieio();
			par->cmap_regs[PIDXDATA] = d->dy & 0xff;eieio();
			par->cmap_regs[PIDXLO] = CURSCTL;	eieio();
			par->cmap_regs[PIDXDATA] = 0x02;	eieio();
		}
	} else {
		if (!on) {
			par->cmap_regs[TVPADDRW] = TVPIRICC;	eieio();
			par->cmap_regs[TVPIDATA] = 0x00;	eieio();
		} else {
			__u16 x = d->dx + 0x40, y = d->dy + 0x40;

			par->cmap_regs[TVPCXPOH] = x >> 8;	eieio();
			par->cmap_regs[TVPCXPOL] = x & 0xff;	eieio();
			par->cmap_regs[TVPCYPOH] = y >> 8;	eieio();
			par->cmap_regs[TVPCYPOL] = y & 0xff;	eieio();
			par->cmap_regs[TVPADDRW] = TVPIRICC;	eieio();
			par->cmap_regs[TVPIDATA] = 0x02;	eieio();
		}
	}
}

static int
imsttfb_cursor(struct fb_info *info, struct fb_cursor *cursor)
{
	struct imstt_par *par = info->par;
        u32 flags = cursor->set, fg, bg, xx, yy;

	if (cursor->dest == NULL && cursor->rop == ROP_XOR)
		return 1;

	imstt_set_cursor(info, cursor, 0);

	if (flags & FB_CUR_SETPOS) {
		xx = cursor->image.dx - info->var.xoffset;
		yy = cursor->image.dy - info->var.yoffset;
	}

	if (flags & FB_CUR_SETSIZE) {
        }

        if (flags & (FB_CUR_SETSHAPE | FB_CUR_SETCMAP)) {
                int fg_idx = cursor->image.fg_color;
                int width = (cursor->image.width+7)/8;
                u8 *dat = (u8 *) cursor->image.data;
                u8 *dst = (u8 *) cursor->dest;
                u8 *msk = (u8 *) cursor->mask;

                switch (cursor->rop) {
                case ROP_XOR:
                        for (i = 0; i < cursor->image.height; i++) {
                                for (j = 0; j < width; j++) {
                                        d_idx = i * MAX_CURS/8  + j;
                                        data[d_idx] =  byte_rev[dat[s_idx] ^
                                                                dst[s_idx]];
                                        mask[d_idx] = byte_rev[msk[s_idx]];
                                        s_idx++;
                                }
                        }
                        break;
                case ROP_COPY:
                default:
                        for (i = 0; i < cursor->image.height; i++) {
                                for (j = 0; j < width; j++) {
                                        d_idx = i * MAX_CURS/8 + j;
                                        data[d_idx] = byte_rev[dat[s_idx]];
                                        mask[d_idx] = byte_rev[msk[s_idx]];
                                        s_idx++;
                                }
			}
			break;
		}

		fg = ((info->cmap.red[fg_idx] & 0xf8) << 7) |
                     ((info->cmap.green[fg_idx] & 0xf8) << 2) |
                     ((info->cmap.blue[fg_idx] & 0xf8) >> 3) | 1 << 15;

		imsttfb_load_cursor_image(par, xx, yy, fgc);
	}
	if (cursor->enable)
		imstt_set_cursor(info, cursor, 1);
	return 0;
}
#endif

#define FBIMSTT_SETREG		0x545401
#define FBIMSTT_GETREG		0x545402
#define FBIMSTT_SETCMAPREG	0x545403
#define FBIMSTT_GETCMAPREG	0x545404
#define FBIMSTT_SETIDXREG	0x545405
#define FBIMSTT_GETIDXREG	0x545406

static int
imsttfb_ioctl(struct fb_info *info, u_int cmd, u_long arg)
{
	struct imstt_par *par = info->par;
	void __user *argp = (void __user *)arg;
	__u32 reg[2];
	__u8 idx[2];

	switch (cmd) {
		case FBIMSTT_SETREG:
			if (copy_from_user(reg, argp, 8) || reg[0] > (0x1000 - sizeof(reg[0])) / sizeof(reg[0]))
				return -EFAULT;
			write_reg_le32(par->dc_regs, reg[0], reg[1]);
			return 0;
		case FBIMSTT_GETREG:
			if (copy_from_user(reg, argp, 4) || reg[0] > (0x1000 - sizeof(reg[0])) / sizeof(reg[0]))
				return -EFAULT;
			reg[1] = read_reg_le32(par->dc_regs, reg[0]);
			if (copy_to_user((void __user *)(arg + 4), &reg[1], 4))
				return -EFAULT;
			return 0;
		case FBIMSTT_SETCMAPREG:
			if (copy_from_user(reg, argp, 8) || reg[0] > (0x1000 - sizeof(reg[0])) / sizeof(reg[0]))
				return -EFAULT;
			write_reg_le32(((u_int __iomem *)par->cmap_regs), reg[0], reg[1]);
			return 0;
		case FBIMSTT_GETCMAPREG:
			if (copy_from_user(reg, argp, 4) || reg[0] > (0x1000 - sizeof(reg[0])) / sizeof(reg[0]))
				return -EFAULT;
			reg[1] = read_reg_le32(((u_int __iomem *)par->cmap_regs), reg[0]);
			if (copy_to_user((void __user *)(arg + 4), &reg[1], 4))
				return -EFAULT;
			return 0;
		case FBIMSTT_SETIDXREG:
			if (copy_from_user(idx, argp, 2))
				return -EFAULT;
			par->cmap_regs[PIDXHI] = 0;		eieio();
			par->cmap_regs[PIDXLO] = idx[0];	eieio();
			par->cmap_regs[PIDXDATA] = idx[1];	eieio();
			return 0;
		case FBIMSTT_GETIDXREG:
			if (copy_from_user(idx, argp, 1))
				return -EFAULT;
			par->cmap_regs[PIDXHI] = 0;		eieio();
			par->cmap_regs[PIDXLO] = idx[0];	eieio();
			idx[1] = par->cmap_regs[PIDXDATA];
			if (copy_to_user((void __user *)(arg + 1), &idx[1], 1))
				return -EFAULT;
			return 0;
		default:
			return -ENOIOCTLCMD;
	}
}

static const struct pci_device_id imsttfb_pci_tbl[] = {
	{ PCI_VENDOR_ID_IMS, PCI_DEVICE_ID_IMS_TT128,
	  PCI_ANY_ID, PCI_ANY_ID, 0, 0, IBM },
	{ PCI_VENDOR_ID_IMS, PCI_DEVICE_ID_IMS_TT3D,
	  PCI_ANY_ID, PCI_ANY_ID, 0, 0, TVP },
	{ 0, }
};

MODULE_DEVICE_TABLE(pci, imsttfb_pci_tbl);

static struct pci_driver imsttfb_pci_driver = {
	.name =		"imsttfb",
	.id_table =	imsttfb_pci_tbl,
	.probe =	imsttfb_probe,
	.remove =	imsttfb_remove,
};

static const struct fb_ops imsttfb_ops = {
	.owner 		= THIS_MODULE,
	.fb_check_var	= imsttfb_check_var,
	.fb_set_par 	= imsttfb_set_par,
	.fb_setcolreg 	= imsttfb_setcolreg,
	.fb_pan_display = imsttfb_pan_display,
	.fb_blank 	= imsttfb_blank,
	.fb_fillrect	= imsttfb_fillrect,
	.fb_copyarea	= imsttfb_copyarea,
	.fb_imageblit	= cfb_imageblit,
	.fb_ioctl 	= imsttfb_ioctl,
};

static int init_imstt(struct fb_info *info)
{
	struct imstt_par *par = info->par;
	__u32 i, tmp, *ip, *end;

	tmp = read_reg_le32(par->dc_regs, PRC);
	if (par->ramdac == IBM)
		info->fix.smem_len = (tmp & 0x0004) ? 0x400000 : 0x200000;
	else
		info->fix.smem_len = 0x800000;

	ip = (__u32 *)info->screen_base;
	end = (__u32 *)(info->screen_base + info->fix.smem_len);
	while (ip < end)
		*ip++ = 0;

	/* initialize the card */
	tmp = read_reg_le32(par->dc_regs, STGCTL);
	write_reg_le32(par->dc_regs, STGCTL, tmp & ~0x1);
	write_reg_le32(par->dc_regs, SSR, 0);

	/* set default values for DAC registers */
	if (par->ramdac == IBM) {
		par->cmap_regs[PPMASK] = 0xff;
		eieio();
		par->cmap_regs[PIDXHI] = 0;
		eieio();
		for (i = 0; i < ARRAY_SIZE(ibm_initregs); i++) {
			par->cmap_regs[PIDXLO] = ibm_initregs[i].addr;
			eieio();
			par->cmap_regs[PIDXDATA] = ibm_initregs[i].value;
			eieio();
		}
	} else {
		for (i = 0; i < ARRAY_SIZE(tvp_initregs); i++) {
			par->cmap_regs[TVPADDRW] = tvp_initregs[i].addr;
			eieio();
			par->cmap_regs[TVPIDATA] = tvp_initregs[i].value;
			eieio();
		}
	}

#if defined(CONFIG_PPC_PMAC) && defined(CONFIG_PPC32)
	if (IS_REACHABLE(CONFIG_NVRAM) && machine_is(powermac)) {
		int vmode = init_vmode, cmode = init_cmode;

		if (vmode == -1) {
			vmode = nvram_read_byte(NV_VMODE);
			if (vmode <= 0 || vmode > VMODE_MAX)
				vmode = VMODE_640_480_67;
		}
		if (cmode == -1) {
			cmode = nvram_read_byte(NV_CMODE);
			if (cmode < CMODE_8 || cmode > CMODE_32)
				cmode = CMODE_8;
		}
		if (mac_vmode_to_var(vmode, cmode, &info->var)) {
			info->var.xres = info->var.xres_virtual = INIT_XRES;
			info->var.yres = info->var.yres_virtual = INIT_YRES;
			info->var.bits_per_pixel = INIT_BPP;
		}
	} else
#endif
	{
		info->var.xres = info->var.xres_virtual = INIT_XRES;
		info->var.yres = info->var.yres_virtual = INIT_YRES;
		info->var.bits_per_pixel = INIT_BPP;
	}

	if ((info->var.xres * info->var.yres) * (info->var.bits_per_pixel >> 3) > info->fix.smem_len
	    || !(compute_imstt_regvals(par, info->var.xres, info->var.yres))) {
		printk("imsttfb: %ux%ux%u not supported\n", info->var.xres, info->var.yres, info->var.bits_per_pixel);
		framebuffer_release(info);
		return -ENODEV;
	}

	sprintf(info->fix.id, "IMS TT (%s)", par->ramdac == IBM ? "IBM" : "TVP");
	info->fix.mmio_len = 0x1000;
	info->fix.accel = FB_ACCEL_IMS_TWINTURBO;
	info->fix.type = FB_TYPE_PACKED_PIXELS;
	info->fix.visual = info->var.bits_per_pixel == 8 ? FB_VISUAL_PSEUDOCOLOR
							: FB_VISUAL_DIRECTCOLOR;
	info->fix.line_length = info->var.xres * (info->var.bits_per_pixel >> 3);
	info->fix.xpanstep = 8;
	info->fix.ypanstep = 1;
	info->fix.ywrapstep = 0;

	info->var.accel_flags = FB_ACCELF_TEXT;

//	if (par->ramdac == IBM)
//		imstt_cursor_init(info);
	if (info->var.green.length == 6)
		set_565(par);
	else
		set_555(par);
	set_imstt_regvals(info, info->var.bits_per_pixel);

	info->var.pixclock = 1000000 / getclkMHz(par);

	info->fbops = &imsttfb_ops;
	info->flags = FBINFO_DEFAULT |
                      FBINFO_HWACCEL_COPYAREA |
	              FBINFO_HWACCEL_FILLRECT |
	              FBINFO_HWACCEL_YPAN;

	if (fb_alloc_cmap(&info->cmap, 0, 0)) {
		framebuffer_release(info);
		return -ENODEV;
	}

	if (register_framebuffer(info) < 0) {
		fb_dealloc_cmap(&info->cmap);
		framebuffer_release(info);
		return -ENODEV;
	}

	tmp = (read_reg_le32(par->dc_regs, SSTATUS) & 0x0f00) >> 8;
	fb_info(info, "%s frame buffer; %uMB vram; chip version %u\n",
		info->fix.id, info->fix.smem_len >> 20, tmp);
	return 0;
}

static int imsttfb_probe(struct pci_dev *pdev, const struct pci_device_id *ent)
{
	unsigned long addr, size;
	struct imstt_par *par;
	struct fb_info *info;
	struct device_node *dp;
	int ret;

	ret = aperture_remove_conflicting_pci_devices(pdev, "imsttfb");
	if (ret)
		return ret;
	ret = -ENOMEM;

	dp = pci_device_to_OF_node(pdev);
	if(dp)
		printk(KERN_INFO "%s: OF name %pOFn\n",__func__, dp);
	else if (IS_ENABLED(CONFIG_OF))
		printk(KERN_ERR "imsttfb: no OF node for pci device\n");

	info = framebuffer_alloc(sizeof(struct imstt_par), &pdev->dev);
	if (!info)
		return -ENOMEM;

	par = info->par;

	addr = pci_resource_start (pdev, 0);
	size = pci_resource_len (pdev, 0);

	if (!request_mem_region(addr, size, "imsttfb")) {
		printk(KERN_ERR "imsttfb: Can't reserve memory region\n");
		framebuffer_release(info);
		return -ENODEV;
	}

	switch (pdev->device) {
		case PCI_DEVICE_ID_IMS_TT128: /* IMS,tt128mbA */
			par->ramdac = IBM;
			if (of_node_name_eq(dp, "IMS,tt128mb8") ||
			    of_node_name_eq(dp, "IMS,tt128mb8A"))
				par->ramdac = TVP;
			break;
		case PCI_DEVICE_ID_IMS_TT3D:  /* IMS,tt3d */
			par->ramdac = TVP;
			break;
		default:
			printk(KERN_INFO "imsttfb: Device 0x%x unknown, "
					 "contact maintainer.\n", pdev->device);
			ret = -ENODEV;
			goto error;
	}

	info->fix.smem_start = addr;
	info->screen_base = (__u8 *)ioremap(addr, par->ramdac == IBM ?
					    0x400000 : 0x800000);
	if (!info->screen_base)
		goto error;
	info->fix.mmio_start = addr + 0x800000;
	par->dc_regs = ioremap(addr + 0x800000, 0x1000);
	if (!par->dc_regs)
		goto error;
	par->cmap_regs_phys = addr + 0x840000;
	par->cmap_regs = (__u8 *)ioremap(addr + 0x840000, 0x1000);
	if (!par->cmap_regs)
		goto error;
	info->pseudo_palette = par->palette;
	ret = init_imstt(info);
<<<<<<< HEAD
	if (!ret)
		pci_set_drvdata(pdev, info);
=======
	if (ret)
		goto error;

	pci_set_drvdata(pdev, info);
>>>>>>> 1e897fca
	return ret;

error:
	if (par->dc_regs)
		iounmap(par->dc_regs);
	if (info->screen_base)
		iounmap(info->screen_base);
	release_mem_region(addr, size);
	framebuffer_release(info);
	return ret;
}

static void imsttfb_remove(struct pci_dev *pdev)
{
	struct fb_info *info = pci_get_drvdata(pdev);
	struct imstt_par *par = info->par;
	int size = pci_resource_len(pdev, 0);

	unregister_framebuffer(info);
	iounmap(par->cmap_regs);
	iounmap(par->dc_regs);
	iounmap(info->screen_base);
	release_mem_region(info->fix.smem_start, size);
	framebuffer_release(info);
}

#ifndef MODULE
static int __init
imsttfb_setup(char *options)
{
	char *this_opt;

	if (!options || !*options)
		return 0;

	while ((this_opt = strsep(&options, ",")) != NULL) {
		if (!strncmp(this_opt, "font:", 5)) {
			char *p;
			int i;

			p = this_opt + 5;
			for (i = 0; i < sizeof(fontname) - 1; i++)
				if (!*p || *p == ' ' || *p == ',')
					break;
			memcpy(fontname, this_opt + 5, i);
			fontname[i] = 0;
		} else if (!strncmp(this_opt, "inverse", 7)) {
			inverse = 1;
			fb_invert_cmaps();
		}
#if defined(CONFIG_PPC_PMAC)
		else if (!strncmp(this_opt, "vmode:", 6)) {
			int vmode = simple_strtoul(this_opt+6, NULL, 0);
			if (vmode > 0 && vmode <= VMODE_MAX)
				init_vmode = vmode;
		} else if (!strncmp(this_opt, "cmode:", 6)) {
			int cmode = simple_strtoul(this_opt+6, NULL, 0);
			switch (cmode) {
				case CMODE_8:
				case 8:
					init_cmode = CMODE_8;
					break;
				case CMODE_16:
				case 15:
				case 16:
					init_cmode = CMODE_16;
					break;
				case CMODE_32:
				case 24:
				case 32:
					init_cmode = CMODE_32;
					break;
			}
		}
#endif
	}
	return 0;
}

#endif /* MODULE */

static int __init imsttfb_init(void)
{
#ifndef MODULE
	char *option = NULL;
#endif

	if (fb_modesetting_disabled("imsttfb"))
		return -ENODEV;

#ifndef MODULE
	if (fb_get_options("imsttfb", &option))
		return -ENODEV;

	imsttfb_setup(option);
#endif
	return pci_register_driver(&imsttfb_pci_driver);
}

static void __exit imsttfb_exit(void)
{
	pci_unregister_driver(&imsttfb_pci_driver);
}

MODULE_LICENSE("GPL");

module_init(imsttfb_init);
module_exit(imsttfb_exit);
<|MERGE_RESOLUTION|>--- conflicted
+++ resolved
@@ -1535,15 +1535,10 @@
 		goto error;
 	info->pseudo_palette = par->palette;
 	ret = init_imstt(info);
-<<<<<<< HEAD
-	if (!ret)
-		pci_set_drvdata(pdev, info);
-=======
 	if (ret)
 		goto error;
 
 	pci_set_drvdata(pdev, info);
->>>>>>> 1e897fca
 	return ret;
 
 error:
