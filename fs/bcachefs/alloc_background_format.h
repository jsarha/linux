--- conflicted
+++ resolved
@@ -70,11 +70,7 @@
 	__u32			stripe;
 	__u32			nr_external_backpointers;
 	/* end of fields in original version of alloc_v4 */
-<<<<<<< HEAD
-	__u64			fragmentation_lru;
-=======
 	__u64			_fragmentation_lru; /* obsolete */
->>>>>>> 9b70bf0a
 	__u32			stripe_sectors;
 	__u32			pad;
 } __packed __aligned(8);
