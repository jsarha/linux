--- conflicted
+++ resolved
@@ -929,30 +929,6 @@
 		rcu_assign_pointer(ca->buckets_gc, buckets);
 	}
 
-<<<<<<< HEAD
-	struct bch_dev *ca = NULL;
-	int ret = bch2_trans_run(c,
-		for_each_btree_key(trans, iter, BTREE_ID_alloc, POS_MIN,
-					 BTREE_ITER_prefetch, k, ({
-			ca = bch2_dev_iterate(c, ca, k.k->p.inode);
-			if (!ca) {
-				bch2_btree_iter_set_pos(&iter, POS(k.k->p.inode + 1, 0));
-				continue;
-			}
-
-			if (bucket_valid(ca, k.k->p.offset)) {
-				struct bch_alloc_v4 a_convert;
-				const struct bch_alloc_v4 *a = bch2_alloc_to_v4(k, &a_convert);
-
-				struct bucket *g = gc_bucket(ca, k.k->p.offset);
-				g->gen_valid	= 1;
-				g->gen		= a->gen;
-			}
-			0;
-		})));
-	bch2_dev_put(ca);
-=======
->>>>>>> 2e19e486
 	bch_err_fn(c, ret);
 	return ret;
 }
