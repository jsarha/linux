--- conflicted
+++ resolved
@@ -368,14 +368,8 @@
 				buf.buf)) {
 			bch2_btree_node_evict(trans, cur_k.k);
 			cur = NULL;
-<<<<<<< HEAD
-			ret =   bch2_run_explicit_recovery_pass(c, BCH_RECOVERY_PASS_scan_for_btree_nodes) ?:
-				bch2_journal_key_delete(c, b->c.btree_id,
-							b->c.level, cur_k.k->k.p);
-=======
 			ret = bch2_journal_key_delete(c, b->c.btree_id,
 						      b->c.level, cur_k.k->k.p);
->>>>>>> 55a275c5
 			if (ret)
 				break;
 
@@ -555,19 +549,12 @@
 				bch2_btree_root_alloc_fake(c, i, 0);
 			} else {
 				bch2_btree_root_alloc_fake(c, i, 1);
-<<<<<<< HEAD
-=======
 				bch2_shoot_down_journal_keys(c, i, 1, BTREE_MAX_DEPTH, POS_MIN, SPOS_MAX);
->>>>>>> 55a275c5
 				ret = bch2_get_scanned_nodes(c, i, 0, POS_MIN, SPOS_MAX);
 				if (ret)
 					break;
 			}
 
-<<<<<<< HEAD
-			bch2_shoot_down_journal_keys(c, i, 1, BTREE_MAX_DEPTH, POS_MIN, SPOS_MAX);
-=======
->>>>>>> 55a275c5
 			reconstructed_root = true;
 		}
 
@@ -862,8 +849,6 @@
 	if (ret)
 		goto err;
 
-<<<<<<< HEAD
-=======
 	if (mustfix_fsck_err_on(level && !bch2_dev_btree_bitmap_marked(c, *k),
 				c, btree_bitmap_not_marked,
 				"btree ptr not marked in member info btree allocated bitmap\n  %s",
@@ -875,7 +860,6 @@
 		mutex_unlock(&c->sb_lock);
 	}
 
->>>>>>> 55a275c5
 	ret = commit_do(trans, NULL, NULL, 0,
 			bch2_key_trigger(trans, btree_id, level, old,
 					 unsafe_bkey_s_c_to_s(*k), BTREE_TRIGGER_GC));
