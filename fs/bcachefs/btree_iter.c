--- conflicted
+++ resolved
@@ -3154,7 +3154,6 @@
 	list_add(&trans->list, &c->btree_trans_list);
 	seqmutex_unlock(&c->btree_trans_lock);
 got_trans:
-	trans->ref.closure_get_happened = false;
 	trans->c		= c;
 	trans->last_begin_time	= local_clock();
 	trans->fn_idx		= fn_idx;
@@ -3246,17 +3245,10 @@
 		bch2_journal_keys_put(c);
 
 	/*
-<<<<<<< HEAD
-	 * trans->ref protects trans->locking_wait.task, btree_paths arary; used
-	 * by cycle detector
-	 */
-	closure_sync(&trans->ref);
-=======
 	 * trans->ref protects trans->locking_wait.task, btree_paths array; used
 	 * by cycle detector
 	 */
 	closure_return_sync(&trans->ref);
->>>>>>> 2e19e486
 	trans->locking_wait.task = NULL;
 
 	unsigned long *paths_allocated = trans->paths_allocated;
