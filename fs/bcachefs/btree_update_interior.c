// SPDX-License-Identifier: GPL-2.0

#include "bcachefs.h"
#include "alloc_foreground.h"
#include "bkey_buf.h"
#include "bkey_methods.h"
#include "btree_cache.h"
#include "btree_gc.h"
#include "btree_journal_iter.h"
#include "btree_update.h"
#include "btree_update_interior.h"
#include "btree_io.h"
#include "btree_iter.h"
#include "btree_locking.h"
#include "buckets.h"
#include "clock.h"
#include "error.h"
#include "extents.h"
#include "journal.h"
#include "journal_reclaim.h"
#include "keylist.h"
#include "recovery_passes.h"
#include "replicas.h"
#include "sb-members.h"
#include "super-io.h"
#include "trace.h"

#include <linux/random.h>

<<<<<<< HEAD
const char * const bch2_btree_update_modes[] = {
#define x(t) #t,
	BCH_WATERMARKS()
=======
static const char * const bch2_btree_update_modes[] = {
#define x(t) #t,
	BTREE_UPDATE_MODES()
>>>>>>> 55a275c5
#undef x
	NULL
};

static int bch2_btree_insert_node(struct btree_update *, struct btree_trans *,
				  btree_path_idx_t, struct btree *, struct keylist *);
static void bch2_btree_update_add_new_node(struct btree_update *, struct btree *);

static btree_path_idx_t get_unlocked_mut_path(struct btree_trans *trans,
					      enum btree_id btree_id,
					      unsigned level,
					      struct bpos pos)
{
	btree_path_idx_t path_idx = bch2_path_get(trans, btree_id, pos, level + 1, level,
			     BTREE_ITER_NOPRESERVE|
			     BTREE_ITER_INTENT, _RET_IP_);
	path_idx = bch2_btree_path_make_mut(trans, path_idx, true, _RET_IP_);

	struct btree_path *path = trans->paths + path_idx;
	bch2_btree_path_downgrade(trans, path);
	__bch2_btree_path_unlock(trans, path);
	return path_idx;
}

/*
 * Verify that child nodes correctly span parent node's range:
 */
int bch2_btree_node_check_topology(struct btree_trans *trans, struct btree *b)
{
	struct bch_fs *c = trans->c;
	struct bpos node_min = b->key.k.type == KEY_TYPE_btree_ptr_v2
		? bkey_i_to_btree_ptr_v2(&b->key)->v.min_key
		: b->data->min_key;
	struct btree_and_journal_iter iter;
	struct bkey_s_c k;
	struct printbuf buf = PRINTBUF;
	struct bkey_buf prev;
	int ret = 0;

	BUG_ON(b->key.k.type == KEY_TYPE_btree_ptr_v2 &&
	       !bpos_eq(bkey_i_to_btree_ptr_v2(&b->key)->v.min_key,
			b->data->min_key));

	if (!b->c.level)
		return 0;

	bch2_bkey_buf_init(&prev);
	bkey_init(&prev.k->k);
	bch2_btree_and_journal_iter_init_node_iter(trans, &iter, b);

	while ((k = bch2_btree_and_journal_iter_peek(&iter)).k) {
		if (k.k->type != KEY_TYPE_btree_ptr_v2)
			goto out;

		struct bkey_s_c_btree_ptr_v2 bp = bkey_s_c_to_btree_ptr_v2(k);

		struct bpos expected_min = bkey_deleted(&prev.k->k)
			? node_min
			: bpos_successor(prev.k->k.p);

		if (!bpos_eq(expected_min, bp.v->min_key)) {
			bch2_topology_error(c);

			printbuf_reset(&buf);
			prt_str(&buf, "end of prev node doesn't match start of next node\n"),
			prt_printf(&buf, "  in btree %s level %u node ",
				   bch2_btree_id_str(b->c.btree_id), b->c.level);
			bch2_bkey_val_to_text(&buf, c, bkey_i_to_s_c(&b->key));
			prt_str(&buf, "\n  prev ");
			bch2_bkey_val_to_text(&buf, c, bkey_i_to_s_c(prev.k));
			prt_str(&buf, "\n  next ");
			bch2_bkey_val_to_text(&buf, c, k);

			need_fsck_err(c, btree_node_topology_bad_min_key, "%s", buf.buf);
			goto topology_repair;
		}

		bch2_bkey_buf_reassemble(&prev, c, k);
		bch2_btree_and_journal_iter_advance(&iter);
	}

	if (bkey_deleted(&prev.k->k)) {
		bch2_topology_error(c);

		printbuf_reset(&buf);
		prt_str(&buf, "empty interior node\n");
		prt_printf(&buf, "  in btree %s level %u node ",
			   bch2_btree_id_str(b->c.btree_id), b->c.level);
		bch2_bkey_val_to_text(&buf, c, bkey_i_to_s_c(&b->key));

		need_fsck_err(c, btree_node_topology_empty_interior_node, "%s", buf.buf);
		goto topology_repair;
	} else if (!bpos_eq(prev.k->k.p, b->key.k.p)) {
		bch2_topology_error(c);

		printbuf_reset(&buf);
		prt_str(&buf, "last child node doesn't end at end of parent node\n");
		prt_printf(&buf, "  in btree %s level %u node ",
			   bch2_btree_id_str(b->c.btree_id), b->c.level);
		bch2_bkey_val_to_text(&buf, c, bkey_i_to_s_c(&b->key));
		prt_str(&buf, "\n  last key ");
		bch2_bkey_val_to_text(&buf, c, bkey_i_to_s_c(prev.k));

		need_fsck_err(c, btree_node_topology_bad_max_key, "%s", buf.buf);
		goto topology_repair;
	}
out:
fsck_err:
	bch2_btree_and_journal_iter_exit(&iter);
	bch2_bkey_buf_exit(&prev, c);
	printbuf_exit(&buf);
	return ret;
topology_repair:
	if ((c->recovery_passes_explicit & BIT_ULL(BCH_RECOVERY_PASS_check_topology)) &&
	    c->curr_recovery_pass > BCH_RECOVERY_PASS_check_topology) {
		bch2_inconsistent_error(c);
		ret = -BCH_ERR_btree_need_topology_repair;
	} else {
		ret = bch2_run_explicit_recovery_pass(c, BCH_RECOVERY_PASS_check_topology);
	}
	goto out;
}

/* Calculate ideal packed bkey format for new btree nodes: */

static void __bch2_btree_calc_format(struct bkey_format_state *s, struct btree *b)
{
	struct bkey_packed *k;
	struct bset_tree *t;
	struct bkey uk;

	for_each_bset(b, t)
		bset_tree_for_each_key(b, t, k)
			if (!bkey_deleted(k)) {
				uk = bkey_unpack_key(b, k);
				bch2_bkey_format_add_key(s, &uk);
			}
}

static struct bkey_format bch2_btree_calc_format(struct btree *b)
{
	struct bkey_format_state s;

	bch2_bkey_format_init(&s);
	bch2_bkey_format_add_pos(&s, b->data->min_key);
	bch2_bkey_format_add_pos(&s, b->data->max_key);
	__bch2_btree_calc_format(&s, b);

	return bch2_bkey_format_done(&s);
}

static size_t btree_node_u64s_with_format(struct btree_nr_keys nr,
					  struct bkey_format *old_f,
					  struct bkey_format *new_f)
{
	/* stupid integer promotion rules */
	ssize_t delta =
	    (((int) new_f->key_u64s - old_f->key_u64s) *
	     (int) nr.packed_keys) +
	    (((int) new_f->key_u64s - BKEY_U64s) *
	     (int) nr.unpacked_keys);

	BUG_ON(delta + nr.live_u64s < 0);

	return nr.live_u64s + delta;
}

/**
 * bch2_btree_node_format_fits - check if we could rewrite node with a new format
 *
 * @c:		filesystem handle
 * @b:		btree node to rewrite
 * @nr:		number of keys for new node (i.e. b->nr)
 * @new_f:	bkey format to translate keys to
 *
 * Returns: true if all re-packed keys will be able to fit in a new node.
 *
 * Assumes all keys will successfully pack with the new format.
 */
static bool bch2_btree_node_format_fits(struct bch_fs *c, struct btree *b,
				 struct btree_nr_keys nr,
				 struct bkey_format *new_f)
{
	size_t u64s = btree_node_u64s_with_format(nr, &b->format, new_f);

	return __vstruct_bytes(struct btree_node, u64s) < btree_buf_bytes(b);
}

/* Btree node freeing/allocation: */

static void __btree_node_free(struct btree_trans *trans, struct btree *b)
{
	struct bch_fs *c = trans->c;

	trace_and_count(c, btree_node_free, trans, b);

	BUG_ON(btree_node_write_blocked(b));
	BUG_ON(btree_node_dirty(b));
	BUG_ON(btree_node_need_write(b));
	BUG_ON(b == btree_node_root(c, b));
	BUG_ON(b->ob.nr);
	BUG_ON(!list_empty(&b->write_blocked));
	BUG_ON(b->will_make_reachable);

	clear_btree_node_noevict(b);

	mutex_lock(&c->btree_cache.lock);
	list_move(&b->list, &c->btree_cache.freeable);
	mutex_unlock(&c->btree_cache.lock);
}

static void bch2_btree_node_free_inmem(struct btree_trans *trans,
				       struct btree_path *path,
				       struct btree *b)
{
	struct bch_fs *c = trans->c;
	unsigned i, level = b->c.level;

	bch2_btree_node_lock_write_nofail(trans, path, &b->c);
	bch2_btree_node_hash_remove(&c->btree_cache, b);
	__btree_node_free(trans, b);
	six_unlock_write(&b->c.lock);
	mark_btree_node_locked_noreset(path, level, BTREE_NODE_INTENT_LOCKED);

	trans_for_each_path(trans, path, i)
		if (path->l[level].b == b) {
			btree_node_unlock(trans, path, level);
			path->l[level].b = ERR_PTR(-BCH_ERR_no_btree_node_init);
		}
}

static void bch2_btree_node_free_never_used(struct btree_update *as,
					    struct btree_trans *trans,
					    struct btree *b)
{
	struct bch_fs *c = as->c;
	struct prealloc_nodes *p = &as->prealloc_nodes[b->c.lock.readers != NULL];
	struct btree_path *path;
	unsigned i, level = b->c.level;

	BUG_ON(!list_empty(&b->write_blocked));
	BUG_ON(b->will_make_reachable != (1UL|(unsigned long) as));

	b->will_make_reachable = 0;
	closure_put(&as->cl);

	clear_btree_node_will_make_reachable(b);
	clear_btree_node_accessed(b);
	clear_btree_node_dirty_acct(c, b);
	clear_btree_node_need_write(b);

	mutex_lock(&c->btree_cache.lock);
	list_del_init(&b->list);
	bch2_btree_node_hash_remove(&c->btree_cache, b);
	mutex_unlock(&c->btree_cache.lock);

	BUG_ON(p->nr >= ARRAY_SIZE(p->b));
	p->b[p->nr++] = b;

	six_unlock_intent(&b->c.lock);

	trans_for_each_path(trans, path, i)
		if (path->l[level].b == b) {
			btree_node_unlock(trans, path, level);
			path->l[level].b = ERR_PTR(-BCH_ERR_no_btree_node_init);
		}
}

static struct btree *__bch2_btree_node_alloc(struct btree_trans *trans,
					     struct disk_reservation *res,
					     struct closure *cl,
					     bool interior_node,
					     unsigned flags)
{
	struct bch_fs *c = trans->c;
	struct write_point *wp;
	struct btree *b;
	BKEY_PADDED_ONSTACK(k, BKEY_BTREE_PTR_VAL_U64s_MAX) tmp;
	struct open_buckets obs = { .nr = 0 };
	struct bch_devs_list devs_have = (struct bch_devs_list) { 0 };
	enum bch_watermark watermark = flags & BCH_WATERMARK_MASK;
	unsigned nr_reserve = watermark < BCH_WATERMARK_reclaim
		? BTREE_NODE_RESERVE
		: 0;
	int ret;

	mutex_lock(&c->btree_reserve_cache_lock);
	if (c->btree_reserve_cache_nr > nr_reserve) {
		struct btree_alloc *a =
			&c->btree_reserve_cache[--c->btree_reserve_cache_nr];

		obs = a->ob;
		bkey_copy(&tmp.k, &a->k);
		mutex_unlock(&c->btree_reserve_cache_lock);
		goto mem_alloc;
	}
	mutex_unlock(&c->btree_reserve_cache_lock);

retry:
	ret = bch2_alloc_sectors_start_trans(trans,
				      c->opts.metadata_target ?:
				      c->opts.foreground_target,
				      0,
				      writepoint_ptr(&c->btree_write_point),
				      &devs_have,
				      res->nr_replicas,
				      min(res->nr_replicas,
					  c->opts.metadata_replicas_required),
				      watermark, 0, cl, &wp);
	if (unlikely(ret))
		return ERR_PTR(ret);

	if (wp->sectors_free < btree_sectors(c)) {
		struct open_bucket *ob;
		unsigned i;

		open_bucket_for_each(c, &wp->ptrs, ob, i)
			if (ob->sectors_free < btree_sectors(c))
				ob->sectors_free = 0;

		bch2_alloc_sectors_done(c, wp);
		goto retry;
	}

	bkey_btree_ptr_v2_init(&tmp.k);
	bch2_alloc_sectors_append_ptrs(c, wp, &tmp.k, btree_sectors(c), false);

	bch2_open_bucket_get(c, wp, &obs);
	bch2_alloc_sectors_done(c, wp);
mem_alloc:
	b = bch2_btree_node_mem_alloc(trans, interior_node);
	six_unlock_write(&b->c.lock);
	six_unlock_intent(&b->c.lock);

	/* we hold cannibalize_lock: */
	BUG_ON(IS_ERR(b));
	BUG_ON(b->ob.nr);

	bkey_copy(&b->key, &tmp.k);
	b->ob = obs;

	return b;
}

static struct btree *bch2_btree_node_alloc(struct btree_update *as,
					   struct btree_trans *trans,
					   unsigned level)
{
	struct bch_fs *c = as->c;
	struct btree *b;
	struct prealloc_nodes *p = &as->prealloc_nodes[!!level];
	int ret;

	BUG_ON(level >= BTREE_MAX_DEPTH);
	BUG_ON(!p->nr);

	b = p->b[--p->nr];

	btree_node_lock_nopath_nofail(trans, &b->c, SIX_LOCK_intent);
	btree_node_lock_nopath_nofail(trans, &b->c, SIX_LOCK_write);

	set_btree_node_accessed(b);
	set_btree_node_dirty_acct(c, b);
	set_btree_node_need_write(b);

	bch2_bset_init_first(b, &b->data->keys);
	b->c.level	= level;
	b->c.btree_id	= as->btree_id;
	b->version_ondisk = c->sb.version;

	memset(&b->nr, 0, sizeof(b->nr));
	b->data->magic = cpu_to_le64(bset_magic(c));
	memset(&b->data->_ptr, 0, sizeof(b->data->_ptr));
	b->data->flags = 0;
	SET_BTREE_NODE_ID(b->data, as->btree_id);
	SET_BTREE_NODE_LEVEL(b->data, level);

	if (b->key.k.type == KEY_TYPE_btree_ptr_v2) {
		struct bkey_i_btree_ptr_v2 *bp = bkey_i_to_btree_ptr_v2(&b->key);

		bp->v.mem_ptr		= 0;
		bp->v.seq		= b->data->keys.seq;
		bp->v.sectors_written	= 0;
	}

	SET_BTREE_NODE_NEW_EXTENT_OVERWRITE(b->data, true);

	bch2_btree_build_aux_trees(b);

	ret = bch2_btree_node_hash_insert(&c->btree_cache, b, level, as->btree_id);
	BUG_ON(ret);

	trace_and_count(c, btree_node_alloc, trans, b);
	bch2_increment_clock(c, btree_sectors(c), WRITE);
	return b;
}

static void btree_set_min(struct btree *b, struct bpos pos)
{
	if (b->key.k.type == KEY_TYPE_btree_ptr_v2)
		bkey_i_to_btree_ptr_v2(&b->key)->v.min_key = pos;
	b->data->min_key = pos;
}

static void btree_set_max(struct btree *b, struct bpos pos)
{
	b->key.k.p = pos;
	b->data->max_key = pos;
}

static struct btree *bch2_btree_node_alloc_replacement(struct btree_update *as,
						       struct btree_trans *trans,
						       struct btree *b)
{
	struct btree *n = bch2_btree_node_alloc(as, trans, b->c.level);
	struct bkey_format format = bch2_btree_calc_format(b);

	/*
	 * The keys might expand with the new format - if they wouldn't fit in
	 * the btree node anymore, use the old format for now:
	 */
	if (!bch2_btree_node_format_fits(as->c, b, b->nr, &format))
		format = b->format;

	SET_BTREE_NODE_SEQ(n->data, BTREE_NODE_SEQ(b->data) + 1);

	btree_set_min(n, b->data->min_key);
	btree_set_max(n, b->data->max_key);

	n->data->format		= format;
	btree_node_set_format(n, format);

	bch2_btree_sort_into(as->c, n, b);

	btree_node_reset_sib_u64s(n);
	return n;
}

static struct btree *__btree_root_alloc(struct btree_update *as,
				struct btree_trans *trans, unsigned level)
{
	struct btree *b = bch2_btree_node_alloc(as, trans, level);

	btree_set_min(b, POS_MIN);
	btree_set_max(b, SPOS_MAX);
	b->data->format = bch2_btree_calc_format(b);

	btree_node_set_format(b, b->data->format);
	bch2_btree_build_aux_trees(b);

	return b;
}

static void bch2_btree_reserve_put(struct btree_update *as, struct btree_trans *trans)
{
	struct bch_fs *c = as->c;
	struct prealloc_nodes *p;

	for (p = as->prealloc_nodes;
	     p < as->prealloc_nodes + ARRAY_SIZE(as->prealloc_nodes);
	     p++) {
		while (p->nr) {
			struct btree *b = p->b[--p->nr];

			mutex_lock(&c->btree_reserve_cache_lock);

			if (c->btree_reserve_cache_nr <
			    ARRAY_SIZE(c->btree_reserve_cache)) {
				struct btree_alloc *a =
					&c->btree_reserve_cache[c->btree_reserve_cache_nr++];

				a->ob = b->ob;
				b->ob.nr = 0;
				bkey_copy(&a->k, &b->key);
			} else {
				bch2_open_buckets_put(c, &b->ob);
			}

			mutex_unlock(&c->btree_reserve_cache_lock);

			btree_node_lock_nopath_nofail(trans, &b->c, SIX_LOCK_intent);
			btree_node_lock_nopath_nofail(trans, &b->c, SIX_LOCK_write);
			__btree_node_free(trans, b);
			six_unlock_write(&b->c.lock);
			six_unlock_intent(&b->c.lock);
		}
	}
}

static int bch2_btree_reserve_get(struct btree_trans *trans,
				  struct btree_update *as,
				  unsigned nr_nodes[2],
				  unsigned flags,
				  struct closure *cl)
{
	struct btree *b;
	unsigned interior;
	int ret = 0;

	BUG_ON(nr_nodes[0] + nr_nodes[1] > BTREE_RESERVE_MAX);

	/*
	 * Protects reaping from the btree node cache and using the btree node
	 * open bucket reserve:
	 */
	ret = bch2_btree_cache_cannibalize_lock(trans, cl);
	if (ret)
		return ret;

	for (interior = 0; interior < 2; interior++) {
		struct prealloc_nodes *p = as->prealloc_nodes + interior;

		while (p->nr < nr_nodes[interior]) {
			b = __bch2_btree_node_alloc(trans, &as->disk_res, cl,
						    interior, flags);
			if (IS_ERR(b)) {
				ret = PTR_ERR(b);
				goto err;
			}

			p->b[p->nr++] = b;
		}
	}
err:
	bch2_btree_cache_cannibalize_unlock(trans);
	return ret;
}

/* Asynchronous interior node update machinery */

static void bch2_btree_update_free(struct btree_update *as, struct btree_trans *trans)
{
	struct bch_fs *c = as->c;

	if (as->took_gc_lock)
		up_read(&c->gc_lock);
	as->took_gc_lock = false;

	bch2_journal_pin_drop(&c->journal, &as->journal);
	bch2_journal_pin_flush(&c->journal, &as->journal);
	bch2_disk_reservation_put(c, &as->disk_res);
	bch2_btree_reserve_put(as, trans);

	bch2_time_stats_update(&c->times[BCH_TIME_btree_interior_update_total],
			       as->start_time);

	mutex_lock(&c->btree_interior_update_lock);
	list_del(&as->unwritten_list);
	list_del(&as->list);

	closure_debug_destroy(&as->cl);
	mempool_free(as, &c->btree_interior_update_pool);

	/*
	 * Have to do the wakeup with btree_interior_update_lock still held,
	 * since being on btree_interior_update_list is our ref on @c:
	 */
	closure_wake_up(&c->btree_interior_update_wait);

	mutex_unlock(&c->btree_interior_update_lock);
}

static void btree_update_add_key(struct btree_update *as,
				 struct keylist *keys, struct btree *b)
{
	struct bkey_i *k = &b->key;

	BUG_ON(bch2_keylist_u64s(keys) + k->k.u64s >
	       ARRAY_SIZE(as->_old_keys));

	bkey_copy(keys->top, k);
	bkey_i_to_btree_ptr_v2(keys->top)->v.mem_ptr = b->c.level + 1;

	bch2_keylist_push(keys);
}

static bool btree_update_new_nodes_marked_sb(struct btree_update *as)
{
	for_each_keylist_key(&as->new_keys, k)
		if (!bch2_dev_btree_bitmap_marked(as->c, bkey_i_to_s_c(k)))
			return false;
	return true;
}

static void btree_update_new_nodes_mark_sb(struct btree_update *as)
{
	struct bch_fs *c = as->c;

	mutex_lock(&c->sb_lock);
	for_each_keylist_key(&as->new_keys, k)
		bch2_dev_btree_bitmap_mark(c, bkey_i_to_s_c(k));

	bch2_write_super(c);
	mutex_unlock(&c->sb_lock);
}

/*
 * The transactional part of an interior btree node update, where we journal the
 * update we did to the interior node and update alloc info:
 */
static int btree_update_nodes_written_trans(struct btree_trans *trans,
					    struct btree_update *as)
{
	struct jset_entry *e = bch2_trans_jset_entry_alloc(trans, as->journal_u64s);
	int ret = PTR_ERR_OR_ZERO(e);
	if (ret)
		return ret;

	memcpy(e, as->journal_entries, as->journal_u64s * sizeof(u64));

	trans->journal_pin = &as->journal;

	for_each_keylist_key(&as->old_keys, k) {
		unsigned level = bkey_i_to_btree_ptr_v2(k)->v.mem_ptr;

		ret = bch2_key_trigger_old(trans, as->btree_id, level, bkey_i_to_s_c(k),
					   BTREE_TRIGGER_TRANSACTIONAL);
		if (ret)
			return ret;
	}

	for_each_keylist_key(&as->new_keys, k) {
		unsigned level = bkey_i_to_btree_ptr_v2(k)->v.mem_ptr;

		ret = bch2_key_trigger_new(trans, as->btree_id, level, bkey_i_to_s(k),
					   BTREE_TRIGGER_TRANSACTIONAL);
		if (ret)
			return ret;
	}

	return 0;
}

static void btree_update_nodes_written(struct btree_update *as)
{
	struct bch_fs *c = as->c;
	struct btree *b;
	struct btree_trans *trans = bch2_trans_get(c);
	u64 journal_seq = 0;
	unsigned i;
	int ret;

	/*
	 * If we're already in an error state, it might be because a btree node
	 * was never written, and we might be trying to free that same btree
	 * node here, but it won't have been marked as allocated and we'll see
	 * spurious disk usage inconsistencies in the transactional part below
	 * if we don't skip it:
	 */
	ret = bch2_journal_error(&c->journal);
	if (ret)
		goto err;

	if (!btree_update_new_nodes_marked_sb(as))
		btree_update_new_nodes_mark_sb(as);

	/*
	 * Wait for any in flight writes to finish before we free the old nodes
	 * on disk:
	 */
	for (i = 0; i < as->nr_old_nodes; i++) {
		__le64 seq;

		b = as->old_nodes[i];

		btree_node_lock_nopath_nofail(trans, &b->c, SIX_LOCK_read);
		seq = b->data ? b->data->keys.seq : 0;
		six_unlock_read(&b->c.lock);

		if (seq == as->old_nodes_seq[i])
			wait_on_bit_io(&b->flags, BTREE_NODE_write_in_flight_inner,
				       TASK_UNINTERRUPTIBLE);
	}

	/*
	 * We did an update to a parent node where the pointers we added pointed
	 * to child nodes that weren't written yet: now, the child nodes have
	 * been written so we can write out the update to the interior node.
	 */

	/*
	 * We can't call into journal reclaim here: we'd block on the journal
	 * reclaim lock, but we may need to release the open buckets we have
	 * pinned in order for other btree updates to make forward progress, and
	 * journal reclaim does btree updates when flushing bkey_cached entries,
	 * which may require allocations as well.
	 */
	ret = commit_do(trans, &as->disk_res, &journal_seq,
			BCH_WATERMARK_interior_updates|
			BCH_TRANS_COMMIT_no_enospc|
			BCH_TRANS_COMMIT_no_check_rw|
			BCH_TRANS_COMMIT_journal_reclaim,
			btree_update_nodes_written_trans(trans, as));
	bch2_trans_unlock(trans);

	bch2_fs_fatal_err_on(ret && !bch2_journal_error(&c->journal), c,
			     "%s", bch2_err_str(ret));
err:
	/*
	 * We have to be careful because another thread might be getting ready
	 * to free as->b and calling btree_update_reparent() on us - we'll
	 * recheck under btree_update_lock below:
	 */
	b = READ_ONCE(as->b);
	if (b) {
		btree_path_idx_t path_idx = get_unlocked_mut_path(trans,
						as->btree_id, b->c.level, b->key.k.p);
		struct btree_path *path = trans->paths + path_idx;
		/*
		 * @b is the node we did the final insert into:
		 *
		 * On failure to get a journal reservation, we still have to
		 * unblock the write and allow most of the write path to happen
		 * so that shutdown works, but the i->journal_seq mechanism
		 * won't work to prevent the btree write from being visible (we
		 * didn't get a journal sequence number) - instead
		 * __bch2_btree_node_write() doesn't do the actual write if
		 * we're in journal error state:
		 */

		/*
		 * Ensure transaction is unlocked before using
		 * btree_node_lock_nopath() (the use of which is always suspect,
		 * we need to work on removing this in the future)
		 *
		 * It should be, but get_unlocked_mut_path() -> bch2_path_get()
		 * calls bch2_path_upgrade(), before we call path_make_mut(), so
		 * we may rarely end up with a locked path besides the one we
		 * have here:
		 */
		bch2_trans_unlock(trans);
		btree_node_lock_nopath_nofail(trans, &b->c, SIX_LOCK_intent);
		mark_btree_node_locked(trans, path, b->c.level, BTREE_NODE_INTENT_LOCKED);
		path->l[b->c.level].lock_seq = six_lock_seq(&b->c.lock);
		path->l[b->c.level].b = b;

		bch2_btree_node_lock_write_nofail(trans, path, &b->c);

		mutex_lock(&c->btree_interior_update_lock);

		list_del(&as->write_blocked_list);
		if (list_empty(&b->write_blocked))
			clear_btree_node_write_blocked(b);

		/*
		 * Node might have been freed, recheck under
		 * btree_interior_update_lock:
		 */
		if (as->b == b) {
			BUG_ON(!b->c.level);
			BUG_ON(!btree_node_dirty(b));

			if (!ret) {
				struct bset *last = btree_bset_last(b);

				last->journal_seq = cpu_to_le64(
							     max(journal_seq,
								 le64_to_cpu(last->journal_seq)));

				bch2_btree_add_journal_pin(c, b, journal_seq);
			} else {
				/*
				 * If we didn't get a journal sequence number we
				 * can't write this btree node, because recovery
				 * won't know to ignore this write:
				 */
				set_btree_node_never_write(b);
			}
		}

		mutex_unlock(&c->btree_interior_update_lock);

		mark_btree_node_locked_noreset(path, b->c.level, BTREE_NODE_INTENT_LOCKED);
		six_unlock_write(&b->c.lock);

		btree_node_write_if_need(c, b, SIX_LOCK_intent);
		btree_node_unlock(trans, path, b->c.level);
		bch2_path_put(trans, path_idx, true);
	}

	bch2_journal_pin_drop(&c->journal, &as->journal);

	mutex_lock(&c->btree_interior_update_lock);
	for (i = 0; i < as->nr_new_nodes; i++) {
		b = as->new_nodes[i];

		BUG_ON(b->will_make_reachable != (unsigned long) as);
		b->will_make_reachable = 0;
		clear_btree_node_will_make_reachable(b);
	}
	mutex_unlock(&c->btree_interior_update_lock);

	for (i = 0; i < as->nr_new_nodes; i++) {
		b = as->new_nodes[i];

		btree_node_lock_nopath_nofail(trans, &b->c, SIX_LOCK_read);
		btree_node_write_if_need(c, b, SIX_LOCK_read);
		six_unlock_read(&b->c.lock);
	}

	for (i = 0; i < as->nr_open_buckets; i++)
		bch2_open_bucket_put(c, c->open_buckets + as->open_buckets[i]);

	bch2_btree_update_free(as, trans);
	bch2_trans_put(trans);
}

static void btree_interior_update_work(struct work_struct *work)
{
	struct bch_fs *c =
		container_of(work, struct bch_fs, btree_interior_update_work);
	struct btree_update *as;

	while (1) {
		mutex_lock(&c->btree_interior_update_lock);
		as = list_first_entry_or_null(&c->btree_interior_updates_unwritten,
					      struct btree_update, unwritten_list);
		if (as && !as->nodes_written)
			as = NULL;
		mutex_unlock(&c->btree_interior_update_lock);

		if (!as)
			break;

		btree_update_nodes_written(as);
	}
}

static CLOSURE_CALLBACK(btree_update_set_nodes_written)
{
	closure_type(as, struct btree_update, cl);
	struct bch_fs *c = as->c;

	mutex_lock(&c->btree_interior_update_lock);
	as->nodes_written = true;
	mutex_unlock(&c->btree_interior_update_lock);

	queue_work(c->btree_interior_update_worker, &c->btree_interior_update_work);
}

/*
 * We're updating @b with pointers to nodes that haven't finished writing yet:
 * block @b from being written until @as completes
 */
static void btree_update_updated_node(struct btree_update *as, struct btree *b)
{
	struct bch_fs *c = as->c;

<<<<<<< HEAD
	mutex_lock(&c->btree_interior_update_lock);
	list_add_tail(&as->unwritten_list, &c->btree_interior_updates_unwritten);

	BUG_ON(as->mode != BTREE_UPDATE_none);
	BUG_ON(!btree_node_dirty(b));
	BUG_ON(!b->c.level);

=======
	BUG_ON(as->mode != BTREE_UPDATE_none);
	BUG_ON(as->update_level_end < b->c.level);
	BUG_ON(!btree_node_dirty(b));
	BUG_ON(!b->c.level);

	mutex_lock(&c->btree_interior_update_lock);
	list_add_tail(&as->unwritten_list, &c->btree_interior_updates_unwritten);

>>>>>>> 55a275c5
	as->mode	= BTREE_UPDATE_node;
	as->b		= b;
	as->update_level_end = b->c.level;

	set_btree_node_write_blocked(b);
	list_add(&as->write_blocked_list, &b->write_blocked);

	mutex_unlock(&c->btree_interior_update_lock);
}

static int bch2_update_reparent_journal_pin_flush(struct journal *j,
				struct journal_entry_pin *_pin, u64 seq)
{
	return 0;
}

static void btree_update_reparent(struct btree_update *as,
				  struct btree_update *child)
{
	struct bch_fs *c = as->c;

	lockdep_assert_held(&c->btree_interior_update_lock);

	child->b = NULL;
	child->mode = BTREE_UPDATE_update;

	bch2_journal_pin_copy(&c->journal, &as->journal, &child->journal,
			      bch2_update_reparent_journal_pin_flush);
}

static void btree_update_updated_root(struct btree_update *as, struct btree *b)
{
	struct bkey_i *insert = &b->key;
	struct bch_fs *c = as->c;

	BUG_ON(as->mode != BTREE_UPDATE_none);

	BUG_ON(as->journal_u64s + jset_u64s(insert->k.u64s) >
	       ARRAY_SIZE(as->journal_entries));

	as->journal_u64s +=
		journal_entry_set((void *) &as->journal_entries[as->journal_u64s],
				  BCH_JSET_ENTRY_btree_root,
				  b->c.btree_id, b->c.level,
				  insert, insert->k.u64s);

	mutex_lock(&c->btree_interior_update_lock);
	list_add_tail(&as->unwritten_list, &c->btree_interior_updates_unwritten);

	as->mode	= BTREE_UPDATE_root;
	mutex_unlock(&c->btree_interior_update_lock);
}

/*
 * bch2_btree_update_add_new_node:
 *
 * This causes @as to wait on @b to be written, before it gets to
 * bch2_btree_update_nodes_written
 *
 * Additionally, it sets b->will_make_reachable to prevent any additional writes
 * to @b from happening besides the first until @b is reachable on disk
 *
 * And it adds @b to the list of @as's new nodes, so that we can update sector
 * counts in bch2_btree_update_nodes_written:
 */
static void bch2_btree_update_add_new_node(struct btree_update *as, struct btree *b)
{
	struct bch_fs *c = as->c;

	closure_get(&as->cl);

	mutex_lock(&c->btree_interior_update_lock);
	BUG_ON(as->nr_new_nodes >= ARRAY_SIZE(as->new_nodes));
	BUG_ON(b->will_make_reachable);

	as->new_nodes[as->nr_new_nodes++] = b;
	b->will_make_reachable = 1UL|(unsigned long) as;
	set_btree_node_will_make_reachable(b);

	mutex_unlock(&c->btree_interior_update_lock);

	btree_update_add_key(as, &as->new_keys, b);

	if (b->key.k.type == KEY_TYPE_btree_ptr_v2) {
		unsigned bytes = vstruct_end(&b->data->keys) - (void *) b->data;
		unsigned sectors = round_up(bytes, block_bytes(c)) >> 9;

		bkey_i_to_btree_ptr_v2(&b->key)->v.sectors_written =
			cpu_to_le16(sectors);
	}
}

/*
 * returns true if @b was a new node
 */
static void btree_update_drop_new_node(struct bch_fs *c, struct btree *b)
{
	struct btree_update *as;
	unsigned long v;
	unsigned i;

	mutex_lock(&c->btree_interior_update_lock);
	/*
	 * When b->will_make_reachable != 0, it owns a ref on as->cl that's
	 * dropped when it gets written by bch2_btree_complete_write - the
	 * xchg() is for synchronization with bch2_btree_complete_write:
	 */
	v = xchg(&b->will_make_reachable, 0);
	clear_btree_node_will_make_reachable(b);
	as = (struct btree_update *) (v & ~1UL);

	if (!as) {
		mutex_unlock(&c->btree_interior_update_lock);
		return;
	}

	for (i = 0; i < as->nr_new_nodes; i++)
		if (as->new_nodes[i] == b)
			goto found;

	BUG();
found:
	array_remove_item(as->new_nodes, as->nr_new_nodes, i);
	mutex_unlock(&c->btree_interior_update_lock);

	if (v & 1)
		closure_put(&as->cl);
}

static void bch2_btree_update_get_open_buckets(struct btree_update *as, struct btree *b)
{
	while (b->ob.nr)
		as->open_buckets[as->nr_open_buckets++] =
			b->ob.v[--b->ob.nr];
}

static int bch2_btree_update_will_free_node_journal_pin_flush(struct journal *j,
				struct journal_entry_pin *_pin, u64 seq)
{
	return 0;
}

/*
 * @b is being split/rewritten: it may have pointers to not-yet-written btree
 * nodes and thus outstanding btree_updates - redirect @b's
 * btree_updates to point to this btree_update:
 */
static void bch2_btree_interior_update_will_free_node(struct btree_update *as,
						      struct btree *b)
{
	struct bch_fs *c = as->c;
	struct btree_update *p, *n;
	struct btree_write *w;

	set_btree_node_dying(b);

	if (btree_node_fake(b))
		return;

	mutex_lock(&c->btree_interior_update_lock);

	/*
	 * Does this node have any btree_update operations preventing
	 * it from being written?
	 *
	 * If so, redirect them to point to this btree_update: we can
	 * write out our new nodes, but we won't make them visible until those
	 * operations complete
	 */
	list_for_each_entry_safe(p, n, &b->write_blocked, write_blocked_list) {
		list_del_init(&p->write_blocked_list);
		btree_update_reparent(as, p);

		/*
		 * for flush_held_btree_writes() waiting on updates to flush or
		 * nodes to be writeable:
		 */
		closure_wake_up(&c->btree_interior_update_wait);
	}

	clear_btree_node_dirty_acct(c, b);
	clear_btree_node_need_write(b);
	clear_btree_node_write_blocked(b);

	/*
	 * Does this node have unwritten data that has a pin on the journal?
	 *
	 * If so, transfer that pin to the btree_update operation -
	 * note that if we're freeing multiple nodes, we only need to keep the
	 * oldest pin of any of the nodes we're freeing. We'll release the pin
	 * when the new nodes are persistent and reachable on disk:
	 */
	w = btree_current_write(b);
	bch2_journal_pin_copy(&c->journal, &as->journal, &w->journal,
			      bch2_btree_update_will_free_node_journal_pin_flush);
	bch2_journal_pin_drop(&c->journal, &w->journal);

	w = btree_prev_write(b);
	bch2_journal_pin_copy(&c->journal, &as->journal, &w->journal,
			      bch2_btree_update_will_free_node_journal_pin_flush);
	bch2_journal_pin_drop(&c->journal, &w->journal);

	mutex_unlock(&c->btree_interior_update_lock);

	/*
	 * Is this a node that isn't reachable on disk yet?
	 *
	 * Nodes that aren't reachable yet have writes blocked until they're
	 * reachable - now that we've cancelled any pending writes and moved
	 * things waiting on that write to wait on this update, we can drop this
	 * node from the list of nodes that the other update is making
	 * reachable, prior to freeing it:
	 */
	btree_update_drop_new_node(c, b);

	btree_update_add_key(as, &as->old_keys, b);

	as->old_nodes[as->nr_old_nodes] = b;
	as->old_nodes_seq[as->nr_old_nodes] = b->data->keys.seq;
	as->nr_old_nodes++;
}

static void bch2_btree_update_done(struct btree_update *as, struct btree_trans *trans)
{
	struct bch_fs *c = as->c;
	u64 start_time = as->start_time;

	BUG_ON(as->mode == BTREE_UPDATE_none);

	if (as->took_gc_lock)
		up_read(&as->c->gc_lock);
	as->took_gc_lock = false;

	bch2_btree_reserve_put(as, trans);

	continue_at(&as->cl, btree_update_set_nodes_written,
		    as->c->btree_interior_update_worker);

	bch2_time_stats_update(&c->times[BCH_TIME_btree_interior_update_foreground],
			       start_time);
}

static struct btree_update *
bch2_btree_update_start(struct btree_trans *trans, struct btree_path *path,
			unsigned level_start, bool split, unsigned flags)
{
	struct bch_fs *c = trans->c;
	struct btree_update *as;
	u64 start_time = local_clock();
	int disk_res_flags = (flags & BCH_TRANS_COMMIT_no_enospc)
		? BCH_DISK_RESERVATION_NOFAIL : 0;
	unsigned nr_nodes[2] = { 0, 0 };
	unsigned level_end = level_start;
	enum bch_watermark watermark = flags & BCH_WATERMARK_MASK;
	int ret = 0;
	u32 restart_count = trans->restart_count;

	BUG_ON(!path->should_be_locked);

	if (watermark == BCH_WATERMARK_copygc)
		watermark = BCH_WATERMARK_btree_copygc;
	if (watermark < BCH_WATERMARK_btree)
		watermark = BCH_WATERMARK_btree;

	flags &= ~BCH_WATERMARK_MASK;
	flags |= watermark;

<<<<<<< HEAD
	if (watermark < c->journal.watermark) {
		struct journal_res res = { 0 };
		unsigned journal_flags = watermark|JOURNAL_RES_GET_CHECK;

		if ((flags & BCH_TRANS_COMMIT_journal_reclaim) &&
		    watermark < BCH_WATERMARK_reclaim)
			journal_flags |= JOURNAL_RES_GET_NONBLOCK;
=======
	if (watermark < BCH_WATERMARK_reclaim &&
	    test_bit(JOURNAL_SPACE_LOW, &c->journal.flags)) {
		if (flags & BCH_TRANS_COMMIT_journal_reclaim)
			return ERR_PTR(-BCH_ERR_journal_reclaim_would_deadlock);
>>>>>>> 55a275c5

		bch2_trans_unlock(trans);
		wait_event(c->journal.wait, !test_bit(JOURNAL_SPACE_LOW, &c->journal.flags));
		ret = bch2_trans_relock(trans);
		if (ret)
			return ERR_PTR(ret);
	}

	while (1) {
		nr_nodes[!!level_end] += 1 + split;
		level_end++;

		ret = bch2_btree_path_upgrade(trans, path, level_end + 1);
		if (ret)
			return ERR_PTR(ret);

		if (!btree_path_node(path, level_end)) {
			/* Allocating new root? */
			nr_nodes[1] += split;
			level_end = BTREE_MAX_DEPTH;
			break;
		}

		/*
		 * Always check for space for two keys, even if we won't have to
		 * split at prior level - it might have been a merge instead:
		 */
		if (bch2_btree_node_insert_fits(path->l[level_end].b,
						BKEY_BTREE_PTR_U64s_MAX * 2))
			break;

		split = path->l[level_end].b->nr.live_u64s > BTREE_SPLIT_THRESHOLD(c);
	}

	if (!down_read_trylock(&c->gc_lock)) {
		ret = drop_locks_do(trans, (down_read(&c->gc_lock), 0));
		if (ret) {
			up_read(&c->gc_lock);
			return ERR_PTR(ret);
		}
	}

	as = mempool_alloc(&c->btree_interior_update_pool, GFP_NOFS);
	memset(as, 0, sizeof(*as));
	closure_init(&as->cl, NULL);
<<<<<<< HEAD
	as->c		= c;
	as->start_time	= start_time;
	as->ip_started	= _RET_IP_;
	as->mode	= BTREE_UPDATE_none;
	as->watermark	= watermark;
	as->took_gc_lock = true;
	as->btree_id	= path->btree_id;
	as->update_level = update_level;
=======
	as->c			= c;
	as->start_time		= start_time;
	as->ip_started		= _RET_IP_;
	as->mode		= BTREE_UPDATE_none;
	as->watermark		= watermark;
	as->took_gc_lock	= true;
	as->btree_id		= path->btree_id;
	as->update_level_start	= level_start;
	as->update_level_end	= level_end;
>>>>>>> 55a275c5
	INIT_LIST_HEAD(&as->list);
	INIT_LIST_HEAD(&as->unwritten_list);
	INIT_LIST_HEAD(&as->write_blocked_list);
	bch2_keylist_init(&as->old_keys, as->_old_keys);
	bch2_keylist_init(&as->new_keys, as->_new_keys);
	bch2_keylist_init(&as->parent_keys, as->inline_keys);

	mutex_lock(&c->btree_interior_update_lock);
	list_add_tail(&as->list, &c->btree_interior_update_list);
	mutex_unlock(&c->btree_interior_update_lock);

	/*
	 * We don't want to allocate if we're in an error state, that can cause
	 * deadlock on emergency shutdown due to open buckets getting stuck in
	 * the btree_reserve_cache after allocator shutdown has cleared it out.
	 * This check needs to come after adding us to the btree_interior_update
	 * list but before calling bch2_btree_reserve_get, to synchronize with
	 * __bch2_fs_read_only().
	 */
	ret = bch2_journal_error(&c->journal);
	if (ret)
		goto err;

	ret = bch2_disk_reservation_get(c, &as->disk_res,
			(nr_nodes[0] + nr_nodes[1]) * btree_sectors(c),
			c->opts.metadata_replicas,
			disk_res_flags);
	if (ret)
		goto err;

	ret = bch2_btree_reserve_get(trans, as, nr_nodes, flags, NULL);
	if (bch2_err_matches(ret, ENOSPC) ||
	    bch2_err_matches(ret, ENOMEM)) {
		struct closure cl;

		/*
		 * XXX: this should probably be a separate BTREE_INSERT_NONBLOCK
		 * flag
		 */
		if (bch2_err_matches(ret, ENOSPC) &&
		    (flags & BCH_TRANS_COMMIT_journal_reclaim) &&
		    watermark < BCH_WATERMARK_reclaim) {
			ret = -BCH_ERR_journal_reclaim_would_deadlock;
			goto err;
		}

		closure_init_stack(&cl);

		do {
			ret = bch2_btree_reserve_get(trans, as, nr_nodes, flags, &cl);

			bch2_trans_unlock(trans);
			closure_sync(&cl);
		} while (bch2_err_matches(ret, BCH_ERR_operation_blocked));
	}

	if (ret) {
		trace_and_count(c, btree_reserve_get_fail, trans->fn,
				_RET_IP_, nr_nodes[0] + nr_nodes[1], ret);
		goto err;
	}

	ret = bch2_trans_relock(trans);
	if (ret)
		goto err;

	bch2_trans_verify_not_restarted(trans, restart_count);
	return as;
err:
	bch2_btree_update_free(as, trans);
	if (!bch2_err_matches(ret, ENOSPC) &&
	    !bch2_err_matches(ret, EROFS) &&
	    ret != -BCH_ERR_journal_reclaim_would_deadlock)
		bch_err_fn_ratelimited(c, ret);
	return ERR_PTR(ret);
}

/* Btree root updates: */

static void bch2_btree_set_root_inmem(struct bch_fs *c, struct btree *b)
{
	/* Root nodes cannot be reaped */
	mutex_lock(&c->btree_cache.lock);
	list_del_init(&b->list);
	mutex_unlock(&c->btree_cache.lock);

	mutex_lock(&c->btree_root_lock);
	bch2_btree_id_root(c, b->c.btree_id)->b = b;
	mutex_unlock(&c->btree_root_lock);

	bch2_recalc_btree_reserve(c);
}

static int bch2_btree_set_root(struct btree_update *as,
			       struct btree_trans *trans,
			       struct btree_path *path,
			       struct btree *b,
			       bool nofail)
{
	struct bch_fs *c = as->c;

	trace_and_count(c, btree_node_set_root, trans, b);

	struct btree *old = btree_node_root(c, b);

	/*
	 * Ensure no one is using the old root while we switch to the
	 * new root:
	 */
	if (nofail) {
		bch2_btree_node_lock_write_nofail(trans, path, &old->c);
	} else {
		int ret = bch2_btree_node_lock_write(trans, path, &old->c);
		if (ret)
			return ret;
	}

	bch2_btree_set_root_inmem(c, b);

	btree_update_updated_root(as, b);

	/*
	 * Unlock old root after new root is visible:
	 *
	 * The new root isn't persistent, but that's ok: we still have
	 * an intent lock on the new root, and any updates that would
	 * depend on the new root would have to update the new root.
	 */
	bch2_btree_node_unlock_write(trans, path, old);
	return 0;
}

/* Interior node updates: */

static void bch2_insert_fixup_btree_ptr(struct btree_update *as,
					struct btree_trans *trans,
					struct btree_path *path,
					struct btree *b,
					struct btree_node_iter *node_iter,
					struct bkey_i *insert)
{
	struct bch_fs *c = as->c;
	struct bkey_packed *k;
	struct printbuf buf = PRINTBUF;
	unsigned long old, new, v;

	BUG_ON(insert->k.type == KEY_TYPE_btree_ptr_v2 &&
	       !btree_ptr_sectors_written(insert));

	if (unlikely(!test_bit(JOURNAL_REPLAY_DONE, &c->journal.flags)))
		bch2_journal_key_overwritten(c, b->c.btree_id, b->c.level, insert->k.p);

	if (bch2_bkey_invalid(c, bkey_i_to_s_c(insert),
			      btree_node_type(b), WRITE, &buf) ?:
	    bch2_bkey_in_btree_node(c, b, bkey_i_to_s_c(insert), &buf)) {
		printbuf_reset(&buf);
		prt_printf(&buf, "inserting invalid bkey\n  ");
		bch2_bkey_val_to_text(&buf, c, bkey_i_to_s_c(insert));
		prt_printf(&buf, "\n  ");
		bch2_bkey_invalid(c, bkey_i_to_s_c(insert),
				  btree_node_type(b), WRITE, &buf);
		bch2_bkey_in_btree_node(c, b, bkey_i_to_s_c(insert), &buf);

		bch2_fs_inconsistent(c, "%s", buf.buf);
		dump_stack();
	}

	BUG_ON(as->journal_u64s + jset_u64s(insert->k.u64s) >
	       ARRAY_SIZE(as->journal_entries));

	as->journal_u64s +=
		journal_entry_set((void *) &as->journal_entries[as->journal_u64s],
				  BCH_JSET_ENTRY_btree_keys,
				  b->c.btree_id, b->c.level,
				  insert, insert->k.u64s);

	while ((k = bch2_btree_node_iter_peek_all(node_iter, b)) &&
	       bkey_iter_pos_cmp(b, k, &insert->k.p) < 0)
		bch2_btree_node_iter_advance(node_iter, b);

	bch2_btree_bset_insert_key(trans, path, b, node_iter, insert);
	set_btree_node_dirty_acct(c, b);

	v = READ_ONCE(b->flags);
	do {
		old = new = v;

		new &= ~BTREE_WRITE_TYPE_MASK;
		new |= BTREE_WRITE_interior;
		new |= 1 << BTREE_NODE_need_write;
	} while ((v = cmpxchg(&b->flags, old, new)) != old);

	printbuf_exit(&buf);
}

static void
bch2_btree_insert_keys_interior(struct btree_update *as,
				struct btree_trans *trans,
				struct btree_path *path,
				struct btree *b,
				struct btree_node_iter node_iter,
				struct keylist *keys)
{
	struct bkey_i *insert = bch2_keylist_front(keys);
	struct bkey_packed *k;

	BUG_ON(btree_node_type(b) != BKEY_TYPE_btree);

	while ((k = bch2_btree_node_iter_prev_all(&node_iter, b)) &&
	       (bkey_cmp_left_packed(b, k, &insert->k.p) >= 0))
		;

	while (!bch2_keylist_empty(keys)) {
		insert = bch2_keylist_front(keys);

		if (bpos_gt(insert->k.p, b->key.k.p))
			break;

		bch2_insert_fixup_btree_ptr(as, trans, path, b, &node_iter, insert);
		bch2_keylist_pop_front(keys);
	}
}

/*
 * Move keys from n1 (original replacement node, now lower node) to n2 (higher
 * node)
 */
static void __btree_split_node(struct btree_update *as,
			       struct btree_trans *trans,
			       struct btree *b,
			       struct btree *n[2])
{
	struct bkey_packed *k;
	struct bpos n1_pos = POS_MIN;
	struct btree_node_iter iter;
	struct bset *bsets[2];
	struct bkey_format_state format[2];
	struct bkey_packed *out[2];
	struct bkey uk;
	unsigned u64s, n1_u64s = (b->nr.live_u64s * 3) / 5;
	struct { unsigned nr_keys, val_u64s; } nr_keys[2];
	int i;

	memset(&nr_keys, 0, sizeof(nr_keys));

	for (i = 0; i < 2; i++) {
		BUG_ON(n[i]->nsets != 1);

		bsets[i] = btree_bset_first(n[i]);
		out[i] = bsets[i]->start;

		SET_BTREE_NODE_SEQ(n[i]->data, BTREE_NODE_SEQ(b->data) + 1);
		bch2_bkey_format_init(&format[i]);
	}

	u64s = 0;
	for_each_btree_node_key(b, k, &iter) {
		if (bkey_deleted(k))
			continue;

		uk = bkey_unpack_key(b, k);

		if (b->c.level &&
		    u64s < n1_u64s &&
		    u64s + k->u64s >= n1_u64s &&
		    bch2_key_deleted_in_journal(trans, b->c.btree_id, b->c.level, uk.p))
			n1_u64s += k->u64s;

		i = u64s >= n1_u64s;
		u64s += k->u64s;
		if (!i)
			n1_pos = uk.p;
		bch2_bkey_format_add_key(&format[i], &uk);

		nr_keys[i].nr_keys++;
		nr_keys[i].val_u64s += bkeyp_val_u64s(&b->format, k);
	}

	btree_set_min(n[0], b->data->min_key);
	btree_set_max(n[0], n1_pos);
	btree_set_min(n[1], bpos_successor(n1_pos));
	btree_set_max(n[1], b->data->max_key);

	for (i = 0; i < 2; i++) {
		bch2_bkey_format_add_pos(&format[i], n[i]->data->min_key);
		bch2_bkey_format_add_pos(&format[i], n[i]->data->max_key);

		n[i]->data->format = bch2_bkey_format_done(&format[i]);

		unsigned u64s = nr_keys[i].nr_keys * n[i]->data->format.key_u64s +
			nr_keys[i].val_u64s;
		if (__vstruct_bytes(struct btree_node, u64s) > btree_buf_bytes(b))
			n[i]->data->format = b->format;

		btree_node_set_format(n[i], n[i]->data->format);
	}

	u64s = 0;
	for_each_btree_node_key(b, k, &iter) {
		if (bkey_deleted(k))
			continue;

		i = u64s >= n1_u64s;
		u64s += k->u64s;

		if (bch2_bkey_transform(&n[i]->format, out[i], bkey_packed(k)
					? &b->format: &bch2_bkey_format_current, k))
			out[i]->format = KEY_FORMAT_LOCAL_BTREE;
		else
			bch2_bkey_unpack(b, (void *) out[i], k);

		out[i]->needs_whiteout = false;

		btree_keys_account_key_add(&n[i]->nr, 0, out[i]);
		out[i] = bkey_p_next(out[i]);
	}

	for (i = 0; i < 2; i++) {
		bsets[i]->u64s = cpu_to_le16((u64 *) out[i] - bsets[i]->_data);

		BUG_ON(!bsets[i]->u64s);

		set_btree_bset_end(n[i], n[i]->set);

		btree_node_reset_sib_u64s(n[i]);

		bch2_verify_btree_nr_keys(n[i]);

		BUG_ON(bch2_btree_node_check_topology(trans, n[i]));
	}
}

/*
 * For updates to interior nodes, we've got to do the insert before we split
 * because the stuff we're inserting has to be inserted atomically. Post split,
 * the keys might have to go in different nodes and the split would no longer be
 * atomic.
 *
 * Worse, if the insert is from btree node coalescing, if we do the insert after
 * we do the split (and pick the pivot) - the pivot we pick might be between
 * nodes that were coalesced, and thus in the middle of a child node post
 * coalescing:
 */
static void btree_split_insert_keys(struct btree_update *as,
				    struct btree_trans *trans,
				    btree_path_idx_t path_idx,
				    struct btree *b,
				    struct keylist *keys)
{
	struct btree_path *path = trans->paths + path_idx;

	if (!bch2_keylist_empty(keys) &&
	    bpos_le(bch2_keylist_front(keys)->k.p, b->data->max_key)) {
		struct btree_node_iter node_iter;

		bch2_btree_node_iter_init(&node_iter, b, &bch2_keylist_front(keys)->k.p);

		bch2_btree_insert_keys_interior(as, trans, path, b, node_iter, keys);

		BUG_ON(bch2_btree_node_check_topology(trans, b));
	}
}

static int btree_split(struct btree_update *as, struct btree_trans *trans,
		       btree_path_idx_t path, struct btree *b,
		       struct keylist *keys)
{
	struct bch_fs *c = as->c;
	struct btree *parent = btree_node_parent(trans->paths + path, b);
	struct btree *n1, *n2 = NULL, *n3 = NULL;
	btree_path_idx_t path1 = 0, path2 = 0;
	u64 start_time = local_clock();
	int ret = 0;

	bch2_verify_btree_nr_keys(b);
	BUG_ON(!parent && (b != btree_node_root(c, b)));
	BUG_ON(parent && !btree_node_intent_locked(trans->paths + path, b->c.level + 1));

	ret = bch2_btree_node_check_topology(trans, b);
	if (ret)
		return ret;

	bch2_btree_interior_update_will_free_node(as, b);

	if (b->nr.live_u64s > BTREE_SPLIT_THRESHOLD(c)) {
		struct btree *n[2];

		trace_and_count(c, btree_node_split, trans, b);

		n[0] = n1 = bch2_btree_node_alloc(as, trans, b->c.level);
		n[1] = n2 = bch2_btree_node_alloc(as, trans, b->c.level);

		__btree_split_node(as, trans, b, n);

		if (keys) {
			btree_split_insert_keys(as, trans, path, n1, keys);
			btree_split_insert_keys(as, trans, path, n2, keys);
			BUG_ON(!bch2_keylist_empty(keys));
		}

		bch2_btree_build_aux_trees(n2);
		bch2_btree_build_aux_trees(n1);

		bch2_btree_update_add_new_node(as, n1);
		bch2_btree_update_add_new_node(as, n2);
		six_unlock_write(&n2->c.lock);
		six_unlock_write(&n1->c.lock);

		path1 = get_unlocked_mut_path(trans, as->btree_id, n1->c.level, n1->key.k.p);
		six_lock_increment(&n1->c.lock, SIX_LOCK_intent);
		mark_btree_node_locked(trans, trans->paths + path1, n1->c.level, BTREE_NODE_INTENT_LOCKED);
		bch2_btree_path_level_init(trans, trans->paths + path1, n1);

		path2 = get_unlocked_mut_path(trans, as->btree_id, n2->c.level, n2->key.k.p);
		six_lock_increment(&n2->c.lock, SIX_LOCK_intent);
		mark_btree_node_locked(trans, trans->paths + path2, n2->c.level, BTREE_NODE_INTENT_LOCKED);
		bch2_btree_path_level_init(trans, trans->paths + path2, n2);

		/*
		 * Note that on recursive parent_keys == keys, so we
		 * can't start adding new keys to parent_keys before emptying it
		 * out (which we did with btree_split_insert_keys() above)
		 */
		bch2_keylist_add(&as->parent_keys, &n1->key);
		bch2_keylist_add(&as->parent_keys, &n2->key);

		if (!parent) {
			/* Depth increases, make a new root */
			n3 = __btree_root_alloc(as, trans, b->c.level + 1);

			bch2_btree_update_add_new_node(as, n3);
			six_unlock_write(&n3->c.lock);

			trans->paths[path2].locks_want++;
			BUG_ON(btree_node_locked(trans->paths + path2, n3->c.level));
			six_lock_increment(&n3->c.lock, SIX_LOCK_intent);
			mark_btree_node_locked(trans, trans->paths + path2, n3->c.level, BTREE_NODE_INTENT_LOCKED);
			bch2_btree_path_level_init(trans, trans->paths + path2, n3);

			n3->sib_u64s[0] = U16_MAX;
			n3->sib_u64s[1] = U16_MAX;

			btree_split_insert_keys(as, trans, path, n3, &as->parent_keys);
		}
	} else {
		trace_and_count(c, btree_node_compact, trans, b);

		n1 = bch2_btree_node_alloc_replacement(as, trans, b);

		if (keys) {
			btree_split_insert_keys(as, trans, path, n1, keys);
			BUG_ON(!bch2_keylist_empty(keys));
		}

		bch2_btree_build_aux_trees(n1);
		bch2_btree_update_add_new_node(as, n1);
		six_unlock_write(&n1->c.lock);

		path1 = get_unlocked_mut_path(trans, as->btree_id, n1->c.level, n1->key.k.p);
		six_lock_increment(&n1->c.lock, SIX_LOCK_intent);
		mark_btree_node_locked(trans, trans->paths + path1, n1->c.level, BTREE_NODE_INTENT_LOCKED);
		bch2_btree_path_level_init(trans, trans->paths + path1, n1);

		if (parent)
			bch2_keylist_add(&as->parent_keys, &n1->key);
	}

	/* New nodes all written, now make them visible: */

	if (parent) {
		/* Split a non root node */
		ret = bch2_btree_insert_node(as, trans, path, parent, &as->parent_keys);
	} else if (n3) {
		ret = bch2_btree_set_root(as, trans, trans->paths + path, n3, false);
	} else {
		/* Root filled up but didn't need to be split */
		ret = bch2_btree_set_root(as, trans, trans->paths + path, n1, false);
	}

	if (ret)
		goto err;

	if (n3) {
		bch2_btree_update_get_open_buckets(as, n3);
		bch2_btree_node_write(c, n3, SIX_LOCK_intent, 0);
	}
	if (n2) {
		bch2_btree_update_get_open_buckets(as, n2);
		bch2_btree_node_write(c, n2, SIX_LOCK_intent, 0);
	}
	bch2_btree_update_get_open_buckets(as, n1);
	bch2_btree_node_write(c, n1, SIX_LOCK_intent, 0);

	/*
	 * The old node must be freed (in memory) _before_ unlocking the new
	 * nodes - else another thread could re-acquire a read lock on the old
	 * node after another thread has locked and updated the new node, thus
	 * seeing stale data:
	 */
	bch2_btree_node_free_inmem(trans, trans->paths + path, b);

	if (n3)
		bch2_trans_node_add(trans, trans->paths + path, n3);
	if (n2)
		bch2_trans_node_add(trans, trans->paths + path2, n2);
	bch2_trans_node_add(trans, trans->paths + path1, n1);

	if (n3)
		six_unlock_intent(&n3->c.lock);
	if (n2)
		six_unlock_intent(&n2->c.lock);
	six_unlock_intent(&n1->c.lock);
out:
	if (path2) {
		__bch2_btree_path_unlock(trans, trans->paths + path2);
		bch2_path_put(trans, path2, true);
	}
	if (path1) {
		__bch2_btree_path_unlock(trans, trans->paths + path1);
		bch2_path_put(trans, path1, true);
	}

	bch2_trans_verify_locks(trans);

	bch2_time_stats_update(&c->times[n2
			       ? BCH_TIME_btree_node_split
			       : BCH_TIME_btree_node_compact],
			       start_time);
	return ret;
err:
	if (n3)
		bch2_btree_node_free_never_used(as, trans, n3);
	if (n2)
		bch2_btree_node_free_never_used(as, trans, n2);
	bch2_btree_node_free_never_used(as, trans, n1);
	goto out;
}

/**
 * bch2_btree_insert_node - insert bkeys into a given btree node
 *
 * @as:			btree_update object
 * @trans:		btree_trans object
 * @path_idx:		path that points to current node
 * @b:			node to insert keys into
 * @keys:		list of keys to insert
 *
 * Returns: 0 on success, typically transaction restart error on failure
 *
 * Inserts as many keys as it can into a given btree node, splitting it if full.
 * If a split occurred, this function will return early. This can only happen
 * for leaf nodes -- inserts into interior nodes have to be atomic.
 */
static int bch2_btree_insert_node(struct btree_update *as, struct btree_trans *trans,
				  btree_path_idx_t path_idx, struct btree *b,
				  struct keylist *keys)
{
	struct bch_fs *c = as->c;
	struct btree_path *path = trans->paths + path_idx, *linked;
	unsigned i;
	int old_u64s = le16_to_cpu(btree_bset_last(b)->u64s);
	int old_live_u64s = b->nr.live_u64s;
	int live_u64s_added, u64s_added;
	int ret;

	lockdep_assert_held(&c->gc_lock);
	BUG_ON(!btree_node_intent_locked(path, b->c.level));
	BUG_ON(!b->c.level);
	BUG_ON(!as || as->b);
	bch2_verify_keylist_sorted(keys);

	ret = bch2_btree_node_lock_write(trans, path, &b->c);
	if (ret)
		return ret;

	bch2_btree_node_prep_for_write(trans, path, b);

	if (!bch2_btree_node_insert_fits(b, bch2_keylist_u64s(keys))) {
		bch2_btree_node_unlock_write(trans, path, b);
		goto split;
	}

	ret = bch2_btree_node_check_topology(trans, b);
	if (ret) {
		bch2_btree_node_unlock_write(trans, path, b);
		return ret;
	}
<<<<<<< HEAD
=======

	bch2_btree_insert_keys_interior(as, trans, path, b,
					path->l[b->c.level].iter, keys);

	trans_for_each_path_with_node(trans, b, linked, i)
		bch2_btree_node_iter_peek(&linked->l[b->c.level].iter, b);
>>>>>>> 55a275c5

	bch2_trans_verify_paths(trans);

	live_u64s_added = (int) b->nr.live_u64s - old_live_u64s;
	u64s_added = (int) le16_to_cpu(btree_bset_last(b)->u64s) - old_u64s;

	if (b->sib_u64s[0] != U16_MAX && live_u64s_added < 0)
		b->sib_u64s[0] = max(0, (int) b->sib_u64s[0] + live_u64s_added);
	if (b->sib_u64s[1] != U16_MAX && live_u64s_added < 0)
		b->sib_u64s[1] = max(0, (int) b->sib_u64s[1] + live_u64s_added);

	if (u64s_added > live_u64s_added &&
	    bch2_maybe_compact_whiteouts(c, b))
		bch2_trans_node_reinit_iter(trans, b);

	btree_update_updated_node(as, b);
	bch2_btree_node_unlock_write(trans, path, b);

	BUG_ON(bch2_btree_node_check_topology(trans, b));
	return 0;
split:
	/*
	 * We could attempt to avoid the transaction restart, by calling
	 * bch2_btree_path_upgrade() and allocating more nodes:
	 */
	if (b->c.level >= as->update_level_end) {
		trace_and_count(c, trans_restart_split_race, trans, _THIS_IP_, b);
		return btree_trans_restart(trans, BCH_ERR_transaction_restart_split_race);
	}

	return btree_split(as, trans, path_idx, b, keys);
}

int bch2_btree_split_leaf(struct btree_trans *trans,
			  btree_path_idx_t path,
			  unsigned flags)
{
	/* btree_split & merge may both cause paths array to be reallocated */
	struct btree *b = path_l(trans->paths + path)->b;
	struct btree_update *as;
	unsigned l;
	int ret = 0;

	as = bch2_btree_update_start(trans, trans->paths + path,
				     trans->paths[path].level,
				     true, flags);
	if (IS_ERR(as))
		return PTR_ERR(as);

	ret = btree_split(as, trans, path, b, NULL);
	if (ret) {
		bch2_btree_update_free(as, trans);
		return ret;
	}

	bch2_btree_update_done(as, trans);

	for (l = trans->paths[path].level + 1;
	     btree_node_intent_locked(&trans->paths[path], l) && !ret;
	     l++)
		ret = bch2_foreground_maybe_merge(trans, path, l, flags);

	return ret;
}

static void __btree_increase_depth(struct btree_update *as, struct btree_trans *trans,
				   btree_path_idx_t path_idx)
{
	struct bch_fs *c = as->c;
	struct btree_path *path = trans->paths + path_idx;
	struct btree *n, *b = bch2_btree_id_root(c, path->btree_id)->b;

	BUG_ON(!btree_node_locked(path, b->c.level));

	n = __btree_root_alloc(as, trans, b->c.level + 1);

	bch2_btree_update_add_new_node(as, n);
	six_unlock_write(&n->c.lock);

	path->locks_want++;
	BUG_ON(btree_node_locked(path, n->c.level));
	six_lock_increment(&n->c.lock, SIX_LOCK_intent);
	mark_btree_node_locked(trans, path, n->c.level, BTREE_NODE_INTENT_LOCKED);
	bch2_btree_path_level_init(trans, path, n);

	n->sib_u64s[0] = U16_MAX;
	n->sib_u64s[1] = U16_MAX;

	bch2_keylist_add(&as->parent_keys, &b->key);
	btree_split_insert_keys(as, trans, path_idx, n, &as->parent_keys);

	int ret = bch2_btree_set_root(as, trans, path, n, true);
	BUG_ON(ret);

	bch2_btree_update_get_open_buckets(as, n);
	bch2_btree_node_write(c, n, SIX_LOCK_intent, 0);
	bch2_trans_node_add(trans, path, n);
	six_unlock_intent(&n->c.lock);

	mutex_lock(&c->btree_cache.lock);
	list_add_tail(&b->list, &c->btree_cache.live);
	mutex_unlock(&c->btree_cache.lock);

	bch2_trans_verify_locks(trans);
}

int bch2_btree_increase_depth(struct btree_trans *trans, btree_path_idx_t path, unsigned flags)
{
	struct bch_fs *c = trans->c;
	struct btree *b = bch2_btree_id_root(c, trans->paths[path].btree_id)->b;

	if (btree_node_fake(b))
		return bch2_btree_split_leaf(trans, path, flags);

	struct btree_update *as =
		bch2_btree_update_start(trans, trans->paths + path, b->c.level, true, flags);
	if (IS_ERR(as))
		return PTR_ERR(as);

	__btree_increase_depth(as, trans, path);
	bch2_btree_update_done(as, trans);
	return 0;
}

int __bch2_foreground_maybe_merge(struct btree_trans *trans,
				  btree_path_idx_t path,
				  unsigned level,
				  unsigned flags,
				  enum btree_node_sibling sib)
{
	struct bch_fs *c = trans->c;
	struct btree_update *as;
	struct bkey_format_state new_s;
	struct bkey_format new_f;
	struct bkey_i delete;
	struct btree *b, *m, *n, *prev, *next, *parent;
	struct bpos sib_pos;
	size_t sib_u64s;
	enum btree_id btree = trans->paths[path].btree_id;
	btree_path_idx_t sib_path = 0, new_path = 0;
	u64 start_time = local_clock();
	int ret = 0;

	BUG_ON(!trans->paths[path].should_be_locked);
	BUG_ON(!btree_node_locked(&trans->paths[path], level));

	/*
	 * Work around a deadlock caused by the btree write buffer not doing
	 * merges and leaving tons of merges for us to do - we really don't need
	 * to be doing merges at all from the interior update path, and if the
	 * interior update path is generating too many new interior updates we
	 * deadlock:
	 */
	if ((flags & BCH_WATERMARK_MASK) == BCH_WATERMARK_interior_updates)
		return 0;

	if ((flags & BCH_WATERMARK_MASK) <= BCH_WATERMARK_reclaim) {
		flags &= ~BCH_WATERMARK_MASK;
		flags |= BCH_WATERMARK_btree;
		flags |= BCH_TRANS_COMMIT_journal_reclaim;
	}

	b = trans->paths[path].l[level].b;

	if ((sib == btree_prev_sib && bpos_eq(b->data->min_key, POS_MIN)) ||
	    (sib == btree_next_sib && bpos_eq(b->data->max_key, SPOS_MAX))) {
		b->sib_u64s[sib] = U16_MAX;
		return 0;
	}

	sib_pos = sib == btree_prev_sib
		? bpos_predecessor(b->data->min_key)
		: bpos_successor(b->data->max_key);

	sib_path = bch2_path_get(trans, btree, sib_pos,
				 U8_MAX, level, BTREE_ITER_INTENT, _THIS_IP_);
	ret = bch2_btree_path_traverse(trans, sib_path, false);
	if (ret)
		goto err;

	btree_path_set_should_be_locked(trans->paths + sib_path);

	m = trans->paths[sib_path].l[level].b;

	if (btree_node_parent(trans->paths + path, b) !=
	    btree_node_parent(trans->paths + sib_path, m)) {
		b->sib_u64s[sib] = U16_MAX;
		goto out;
	}

	if (sib == btree_prev_sib) {
		prev = m;
		next = b;
	} else {
		prev = b;
		next = m;
	}

	if (!bpos_eq(bpos_successor(prev->data->max_key), next->data->min_key)) {
		struct printbuf buf1 = PRINTBUF, buf2 = PRINTBUF;

		bch2_bpos_to_text(&buf1, prev->data->max_key);
		bch2_bpos_to_text(&buf2, next->data->min_key);
		bch_err(c,
			"%s(): btree topology error:\n"
			"  prev ends at   %s\n"
			"  next starts at %s",
			__func__, buf1.buf, buf2.buf);
		printbuf_exit(&buf1);
		printbuf_exit(&buf2);
		ret = bch2_topology_error(c);
		goto err;
	}

	bch2_bkey_format_init(&new_s);
	bch2_bkey_format_add_pos(&new_s, prev->data->min_key);
	__bch2_btree_calc_format(&new_s, prev);
	__bch2_btree_calc_format(&new_s, next);
	bch2_bkey_format_add_pos(&new_s, next->data->max_key);
	new_f = bch2_bkey_format_done(&new_s);

	sib_u64s = btree_node_u64s_with_format(b->nr, &b->format, &new_f) +
		btree_node_u64s_with_format(m->nr, &m->format, &new_f);

	if (sib_u64s > BTREE_FOREGROUND_MERGE_HYSTERESIS(c)) {
		sib_u64s -= BTREE_FOREGROUND_MERGE_HYSTERESIS(c);
		sib_u64s /= 2;
		sib_u64s += BTREE_FOREGROUND_MERGE_HYSTERESIS(c);
	}

	sib_u64s = min(sib_u64s, btree_max_u64s(c));
	sib_u64s = min(sib_u64s, (size_t) U16_MAX - 1);
	b->sib_u64s[sib] = sib_u64s;

	if (b->sib_u64s[sib] > c->btree_foreground_merge_threshold)
		goto out;

	parent = btree_node_parent(trans->paths + path, b);
	as = bch2_btree_update_start(trans, trans->paths + path, level, false,
				     BCH_TRANS_COMMIT_no_enospc|flags);
	ret = PTR_ERR_OR_ZERO(as);
	if (ret)
		goto err;

	trace_and_count(c, btree_node_merge, trans, b);

	bch2_btree_interior_update_will_free_node(as, b);
	bch2_btree_interior_update_will_free_node(as, m);

	n = bch2_btree_node_alloc(as, trans, b->c.level);

	SET_BTREE_NODE_SEQ(n->data,
			   max(BTREE_NODE_SEQ(b->data),
			       BTREE_NODE_SEQ(m->data)) + 1);

	btree_set_min(n, prev->data->min_key);
	btree_set_max(n, next->data->max_key);

	n->data->format	 = new_f;
	btree_node_set_format(n, new_f);

	bch2_btree_sort_into(c, n, prev);
	bch2_btree_sort_into(c, n, next);

	bch2_btree_build_aux_trees(n);
	bch2_btree_update_add_new_node(as, n);
	six_unlock_write(&n->c.lock);

	new_path = get_unlocked_mut_path(trans, btree, n->c.level, n->key.k.p);
	six_lock_increment(&n->c.lock, SIX_LOCK_intent);
	mark_btree_node_locked(trans, trans->paths + new_path, n->c.level, BTREE_NODE_INTENT_LOCKED);
	bch2_btree_path_level_init(trans, trans->paths + new_path, n);

	bkey_init(&delete.k);
	delete.k.p = prev->key.k.p;
	bch2_keylist_add(&as->parent_keys, &delete);
	bch2_keylist_add(&as->parent_keys, &n->key);

	bch2_trans_verify_paths(trans);

	ret = bch2_btree_insert_node(as, trans, path, parent, &as->parent_keys);
	if (ret)
		goto err_free_update;

	bch2_trans_verify_paths(trans);

	bch2_btree_update_get_open_buckets(as, n);
	bch2_btree_node_write(c, n, SIX_LOCK_intent, 0);

	bch2_btree_node_free_inmem(trans, trans->paths + path, b);
	bch2_btree_node_free_inmem(trans, trans->paths + sib_path, m);

	bch2_trans_node_add(trans, trans->paths + path, n);

	bch2_trans_verify_paths(trans);

	six_unlock_intent(&n->c.lock);

	bch2_btree_update_done(as, trans);

	bch2_time_stats_update(&c->times[BCH_TIME_btree_node_merge], start_time);
out:
err:
	if (new_path)
		bch2_path_put(trans, new_path, true);
	bch2_path_put(trans, sib_path, true);
	bch2_trans_verify_locks(trans);
	if (ret == -BCH_ERR_journal_reclaim_would_deadlock)
		ret = 0;
	if (!ret)
		ret = bch2_trans_relock(trans);
	return ret;
err_free_update:
	bch2_btree_node_free_never_used(as, trans, n);
	bch2_btree_update_free(as, trans);
	goto out;
}

int bch2_btree_node_rewrite(struct btree_trans *trans,
			    struct btree_iter *iter,
			    struct btree *b,
			    unsigned flags)
{
	struct bch_fs *c = trans->c;
	struct btree *n, *parent;
	struct btree_update *as;
	btree_path_idx_t new_path = 0;
	int ret;

	flags |= BCH_TRANS_COMMIT_no_enospc;

	struct btree_path *path = btree_iter_path(trans, iter);
	parent = btree_node_parent(path, b);
	as = bch2_btree_update_start(trans, path, b->c.level, false, flags);
	ret = PTR_ERR_OR_ZERO(as);
	if (ret)
		goto out;

	bch2_btree_interior_update_will_free_node(as, b);

	n = bch2_btree_node_alloc_replacement(as, trans, b);

	bch2_btree_build_aux_trees(n);
	bch2_btree_update_add_new_node(as, n);
	six_unlock_write(&n->c.lock);

	new_path = get_unlocked_mut_path(trans, iter->btree_id, n->c.level, n->key.k.p);
	six_lock_increment(&n->c.lock, SIX_LOCK_intent);
	mark_btree_node_locked(trans, trans->paths + new_path, n->c.level, BTREE_NODE_INTENT_LOCKED);
	bch2_btree_path_level_init(trans, trans->paths + new_path, n);

	trace_and_count(c, btree_node_rewrite, trans, b);

	if (parent) {
		bch2_keylist_add(&as->parent_keys, &n->key);
		ret = bch2_btree_insert_node(as, trans, iter->path, parent, &as->parent_keys);
	} else {
		ret = bch2_btree_set_root(as, trans, btree_iter_path(trans, iter), n, false);
	}

	if (ret)
		goto err;

	bch2_btree_update_get_open_buckets(as, n);
	bch2_btree_node_write(c, n, SIX_LOCK_intent, 0);

	bch2_btree_node_free_inmem(trans, btree_iter_path(trans, iter), b);

	bch2_trans_node_add(trans, trans->paths + iter->path, n);
	six_unlock_intent(&n->c.lock);

	bch2_btree_update_done(as, trans);
out:
	if (new_path)
		bch2_path_put(trans, new_path, true);
	bch2_trans_downgrade(trans);
	return ret;
err:
	bch2_btree_node_free_never_used(as, trans, n);
	bch2_btree_update_free(as, trans);
	goto out;
}

struct async_btree_rewrite {
	struct bch_fs		*c;
	struct work_struct	work;
	struct list_head	list;
	enum btree_id		btree_id;
	unsigned		level;
	struct bpos		pos;
	__le64			seq;
};

static int async_btree_node_rewrite_trans(struct btree_trans *trans,
					  struct async_btree_rewrite *a)
{
	struct bch_fs *c = trans->c;
	struct btree_iter iter;
	struct btree *b;
	int ret;

	bch2_trans_node_iter_init(trans, &iter, a->btree_id, a->pos,
				  BTREE_MAX_DEPTH, a->level, 0);
	b = bch2_btree_iter_peek_node(&iter);
	ret = PTR_ERR_OR_ZERO(b);
	if (ret)
		goto out;

	if (!b || b->data->keys.seq != a->seq) {
		struct printbuf buf = PRINTBUF;

		if (b)
			bch2_bkey_val_to_text(&buf, c, bkey_i_to_s_c(&b->key));
		else
			prt_str(&buf, "(null");
		bch_info(c, "%s: node to rewrite not found:, searching for seq %llu, got\n%s",
			 __func__, a->seq, buf.buf);
		printbuf_exit(&buf);
		goto out;
	}

	ret = bch2_btree_node_rewrite(trans, &iter, b, 0);
out:
	bch2_trans_iter_exit(trans, &iter);

	return ret;
}

static void async_btree_node_rewrite_work(struct work_struct *work)
{
	struct async_btree_rewrite *a =
		container_of(work, struct async_btree_rewrite, work);
	struct bch_fs *c = a->c;
	int ret;

	ret = bch2_trans_do(c, NULL, NULL, 0,
		      async_btree_node_rewrite_trans(trans, a));
	bch_err_fn_ratelimited(c, ret);
	bch2_write_ref_put(c, BCH_WRITE_REF_node_rewrite);
	kfree(a);
}

void bch2_btree_node_rewrite_async(struct bch_fs *c, struct btree *b)
{
	struct async_btree_rewrite *a;
	int ret;

	a = kmalloc(sizeof(*a), GFP_NOFS);
	if (!a) {
		bch_err(c, "%s: error allocating memory", __func__);
		return;
	}

	a->c		= c;
	a->btree_id	= b->c.btree_id;
	a->level	= b->c.level;
	a->pos		= b->key.k.p;
	a->seq		= b->data->keys.seq;
	INIT_WORK(&a->work, async_btree_node_rewrite_work);

	if (unlikely(!test_bit(BCH_FS_may_go_rw, &c->flags))) {
		mutex_lock(&c->pending_node_rewrites_lock);
		list_add(&a->list, &c->pending_node_rewrites);
		mutex_unlock(&c->pending_node_rewrites_lock);
		return;
	}

	if (!bch2_write_ref_tryget(c, BCH_WRITE_REF_node_rewrite)) {
		if (test_bit(BCH_FS_started, &c->flags)) {
			bch_err(c, "%s: error getting c->writes ref", __func__);
			kfree(a);
			return;
		}

		ret = bch2_fs_read_write_early(c);
		bch_err_msg(c, ret, "going read-write");
		if (ret) {
			kfree(a);
			return;
		}

		bch2_write_ref_get(c, BCH_WRITE_REF_node_rewrite);
	}

	queue_work(c->btree_node_rewrite_worker, &a->work);
}

void bch2_do_pending_node_rewrites(struct bch_fs *c)
{
	struct async_btree_rewrite *a, *n;

	mutex_lock(&c->pending_node_rewrites_lock);
	list_for_each_entry_safe(a, n, &c->pending_node_rewrites, list) {
		list_del(&a->list);

		bch2_write_ref_get(c, BCH_WRITE_REF_node_rewrite);
		queue_work(c->btree_node_rewrite_worker, &a->work);
	}
	mutex_unlock(&c->pending_node_rewrites_lock);
}

void bch2_free_pending_node_rewrites(struct bch_fs *c)
{
	struct async_btree_rewrite *a, *n;

	mutex_lock(&c->pending_node_rewrites_lock);
	list_for_each_entry_safe(a, n, &c->pending_node_rewrites, list) {
		list_del(&a->list);

		kfree(a);
	}
	mutex_unlock(&c->pending_node_rewrites_lock);
}

static int __bch2_btree_node_update_key(struct btree_trans *trans,
					struct btree_iter *iter,
					struct btree *b, struct btree *new_hash,
					struct bkey_i *new_key,
					unsigned commit_flags,
					bool skip_triggers)
{
	struct bch_fs *c = trans->c;
	struct btree_iter iter2 = { NULL };
	struct btree *parent;
	int ret;

	if (!skip_triggers) {
		ret   = bch2_key_trigger_old(trans, b->c.btree_id, b->c.level + 1,
					     bkey_i_to_s_c(&b->key),
					     BTREE_TRIGGER_TRANSACTIONAL) ?:
			bch2_key_trigger_new(trans, b->c.btree_id, b->c.level + 1,
					     bkey_i_to_s(new_key),
					     BTREE_TRIGGER_TRANSACTIONAL);
		if (ret)
			return ret;
	}

	if (new_hash) {
		bkey_copy(&new_hash->key, new_key);
		ret = bch2_btree_node_hash_insert(&c->btree_cache,
				new_hash, b->c.level, b->c.btree_id);
		BUG_ON(ret);
	}

	parent = btree_node_parent(btree_iter_path(trans, iter), b);
	if (parent) {
		bch2_trans_copy_iter(&iter2, iter);

		iter2.path = bch2_btree_path_make_mut(trans, iter2.path,
				iter2.flags & BTREE_ITER_INTENT,
				_THIS_IP_);

		struct btree_path *path2 = btree_iter_path(trans, &iter2);
		BUG_ON(path2->level != b->c.level);
		BUG_ON(!bpos_eq(path2->pos, new_key->k.p));

		btree_path_set_level_up(trans, path2);

		trans->paths_sorted = false;

		ret   = bch2_btree_iter_traverse(&iter2) ?:
			bch2_trans_update(trans, &iter2, new_key, BTREE_TRIGGER_NORUN);
		if (ret)
			goto err;
	} else {
		BUG_ON(btree_node_root(c, b) != b);

		struct jset_entry *e = bch2_trans_jset_entry_alloc(trans,
				       jset_u64s(new_key->k.u64s));
		ret = PTR_ERR_OR_ZERO(e);
		if (ret)
			return ret;

		journal_entry_set(e,
				  BCH_JSET_ENTRY_btree_root,
				  b->c.btree_id, b->c.level,
				  new_key, new_key->k.u64s);
	}

	ret = bch2_trans_commit(trans, NULL, NULL, commit_flags);
	if (ret)
		goto err;

	bch2_btree_node_lock_write_nofail(trans, btree_iter_path(trans, iter), &b->c);

	if (new_hash) {
		mutex_lock(&c->btree_cache.lock);
		bch2_btree_node_hash_remove(&c->btree_cache, new_hash);
		bch2_btree_node_hash_remove(&c->btree_cache, b);

		bkey_copy(&b->key, new_key);
		ret = __bch2_btree_node_hash_insert(&c->btree_cache, b);
		BUG_ON(ret);
		mutex_unlock(&c->btree_cache.lock);
	} else {
		bkey_copy(&b->key, new_key);
	}

	bch2_btree_node_unlock_write(trans, btree_iter_path(trans, iter), b);
out:
	bch2_trans_iter_exit(trans, &iter2);
	return ret;
err:
	if (new_hash) {
		mutex_lock(&c->btree_cache.lock);
		bch2_btree_node_hash_remove(&c->btree_cache, b);
		mutex_unlock(&c->btree_cache.lock);
	}
	goto out;
}

int bch2_btree_node_update_key(struct btree_trans *trans, struct btree_iter *iter,
			       struct btree *b, struct bkey_i *new_key,
			       unsigned commit_flags, bool skip_triggers)
{
	struct bch_fs *c = trans->c;
	struct btree *new_hash = NULL;
	struct btree_path *path = btree_iter_path(trans, iter);
	struct closure cl;
	int ret = 0;

	ret = bch2_btree_path_upgrade(trans, path, b->c.level + 1);
	if (ret)
		return ret;

	closure_init_stack(&cl);

	/*
	 * check btree_ptr_hash_val() after @b is locked by
	 * btree_iter_traverse():
	 */
	if (btree_ptr_hash_val(new_key) != b->hash_val) {
		ret = bch2_btree_cache_cannibalize_lock(trans, &cl);
		if (ret) {
			ret = drop_locks_do(trans, (closure_sync(&cl), 0));
			if (ret)
				return ret;
		}

		new_hash = bch2_btree_node_mem_alloc(trans, false);
	}

	path->intent_ref++;
	ret = __bch2_btree_node_update_key(trans, iter, b, new_hash, new_key,
					   commit_flags, skip_triggers);
	--path->intent_ref;

	if (new_hash) {
		mutex_lock(&c->btree_cache.lock);
		list_move(&new_hash->list, &c->btree_cache.freeable);
		mutex_unlock(&c->btree_cache.lock);

		six_unlock_write(&new_hash->c.lock);
		six_unlock_intent(&new_hash->c.lock);
	}
	closure_sync(&cl);
	bch2_btree_cache_cannibalize_unlock(trans);
	return ret;
}

int bch2_btree_node_update_key_get_iter(struct btree_trans *trans,
					struct btree *b, struct bkey_i *new_key,
					unsigned commit_flags, bool skip_triggers)
{
	struct btree_iter iter;
	int ret;

	bch2_trans_node_iter_init(trans, &iter, b->c.btree_id, b->key.k.p,
				  BTREE_MAX_DEPTH, b->c.level,
				  BTREE_ITER_INTENT);
	ret = bch2_btree_iter_traverse(&iter);
	if (ret)
		goto out;

	/* has node been freed? */
	if (btree_iter_path(trans, &iter)->l[b->c.level].b != b) {
		/* node has been freed: */
		BUG_ON(!btree_node_dying(b));
		goto out;
	}

	BUG_ON(!btree_node_hashed(b));

	struct bch_extent_ptr *ptr;
	bch2_bkey_drop_ptrs(bkey_i_to_s(new_key), ptr,
			    !bch2_bkey_has_device(bkey_i_to_s(&b->key), ptr->dev));

	ret = bch2_btree_node_update_key(trans, &iter, b, new_key,
					 commit_flags, skip_triggers);
out:
	bch2_trans_iter_exit(trans, &iter);
	return ret;
}

/* Init code: */

/*
 * Only for filesystem bringup, when first reading the btree roots or allocating
 * btree roots when initializing a new filesystem:
 */
void bch2_btree_set_root_for_read(struct bch_fs *c, struct btree *b)
{
	BUG_ON(btree_node_root(c, b));

	bch2_btree_set_root_inmem(c, b);
}

static int __bch2_btree_root_alloc_fake(struct btree_trans *trans, enum btree_id id, unsigned level)
{
	struct bch_fs *c = trans->c;
	struct closure cl;
	struct btree *b;
	int ret;

	closure_init_stack(&cl);

	do {
		ret = bch2_btree_cache_cannibalize_lock(trans, &cl);
		closure_sync(&cl);
	} while (ret);

	b = bch2_btree_node_mem_alloc(trans, false);
	bch2_btree_cache_cannibalize_unlock(trans);

	set_btree_node_fake(b);
	set_btree_node_need_rewrite(b);
	b->c.level	= level;
	b->c.btree_id	= id;

	bkey_btree_ptr_init(&b->key);
	b->key.k.p = SPOS_MAX;
	*((u64 *) bkey_i_to_btree_ptr(&b->key)->v.start) = U64_MAX - id;

	bch2_bset_init_first(b, &b->data->keys);
	bch2_btree_build_aux_trees(b);

	b->data->flags = 0;
	btree_set_min(b, POS_MIN);
	btree_set_max(b, SPOS_MAX);
	b->data->format = bch2_btree_calc_format(b);
	btree_node_set_format(b, b->data->format);

	ret = bch2_btree_node_hash_insert(&c->btree_cache, b,
					  b->c.level, b->c.btree_id);
	BUG_ON(ret);

	bch2_btree_set_root_inmem(c, b);

	six_unlock_write(&b->c.lock);
	six_unlock_intent(&b->c.lock);
	return 0;
}

void bch2_btree_root_alloc_fake(struct bch_fs *c, enum btree_id id, unsigned level)
{
	bch2_trans_run(c, __bch2_btree_root_alloc_fake(trans, id, level));
}

static void bch2_btree_update_to_text(struct printbuf *out, struct btree_update *as)
{
<<<<<<< HEAD
	prt_printf(out, "%ps: btree=%s watermark=%s mode=%s nodes_written=%u cl.remaining=%u journal_seq=%llu\n",
		   (void *) as->ip_started,
		   bch2_btree_id_str(as->btree_id),
=======
	prt_printf(out, "%ps: btree=%s l=%u-%u watermark=%s mode=%s nodes_written=%u cl.remaining=%u journal_seq=%llu\n",
		   (void *) as->ip_started,
		   bch2_btree_id_str(as->btree_id),
		   as->update_level_start,
		   as->update_level_end,
>>>>>>> 55a275c5
		   bch2_watermarks[as->watermark],
		   bch2_btree_update_modes[as->mode],
		   as->nodes_written,
		   closure_nr_remaining(&as->cl),
		   as->journal.seq);
}

void bch2_btree_updates_to_text(struct printbuf *out, struct bch_fs *c)
{
	struct btree_update *as;

	mutex_lock(&c->btree_interior_update_lock);
	list_for_each_entry(as, &c->btree_interior_update_list, list)
		bch2_btree_update_to_text(out, as);
	mutex_unlock(&c->btree_interior_update_lock);
}

static bool bch2_btree_interior_updates_pending(struct bch_fs *c)
{
	bool ret;

	mutex_lock(&c->btree_interior_update_lock);
	ret = !list_empty(&c->btree_interior_update_list);
	mutex_unlock(&c->btree_interior_update_lock);

	return ret;
}

bool bch2_btree_interior_updates_flush(struct bch_fs *c)
{
	bool ret = bch2_btree_interior_updates_pending(c);

	if (ret)
		closure_wait_event(&c->btree_interior_update_wait,
				   !bch2_btree_interior_updates_pending(c));
	return ret;
}

void bch2_journal_entry_to_btree_root(struct bch_fs *c, struct jset_entry *entry)
{
	struct btree_root *r = bch2_btree_id_root(c, entry->btree_id);

	mutex_lock(&c->btree_root_lock);

	r->level = entry->level;
	r->alive = true;
	bkey_copy(&r->key, (struct bkey_i *) entry->start);

	mutex_unlock(&c->btree_root_lock);
}

struct jset_entry *
bch2_btree_roots_to_journal_entries(struct bch_fs *c,
				    struct jset_entry *end,
				    unsigned long skip)
{
	unsigned i;

	mutex_lock(&c->btree_root_lock);

	for (i = 0; i < btree_id_nr_alive(c); i++) {
		struct btree_root *r = bch2_btree_id_root(c, i);

		if (r->alive && !test_bit(i, &skip)) {
			journal_entry_set(end, BCH_JSET_ENTRY_btree_root,
					  i, r->level, &r->key, r->key.k.u64s);
			end = vstruct_next(end);
		}
	}

	mutex_unlock(&c->btree_root_lock);

	return end;
}

void bch2_fs_btree_interior_update_exit(struct bch_fs *c)
{
	if (c->btree_node_rewrite_worker)
		destroy_workqueue(c->btree_node_rewrite_worker);
	if (c->btree_interior_update_worker)
		destroy_workqueue(c->btree_interior_update_worker);
	mempool_exit(&c->btree_interior_update_pool);
}

void bch2_fs_btree_interior_update_init_early(struct bch_fs *c)
{
	mutex_init(&c->btree_reserve_cache_lock);
	INIT_LIST_HEAD(&c->btree_interior_update_list);
	INIT_LIST_HEAD(&c->btree_interior_updates_unwritten);
	mutex_init(&c->btree_interior_update_lock);
	INIT_WORK(&c->btree_interior_update_work, btree_interior_update_work);

	INIT_LIST_HEAD(&c->pending_node_rewrites);
	mutex_init(&c->pending_node_rewrites_lock);
}

int bch2_fs_btree_interior_update_init(struct bch_fs *c)
{
	c->btree_interior_update_worker =
		alloc_workqueue("btree_update", WQ_UNBOUND|WQ_MEM_RECLAIM, 8);
	if (!c->btree_interior_update_worker)
		return -BCH_ERR_ENOMEM_btree_interior_update_worker_init;

	c->btree_node_rewrite_worker =
		alloc_ordered_workqueue("btree_node_rewrite", WQ_UNBOUND);
	if (!c->btree_node_rewrite_worker)
		return -BCH_ERR_ENOMEM_btree_interior_update_worker_init;

	if (mempool_init_kmalloc_pool(&c->btree_interior_update_pool, 1,
				      sizeof(struct btree_update)))
		return -BCH_ERR_ENOMEM_btree_interior_update_pool_init;

	return 0;
}<|MERGE_RESOLUTION|>--- conflicted
+++ resolved
@@ -27,15 +27,9 @@
 
 #include <linux/random.h>
 
-<<<<<<< HEAD
-const char * const bch2_btree_update_modes[] = {
-#define x(t) #t,
-	BCH_WATERMARKS()
-=======
 static const char * const bch2_btree_update_modes[] = {
 #define x(t) #t,
 	BTREE_UPDATE_MODES()
->>>>>>> 55a275c5
 #undef x
 	NULL
 };
@@ -884,15 +878,6 @@
 {
 	struct bch_fs *c = as->c;
 
-<<<<<<< HEAD
-	mutex_lock(&c->btree_interior_update_lock);
-	list_add_tail(&as->unwritten_list, &c->btree_interior_updates_unwritten);
-
-	BUG_ON(as->mode != BTREE_UPDATE_none);
-	BUG_ON(!btree_node_dirty(b));
-	BUG_ON(!b->c.level);
-
-=======
 	BUG_ON(as->mode != BTREE_UPDATE_none);
 	BUG_ON(as->update_level_end < b->c.level);
 	BUG_ON(!btree_node_dirty(b));
@@ -901,7 +886,6 @@
 	mutex_lock(&c->btree_interior_update_lock);
 	list_add_tail(&as->unwritten_list, &c->btree_interior_updates_unwritten);
 
->>>>>>> 55a275c5
 	as->mode	= BTREE_UPDATE_node;
 	as->b		= b;
 	as->update_level_end = b->c.level;
@@ -1169,20 +1153,10 @@
 	flags &= ~BCH_WATERMARK_MASK;
 	flags |= watermark;
 
-<<<<<<< HEAD
-	if (watermark < c->journal.watermark) {
-		struct journal_res res = { 0 };
-		unsigned journal_flags = watermark|JOURNAL_RES_GET_CHECK;
-
-		if ((flags & BCH_TRANS_COMMIT_journal_reclaim) &&
-		    watermark < BCH_WATERMARK_reclaim)
-			journal_flags |= JOURNAL_RES_GET_NONBLOCK;
-=======
 	if (watermark < BCH_WATERMARK_reclaim &&
 	    test_bit(JOURNAL_SPACE_LOW, &c->journal.flags)) {
 		if (flags & BCH_TRANS_COMMIT_journal_reclaim)
 			return ERR_PTR(-BCH_ERR_journal_reclaim_would_deadlock);
->>>>>>> 55a275c5
 
 		bch2_trans_unlock(trans);
 		wait_event(c->journal.wait, !test_bit(JOURNAL_SPACE_LOW, &c->journal.flags));
@@ -1228,16 +1202,6 @@
 	as = mempool_alloc(&c->btree_interior_update_pool, GFP_NOFS);
 	memset(as, 0, sizeof(*as));
 	closure_init(&as->cl, NULL);
-<<<<<<< HEAD
-	as->c		= c;
-	as->start_time	= start_time;
-	as->ip_started	= _RET_IP_;
-	as->mode	= BTREE_UPDATE_none;
-	as->watermark	= watermark;
-	as->took_gc_lock = true;
-	as->btree_id	= path->btree_id;
-	as->update_level = update_level;
-=======
 	as->c			= c;
 	as->start_time		= start_time;
 	as->ip_started		= _RET_IP_;
@@ -1247,7 +1211,6 @@
 	as->btree_id		= path->btree_id;
 	as->update_level_start	= level_start;
 	as->update_level_end	= level_end;
->>>>>>> 55a275c5
 	INIT_LIST_HEAD(&as->list);
 	INIT_LIST_HEAD(&as->unwritten_list);
 	INIT_LIST_HEAD(&as->write_blocked_list);
@@ -1835,15 +1798,12 @@
 		bch2_btree_node_unlock_write(trans, path, b);
 		return ret;
 	}
-<<<<<<< HEAD
-=======
 
 	bch2_btree_insert_keys_interior(as, trans, path, b,
 					path->l[b->c.level].iter, keys);
 
 	trans_for_each_path_with_node(trans, b, linked, i)
 		bch2_btree_node_iter_peek(&linked->l[b->c.level].iter, b);
->>>>>>> 55a275c5
 
 	bch2_trans_verify_paths(trans);
 
@@ -2604,17 +2564,11 @@
 
 static void bch2_btree_update_to_text(struct printbuf *out, struct btree_update *as)
 {
-<<<<<<< HEAD
-	prt_printf(out, "%ps: btree=%s watermark=%s mode=%s nodes_written=%u cl.remaining=%u journal_seq=%llu\n",
-		   (void *) as->ip_started,
-		   bch2_btree_id_str(as->btree_id),
-=======
 	prt_printf(out, "%ps: btree=%s l=%u-%u watermark=%s mode=%s nodes_written=%u cl.remaining=%u journal_seq=%llu\n",
 		   (void *) as->ip_started,
 		   bch2_btree_id_str(as->btree_id),
 		   as->update_level_start,
 		   as->update_level_end,
->>>>>>> 55a275c5
 		   bch2_watermarks[as->watermark],
 		   bch2_btree_update_modes[as->mode],
 		   as->nodes_written,
