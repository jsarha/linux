--- conflicted
+++ resolved
@@ -752,11 +752,7 @@
 				return ret;
 		} else if (!p.has_ec) {
 			*replicas_sectors       += disk_sectors;
-<<<<<<< HEAD
-			acc_replicas_key.replicas.devs[acc_replicas_key.replicas.nr_devs++] = p.ptr.dev;
-=======
 			replicas_entry_add_dev(&acc_replicas_key.replicas, p.ptr.dev);
->>>>>>> 9b70bf0a
 		} else {
 			ret = bch2_trigger_stripe_ptr(trans, k, p, data_type, disk_sectors, flags);
 			if (ret)
@@ -876,7 +872,6 @@
 			if (ret)
 				return ret;
 		}
-<<<<<<< HEAD
 
 		if (new.k->type) {
 			int ret = __trigger_extent(trans, btree, level, new.s_c,
@@ -893,26 +888,7 @@
 		need_rebalance_delta -= s != 0;
 		need_rebalance_sectors_delta -= s;
 
-		s = bch2_bkey_sectors_need_rebalance(c, old);
-=======
-
-		if (new.k->type) {
-			int ret = __trigger_extent(trans, btree, level, new.s_c,
-						   flags & ~BTREE_TRIGGER_overwrite,
-						   &new_replicas_sectors);
-			if (ret)
-				return ret;
-		}
-
-		int need_rebalance_delta = 0;
-		s64 need_rebalance_sectors_delta = 0;
-
-		s64 s = bch2_bkey_sectors_need_rebalance(c, old);
-		need_rebalance_delta -= s != 0;
-		need_rebalance_sectors_delta -= s;
-
 		s = bch2_bkey_sectors_need_rebalance(c, new.s_c);
->>>>>>> 9b70bf0a
 		need_rebalance_delta += s != 0;
 		need_rebalance_sectors_delta += s;
 
