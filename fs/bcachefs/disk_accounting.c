// SPDX-License-Identifier: GPL-2.0

#include "bcachefs.h"
#include "bcachefs_ioctl.h"
#include "btree_cache.h"
#include "btree_journal_iter.h"
#include "btree_update.h"
#include "btree_write_buffer.h"
#include "buckets.h"
#include "compress.h"
#include "disk_accounting.h"
#include "error.h"
#include "journal_io.h"
#include "replicas.h"

/*
 * Notes on disk accounting:
 *
 * We have two parallel sets of counters to be concerned with, and both must be
 * kept in sync.
 *
 *  - Persistent/on disk accounting, stored in the accounting btree and updated
 *    via btree write buffer updates that treat new accounting keys as deltas to
 *    apply to existing values. But reading from a write buffer btree is
 *    expensive, so we also have
 *
 *  - In memory accounting, where accounting is stored as an array of percpu
 *    counters, indexed by an eytzinger array of disk acounting keys/bpos (which
 *    are the same thing, excepting byte swabbing on big endian).
 *
 *    Cheap to read, but non persistent.
 *
 * Disk accounting updates are generated by transactional triggers; these run as
 * keys enter and leave the btree, and can compare old and new versions of keys;
 * the output of these triggers are deltas to the various counters.
 *
 * Disk accounting updates are done as btree write buffer updates, where the
 * counters in the disk accounting key are deltas that will be applied to the
 * counter in the btree when the key is flushed by the write buffer (or journal
 * replay).
 *
 * To do a disk accounting update:
 * - initialize a disk_accounting_pos, to specify which counter is being update
 * - initialize counter deltas, as an array of 1-3 s64s
 * - call bch2_disk_accounting_mod()
 *
 * This queues up the accounting update to be done at transaction commit time.
 * Underneath, it's a normal btree write buffer update.
 *
 * The transaction commit path is responsible for propagating updates to the in
 * memory counters, with bch2_accounting_mem_mod().
 *
 * The commit path also assigns every disk accounting update a unique version
 * number, based on the journal sequence number and offset within that journal
 * buffer; this is used by journal replay to determine which updates have been
 * done.
 *
 * The transaction commit path also ensures that replicas entry accounting
 * updates are properly marked in the superblock (so that we know whether we can
 * mount without data being unavailable); it will update the superblock if
 * bch2_accounting_mem_mod() tells it to.
 */

static const char * const disk_accounting_type_strs[] = {
#define x(t, n, ...) [n] = #t,
	BCH_DISK_ACCOUNTING_TYPES()
#undef x
	NULL
};

static inline void accounting_key_init(struct bkey_i *k, struct disk_accounting_pos *pos,
				       s64 *d, unsigned nr)
{
	struct bkey_i_accounting *acc = bkey_accounting_init(k);

	acc->k.p = disk_accounting_pos_to_bpos(pos);
	set_bkey_val_u64s(&acc->k, sizeof(struct bch_accounting) / sizeof(u64) + nr);

	memcpy_u64s_small(acc->v.d, d, nr);
}

int bch2_disk_accounting_mod(struct btree_trans *trans,
			     struct disk_accounting_pos *k,
			     s64 *d, unsigned nr, bool gc)
{
	/* Normalize: */
	switch (k->type) {
	case BCH_DISK_ACCOUNTING_replicas:
		bubble_sort(k->replicas.devs, k->replicas.nr_devs, u8_cmp);
		break;
	}

	BUG_ON(nr > BCH_ACCOUNTING_MAX_COUNTERS);

	struct { __BKEY_PADDED(k, BCH_ACCOUNTING_MAX_COUNTERS); } k_i;

	accounting_key_init(&k_i.k, k, d, nr);

	return likely(!gc)
		? bch2_trans_update_buffered(trans, BTREE_ID_accounting, &k_i.k)
		: bch2_accounting_mem_add(trans, bkey_i_to_s_c_accounting(&k_i.k), true);
}

int bch2_mod_dev_cached_sectors(struct btree_trans *trans,
				unsigned dev, s64 sectors,
				bool gc)
{
	struct disk_accounting_pos acc = {
		.type = BCH_DISK_ACCOUNTING_replicas,
	};

	bch2_replicas_entry_cached(&acc.replicas, dev);

	return bch2_disk_accounting_mod(trans, &acc, &sectors, 1, gc);
}

static inline bool is_zero(char *start, char *end)
<<<<<<< HEAD
{
	BUG_ON(start > end);

	for (; start < end; start++)
		if (*start)
			return false;
	return true;
}

#define field_end(p, member)	(((void *) (&p.member)) + sizeof(p.member))

int bch2_accounting_invalid(struct bch_fs *c, struct bkey_s_c k,
			    enum bch_validate_flags flags,
			    struct printbuf *err)
{
=======
{
	BUG_ON(start > end);

	for (; start < end; start++)
		if (*start)
			return false;
	return true;
}

#define field_end(p, member)	(((void *) (&p.member)) + sizeof(p.member))

int bch2_accounting_validate(struct bch_fs *c, struct bkey_s_c k,
			     enum bch_validate_flags flags)
{
>>>>>>> 12647a7c
	struct disk_accounting_pos acc_k;
	bpos_to_disk_accounting_pos(&acc_k, k.k->p);
	void *end = &acc_k + 1;
	int ret = 0;

	switch (acc_k.type) {
	case BCH_DISK_ACCOUNTING_nr_inodes:
		end = field_end(acc_k, nr_inodes);
		break;
	case BCH_DISK_ACCOUNTING_persistent_reserved:
		end = field_end(acc_k, persistent_reserved);
		break;
	case BCH_DISK_ACCOUNTING_replicas:
		bkey_fsck_err_on(!acc_k.replicas.nr_devs,
<<<<<<< HEAD
				 c, err, accounting_key_replicas_nr_devs_0,
=======
				 c, accounting_key_replicas_nr_devs_0,
>>>>>>> 12647a7c
				 "accounting key replicas entry with nr_devs=0");

		bkey_fsck_err_on(acc_k.replicas.nr_required > acc_k.replicas.nr_devs ||
				 (acc_k.replicas.nr_required > 1 &&
				  acc_k.replicas.nr_required == acc_k.replicas.nr_devs),
<<<<<<< HEAD
				 c, err, accounting_key_replicas_nr_required_bad,
				 "accounting key replicas entry with bad nr_required");

		for (unsigned i = 0; i + 1 < acc_k.replicas.nr_devs; i++)
			bkey_fsck_err_on(acc_k.replicas.devs[i] > acc_k.replicas.devs[i + 1],
					 c, err, accounting_key_replicas_devs_unsorted,
=======
				 c, accounting_key_replicas_nr_required_bad,
				 "accounting key replicas entry with bad nr_required");

		for (unsigned i = 0; i + 1 < acc_k.replicas.nr_devs; i++)
			bkey_fsck_err_on(acc_k.replicas.devs[i] >= acc_k.replicas.devs[i + 1],
					 c, accounting_key_replicas_devs_unsorted,
>>>>>>> 12647a7c
					 "accounting key replicas entry with unsorted devs");

		end = (void *) &acc_k.replicas + replicas_entry_bytes(&acc_k.replicas);
		break;
	case BCH_DISK_ACCOUNTING_dev_data_type:
		end = field_end(acc_k, dev_data_type);
		break;
	case BCH_DISK_ACCOUNTING_compression:
		end = field_end(acc_k, compression);
		break;
	case BCH_DISK_ACCOUNTING_snapshot:
		end = field_end(acc_k, snapshot);
		break;
	case BCH_DISK_ACCOUNTING_btree:
		end = field_end(acc_k, btree);
		break;
	case BCH_DISK_ACCOUNTING_rebalance_work:
		end = field_end(acc_k, rebalance_work);
		break;
	}

	bkey_fsck_err_on(!is_zero(end, (void *) (&acc_k + 1)),
<<<<<<< HEAD
			 c, err, accounting_key_junk_at_end,
=======
			 c, accounting_key_junk_at_end,
>>>>>>> 12647a7c
			 "junk at end of accounting key");
fsck_err:
	return ret;
}

void bch2_accounting_key_to_text(struct printbuf *out, struct disk_accounting_pos *k)
{
	if (k->type >= BCH_DISK_ACCOUNTING_TYPE_NR) {
		prt_printf(out, "unknown type %u", k->type);
		return;
	}

	prt_str(out, disk_accounting_type_strs[k->type]);
	prt_str(out, " ");

	switch (k->type) {
	case BCH_DISK_ACCOUNTING_nr_inodes:
		break;
	case BCH_DISK_ACCOUNTING_persistent_reserved:
		prt_printf(out, "replicas=%u", k->persistent_reserved.nr_replicas);
		break;
	case BCH_DISK_ACCOUNTING_replicas:
		bch2_replicas_entry_to_text(out, &k->replicas);
		break;
	case BCH_DISK_ACCOUNTING_dev_data_type:
		prt_printf(out, "dev=%u data_type=", k->dev_data_type.dev);
		bch2_prt_data_type(out, k->dev_data_type.data_type);
		break;
	case BCH_DISK_ACCOUNTING_compression:
		bch2_prt_compression_type(out, k->compression.type);
		break;
	case BCH_DISK_ACCOUNTING_snapshot:
		prt_printf(out, "id=%u", k->snapshot.id);
		break;
	case BCH_DISK_ACCOUNTING_btree:
		prt_printf(out, "btree=%s", bch2_btree_id_str(k->btree.id));
		break;
	}
}

void bch2_accounting_to_text(struct printbuf *out, struct bch_fs *c, struct bkey_s_c k)
{
	struct bkey_s_c_accounting acc = bkey_s_c_to_accounting(k);
	struct disk_accounting_pos acc_k;
	bpos_to_disk_accounting_pos(&acc_k, k.k->p);

	bch2_accounting_key_to_text(out, &acc_k);

	for (unsigned i = 0; i < bch2_accounting_counters(k.k); i++)
		prt_printf(out, " %lli", acc.v->d[i]);
}

void bch2_accounting_swab(struct bkey_s k)
{
	for (u64 *p = (u64 *) k.v;
	     p < (u64 *) bkey_val_end(k);
	     p++)
		*p = swab64(*p);
}

static inline bool accounting_to_replicas(struct bch_replicas_entry_v1 *r, struct bpos p)
{
	struct disk_accounting_pos acc_k;
	bpos_to_disk_accounting_pos(&acc_k, p);

	switch (acc_k.type) {
	case BCH_DISK_ACCOUNTING_replicas:
		unsafe_memcpy(r, &acc_k.replicas,
			      replicas_entry_bytes(&acc_k.replicas),
			      "variable length struct");
		return true;
	default:
		return false;
	}
}

static int bch2_accounting_update_sb_one(struct bch_fs *c, struct bpos p)
{
	struct bch_replicas_padded r;
	return accounting_to_replicas(&r.e, p)
		? bch2_mark_replicas(c, &r.e)
		: 0;
}

/*
 * Ensure accounting keys being updated are present in the superblock, when
 * applicable (i.e. replicas updates)
 */
int bch2_accounting_update_sb(struct btree_trans *trans)
{
	for (struct jset_entry *i = trans->journal_entries;
	     i != (void *) ((u64 *) trans->journal_entries + trans->journal_entries_u64s);
	     i = vstruct_next(i))
		if (jset_entry_is_key(i) && i->start->k.type == KEY_TYPE_accounting) {
			int ret = bch2_accounting_update_sb_one(trans->c, i->start->k.p);
			if (ret)
				return ret;
		}

	return 0;
}

static int __bch2_accounting_mem_insert(struct bch_fs *c, struct bkey_s_c_accounting a)
{
	struct bch_accounting_mem *acc = &c->accounting;

	/* raced with another insert, already present: */
	if (eytzinger0_find(acc->k.data, acc->k.nr, sizeof(acc->k.data[0]),
			    accounting_pos_cmp, &a.k->p) < acc->k.nr)
		return 0;

	struct accounting_mem_entry n = {
		.pos		= a.k->p,
		.version	= a.k->version,
		.nr_counters	= bch2_accounting_counters(a.k),
		.v[0]		= __alloc_percpu_gfp(n.nr_counters * sizeof(u64),
						     sizeof(u64), GFP_KERNEL),
	};

	if (!n.v[0])
		goto err;

	if (acc->gc_running) {
		n.v[1] = __alloc_percpu_gfp(n.nr_counters * sizeof(u64),
					    sizeof(u64), GFP_KERNEL);
		if (!n.v[1])
			goto err;
	}

	if (darray_push(&acc->k, n))
		goto err;

	eytzinger0_sort(acc->k.data, acc->k.nr, sizeof(acc->k.data[0]),
			accounting_pos_cmp, NULL);
	return 0;
err:
	free_percpu(n.v[1]);
	free_percpu(n.v[0]);
	return -BCH_ERR_ENOMEM_disk_accounting;
}

int bch2_accounting_mem_insert(struct bch_fs *c, struct bkey_s_c_accounting a, bool gc)
{
	struct bch_replicas_padded r;

	if (accounting_to_replicas(&r.e, a.k->p) &&
	    !bch2_replicas_marked_locked(c, &r.e))
		return -BCH_ERR_btree_insert_need_mark_replicas;

	percpu_up_read(&c->mark_lock);
	percpu_down_write(&c->mark_lock);
	int ret = __bch2_accounting_mem_insert(c, a);
	percpu_up_write(&c->mark_lock);
	percpu_down_read(&c->mark_lock);
	return ret;
}

static bool accounting_mem_entry_is_zero(struct accounting_mem_entry *e)
{
	for (unsigned i = 0; i < e->nr_counters; i++)
		if (percpu_u64_get(e->v[0] + i) ||
		    (e->v[1] &&
		     percpu_u64_get(e->v[1] + i)))
			return false;
	return true;
}

void bch2_accounting_mem_gc(struct bch_fs *c)
{
	struct bch_accounting_mem *acc = &c->accounting;

	percpu_down_write(&c->mark_lock);
	struct accounting_mem_entry *dst = acc->k.data;

	darray_for_each(acc->k, src) {
		if (accounting_mem_entry_is_zero(src)) {
			free_percpu(src->v[0]);
			free_percpu(src->v[1]);
		} else {
			*dst++ = *src;
		}
	}

	acc->k.nr = dst - acc->k.data;
	eytzinger0_sort(acc->k.data, acc->k.nr, sizeof(acc->k.data[0]),
			accounting_pos_cmp, NULL);
	percpu_up_write(&c->mark_lock);
}

/*
 * Read out accounting keys for replicas entries, as an array of
 * bch_replicas_usage entries.
 *
 * Note: this may be deprecated/removed at smoe point in the future and replaced
 * with something more general, it exists to support the ioctl used by the
 * 'bcachefs fs usage' command.
 */
int bch2_fs_replicas_usage_read(struct bch_fs *c, darray_char *usage)
{
	struct bch_accounting_mem *acc = &c->accounting;
	int ret = 0;

	darray_init(usage);

	percpu_down_read(&c->mark_lock);
	darray_for_each(acc->k, i) {
		struct {
			struct bch_replicas_usage r;
			u8 pad[BCH_BKEY_PTRS_MAX];
		} u;

		if (!accounting_to_replicas(&u.r.r, i->pos))
			continue;

		u64 sectors;
		bch2_accounting_mem_read_counters(acc, i - acc->k.data, &sectors, 1, false);
		u.r.sectors = sectors;

		ret = darray_make_room(usage, replicas_usage_bytes(&u.r));
		if (ret)
			break;

		memcpy(&darray_top(*usage), &u.r, replicas_usage_bytes(&u.r));
		usage->nr += replicas_usage_bytes(&u.r);
	}
	percpu_up_read(&c->mark_lock);

	if (ret)
		darray_exit(usage);
	return ret;
}

int bch2_fs_accounting_read(struct bch_fs *c, darray_char *out_buf, unsigned accounting_types_mask)
{

	struct bch_accounting_mem *acc = &c->accounting;
	int ret = 0;

	darray_init(out_buf);

	percpu_down_read(&c->mark_lock);
	darray_for_each(acc->k, i) {
		struct disk_accounting_pos a_p;
		bpos_to_disk_accounting_pos(&a_p, i->pos);

		if (!(accounting_types_mask & BIT(a_p.type)))
			continue;

		ret = darray_make_room(out_buf, sizeof(struct bkey_i_accounting) +
				       sizeof(u64) * i->nr_counters);
		if (ret)
			break;

		struct bkey_i_accounting *a_out =
			bkey_accounting_init((void *) &darray_top(*out_buf));
		set_bkey_val_u64s(&a_out->k, i->nr_counters);
		a_out->k.p = i->pos;
		bch2_accounting_mem_read_counters(acc, i - acc->k.data,
						  a_out->v.d, i->nr_counters, false);

		if (!bch2_accounting_key_is_zero(accounting_i_to_s_c(a_out)))
			out_buf->nr += bkey_bytes(&a_out->k);
	}

	percpu_up_read(&c->mark_lock);

	if (ret)
		darray_exit(out_buf);
	return ret;
}

void bch2_fs_accounting_to_text(struct printbuf *out, struct bch_fs *c)
{
	struct bch_accounting_mem *acc = &c->accounting;

	percpu_down_read(&c->mark_lock);
	out->atomic++;

	eytzinger0_for_each(i, acc->k.nr) {
		struct disk_accounting_pos acc_k;
		bpos_to_disk_accounting_pos(&acc_k, acc->k.data[i].pos);

		bch2_accounting_key_to_text(out, &acc_k);

		u64 v[BCH_ACCOUNTING_MAX_COUNTERS];
		bch2_accounting_mem_read_counters(acc, i, v, ARRAY_SIZE(v), false);

		prt_str(out, ":");
		for (unsigned j = 0; j < acc->k.data[i].nr_counters; j++)
			prt_printf(out, " %llu", v[j]);
		prt_newline(out);
	}

	--out->atomic;
	percpu_up_read(&c->mark_lock);
}

static void bch2_accounting_free_counters(struct bch_accounting_mem *acc, bool gc)
{
	darray_for_each(acc->k, e) {
		free_percpu(e->v[gc]);
		e->v[gc] = NULL;
	}
}

int bch2_gc_accounting_start(struct bch_fs *c)
{
	struct bch_accounting_mem *acc = &c->accounting;
	int ret = 0;

	percpu_down_write(&c->mark_lock);
	darray_for_each(acc->k, e) {
		e->v[1] = __alloc_percpu_gfp(e->nr_counters * sizeof(u64),
					     sizeof(u64), GFP_KERNEL);
		if (!e->v[1]) {
			bch2_accounting_free_counters(acc, true);
			ret = -BCH_ERR_ENOMEM_disk_accounting;
			break;
		}
	}

	acc->gc_running = !ret;
	percpu_up_write(&c->mark_lock);

	return ret;
}

int bch2_gc_accounting_done(struct bch_fs *c)
{
	struct bch_accounting_mem *acc = &c->accounting;
	struct btree_trans *trans = bch2_trans_get(c);
	struct printbuf buf = PRINTBUF;
	struct bpos pos = POS_MIN;
	int ret = 0;

	percpu_down_write(&c->mark_lock);
	while (1) {
		unsigned idx = eytzinger0_find_ge(acc->k.data, acc->k.nr, sizeof(acc->k.data[0]),
						  accounting_pos_cmp, &pos);

		if (idx >= acc->k.nr)
			break;

		struct accounting_mem_entry *e = acc->k.data + idx;
		pos = bpos_successor(e->pos);

		struct disk_accounting_pos acc_k;
		bpos_to_disk_accounting_pos(&acc_k, e->pos);

		if (acc_k.type >= BCH_DISK_ACCOUNTING_TYPE_NR)
			continue;

		u64 src_v[BCH_ACCOUNTING_MAX_COUNTERS];
		u64 dst_v[BCH_ACCOUNTING_MAX_COUNTERS];

		unsigned nr = e->nr_counters;
		bch2_accounting_mem_read_counters(acc, idx, dst_v, nr, false);
		bch2_accounting_mem_read_counters(acc, idx, src_v, nr, true);

		if (memcmp(dst_v, src_v, nr * sizeof(u64))) {
			printbuf_reset(&buf);
			prt_str(&buf, "accounting mismatch for ");
			bch2_accounting_key_to_text(&buf, &acc_k);

			prt_str(&buf, ": got");
			for (unsigned j = 0; j < nr; j++)
				prt_printf(&buf, " %llu", dst_v[j]);

			prt_str(&buf, " should be");
			for (unsigned j = 0; j < nr; j++)
				prt_printf(&buf, " %llu", src_v[j]);

			for (unsigned j = 0; j < nr; j++)
				src_v[j] -= dst_v[j];

			if (fsck_err(trans, accounting_mismatch, "%s", buf.buf)) {
				percpu_up_write(&c->mark_lock);
				ret = commit_do(trans, NULL, NULL, 0,
						bch2_disk_accounting_mod(trans, &acc_k, src_v, nr, false));
				percpu_down_write(&c->mark_lock);
				if (ret)
					goto err;

				if (!test_bit(BCH_FS_may_go_rw, &c->flags)) {
					memset(&trans->fs_usage_delta, 0, sizeof(trans->fs_usage_delta));
					struct { __BKEY_PADDED(k, BCH_ACCOUNTING_MAX_COUNTERS); } k_i;

					accounting_key_init(&k_i.k, &acc_k, src_v, nr);
					bch2_accounting_mem_mod_locked(trans, bkey_i_to_s_c_accounting(&k_i.k), false, false);

					preempt_disable();
					struct bch_fs_usage_base *dst = this_cpu_ptr(c->usage);
					struct bch_fs_usage_base *src = &trans->fs_usage_delta;
					acc_u64s((u64 *) dst, (u64 *) src, sizeof(*src) / sizeof(u64));
					preempt_enable();
				}
			}
		}
	}
err:
fsck_err:
	percpu_up_write(&c->mark_lock);
	printbuf_exit(&buf);
	bch2_trans_put(trans);
	bch_err_fn(c, ret);
	return ret;
}

static int accounting_read_key(struct btree_trans *trans, struct bkey_s_c k)
{
	struct bch_fs *c = trans->c;
	struct printbuf buf = PRINTBUF;

	if (k.k->type != KEY_TYPE_accounting)
		return 0;

	percpu_down_read(&c->mark_lock);
	int ret = bch2_accounting_mem_mod_locked(trans, bkey_s_c_to_accounting(k), false, true);
	percpu_up_read(&c->mark_lock);

	if (bch2_accounting_key_is_zero(bkey_s_c_to_accounting(k)) &&
	    ret == -BCH_ERR_btree_insert_need_mark_replicas)
		ret = 0;

	struct disk_accounting_pos acc;
	bpos_to_disk_accounting_pos(&acc, k.k->p);

	if (fsck_err_on(ret == -BCH_ERR_btree_insert_need_mark_replicas,
			trans, accounting_replicas_not_marked,
			"accounting not marked in superblock replicas\n  %s",
			(bch2_accounting_key_to_text(&buf, &acc),
			 buf.buf)))
		ret = bch2_accounting_update_sb_one(c, k.k->p);
fsck_err:
	printbuf_exit(&buf);
	return ret;
}

/*
 * At startup time, initialize the in memory accounting from the btree (and
 * journal)
 */
int bch2_accounting_read(struct bch_fs *c)
{
	struct bch_accounting_mem *acc = &c->accounting;
	struct btree_trans *trans = bch2_trans_get(c);

	int ret = for_each_btree_key(trans, iter,
				BTREE_ID_accounting, POS_MIN,
				BTREE_ITER_prefetch|BTREE_ITER_all_snapshots, k, ({
			struct bkey u;
			struct bkey_s_c k = bch2_btree_path_peek_slot_exact(btree_iter_path(trans, &iter), &u);
			accounting_read_key(trans, k);
		}));
	if (ret)
		goto err;

	struct journal_keys *keys = &c->journal_keys;
	struct journal_key *dst = keys->data;
	move_gap(keys, keys->nr);

	darray_for_each(*keys, i) {
		if (i->k->k.type == KEY_TYPE_accounting) {
			struct bkey_s_c k = bkey_i_to_s_c(i->k);
			unsigned idx = eytzinger0_find(acc->k.data, acc->k.nr,
						sizeof(acc->k.data[0]),
						accounting_pos_cmp, &k.k->p);

			bool applied = idx < acc->k.nr &&
				bversion_cmp(acc->k.data[idx].version, k.k->version) >= 0;

			if (applied)
				continue;

			if (i + 1 < &darray_top(*keys) &&
			    i[1].k->k.type == KEY_TYPE_accounting &&
			    !journal_key_cmp(i, i + 1)) {
				BUG_ON(bversion_cmp(i[0].k->k.version, i[1].k->k.version) >= 0);

				i[1].journal_seq = i[0].journal_seq;

				bch2_accounting_accumulate(bkey_i_to_accounting(i[1].k),
							   bkey_s_c_to_accounting(k));
				continue;
			}

			ret = accounting_read_key(trans, k);
			if (ret)
				goto err;
		}

		*dst++ = *i;
	}
	keys->gap = keys->nr = dst - keys->data;

	percpu_down_read(&c->mark_lock);
	preempt_disable();
	struct bch_fs_usage_base *usage = this_cpu_ptr(c->usage);

	for (unsigned i = 0; i < acc->k.nr; i++) {
		struct disk_accounting_pos k;
		bpos_to_disk_accounting_pos(&k, acc->k.data[i].pos);

		u64 v[BCH_ACCOUNTING_MAX_COUNTERS];
		bch2_accounting_mem_read_counters(acc, i, v, ARRAY_SIZE(v), false);

		switch (k.type) {
		case BCH_DISK_ACCOUNTING_persistent_reserved:
			usage->reserved += v[0] * k.persistent_reserved.nr_replicas;
			break;
		case BCH_DISK_ACCOUNTING_replicas:
			fs_usage_data_type_to_base(usage, k.replicas.data_type, v[0]);
			break;
		case BCH_DISK_ACCOUNTING_dev_data_type:
			rcu_read_lock();
			struct bch_dev *ca = bch2_dev_rcu(c, k.dev_data_type.dev);
			if (ca) {
				struct bch_dev_usage_type __percpu *d = &ca->usage->d[k.dev_data_type.data_type];
				percpu_u64_set(&d->buckets,	v[0]);
				percpu_u64_set(&d->sectors,	v[1]);
				percpu_u64_set(&d->fragmented,	v[2]);

				if (k.dev_data_type.data_type == BCH_DATA_sb ||
				    k.dev_data_type.data_type == BCH_DATA_journal)
					usage->hidden += v[0] * ca->mi.bucket_size;
			}
			rcu_read_unlock();
			break;
		}
	}
	preempt_enable();
	percpu_up_read(&c->mark_lock);
err:
	bch2_trans_put(trans);
	bch_err_fn(c, ret);
	return ret;
}

int bch2_dev_usage_remove(struct bch_fs *c, unsigned dev)
{
	return bch2_trans_run(c,
		bch2_btree_write_buffer_flush_sync(trans) ?:
		for_each_btree_key_commit(trans, iter, BTREE_ID_accounting, POS_MIN,
				BTREE_ITER_all_snapshots, k, NULL, NULL, 0, ({
			struct disk_accounting_pos acc;
			bpos_to_disk_accounting_pos(&acc, k.k->p);

			acc.type == BCH_DISK_ACCOUNTING_dev_data_type &&
			acc.dev_data_type.dev == dev
				? bch2_btree_bit_mod_buffered(trans, BTREE_ID_accounting, k.k->p, 0)
				: 0;
		})) ?:
		bch2_btree_write_buffer_flush_sync(trans));
}

int bch2_dev_usage_init(struct bch_dev *ca, bool gc)
{
	struct bch_fs *c = ca->fs;
	struct disk_accounting_pos acc = {
		.type = BCH_DISK_ACCOUNTING_dev_data_type,
		.dev_data_type.dev = ca->dev_idx,
		.dev_data_type.data_type = BCH_DATA_free,
	};
	u64 v[3] = { ca->mi.nbuckets - ca->mi.first_bucket, 0, 0 };

	int ret = bch2_trans_do(c, NULL, NULL, 0,
			bch2_disk_accounting_mod(trans, &acc, v, ARRAY_SIZE(v), gc));
	bch_err_fn(c, ret);
	return ret;
}

void bch2_verify_accounting_clean(struct bch_fs *c)
{
	bool mismatch = false;
	struct bch_fs_usage_base base = {}, base_inmem = {};

	bch2_trans_run(c,
		for_each_btree_key(trans, iter,
				   BTREE_ID_accounting, POS_MIN,
				   BTREE_ITER_all_snapshots, k, ({
			u64 v[BCH_ACCOUNTING_MAX_COUNTERS];
			struct bkey_s_c_accounting a = bkey_s_c_to_accounting(k);
			unsigned nr = bch2_accounting_counters(k.k);

			struct disk_accounting_pos acc_k;
			bpos_to_disk_accounting_pos(&acc_k, k.k->p);

			if (acc_k.type >= BCH_DISK_ACCOUNTING_TYPE_NR)
				continue;

			if (acc_k.type == BCH_DISK_ACCOUNTING_inum)
				continue;

			bch2_accounting_mem_read(c, k.k->p, v, nr);

			if (memcmp(a.v->d, v, nr * sizeof(u64))) {
				struct printbuf buf = PRINTBUF;

				bch2_bkey_val_to_text(&buf, c, k);
				prt_str(&buf, " !=");
				for (unsigned j = 0; j < nr; j++)
					prt_printf(&buf, " %llu", v[j]);

				pr_err("%s", buf.buf);
				printbuf_exit(&buf);
				mismatch = true;
			}

			switch (acc_k.type) {
			case BCH_DISK_ACCOUNTING_persistent_reserved:
				base.reserved += acc_k.persistent_reserved.nr_replicas * a.v->d[0];
				break;
			case BCH_DISK_ACCOUNTING_replicas:
				fs_usage_data_type_to_base(&base, acc_k.replicas.data_type, a.v->d[0]);
				break;
			case BCH_DISK_ACCOUNTING_dev_data_type: {
				rcu_read_lock();
				struct bch_dev *ca = bch2_dev_rcu(c, acc_k.dev_data_type.dev);
				if (!ca) {
					rcu_read_unlock();
					continue;
				}

				v[0] = percpu_u64_get(&ca->usage->d[acc_k.dev_data_type.data_type].buckets);
				v[1] = percpu_u64_get(&ca->usage->d[acc_k.dev_data_type.data_type].sectors);
				v[2] = percpu_u64_get(&ca->usage->d[acc_k.dev_data_type.data_type].fragmented);
				rcu_read_unlock();

				if (memcmp(a.v->d, v, 3 * sizeof(u64))) {
					struct printbuf buf = PRINTBUF;

					bch2_bkey_val_to_text(&buf, c, k);
					prt_str(&buf, " in mem");
					for (unsigned j = 0; j < nr; j++)
						prt_printf(&buf, " %llu", v[j]);

					pr_err("dev accounting mismatch: %s", buf.buf);
					printbuf_exit(&buf);
					mismatch = true;
				}
			}
			}

			0;
		})));

	acc_u64s_percpu(&base_inmem.hidden, &c->usage->hidden, sizeof(base_inmem) / sizeof(u64));

#define check(x)										\
	if (base.x != base_inmem.x) {								\
		pr_err("fs_usage_base.%s mismatch: %llu != %llu", #x, base.x, base_inmem.x);	\
		mismatch = true;								\
	}

	//check(hidden);
	check(btree);
	check(data);
	check(cached);
	check(reserved);
	check(nr_inodes);

	WARN_ON(mismatch);
}

void bch2_accounting_gc_free(struct bch_fs *c)
{
	lockdep_assert_held(&c->mark_lock);

	struct bch_accounting_mem *acc = &c->accounting;

	bch2_accounting_free_counters(acc, true);
	acc->gc_running = false;
}

void bch2_fs_accounting_exit(struct bch_fs *c)
{
	struct bch_accounting_mem *acc = &c->accounting;

	bch2_accounting_free_counters(acc, false);
	darray_exit(&acc->k);
}<|MERGE_RESOLUTION|>--- conflicted
+++ resolved
@@ -115,7 +115,6 @@
 }
 
 static inline bool is_zero(char *start, char *end)
-<<<<<<< HEAD
 {
 	BUG_ON(start > end);
 
@@ -127,26 +126,9 @@
 
 #define field_end(p, member)	(((void *) (&p.member)) + sizeof(p.member))
 
-int bch2_accounting_invalid(struct bch_fs *c, struct bkey_s_c k,
-			    enum bch_validate_flags flags,
-			    struct printbuf *err)
-{
-=======
-{
-	BUG_ON(start > end);
-
-	for (; start < end; start++)
-		if (*start)
-			return false;
-	return true;
-}
-
-#define field_end(p, member)	(((void *) (&p.member)) + sizeof(p.member))
-
 int bch2_accounting_validate(struct bch_fs *c, struct bkey_s_c k,
 			     enum bch_validate_flags flags)
 {
->>>>>>> 12647a7c
 	struct disk_accounting_pos acc_k;
 	bpos_to_disk_accounting_pos(&acc_k, k.k->p);
 	void *end = &acc_k + 1;
@@ -161,31 +143,18 @@
 		break;
 	case BCH_DISK_ACCOUNTING_replicas:
 		bkey_fsck_err_on(!acc_k.replicas.nr_devs,
-<<<<<<< HEAD
-				 c, err, accounting_key_replicas_nr_devs_0,
-=======
 				 c, accounting_key_replicas_nr_devs_0,
->>>>>>> 12647a7c
 				 "accounting key replicas entry with nr_devs=0");
 
 		bkey_fsck_err_on(acc_k.replicas.nr_required > acc_k.replicas.nr_devs ||
 				 (acc_k.replicas.nr_required > 1 &&
 				  acc_k.replicas.nr_required == acc_k.replicas.nr_devs),
-<<<<<<< HEAD
-				 c, err, accounting_key_replicas_nr_required_bad,
-				 "accounting key replicas entry with bad nr_required");
-
-		for (unsigned i = 0; i + 1 < acc_k.replicas.nr_devs; i++)
-			bkey_fsck_err_on(acc_k.replicas.devs[i] > acc_k.replicas.devs[i + 1],
-					 c, err, accounting_key_replicas_devs_unsorted,
-=======
 				 c, accounting_key_replicas_nr_required_bad,
 				 "accounting key replicas entry with bad nr_required");
 
 		for (unsigned i = 0; i + 1 < acc_k.replicas.nr_devs; i++)
 			bkey_fsck_err_on(acc_k.replicas.devs[i] >= acc_k.replicas.devs[i + 1],
 					 c, accounting_key_replicas_devs_unsorted,
->>>>>>> 12647a7c
 					 "accounting key replicas entry with unsorted devs");
 
 		end = (void *) &acc_k.replicas + replicas_entry_bytes(&acc_k.replicas);
@@ -208,11 +177,7 @@
 	}
 
 	bkey_fsck_err_on(!is_zero(end, (void *) (&acc_k + 1)),
-<<<<<<< HEAD
-			 c, err, accounting_key_junk_at_end,
-=======
 			 c, accounting_key_junk_at_end,
->>>>>>> 12647a7c
 			 "junk at end of accounting key");
 fsck_err:
 	return ret;
