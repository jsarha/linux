// SPDX-License-Identifier: GPL-2.0
/*
 * Copyright (C) 2009 Oracle.  All rights reserved.
 */

#include <linux/sched.h>
#include <linux/slab.h>
#include <linux/sort.h>
#include "messages.h"
#include "ctree.h"
#include "delayed-ref.h"
#include "extent-tree.h"
#include "transaction.h"
#include "qgroup.h"
#include "space-info.h"
#include "tree-mod-log.h"
#include "fs.h"

struct kmem_cache *btrfs_delayed_ref_head_cachep;
struct kmem_cache *btrfs_delayed_ref_node_cachep;
struct kmem_cache *btrfs_delayed_extent_op_cachep;
/*
 * delayed back reference update tracking.  For subvolume trees
 * we queue up extent allocations and backref maintenance for
 * delayed processing.   This avoids deep call chains where we
 * add extents in the middle of btrfs_search_slot, and it allows
 * us to buffer up frequently modified backrefs in an rb tree instead
 * of hammering updates on the extent allocation tree.
 */

bool btrfs_check_space_for_delayed_refs(struct btrfs_fs_info *fs_info)
{
	struct btrfs_block_rsv *delayed_refs_rsv = &fs_info->delayed_refs_rsv;
	struct btrfs_block_rsv *global_rsv = &fs_info->global_block_rsv;
	bool ret = false;
	u64 reserved;

	spin_lock(&global_rsv->lock);
	reserved = global_rsv->reserved;
	spin_unlock(&global_rsv->lock);

	/*
	 * Since the global reserve is just kind of magic we don't really want
	 * to rely on it to save our bacon, so if our size is more than the
	 * delayed_refs_rsv and the global rsv then it's time to think about
	 * bailing.
	 */
	spin_lock(&delayed_refs_rsv->lock);
	reserved += delayed_refs_rsv->reserved;
	if (delayed_refs_rsv->size >= reserved)
		ret = true;
	spin_unlock(&delayed_refs_rsv->lock);
	return ret;
}

/*
 * Release a ref head's reservation.
 *
 * @fs_info:  the filesystem
 * @nr_refs:  number of delayed refs to drop
 * @nr_csums: number of csum items to drop
 *
 * Drops the delayed ref head's count from the delayed refs rsv and free any
 * excess reservation we had.
 */
void btrfs_delayed_refs_rsv_release(struct btrfs_fs_info *fs_info, int nr_refs, int nr_csums)
{
	struct btrfs_block_rsv *block_rsv = &fs_info->delayed_refs_rsv;
	u64 num_bytes;
	u64 released;

	num_bytes = btrfs_calc_delayed_ref_bytes(fs_info, nr_refs);
	num_bytes += btrfs_calc_delayed_ref_csum_bytes(fs_info, nr_csums);

	released = btrfs_block_rsv_release(fs_info, block_rsv, num_bytes, NULL);
	if (released)
		trace_btrfs_space_reservation(fs_info, "delayed_refs_rsv",
					      0, released, 0);
}

/*
 * Adjust the size of the delayed refs rsv.
 *
 * This is to be called anytime we may have adjusted trans->delayed_ref_updates
 * or trans->delayed_ref_csum_deletions, it'll calculate the additional size and
 * add it to the delayed_refs_rsv.
 */
void btrfs_update_delayed_refs_rsv(struct btrfs_trans_handle *trans)
{
	struct btrfs_fs_info *fs_info = trans->fs_info;
	struct btrfs_block_rsv *delayed_rsv = &fs_info->delayed_refs_rsv;
	struct btrfs_block_rsv *local_rsv = &trans->delayed_rsv;
	u64 num_bytes;
	u64 reserved_bytes;

	num_bytes = btrfs_calc_delayed_ref_bytes(fs_info, trans->delayed_ref_updates);
	num_bytes += btrfs_calc_delayed_ref_csum_bytes(fs_info,
						       trans->delayed_ref_csum_deletions);

	if (num_bytes == 0)
		return;

	/*
	 * Try to take num_bytes from the transaction's local delayed reserve.
	 * If not possible, try to take as much as it's available. If the local
	 * reserve doesn't have enough reserved space, the delayed refs reserve
	 * will be refilled next time btrfs_delayed_refs_rsv_refill() is called
	 * by someone or if a transaction commit is triggered before that, the
	 * global block reserve will be used. We want to minimize using the
	 * global block reserve for cases we can account for in advance, to
	 * avoid exhausting it and reach -ENOSPC during a transaction commit.
	 */
	spin_lock(&local_rsv->lock);
	reserved_bytes = min(num_bytes, local_rsv->reserved);
	local_rsv->reserved -= reserved_bytes;
	local_rsv->full = (local_rsv->reserved >= local_rsv->size);
	spin_unlock(&local_rsv->lock);

	spin_lock(&delayed_rsv->lock);
	delayed_rsv->size += num_bytes;
	delayed_rsv->reserved += reserved_bytes;
	delayed_rsv->full = (delayed_rsv->reserved >= delayed_rsv->size);
	spin_unlock(&delayed_rsv->lock);
	trans->delayed_ref_updates = 0;
	trans->delayed_ref_csum_deletions = 0;
}

/*
 * Adjust the size of the delayed refs block reserve for 1 block group item
 * insertion, used after allocating a block group.
 */
void btrfs_inc_delayed_refs_rsv_bg_inserts(struct btrfs_fs_info *fs_info)
{
	struct btrfs_block_rsv *delayed_rsv = &fs_info->delayed_refs_rsv;

	spin_lock(&delayed_rsv->lock);
	/*
	 * Inserting a block group item does not require changing the free space
	 * tree, only the extent tree or the block group tree, so this is all we
	 * need.
	 */
	delayed_rsv->size += btrfs_calc_insert_metadata_size(fs_info, 1);
	delayed_rsv->full = false;
	spin_unlock(&delayed_rsv->lock);
}

/*
 * Adjust the size of the delayed refs block reserve to release space for 1
 * block group item insertion.
 */
void btrfs_dec_delayed_refs_rsv_bg_inserts(struct btrfs_fs_info *fs_info)
{
	struct btrfs_block_rsv *delayed_rsv = &fs_info->delayed_refs_rsv;
	const u64 num_bytes = btrfs_calc_insert_metadata_size(fs_info, 1);
	u64 released;

	released = btrfs_block_rsv_release(fs_info, delayed_rsv, num_bytes, NULL);
	if (released > 0)
		trace_btrfs_space_reservation(fs_info, "delayed_refs_rsv",
					      0, released, 0);
}

/*
 * Adjust the size of the delayed refs block reserve for 1 block group item
 * update.
 */
void btrfs_inc_delayed_refs_rsv_bg_updates(struct btrfs_fs_info *fs_info)
{
	struct btrfs_block_rsv *delayed_rsv = &fs_info->delayed_refs_rsv;

	spin_lock(&delayed_rsv->lock);
	/*
	 * Updating a block group item does not result in new nodes/leaves and
	 * does not require changing the free space tree, only the extent tree
	 * or the block group tree, so this is all we need.
	 */
	delayed_rsv->size += btrfs_calc_metadata_size(fs_info, 1);
	delayed_rsv->full = false;
	spin_unlock(&delayed_rsv->lock);
}

/*
 * Adjust the size of the delayed refs block reserve to release space for 1
 * block group item update.
 */
void btrfs_dec_delayed_refs_rsv_bg_updates(struct btrfs_fs_info *fs_info)
{
	struct btrfs_block_rsv *delayed_rsv = &fs_info->delayed_refs_rsv;
	const u64 num_bytes = btrfs_calc_metadata_size(fs_info, 1);
	u64 released;

	released = btrfs_block_rsv_release(fs_info, delayed_rsv, num_bytes, NULL);
	if (released > 0)
		trace_btrfs_space_reservation(fs_info, "delayed_refs_rsv",
					      0, released, 0);
}

/*
 * Refill based on our delayed refs usage.
 *
 * @fs_info: the filesystem
 * @flush:   control how we can flush for this reservation.
 *
 * This will refill the delayed block_rsv up to 1 items size worth of space and
 * will return -ENOSPC if we can't make the reservation.
 */
int btrfs_delayed_refs_rsv_refill(struct btrfs_fs_info *fs_info,
				  enum btrfs_reserve_flush_enum flush)
{
	struct btrfs_block_rsv *block_rsv = &fs_info->delayed_refs_rsv;
	struct btrfs_space_info *space_info = block_rsv->space_info;
	u64 limit = btrfs_calc_delayed_ref_bytes(fs_info, 1);
	u64 num_bytes = 0;
	u64 refilled_bytes;
	u64 to_free;
	int ret = -ENOSPC;

	spin_lock(&block_rsv->lock);
	if (block_rsv->reserved < block_rsv->size) {
		num_bytes = block_rsv->size - block_rsv->reserved;
		num_bytes = min(num_bytes, limit);
	}
	spin_unlock(&block_rsv->lock);

	if (!num_bytes)
		return 0;

	ret = btrfs_reserve_metadata_bytes(fs_info, space_info, num_bytes, flush);
	if (ret)
		return ret;

	/*
	 * We may have raced with someone else, so check again if we the block
	 * reserve is still not full and release any excess space.
	 */
	spin_lock(&block_rsv->lock);
	if (block_rsv->reserved < block_rsv->size) {
		u64 needed = block_rsv->size - block_rsv->reserved;

		if (num_bytes >= needed) {
			block_rsv->reserved += needed;
			block_rsv->full = true;
			to_free = num_bytes - needed;
			refilled_bytes = needed;
		} else {
			block_rsv->reserved += num_bytes;
			to_free = 0;
			refilled_bytes = num_bytes;
		}
	} else {
		to_free = num_bytes;
		refilled_bytes = 0;
	}
	spin_unlock(&block_rsv->lock);

	if (to_free > 0)
		btrfs_space_info_free_bytes_may_use(fs_info, space_info, to_free);

	if (refilled_bytes > 0)
		trace_btrfs_space_reservation(fs_info, "delayed_refs_rsv", 0,
					      refilled_bytes, 1);
	return 0;
}

/*
 * compare two delayed data backrefs with same bytenr and type
 */
static int comp_data_refs(struct btrfs_delayed_ref_node *ref1,
			  struct btrfs_delayed_ref_node *ref2)
{
	if (ref1->data_ref.objectid < ref2->data_ref.objectid)
		return -1;
	if (ref1->data_ref.objectid > ref2->data_ref.objectid)
		return 1;
	if (ref1->data_ref.offset < ref2->data_ref.offset)
		return -1;
	if (ref1->data_ref.offset > ref2->data_ref.offset)
		return 1;
	return 0;
}

static int comp_refs(struct btrfs_delayed_ref_node *ref1,
		     struct btrfs_delayed_ref_node *ref2,
		     bool check_seq)
{
	int ret = 0;

	if (ref1->type < ref2->type)
		return -1;
	if (ref1->type > ref2->type)
		return 1;
	if (ref1->type == BTRFS_SHARED_BLOCK_REF_KEY ||
	    ref1->type == BTRFS_SHARED_DATA_REF_KEY) {
		if (ref1->parent < ref2->parent)
			return -1;
		if (ref1->parent > ref2->parent)
			return 1;
	} else {
		if (ref1->ref_root < ref2->ref_root)
			return -1;
		if (ref1->ref_root > ref2->ref_root)
			return 1;
		if (ref1->type == BTRFS_EXTENT_DATA_REF_KEY)
			ret = comp_data_refs(ref1, ref2);
	}
	if (ret)
		return ret;
	if (check_seq) {
		if (ref1->seq < ref2->seq)
			return -1;
		if (ref1->seq > ref2->seq)
			return 1;
	}
	return 0;
}

static struct btrfs_delayed_ref_node* tree_insert(struct rb_root_cached *root,
		struct btrfs_delayed_ref_node *ins)
{
	struct rb_node **p = &root->rb_root.rb_node;
	struct rb_node *node = &ins->ref_node;
	struct rb_node *parent_node = NULL;
	struct btrfs_delayed_ref_node *entry;
	bool leftmost = true;

	while (*p) {
		int comp;

		parent_node = *p;
		entry = rb_entry(parent_node, struct btrfs_delayed_ref_node,
				 ref_node);
		comp = comp_refs(ins, entry, true);
		if (comp < 0) {
			p = &(*p)->rb_left;
		} else if (comp > 0) {
			p = &(*p)->rb_right;
			leftmost = false;
		} else {
			return entry;
		}
	}

	rb_link_node(node, parent_node, p);
	rb_insert_color_cached(node, root, leftmost);
	return NULL;
}

static struct btrfs_delayed_ref_head *find_first_ref_head(
		struct btrfs_delayed_ref_root *dr)
{
	unsigned long from = 0;

	lockdep_assert_held(&dr->lock);

	return xa_find(&dr->head_refs, &from, ULONG_MAX, XA_PRESENT);
}

static bool btrfs_delayed_ref_lock(struct btrfs_delayed_ref_root *delayed_refs,
				   struct btrfs_delayed_ref_head *head)
{
	lockdep_assert_held(&delayed_refs->lock);
	if (mutex_trylock(&head->mutex))
		return true;

	refcount_inc(&head->refs);
	spin_unlock(&delayed_refs->lock);

	mutex_lock(&head->mutex);
	spin_lock(&delayed_refs->lock);
	if (!head->tracked) {
		mutex_unlock(&head->mutex);
		btrfs_put_delayed_ref_head(head);
		return false;
	}
	btrfs_put_delayed_ref_head(head);
	return true;
}

static inline void drop_delayed_ref(struct btrfs_fs_info *fs_info,
				    struct btrfs_delayed_ref_root *delayed_refs,
				    struct btrfs_delayed_ref_head *head,
				    struct btrfs_delayed_ref_node *ref)
{
	lockdep_assert_held(&head->lock);
	rb_erase_cached(&ref->ref_node, &head->ref_tree);
	RB_CLEAR_NODE(&ref->ref_node);
	if (!list_empty(&ref->add_list))
		list_del(&ref->add_list);
	btrfs_put_delayed_ref(ref);
	btrfs_delayed_refs_rsv_release(fs_info, 1, 0);
}

static bool merge_ref(struct btrfs_fs_info *fs_info,
		      struct btrfs_delayed_ref_root *delayed_refs,
		      struct btrfs_delayed_ref_head *head,
		      struct btrfs_delayed_ref_node *ref,
		      u64 seq)
{
	struct btrfs_delayed_ref_node *next;
	struct rb_node *node = rb_next(&ref->ref_node);
	bool done = false;

	while (!done && node) {
		int mod;

		next = rb_entry(node, struct btrfs_delayed_ref_node, ref_node);
		node = rb_next(node);
		if (seq && next->seq >= seq)
			break;
		if (comp_refs(ref, next, false))
			break;

		if (ref->action == next->action) {
			mod = next->ref_mod;
		} else {
			if (ref->ref_mod < next->ref_mod) {
				swap(ref, next);
				done = true;
			}
			mod = -next->ref_mod;
		}

		drop_delayed_ref(fs_info, delayed_refs, head, next);
		ref->ref_mod += mod;
		if (ref->ref_mod == 0) {
			drop_delayed_ref(fs_info, delayed_refs, head, ref);
			done = true;
		} else {
			/*
			 * Can't have multiples of the same ref on a tree block.
			 */
			WARN_ON(ref->type == BTRFS_TREE_BLOCK_REF_KEY ||
				ref->type == BTRFS_SHARED_BLOCK_REF_KEY);
		}
	}

	return done;
}

void btrfs_merge_delayed_refs(struct btrfs_fs_info *fs_info,
			      struct btrfs_delayed_ref_root *delayed_refs,
			      struct btrfs_delayed_ref_head *head)
{
	struct btrfs_delayed_ref_node *ref;
	struct rb_node *node;
	u64 seq = 0;

	lockdep_assert_held(&head->lock);

	if (RB_EMPTY_ROOT(&head->ref_tree.rb_root))
		return;

	/* We don't have too many refs to merge for data. */
	if (head->is_data)
		return;

	seq = btrfs_tree_mod_log_lowest_seq(fs_info);
again:
	for (node = rb_first_cached(&head->ref_tree); node;
	     node = rb_next(node)) {
		ref = rb_entry(node, struct btrfs_delayed_ref_node, ref_node);
		if (seq && ref->seq >= seq)
			continue;
		if (merge_ref(fs_info, delayed_refs, head, ref, seq))
			goto again;
	}
}

int btrfs_check_delayed_seq(struct btrfs_fs_info *fs_info, u64 seq)
{
	int ret = 0;
	u64 min_seq = btrfs_tree_mod_log_lowest_seq(fs_info);

	if (min_seq != 0 && seq >= min_seq) {
		btrfs_debug(fs_info,
			    "holding back delayed_ref %llu, lowest is %llu",
			    seq, min_seq);
		ret = 1;
	}

	return ret;
}

struct btrfs_delayed_ref_head *btrfs_select_ref_head(
		const struct btrfs_fs_info *fs_info,
		struct btrfs_delayed_ref_root *delayed_refs)
{
	struct btrfs_delayed_ref_head *head;
	unsigned long start_index;
	unsigned long found_index;
	bool found_head = false;
	bool locked;

	spin_lock(&delayed_refs->lock);
again:
	start_index = (delayed_refs->run_delayed_start >> fs_info->sectorsize_bits);
	xa_for_each_start(&delayed_refs->head_refs, found_index, head, start_index) {
		if (!head->processing) {
			found_head = true;
			break;
		}
	}
	if (!found_head) {
		if (delayed_refs->run_delayed_start == 0) {
			spin_unlock(&delayed_refs->lock);
			return NULL;
		}
		delayed_refs->run_delayed_start = 0;
		goto again;
	}

	head->processing = true;
	WARN_ON(delayed_refs->num_heads_ready == 0);
	delayed_refs->num_heads_ready--;
	delayed_refs->run_delayed_start = head->bytenr +
		head->num_bytes;

	locked = btrfs_delayed_ref_lock(delayed_refs, head);
	spin_unlock(&delayed_refs->lock);

	/*
	 * We may have dropped the spin lock to get the head mutex lock, and
	 * that might have given someone else time to free the head.  If that's
	 * true, it has been removed from our list and we can move on.
	 */
	if (!locked)
		return ERR_PTR(-EAGAIN);

	return head;
}

void btrfs_unselect_ref_head(struct btrfs_delayed_ref_root *delayed_refs,
			     struct btrfs_delayed_ref_head *head)
{
	spin_lock(&delayed_refs->lock);
	head->processing = false;
	delayed_refs->num_heads_ready++;
	spin_unlock(&delayed_refs->lock);
	btrfs_delayed_ref_unlock(head);
}

void btrfs_delete_ref_head(const struct btrfs_fs_info *fs_info,
			   struct btrfs_delayed_ref_root *delayed_refs,
			   struct btrfs_delayed_ref_head *head)
{
	const unsigned long index = (head->bytenr >> fs_info->sectorsize_bits);

	lockdep_assert_held(&delayed_refs->lock);
	lockdep_assert_held(&head->lock);

	xa_erase(&delayed_refs->head_refs, index);
	head->tracked = false;
	delayed_refs->num_heads--;
	if (!head->processing)
		delayed_refs->num_heads_ready--;
}

/*
 * Helper to insert the ref_node to the tail or merge with tail.
 *
 * Return false if the ref was inserted.
 * Return true if the ref was merged into an existing one (and therefore can be
 * freed by the caller).
 */
static bool insert_delayed_ref(struct btrfs_trans_handle *trans,
			       struct btrfs_delayed_ref_head *href,
			       struct btrfs_delayed_ref_node *ref)
{
	struct btrfs_delayed_ref_root *root = &trans->transaction->delayed_refs;
	struct btrfs_delayed_ref_node *exist;
	int mod;

	spin_lock(&href->lock);
	exist = tree_insert(&href->ref_tree, ref);
	if (!exist) {
		if (ref->action == BTRFS_ADD_DELAYED_REF)
			list_add_tail(&ref->add_list, &href->ref_add_list);
		spin_unlock(&href->lock);
		trans->delayed_ref_updates++;
		return false;
	}

	/* Now we are sure we can merge */
	if (exist->action == ref->action) {
		mod = ref->ref_mod;
	} else {
		/* Need to change action */
		if (exist->ref_mod < ref->ref_mod) {
			exist->action = ref->action;
			mod = -exist->ref_mod;
			exist->ref_mod = ref->ref_mod;
			if (ref->action == BTRFS_ADD_DELAYED_REF)
				list_add_tail(&exist->add_list,
					      &href->ref_add_list);
			else if (ref->action == BTRFS_DROP_DELAYED_REF) {
				ASSERT(!list_empty(&exist->add_list));
				list_del_init(&exist->add_list);
			} else {
				ASSERT(0);
			}
		} else
			mod = -ref->ref_mod;
	}
	exist->ref_mod += mod;

	/* remove existing tail if its ref_mod is zero */
	if (exist->ref_mod == 0)
		drop_delayed_ref(trans->fs_info, root, href, exist);
	spin_unlock(&href->lock);
	return true;
}

/*
 * helper function to update the accounting in the head ref
 * existing and update must have the same bytenr
 */
static noinline void update_existing_head_ref(struct btrfs_trans_handle *trans,
			 struct btrfs_delayed_ref_head *existing,
			 struct btrfs_delayed_ref_head *update)
{
	struct btrfs_delayed_ref_root *delayed_refs =
		&trans->transaction->delayed_refs;
	struct btrfs_fs_info *fs_info = trans->fs_info;
	int old_ref_mod;

	BUG_ON(existing->is_data != update->is_data);

	spin_lock(&existing->lock);

	/*
	 * When freeing an extent, we may not know the owning root when we
	 * first create the head_ref. However, some deref before the last deref
	 * will know it, so we just need to update the head_ref accordingly.
	 */
	if (!existing->owning_root)
		existing->owning_root = update->owning_root;

	if (update->must_insert_reserved) {
		/* if the extent was freed and then
		 * reallocated before the delayed ref
		 * entries were processed, we can end up
		 * with an existing head ref without
		 * the must_insert_reserved flag set.
		 * Set it again here
		 */
		existing->must_insert_reserved = update->must_insert_reserved;
		existing->owning_root = update->owning_root;

		/*
		 * update the num_bytes so we make sure the accounting
		 * is done correctly
		 */
		existing->num_bytes = update->num_bytes;

	}

	if (update->extent_op) {
		if (!existing->extent_op) {
			existing->extent_op = update->extent_op;
		} else {
			if (update->extent_op->update_key) {
				memcpy(&existing->extent_op->key,
				       &update->extent_op->key,
				       sizeof(update->extent_op->key));
				existing->extent_op->update_key = true;
			}
			if (update->extent_op->update_flags) {
				existing->extent_op->flags_to_set |=
					update->extent_op->flags_to_set;
				existing->extent_op->update_flags = true;
			}
			btrfs_free_delayed_extent_op(update->extent_op);
		}
	}
	/*
	 * update the reference mod on the head to reflect this new operation,
	 * only need the lock for this case cause we could be processing it
	 * currently, for refs we just added we know we're a-ok.
	 */
	old_ref_mod = existing->total_ref_mod;
	existing->ref_mod += update->ref_mod;
	existing->total_ref_mod += update->ref_mod;

	/*
	 * If we are going to from a positive ref mod to a negative or vice
	 * versa we need to make sure to adjust pending_csums accordingly.
	 * We reserve bytes for csum deletion when adding or updating a ref head
	 * see add_delayed_ref_head() for more details.
	 */
	if (existing->is_data) {
		u64 csum_leaves =
			btrfs_csum_bytes_to_leaves(fs_info,
						   existing->num_bytes);

		if (existing->total_ref_mod >= 0 && old_ref_mod < 0) {
			delayed_refs->pending_csums -= existing->num_bytes;
			btrfs_delayed_refs_rsv_release(fs_info, 0, csum_leaves);
		}
		if (existing->total_ref_mod < 0 && old_ref_mod >= 0) {
			delayed_refs->pending_csums += existing->num_bytes;
			trans->delayed_ref_csum_deletions += csum_leaves;
		}
	}

	spin_unlock(&existing->lock);
}

static void init_delayed_ref_head(struct btrfs_delayed_ref_head *head_ref,
				  struct btrfs_ref *generic_ref,
				  struct btrfs_qgroup_extent_record *qrecord,
				  u64 reserved)
{
	int count_mod = 1;
	bool must_insert_reserved = false;

	/* If reserved is provided, it must be a data extent. */
	BUG_ON(generic_ref->type != BTRFS_REF_DATA && reserved);

	switch (generic_ref->action) {
	case BTRFS_ADD_DELAYED_REF:
		/* count_mod is already set to 1. */
		break;
	case BTRFS_UPDATE_DELAYED_HEAD:
		count_mod = 0;
		break;
	case BTRFS_DROP_DELAYED_REF:
		/*
		 * The head node stores the sum of all the mods, so dropping a ref
		 * should drop the sum in the head node by one.
		 */
		count_mod = -1;
		break;
	case BTRFS_ADD_DELAYED_EXTENT:
		/*
		 * BTRFS_ADD_DELAYED_EXTENT means that we need to update the
		 * reserved accounting when the extent is finally added, or if a
		 * later modification deletes the delayed ref without ever
		 * inserting the extent into the extent allocation tree.
		 * ref->must_insert_reserved is the flag used to record that
		 * accounting mods are required.
		 *
		 * Once we record must_insert_reserved, switch the action to
		 * BTRFS_ADD_DELAYED_REF because other special casing is not
		 * required.
		 */
		must_insert_reserved = true;
		break;
	}

	refcount_set(&head_ref->refs, 1);
	head_ref->bytenr = generic_ref->bytenr;
	head_ref->num_bytes = generic_ref->num_bytes;
	head_ref->ref_mod = count_mod;
	head_ref->reserved_bytes = reserved;
	head_ref->must_insert_reserved = must_insert_reserved;
	head_ref->owning_root = generic_ref->owning_root;
	head_ref->is_data = (generic_ref->type == BTRFS_REF_DATA);
	head_ref->is_system = (generic_ref->ref_root == BTRFS_CHUNK_TREE_OBJECTID);
	head_ref->ref_tree = RB_ROOT_CACHED;
	INIT_LIST_HEAD(&head_ref->ref_add_list);
	head_ref->tracked = false;
	head_ref->processing = false;
	head_ref->total_ref_mod = count_mod;
	spin_lock_init(&head_ref->lock);
	mutex_init(&head_ref->mutex);

	/* If not metadata set an impossible level to help debugging. */
	if (generic_ref->type == BTRFS_REF_METADATA)
		head_ref->level = generic_ref->tree_ref.level;
	else
		head_ref->level = U8_MAX;

	if (qrecord) {
		if (generic_ref->ref_root && reserved) {
			qrecord->data_rsv = reserved;
			qrecord->data_rsv_refroot = generic_ref->ref_root;
		}
		qrecord->num_bytes = generic_ref->num_bytes;
		qrecord->old_roots = NULL;
	}
}

/*
 * helper function to actually insert a head node into the rbtree.
 * this does all the dirty work in terms of maintaining the correct
 * overall modification count.
 *
 * Returns an error pointer in case of an error.
 */
static noinline struct btrfs_delayed_ref_head *
add_delayed_ref_head(struct btrfs_trans_handle *trans,
		     struct btrfs_delayed_ref_head *head_ref,
		     struct btrfs_qgroup_extent_record *qrecord,
		     int action, bool *qrecord_inserted_ret)
{
	struct btrfs_fs_info *fs_info = trans->fs_info;
	struct btrfs_delayed_ref_head *existing;
	struct btrfs_delayed_ref_root *delayed_refs;
	const unsigned long index = (head_ref->bytenr >> fs_info->sectorsize_bits);
	bool qrecord_inserted = false;

	delayed_refs = &trans->transaction->delayed_refs;
	lockdep_assert_held(&delayed_refs->lock);

#if BITS_PER_LONG == 32
	if (head_ref->bytenr >= MAX_LFS_FILESIZE) {
		if (qrecord)
			xa_release(&delayed_refs->dirty_extents, index);
		btrfs_err_rl(fs_info,
"delayed ref head %llu is beyond 32bit page cache and xarray index limit",
			     head_ref->bytenr);
		btrfs_err_32bit_limit(fs_info);
		return ERR_PTR(-EOVERFLOW);
	}
#endif

	/* Record qgroup extent info if provided */
	if (qrecord) {
		int ret;

<<<<<<< HEAD
		ret = btrfs_qgroup_trace_extent_nolock(fs_info, delayed_refs, qrecord);
		if (ret) {
			/* Clean up if insertion fails or item exists. */
			xa_release(&delayed_refs->dirty_extents,
				   qrecord->bytenr >> fs_info->sectorsize_bits);
=======
		ret = btrfs_qgroup_trace_extent_nolock(fs_info, delayed_refs, qrecord,
						       head_ref->bytenr);
		if (ret) {
			/* Clean up if insertion fails or item exists. */
			xa_release(&delayed_refs->dirty_extents, index);
>>>>>>> 3bec0c29
			/* Caller responsible for freeing qrecord on error. */
			if (ret < 0)
				return ERR_PTR(ret);
			kfree(qrecord);
		} else {
			qrecord_inserted = true;
		}
	}

	trace_add_delayed_ref_head(fs_info, head_ref, action);

	existing = xa_load(&delayed_refs->head_refs, index);
	if (existing) {
		update_existing_head_ref(trans, existing, head_ref);
		/*
		 * we've updated the existing ref, free the newly
		 * allocated ref
		 */
		kmem_cache_free(btrfs_delayed_ref_head_cachep, head_ref);
		head_ref = existing;
	} else {
		existing = xa_store(&delayed_refs->head_refs, index, head_ref, GFP_ATOMIC);
		if (xa_is_err(existing)) {
			/* Memory was preallocated by the caller. */
			ASSERT(xa_err(existing) != -ENOMEM);
			return ERR_PTR(xa_err(existing));
		} else if (WARN_ON(existing)) {
			/*
			 * Shouldn't happen we just did a lookup before under
			 * delayed_refs->lock.
			 */
			return ERR_PTR(-EEXIST);
		}
		head_ref->tracked = true;
		/*
		 * We reserve the amount of bytes needed to delete csums when
		 * adding the ref head and not when adding individual drop refs
		 * since the csum items are deleted only after running the last
		 * delayed drop ref (the data extent's ref count drops to 0).
		 */
		if (head_ref->is_data && head_ref->ref_mod < 0) {
			delayed_refs->pending_csums += head_ref->num_bytes;
			trans->delayed_ref_csum_deletions +=
				btrfs_csum_bytes_to_leaves(fs_info, head_ref->num_bytes);
		}
		delayed_refs->num_heads++;
		delayed_refs->num_heads_ready++;
	}
	if (qrecord_inserted_ret)
		*qrecord_inserted_ret = qrecord_inserted;

	return head_ref;
}

/*
 * Initialize the structure which represents a modification to a an extent.
 *
 * @fs_info:    Internal to the mounted filesystem mount structure.
 *
 * @ref:	The structure which is going to be initialized.
 *
 * @bytenr:	The logical address of the extent for which a modification is
 *		going to be recorded.
 *
 * @num_bytes:  Size of the extent whose modification is being recorded.
 *
 * @ref_root:	The id of the root where this modification has originated, this
 *		can be either one of the well-known metadata trees or the
 *		subvolume id which references this extent.
 *
 * @action:	Can be one of BTRFS_ADD_DELAYED_REF/BTRFS_DROP_DELAYED_REF or
 *		BTRFS_ADD_DELAYED_EXTENT
 *
 * @ref_type:	Holds the type of the extent which is being recorded, can be
 *		one of BTRFS_SHARED_BLOCK_REF_KEY/BTRFS_TREE_BLOCK_REF_KEY
 *		when recording a metadata extent or BTRFS_SHARED_DATA_REF_KEY/
 *		BTRFS_EXTENT_DATA_REF_KEY when recording data extent
 */
static void init_delayed_ref_common(struct btrfs_fs_info *fs_info,
				    struct btrfs_delayed_ref_node *ref,
				    struct btrfs_ref *generic_ref)
{
	int action = generic_ref->action;
	u64 seq = 0;

	if (action == BTRFS_ADD_DELAYED_EXTENT)
		action = BTRFS_ADD_DELAYED_REF;

	if (is_fstree(generic_ref->ref_root))
		seq = atomic64_read(&fs_info->tree_mod_seq);

	refcount_set(&ref->refs, 1);
	ref->bytenr = generic_ref->bytenr;
	ref->num_bytes = generic_ref->num_bytes;
	ref->ref_mod = 1;
	ref->action = action;
	ref->seq = seq;
	ref->type = btrfs_ref_type(generic_ref);
	ref->ref_root = generic_ref->ref_root;
	ref->parent = generic_ref->parent;
	RB_CLEAR_NODE(&ref->ref_node);
	INIT_LIST_HEAD(&ref->add_list);

	if (generic_ref->type == BTRFS_REF_DATA)
		ref->data_ref = generic_ref->data_ref;
	else
		ref->tree_ref = generic_ref->tree_ref;
}

void btrfs_init_tree_ref(struct btrfs_ref *generic_ref, int level, u64 mod_root,
			 bool skip_qgroup)
{
#ifdef CONFIG_BTRFS_FS_REF_VERIFY
	/* If @real_root not set, use @root as fallback */
	generic_ref->real_root = mod_root ?: generic_ref->ref_root;
#endif
	generic_ref->tree_ref.level = level;
	generic_ref->type = BTRFS_REF_METADATA;
	if (skip_qgroup || !(is_fstree(generic_ref->ref_root) &&
			     (!mod_root || is_fstree(mod_root))))
		generic_ref->skip_qgroup = true;
	else
		generic_ref->skip_qgroup = false;

}

void btrfs_init_data_ref(struct btrfs_ref *generic_ref, u64 ino, u64 offset,
			 u64 mod_root, bool skip_qgroup)
{
#ifdef CONFIG_BTRFS_FS_REF_VERIFY
	/* If @real_root not set, use @root as fallback */
	generic_ref->real_root = mod_root ?: generic_ref->ref_root;
#endif
	generic_ref->data_ref.objectid = ino;
	generic_ref->data_ref.offset = offset;
	generic_ref->type = BTRFS_REF_DATA;
	if (skip_qgroup || !(is_fstree(generic_ref->ref_root) &&
			     (!mod_root || is_fstree(mod_root))))
		generic_ref->skip_qgroup = true;
	else
		generic_ref->skip_qgroup = false;
}

static int add_delayed_ref(struct btrfs_trans_handle *trans,
			   struct btrfs_ref *generic_ref,
			   struct btrfs_delayed_extent_op *extent_op,
			   u64 reserved)
{
	struct btrfs_fs_info *fs_info = trans->fs_info;
	struct btrfs_delayed_ref_node *node;
	struct btrfs_delayed_ref_head *head_ref;
	struct btrfs_delayed_ref_head *new_head_ref;
	struct btrfs_delayed_ref_root *delayed_refs;
	struct btrfs_qgroup_extent_record *record = NULL;
	const unsigned long index = (generic_ref->bytenr >> fs_info->sectorsize_bits);
	bool qrecord_reserved = false;
	bool qrecord_inserted;
	int action = generic_ref->action;
	bool merged;
	int ret;

	node = kmem_cache_alloc(btrfs_delayed_ref_node_cachep, GFP_NOFS);
	if (!node)
		return -ENOMEM;

	head_ref = kmem_cache_alloc(btrfs_delayed_ref_head_cachep, GFP_NOFS);
	if (!head_ref) {
		ret = -ENOMEM;
		goto free_node;
	}
<<<<<<< HEAD
=======

	delayed_refs = &trans->transaction->delayed_refs;
>>>>>>> 3bec0c29

	if (btrfs_qgroup_full_accounting(fs_info) && !generic_ref->skip_qgroup) {
		record = kzalloc(sizeof(*record), GFP_NOFS);
		if (!record) {
			ret = -ENOMEM;
			goto free_head_ref;
		}
<<<<<<< HEAD
		if (xa_reserve(&trans->transaction->delayed_refs.dirty_extents,
			       generic_ref->bytenr >> fs_info->sectorsize_bits,
			       GFP_NOFS)) {
			ret = -ENOMEM;
			goto free_record;
		}
=======
		if (xa_reserve(&delayed_refs->dirty_extents, index, GFP_NOFS)) {
			ret = -ENOMEM;
			goto free_record;
		}
		qrecord_reserved = true;
	}

	ret = xa_reserve(&delayed_refs->head_refs, index, GFP_NOFS);
	if (ret) {
		if (qrecord_reserved)
			xa_release(&delayed_refs->dirty_extents, index);
		goto free_record;
>>>>>>> 3bec0c29
	}

	init_delayed_ref_common(fs_info, node, generic_ref);
	init_delayed_ref_head(head_ref, generic_ref, record, reserved);
	head_ref->extent_op = extent_op;

	spin_lock(&delayed_refs->lock);

	/*
	 * insert both the head node and the new ref without dropping
	 * the spin lock
	 */
	new_head_ref = add_delayed_ref_head(trans, head_ref, record,
					    action, &qrecord_inserted);
	if (IS_ERR(new_head_ref)) {
<<<<<<< HEAD
=======
		xa_release(&delayed_refs->head_refs, index);
>>>>>>> 3bec0c29
		spin_unlock(&delayed_refs->lock);
		ret = PTR_ERR(new_head_ref);
		goto free_record;
	}
	head_ref = new_head_ref;

	merged = insert_delayed_ref(trans, head_ref, node);
	spin_unlock(&delayed_refs->lock);

	/*
	 * Need to update the delayed_refs_rsv with any changes we may have
	 * made.
	 */
	btrfs_update_delayed_refs_rsv(trans);

	if (generic_ref->type == BTRFS_REF_DATA)
		trace_add_delayed_data_ref(trans->fs_info, node);
	else
		trace_add_delayed_tree_ref(trans->fs_info, node);
	if (merged)
		kmem_cache_free(btrfs_delayed_ref_node_cachep, node);

	if (qrecord_inserted)
		return btrfs_qgroup_trace_extent_post(trans, record, generic_ref->bytenr);
	return 0;

free_record:
	kfree(record);
free_head_ref:
	kmem_cache_free(btrfs_delayed_ref_head_cachep, head_ref);
free_node:
	kmem_cache_free(btrfs_delayed_ref_node_cachep, node);
	return ret;
}

/*
 * Add a delayed tree ref. This does all of the accounting required to make sure
 * the delayed ref is eventually processed before this transaction commits.
 */
int btrfs_add_delayed_tree_ref(struct btrfs_trans_handle *trans,
			       struct btrfs_ref *generic_ref,
			       struct btrfs_delayed_extent_op *extent_op)
{
	ASSERT(generic_ref->type == BTRFS_REF_METADATA && generic_ref->action);
	return add_delayed_ref(trans, generic_ref, extent_op, 0);
}

/*
 * add a delayed data ref. it's similar to btrfs_add_delayed_tree_ref.
 */
int btrfs_add_delayed_data_ref(struct btrfs_trans_handle *trans,
			       struct btrfs_ref *generic_ref,
			       u64 reserved)
{
	ASSERT(generic_ref->type == BTRFS_REF_DATA && generic_ref->action);
	return add_delayed_ref(trans, generic_ref, NULL, reserved);
}

int btrfs_add_delayed_extent_op(struct btrfs_trans_handle *trans,
				u64 bytenr, u64 num_bytes, u8 level,
				struct btrfs_delayed_extent_op *extent_op)
{
	const unsigned long index = (bytenr >> trans->fs_info->sectorsize_bits);
	struct btrfs_delayed_ref_head *head_ref;
	struct btrfs_delayed_ref_head *head_ref_ret;
	struct btrfs_delayed_ref_root *delayed_refs;
	struct btrfs_ref generic_ref = {
		.type = BTRFS_REF_METADATA,
		.action = BTRFS_UPDATE_DELAYED_HEAD,
		.bytenr = bytenr,
		.num_bytes = num_bytes,
		.tree_ref.level = level,
	};
	int ret;

	head_ref = kmem_cache_alloc(btrfs_delayed_ref_head_cachep, GFP_NOFS);
	if (!head_ref)
		return -ENOMEM;

	init_delayed_ref_head(head_ref, &generic_ref, NULL, 0);
	head_ref->extent_op = extent_op;

	delayed_refs = &trans->transaction->delayed_refs;

<<<<<<< HEAD
	head_ref_ret = add_delayed_ref_head(trans, head_ref, NULL,
					    BTRFS_UPDATE_DELAYED_HEAD, NULL);
=======
	ret = xa_reserve(&delayed_refs->head_refs, index, GFP_NOFS);
	if (ret) {
		kmem_cache_free(btrfs_delayed_ref_head_cachep, head_ref);
		return ret;
	}

	spin_lock(&delayed_refs->lock);
	head_ref_ret = add_delayed_ref_head(trans, head_ref, NULL,
					    BTRFS_UPDATE_DELAYED_HEAD, NULL);
	if (IS_ERR(head_ref_ret)) {
		xa_release(&delayed_refs->head_refs, index);
		spin_unlock(&delayed_refs->lock);
		kmem_cache_free(btrfs_delayed_ref_head_cachep, head_ref);
		return PTR_ERR(head_ref_ret);
	}
>>>>>>> 3bec0c29
	spin_unlock(&delayed_refs->lock);

	if (IS_ERR(head_ref_ret)) {
		kmem_cache_free(btrfs_delayed_ref_head_cachep, head_ref);
		return PTR_ERR(head_ref_ret);
	}

	/*
	 * Need to update the delayed_refs_rsv with any changes we may have
	 * made.
	 */
	btrfs_update_delayed_refs_rsv(trans);
	return 0;
}

void btrfs_put_delayed_ref(struct btrfs_delayed_ref_node *ref)
{
	if (refcount_dec_and_test(&ref->refs)) {
		WARN_ON(!RB_EMPTY_NODE(&ref->ref_node));
		kmem_cache_free(btrfs_delayed_ref_node_cachep, ref);
	}
}

/*
 * This does a simple search for the head node for a given extent.  Returns the
 * head node if found, or NULL if not.
 */
struct btrfs_delayed_ref_head *
btrfs_find_delayed_ref_head(const struct btrfs_fs_info *fs_info,
			    struct btrfs_delayed_ref_root *delayed_refs,
			    u64 bytenr)
{
	const unsigned long index = (bytenr >> fs_info->sectorsize_bits);

	lockdep_assert_held(&delayed_refs->lock);

	return xa_load(&delayed_refs->head_refs, index);
}

static int find_comp(struct btrfs_delayed_ref_node *entry, u64 root, u64 parent)
{
	int type = parent ? BTRFS_SHARED_BLOCK_REF_KEY : BTRFS_TREE_BLOCK_REF_KEY;

	if (type < entry->type)
		return -1;
	if (type > entry->type)
		return 1;

	if (type == BTRFS_TREE_BLOCK_REF_KEY) {
		if (root < entry->ref_root)
			return -1;
		if (root > entry->ref_root)
			return 1;
	} else {
		if (parent < entry->parent)
			return -1;
		if (parent > entry->parent)
			return 1;
	}
	return 0;
}

/*
 * Check to see if a given root/parent reference is attached to the head.  This
 * only checks for BTRFS_ADD_DELAYED_REF references that match, as that
 * indicates the reference exists for the given root or parent.  This is for
 * tree blocks only.
 *
 * @head: the head of the bytenr we're searching.
 * @root: the root objectid of the reference if it is a normal reference.
 * @parent: the parent if this is a shared backref.
 */
bool btrfs_find_delayed_tree_ref(struct btrfs_delayed_ref_head *head,
				 u64 root, u64 parent)
{
	struct rb_node *node;
	bool found = false;

	lockdep_assert_held(&head->mutex);

	spin_lock(&head->lock);
	node = head->ref_tree.rb_root.rb_node;
	while (node) {
		struct btrfs_delayed_ref_node *entry;
		int ret;

		entry = rb_entry(node, struct btrfs_delayed_ref_node, ref_node);
		ret = find_comp(entry, root, parent);
		if (ret < 0) {
			node = node->rb_left;
		} else if (ret > 0) {
			node = node->rb_right;
		} else {
			/*
			 * We only want to count ADD actions, as drops mean the
			 * ref doesn't exist.
			 */
			if (entry->action == BTRFS_ADD_DELAYED_REF)
				found = true;
			break;
		}
	}
	spin_unlock(&head->lock);
	return found;
}

void btrfs_destroy_delayed_refs(struct btrfs_transaction *trans)
{
	struct btrfs_delayed_ref_root *delayed_refs = &trans->delayed_refs;
	struct btrfs_fs_info *fs_info = trans->fs_info;

	spin_lock(&delayed_refs->lock);
	while (true) {
		struct btrfs_delayed_ref_head *head;
		struct rb_node *n;
		bool pin_bytes = false;

		head = find_first_ref_head(delayed_refs);
		if (!head)
			break;

		if (!btrfs_delayed_ref_lock(delayed_refs, head))
			continue;

		spin_lock(&head->lock);
		while ((n = rb_first_cached(&head->ref_tree)) != NULL) {
			struct btrfs_delayed_ref_node *ref;

			ref = rb_entry(n, struct btrfs_delayed_ref_node, ref_node);
			drop_delayed_ref(fs_info, delayed_refs, head, ref);
		}
		if (head->must_insert_reserved)
			pin_bytes = true;
		btrfs_free_delayed_extent_op(head->extent_op);
		btrfs_delete_ref_head(fs_info, delayed_refs, head);
		spin_unlock(&head->lock);
		spin_unlock(&delayed_refs->lock);
		mutex_unlock(&head->mutex);

		if (pin_bytes) {
			struct btrfs_block_group *bg;

			bg = btrfs_lookup_block_group(fs_info, head->bytenr);
			if (WARN_ON_ONCE(bg == NULL)) {
				/*
				 * Unexpected and there's nothing we can do here
				 * because we are in a transaction abort path,
				 * so any errors can only be ignored or reported
				 * while attempting to cleanup all resources.
				 */
				btrfs_err(fs_info,
"block group for delayed ref at %llu was not found while destroying ref head",
					  head->bytenr);
			} else {
				spin_lock(&bg->space_info->lock);
				spin_lock(&bg->lock);
				bg->pinned += head->num_bytes;
				btrfs_space_info_update_bytes_pinned(fs_info,
								     bg->space_info,
								     head->num_bytes);
				bg->reserved -= head->num_bytes;
				bg->space_info->bytes_reserved -= head->num_bytes;
				spin_unlock(&bg->lock);
				spin_unlock(&bg->space_info->lock);

				btrfs_put_block_group(bg);
			}

			btrfs_error_unpin_extent_range(fs_info, head->bytenr,
				head->bytenr + head->num_bytes - 1);
		}
		btrfs_cleanup_ref_head_accounting(fs_info, delayed_refs, head);
		btrfs_put_delayed_ref_head(head);
		cond_resched();
		spin_lock(&delayed_refs->lock);
	}
	btrfs_qgroup_destroy_extent_records(trans);

	spin_unlock(&delayed_refs->lock);
}

void __cold btrfs_delayed_ref_exit(void)
{
	kmem_cache_destroy(btrfs_delayed_ref_head_cachep);
	kmem_cache_destroy(btrfs_delayed_ref_node_cachep);
	kmem_cache_destroy(btrfs_delayed_extent_op_cachep);
}

int __init btrfs_delayed_ref_init(void)
{
	btrfs_delayed_ref_head_cachep = KMEM_CACHE(btrfs_delayed_ref_head, 0);
	if (!btrfs_delayed_ref_head_cachep)
		goto fail;

	btrfs_delayed_ref_node_cachep = KMEM_CACHE(btrfs_delayed_ref_node, 0);
	if (!btrfs_delayed_ref_node_cachep)
		goto fail;

	btrfs_delayed_extent_op_cachep = KMEM_CACHE(btrfs_delayed_extent_op, 0);
	if (!btrfs_delayed_extent_op_cachep)
		goto fail;

	return 0;
fail:
	btrfs_delayed_ref_exit();
	return -ENOMEM;
}<|MERGE_RESOLUTION|>--- conflicted
+++ resolved
@@ -818,19 +818,11 @@
 	if (qrecord) {
 		int ret;
 
-<<<<<<< HEAD
-		ret = btrfs_qgroup_trace_extent_nolock(fs_info, delayed_refs, qrecord);
-		if (ret) {
-			/* Clean up if insertion fails or item exists. */
-			xa_release(&delayed_refs->dirty_extents,
-				   qrecord->bytenr >> fs_info->sectorsize_bits);
-=======
 		ret = btrfs_qgroup_trace_extent_nolock(fs_info, delayed_refs, qrecord,
 						       head_ref->bytenr);
 		if (ret) {
 			/* Clean up if insertion fails or item exists. */
 			xa_release(&delayed_refs->dirty_extents, index);
->>>>>>> 3bec0c29
 			/* Caller responsible for freeing qrecord on error. */
 			if (ret < 0)
 				return ERR_PTR(ret);
@@ -1001,11 +993,8 @@
 		ret = -ENOMEM;
 		goto free_node;
 	}
-<<<<<<< HEAD
-=======
 
 	delayed_refs = &trans->transaction->delayed_refs;
->>>>>>> 3bec0c29
 
 	if (btrfs_qgroup_full_accounting(fs_info) && !generic_ref->skip_qgroup) {
 		record = kzalloc(sizeof(*record), GFP_NOFS);
@@ -1013,14 +1002,6 @@
 			ret = -ENOMEM;
 			goto free_head_ref;
 		}
-<<<<<<< HEAD
-		if (xa_reserve(&trans->transaction->delayed_refs.dirty_extents,
-			       generic_ref->bytenr >> fs_info->sectorsize_bits,
-			       GFP_NOFS)) {
-			ret = -ENOMEM;
-			goto free_record;
-		}
-=======
 		if (xa_reserve(&delayed_refs->dirty_extents, index, GFP_NOFS)) {
 			ret = -ENOMEM;
 			goto free_record;
@@ -1033,7 +1014,6 @@
 		if (qrecord_reserved)
 			xa_release(&delayed_refs->dirty_extents, index);
 		goto free_record;
->>>>>>> 3bec0c29
 	}
 
 	init_delayed_ref_common(fs_info, node, generic_ref);
@@ -1049,10 +1029,7 @@
 	new_head_ref = add_delayed_ref_head(trans, head_ref, record,
 					    action, &qrecord_inserted);
 	if (IS_ERR(new_head_ref)) {
-<<<<<<< HEAD
-=======
 		xa_release(&delayed_refs->head_refs, index);
->>>>>>> 3bec0c29
 		spin_unlock(&delayed_refs->lock);
 		ret = PTR_ERR(new_head_ref);
 		goto free_record;
@@ -1137,10 +1114,6 @@
 
 	delayed_refs = &trans->transaction->delayed_refs;
 
-<<<<<<< HEAD
-	head_ref_ret = add_delayed_ref_head(trans, head_ref, NULL,
-					    BTRFS_UPDATE_DELAYED_HEAD, NULL);
-=======
 	ret = xa_reserve(&delayed_refs->head_refs, index, GFP_NOFS);
 	if (ret) {
 		kmem_cache_free(btrfs_delayed_ref_head_cachep, head_ref);
@@ -1156,13 +1129,7 @@
 		kmem_cache_free(btrfs_delayed_ref_head_cachep, head_ref);
 		return PTR_ERR(head_ref_ret);
 	}
->>>>>>> 3bec0c29
 	spin_unlock(&delayed_refs->lock);
-
-	if (IS_ERR(head_ref_ret)) {
-		kmem_cache_free(btrfs_delayed_ref_head_cachep, head_ref);
-		return PTR_ERR(head_ref_ret);
-	}
 
 	/*
 	 * Need to update the delayed_refs_rsv with any changes we may have
