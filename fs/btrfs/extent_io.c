--- conflicted
+++ resolved
@@ -154,32 +154,11 @@
 		bio->bi_opf |= REQ_META;
 	}
 
-<<<<<<< HEAD
-	if (!is_data_inode(&inode->vfs_inode)) {
-		if (btrfs_op(bio) != BTRFS_MAP_WRITE) {
-			/*
-			 * For metadata read, we should have the parent_check,
-			 * and copy it to bbio for metadata verification.
-			 */
-			ASSERT(bio_ctrl->parent_check);
-			memcpy(&btrfs_bio(bio)->parent_check,
-			       bio_ctrl->parent_check,
-			       sizeof(struct btrfs_tree_parent_check));
-		}
-		btrfs_submit_metadata_bio(inode, bio, mirror_num);
-	} else if (btrfs_op(bio) == BTRFS_MAP_WRITE) {
-		btrfs_submit_data_write_bio(inode, bio, mirror_num);
-	} else {
-		btrfs_submit_data_read_bio(inode, bio, mirror_num,
-					   bio_ctrl->compress_type);
-	}
-=======
 	if (btrfs_op(bio) == BTRFS_MAP_READ &&
 	    bio_ctrl->compress_type != BTRFS_COMPRESS_NONE)
 		btrfs_submit_compressed_read(inode, bio, mirror_num);
 	else
 		btrfs_submit_bio(bio, mirror_num);
->>>>>>> 282db109
 
 	/* The bio is owned by the end_io handler now */
 	bio_ctrl->bio = NULL;
