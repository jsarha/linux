// SPDX-License-Identifier: GPL-2.0
/*
 * Copyright (C) 2007 Oracle.  All rights reserved.
 */

#include <crypto/hash.h>
#include <linux/kernel.h>
#include <linux/bio.h>
#include <linux/blk-cgroup.h>
#include <linux/file.h>
#include <linux/fs.h>
#include <linux/pagemap.h>
#include <linux/highmem.h>
#include <linux/time.h>
#include <linux/init.h>
#include <linux/string.h>
#include <linux/backing-dev.h>
#include <linux/writeback.h>
#include <linux/compat.h>
#include <linux/xattr.h>
#include <linux/posix_acl.h>
#include <linux/falloc.h>
#include <linux/slab.h>
#include <linux/ratelimit.h>
#include <linux/btrfs.h>
#include <linux/blkdev.h>
#include <linux/posix_acl_xattr.h>
#include <linux/uio.h>
#include <linux/magic.h>
#include <linux/iversion.h>
#include <linux/swap.h>
#include <linux/migrate.h>
#include <linux/sched/mm.h>
#include <linux/iomap.h>
#include <asm/unaligned.h>
#include <linux/fsverity.h>
#include "misc.h"
#include "ctree.h"
#include "disk-io.h"
#include "transaction.h"
#include "btrfs_inode.h"
#include "print-tree.h"
#include "ordered-data.h"
#include "xattr.h"
#include "tree-log.h"
#include "bio.h"
#include "compression.h"
#include "locking.h"
#include "free-space-cache.h"
#include "props.h"
#include "qgroup.h"
#include "delalloc-space.h"
#include "block-group.h"
#include "space-info.h"
#include "zoned.h"
#include "subpage.h"
#include "inode-item.h"
#include "fs.h"
#include "accessors.h"
#include "extent-tree.h"
#include "root-tree.h"
#include "defrag.h"
#include "dir-item.h"
#include "file-item.h"
#include "uuid-tree.h"
#include "ioctl.h"
#include "file.h"
#include "acl.h"
#include "relocation.h"
#include "verity.h"
#include "super.h"
#include "orphan.h"
#include "backref.h"

struct btrfs_iget_args {
	u64 ino;
	struct btrfs_root *root;
};

struct btrfs_dio_data {
	ssize_t submitted;
	struct extent_changeset *data_reserved;
	struct btrfs_ordered_extent *ordered;
	bool data_space_reserved;
	bool nocow_done;
};

struct btrfs_dio_private {
	/* Range of I/O */
	u64 file_offset;
	u32 bytes;

	/* This must be last */
	struct btrfs_bio bbio;
};

static struct bio_set btrfs_dio_bioset;

struct btrfs_rename_ctx {
	/* Output field. Stores the index number of the old directory entry. */
	u64 index;
};

/*
 * Used by data_reloc_print_warning_inode() to pass needed info for filename
 * resolution and output of error message.
 */
struct data_reloc_warn {
	struct btrfs_path path;
	struct btrfs_fs_info *fs_info;
	u64 extent_item_size;
	u64 logical;
	int mirror_num;
};

static const struct inode_operations btrfs_dir_inode_operations;
static const struct inode_operations btrfs_symlink_inode_operations;
static const struct inode_operations btrfs_special_inode_operations;
static const struct inode_operations btrfs_file_inode_operations;
static const struct address_space_operations btrfs_aops;
static const struct file_operations btrfs_dir_file_operations;

static struct kmem_cache *btrfs_inode_cachep;

static int btrfs_setsize(struct inode *inode, struct iattr *attr);
static int btrfs_truncate(struct btrfs_inode *inode, bool skip_writeback);

static noinline int run_delalloc_cow(struct btrfs_inode *inode,
				     struct page *locked_page, u64 start,
				     u64 end, struct writeback_control *wbc,
				     bool pages_dirty);
static struct extent_map *create_io_em(struct btrfs_inode *inode, u64 start,
				       u64 len, u64 orig_start, u64 block_start,
				       u64 block_len, u64 orig_block_len,
				       u64 ram_bytes, int compress_type,
				       int type);

static int data_reloc_print_warning_inode(u64 inum, u64 offset, u64 num_bytes,
					  u64 root, void *warn_ctx)
{
	struct data_reloc_warn *warn = warn_ctx;
	struct btrfs_fs_info *fs_info = warn->fs_info;
	struct extent_buffer *eb;
	struct btrfs_inode_item *inode_item;
	struct inode_fs_paths *ipath = NULL;
	struct btrfs_root *local_root;
	struct btrfs_key key;
	unsigned int nofs_flag;
	u32 nlink;
	int ret;

	local_root = btrfs_get_fs_root(fs_info, root, true);
	if (IS_ERR(local_root)) {
		ret = PTR_ERR(local_root);
		goto err;
	}

	/* This makes the path point to (inum INODE_ITEM ioff). */
	key.objectid = inum;
	key.type = BTRFS_INODE_ITEM_KEY;
	key.offset = 0;

	ret = btrfs_search_slot(NULL, local_root, &key, &warn->path, 0, 0);
	if (ret) {
		btrfs_put_root(local_root);
		btrfs_release_path(&warn->path);
		goto err;
	}

	eb = warn->path.nodes[0];
	inode_item = btrfs_item_ptr(eb, warn->path.slots[0], struct btrfs_inode_item);
	nlink = btrfs_inode_nlink(eb, inode_item);
	btrfs_release_path(&warn->path);

	nofs_flag = memalloc_nofs_save();
	ipath = init_ipath(4096, local_root, &warn->path);
	memalloc_nofs_restore(nofs_flag);
	if (IS_ERR(ipath)) {
		btrfs_put_root(local_root);
		ret = PTR_ERR(ipath);
		ipath = NULL;
		/*
		 * -ENOMEM, not a critical error, just output an generic error
		 * without filename.
		 */
		btrfs_warn(fs_info,
"checksum error at logical %llu mirror %u root %llu, inode %llu offset %llu",
			   warn->logical, warn->mirror_num, root, inum, offset);
		return ret;
	}
	ret = paths_from_inode(inum, ipath);
	if (ret < 0)
		goto err;

	/*
	 * We deliberately ignore the bit ipath might have been too small to
	 * hold all of the paths here
	 */
	for (int i = 0; i < ipath->fspath->elem_cnt; i++) {
		btrfs_warn(fs_info,
"checksum error at logical %llu mirror %u root %llu inode %llu offset %llu length %u links %u (path: %s)",
			   warn->logical, warn->mirror_num, root, inum, offset,
			   fs_info->sectorsize, nlink,
			   (char *)(unsigned long)ipath->fspath->val[i]);
	}

	btrfs_put_root(local_root);
	free_ipath(ipath);
	return 0;

err:
	btrfs_warn(fs_info,
"checksum error at logical %llu mirror %u root %llu inode %llu offset %llu, path resolving failed with ret=%d",
		   warn->logical, warn->mirror_num, root, inum, offset, ret);

	free_ipath(ipath);
	return ret;
}

/*
 * Do extra user-friendly error output (e.g. lookup all the affected files).
 *
 * Return true if we succeeded doing the backref lookup.
 * Return false if such lookup failed, and has to fallback to the old error message.
 */
static void print_data_reloc_error(const struct btrfs_inode *inode, u64 file_off,
				   const u8 *csum, const u8 *csum_expected,
				   int mirror_num)
{
	struct btrfs_fs_info *fs_info = inode->root->fs_info;
	struct btrfs_path path = { 0 };
	struct btrfs_key found_key = { 0 };
	struct extent_buffer *eb;
	struct btrfs_extent_item *ei;
	const u32 csum_size = fs_info->csum_size;
	u64 logical;
	u64 flags;
	u32 item_size;
	int ret;

	mutex_lock(&fs_info->reloc_mutex);
	logical = btrfs_get_reloc_bg_bytenr(fs_info);
	mutex_unlock(&fs_info->reloc_mutex);

	if (logical == U64_MAX) {
		btrfs_warn_rl(fs_info, "has data reloc tree but no running relocation");
		btrfs_warn_rl(fs_info,
"csum failed root %lld ino %llu off %llu csum " CSUM_FMT " expected csum " CSUM_FMT " mirror %d",
			inode->root->root_key.objectid, btrfs_ino(inode), file_off,
			CSUM_FMT_VALUE(csum_size, csum),
			CSUM_FMT_VALUE(csum_size, csum_expected),
			mirror_num);
		return;
	}

	logical += file_off;
	btrfs_warn_rl(fs_info,
"csum failed root %lld ino %llu off %llu logical %llu csum " CSUM_FMT " expected csum " CSUM_FMT " mirror %d",
			inode->root->root_key.objectid,
			btrfs_ino(inode), file_off, logical,
			CSUM_FMT_VALUE(csum_size, csum),
			CSUM_FMT_VALUE(csum_size, csum_expected),
			mirror_num);

	ret = extent_from_logical(fs_info, logical, &path, &found_key, &flags);
	if (ret < 0) {
		btrfs_err_rl(fs_info, "failed to lookup extent item for logical %llu: %d",
			     logical, ret);
		return;
	}
	eb = path.nodes[0];
	ei = btrfs_item_ptr(eb, path.slots[0], struct btrfs_extent_item);
	item_size = btrfs_item_size(eb, path.slots[0]);
	if (flags & BTRFS_EXTENT_FLAG_TREE_BLOCK) {
		unsigned long ptr = 0;
		u64 ref_root;
		u8 ref_level;

		while (true) {
			ret = tree_backref_for_extent(&ptr, eb, &found_key, ei,
						      item_size, &ref_root,
						      &ref_level);
			if (ret < 0) {
				btrfs_warn_rl(fs_info,
				"failed to resolve tree backref for logical %llu: %d",
					      logical, ret);
				break;
			}
			if (ret > 0)
				break;

			btrfs_warn_rl(fs_info,
"csum error at logical %llu mirror %u: metadata %s (level %d) in tree %llu",
				logical, mirror_num,
				(ref_level ? "node" : "leaf"),
				ref_level, ref_root);
		}
		btrfs_release_path(&path);
	} else {
		struct btrfs_backref_walk_ctx ctx = { 0 };
		struct data_reloc_warn reloc_warn = { 0 };

		btrfs_release_path(&path);

		ctx.bytenr = found_key.objectid;
		ctx.extent_item_pos = logical - found_key.objectid;
		ctx.fs_info = fs_info;

		reloc_warn.logical = logical;
		reloc_warn.extent_item_size = found_key.offset;
		reloc_warn.mirror_num = mirror_num;
		reloc_warn.fs_info = fs_info;

		iterate_extent_inodes(&ctx, true,
				      data_reloc_print_warning_inode, &reloc_warn);
	}
}

static void __cold btrfs_print_data_csum_error(struct btrfs_inode *inode,
		u64 logical_start, u8 *csum, u8 *csum_expected, int mirror_num)
{
	struct btrfs_root *root = inode->root;
	const u32 csum_size = root->fs_info->csum_size;

	/* For data reloc tree, it's better to do a backref lookup instead. */
	if (root->root_key.objectid == BTRFS_DATA_RELOC_TREE_OBJECTID)
		return print_data_reloc_error(inode, logical_start, csum,
					      csum_expected, mirror_num);

	/* Output without objectid, which is more meaningful */
	if (root->root_key.objectid >= BTRFS_LAST_FREE_OBJECTID) {
		btrfs_warn_rl(root->fs_info,
"csum failed root %lld ino %lld off %llu csum " CSUM_FMT " expected csum " CSUM_FMT " mirror %d",
			root->root_key.objectid, btrfs_ino(inode),
			logical_start,
			CSUM_FMT_VALUE(csum_size, csum),
			CSUM_FMT_VALUE(csum_size, csum_expected),
			mirror_num);
	} else {
		btrfs_warn_rl(root->fs_info,
"csum failed root %llu ino %llu off %llu csum " CSUM_FMT " expected csum " CSUM_FMT " mirror %d",
			root->root_key.objectid, btrfs_ino(inode),
			logical_start,
			CSUM_FMT_VALUE(csum_size, csum),
			CSUM_FMT_VALUE(csum_size, csum_expected),
			mirror_num);
	}
}

/*
 * btrfs_inode_lock - lock inode i_rwsem based on arguments passed
 *
 * ilock_flags can have the following bit set:
 *
 * BTRFS_ILOCK_SHARED - acquire a shared lock on the inode
 * BTRFS_ILOCK_TRY - try to acquire the lock, if fails on first attempt
 *		     return -EAGAIN
 * BTRFS_ILOCK_MMAP - acquire a write lock on the i_mmap_lock
 */
int btrfs_inode_lock(struct btrfs_inode *inode, unsigned int ilock_flags)
{
	if (ilock_flags & BTRFS_ILOCK_SHARED) {
		if (ilock_flags & BTRFS_ILOCK_TRY) {
			if (!inode_trylock_shared(&inode->vfs_inode))
				return -EAGAIN;
			else
				return 0;
		}
		inode_lock_shared(&inode->vfs_inode);
	} else {
		if (ilock_flags & BTRFS_ILOCK_TRY) {
			if (!inode_trylock(&inode->vfs_inode))
				return -EAGAIN;
			else
				return 0;
		}
		inode_lock(&inode->vfs_inode);
	}
	if (ilock_flags & BTRFS_ILOCK_MMAP)
		down_write(&inode->i_mmap_lock);
	return 0;
}

/*
 * btrfs_inode_unlock - unock inode i_rwsem
 *
 * ilock_flags should contain the same bits set as passed to btrfs_inode_lock()
 * to decide whether the lock acquired is shared or exclusive.
 */
void btrfs_inode_unlock(struct btrfs_inode *inode, unsigned int ilock_flags)
{
	if (ilock_flags & BTRFS_ILOCK_MMAP)
		up_write(&inode->i_mmap_lock);
	if (ilock_flags & BTRFS_ILOCK_SHARED)
		inode_unlock_shared(&inode->vfs_inode);
	else
		inode_unlock(&inode->vfs_inode);
}

/*
 * Cleanup all submitted ordered extents in specified range to handle errors
 * from the btrfs_run_delalloc_range() callback.
 *
 * NOTE: caller must ensure that when an error happens, it can not call
 * extent_clear_unlock_delalloc() to clear both the bits EXTENT_DO_ACCOUNTING
 * and EXTENT_DELALLOC simultaneously, because that causes the reserved metadata
 * to be released, which we want to happen only when finishing the ordered
 * extent (btrfs_finish_ordered_io()).
 */
static inline void btrfs_cleanup_ordered_extents(struct btrfs_inode *inode,
						 struct page *locked_page,
						 u64 offset, u64 bytes)
{
	unsigned long index = offset >> PAGE_SHIFT;
	unsigned long end_index = (offset + bytes - 1) >> PAGE_SHIFT;
	u64 page_start = 0, page_end = 0;
	struct page *page;

	if (locked_page) {
		page_start = page_offset(locked_page);
		page_end = page_start + PAGE_SIZE - 1;
	}

	while (index <= end_index) {
		/*
		 * For locked page, we will call btrfs_mark_ordered_io_finished
		 * through btrfs_mark_ordered_io_finished() on it
		 * in run_delalloc_range() for the error handling, which will
		 * clear page Ordered and run the ordered extent accounting.
		 *
		 * Here we can't just clear the Ordered bit, or
		 * btrfs_mark_ordered_io_finished() would skip the accounting
		 * for the page range, and the ordered extent will never finish.
		 */
		if (locked_page && index == (page_start >> PAGE_SHIFT)) {
			index++;
			continue;
		}
		page = find_get_page(inode->vfs_inode.i_mapping, index);
		index++;
		if (!page)
			continue;

		/*
		 * Here we just clear all Ordered bits for every page in the
		 * range, then btrfs_mark_ordered_io_finished() will handle
		 * the ordered extent accounting for the range.
		 */
		btrfs_page_clamp_clear_ordered(inode->root->fs_info, page,
					       offset, bytes);
		put_page(page);
	}

	if (locked_page) {
		/* The locked page covers the full range, nothing needs to be done */
		if (bytes + offset <= page_start + PAGE_SIZE)
			return;
		/*
		 * In case this page belongs to the delalloc range being
		 * instantiated then skip it, since the first page of a range is
		 * going to be properly cleaned up by the caller of
		 * run_delalloc_range
		 */
		if (page_start >= offset && page_end <= (offset + bytes - 1)) {
			bytes = offset + bytes - page_offset(locked_page) - PAGE_SIZE;
			offset = page_offset(locked_page) + PAGE_SIZE;
		}
	}

	return btrfs_mark_ordered_io_finished(inode, NULL, offset, bytes, false);
}

static int btrfs_dirty_inode(struct btrfs_inode *inode);

static int btrfs_init_inode_security(struct btrfs_trans_handle *trans,
				     struct btrfs_new_inode_args *args)
{
	int err;

	if (args->default_acl) {
		err = __btrfs_set_acl(trans, args->inode, args->default_acl,
				      ACL_TYPE_DEFAULT);
		if (err)
			return err;
	}
	if (args->acl) {
		err = __btrfs_set_acl(trans, args->inode, args->acl, ACL_TYPE_ACCESS);
		if (err)
			return err;
	}
	if (!args->default_acl && !args->acl)
		cache_no_acl(args->inode);
	return btrfs_xattr_security_init(trans, args->inode, args->dir,
					 &args->dentry->d_name);
}

/*
 * this does all the hard work for inserting an inline extent into
 * the btree.  The caller should have done a btrfs_drop_extents so that
 * no overlapping inline items exist in the btree
 */
static int insert_inline_extent(struct btrfs_trans_handle *trans,
				struct btrfs_path *path,
				struct btrfs_inode *inode, bool extent_inserted,
				size_t size, size_t compressed_size,
				int compress_type,
				struct page **compressed_pages,
				bool update_i_size)
{
	struct btrfs_root *root = inode->root;
	struct extent_buffer *leaf;
	struct page *page = NULL;
	char *kaddr;
	unsigned long ptr;
	struct btrfs_file_extent_item *ei;
	int ret;
	size_t cur_size = size;
	u64 i_size;

	ASSERT((compressed_size > 0 && compressed_pages) ||
	       (compressed_size == 0 && !compressed_pages));

	if (compressed_size && compressed_pages)
		cur_size = compressed_size;

	if (!extent_inserted) {
		struct btrfs_key key;
		size_t datasize;

		key.objectid = btrfs_ino(inode);
		key.offset = 0;
		key.type = BTRFS_EXTENT_DATA_KEY;

		datasize = btrfs_file_extent_calc_inline_size(cur_size);
		ret = btrfs_insert_empty_item(trans, root, path, &key,
					      datasize);
		if (ret)
			goto fail;
	}
	leaf = path->nodes[0];
	ei = btrfs_item_ptr(leaf, path->slots[0],
			    struct btrfs_file_extent_item);
	btrfs_set_file_extent_generation(leaf, ei, trans->transid);
	btrfs_set_file_extent_type(leaf, ei, BTRFS_FILE_EXTENT_INLINE);
	btrfs_set_file_extent_encryption(leaf, ei, 0);
	btrfs_set_file_extent_other_encoding(leaf, ei, 0);
	btrfs_set_file_extent_ram_bytes(leaf, ei, size);
	ptr = btrfs_file_extent_inline_start(ei);

	if (compress_type != BTRFS_COMPRESS_NONE) {
		struct page *cpage;
		int i = 0;
		while (compressed_size > 0) {
			cpage = compressed_pages[i];
			cur_size = min_t(unsigned long, compressed_size,
				       PAGE_SIZE);

			kaddr = kmap_local_page(cpage);
			write_extent_buffer(leaf, kaddr, ptr, cur_size);
			kunmap_local(kaddr);

			i++;
			ptr += cur_size;
			compressed_size -= cur_size;
		}
		btrfs_set_file_extent_compression(leaf, ei,
						  compress_type);
	} else {
		page = find_get_page(inode->vfs_inode.i_mapping, 0);
		btrfs_set_file_extent_compression(leaf, ei, 0);
		kaddr = kmap_local_page(page);
		write_extent_buffer(leaf, kaddr, ptr, size);
		kunmap_local(kaddr);
		put_page(page);
	}
	btrfs_mark_buffer_dirty(leaf);
	btrfs_release_path(path);

	/*
	 * We align size to sectorsize for inline extents just for simplicity
	 * sake.
	 */
	ret = btrfs_inode_set_file_extent_range(inode, 0,
					ALIGN(size, root->fs_info->sectorsize));
	if (ret)
		goto fail;

	/*
	 * We're an inline extent, so nobody can extend the file past i_size
	 * without locking a page we already have locked.
	 *
	 * We must do any i_size and inode updates before we unlock the pages.
	 * Otherwise we could end up racing with unlink.
	 */
	i_size = i_size_read(&inode->vfs_inode);
	if (update_i_size && size > i_size) {
		i_size_write(&inode->vfs_inode, size);
		i_size = size;
	}
	inode->disk_i_size = i_size;

fail:
	return ret;
}


/*
 * conditionally insert an inline extent into the file.  This
 * does the checks required to make sure the data is small enough
 * to fit as an inline extent.
 */
static noinline int cow_file_range_inline(struct btrfs_inode *inode, u64 size,
					  size_t compressed_size,
					  int compress_type,
					  struct page **compressed_pages,
					  bool update_i_size)
{
	struct btrfs_drop_extents_args drop_args = { 0 };
	struct btrfs_root *root = inode->root;
	struct btrfs_fs_info *fs_info = root->fs_info;
	struct btrfs_trans_handle *trans;
	u64 data_len = (compressed_size ?: size);
	int ret;
	struct btrfs_path *path;

	/*
	 * We can create an inline extent if it ends at or beyond the current
	 * i_size, is no larger than a sector (decompressed), and the (possibly
	 * compressed) data fits in a leaf and the configured maximum inline
	 * size.
	 */
	if (size < i_size_read(&inode->vfs_inode) ||
	    size > fs_info->sectorsize ||
	    data_len > BTRFS_MAX_INLINE_DATA_SIZE(fs_info) ||
	    data_len > fs_info->max_inline)
		return 1;

	path = btrfs_alloc_path();
	if (!path)
		return -ENOMEM;

	trans = btrfs_join_transaction(root);
	if (IS_ERR(trans)) {
		btrfs_free_path(path);
		return PTR_ERR(trans);
	}
	trans->block_rsv = &inode->block_rsv;

	drop_args.path = path;
	drop_args.start = 0;
	drop_args.end = fs_info->sectorsize;
	drop_args.drop_cache = true;
	drop_args.replace_extent = true;
	drop_args.extent_item_size = btrfs_file_extent_calc_inline_size(data_len);
	ret = btrfs_drop_extents(trans, root, inode, &drop_args);
	if (ret) {
		btrfs_abort_transaction(trans, ret);
		goto out;
	}

	ret = insert_inline_extent(trans, path, inode, drop_args.extent_inserted,
				   size, compressed_size, compress_type,
				   compressed_pages, update_i_size);
	if (ret && ret != -ENOSPC) {
		btrfs_abort_transaction(trans, ret);
		goto out;
	} else if (ret == -ENOSPC) {
		ret = 1;
		goto out;
	}

	btrfs_update_inode_bytes(inode, size, drop_args.bytes_found);
	ret = btrfs_update_inode(trans, root, inode);
	if (ret && ret != -ENOSPC) {
		btrfs_abort_transaction(trans, ret);
		goto out;
	} else if (ret == -ENOSPC) {
		ret = 1;
		goto out;
	}

	btrfs_set_inode_full_sync(inode);
out:
	/*
	 * Don't forget to free the reserved space, as for inlined extent
	 * it won't count as data extent, free them directly here.
	 * And at reserve time, it's always aligned to page size, so
	 * just free one page here.
	 */
	btrfs_qgroup_free_data(inode, NULL, 0, PAGE_SIZE);
	btrfs_free_path(path);
	btrfs_end_transaction(trans);
	return ret;
}

struct async_extent {
	u64 start;
	u64 ram_size;
	u64 compressed_size;
	struct page **pages;
	unsigned long nr_pages;
	int compress_type;
	struct list_head list;
};

struct async_chunk {
	struct btrfs_inode *inode;
	struct page *locked_page;
	u64 start;
	u64 end;
	blk_opf_t write_flags;
	struct list_head extents;
	struct cgroup_subsys_state *blkcg_css;
	struct btrfs_work work;
	struct async_cow *async_cow;
};

struct async_cow {
	atomic_t num_chunks;
	struct async_chunk chunks[];
};

static noinline int add_async_extent(struct async_chunk *cow,
				     u64 start, u64 ram_size,
				     u64 compressed_size,
				     struct page **pages,
				     unsigned long nr_pages,
				     int compress_type)
{
	struct async_extent *async_extent;

	async_extent = kmalloc(sizeof(*async_extent), GFP_NOFS);
	BUG_ON(!async_extent); /* -ENOMEM */
	async_extent->start = start;
	async_extent->ram_size = ram_size;
	async_extent->compressed_size = compressed_size;
	async_extent->pages = pages;
	async_extent->nr_pages = nr_pages;
	async_extent->compress_type = compress_type;
	list_add_tail(&async_extent->list, &cow->extents);
	return 0;
}

/*
 * Check if the inode needs to be submitted to compression, based on mount
 * options, defragmentation, properties or heuristics.
 */
static inline int inode_need_compress(struct btrfs_inode *inode, u64 start,
				      u64 end)
{
	struct btrfs_fs_info *fs_info = inode->root->fs_info;

	if (!btrfs_inode_can_compress(inode)) {
		WARN(IS_ENABLED(CONFIG_BTRFS_DEBUG),
			KERN_ERR "BTRFS: unexpected compression for ino %llu\n",
			btrfs_ino(inode));
		return 0;
	}
	/*
	 * Special check for subpage.
	 *
	 * We lock the full page then run each delalloc range in the page, thus
	 * for the following case, we will hit some subpage specific corner case:
	 *
	 * 0		32K		64K
	 * |	|///////|	|///////|
	 *		\- A		\- B
	 *
	 * In above case, both range A and range B will try to unlock the full
	 * page [0, 64K), causing the one finished later will have page
	 * unlocked already, triggering various page lock requirement BUG_ON()s.
	 *
	 * So here we add an artificial limit that subpage compression can only
	 * if the range is fully page aligned.
	 *
	 * In theory we only need to ensure the first page is fully covered, but
	 * the tailing partial page will be locked until the full compression
	 * finishes, delaying the write of other range.
	 *
	 * TODO: Make btrfs_run_delalloc_range() to lock all delalloc range
	 * first to prevent any submitted async extent to unlock the full page.
	 * By this, we can ensure for subpage case that only the last async_cow
	 * will unlock the full page.
	 */
	if (fs_info->sectorsize < PAGE_SIZE) {
		if (!PAGE_ALIGNED(start) ||
		    !PAGE_ALIGNED(end + 1))
			return 0;
	}

	/* force compress */
	if (btrfs_test_opt(fs_info, FORCE_COMPRESS))
		return 1;
	/* defrag ioctl */
	if (inode->defrag_compress)
		return 1;
	/* bad compression ratios */
	if (inode->flags & BTRFS_INODE_NOCOMPRESS)
		return 0;
	if (btrfs_test_opt(fs_info, COMPRESS) ||
	    inode->flags & BTRFS_INODE_COMPRESS ||
	    inode->prop_compress)
		return btrfs_compress_heuristic(&inode->vfs_inode, start, end);
	return 0;
}

static inline void inode_should_defrag(struct btrfs_inode *inode,
		u64 start, u64 end, u64 num_bytes, u32 small_write)
{
	/* If this is a small write inside eof, kick off a defrag */
	if (num_bytes < small_write &&
	    (start > 0 || end + 1 < inode->disk_i_size))
		btrfs_add_inode_defrag(NULL, inode, small_write);
}

/*
 * Work queue call back to started compression on a file and pages.
 *
 * This is done inside an ordered work queue, and the compression is spread
 * across many cpus.  The actual IO submission is step two, and the ordered work
 * queue takes care of making sure that happens in the same order things were
 * put onto the queue by writepages and friends.
 *
 * If this code finds it can't get good compression, it puts an entry onto the
 * work queue to write the uncompressed bytes.  This makes sure that both
 * compressed inodes and uncompressed inodes are written in the same order that
 * the flusher thread sent them down.
 */
static void compress_file_range(struct btrfs_work *work)
{
	struct async_chunk *async_chunk =
		container_of(work, struct async_chunk, work);
	struct btrfs_inode *inode = async_chunk->inode;
	struct btrfs_fs_info *fs_info = inode->root->fs_info;
	struct address_space *mapping = inode->vfs_inode.i_mapping;
	u64 blocksize = fs_info->sectorsize;
	u64 start = async_chunk->start;
	u64 end = async_chunk->end;
	u64 actual_end;
	u64 i_size;
	int ret = 0;
	struct page **pages;
	unsigned long nr_pages;
	unsigned long total_compressed = 0;
	unsigned long total_in = 0;
	unsigned int poff;
	int i;
	int compress_type = fs_info->compress_type;

	inode_should_defrag(inode, start, end, end - start + 1, SZ_16K);

	/*
	 * We need to call clear_page_dirty_for_io on each page in the range.
	 * Otherwise applications with the file mmap'd can wander in and change
	 * the page contents while we are compressing them.
	 */
	extent_range_clear_dirty_for_io(&inode->vfs_inode, start, end);

	/*
	 * We need to save i_size before now because it could change in between
	 * us evaluating the size and assigning it.  This is because we lock and
	 * unlock the page in truncate and fallocate, and then modify the i_size
	 * later on.
	 *
	 * The barriers are to emulate READ_ONCE, remove that once i_size_read
	 * does that for us.
	 */
	barrier();
	i_size = i_size_read(&inode->vfs_inode);
	barrier();
	actual_end = min_t(u64, i_size, end + 1);
again:
	pages = NULL;
	nr_pages = (end >> PAGE_SHIFT) - (start >> PAGE_SHIFT) + 1;
	nr_pages = min_t(unsigned long, nr_pages, BTRFS_MAX_COMPRESSED_PAGES);

	/*
	 * we don't want to send crud past the end of i_size through
	 * compression, that's just a waste of CPU time.  So, if the
	 * end of the file is before the start of our current
	 * requested range of bytes, we bail out to the uncompressed
	 * cleanup code that can deal with all of this.
	 *
	 * It isn't really the fastest way to fix things, but this is a
	 * very uncommon corner.
	 */
	if (actual_end <= start)
		goto cleanup_and_bail_uncompressed;

	total_compressed = actual_end - start;

	/*
	 * Skip compression for a small file range(<=blocksize) that
	 * isn't an inline extent, since it doesn't save disk space at all.
	 */
	if (total_compressed <= blocksize &&
	   (start > 0 || end + 1 < inode->disk_i_size))
		goto cleanup_and_bail_uncompressed;

	/*
	 * For subpage case, we require full page alignment for the sector
	 * aligned range.
	 * Thus we must also check against @actual_end, not just @end.
	 */
	if (blocksize < PAGE_SIZE) {
		if (!PAGE_ALIGNED(start) ||
		    !PAGE_ALIGNED(round_up(actual_end, blocksize)))
			goto cleanup_and_bail_uncompressed;
	}

	total_compressed = min_t(unsigned long, total_compressed,
			BTRFS_MAX_UNCOMPRESSED);
	total_in = 0;
	ret = 0;

	/*
	 * We do compression for mount -o compress and when the inode has not
	 * been flagged as NOCOMPRESS.  This flag can change at any time if we
	 * discover bad compression ratios.
	 */
	if (!inode_need_compress(inode, start, end))
		goto cleanup_and_bail_uncompressed;

	pages = kcalloc(nr_pages, sizeof(struct page *), GFP_NOFS);
	if (!pages) {
		/*
		 * Memory allocation failure is not a fatal error, we can fall
		 * back to uncompressed code.
		 */
		goto cleanup_and_bail_uncompressed;
	}

	if (inode->defrag_compress)
		compress_type = inode->defrag_compress;
	else if (inode->prop_compress)
		compress_type = inode->prop_compress;

	/* Compression level is applied here. */
	ret = btrfs_compress_pages(compress_type | (fs_info->compress_level << 4),
				   mapping, start, pages, &nr_pages, &total_in,
				   &total_compressed);
	if (ret)
		goto mark_incompressible;

	/*
	 * Zero the tail end of the last page, as we might be sending it down
	 * to disk.
	 */
	poff = offset_in_page(total_compressed);
	if (poff)
		memzero_page(pages[nr_pages - 1], poff, PAGE_SIZE - poff);

	/*
	 * Try to create an inline extent.
	 *
	 * If we didn't compress the entire range, try to create an uncompressed
	 * inline extent, else a compressed one.
	 *
	 * Check cow_file_range() for why we don't even try to create inline
	 * extent for the subpage case.
	 */
	if (start == 0 && fs_info->sectorsize == PAGE_SIZE) {
		if (total_in < actual_end) {
			ret = cow_file_range_inline(inode, actual_end, 0,
						    BTRFS_COMPRESS_NONE, NULL,
						    false);
		} else {
			ret = cow_file_range_inline(inode, actual_end,
						    total_compressed,
						    compress_type, pages,
						    false);
		}
		if (ret <= 0) {
			unsigned long clear_flags = EXTENT_DELALLOC |
				EXTENT_DELALLOC_NEW | EXTENT_DEFRAG |
				EXTENT_DO_ACCOUNTING;

			if (ret < 0)
				mapping_set_error(mapping, -EIO);

			/*
			 * inline extent creation worked or returned error,
			 * we don't need to create any more async work items.
			 * Unlock and free up our temp pages.
			 *
			 * We use DO_ACCOUNTING here because we need the
			 * delalloc_release_metadata to be done _after_ we drop
			 * our outstanding extent for clearing delalloc for this
			 * range.
			 */
			extent_clear_unlock_delalloc(inode, start, end,
						     NULL,
						     clear_flags,
						     PAGE_UNLOCK |
						     PAGE_START_WRITEBACK |
						     PAGE_END_WRITEBACK);
			goto free_pages;
		}
	}

	/*
	 * We aren't doing an inline extent. Round the compressed size up to a
	 * block size boundary so the allocator does sane things.
	 */
	total_compressed = ALIGN(total_compressed, blocksize);

	/*
	 * One last check to make sure the compression is really a win, compare
	 * the page count read with the blocks on disk, compression must free at
	 * least one sector.
	 */
	total_in = round_up(total_in, fs_info->sectorsize);
	if (total_compressed + blocksize > total_in)
		goto mark_incompressible;

	/*
	 * The async work queues will take care of doing actual allocation on
	 * disk for these compressed pages, and will submit the bios.
	 */
	add_async_extent(async_chunk, start, total_in, total_compressed, pages,
			 nr_pages, compress_type);
	if (start + total_in < end) {
		start += total_in;
		cond_resched();
		goto again;
	}
	return;

mark_incompressible:
	if (!btrfs_test_opt(fs_info, FORCE_COMPRESS) && !inode->prop_compress)
		inode->flags |= BTRFS_INODE_NOCOMPRESS;
cleanup_and_bail_uncompressed:
	add_async_extent(async_chunk, start, end - start + 1, 0, NULL, 0,
			 BTRFS_COMPRESS_NONE);
free_pages:
	if (pages) {
		for (i = 0; i < nr_pages; i++) {
			WARN_ON(pages[i]->mapping);
			put_page(pages[i]);
		}
		kfree(pages);
	}
}

static void free_async_extent_pages(struct async_extent *async_extent)
{
	int i;

	if (!async_extent->pages)
		return;

	for (i = 0; i < async_extent->nr_pages; i++) {
		WARN_ON(async_extent->pages[i]->mapping);
		put_page(async_extent->pages[i]);
	}
	kfree(async_extent->pages);
	async_extent->nr_pages = 0;
	async_extent->pages = NULL;
}

static void submit_uncompressed_range(struct btrfs_inode *inode,
				      struct async_extent *async_extent,
				      struct page *locked_page)
{
	u64 start = async_extent->start;
	u64 end = async_extent->start + async_extent->ram_size - 1;
	int ret;
	struct writeback_control wbc = {
		.sync_mode		= WB_SYNC_ALL,
		.range_start		= start,
		.range_end		= end,
		.no_cgroup_owner	= 1,
	};

	wbc_attach_fdatawrite_inode(&wbc, &inode->vfs_inode);
	ret = run_delalloc_cow(inode, locked_page, start, end, &wbc, false);
	wbc_detach_inode(&wbc);
	if (ret < 0) {
		btrfs_cleanup_ordered_extents(inode, locked_page, start, end - start + 1);
		if (locked_page) {
			const u64 page_start = page_offset(locked_page);

			set_page_writeback(locked_page);
			end_page_writeback(locked_page);
			btrfs_mark_ordered_io_finished(inode, locked_page,
						       page_start, PAGE_SIZE,
						       !ret);
			btrfs_page_clear_uptodate(inode->root->fs_info,
						  locked_page, page_start,
						  PAGE_SIZE);
			mapping_set_error(locked_page->mapping, ret);
			unlock_page(locked_page);
		}
	}
}

static void submit_one_async_extent(struct async_chunk *async_chunk,
				    struct async_extent *async_extent,
				    u64 *alloc_hint)
{
	struct btrfs_inode *inode = async_chunk->inode;
	struct extent_io_tree *io_tree = &inode->io_tree;
	struct btrfs_root *root = inode->root;
	struct btrfs_fs_info *fs_info = root->fs_info;
	struct btrfs_ordered_extent *ordered;
	struct btrfs_key ins;
	struct page *locked_page = NULL;
	struct extent_map *em;
	int ret = 0;
	u64 start = async_extent->start;
	u64 end = async_extent->start + async_extent->ram_size - 1;

	if (async_chunk->blkcg_css)
		kthread_associate_blkcg(async_chunk->blkcg_css);

	/*
	 * If async_chunk->locked_page is in the async_extent range, we need to
	 * handle it.
	 */
	if (async_chunk->locked_page) {
		u64 locked_page_start = page_offset(async_chunk->locked_page);
		u64 locked_page_end = locked_page_start + PAGE_SIZE - 1;

		if (!(start >= locked_page_end || end <= locked_page_start))
			locked_page = async_chunk->locked_page;
	}
	lock_extent(io_tree, start, end, NULL);

	if (async_extent->compress_type == BTRFS_COMPRESS_NONE) {
		submit_uncompressed_range(inode, async_extent, locked_page);
		goto done;
	}

	ret = btrfs_reserve_extent(root, async_extent->ram_size,
				   async_extent->compressed_size,
				   async_extent->compressed_size,
				   0, *alloc_hint, &ins, 1, 1);
	if (ret) {
		/*
		 * Here we used to try again by going back to non-compressed
		 * path for ENOSPC.  But we can't reserve space even for
		 * compressed size, how could it work for uncompressed size
		 * which requires larger size?  So here we directly go error
		 * path.
		 */
		goto out_free;
	}

	/* Here we're doing allocation and writeback of the compressed pages */
	em = create_io_em(inode, start,
			  async_extent->ram_size,	/* len */
			  start,			/* orig_start */
			  ins.objectid,			/* block_start */
			  ins.offset,			/* block_len */
			  ins.offset,			/* orig_block_len */
			  async_extent->ram_size,	/* ram_bytes */
			  async_extent->compress_type,
			  BTRFS_ORDERED_COMPRESSED);
	if (IS_ERR(em)) {
		ret = PTR_ERR(em);
		goto out_free_reserve;
	}
	free_extent_map(em);

	ordered = btrfs_alloc_ordered_extent(inode, start,	/* file_offset */
				       async_extent->ram_size,	/* num_bytes */
				       async_extent->ram_size,	/* ram_bytes */
				       ins.objectid,		/* disk_bytenr */
				       ins.offset,		/* disk_num_bytes */
				       0,			/* offset */
				       1 << BTRFS_ORDERED_COMPRESSED,
				       async_extent->compress_type);
	if (IS_ERR(ordered)) {
		btrfs_drop_extent_map_range(inode, start, end, false);
		ret = PTR_ERR(ordered);
		goto out_free_reserve;
	}
	btrfs_dec_block_group_reservations(fs_info, ins.objectid);

	/* Clear dirty, set writeback and unlock the pages. */
	extent_clear_unlock_delalloc(inode, start, end,
			NULL, EXTENT_LOCKED | EXTENT_DELALLOC,
			PAGE_UNLOCK | PAGE_START_WRITEBACK);
	btrfs_submit_compressed_write(ordered,
			    async_extent->pages,	/* compressed_pages */
			    async_extent->nr_pages,
			    async_chunk->write_flags, true);
	*alloc_hint = ins.objectid + ins.offset;
done:
	if (async_chunk->blkcg_css)
		kthread_associate_blkcg(NULL);
	kfree(async_extent);
	return;

out_free_reserve:
	btrfs_dec_block_group_reservations(fs_info, ins.objectid);
	btrfs_free_reserved_extent(fs_info, ins.objectid, ins.offset, 1);
out_free:
	mapping_set_error(inode->vfs_inode.i_mapping, -EIO);
	extent_clear_unlock_delalloc(inode, start, end,
				     NULL, EXTENT_LOCKED | EXTENT_DELALLOC |
				     EXTENT_DELALLOC_NEW |
				     EXTENT_DEFRAG | EXTENT_DO_ACCOUNTING,
				     PAGE_UNLOCK | PAGE_START_WRITEBACK |
				     PAGE_END_WRITEBACK);
	free_async_extent_pages(async_extent);
	if (async_chunk->blkcg_css)
		kthread_associate_blkcg(NULL);
	btrfs_debug(fs_info,
"async extent submission failed root=%lld inode=%llu start=%llu len=%llu ret=%d",
		    root->root_key.objectid, btrfs_ino(inode), start,
		    async_extent->ram_size, ret);
	kfree(async_extent);
}

static u64 get_extent_allocation_hint(struct btrfs_inode *inode, u64 start,
				      u64 num_bytes)
{
	struct extent_map_tree *em_tree = &inode->extent_tree;
	struct extent_map *em;
	u64 alloc_hint = 0;

	read_lock(&em_tree->lock);
	em = search_extent_mapping(em_tree, start, num_bytes);
	if (em) {
		/*
		 * if block start isn't an actual block number then find the
		 * first block in this inode and use that as a hint.  If that
		 * block is also bogus then just don't worry about it.
		 */
		if (em->block_start >= EXTENT_MAP_LAST_BYTE) {
			free_extent_map(em);
			em = search_extent_mapping(em_tree, 0, 0);
			if (em && em->block_start < EXTENT_MAP_LAST_BYTE)
				alloc_hint = em->block_start;
			if (em)
				free_extent_map(em);
		} else {
			alloc_hint = em->block_start;
			free_extent_map(em);
		}
	}
	read_unlock(&em_tree->lock);

	return alloc_hint;
}

/*
 * when extent_io.c finds a delayed allocation range in the file,
 * the call backs end up in this code.  The basic idea is to
 * allocate extents on disk for the range, and create ordered data structs
 * in ram to track those extents.
 *
 * locked_page is the page that writepage had locked already.  We use
 * it to make sure we don't do extra locks or unlocks.
 *
 * When this function fails, it unlocks all pages except @locked_page.
 *
 * When this function successfully creates an inline extent, it returns 1 and
 * unlocks all pages including locked_page and starts I/O on them.
 * (In reality inline extents are limited to a single page, so locked_page is
 * the only page handled anyway).
 *
 * When this function succeed and creates a normal extent, the page locking
 * status depends on the passed in flags:
 *
 * - If @keep_locked is set, all pages are kept locked.
 * - Else all pages except for @locked_page are unlocked.
 *
 * When a failure happens in the second or later iteration of the
 * while-loop, the ordered extents created in previous iterations are kept
 * intact. So, the caller must clean them up by calling
 * btrfs_cleanup_ordered_extents(). See btrfs_run_delalloc_range() for
 * example.
 */
static noinline int cow_file_range(struct btrfs_inode *inode,
				   struct page *locked_page, u64 start, u64 end,
				   u64 *done_offset,
				   bool keep_locked, bool no_inline)
{
	struct btrfs_root *root = inode->root;
	struct btrfs_fs_info *fs_info = root->fs_info;
	u64 alloc_hint = 0;
	u64 orig_start = start;
	u64 num_bytes;
	unsigned long ram_size;
	u64 cur_alloc_size = 0;
	u64 min_alloc_size;
	u64 blocksize = fs_info->sectorsize;
	struct btrfs_key ins;
	struct extent_map *em;
	unsigned clear_bits;
	unsigned long page_ops;
	bool extent_reserved = false;
	int ret = 0;

	if (btrfs_is_free_space_inode(inode)) {
		ret = -EINVAL;
		goto out_unlock;
	}

	num_bytes = ALIGN(end - start + 1, blocksize);
	num_bytes = max(blocksize,  num_bytes);
	ASSERT(num_bytes <= btrfs_super_total_bytes(fs_info->super_copy));

	inode_should_defrag(inode, start, end, num_bytes, SZ_64K);

	/*
	 * Due to the page size limit, for subpage we can only trigger the
	 * writeback for the dirty sectors of page, that means data writeback
	 * is doing more writeback than what we want.
	 *
	 * This is especially unexpected for some call sites like fallocate,
	 * where we only increase i_size after everything is done.
	 * This means we can trigger inline extent even if we didn't want to.
	 * So here we skip inline extent creation completely.
	 */
	if (start == 0 && fs_info->sectorsize == PAGE_SIZE && !no_inline) {
		u64 actual_end = min_t(u64, i_size_read(&inode->vfs_inode),
				       end + 1);

		/* lets try to make an inline extent */
		ret = cow_file_range_inline(inode, actual_end, 0,
					    BTRFS_COMPRESS_NONE, NULL, false);
		if (ret == 0) {
			/*
			 * We use DO_ACCOUNTING here because we need the
			 * delalloc_release_metadata to be run _after_ we drop
			 * our outstanding extent for clearing delalloc for this
			 * range.
			 */
			extent_clear_unlock_delalloc(inode, start, end,
				     locked_page,
				     EXTENT_LOCKED | EXTENT_DELALLOC |
				     EXTENT_DELALLOC_NEW | EXTENT_DEFRAG |
				     EXTENT_DO_ACCOUNTING, PAGE_UNLOCK |
				     PAGE_START_WRITEBACK | PAGE_END_WRITEBACK);
			/*
			 * locked_page is locked by the caller of
			 * writepage_delalloc(), not locked by
			 * __process_pages_contig().
			 *
			 * We can't let __process_pages_contig() to unlock it,
			 * as it doesn't have any subpage::writers recorded.
			 *
			 * Here we manually unlock the page, since the caller
			 * can't determine if it's an inline extent or a
			 * compressed extent.
			 */
			unlock_page(locked_page);
			ret = 1;
			goto done;
		} else if (ret < 0) {
			goto out_unlock;
		}
	}

	alloc_hint = get_extent_allocation_hint(inode, start, num_bytes);

	/*
	 * Relocation relies on the relocated extents to have exactly the same
	 * size as the original extents. Normally writeback for relocation data
	 * extents follows a NOCOW path because relocation preallocates the
	 * extents. However, due to an operation such as scrub turning a block
	 * group to RO mode, it may fallback to COW mode, so we must make sure
	 * an extent allocated during COW has exactly the requested size and can
	 * not be split into smaller extents, otherwise relocation breaks and
	 * fails during the stage where it updates the bytenr of file extent
	 * items.
	 */
	if (btrfs_is_data_reloc_root(root))
		min_alloc_size = num_bytes;
	else
		min_alloc_size = fs_info->sectorsize;

	while (num_bytes > 0) {
		struct btrfs_ordered_extent *ordered;

		cur_alloc_size = num_bytes;
		ret = btrfs_reserve_extent(root, cur_alloc_size, cur_alloc_size,
					   min_alloc_size, 0, alloc_hint,
					   &ins, 1, 1);
		if (ret == -EAGAIN) {
			/*
			 * btrfs_reserve_extent only returns -EAGAIN for zoned
			 * file systems, which is an indication that there are
			 * no active zones to allocate from at the moment.
			 *
			 * If this is the first loop iteration, wait for at
			 * least one zone to finish before retrying the
			 * allocation.  Otherwise ask the caller to write out
			 * the already allocated blocks before coming back to
			 * us, or return -ENOSPC if it can't handle retries.
			 */
			ASSERT(btrfs_is_zoned(fs_info));
			if (start == orig_start) {
				wait_on_bit_io(&inode->root->fs_info->flags,
					       BTRFS_FS_NEED_ZONE_FINISH,
					       TASK_UNINTERRUPTIBLE);
				continue;
			}
			if (done_offset) {
				*done_offset = start - 1;
				return 0;
			}
			ret = -ENOSPC;
		}
		if (ret < 0)
			goto out_unlock;
		cur_alloc_size = ins.offset;
		extent_reserved = true;

		ram_size = ins.offset;
		em = create_io_em(inode, start, ins.offset, /* len */
				  start, /* orig_start */
				  ins.objectid, /* block_start */
				  ins.offset, /* block_len */
				  ins.offset, /* orig_block_len */
				  ram_size, /* ram_bytes */
				  BTRFS_COMPRESS_NONE, /* compress_type */
				  BTRFS_ORDERED_REGULAR /* type */);
		if (IS_ERR(em)) {
			ret = PTR_ERR(em);
			goto out_reserve;
		}
		free_extent_map(em);

		ordered = btrfs_alloc_ordered_extent(inode, start, ram_size,
					ram_size, ins.objectid, cur_alloc_size,
					0, 1 << BTRFS_ORDERED_REGULAR,
					BTRFS_COMPRESS_NONE);
		if (IS_ERR(ordered)) {
			ret = PTR_ERR(ordered);
			goto out_drop_extent_cache;
		}

		if (btrfs_is_data_reloc_root(root)) {
			ret = btrfs_reloc_clone_csums(ordered);

			/*
			 * Only drop cache here, and process as normal.
			 *
			 * We must not allow extent_clear_unlock_delalloc()
			 * at out_unlock label to free meta of this ordered
			 * extent, as its meta should be freed by
			 * btrfs_finish_ordered_io().
			 *
			 * So we must continue until @start is increased to
			 * skip current ordered extent.
			 */
			if (ret)
				btrfs_drop_extent_map_range(inode, start,
							    start + ram_size - 1,
							    false);
		}
		btrfs_put_ordered_extent(ordered);

		btrfs_dec_block_group_reservations(fs_info, ins.objectid);

		/*
		 * We're not doing compressed IO, don't unlock the first page
		 * (which the caller expects to stay locked), don't clear any
		 * dirty bits and don't set any writeback bits
		 *
		 * Do set the Ordered (Private2) bit so we know this page was
		 * properly setup for writepage.
		 */
		page_ops = (keep_locked ? 0 : PAGE_UNLOCK);
		page_ops |= PAGE_SET_ORDERED;

		extent_clear_unlock_delalloc(inode, start, start + ram_size - 1,
					     locked_page,
					     EXTENT_LOCKED | EXTENT_DELALLOC,
					     page_ops);
		if (num_bytes < cur_alloc_size)
			num_bytes = 0;
		else
			num_bytes -= cur_alloc_size;
		alloc_hint = ins.objectid + ins.offset;
		start += cur_alloc_size;
		extent_reserved = false;

		/*
		 * btrfs_reloc_clone_csums() error, since start is increased
		 * extent_clear_unlock_delalloc() at out_unlock label won't
		 * free metadata of current ordered extent, we're OK to exit.
		 */
		if (ret)
			goto out_unlock;
	}
done:
	if (done_offset)
		*done_offset = end;
	return ret;

out_drop_extent_cache:
	btrfs_drop_extent_map_range(inode, start, start + ram_size - 1, false);
out_reserve:
	btrfs_dec_block_group_reservations(fs_info, ins.objectid);
	btrfs_free_reserved_extent(fs_info, ins.objectid, ins.offset, 1);
out_unlock:
	/*
	 * Now, we have three regions to clean up:
	 *
	 * |-------(1)----|---(2)---|-------------(3)----------|
	 * `- orig_start  `- start  `- start + cur_alloc_size  `- end
	 *
	 * We process each region below.
	 */

	clear_bits = EXTENT_LOCKED | EXTENT_DELALLOC | EXTENT_DELALLOC_NEW |
		EXTENT_DEFRAG | EXTENT_CLEAR_META_RESV;
	page_ops = PAGE_UNLOCK | PAGE_START_WRITEBACK | PAGE_END_WRITEBACK;

	/*
	 * For the range (1). We have already instantiated the ordered extents
	 * for this region. They are cleaned up by
	 * btrfs_cleanup_ordered_extents() in e.g,
	 * btrfs_run_delalloc_range(). EXTENT_LOCKED | EXTENT_DELALLOC are
	 * already cleared in the above loop. And, EXTENT_DELALLOC_NEW |
	 * EXTENT_DEFRAG | EXTENT_CLEAR_META_RESV are handled by the cleanup
	 * function.
	 *
	 * However, in case of @keep_locked, we still need to unlock the pages
	 * (except @locked_page) to ensure all the pages are unlocked.
	 */
	if (keep_locked && orig_start < start) {
		if (!locked_page)
			mapping_set_error(inode->vfs_inode.i_mapping, ret);
		extent_clear_unlock_delalloc(inode, orig_start, start - 1,
					     locked_page, 0, page_ops);
	}

	/*
	 * For the range (2). If we reserved an extent for our delalloc range
	 * (or a subrange) and failed to create the respective ordered extent,
	 * then it means that when we reserved the extent we decremented the
	 * extent's size from the data space_info's bytes_may_use counter and
	 * incremented the space_info's bytes_reserved counter by the same
	 * amount. We must make sure extent_clear_unlock_delalloc() does not try
	 * to decrement again the data space_info's bytes_may_use counter,
	 * therefore we do not pass it the flag EXTENT_CLEAR_DATA_RESV.
	 */
	if (extent_reserved) {
		extent_clear_unlock_delalloc(inode, start,
					     start + cur_alloc_size - 1,
					     locked_page,
					     clear_bits,
					     page_ops);
		start += cur_alloc_size;
	}

	/*
	 * For the range (3). We never touched the region. In addition to the
	 * clear_bits above, we add EXTENT_CLEAR_DATA_RESV to release the data
	 * space_info's bytes_may_use counter, reserved in
	 * btrfs_check_data_free_space().
	 */
	if (start < end) {
		clear_bits |= EXTENT_CLEAR_DATA_RESV;
		extent_clear_unlock_delalloc(inode, start, end, locked_page,
					     clear_bits, page_ops);
<<<<<<< HEAD
	}
	return ret;
}

/*
 * work queue call back to started compression on a file and pages
 */
static noinline void async_cow_start(struct btrfs_work *work)
{
	struct async_chunk *async_chunk;
	int compressed_extents;

	async_chunk = container_of(work, struct async_chunk, work);

	compressed_extents = compress_file_range(async_chunk);
	if (compressed_extents == 0) {
		btrfs_add_delayed_iput(async_chunk->inode);
		async_chunk->inode = NULL;
=======
>>>>>>> aad2c2fb
	}
	return ret;
}

/*
 * Phase two of compressed writeback.  This is the ordered portion of the code,
 * which only gets called in the order the work was queued.  We walk all the
 * async extents created by compress_file_range and send them down to the disk.
 */
static noinline void submit_compressed_extents(struct btrfs_work *work)
{
	struct async_chunk *async_chunk = container_of(work, struct async_chunk,
						     work);
	struct btrfs_fs_info *fs_info = btrfs_work_owner(work);
	struct async_extent *async_extent;
	unsigned long nr_pages;
	u64 alloc_hint = 0;

	nr_pages = (async_chunk->end - async_chunk->start + PAGE_SIZE) >>
		PAGE_SHIFT;

	while (!list_empty(&async_chunk->extents)) {
		async_extent = list_entry(async_chunk->extents.next,
					  struct async_extent, list);
		list_del(&async_extent->list);
		submit_one_async_extent(async_chunk, async_extent, &alloc_hint);
	}

	/* atomic_sub_return implies a barrier */
	if (atomic_sub_return(nr_pages, &fs_info->async_delalloc_pages) <
	    5 * SZ_1M)
		cond_wake_up_nomb(&fs_info->async_submit_wait);
}

static noinline void async_cow_free(struct btrfs_work *work)
{
	struct async_chunk *async_chunk;
	struct async_cow *async_cow;

	async_chunk = container_of(work, struct async_chunk, work);
	btrfs_add_delayed_iput(async_chunk->inode);
	if (async_chunk->blkcg_css)
		css_put(async_chunk->blkcg_css);

	async_cow = async_chunk->async_cow;
	if (atomic_dec_and_test(&async_cow->num_chunks))
		kvfree(async_cow);
}

static bool run_delalloc_compressed(struct btrfs_inode *inode,
				    struct page *locked_page, u64 start,
				    u64 end, struct writeback_control *wbc)
{
	struct btrfs_fs_info *fs_info = inode->root->fs_info;
	struct cgroup_subsys_state *blkcg_css = wbc_blkcg_css(wbc);
	struct async_cow *ctx;
	struct async_chunk *async_chunk;
	unsigned long nr_pages;
	u64 num_chunks = DIV_ROUND_UP(end - start, SZ_512K);
	int i;
	unsigned nofs_flag;
	const blk_opf_t write_flags = wbc_to_write_flags(wbc);

	nofs_flag = memalloc_nofs_save();
	ctx = kvmalloc(struct_size(ctx, chunks, num_chunks), GFP_KERNEL);
	memalloc_nofs_restore(nofs_flag);
	if (!ctx)
		return false;

	unlock_extent(&inode->io_tree, start, end, NULL);
	set_bit(BTRFS_INODE_HAS_ASYNC_EXTENT, &inode->runtime_flags);

	async_chunk = ctx->chunks;
	atomic_set(&ctx->num_chunks, num_chunks);

	for (i = 0; i < num_chunks; i++) {
		u64 cur_end = min(end, start + SZ_512K - 1);

		/*
		 * igrab is called higher up in the call chain, take only the
		 * lightweight reference for the callback lifetime
		 */
		ihold(&inode->vfs_inode);
		async_chunk[i].async_cow = ctx;
		async_chunk[i].inode = inode;
		async_chunk[i].start = start;
		async_chunk[i].end = cur_end;
		async_chunk[i].write_flags = write_flags;
		INIT_LIST_HEAD(&async_chunk[i].extents);

		/*
		 * The locked_page comes all the way from writepage and its
		 * the original page we were actually given.  As we spread
		 * this large delalloc region across multiple async_chunk
		 * structs, only the first struct needs a pointer to locked_page
		 *
		 * This way we don't need racey decisions about who is supposed
		 * to unlock it.
		 */
		if (locked_page) {
			/*
			 * Depending on the compressibility, the pages might or
			 * might not go through async.  We want all of them to
			 * be accounted against wbc once.  Let's do it here
			 * before the paths diverge.  wbc accounting is used
			 * only for foreign writeback detection and doesn't
			 * need full accuracy.  Just account the whole thing
			 * against the first page.
			 */
			wbc_account_cgroup_owner(wbc, locked_page,
						 cur_end - start);
			async_chunk[i].locked_page = locked_page;
			locked_page = NULL;
		} else {
			async_chunk[i].locked_page = NULL;
		}

		if (blkcg_css != blkcg_root_css) {
			css_get(blkcg_css);
			async_chunk[i].blkcg_css = blkcg_css;
			async_chunk[i].write_flags |= REQ_BTRFS_CGROUP_PUNT;
		} else {
			async_chunk[i].blkcg_css = NULL;
		}

		btrfs_init_work(&async_chunk[i].work, compress_file_range,
				submit_compressed_extents, async_cow_free);

		nr_pages = DIV_ROUND_UP(cur_end - start, PAGE_SIZE);
		atomic_add(nr_pages, &fs_info->async_delalloc_pages);

		btrfs_queue_work(fs_info->delalloc_workers, &async_chunk[i].work);

		start = cur_end + 1;
	}
	return true;
}

/*
 * Run the delalloc range from start to end, and write back any dirty pages
 * covered by the range.
 */
static noinline int run_delalloc_cow(struct btrfs_inode *inode,
				     struct page *locked_page, u64 start,
				     u64 end, struct writeback_control *wbc,
				     bool pages_dirty)
{
	u64 done_offset = end;
	int ret;

	while (start <= end) {
		ret = cow_file_range(inode, locked_page, start, end, &done_offset,
				     true, false);
		if (ret)
			return ret;
		extent_write_locked_range(&inode->vfs_inode, locked_page, start,
					  done_offset, wbc, pages_dirty);
		start = done_offset + 1;
	}

	return 1;
}

static noinline int csum_exist_in_range(struct btrfs_fs_info *fs_info,
					u64 bytenr, u64 num_bytes, bool nowait)
{
	struct btrfs_root *csum_root = btrfs_csum_root(fs_info, bytenr);
	struct btrfs_ordered_sum *sums;
	int ret;
	LIST_HEAD(list);

	ret = btrfs_lookup_csums_list(csum_root, bytenr, bytenr + num_bytes - 1,
				      &list, 0, nowait);
	if (ret == 0 && list_empty(&list))
		return 0;

	while (!list_empty(&list)) {
		sums = list_entry(list.next, struct btrfs_ordered_sum, list);
		list_del(&sums->list);
		kfree(sums);
	}
	if (ret < 0)
		return ret;
	return 1;
}

static int fallback_to_cow(struct btrfs_inode *inode, struct page *locked_page,
			   const u64 start, const u64 end)
{
	const bool is_space_ino = btrfs_is_free_space_inode(inode);
	const bool is_reloc_ino = btrfs_is_data_reloc_root(inode->root);
	const u64 range_bytes = end + 1 - start;
	struct extent_io_tree *io_tree = &inode->io_tree;
	u64 range_start = start;
	u64 count;
	int ret;

	/*
	 * If EXTENT_NORESERVE is set it means that when the buffered write was
	 * made we had not enough available data space and therefore we did not
	 * reserve data space for it, since we though we could do NOCOW for the
	 * respective file range (either there is prealloc extent or the inode
	 * has the NOCOW bit set).
	 *
	 * However when we need to fallback to COW mode (because for example the
	 * block group for the corresponding extent was turned to RO mode by a
	 * scrub or relocation) we need to do the following:
	 *
	 * 1) We increment the bytes_may_use counter of the data space info.
	 *    If COW succeeds, it allocates a new data extent and after doing
	 *    that it decrements the space info's bytes_may_use counter and
	 *    increments its bytes_reserved counter by the same amount (we do
	 *    this at btrfs_add_reserved_bytes()). So we need to increment the
	 *    bytes_may_use counter to compensate (when space is reserved at
	 *    buffered write time, the bytes_may_use counter is incremented);
	 *
	 * 2) We clear the EXTENT_NORESERVE bit from the range. We do this so
	 *    that if the COW path fails for any reason, it decrements (through
	 *    extent_clear_unlock_delalloc()) the bytes_may_use counter of the
	 *    data space info, which we incremented in the step above.
	 *
	 * If we need to fallback to cow and the inode corresponds to a free
	 * space cache inode or an inode of the data relocation tree, we must
	 * also increment bytes_may_use of the data space_info for the same
	 * reason. Space caches and relocated data extents always get a prealloc
	 * extent for them, however scrub or balance may have set the block
	 * group that contains that extent to RO mode and therefore force COW
	 * when starting writeback.
	 */
	count = count_range_bits(io_tree, &range_start, end, range_bytes,
				 EXTENT_NORESERVE, 0, NULL);
	if (count > 0 || is_space_ino || is_reloc_ino) {
		u64 bytes = count;
		struct btrfs_fs_info *fs_info = inode->root->fs_info;
		struct btrfs_space_info *sinfo = fs_info->data_sinfo;

		if (is_space_ino || is_reloc_ino)
			bytes = range_bytes;

		spin_lock(&sinfo->lock);
		btrfs_space_info_update_bytes_may_use(fs_info, sinfo, bytes);
		spin_unlock(&sinfo->lock);

		if (count > 0)
			clear_extent_bit(io_tree, start, end, EXTENT_NORESERVE,
					 NULL);
	}

	/*
	 * Don't try to create inline extents, as a mix of inline extent that
	 * is written out and unlocked directly and a normal NOCOW extent
	 * doesn't work.
	 */
	ret = cow_file_range(inode, locked_page, start, end, NULL, false, true);
	ASSERT(ret != 1);
	return ret;
}

struct can_nocow_file_extent_args {
	/* Input fields. */

	/* Start file offset of the range we want to NOCOW. */
	u64 start;
	/* End file offset (inclusive) of the range we want to NOCOW. */
	u64 end;
	bool writeback_path;
	bool strict;
	/*
	 * Free the path passed to can_nocow_file_extent() once it's not needed
	 * anymore.
	 */
	bool free_path;

	/* Output fields. Only set when can_nocow_file_extent() returns 1. */

	u64 disk_bytenr;
	u64 disk_num_bytes;
	u64 extent_offset;
	/* Number of bytes that can be written to in NOCOW mode. */
	u64 num_bytes;
};

/*
 * Check if we can NOCOW the file extent that the path points to.
 * This function may return with the path released, so the caller should check
 * if path->nodes[0] is NULL or not if it needs to use the path afterwards.
 *
 * Returns: < 0 on error
 *            0 if we can not NOCOW
 *            1 if we can NOCOW
 */
static int can_nocow_file_extent(struct btrfs_path *path,
				 struct btrfs_key *key,
				 struct btrfs_inode *inode,
				 struct can_nocow_file_extent_args *args)
{
	const bool is_freespace_inode = btrfs_is_free_space_inode(inode);
	struct extent_buffer *leaf = path->nodes[0];
	struct btrfs_root *root = inode->root;
	struct btrfs_file_extent_item *fi;
	u64 extent_end;
	u8 extent_type;
	int can_nocow = 0;
	int ret = 0;
	bool nowait = path->nowait;

	fi = btrfs_item_ptr(leaf, path->slots[0], struct btrfs_file_extent_item);
	extent_type = btrfs_file_extent_type(leaf, fi);

	if (extent_type == BTRFS_FILE_EXTENT_INLINE)
		goto out;

	/* Can't access these fields unless we know it's not an inline extent. */
	args->disk_bytenr = btrfs_file_extent_disk_bytenr(leaf, fi);
	args->disk_num_bytes = btrfs_file_extent_disk_num_bytes(leaf, fi);
	args->extent_offset = btrfs_file_extent_offset(leaf, fi);

	if (!(inode->flags & BTRFS_INODE_NODATACOW) &&
	    extent_type == BTRFS_FILE_EXTENT_REG)
		goto out;

	/*
	 * If the extent was created before the generation where the last snapshot
	 * for its subvolume was created, then this implies the extent is shared,
	 * hence we must COW.
	 */
	if (!args->strict &&
	    btrfs_file_extent_generation(leaf, fi) <=
	    btrfs_root_last_snapshot(&root->root_item))
		goto out;

	/* An explicit hole, must COW. */
	if (args->disk_bytenr == 0)
		goto out;

	/* Compressed/encrypted/encoded extents must be COWed. */
	if (btrfs_file_extent_compression(leaf, fi) ||
	    btrfs_file_extent_encryption(leaf, fi) ||
	    btrfs_file_extent_other_encoding(leaf, fi))
		goto out;

	extent_end = btrfs_file_extent_end(path);

	/*
	 * The following checks can be expensive, as they need to take other
	 * locks and do btree or rbtree searches, so release the path to avoid
	 * blocking other tasks for too long.
	 */
	btrfs_release_path(path);

	ret = btrfs_cross_ref_exist(root, btrfs_ino(inode),
				    key->offset - args->extent_offset,
				    args->disk_bytenr, args->strict, path);
	WARN_ON_ONCE(ret > 0 && is_freespace_inode);
	if (ret != 0)
		goto out;

	if (args->free_path) {
		/*
		 * We don't need the path anymore, plus through the
		 * csum_exist_in_range() call below we will end up allocating
		 * another path. So free the path to avoid unnecessary extra
		 * memory usage.
		 */
		btrfs_free_path(path);
		path = NULL;
	}

	/* If there are pending snapshots for this root, we must COW. */
	if (args->writeback_path && !is_freespace_inode &&
	    atomic_read(&root->snapshot_force_cow))
		goto out;

	args->disk_bytenr += args->extent_offset;
	args->disk_bytenr += args->start - key->offset;
	args->num_bytes = min(args->end + 1, extent_end) - args->start;

	/*
	 * Force COW if csums exist in the range. This ensures that csums for a
	 * given extent are either valid or do not exist.
	 */
	ret = csum_exist_in_range(root->fs_info, args->disk_bytenr, args->num_bytes,
				  nowait);
	WARN_ON_ONCE(ret > 0 && is_freespace_inode);
	if (ret != 0)
		goto out;

	can_nocow = 1;
 out:
	if (args->free_path && path)
		btrfs_free_path(path);

	return ret < 0 ? ret : can_nocow;
}

/*
 * when nowcow writeback call back.  This checks for snapshots or COW copies
 * of the extents that exist in the file, and COWs the file as required.
 *
 * If no cow copies or snapshots exist, we write directly to the existing
 * blocks on disk
 */
static noinline int run_delalloc_nocow(struct btrfs_inode *inode,
				       struct page *locked_page,
				       const u64 start, const u64 end)
{
	struct btrfs_fs_info *fs_info = inode->root->fs_info;
	struct btrfs_root *root = inode->root;
	struct btrfs_path *path;
	u64 cow_start = (u64)-1;
	u64 cur_offset = start;
	int ret;
	bool check_prev = true;
	u64 ino = btrfs_ino(inode);
	struct can_nocow_file_extent_args nocow_args = { 0 };

	/*
	 * Normally on a zoned device we're only doing COW writes, but in case
	 * of relocation on a zoned filesystem serializes I/O so that we're only
	 * writing sequentially and can end up here as well.
	 */
	ASSERT(!btrfs_is_zoned(fs_info) || btrfs_is_data_reloc_root(root));

	path = btrfs_alloc_path();
	if (!path) {
		ret = -ENOMEM;
		goto error;
	}

	nocow_args.end = end;
	nocow_args.writeback_path = true;

	while (1) {
		struct btrfs_block_group *nocow_bg = NULL;
		struct btrfs_ordered_extent *ordered;
		struct btrfs_key found_key;
		struct btrfs_file_extent_item *fi;
		struct extent_buffer *leaf;
		u64 extent_end;
		u64 ram_bytes;
		u64 nocow_end;
		int extent_type;
		bool is_prealloc;

		ret = btrfs_lookup_file_extent(NULL, root, path, ino,
					       cur_offset, 0);
		if (ret < 0)
			goto error;

		/*
		 * If there is no extent for our range when doing the initial
		 * search, then go back to the previous slot as it will be the
		 * one containing the search offset
		 */
		if (ret > 0 && path->slots[0] > 0 && check_prev) {
			leaf = path->nodes[0];
			btrfs_item_key_to_cpu(leaf, &found_key,
					      path->slots[0] - 1);
			if (found_key.objectid == ino &&
			    found_key.type == BTRFS_EXTENT_DATA_KEY)
				path->slots[0]--;
		}
		check_prev = false;
next_slot:
		/* Go to next leaf if we have exhausted the current one */
		leaf = path->nodes[0];
		if (path->slots[0] >= btrfs_header_nritems(leaf)) {
			ret = btrfs_next_leaf(root, path);
			if (ret < 0)
				goto error;
			if (ret > 0)
				break;
			leaf = path->nodes[0];
		}

		btrfs_item_key_to_cpu(leaf, &found_key, path->slots[0]);

		/* Didn't find anything for our INO */
		if (found_key.objectid > ino)
			break;
		/*
		 * Keep searching until we find an EXTENT_ITEM or there are no
		 * more extents for this inode
		 */
		if (WARN_ON_ONCE(found_key.objectid < ino) ||
		    found_key.type < BTRFS_EXTENT_DATA_KEY) {
			path->slots[0]++;
			goto next_slot;
		}

		/* Found key is not EXTENT_DATA_KEY or starts after req range */
		if (found_key.type > BTRFS_EXTENT_DATA_KEY ||
		    found_key.offset > end)
			break;

		/*
		 * If the found extent starts after requested offset, then
		 * adjust extent_end to be right before this extent begins
		 */
		if (found_key.offset > cur_offset) {
			extent_end = found_key.offset;
			extent_type = 0;
			goto must_cow;
		}

		/*
		 * Found extent which begins before our range and potentially
		 * intersect it
		 */
		fi = btrfs_item_ptr(leaf, path->slots[0],
				    struct btrfs_file_extent_item);
		extent_type = btrfs_file_extent_type(leaf, fi);
		/* If this is triggered then we have a memory corruption. */
		ASSERT(extent_type < BTRFS_NR_FILE_EXTENT_TYPES);
		if (WARN_ON(extent_type >= BTRFS_NR_FILE_EXTENT_TYPES)) {
			ret = -EUCLEAN;
			goto error;
		}
		ram_bytes = btrfs_file_extent_ram_bytes(leaf, fi);
		extent_end = btrfs_file_extent_end(path);

		/*
		 * If the extent we got ends before our current offset, skip to
		 * the next extent.
		 */
		if (extent_end <= cur_offset) {
			path->slots[0]++;
			goto next_slot;
		}

		nocow_args.start = cur_offset;
		ret = can_nocow_file_extent(path, &found_key, inode, &nocow_args);
		if (ret < 0)
			goto error;
		if (ret == 0)
			goto must_cow;

		ret = 0;
		nocow_bg = btrfs_inc_nocow_writers(fs_info, nocow_args.disk_bytenr);
		if (!nocow_bg) {
must_cow:
			/*
			 * If we can't perform NOCOW writeback for the range,
			 * then record the beginning of the range that needs to
			 * be COWed.  It will be written out before the next
			 * NOCOW range if we find one, or when exiting this
			 * loop.
			 */
			if (cow_start == (u64)-1)
				cow_start = cur_offset;
			cur_offset = extent_end;
			if (cur_offset > end)
				break;
			if (!path->nodes[0])
				continue;
			path->slots[0]++;
			goto next_slot;
		}

		/*
		 * COW range from cow_start to found_key.offset - 1. As the key
		 * will contain the beginning of the first extent that can be
		 * NOCOW, following one which needs to be COW'ed
		 */
		if (cow_start != (u64)-1) {
			ret = fallback_to_cow(inode, locked_page,
					      cow_start, found_key.offset - 1);
			cow_start = (u64)-1;
			if (ret) {
				btrfs_dec_nocow_writers(nocow_bg);
				goto error;
			}
		}

		nocow_end = cur_offset + nocow_args.num_bytes - 1;
		is_prealloc = extent_type == BTRFS_FILE_EXTENT_PREALLOC;
		if (is_prealloc) {
			u64 orig_start = found_key.offset - nocow_args.extent_offset;
			struct extent_map *em;

			em = create_io_em(inode, cur_offset, nocow_args.num_bytes,
					  orig_start,
					  nocow_args.disk_bytenr, /* block_start */
					  nocow_args.num_bytes, /* block_len */
					  nocow_args.disk_num_bytes, /* orig_block_len */
					  ram_bytes, BTRFS_COMPRESS_NONE,
					  BTRFS_ORDERED_PREALLOC);
			if (IS_ERR(em)) {
				btrfs_dec_nocow_writers(nocow_bg);
				ret = PTR_ERR(em);
				goto error;
			}
			free_extent_map(em);
		}

		ordered = btrfs_alloc_ordered_extent(inode, cur_offset,
				nocow_args.num_bytes, nocow_args.num_bytes,
				nocow_args.disk_bytenr, nocow_args.num_bytes, 0,
				is_prealloc
				? (1 << BTRFS_ORDERED_PREALLOC)
				: (1 << BTRFS_ORDERED_NOCOW),
				BTRFS_COMPRESS_NONE);
		btrfs_dec_nocow_writers(nocow_bg);
		if (IS_ERR(ordered)) {
			if (is_prealloc) {
				btrfs_drop_extent_map_range(inode, cur_offset,
							    nocow_end, false);
			}
			ret = PTR_ERR(ordered);
			goto error;
		}

		if (btrfs_is_data_reloc_root(root))
			/*
			 * Error handled later, as we must prevent
			 * extent_clear_unlock_delalloc() in error handler
			 * from freeing metadata of created ordered extent.
			 */
			ret = btrfs_reloc_clone_csums(ordered);
		btrfs_put_ordered_extent(ordered);

		extent_clear_unlock_delalloc(inode, cur_offset, nocow_end,
					     locked_page, EXTENT_LOCKED |
					     EXTENT_DELALLOC |
					     EXTENT_CLEAR_DATA_RESV,
					     PAGE_UNLOCK | PAGE_SET_ORDERED);

		cur_offset = extent_end;

		/*
		 * btrfs_reloc_clone_csums() error, now we're OK to call error
		 * handler, as metadata for created ordered extent will only
		 * be freed by btrfs_finish_ordered_io().
		 */
		if (ret)
			goto error;
		if (cur_offset > end)
			break;
	}
	btrfs_release_path(path);

	if (cur_offset <= end && cow_start == (u64)-1)
		cow_start = cur_offset;

	if (cow_start != (u64)-1) {
		cur_offset = end;
		ret = fallback_to_cow(inode, locked_page, cow_start, end);
		cow_start = (u64)-1;
		if (ret)
			goto error;
	}

	btrfs_free_path(path);
	return 0;

error:
	/*
	 * If an error happened while a COW region is outstanding, cur_offset
	 * needs to be reset to cow_start to ensure the COW region is unlocked
	 * as well.
	 */
	if (cow_start != (u64)-1)
		cur_offset = cow_start;
	if (cur_offset < end)
		extent_clear_unlock_delalloc(inode, cur_offset, end,
					     locked_page, EXTENT_LOCKED |
					     EXTENT_DELALLOC | EXTENT_DEFRAG |
					     EXTENT_DO_ACCOUNTING, PAGE_UNLOCK |
					     PAGE_START_WRITEBACK |
					     PAGE_END_WRITEBACK);
	btrfs_free_path(path);
	return ret;
}

static bool should_nocow(struct btrfs_inode *inode, u64 start, u64 end)
{
	if (inode->flags & (BTRFS_INODE_NODATACOW | BTRFS_INODE_PREALLOC)) {
		if (inode->defrag_bytes &&
		    test_range_bit(&inode->io_tree, start, end, EXTENT_DEFRAG,
				   0, NULL))
			return false;
		return true;
	}
	return false;
}

/*
 * Function to process delayed allocation (create CoW) for ranges which are
 * being touched for the first time.
 */
int btrfs_run_delalloc_range(struct btrfs_inode *inode, struct page *locked_page,
			     u64 start, u64 end, struct writeback_control *wbc)
{
	const bool zoned = btrfs_is_zoned(inode->root->fs_info);
	int ret;

	/*
	 * The range must cover part of the @locked_page, or a return of 1
	 * can confuse the caller.
	 */
	ASSERT(!(end <= page_offset(locked_page) ||
		 start >= page_offset(locked_page) + PAGE_SIZE));

	if (should_nocow(inode, start, end)) {
		ret = run_delalloc_nocow(inode, locked_page, start, end);
		goto out;
	}

	if (btrfs_inode_can_compress(inode) &&
	    inode_need_compress(inode, start, end) &&
	    run_delalloc_compressed(inode, locked_page, start, end, wbc))
		return 1;

	if (zoned)
		ret = run_delalloc_cow(inode, locked_page, start, end, wbc,
				       true);
	else
		ret = cow_file_range(inode, locked_page, start, end, NULL,
				     false, false);

out:
	if (ret < 0)
		btrfs_cleanup_ordered_extents(inode, locked_page, start,
					      end - start + 1);
	return ret;
}

void btrfs_split_delalloc_extent(struct btrfs_inode *inode,
				 struct extent_state *orig, u64 split)
{
	struct btrfs_fs_info *fs_info = inode->root->fs_info;
	u64 size;

	/* not delalloc, ignore it */
	if (!(orig->state & EXTENT_DELALLOC))
		return;

	size = orig->end - orig->start + 1;
	if (size > fs_info->max_extent_size) {
		u32 num_extents;
		u64 new_size;

		/*
		 * See the explanation in btrfs_merge_delalloc_extent, the same
		 * applies here, just in reverse.
		 */
		new_size = orig->end - split + 1;
		num_extents = count_max_extents(fs_info, new_size);
		new_size = split - orig->start;
		num_extents += count_max_extents(fs_info, new_size);
		if (count_max_extents(fs_info, size) >= num_extents)
			return;
	}

	spin_lock(&inode->lock);
	btrfs_mod_outstanding_extents(inode, 1);
	spin_unlock(&inode->lock);
}

/*
 * Handle merged delayed allocation extents so we can keep track of new extents
 * that are just merged onto old extents, such as when we are doing sequential
 * writes, so we can properly account for the metadata space we'll need.
 */
void btrfs_merge_delalloc_extent(struct btrfs_inode *inode, struct extent_state *new,
				 struct extent_state *other)
{
	struct btrfs_fs_info *fs_info = inode->root->fs_info;
	u64 new_size, old_size;
	u32 num_extents;

	/* not delalloc, ignore it */
	if (!(other->state & EXTENT_DELALLOC))
		return;

	if (new->start > other->start)
		new_size = new->end - other->start + 1;
	else
		new_size = other->end - new->start + 1;

	/* we're not bigger than the max, unreserve the space and go */
	if (new_size <= fs_info->max_extent_size) {
		spin_lock(&inode->lock);
		btrfs_mod_outstanding_extents(inode, -1);
		spin_unlock(&inode->lock);
		return;
	}

	/*
	 * We have to add up either side to figure out how many extents were
	 * accounted for before we merged into one big extent.  If the number of
	 * extents we accounted for is <= the amount we need for the new range
	 * then we can return, otherwise drop.  Think of it like this
	 *
	 * [ 4k][MAX_SIZE]
	 *
	 * So we've grown the extent by a MAX_SIZE extent, this would mean we
	 * need 2 outstanding extents, on one side we have 1 and the other side
	 * we have 1 so they are == and we can return.  But in this case
	 *
	 * [MAX_SIZE+4k][MAX_SIZE+4k]
	 *
	 * Each range on their own accounts for 2 extents, but merged together
	 * they are only 3 extents worth of accounting, so we need to drop in
	 * this case.
	 */
	old_size = other->end - other->start + 1;
	num_extents = count_max_extents(fs_info, old_size);
	old_size = new->end - new->start + 1;
	num_extents += count_max_extents(fs_info, old_size);
	if (count_max_extents(fs_info, new_size) >= num_extents)
		return;

	spin_lock(&inode->lock);
	btrfs_mod_outstanding_extents(inode, -1);
	spin_unlock(&inode->lock);
}

static void btrfs_add_delalloc_inodes(struct btrfs_root *root,
				      struct btrfs_inode *inode)
{
	struct btrfs_fs_info *fs_info = inode->root->fs_info;

	spin_lock(&root->delalloc_lock);
	if (list_empty(&inode->delalloc_inodes)) {
		list_add_tail(&inode->delalloc_inodes, &root->delalloc_inodes);
		set_bit(BTRFS_INODE_IN_DELALLOC_LIST, &inode->runtime_flags);
		root->nr_delalloc_inodes++;
		if (root->nr_delalloc_inodes == 1) {
			spin_lock(&fs_info->delalloc_root_lock);
			BUG_ON(!list_empty(&root->delalloc_root));
			list_add_tail(&root->delalloc_root,
				      &fs_info->delalloc_roots);
			spin_unlock(&fs_info->delalloc_root_lock);
		}
	}
	spin_unlock(&root->delalloc_lock);
}

void __btrfs_del_delalloc_inode(struct btrfs_root *root,
				struct btrfs_inode *inode)
{
	struct btrfs_fs_info *fs_info = root->fs_info;

	if (!list_empty(&inode->delalloc_inodes)) {
		list_del_init(&inode->delalloc_inodes);
		clear_bit(BTRFS_INODE_IN_DELALLOC_LIST,
			  &inode->runtime_flags);
		root->nr_delalloc_inodes--;
		if (!root->nr_delalloc_inodes) {
			ASSERT(list_empty(&root->delalloc_inodes));
			spin_lock(&fs_info->delalloc_root_lock);
			BUG_ON(list_empty(&root->delalloc_root));
			list_del_init(&root->delalloc_root);
			spin_unlock(&fs_info->delalloc_root_lock);
		}
	}
}

static void btrfs_del_delalloc_inode(struct btrfs_root *root,
				     struct btrfs_inode *inode)
{
	spin_lock(&root->delalloc_lock);
	__btrfs_del_delalloc_inode(root, inode);
	spin_unlock(&root->delalloc_lock);
}

/*
 * Properly track delayed allocation bytes in the inode and to maintain the
 * list of inodes that have pending delalloc work to be done.
 */
void btrfs_set_delalloc_extent(struct btrfs_inode *inode, struct extent_state *state,
			       u32 bits)
{
	struct btrfs_fs_info *fs_info = inode->root->fs_info;

	if ((bits & EXTENT_DEFRAG) && !(bits & EXTENT_DELALLOC))
		WARN_ON(1);
	/*
	 * set_bit and clear bit hooks normally require _irqsave/restore
	 * but in this case, we are only testing for the DELALLOC
	 * bit, which is only set or cleared with irqs on
	 */
	if (!(state->state & EXTENT_DELALLOC) && (bits & EXTENT_DELALLOC)) {
		struct btrfs_root *root = inode->root;
		u64 len = state->end + 1 - state->start;
		u32 num_extents = count_max_extents(fs_info, len);
		bool do_list = !btrfs_is_free_space_inode(inode);

		spin_lock(&inode->lock);
		btrfs_mod_outstanding_extents(inode, num_extents);
		spin_unlock(&inode->lock);

		/* For sanity tests */
		if (btrfs_is_testing(fs_info))
			return;

		percpu_counter_add_batch(&fs_info->delalloc_bytes, len,
					 fs_info->delalloc_batch);
		spin_lock(&inode->lock);
		inode->delalloc_bytes += len;
		if (bits & EXTENT_DEFRAG)
			inode->defrag_bytes += len;
		if (do_list && !test_bit(BTRFS_INODE_IN_DELALLOC_LIST,
					 &inode->runtime_flags))
			btrfs_add_delalloc_inodes(root, inode);
		spin_unlock(&inode->lock);
	}

	if (!(state->state & EXTENT_DELALLOC_NEW) &&
	    (bits & EXTENT_DELALLOC_NEW)) {
		spin_lock(&inode->lock);
		inode->new_delalloc_bytes += state->end + 1 - state->start;
		spin_unlock(&inode->lock);
	}
}

/*
 * Once a range is no longer delalloc this function ensures that proper
 * accounting happens.
 */
void btrfs_clear_delalloc_extent(struct btrfs_inode *inode,
				 struct extent_state *state, u32 bits)
{
	struct btrfs_fs_info *fs_info = inode->root->fs_info;
	u64 len = state->end + 1 - state->start;
	u32 num_extents = count_max_extents(fs_info, len);

	if ((state->state & EXTENT_DEFRAG) && (bits & EXTENT_DEFRAG)) {
		spin_lock(&inode->lock);
		inode->defrag_bytes -= len;
		spin_unlock(&inode->lock);
	}

	/*
	 * set_bit and clear bit hooks normally require _irqsave/restore
	 * but in this case, we are only testing for the DELALLOC
	 * bit, which is only set or cleared with irqs on
	 */
	if ((state->state & EXTENT_DELALLOC) && (bits & EXTENT_DELALLOC)) {
		struct btrfs_root *root = inode->root;
		bool do_list = !btrfs_is_free_space_inode(inode);

		spin_lock(&inode->lock);
		btrfs_mod_outstanding_extents(inode, -num_extents);
		spin_unlock(&inode->lock);

		/*
		 * We don't reserve metadata space for space cache inodes so we
		 * don't need to call delalloc_release_metadata if there is an
		 * error.
		 */
		if (bits & EXTENT_CLEAR_META_RESV &&
		    root != fs_info->tree_root)
			btrfs_delalloc_release_metadata(inode, len, false);

		/* For sanity tests. */
		if (btrfs_is_testing(fs_info))
			return;

		if (!btrfs_is_data_reloc_root(root) &&
		    do_list && !(state->state & EXTENT_NORESERVE) &&
		    (bits & EXTENT_CLEAR_DATA_RESV))
			btrfs_free_reserved_data_space_noquota(fs_info, len);

		percpu_counter_add_batch(&fs_info->delalloc_bytes, -len,
					 fs_info->delalloc_batch);
		spin_lock(&inode->lock);
		inode->delalloc_bytes -= len;
		if (do_list && inode->delalloc_bytes == 0 &&
		    test_bit(BTRFS_INODE_IN_DELALLOC_LIST,
					&inode->runtime_flags))
			btrfs_del_delalloc_inode(root, inode);
		spin_unlock(&inode->lock);
	}

	if ((state->state & EXTENT_DELALLOC_NEW) &&
	    (bits & EXTENT_DELALLOC_NEW)) {
		spin_lock(&inode->lock);
		ASSERT(inode->new_delalloc_bytes >= len);
		inode->new_delalloc_bytes -= len;
		if (bits & EXTENT_ADD_INODE_BYTES)
			inode_add_bytes(&inode->vfs_inode, len);
		spin_unlock(&inode->lock);
	}
}

static int btrfs_extract_ordered_extent(struct btrfs_bio *bbio,
					struct btrfs_ordered_extent *ordered)
{
	u64 start = (u64)bbio->bio.bi_iter.bi_sector << SECTOR_SHIFT;
	u64 len = bbio->bio.bi_iter.bi_size;
	struct btrfs_ordered_extent *new;
	int ret;

	/* Must always be called for the beginning of an ordered extent. */
	if (WARN_ON_ONCE(start != ordered->disk_bytenr))
		return -EINVAL;

	/* No need to split if the ordered extent covers the entire bio. */
	if (ordered->disk_num_bytes == len) {
		refcount_inc(&ordered->refs);
		bbio->ordered = ordered;
		return 0;
	}

	/*
	 * Don't split the extent_map for NOCOW extents, as we're writing into
	 * a pre-existing one.
	 */
	if (!test_bit(BTRFS_ORDERED_NOCOW, &ordered->flags)) {
		ret = split_extent_map(bbio->inode, bbio->file_offset,
				       ordered->num_bytes, len,
				       ordered->disk_bytenr);
		if (ret)
			return ret;
	}

	new = btrfs_split_ordered_extent(ordered, len);
	if (IS_ERR(new))
		return PTR_ERR(new);
	bbio->ordered = new;
	return 0;
}

/*
 * given a list of ordered sums record them in the inode.  This happens
 * at IO completion time based on sums calculated at bio submission time.
 */
static int add_pending_csums(struct btrfs_trans_handle *trans,
			     struct list_head *list)
{
	struct btrfs_ordered_sum *sum;
	struct btrfs_root *csum_root = NULL;
	int ret;

	list_for_each_entry(sum, list, list) {
		trans->adding_csums = true;
		if (!csum_root)
			csum_root = btrfs_csum_root(trans->fs_info,
						    sum->logical);
		ret = btrfs_csum_file_blocks(trans, csum_root, sum);
		trans->adding_csums = false;
		if (ret)
			return ret;
	}
	return 0;
}

static int btrfs_find_new_delalloc_bytes(struct btrfs_inode *inode,
					 const u64 start,
					 const u64 len,
					 struct extent_state **cached_state)
{
	u64 search_start = start;
	const u64 end = start + len - 1;

	while (search_start < end) {
		const u64 search_len = end - search_start + 1;
		struct extent_map *em;
		u64 em_len;
		int ret = 0;

		em = btrfs_get_extent(inode, NULL, 0, search_start, search_len);
		if (IS_ERR(em))
			return PTR_ERR(em);

		if (em->block_start != EXTENT_MAP_HOLE)
			goto next;

		em_len = em->len;
		if (em->start < search_start)
			em_len -= search_start - em->start;
		if (em_len > search_len)
			em_len = search_len;

		ret = set_extent_bit(&inode->io_tree, search_start,
				     search_start + em_len - 1,
				     EXTENT_DELALLOC_NEW, cached_state);
next:
		search_start = extent_map_end(em);
		free_extent_map(em);
		if (ret)
			return ret;
	}
	return 0;
}

int btrfs_set_extent_delalloc(struct btrfs_inode *inode, u64 start, u64 end,
			      unsigned int extra_bits,
			      struct extent_state **cached_state)
{
	WARN_ON(PAGE_ALIGNED(end));

	if (start >= i_size_read(&inode->vfs_inode) &&
	    !(inode->flags & BTRFS_INODE_PREALLOC)) {
		/*
		 * There can't be any extents following eof in this case so just
		 * set the delalloc new bit for the range directly.
		 */
		extra_bits |= EXTENT_DELALLOC_NEW;
	} else {
		int ret;

		ret = btrfs_find_new_delalloc_bytes(inode, start,
						    end + 1 - start,
						    cached_state);
		if (ret)
			return ret;
	}

	return set_extent_bit(&inode->io_tree, start, end,
			      EXTENT_DELALLOC | extra_bits, cached_state);
}

/* see btrfs_writepage_start_hook for details on why this is required */
struct btrfs_writepage_fixup {
	struct page *page;
	struct btrfs_inode *inode;
	struct btrfs_work work;
};

static void btrfs_writepage_fixup_worker(struct btrfs_work *work)
{
	struct btrfs_writepage_fixup *fixup =
		container_of(work, struct btrfs_writepage_fixup, work);
	struct btrfs_ordered_extent *ordered;
	struct extent_state *cached_state = NULL;
	struct extent_changeset *data_reserved = NULL;
	struct page *page = fixup->page;
	struct btrfs_inode *inode = fixup->inode;
	struct btrfs_fs_info *fs_info = inode->root->fs_info;
	u64 page_start = page_offset(page);
	u64 page_end = page_offset(page) + PAGE_SIZE - 1;
	int ret = 0;
	bool free_delalloc_space = true;

	/*
	 * This is similar to page_mkwrite, we need to reserve the space before
	 * we take the page lock.
	 */
	ret = btrfs_delalloc_reserve_space(inode, &data_reserved, page_start,
					   PAGE_SIZE);
again:
	lock_page(page);

	/*
	 * Before we queued this fixup, we took a reference on the page.
	 * page->mapping may go NULL, but it shouldn't be moved to a different
	 * address space.
	 */
	if (!page->mapping || !PageDirty(page) || !PageChecked(page)) {
		/*
		 * Unfortunately this is a little tricky, either
		 *
		 * 1) We got here and our page had already been dealt with and
		 *    we reserved our space, thus ret == 0, so we need to just
		 *    drop our space reservation and bail.  This can happen the
		 *    first time we come into the fixup worker, or could happen
		 *    while waiting for the ordered extent.
		 * 2) Our page was already dealt with, but we happened to get an
		 *    ENOSPC above from the btrfs_delalloc_reserve_space.  In
		 *    this case we obviously don't have anything to release, but
		 *    because the page was already dealt with we don't want to
		 *    mark the page with an error, so make sure we're resetting
		 *    ret to 0.  This is why we have this check _before_ the ret
		 *    check, because we do not want to have a surprise ENOSPC
		 *    when the page was already properly dealt with.
		 */
		if (!ret) {
			btrfs_delalloc_release_extents(inode, PAGE_SIZE);
			btrfs_delalloc_release_space(inode, data_reserved,
						     page_start, PAGE_SIZE,
						     true);
		}
		ret = 0;
		goto out_page;
	}

	/*
	 * We can't mess with the page state unless it is locked, so now that
	 * it is locked bail if we failed to make our space reservation.
	 */
	if (ret)
		goto out_page;

	lock_extent(&inode->io_tree, page_start, page_end, &cached_state);

	/* already ordered? We're done */
	if (PageOrdered(page))
		goto out_reserved;

	ordered = btrfs_lookup_ordered_range(inode, page_start, PAGE_SIZE);
	if (ordered) {
		unlock_extent(&inode->io_tree, page_start, page_end,
			      &cached_state);
		unlock_page(page);
		btrfs_start_ordered_extent(ordered);
		btrfs_put_ordered_extent(ordered);
		goto again;
	}

	ret = btrfs_set_extent_delalloc(inode, page_start, page_end, 0,
					&cached_state);
	if (ret)
		goto out_reserved;

	/*
	 * Everything went as planned, we're now the owner of a dirty page with
	 * delayed allocation bits set and space reserved for our COW
	 * destination.
	 *
	 * The page was dirty when we started, nothing should have cleaned it.
	 */
	BUG_ON(!PageDirty(page));
	free_delalloc_space = false;
out_reserved:
	btrfs_delalloc_release_extents(inode, PAGE_SIZE);
	if (free_delalloc_space)
		btrfs_delalloc_release_space(inode, data_reserved, page_start,
					     PAGE_SIZE, true);
	unlock_extent(&inode->io_tree, page_start, page_end, &cached_state);
out_page:
	if (ret) {
		/*
		 * We hit ENOSPC or other errors.  Update the mapping and page
		 * to reflect the errors and clean the page.
		 */
		mapping_set_error(page->mapping, ret);
		btrfs_mark_ordered_io_finished(inode, page, page_start,
					       PAGE_SIZE, !ret);
		btrfs_page_clear_uptodate(fs_info, page, page_start, PAGE_SIZE);
		clear_page_dirty_for_io(page);
	}
	btrfs_page_clear_checked(fs_info, page, page_start, PAGE_SIZE);
	unlock_page(page);
	put_page(page);
	kfree(fixup);
	extent_changeset_free(data_reserved);
	/*
	 * As a precaution, do a delayed iput in case it would be the last iput
	 * that could need flushing space. Recursing back to fixup worker would
	 * deadlock.
	 */
	btrfs_add_delayed_iput(inode);
}

/*
 * There are a few paths in the higher layers of the kernel that directly
 * set the page dirty bit without asking the filesystem if it is a
 * good idea.  This causes problems because we want to make sure COW
 * properly happens and the data=ordered rules are followed.
 *
 * In our case any range that doesn't have the ORDERED bit set
 * hasn't been properly setup for IO.  We kick off an async process
 * to fix it up.  The async helper will wait for ordered extents, set
 * the delalloc bit and make it safe to write the page.
 */
int btrfs_writepage_cow_fixup(struct page *page)
{
	struct inode *inode = page->mapping->host;
	struct btrfs_fs_info *fs_info = btrfs_sb(inode->i_sb);
	struct btrfs_writepage_fixup *fixup;

	/* This page has ordered extent covering it already */
	if (PageOrdered(page))
		return 0;

	/*
	 * PageChecked is set below when we create a fixup worker for this page,
	 * don't try to create another one if we're already PageChecked()
	 *
	 * The extent_io writepage code will redirty the page if we send back
	 * EAGAIN.
	 */
	if (PageChecked(page))
		return -EAGAIN;

	fixup = kzalloc(sizeof(*fixup), GFP_NOFS);
	if (!fixup)
		return -EAGAIN;

	/*
	 * We are already holding a reference to this inode from
	 * write_cache_pages.  We need to hold it because the space reservation
	 * takes place outside of the page lock, and we can't trust
	 * page->mapping outside of the page lock.
	 */
	ihold(inode);
	btrfs_page_set_checked(fs_info, page, page_offset(page), PAGE_SIZE);
	get_page(page);
	btrfs_init_work(&fixup->work, btrfs_writepage_fixup_worker, NULL, NULL);
	fixup->page = page;
	fixup->inode = BTRFS_I(inode);
	btrfs_queue_work(fs_info->fixup_workers, &fixup->work);

	return -EAGAIN;
}

static int insert_reserved_file_extent(struct btrfs_trans_handle *trans,
				       struct btrfs_inode *inode, u64 file_pos,
				       struct btrfs_file_extent_item *stack_fi,
				       const bool update_inode_bytes,
				       u64 qgroup_reserved)
{
	struct btrfs_root *root = inode->root;
	const u64 sectorsize = root->fs_info->sectorsize;
	struct btrfs_path *path;
	struct extent_buffer *leaf;
	struct btrfs_key ins;
	u64 disk_num_bytes = btrfs_stack_file_extent_disk_num_bytes(stack_fi);
	u64 disk_bytenr = btrfs_stack_file_extent_disk_bytenr(stack_fi);
	u64 offset = btrfs_stack_file_extent_offset(stack_fi);
	u64 num_bytes = btrfs_stack_file_extent_num_bytes(stack_fi);
	u64 ram_bytes = btrfs_stack_file_extent_ram_bytes(stack_fi);
	struct btrfs_drop_extents_args drop_args = { 0 };
	int ret;

	path = btrfs_alloc_path();
	if (!path)
		return -ENOMEM;

	/*
	 * we may be replacing one extent in the tree with another.
	 * The new extent is pinned in the extent map, and we don't want
	 * to drop it from the cache until it is completely in the btree.
	 *
	 * So, tell btrfs_drop_extents to leave this extent in the cache.
	 * the caller is expected to unpin it and allow it to be merged
	 * with the others.
	 */
	drop_args.path = path;
	drop_args.start = file_pos;
	drop_args.end = file_pos + num_bytes;
	drop_args.replace_extent = true;
	drop_args.extent_item_size = sizeof(*stack_fi);
	ret = btrfs_drop_extents(trans, root, inode, &drop_args);
	if (ret)
		goto out;

	if (!drop_args.extent_inserted) {
		ins.objectid = btrfs_ino(inode);
		ins.offset = file_pos;
		ins.type = BTRFS_EXTENT_DATA_KEY;

		ret = btrfs_insert_empty_item(trans, root, path, &ins,
					      sizeof(*stack_fi));
		if (ret)
			goto out;
	}
	leaf = path->nodes[0];
	btrfs_set_stack_file_extent_generation(stack_fi, trans->transid);
	write_extent_buffer(leaf, stack_fi,
			btrfs_item_ptr_offset(leaf, path->slots[0]),
			sizeof(struct btrfs_file_extent_item));

	btrfs_mark_buffer_dirty(leaf);
	btrfs_release_path(path);

	/*
	 * If we dropped an inline extent here, we know the range where it is
	 * was not marked with the EXTENT_DELALLOC_NEW bit, so we update the
	 * number of bytes only for that range containing the inline extent.
	 * The remaining of the range will be processed when clearning the
	 * EXTENT_DELALLOC_BIT bit through the ordered extent completion.
	 */
	if (file_pos == 0 && !IS_ALIGNED(drop_args.bytes_found, sectorsize)) {
		u64 inline_size = round_down(drop_args.bytes_found, sectorsize);

		inline_size = drop_args.bytes_found - inline_size;
		btrfs_update_inode_bytes(inode, sectorsize, inline_size);
		drop_args.bytes_found -= inline_size;
		num_bytes -= sectorsize;
	}

	if (update_inode_bytes)
		btrfs_update_inode_bytes(inode, num_bytes, drop_args.bytes_found);

	ins.objectid = disk_bytenr;
	ins.offset = disk_num_bytes;
	ins.type = BTRFS_EXTENT_ITEM_KEY;

	ret = btrfs_inode_set_file_extent_range(inode, file_pos, ram_bytes);
	if (ret)
		goto out;

	ret = btrfs_alloc_reserved_file_extent(trans, root, btrfs_ino(inode),
					       file_pos - offset,
					       qgroup_reserved, &ins);
out:
	btrfs_free_path(path);

	return ret;
}

static void btrfs_release_delalloc_bytes(struct btrfs_fs_info *fs_info,
					 u64 start, u64 len)
{
	struct btrfs_block_group *cache;

	cache = btrfs_lookup_block_group(fs_info, start);
	ASSERT(cache);

	spin_lock(&cache->lock);
	cache->delalloc_bytes -= len;
	spin_unlock(&cache->lock);

	btrfs_put_block_group(cache);
}

static int insert_ordered_extent_file_extent(struct btrfs_trans_handle *trans,
					     struct btrfs_ordered_extent *oe)
{
	struct btrfs_file_extent_item stack_fi;
	bool update_inode_bytes;
	u64 num_bytes = oe->num_bytes;
	u64 ram_bytes = oe->ram_bytes;

	memset(&stack_fi, 0, sizeof(stack_fi));
	btrfs_set_stack_file_extent_type(&stack_fi, BTRFS_FILE_EXTENT_REG);
	btrfs_set_stack_file_extent_disk_bytenr(&stack_fi, oe->disk_bytenr);
	btrfs_set_stack_file_extent_disk_num_bytes(&stack_fi,
						   oe->disk_num_bytes);
	btrfs_set_stack_file_extent_offset(&stack_fi, oe->offset);
	if (test_bit(BTRFS_ORDERED_TRUNCATED, &oe->flags)) {
		num_bytes = oe->truncated_len;
		ram_bytes = num_bytes;
	}
	btrfs_set_stack_file_extent_num_bytes(&stack_fi, num_bytes);
	btrfs_set_stack_file_extent_ram_bytes(&stack_fi, ram_bytes);
	btrfs_set_stack_file_extent_compression(&stack_fi, oe->compress_type);
	/* Encryption and other encoding is reserved and all 0 */

	/*
	 * For delalloc, when completing an ordered extent we update the inode's
	 * bytes when clearing the range in the inode's io tree, so pass false
	 * as the argument 'update_inode_bytes' to insert_reserved_file_extent(),
	 * except if the ordered extent was truncated.
	 */
	update_inode_bytes = test_bit(BTRFS_ORDERED_DIRECT, &oe->flags) ||
			     test_bit(BTRFS_ORDERED_ENCODED, &oe->flags) ||
			     test_bit(BTRFS_ORDERED_TRUNCATED, &oe->flags);

	return insert_reserved_file_extent(trans, BTRFS_I(oe->inode),
					   oe->file_offset, &stack_fi,
					   update_inode_bytes, oe->qgroup_rsv);
}

/*
 * As ordered data IO finishes, this gets called so we can finish
 * an ordered extent if the range of bytes in the file it covers are
 * fully written.
 */
int btrfs_finish_one_ordered(struct btrfs_ordered_extent *ordered_extent)
{
	struct btrfs_inode *inode = BTRFS_I(ordered_extent->inode);
	struct btrfs_root *root = inode->root;
	struct btrfs_fs_info *fs_info = root->fs_info;
	struct btrfs_trans_handle *trans = NULL;
	struct extent_io_tree *io_tree = &inode->io_tree;
	struct extent_state *cached_state = NULL;
	u64 start, end;
	int compress_type = 0;
	int ret = 0;
	u64 logical_len = ordered_extent->num_bytes;
	bool freespace_inode;
	bool truncated = false;
	bool clear_reserved_extent = true;
	unsigned int clear_bits = EXTENT_DEFRAG;

	start = ordered_extent->file_offset;
	end = start + ordered_extent->num_bytes - 1;

	if (!test_bit(BTRFS_ORDERED_NOCOW, &ordered_extent->flags) &&
	    !test_bit(BTRFS_ORDERED_PREALLOC, &ordered_extent->flags) &&
	    !test_bit(BTRFS_ORDERED_DIRECT, &ordered_extent->flags) &&
	    !test_bit(BTRFS_ORDERED_ENCODED, &ordered_extent->flags))
		clear_bits |= EXTENT_DELALLOC_NEW;

	freespace_inode = btrfs_is_free_space_inode(inode);
	if (!freespace_inode)
		btrfs_lockdep_acquire(fs_info, btrfs_ordered_extent);

	if (test_bit(BTRFS_ORDERED_IOERR, &ordered_extent->flags)) {
		ret = -EIO;
		goto out;
	}

	if (btrfs_is_zoned(fs_info))
		btrfs_zone_finish_endio(fs_info, ordered_extent->disk_bytenr,
					ordered_extent->disk_num_bytes);

	if (test_bit(BTRFS_ORDERED_TRUNCATED, &ordered_extent->flags)) {
		truncated = true;
		logical_len = ordered_extent->truncated_len;
		/* Truncated the entire extent, don't bother adding */
		if (!logical_len)
			goto out;
	}

	if (test_bit(BTRFS_ORDERED_NOCOW, &ordered_extent->flags)) {
		BUG_ON(!list_empty(&ordered_extent->list)); /* Logic error */

		btrfs_inode_safe_disk_i_size_write(inode, 0);
		if (freespace_inode)
			trans = btrfs_join_transaction_spacecache(root);
		else
			trans = btrfs_join_transaction(root);
		if (IS_ERR(trans)) {
			ret = PTR_ERR(trans);
			trans = NULL;
			goto out;
		}
		trans->block_rsv = &inode->block_rsv;
		ret = btrfs_update_inode_fallback(trans, root, inode);
		if (ret) /* -ENOMEM or corruption */
			btrfs_abort_transaction(trans, ret);
		goto out;
	}

	clear_bits |= EXTENT_LOCKED;
	lock_extent(io_tree, start, end, &cached_state);

	if (freespace_inode)
		trans = btrfs_join_transaction_spacecache(root);
	else
		trans = btrfs_join_transaction(root);
	if (IS_ERR(trans)) {
		ret = PTR_ERR(trans);
		trans = NULL;
		goto out;
	}

	trans->block_rsv = &inode->block_rsv;

	if (test_bit(BTRFS_ORDERED_COMPRESSED, &ordered_extent->flags))
		compress_type = ordered_extent->compress_type;
	if (test_bit(BTRFS_ORDERED_PREALLOC, &ordered_extent->flags)) {
		BUG_ON(compress_type);
		ret = btrfs_mark_extent_written(trans, inode,
						ordered_extent->file_offset,
						ordered_extent->file_offset +
						logical_len);
		btrfs_zoned_release_data_reloc_bg(fs_info, ordered_extent->disk_bytenr,
						  ordered_extent->disk_num_bytes);
	} else {
		BUG_ON(root == fs_info->tree_root);
		ret = insert_ordered_extent_file_extent(trans, ordered_extent);
		if (!ret) {
			clear_reserved_extent = false;
			btrfs_release_delalloc_bytes(fs_info,
						ordered_extent->disk_bytenr,
						ordered_extent->disk_num_bytes);
		}
	}
	unpin_extent_cache(&inode->extent_tree, ordered_extent->file_offset,
			   ordered_extent->num_bytes, trans->transid);
	if (ret < 0) {
		btrfs_abort_transaction(trans, ret);
		goto out;
	}

	ret = add_pending_csums(trans, &ordered_extent->list);
	if (ret) {
		btrfs_abort_transaction(trans, ret);
		goto out;
	}

	/*
	 * If this is a new delalloc range, clear its new delalloc flag to
	 * update the inode's number of bytes. This needs to be done first
	 * before updating the inode item.
	 */
	if ((clear_bits & EXTENT_DELALLOC_NEW) &&
	    !test_bit(BTRFS_ORDERED_TRUNCATED, &ordered_extent->flags))
		clear_extent_bit(&inode->io_tree, start, end,
				 EXTENT_DELALLOC_NEW | EXTENT_ADD_INODE_BYTES,
				 &cached_state);

	btrfs_inode_safe_disk_i_size_write(inode, 0);
	ret = btrfs_update_inode_fallback(trans, root, inode);
	if (ret) { /* -ENOMEM or corruption */
		btrfs_abort_transaction(trans, ret);
		goto out;
	}
	ret = 0;
out:
	clear_extent_bit(&inode->io_tree, start, end, clear_bits,
			 &cached_state);

	if (trans)
		btrfs_end_transaction(trans);

	if (ret || truncated) {
		u64 unwritten_start = start;

		/*
		 * If we failed to finish this ordered extent for any reason we
		 * need to make sure BTRFS_ORDERED_IOERR is set on the ordered
		 * extent, and mark the inode with the error if it wasn't
		 * already set.  Any error during writeback would have already
		 * set the mapping error, so we need to set it if we're the ones
		 * marking this ordered extent as failed.
		 */
		if (ret && !test_and_set_bit(BTRFS_ORDERED_IOERR,
					     &ordered_extent->flags))
			mapping_set_error(ordered_extent->inode->i_mapping, -EIO);

		if (truncated)
			unwritten_start += logical_len;
		clear_extent_uptodate(io_tree, unwritten_start, end, NULL);

		/* Drop extent maps for the part of the extent we didn't write. */
		btrfs_drop_extent_map_range(inode, unwritten_start, end, false);

		/*
		 * If the ordered extent had an IOERR or something else went
		 * wrong we need to return the space for this ordered extent
		 * back to the allocator.  We only free the extent in the
		 * truncated case if we didn't write out the extent at all.
		 *
		 * If we made it past insert_reserved_file_extent before we
		 * errored out then we don't need to do this as the accounting
		 * has already been done.
		 */
		if ((ret || !logical_len) &&
		    clear_reserved_extent &&
		    !test_bit(BTRFS_ORDERED_NOCOW, &ordered_extent->flags) &&
		    !test_bit(BTRFS_ORDERED_PREALLOC, &ordered_extent->flags)) {
			/*
			 * Discard the range before returning it back to the
			 * free space pool
			 */
			if (ret && btrfs_test_opt(fs_info, DISCARD_SYNC))
				btrfs_discard_extent(fs_info,
						ordered_extent->disk_bytenr,
						ordered_extent->disk_num_bytes,
						NULL);
			btrfs_free_reserved_extent(fs_info,
					ordered_extent->disk_bytenr,
					ordered_extent->disk_num_bytes, 1);
			/*
			 * Actually free the qgroup rsv which was released when
			 * the ordered extent was created.
			 */
			btrfs_qgroup_free_refroot(fs_info, inode->root->root_key.objectid,
						  ordered_extent->qgroup_rsv,
						  BTRFS_QGROUP_RSV_DATA);
		}
	}

	/*
	 * This needs to be done to make sure anybody waiting knows we are done
	 * updating everything for this ordered extent.
	 */
	btrfs_remove_ordered_extent(inode, ordered_extent);

	/* once for us */
	btrfs_put_ordered_extent(ordered_extent);
	/* once for the tree */
	btrfs_put_ordered_extent(ordered_extent);

	return ret;
}

int btrfs_finish_ordered_io(struct btrfs_ordered_extent *ordered)
{
	if (btrfs_is_zoned(btrfs_sb(ordered->inode->i_sb)) &&
	    !test_bit(BTRFS_ORDERED_IOERR, &ordered->flags))
		btrfs_finish_ordered_zoned(ordered);
	return btrfs_finish_one_ordered(ordered);
}

/*
 * Verify the checksum for a single sector without any extra action that depend
 * on the type of I/O.
 */
int btrfs_check_sector_csum(struct btrfs_fs_info *fs_info, struct page *page,
			    u32 pgoff, u8 *csum, const u8 * const csum_expected)
{
	SHASH_DESC_ON_STACK(shash, fs_info->csum_shash);
	char *kaddr;

	ASSERT(pgoff + fs_info->sectorsize <= PAGE_SIZE);

	shash->tfm = fs_info->csum_shash;

	kaddr = kmap_local_page(page) + pgoff;
	crypto_shash_digest(shash, kaddr, fs_info->sectorsize, csum);
	kunmap_local(kaddr);

	if (memcmp(csum, csum_expected, fs_info->csum_size))
		return -EIO;
	return 0;
}

/*
 * Verify the checksum of a single data sector.
 *
 * @bbio:	btrfs_io_bio which contains the csum
 * @dev:	device the sector is on
 * @bio_offset:	offset to the beginning of the bio (in bytes)
 * @bv:		bio_vec to check
 *
 * Check if the checksum on a data block is valid.  When a checksum mismatch is
 * detected, report the error and fill the corrupted range with zero.
 *
 * Return %true if the sector is ok or had no checksum to start with, else %false.
 */
bool btrfs_data_csum_ok(struct btrfs_bio *bbio, struct btrfs_device *dev,
			u32 bio_offset, struct bio_vec *bv)
{
	struct btrfs_inode *inode = bbio->inode;
	struct btrfs_fs_info *fs_info = inode->root->fs_info;
	u64 file_offset = bbio->file_offset + bio_offset;
	u64 end = file_offset + bv->bv_len - 1;
	u8 *csum_expected;
	u8 csum[BTRFS_CSUM_SIZE];

	ASSERT(bv->bv_len == fs_info->sectorsize);

	if (!bbio->csum)
		return true;

	if (btrfs_is_data_reloc_root(inode->root) &&
	    test_range_bit(&inode->io_tree, file_offset, end, EXTENT_NODATASUM,
			   1, NULL)) {
		/* Skip the range without csum for data reloc inode */
		clear_extent_bits(&inode->io_tree, file_offset, end,
				  EXTENT_NODATASUM);
		return true;
	}

	csum_expected = bbio->csum + (bio_offset >> fs_info->sectorsize_bits) *
				fs_info->csum_size;
	if (btrfs_check_sector_csum(fs_info, bv->bv_page, bv->bv_offset, csum,
				    csum_expected))
		goto zeroit;
	return true;

zeroit:
	btrfs_print_data_csum_error(inode, file_offset, csum, csum_expected,
				    bbio->mirror_num);
	if (dev)
		btrfs_dev_stat_inc_and_print(dev, BTRFS_DEV_STAT_CORRUPTION_ERRS);
	memzero_bvec(bv);
	return false;
}

/*
 * btrfs_add_delayed_iput - perform a delayed iput on @inode
 *
 * @inode: The inode we want to perform iput on
 *
 * This function uses the generic vfs_inode::i_count to track whether we should
 * just decrement it (in case it's > 1) or if this is the last iput then link
 * the inode to the delayed iput machinery. Delayed iputs are processed at
 * transaction commit time/superblock commit/cleaner kthread.
 */
void btrfs_add_delayed_iput(struct btrfs_inode *inode)
{
	struct btrfs_fs_info *fs_info = inode->root->fs_info;
	unsigned long flags;

	if (atomic_add_unless(&inode->vfs_inode.i_count, -1, 1))
		return;

	atomic_inc(&fs_info->nr_delayed_iputs);
	/*
	 * Need to be irq safe here because we can be called from either an irq
	 * context (see bio.c and btrfs_put_ordered_extent()) or a non-irq
	 * context.
	 */
	spin_lock_irqsave(&fs_info->delayed_iput_lock, flags);
	ASSERT(list_empty(&inode->delayed_iput));
	list_add_tail(&inode->delayed_iput, &fs_info->delayed_iputs);
	spin_unlock_irqrestore(&fs_info->delayed_iput_lock, flags);
	if (!test_bit(BTRFS_FS_CLEANER_RUNNING, &fs_info->flags))
		wake_up_process(fs_info->cleaner_kthread);
}

static void run_delayed_iput_locked(struct btrfs_fs_info *fs_info,
				    struct btrfs_inode *inode)
{
	list_del_init(&inode->delayed_iput);
	spin_unlock_irq(&fs_info->delayed_iput_lock);
	iput(&inode->vfs_inode);
	if (atomic_dec_and_test(&fs_info->nr_delayed_iputs))
		wake_up(&fs_info->delayed_iputs_wait);
	spin_lock_irq(&fs_info->delayed_iput_lock);
}

static void btrfs_run_delayed_iput(struct btrfs_fs_info *fs_info,
				   struct btrfs_inode *inode)
{
	if (!list_empty(&inode->delayed_iput)) {
		spin_lock_irq(&fs_info->delayed_iput_lock);
		if (!list_empty(&inode->delayed_iput))
			run_delayed_iput_locked(fs_info, inode);
		spin_unlock_irq(&fs_info->delayed_iput_lock);
	}
}

void btrfs_run_delayed_iputs(struct btrfs_fs_info *fs_info)
{
	/*
	 * btrfs_put_ordered_extent() can run in irq context (see bio.c), which
	 * calls btrfs_add_delayed_iput() and that needs to lock
	 * fs_info->delayed_iput_lock. So we need to disable irqs here to
	 * prevent a deadlock.
	 */
	spin_lock_irq(&fs_info->delayed_iput_lock);
	while (!list_empty(&fs_info->delayed_iputs)) {
		struct btrfs_inode *inode;

		inode = list_first_entry(&fs_info->delayed_iputs,
				struct btrfs_inode, delayed_iput);
		run_delayed_iput_locked(fs_info, inode);
		if (need_resched()) {
			spin_unlock_irq(&fs_info->delayed_iput_lock);
			cond_resched();
			spin_lock_irq(&fs_info->delayed_iput_lock);
		}
	}
	spin_unlock_irq(&fs_info->delayed_iput_lock);
}

/*
 * Wait for flushing all delayed iputs
 *
 * @fs_info:  the filesystem
 *
 * This will wait on any delayed iputs that are currently running with KILLABLE
 * set.  Once they are all done running we will return, unless we are killed in
 * which case we return EINTR. This helps in user operations like fallocate etc
 * that might get blocked on the iputs.
 *
 * Return EINTR if we were killed, 0 if nothing's pending
 */
int btrfs_wait_on_delayed_iputs(struct btrfs_fs_info *fs_info)
{
	int ret = wait_event_killable(fs_info->delayed_iputs_wait,
			atomic_read(&fs_info->nr_delayed_iputs) == 0);
	if (ret)
		return -EINTR;
	return 0;
}

/*
 * This creates an orphan entry for the given inode in case something goes wrong
 * in the middle of an unlink.
 */
int btrfs_orphan_add(struct btrfs_trans_handle *trans,
		     struct btrfs_inode *inode)
{
	int ret;

	ret = btrfs_insert_orphan_item(trans, inode->root, btrfs_ino(inode));
	if (ret && ret != -EEXIST) {
		btrfs_abort_transaction(trans, ret);
		return ret;
	}

	return 0;
}

/*
 * We have done the delete so we can go ahead and remove the orphan item for
 * this particular inode.
 */
static int btrfs_orphan_del(struct btrfs_trans_handle *trans,
			    struct btrfs_inode *inode)
{
	return btrfs_del_orphan_item(trans, inode->root, btrfs_ino(inode));
}

/*
 * this cleans up any orphans that may be left on the list from the last use
 * of this root.
 */
int btrfs_orphan_cleanup(struct btrfs_root *root)
{
	struct btrfs_fs_info *fs_info = root->fs_info;
	struct btrfs_path *path;
	struct extent_buffer *leaf;
	struct btrfs_key key, found_key;
	struct btrfs_trans_handle *trans;
	struct inode *inode;
	u64 last_objectid = 0;
	int ret = 0, nr_unlink = 0;

	if (test_and_set_bit(BTRFS_ROOT_ORPHAN_CLEANUP, &root->state))
		return 0;

	path = btrfs_alloc_path();
	if (!path) {
		ret = -ENOMEM;
		goto out;
	}
	path->reada = READA_BACK;

	key.objectid = BTRFS_ORPHAN_OBJECTID;
	key.type = BTRFS_ORPHAN_ITEM_KEY;
	key.offset = (u64)-1;

	while (1) {
		ret = btrfs_search_slot(NULL, root, &key, path, 0, 0);
		if (ret < 0)
			goto out;

		/*
		 * if ret == 0 means we found what we were searching for, which
		 * is weird, but possible, so only screw with path if we didn't
		 * find the key and see if we have stuff that matches
		 */
		if (ret > 0) {
			ret = 0;
			if (path->slots[0] == 0)
				break;
			path->slots[0]--;
		}

		/* pull out the item */
		leaf = path->nodes[0];
		btrfs_item_key_to_cpu(leaf, &found_key, path->slots[0]);

		/* make sure the item matches what we want */
		if (found_key.objectid != BTRFS_ORPHAN_OBJECTID)
			break;
		if (found_key.type != BTRFS_ORPHAN_ITEM_KEY)
			break;

		/* release the path since we're done with it */
		btrfs_release_path(path);

		/*
		 * this is where we are basically btrfs_lookup, without the
		 * crossing root thing.  we store the inode number in the
		 * offset of the orphan item.
		 */

		if (found_key.offset == last_objectid) {
			/*
			 * We found the same inode as before. This means we were
			 * not able to remove its items via eviction triggered
			 * by an iput(). A transaction abort may have happened,
			 * due to -ENOSPC for example, so try to grab the error
			 * that lead to a transaction abort, if any.
			 */
			btrfs_err(fs_info,
				  "Error removing orphan entry, stopping orphan cleanup");
			ret = BTRFS_FS_ERROR(fs_info) ?: -EINVAL;
			goto out;
		}

		last_objectid = found_key.offset;

		found_key.objectid = found_key.offset;
		found_key.type = BTRFS_INODE_ITEM_KEY;
		found_key.offset = 0;
		inode = btrfs_iget(fs_info->sb, last_objectid, root);
		if (IS_ERR(inode)) {
			ret = PTR_ERR(inode);
			inode = NULL;
			if (ret != -ENOENT)
				goto out;
		}

		if (!inode && root == fs_info->tree_root) {
			struct btrfs_root *dead_root;
			int is_dead_root = 0;

			/*
			 * This is an orphan in the tree root. Currently these
			 * could come from 2 sources:
			 *  a) a root (snapshot/subvolume) deletion in progress
			 *  b) a free space cache inode
			 * We need to distinguish those two, as the orphan item
			 * for a root must not get deleted before the deletion
			 * of the snapshot/subvolume's tree completes.
			 *
			 * btrfs_find_orphan_roots() ran before us, which has
			 * found all deleted roots and loaded them into
			 * fs_info->fs_roots_radix. So here we can find if an
			 * orphan item corresponds to a deleted root by looking
			 * up the root from that radix tree.
			 */

			spin_lock(&fs_info->fs_roots_radix_lock);
			dead_root = radix_tree_lookup(&fs_info->fs_roots_radix,
							 (unsigned long)found_key.objectid);
			if (dead_root && btrfs_root_refs(&dead_root->root_item) == 0)
				is_dead_root = 1;
			spin_unlock(&fs_info->fs_roots_radix_lock);

			if (is_dead_root) {
				/* prevent this orphan from being found again */
				key.offset = found_key.objectid - 1;
				continue;
			}

		}

		/*
		 * If we have an inode with links, there are a couple of
		 * possibilities:
		 *
		 * 1. We were halfway through creating fsverity metadata for the
		 * file. In that case, the orphan item represents incomplete
		 * fsverity metadata which must be cleaned up with
		 * btrfs_drop_verity_items and deleting the orphan item.

		 * 2. Old kernels (before v3.12) used to create an
		 * orphan item for truncate indicating that there were possibly
		 * extent items past i_size that needed to be deleted. In v3.12,
		 * truncate was changed to update i_size in sync with the extent
		 * items, but the (useless) orphan item was still created. Since
		 * v4.18, we don't create the orphan item for truncate at all.
		 *
		 * So, this item could mean that we need to do a truncate, but
		 * only if this filesystem was last used on a pre-v3.12 kernel
		 * and was not cleanly unmounted. The odds of that are quite
		 * slim, and it's a pain to do the truncate now, so just delete
		 * the orphan item.
		 *
		 * It's also possible that this orphan item was supposed to be
		 * deleted but wasn't. The inode number may have been reused,
		 * but either way, we can delete the orphan item.
		 */
		if (!inode || inode->i_nlink) {
			if (inode) {
				ret = btrfs_drop_verity_items(BTRFS_I(inode));
				iput(inode);
				inode = NULL;
				if (ret)
					goto out;
			}
			trans = btrfs_start_transaction(root, 1);
			if (IS_ERR(trans)) {
				ret = PTR_ERR(trans);
				goto out;
			}
			btrfs_debug(fs_info, "auto deleting %Lu",
				    found_key.objectid);
			ret = btrfs_del_orphan_item(trans, root,
						    found_key.objectid);
			btrfs_end_transaction(trans);
			if (ret)
				goto out;
			continue;
		}

		nr_unlink++;

		/* this will do delete_inode and everything for us */
		iput(inode);
	}
	/* release the path since we're done with it */
	btrfs_release_path(path);

	if (test_bit(BTRFS_ROOT_ORPHAN_ITEM_INSERTED, &root->state)) {
		trans = btrfs_join_transaction(root);
		if (!IS_ERR(trans))
			btrfs_end_transaction(trans);
	}

	if (nr_unlink)
		btrfs_debug(fs_info, "unlinked %d orphans", nr_unlink);

out:
	if (ret)
		btrfs_err(fs_info, "could not do orphan cleanup %d", ret);
	btrfs_free_path(path);
	return ret;
}

/*
 * very simple check to peek ahead in the leaf looking for xattrs.  If we
 * don't find any xattrs, we know there can't be any acls.
 *
 * slot is the slot the inode is in, objectid is the objectid of the inode
 */
static noinline int acls_after_inode_item(struct extent_buffer *leaf,
					  int slot, u64 objectid,
					  int *first_xattr_slot)
{
	u32 nritems = btrfs_header_nritems(leaf);
	struct btrfs_key found_key;
	static u64 xattr_access = 0;
	static u64 xattr_default = 0;
	int scanned = 0;

	if (!xattr_access) {
		xattr_access = btrfs_name_hash(XATTR_NAME_POSIX_ACL_ACCESS,
					strlen(XATTR_NAME_POSIX_ACL_ACCESS));
		xattr_default = btrfs_name_hash(XATTR_NAME_POSIX_ACL_DEFAULT,
					strlen(XATTR_NAME_POSIX_ACL_DEFAULT));
	}

	slot++;
	*first_xattr_slot = -1;
	while (slot < nritems) {
		btrfs_item_key_to_cpu(leaf, &found_key, slot);

		/* we found a different objectid, there must not be acls */
		if (found_key.objectid != objectid)
			return 0;

		/* we found an xattr, assume we've got an acl */
		if (found_key.type == BTRFS_XATTR_ITEM_KEY) {
			if (*first_xattr_slot == -1)
				*first_xattr_slot = slot;
			if (found_key.offset == xattr_access ||
			    found_key.offset == xattr_default)
				return 1;
		}

		/*
		 * we found a key greater than an xattr key, there can't
		 * be any acls later on
		 */
		if (found_key.type > BTRFS_XATTR_ITEM_KEY)
			return 0;

		slot++;
		scanned++;

		/*
		 * it goes inode, inode backrefs, xattrs, extents,
		 * so if there are a ton of hard links to an inode there can
		 * be a lot of backrefs.  Don't waste time searching too hard,
		 * this is just an optimization
		 */
		if (scanned >= 8)
			break;
	}
	/* we hit the end of the leaf before we found an xattr or
	 * something larger than an xattr.  We have to assume the inode
	 * has acls
	 */
	if (*first_xattr_slot == -1)
		*first_xattr_slot = slot;
	return 1;
}

/*
 * read an inode from the btree into the in-memory inode
 */
static int btrfs_read_locked_inode(struct inode *inode,
				   struct btrfs_path *in_path)
{
	struct btrfs_fs_info *fs_info = btrfs_sb(inode->i_sb);
	struct btrfs_path *path = in_path;
	struct extent_buffer *leaf;
	struct btrfs_inode_item *inode_item;
	struct btrfs_root *root = BTRFS_I(inode)->root;
	struct btrfs_key location;
	unsigned long ptr;
	int maybe_acls;
	u32 rdev;
	int ret;
	bool filled = false;
	int first_xattr_slot;

	ret = btrfs_fill_inode(inode, &rdev);
	if (!ret)
		filled = true;

	if (!path) {
		path = btrfs_alloc_path();
		if (!path)
			return -ENOMEM;
	}

	memcpy(&location, &BTRFS_I(inode)->location, sizeof(location));

	ret = btrfs_lookup_inode(NULL, root, path, &location, 0);
	if (ret) {
		if (path != in_path)
			btrfs_free_path(path);
		return ret;
	}

	leaf = path->nodes[0];

	if (filled)
		goto cache_index;

	inode_item = btrfs_item_ptr(leaf, path->slots[0],
				    struct btrfs_inode_item);
	inode->i_mode = btrfs_inode_mode(leaf, inode_item);
	set_nlink(inode, btrfs_inode_nlink(leaf, inode_item));
	i_uid_write(inode, btrfs_inode_uid(leaf, inode_item));
	i_gid_write(inode, btrfs_inode_gid(leaf, inode_item));
	btrfs_i_size_write(BTRFS_I(inode), btrfs_inode_size(leaf, inode_item));
	btrfs_inode_set_file_extent_range(BTRFS_I(inode), 0,
			round_up(i_size_read(inode), fs_info->sectorsize));

	inode->i_atime.tv_sec = btrfs_timespec_sec(leaf, &inode_item->atime);
	inode->i_atime.tv_nsec = btrfs_timespec_nsec(leaf, &inode_item->atime);

	inode->i_mtime.tv_sec = btrfs_timespec_sec(leaf, &inode_item->mtime);
	inode->i_mtime.tv_nsec = btrfs_timespec_nsec(leaf, &inode_item->mtime);

	inode_set_ctime(inode, btrfs_timespec_sec(leaf, &inode_item->ctime),
			btrfs_timespec_nsec(leaf, &inode_item->ctime));

	BTRFS_I(inode)->i_otime.tv_sec =
		btrfs_timespec_sec(leaf, &inode_item->otime);
	BTRFS_I(inode)->i_otime.tv_nsec =
		btrfs_timespec_nsec(leaf, &inode_item->otime);

	inode_set_bytes(inode, btrfs_inode_nbytes(leaf, inode_item));
	BTRFS_I(inode)->generation = btrfs_inode_generation(leaf, inode_item);
	BTRFS_I(inode)->last_trans = btrfs_inode_transid(leaf, inode_item);

	inode_set_iversion_queried(inode,
				   btrfs_inode_sequence(leaf, inode_item));
	inode->i_generation = BTRFS_I(inode)->generation;
	inode->i_rdev = 0;
	rdev = btrfs_inode_rdev(leaf, inode_item);

	BTRFS_I(inode)->index_cnt = (u64)-1;
	btrfs_inode_split_flags(btrfs_inode_flags(leaf, inode_item),
				&BTRFS_I(inode)->flags, &BTRFS_I(inode)->ro_flags);

cache_index:
	/*
	 * If we were modified in the current generation and evicted from memory
	 * and then re-read we need to do a full sync since we don't have any
	 * idea about which extents were modified before we were evicted from
	 * cache.
	 *
	 * This is required for both inode re-read from disk and delayed inode
	 * in delayed_nodes_tree.
	 */
	if (BTRFS_I(inode)->last_trans == fs_info->generation)
		set_bit(BTRFS_INODE_NEEDS_FULL_SYNC,
			&BTRFS_I(inode)->runtime_flags);

	/*
	 * We don't persist the id of the transaction where an unlink operation
	 * against the inode was last made. So here we assume the inode might
	 * have been evicted, and therefore the exact value of last_unlink_trans
	 * lost, and set it to last_trans to avoid metadata inconsistencies
	 * between the inode and its parent if the inode is fsync'ed and the log
	 * replayed. For example, in the scenario:
	 *
	 * touch mydir/foo
	 * ln mydir/foo mydir/bar
	 * sync
	 * unlink mydir/bar
	 * echo 2 > /proc/sys/vm/drop_caches   # evicts inode
	 * xfs_io -c fsync mydir/foo
	 * <power failure>
	 * mount fs, triggers fsync log replay
	 *
	 * We must make sure that when we fsync our inode foo we also log its
	 * parent inode, otherwise after log replay the parent still has the
	 * dentry with the "bar" name but our inode foo has a link count of 1
	 * and doesn't have an inode ref with the name "bar" anymore.
	 *
	 * Setting last_unlink_trans to last_trans is a pessimistic approach,
	 * but it guarantees correctness at the expense of occasional full
	 * transaction commits on fsync if our inode is a directory, or if our
	 * inode is not a directory, logging its parent unnecessarily.
	 */
	BTRFS_I(inode)->last_unlink_trans = BTRFS_I(inode)->last_trans;

	/*
	 * Same logic as for last_unlink_trans. We don't persist the generation
	 * of the last transaction where this inode was used for a reflink
	 * operation, so after eviction and reloading the inode we must be
	 * pessimistic and assume the last transaction that modified the inode.
	 */
	BTRFS_I(inode)->last_reflink_trans = BTRFS_I(inode)->last_trans;

	path->slots[0]++;
	if (inode->i_nlink != 1 ||
	    path->slots[0] >= btrfs_header_nritems(leaf))
		goto cache_acl;

	btrfs_item_key_to_cpu(leaf, &location, path->slots[0]);
	if (location.objectid != btrfs_ino(BTRFS_I(inode)))
		goto cache_acl;

	ptr = btrfs_item_ptr_offset(leaf, path->slots[0]);
	if (location.type == BTRFS_INODE_REF_KEY) {
		struct btrfs_inode_ref *ref;

		ref = (struct btrfs_inode_ref *)ptr;
		BTRFS_I(inode)->dir_index = btrfs_inode_ref_index(leaf, ref);
	} else if (location.type == BTRFS_INODE_EXTREF_KEY) {
		struct btrfs_inode_extref *extref;

		extref = (struct btrfs_inode_extref *)ptr;
		BTRFS_I(inode)->dir_index = btrfs_inode_extref_index(leaf,
								     extref);
	}
cache_acl:
	/*
	 * try to precache a NULL acl entry for files that don't have
	 * any xattrs or acls
	 */
	maybe_acls = acls_after_inode_item(leaf, path->slots[0],
			btrfs_ino(BTRFS_I(inode)), &first_xattr_slot);
	if (first_xattr_slot != -1) {
		path->slots[0] = first_xattr_slot;
		ret = btrfs_load_inode_props(inode, path);
		if (ret)
			btrfs_err(fs_info,
				  "error loading props for ino %llu (root %llu): %d",
				  btrfs_ino(BTRFS_I(inode)),
				  root->root_key.objectid, ret);
	}
	if (path != in_path)
		btrfs_free_path(path);

	if (!maybe_acls)
		cache_no_acl(inode);

	switch (inode->i_mode & S_IFMT) {
	case S_IFREG:
		inode->i_mapping->a_ops = &btrfs_aops;
		inode->i_fop = &btrfs_file_operations;
		inode->i_op = &btrfs_file_inode_operations;
		break;
	case S_IFDIR:
		inode->i_fop = &btrfs_dir_file_operations;
		inode->i_op = &btrfs_dir_inode_operations;
		break;
	case S_IFLNK:
		inode->i_op = &btrfs_symlink_inode_operations;
		inode_nohighmem(inode);
		inode->i_mapping->a_ops = &btrfs_aops;
		break;
	default:
		inode->i_op = &btrfs_special_inode_operations;
		init_special_inode(inode, inode->i_mode, rdev);
		break;
	}

	btrfs_sync_inode_flags_to_i_flags(inode);
	return 0;
}

/*
 * given a leaf and an inode, copy the inode fields into the leaf
 */
static void fill_inode_item(struct btrfs_trans_handle *trans,
			    struct extent_buffer *leaf,
			    struct btrfs_inode_item *item,
			    struct inode *inode)
{
	struct btrfs_map_token token;
	u64 flags;

	btrfs_init_map_token(&token, leaf);

	btrfs_set_token_inode_uid(&token, item, i_uid_read(inode));
	btrfs_set_token_inode_gid(&token, item, i_gid_read(inode));
	btrfs_set_token_inode_size(&token, item, BTRFS_I(inode)->disk_i_size);
	btrfs_set_token_inode_mode(&token, item, inode->i_mode);
	btrfs_set_token_inode_nlink(&token, item, inode->i_nlink);

	btrfs_set_token_timespec_sec(&token, &item->atime,
				     inode->i_atime.tv_sec);
	btrfs_set_token_timespec_nsec(&token, &item->atime,
				      inode->i_atime.tv_nsec);

	btrfs_set_token_timespec_sec(&token, &item->mtime,
				     inode->i_mtime.tv_sec);
	btrfs_set_token_timespec_nsec(&token, &item->mtime,
				      inode->i_mtime.tv_nsec);

	btrfs_set_token_timespec_sec(&token, &item->ctime,
				     inode_get_ctime(inode).tv_sec);
	btrfs_set_token_timespec_nsec(&token, &item->ctime,
				      inode_get_ctime(inode).tv_nsec);

	btrfs_set_token_timespec_sec(&token, &item->otime,
				     BTRFS_I(inode)->i_otime.tv_sec);
	btrfs_set_token_timespec_nsec(&token, &item->otime,
				      BTRFS_I(inode)->i_otime.tv_nsec);

	btrfs_set_token_inode_nbytes(&token, item, inode_get_bytes(inode));
	btrfs_set_token_inode_generation(&token, item,
					 BTRFS_I(inode)->generation);
	btrfs_set_token_inode_sequence(&token, item, inode_peek_iversion(inode));
	btrfs_set_token_inode_transid(&token, item, trans->transid);
	btrfs_set_token_inode_rdev(&token, item, inode->i_rdev);
	flags = btrfs_inode_combine_flags(BTRFS_I(inode)->flags,
					  BTRFS_I(inode)->ro_flags);
	btrfs_set_token_inode_flags(&token, item, flags);
	btrfs_set_token_inode_block_group(&token, item, 0);
}

/*
 * copy everything in the in-memory inode into the btree.
 */
static noinline int btrfs_update_inode_item(struct btrfs_trans_handle *trans,
				struct btrfs_root *root,
				struct btrfs_inode *inode)
{
	struct btrfs_inode_item *inode_item;
	struct btrfs_path *path;
	struct extent_buffer *leaf;
	int ret;

	path = btrfs_alloc_path();
	if (!path)
		return -ENOMEM;

	ret = btrfs_lookup_inode(trans, root, path, &inode->location, 1);
	if (ret) {
		if (ret > 0)
			ret = -ENOENT;
		goto failed;
	}

	leaf = path->nodes[0];
	inode_item = btrfs_item_ptr(leaf, path->slots[0],
				    struct btrfs_inode_item);

	fill_inode_item(trans, leaf, inode_item, &inode->vfs_inode);
	btrfs_mark_buffer_dirty(leaf);
	btrfs_set_inode_last_trans(trans, inode);
	ret = 0;
failed:
	btrfs_free_path(path);
	return ret;
}

/*
 * copy everything in the in-memory inode into the btree.
 */
noinline int btrfs_update_inode(struct btrfs_trans_handle *trans,
				struct btrfs_root *root,
				struct btrfs_inode *inode)
{
	struct btrfs_fs_info *fs_info = root->fs_info;
	int ret;

	/*
	 * If the inode is a free space inode, we can deadlock during commit
	 * if we put it into the delayed code.
	 *
	 * The data relocation inode should also be directly updated
	 * without delay
	 */
	if (!btrfs_is_free_space_inode(inode)
	    && !btrfs_is_data_reloc_root(root)
	    && !test_bit(BTRFS_FS_LOG_RECOVERING, &fs_info->flags)) {
		btrfs_update_root_times(trans, root);

		ret = btrfs_delayed_update_inode(trans, root, inode);
		if (!ret)
			btrfs_set_inode_last_trans(trans, inode);
		return ret;
	}

	return btrfs_update_inode_item(trans, root, inode);
}

int btrfs_update_inode_fallback(struct btrfs_trans_handle *trans,
				struct btrfs_root *root, struct btrfs_inode *inode)
{
	int ret;

	ret = btrfs_update_inode(trans, root, inode);
	if (ret == -ENOSPC)
		return btrfs_update_inode_item(trans, root, inode);
	return ret;
}

/*
 * unlink helper that gets used here in inode.c and in the tree logging
 * recovery code.  It remove a link in a directory with a given name, and
 * also drops the back refs in the inode to the directory
 */
static int __btrfs_unlink_inode(struct btrfs_trans_handle *trans,
				struct btrfs_inode *dir,
				struct btrfs_inode *inode,
				const struct fscrypt_str *name,
				struct btrfs_rename_ctx *rename_ctx)
{
	struct btrfs_root *root = dir->root;
	struct btrfs_fs_info *fs_info = root->fs_info;
	struct btrfs_path *path;
	int ret = 0;
	struct btrfs_dir_item *di;
	u64 index;
	u64 ino = btrfs_ino(inode);
	u64 dir_ino = btrfs_ino(dir);

	path = btrfs_alloc_path();
	if (!path) {
		ret = -ENOMEM;
		goto out;
	}

	di = btrfs_lookup_dir_item(trans, root, path, dir_ino, name, -1);
	if (IS_ERR_OR_NULL(di)) {
		ret = di ? PTR_ERR(di) : -ENOENT;
		goto err;
	}
	ret = btrfs_delete_one_dir_name(trans, root, path, di);
	if (ret)
		goto err;
	btrfs_release_path(path);

	/*
	 * If we don't have dir index, we have to get it by looking up
	 * the inode ref, since we get the inode ref, remove it directly,
	 * it is unnecessary to do delayed deletion.
	 *
	 * But if we have dir index, needn't search inode ref to get it.
	 * Since the inode ref is close to the inode item, it is better
	 * that we delay to delete it, and just do this deletion when
	 * we update the inode item.
	 */
	if (inode->dir_index) {
		ret = btrfs_delayed_delete_inode_ref(inode);
		if (!ret) {
			index = inode->dir_index;
			goto skip_backref;
		}
	}

	ret = btrfs_del_inode_ref(trans, root, name, ino, dir_ino, &index);
	if (ret) {
		btrfs_info(fs_info,
			"failed to delete reference to %.*s, inode %llu parent %llu",
			name->len, name->name, ino, dir_ino);
		btrfs_abort_transaction(trans, ret);
		goto err;
	}
skip_backref:
	if (rename_ctx)
		rename_ctx->index = index;

	ret = btrfs_delete_delayed_dir_index(trans, dir, index);
	if (ret) {
		btrfs_abort_transaction(trans, ret);
		goto err;
	}

	/*
	 * If we are in a rename context, we don't need to update anything in the
	 * log. That will be done later during the rename by btrfs_log_new_name().
	 * Besides that, doing it here would only cause extra unnecessary btree
	 * operations on the log tree, increasing latency for applications.
	 */
	if (!rename_ctx) {
		btrfs_del_inode_ref_in_log(trans, root, name, inode, dir_ino);
		btrfs_del_dir_entries_in_log(trans, root, name, dir, index);
	}

	/*
	 * If we have a pending delayed iput we could end up with the final iput
	 * being run in btrfs-cleaner context.  If we have enough of these built
	 * up we can end up burning a lot of time in btrfs-cleaner without any
	 * way to throttle the unlinks.  Since we're currently holding a ref on
	 * the inode we can run the delayed iput here without any issues as the
	 * final iput won't be done until after we drop the ref we're currently
	 * holding.
	 */
	btrfs_run_delayed_iput(fs_info, inode);
err:
	btrfs_free_path(path);
	if (ret)
		goto out;

	btrfs_i_size_write(dir, dir->vfs_inode.i_size - name->len * 2);
	inode_inc_iversion(&inode->vfs_inode);
	inode_inc_iversion(&dir->vfs_inode);
	inode_set_ctime_current(&inode->vfs_inode);
	dir->vfs_inode.i_mtime = inode_set_ctime_current(&dir->vfs_inode);
	ret = btrfs_update_inode(trans, root, dir);
out:
	return ret;
}

int btrfs_unlink_inode(struct btrfs_trans_handle *trans,
		       struct btrfs_inode *dir, struct btrfs_inode *inode,
		       const struct fscrypt_str *name)
{
	int ret;

	ret = __btrfs_unlink_inode(trans, dir, inode, name, NULL);
	if (!ret) {
		drop_nlink(&inode->vfs_inode);
		ret = btrfs_update_inode(trans, inode->root, inode);
	}
	return ret;
}

/*
 * helper to start transaction for unlink and rmdir.
 *
 * unlink and rmdir are special in btrfs, they do not always free space, so
 * if we cannot make our reservations the normal way try and see if there is
 * plenty of slack room in the global reserve to migrate, otherwise we cannot
 * allow the unlink to occur.
 */
static struct btrfs_trans_handle *__unlink_start_trans(struct btrfs_inode *dir)
{
	struct btrfs_root *root = dir->root;

	return btrfs_start_transaction_fallback_global_rsv(root,
						   BTRFS_UNLINK_METADATA_UNITS);
}

static int btrfs_unlink(struct inode *dir, struct dentry *dentry)
{
	struct btrfs_trans_handle *trans;
	struct inode *inode = d_inode(dentry);
	int ret;
	struct fscrypt_name fname;

	ret = fscrypt_setup_filename(dir, &dentry->d_name, 1, &fname);
	if (ret)
		return ret;

	/* This needs to handle no-key deletions later on */

	trans = __unlink_start_trans(BTRFS_I(dir));
	if (IS_ERR(trans)) {
		ret = PTR_ERR(trans);
		goto fscrypt_free;
	}

	btrfs_record_unlink_dir(trans, BTRFS_I(dir), BTRFS_I(d_inode(dentry)),
				false);

	ret = btrfs_unlink_inode(trans, BTRFS_I(dir), BTRFS_I(d_inode(dentry)),
				 &fname.disk_name);
	if (ret)
		goto end_trans;

	if (inode->i_nlink == 0) {
		ret = btrfs_orphan_add(trans, BTRFS_I(inode));
		if (ret)
			goto end_trans;
	}

end_trans:
	btrfs_end_transaction(trans);
	btrfs_btree_balance_dirty(BTRFS_I(dir)->root->fs_info);
fscrypt_free:
	fscrypt_free_filename(&fname);
	return ret;
}

static int btrfs_unlink_subvol(struct btrfs_trans_handle *trans,
			       struct btrfs_inode *dir, struct dentry *dentry)
{
	struct btrfs_root *root = dir->root;
	struct btrfs_inode *inode = BTRFS_I(d_inode(dentry));
	struct btrfs_path *path;
	struct extent_buffer *leaf;
	struct btrfs_dir_item *di;
	struct btrfs_key key;
	u64 index;
	int ret;
	u64 objectid;
	u64 dir_ino = btrfs_ino(dir);
	struct fscrypt_name fname;

	ret = fscrypt_setup_filename(&dir->vfs_inode, &dentry->d_name, 1, &fname);
	if (ret)
		return ret;

	/* This needs to handle no-key deletions later on */

	if (btrfs_ino(inode) == BTRFS_FIRST_FREE_OBJECTID) {
		objectid = inode->root->root_key.objectid;
	} else if (btrfs_ino(inode) == BTRFS_EMPTY_SUBVOL_DIR_OBJECTID) {
		objectid = inode->location.objectid;
	} else {
		WARN_ON(1);
		fscrypt_free_filename(&fname);
		return -EINVAL;
	}

	path = btrfs_alloc_path();
	if (!path) {
		ret = -ENOMEM;
		goto out;
	}

	di = btrfs_lookup_dir_item(trans, root, path, dir_ino,
				   &fname.disk_name, -1);
	if (IS_ERR_OR_NULL(di)) {
		ret = di ? PTR_ERR(di) : -ENOENT;
		goto out;
	}

	leaf = path->nodes[0];
	btrfs_dir_item_key_to_cpu(leaf, di, &key);
	WARN_ON(key.type != BTRFS_ROOT_ITEM_KEY || key.objectid != objectid);
	ret = btrfs_delete_one_dir_name(trans, root, path, di);
	if (ret) {
		btrfs_abort_transaction(trans, ret);
		goto out;
	}
	btrfs_release_path(path);

	/*
	 * This is a placeholder inode for a subvolume we didn't have a
	 * reference to at the time of the snapshot creation.  In the meantime
	 * we could have renamed the real subvol link into our snapshot, so
	 * depending on btrfs_del_root_ref to return -ENOENT here is incorrect.
	 * Instead simply lookup the dir_index_item for this entry so we can
	 * remove it.  Otherwise we know we have a ref to the root and we can
	 * call btrfs_del_root_ref, and it _shouldn't_ fail.
	 */
	if (btrfs_ino(inode) == BTRFS_EMPTY_SUBVOL_DIR_OBJECTID) {
		di = btrfs_search_dir_index_item(root, path, dir_ino, &fname.disk_name);
		if (IS_ERR_OR_NULL(di)) {
			if (!di)
				ret = -ENOENT;
			else
				ret = PTR_ERR(di);
			btrfs_abort_transaction(trans, ret);
			goto out;
		}

		leaf = path->nodes[0];
		btrfs_item_key_to_cpu(leaf, &key, path->slots[0]);
		index = key.offset;
		btrfs_release_path(path);
	} else {
		ret = btrfs_del_root_ref(trans, objectid,
					 root->root_key.objectid, dir_ino,
					 &index, &fname.disk_name);
		if (ret) {
			btrfs_abort_transaction(trans, ret);
			goto out;
		}
	}

	ret = btrfs_delete_delayed_dir_index(trans, dir, index);
	if (ret) {
		btrfs_abort_transaction(trans, ret);
		goto out;
	}

	btrfs_i_size_write(dir, dir->vfs_inode.i_size - fname.disk_name.len * 2);
	inode_inc_iversion(&dir->vfs_inode);
	dir->vfs_inode.i_mtime = inode_set_ctime_current(&dir->vfs_inode);
	ret = btrfs_update_inode_fallback(trans, root, dir);
	if (ret)
		btrfs_abort_transaction(trans, ret);
out:
	btrfs_free_path(path);
	fscrypt_free_filename(&fname);
	return ret;
}

/*
 * Helper to check if the subvolume references other subvolumes or if it's
 * default.
 */
static noinline int may_destroy_subvol(struct btrfs_root *root)
{
	struct btrfs_fs_info *fs_info = root->fs_info;
	struct btrfs_path *path;
	struct btrfs_dir_item *di;
	struct btrfs_key key;
	struct fscrypt_str name = FSTR_INIT("default", 7);
	u64 dir_id;
	int ret;

	path = btrfs_alloc_path();
	if (!path)
		return -ENOMEM;

	/* Make sure this root isn't set as the default subvol */
	dir_id = btrfs_super_root_dir(fs_info->super_copy);
	di = btrfs_lookup_dir_item(NULL, fs_info->tree_root, path,
				   dir_id, &name, 0);
	if (di && !IS_ERR(di)) {
		btrfs_dir_item_key_to_cpu(path->nodes[0], di, &key);
		if (key.objectid == root->root_key.objectid) {
			ret = -EPERM;
			btrfs_err(fs_info,
				  "deleting default subvolume %llu is not allowed",
				  key.objectid);
			goto out;
		}
		btrfs_release_path(path);
	}

	key.objectid = root->root_key.objectid;
	key.type = BTRFS_ROOT_REF_KEY;
	key.offset = (u64)-1;

	ret = btrfs_search_slot(NULL, fs_info->tree_root, &key, path, 0, 0);
	if (ret < 0)
		goto out;
	BUG_ON(ret == 0);

	ret = 0;
	if (path->slots[0] > 0) {
		path->slots[0]--;
		btrfs_item_key_to_cpu(path->nodes[0], &key, path->slots[0]);
		if (key.objectid == root->root_key.objectid &&
		    key.type == BTRFS_ROOT_REF_KEY)
			ret = -ENOTEMPTY;
	}
out:
	btrfs_free_path(path);
	return ret;
}

/* Delete all dentries for inodes belonging to the root */
static void btrfs_prune_dentries(struct btrfs_root *root)
{
	struct btrfs_fs_info *fs_info = root->fs_info;
	struct rb_node *node;
	struct rb_node *prev;
	struct btrfs_inode *entry;
	struct inode *inode;
	u64 objectid = 0;

	if (!BTRFS_FS_ERROR(fs_info))
		WARN_ON(btrfs_root_refs(&root->root_item) != 0);

	spin_lock(&root->inode_lock);
again:
	node = root->inode_tree.rb_node;
	prev = NULL;
	while (node) {
		prev = node;
		entry = rb_entry(node, struct btrfs_inode, rb_node);

		if (objectid < btrfs_ino(entry))
			node = node->rb_left;
		else if (objectid > btrfs_ino(entry))
			node = node->rb_right;
		else
			break;
	}
	if (!node) {
		while (prev) {
			entry = rb_entry(prev, struct btrfs_inode, rb_node);
			if (objectid <= btrfs_ino(entry)) {
				node = prev;
				break;
			}
			prev = rb_next(prev);
		}
	}
	while (node) {
		entry = rb_entry(node, struct btrfs_inode, rb_node);
		objectid = btrfs_ino(entry) + 1;
		inode = igrab(&entry->vfs_inode);
		if (inode) {
			spin_unlock(&root->inode_lock);
			if (atomic_read(&inode->i_count) > 1)
				d_prune_aliases(inode);
			/*
			 * btrfs_drop_inode will have it removed from the inode
			 * cache when its usage count hits zero.
			 */
			iput(inode);
			cond_resched();
			spin_lock(&root->inode_lock);
			goto again;
		}

		if (cond_resched_lock(&root->inode_lock))
			goto again;

		node = rb_next(node);
	}
	spin_unlock(&root->inode_lock);
}

int btrfs_delete_subvolume(struct btrfs_inode *dir, struct dentry *dentry)
{
	struct btrfs_fs_info *fs_info = btrfs_sb(dentry->d_sb);
	struct btrfs_root *root = dir->root;
	struct inode *inode = d_inode(dentry);
	struct btrfs_root *dest = BTRFS_I(inode)->root;
	struct btrfs_trans_handle *trans;
	struct btrfs_block_rsv block_rsv;
	u64 root_flags;
	int ret;

	/*
	 * Don't allow to delete a subvolume with send in progress. This is
	 * inside the inode lock so the error handling that has to drop the bit
	 * again is not run concurrently.
	 */
	spin_lock(&dest->root_item_lock);
	if (dest->send_in_progress) {
		spin_unlock(&dest->root_item_lock);
		btrfs_warn(fs_info,
			   "attempt to delete subvolume %llu during send",
			   dest->root_key.objectid);
		return -EPERM;
	}
	if (atomic_read(&dest->nr_swapfiles)) {
		spin_unlock(&dest->root_item_lock);
		btrfs_warn(fs_info,
			   "attempt to delete subvolume %llu with active swapfile",
			   root->root_key.objectid);
		return -EPERM;
	}
	root_flags = btrfs_root_flags(&dest->root_item);
	btrfs_set_root_flags(&dest->root_item,
			     root_flags | BTRFS_ROOT_SUBVOL_DEAD);
	spin_unlock(&dest->root_item_lock);

	down_write(&fs_info->subvol_sem);

	ret = may_destroy_subvol(dest);
	if (ret)
		goto out_up_write;

	btrfs_init_block_rsv(&block_rsv, BTRFS_BLOCK_RSV_TEMP);
	/*
	 * One for dir inode,
	 * two for dir entries,
	 * two for root ref/backref.
	 */
	ret = btrfs_subvolume_reserve_metadata(root, &block_rsv, 5, true);
	if (ret)
		goto out_up_write;

	trans = btrfs_start_transaction(root, 0);
	if (IS_ERR(trans)) {
		ret = PTR_ERR(trans);
		goto out_release;
	}
	trans->block_rsv = &block_rsv;
	trans->bytes_reserved = block_rsv.size;

	btrfs_record_snapshot_destroy(trans, dir);

	ret = btrfs_unlink_subvol(trans, dir, dentry);
	if (ret) {
		btrfs_abort_transaction(trans, ret);
		goto out_end_trans;
	}

	ret = btrfs_record_root_in_trans(trans, dest);
	if (ret) {
		btrfs_abort_transaction(trans, ret);
		goto out_end_trans;
	}

	memset(&dest->root_item.drop_progress, 0,
		sizeof(dest->root_item.drop_progress));
	btrfs_set_root_drop_level(&dest->root_item, 0);
	btrfs_set_root_refs(&dest->root_item, 0);

	if (!test_and_set_bit(BTRFS_ROOT_ORPHAN_ITEM_INSERTED, &dest->state)) {
		ret = btrfs_insert_orphan_item(trans,
					fs_info->tree_root,
					dest->root_key.objectid);
		if (ret) {
			btrfs_abort_transaction(trans, ret);
			goto out_end_trans;
		}
	}

	ret = btrfs_uuid_tree_remove(trans, dest->root_item.uuid,
				  BTRFS_UUID_KEY_SUBVOL,
				  dest->root_key.objectid);
	if (ret && ret != -ENOENT) {
		btrfs_abort_transaction(trans, ret);
		goto out_end_trans;
	}
	if (!btrfs_is_empty_uuid(dest->root_item.received_uuid)) {
		ret = btrfs_uuid_tree_remove(trans,
					  dest->root_item.received_uuid,
					  BTRFS_UUID_KEY_RECEIVED_SUBVOL,
					  dest->root_key.objectid);
		if (ret && ret != -ENOENT) {
			btrfs_abort_transaction(trans, ret);
			goto out_end_trans;
		}
	}

	free_anon_bdev(dest->anon_dev);
	dest->anon_dev = 0;
out_end_trans:
	trans->block_rsv = NULL;
	trans->bytes_reserved = 0;
	ret = btrfs_end_transaction(trans);
	inode->i_flags |= S_DEAD;
out_release:
	btrfs_subvolume_release_metadata(root, &block_rsv);
out_up_write:
	up_write(&fs_info->subvol_sem);
	if (ret) {
		spin_lock(&dest->root_item_lock);
		root_flags = btrfs_root_flags(&dest->root_item);
		btrfs_set_root_flags(&dest->root_item,
				root_flags & ~BTRFS_ROOT_SUBVOL_DEAD);
		spin_unlock(&dest->root_item_lock);
	} else {
		d_invalidate(dentry);
		btrfs_prune_dentries(dest);
		ASSERT(dest->send_in_progress == 0);
	}

	return ret;
}

static int btrfs_rmdir(struct inode *dir, struct dentry *dentry)
{
	struct inode *inode = d_inode(dentry);
	struct btrfs_fs_info *fs_info = BTRFS_I(inode)->root->fs_info;
	int err = 0;
	struct btrfs_trans_handle *trans;
	u64 last_unlink_trans;
	struct fscrypt_name fname;

	if (inode->i_size > BTRFS_EMPTY_DIR_SIZE)
		return -ENOTEMPTY;
	if (btrfs_ino(BTRFS_I(inode)) == BTRFS_FIRST_FREE_OBJECTID) {
		if (unlikely(btrfs_fs_incompat(fs_info, EXTENT_TREE_V2))) {
			btrfs_err(fs_info,
			"extent tree v2 doesn't support snapshot deletion yet");
			return -EOPNOTSUPP;
		}
		return btrfs_delete_subvolume(BTRFS_I(dir), dentry);
	}

	err = fscrypt_setup_filename(dir, &dentry->d_name, 1, &fname);
	if (err)
		return err;

	/* This needs to handle no-key deletions later on */

	trans = __unlink_start_trans(BTRFS_I(dir));
	if (IS_ERR(trans)) {
		err = PTR_ERR(trans);
		goto out_notrans;
	}

	if (unlikely(btrfs_ino(BTRFS_I(inode)) == BTRFS_EMPTY_SUBVOL_DIR_OBJECTID)) {
		err = btrfs_unlink_subvol(trans, BTRFS_I(dir), dentry);
		goto out;
	}

	err = btrfs_orphan_add(trans, BTRFS_I(inode));
	if (err)
		goto out;

	last_unlink_trans = BTRFS_I(inode)->last_unlink_trans;

	/* now the directory is empty */
	err = btrfs_unlink_inode(trans, BTRFS_I(dir), BTRFS_I(d_inode(dentry)),
				 &fname.disk_name);
	if (!err) {
		btrfs_i_size_write(BTRFS_I(inode), 0);
		/*
		 * Propagate the last_unlink_trans value of the deleted dir to
		 * its parent directory. This is to prevent an unrecoverable
		 * log tree in the case we do something like this:
		 * 1) create dir foo
		 * 2) create snapshot under dir foo
		 * 3) delete the snapshot
		 * 4) rmdir foo
		 * 5) mkdir foo
		 * 6) fsync foo or some file inside foo
		 */
		if (last_unlink_trans >= trans->transid)
			BTRFS_I(dir)->last_unlink_trans = last_unlink_trans;
	}
out:
	btrfs_end_transaction(trans);
out_notrans:
	btrfs_btree_balance_dirty(fs_info);
	fscrypt_free_filename(&fname);

	return err;
}

/*
 * btrfs_truncate_block - read, zero a chunk and write a block
 * @inode - inode that we're zeroing
 * @from - the offset to start zeroing
 * @len - the length to zero, 0 to zero the entire range respective to the
 *	offset
 * @front - zero up to the offset instead of from the offset on
 *
 * This will find the block for the "from" offset and cow the block and zero the
 * part we want to zero.  This is used with truncate and hole punching.
 */
int btrfs_truncate_block(struct btrfs_inode *inode, loff_t from, loff_t len,
			 int front)
{
	struct btrfs_fs_info *fs_info = inode->root->fs_info;
	struct address_space *mapping = inode->vfs_inode.i_mapping;
	struct extent_io_tree *io_tree = &inode->io_tree;
	struct btrfs_ordered_extent *ordered;
	struct extent_state *cached_state = NULL;
	struct extent_changeset *data_reserved = NULL;
	bool only_release_metadata = false;
	u32 blocksize = fs_info->sectorsize;
	pgoff_t index = from >> PAGE_SHIFT;
	unsigned offset = from & (blocksize - 1);
	struct page *page;
	gfp_t mask = btrfs_alloc_write_mask(mapping);
	size_t write_bytes = blocksize;
	int ret = 0;
	u64 block_start;
	u64 block_end;

	if (IS_ALIGNED(offset, blocksize) &&
	    (!len || IS_ALIGNED(len, blocksize)))
		goto out;

	block_start = round_down(from, blocksize);
	block_end = block_start + blocksize - 1;

	ret = btrfs_check_data_free_space(inode, &data_reserved, block_start,
					  blocksize, false);
	if (ret < 0) {
		if (btrfs_check_nocow_lock(inode, block_start, &write_bytes, false) > 0) {
			/* For nocow case, no need to reserve data space */
			only_release_metadata = true;
		} else {
			goto out;
		}
	}
	ret = btrfs_delalloc_reserve_metadata(inode, blocksize, blocksize, false);
	if (ret < 0) {
		if (!only_release_metadata)
			btrfs_free_reserved_data_space(inode, data_reserved,
						       block_start, blocksize);
		goto out;
	}
again:
	page = find_or_create_page(mapping, index, mask);
	if (!page) {
		btrfs_delalloc_release_space(inode, data_reserved, block_start,
					     blocksize, true);
		btrfs_delalloc_release_extents(inode, blocksize);
		ret = -ENOMEM;
		goto out;
	}

	if (!PageUptodate(page)) {
		ret = btrfs_read_folio(NULL, page_folio(page));
		lock_page(page);
		if (page->mapping != mapping) {
			unlock_page(page);
			put_page(page);
			goto again;
		}
		if (!PageUptodate(page)) {
			ret = -EIO;
			goto out_unlock;
		}
	}

	/*
	 * We unlock the page after the io is completed and then re-lock it
	 * above.  release_folio() could have come in between that and cleared
	 * PagePrivate(), but left the page in the mapping.  Set the page mapped
	 * here to make sure it's properly set for the subpage stuff.
	 */
	ret = set_page_extent_mapped(page);
	if (ret < 0)
		goto out_unlock;

	wait_on_page_writeback(page);

	lock_extent(io_tree, block_start, block_end, &cached_state);

	ordered = btrfs_lookup_ordered_extent(inode, block_start);
	if (ordered) {
		unlock_extent(io_tree, block_start, block_end, &cached_state);
		unlock_page(page);
		put_page(page);
		btrfs_start_ordered_extent(ordered);
		btrfs_put_ordered_extent(ordered);
		goto again;
	}

	clear_extent_bit(&inode->io_tree, block_start, block_end,
			 EXTENT_DELALLOC | EXTENT_DO_ACCOUNTING | EXTENT_DEFRAG,
			 &cached_state);

	ret = btrfs_set_extent_delalloc(inode, block_start, block_end, 0,
					&cached_state);
	if (ret) {
		unlock_extent(io_tree, block_start, block_end, &cached_state);
		goto out_unlock;
	}

	if (offset != blocksize) {
		if (!len)
			len = blocksize - offset;
		if (front)
			memzero_page(page, (block_start - page_offset(page)),
				     offset);
		else
			memzero_page(page, (block_start - page_offset(page)) + offset,
				     len);
	}
	btrfs_page_clear_checked(fs_info, page, block_start,
				 block_end + 1 - block_start);
	btrfs_page_set_dirty(fs_info, page, block_start, block_end + 1 - block_start);
	unlock_extent(io_tree, block_start, block_end, &cached_state);

	if (only_release_metadata)
		set_extent_bit(&inode->io_tree, block_start, block_end,
			       EXTENT_NORESERVE, NULL);

out_unlock:
	if (ret) {
		if (only_release_metadata)
			btrfs_delalloc_release_metadata(inode, blocksize, true);
		else
			btrfs_delalloc_release_space(inode, data_reserved,
					block_start, blocksize, true);
	}
	btrfs_delalloc_release_extents(inode, blocksize);
	unlock_page(page);
	put_page(page);
out:
	if (only_release_metadata)
		btrfs_check_nocow_unlock(inode);
	extent_changeset_free(data_reserved);
	return ret;
}

static int maybe_insert_hole(struct btrfs_root *root, struct btrfs_inode *inode,
			     u64 offset, u64 len)
{
	struct btrfs_fs_info *fs_info = root->fs_info;
	struct btrfs_trans_handle *trans;
	struct btrfs_drop_extents_args drop_args = { 0 };
	int ret;

	/*
	 * If NO_HOLES is enabled, we don't need to do anything.
	 * Later, up in the call chain, either btrfs_set_inode_last_sub_trans()
	 * or btrfs_update_inode() will be called, which guarantee that the next
	 * fsync will know this inode was changed and needs to be logged.
	 */
	if (btrfs_fs_incompat(fs_info, NO_HOLES))
		return 0;

	/*
	 * 1 - for the one we're dropping
	 * 1 - for the one we're adding
	 * 1 - for updating the inode.
	 */
	trans = btrfs_start_transaction(root, 3);
	if (IS_ERR(trans))
		return PTR_ERR(trans);

	drop_args.start = offset;
	drop_args.end = offset + len;
	drop_args.drop_cache = true;

	ret = btrfs_drop_extents(trans, root, inode, &drop_args);
	if (ret) {
		btrfs_abort_transaction(trans, ret);
		btrfs_end_transaction(trans);
		return ret;
	}

	ret = btrfs_insert_hole_extent(trans, root, btrfs_ino(inode), offset, len);
	if (ret) {
		btrfs_abort_transaction(trans, ret);
	} else {
		btrfs_update_inode_bytes(inode, 0, drop_args.bytes_found);
		btrfs_update_inode(trans, root, inode);
	}
	btrfs_end_transaction(trans);
	return ret;
}

/*
 * This function puts in dummy file extents for the area we're creating a hole
 * for.  So if we are truncating this file to a larger size we need to insert
 * these file extents so that btrfs_get_extent will return a EXTENT_MAP_HOLE for
 * the range between oldsize and size
 */
int btrfs_cont_expand(struct btrfs_inode *inode, loff_t oldsize, loff_t size)
{
	struct btrfs_root *root = inode->root;
	struct btrfs_fs_info *fs_info = root->fs_info;
	struct extent_io_tree *io_tree = &inode->io_tree;
	struct extent_map *em = NULL;
	struct extent_state *cached_state = NULL;
	u64 hole_start = ALIGN(oldsize, fs_info->sectorsize);
	u64 block_end = ALIGN(size, fs_info->sectorsize);
	u64 last_byte;
	u64 cur_offset;
	u64 hole_size;
	int err = 0;

	/*
	 * If our size started in the middle of a block we need to zero out the
	 * rest of the block before we expand the i_size, otherwise we could
	 * expose stale data.
	 */
	err = btrfs_truncate_block(inode, oldsize, 0, 0);
	if (err)
		return err;

	if (size <= hole_start)
		return 0;

	btrfs_lock_and_flush_ordered_range(inode, hole_start, block_end - 1,
					   &cached_state);
	cur_offset = hole_start;
	while (1) {
		em = btrfs_get_extent(inode, NULL, 0, cur_offset,
				      block_end - cur_offset);
		if (IS_ERR(em)) {
			err = PTR_ERR(em);
			em = NULL;
			break;
		}
		last_byte = min(extent_map_end(em), block_end);
		last_byte = ALIGN(last_byte, fs_info->sectorsize);
		hole_size = last_byte - cur_offset;

		if (!test_bit(EXTENT_FLAG_PREALLOC, &em->flags)) {
			struct extent_map *hole_em;

			err = maybe_insert_hole(root, inode, cur_offset,
						hole_size);
			if (err)
				break;

			err = btrfs_inode_set_file_extent_range(inode,
							cur_offset, hole_size);
			if (err)
				break;

			hole_em = alloc_extent_map();
			if (!hole_em) {
				btrfs_drop_extent_map_range(inode, cur_offset,
						    cur_offset + hole_size - 1,
						    false);
				btrfs_set_inode_full_sync(inode);
				goto next;
			}
			hole_em->start = cur_offset;
			hole_em->len = hole_size;
			hole_em->orig_start = cur_offset;

			hole_em->block_start = EXTENT_MAP_HOLE;
			hole_em->block_len = 0;
			hole_em->orig_block_len = 0;
			hole_em->ram_bytes = hole_size;
			hole_em->compress_type = BTRFS_COMPRESS_NONE;
			hole_em->generation = fs_info->generation;

			err = btrfs_replace_extent_map_range(inode, hole_em, true);
			free_extent_map(hole_em);
		} else {
			err = btrfs_inode_set_file_extent_range(inode,
							cur_offset, hole_size);
			if (err)
				break;
		}
next:
		free_extent_map(em);
		em = NULL;
		cur_offset = last_byte;
		if (cur_offset >= block_end)
			break;
	}
	free_extent_map(em);
	unlock_extent(io_tree, hole_start, block_end - 1, &cached_state);
	return err;
}

static int btrfs_setsize(struct inode *inode, struct iattr *attr)
{
	struct btrfs_root *root = BTRFS_I(inode)->root;
	struct btrfs_trans_handle *trans;
	loff_t oldsize = i_size_read(inode);
	loff_t newsize = attr->ia_size;
	int mask = attr->ia_valid;
	int ret;

	/*
	 * The regular truncate() case without ATTR_CTIME and ATTR_MTIME is a
	 * special case where we need to update the times despite not having
	 * these flags set.  For all other operations the VFS set these flags
	 * explicitly if it wants a timestamp update.
	 */
	if (newsize != oldsize) {
		inode_inc_iversion(inode);
		if (!(mask & (ATTR_CTIME | ATTR_MTIME))) {
			inode->i_mtime = inode_set_ctime_current(inode);
		}
	}

	if (newsize > oldsize) {
		/*
		 * Don't do an expanding truncate while snapshotting is ongoing.
		 * This is to ensure the snapshot captures a fully consistent
		 * state of this file - if the snapshot captures this expanding
		 * truncation, it must capture all writes that happened before
		 * this truncation.
		 */
		btrfs_drew_write_lock(&root->snapshot_lock);
		ret = btrfs_cont_expand(BTRFS_I(inode), oldsize, newsize);
		if (ret) {
			btrfs_drew_write_unlock(&root->snapshot_lock);
			return ret;
		}

		trans = btrfs_start_transaction(root, 1);
		if (IS_ERR(trans)) {
			btrfs_drew_write_unlock(&root->snapshot_lock);
			return PTR_ERR(trans);
		}

		i_size_write(inode, newsize);
		btrfs_inode_safe_disk_i_size_write(BTRFS_I(inode), 0);
		pagecache_isize_extended(inode, oldsize, newsize);
		ret = btrfs_update_inode(trans, root, BTRFS_I(inode));
		btrfs_drew_write_unlock(&root->snapshot_lock);
		btrfs_end_transaction(trans);
	} else {
		struct btrfs_fs_info *fs_info = btrfs_sb(inode->i_sb);

		if (btrfs_is_zoned(fs_info)) {
			ret = btrfs_wait_ordered_range(inode,
					ALIGN(newsize, fs_info->sectorsize),
					(u64)-1);
			if (ret)
				return ret;
		}

		/*
		 * We're truncating a file that used to have good data down to
		 * zero. Make sure any new writes to the file get on disk
		 * on close.
		 */
		if (newsize == 0)
			set_bit(BTRFS_INODE_FLUSH_ON_CLOSE,
				&BTRFS_I(inode)->runtime_flags);

		truncate_setsize(inode, newsize);

		inode_dio_wait(inode);

		ret = btrfs_truncate(BTRFS_I(inode), newsize == oldsize);
		if (ret && inode->i_nlink) {
			int err;

			/*
			 * Truncate failed, so fix up the in-memory size. We
			 * adjusted disk_i_size down as we removed extents, so
			 * wait for disk_i_size to be stable and then update the
			 * in-memory size to match.
			 */
			err = btrfs_wait_ordered_range(inode, 0, (u64)-1);
			if (err)
				return err;
			i_size_write(inode, BTRFS_I(inode)->disk_i_size);
		}
	}

	return ret;
}

static int btrfs_setattr(struct mnt_idmap *idmap, struct dentry *dentry,
			 struct iattr *attr)
{
	struct inode *inode = d_inode(dentry);
	struct btrfs_root *root = BTRFS_I(inode)->root;
	int err;

	if (btrfs_root_readonly(root))
		return -EROFS;

	err = setattr_prepare(idmap, dentry, attr);
	if (err)
		return err;

	if (S_ISREG(inode->i_mode) && (attr->ia_valid & ATTR_SIZE)) {
		err = btrfs_setsize(inode, attr);
		if (err)
			return err;
	}

	if (attr->ia_valid) {
		setattr_copy(idmap, inode, attr);
		inode_inc_iversion(inode);
		err = btrfs_dirty_inode(BTRFS_I(inode));

		if (!err && attr->ia_valid & ATTR_MODE)
			err = posix_acl_chmod(idmap, dentry, inode->i_mode);
	}

	return err;
}

/*
 * While truncating the inode pages during eviction, we get the VFS
 * calling btrfs_invalidate_folio() against each folio of the inode. This
 * is slow because the calls to btrfs_invalidate_folio() result in a
 * huge amount of calls to lock_extent() and clear_extent_bit(),
 * which keep merging and splitting extent_state structures over and over,
 * wasting lots of time.
 *
 * Therefore if the inode is being evicted, let btrfs_invalidate_folio()
 * skip all those expensive operations on a per folio basis and do only
 * the ordered io finishing, while we release here the extent_map and
 * extent_state structures, without the excessive merging and splitting.
 */
static void evict_inode_truncate_pages(struct inode *inode)
{
	struct extent_io_tree *io_tree = &BTRFS_I(inode)->io_tree;
	struct rb_node *node;

	ASSERT(inode->i_state & I_FREEING);
	truncate_inode_pages_final(&inode->i_data);

	btrfs_drop_extent_map_range(BTRFS_I(inode), 0, (u64)-1, false);

	/*
	 * Keep looping until we have no more ranges in the io tree.
	 * We can have ongoing bios started by readahead that have
	 * their endio callback (extent_io.c:end_bio_extent_readpage)
	 * still in progress (unlocked the pages in the bio but did not yet
	 * unlocked the ranges in the io tree). Therefore this means some
	 * ranges can still be locked and eviction started because before
	 * submitting those bios, which are executed by a separate task (work
	 * queue kthread), inode references (inode->i_count) were not taken
	 * (which would be dropped in the end io callback of each bio).
	 * Therefore here we effectively end up waiting for those bios and
	 * anyone else holding locked ranges without having bumped the inode's
	 * reference count - if we don't do it, when they access the inode's
	 * io_tree to unlock a range it may be too late, leading to an
	 * use-after-free issue.
	 */
	spin_lock(&io_tree->lock);
	while (!RB_EMPTY_ROOT(&io_tree->state)) {
		struct extent_state *state;
		struct extent_state *cached_state = NULL;
		u64 start;
		u64 end;
		unsigned state_flags;

		node = rb_first(&io_tree->state);
		state = rb_entry(node, struct extent_state, rb_node);
		start = state->start;
		end = state->end;
		state_flags = state->state;
		spin_unlock(&io_tree->lock);

		lock_extent(io_tree, start, end, &cached_state);

		/*
		 * If still has DELALLOC flag, the extent didn't reach disk,
		 * and its reserved space won't be freed by delayed_ref.
		 * So we need to free its reserved space here.
		 * (Refer to comment in btrfs_invalidate_folio, case 2)
		 *
		 * Note, end is the bytenr of last byte, so we need + 1 here.
		 */
		if (state_flags & EXTENT_DELALLOC)
			btrfs_qgroup_free_data(BTRFS_I(inode), NULL, start,
					       end - start + 1);

		clear_extent_bit(io_tree, start, end,
				 EXTENT_CLEAR_ALL_BITS | EXTENT_DO_ACCOUNTING,
				 &cached_state);

		cond_resched();
		spin_lock(&io_tree->lock);
	}
	spin_unlock(&io_tree->lock);
}

static struct btrfs_trans_handle *evict_refill_and_join(struct btrfs_root *root,
							struct btrfs_block_rsv *rsv)
{
	struct btrfs_fs_info *fs_info = root->fs_info;
	struct btrfs_trans_handle *trans;
	u64 delayed_refs_extra = btrfs_calc_delayed_ref_bytes(fs_info, 1);
	int ret;

	/*
	 * Eviction should be taking place at some place safe because of our
	 * delayed iputs.  However the normal flushing code will run delayed
	 * iputs, so we cannot use FLUSH_ALL otherwise we'll deadlock.
	 *
	 * We reserve the delayed_refs_extra here again because we can't use
	 * btrfs_start_transaction(root, 0) for the same deadlocky reason as
	 * above.  We reserve our extra bit here because we generate a ton of
	 * delayed refs activity by truncating.
	 *
	 * BTRFS_RESERVE_FLUSH_EVICT will steal from the global_rsv if it can,
	 * if we fail to make this reservation we can re-try without the
	 * delayed_refs_extra so we can make some forward progress.
	 */
	ret = btrfs_block_rsv_refill(fs_info, rsv, rsv->size + delayed_refs_extra,
				     BTRFS_RESERVE_FLUSH_EVICT);
	if (ret) {
		ret = btrfs_block_rsv_refill(fs_info, rsv, rsv->size,
					     BTRFS_RESERVE_FLUSH_EVICT);
		if (ret) {
			btrfs_warn(fs_info,
				   "could not allocate space for delete; will truncate on mount");
			return ERR_PTR(-ENOSPC);
		}
		delayed_refs_extra = 0;
	}

	trans = btrfs_join_transaction(root);
	if (IS_ERR(trans))
		return trans;

	if (delayed_refs_extra) {
		trans->block_rsv = &fs_info->trans_block_rsv;
		trans->bytes_reserved = delayed_refs_extra;
		btrfs_block_rsv_migrate(rsv, trans->block_rsv,
					delayed_refs_extra, true);
	}
	return trans;
}

void btrfs_evict_inode(struct inode *inode)
{
	struct btrfs_fs_info *fs_info = btrfs_sb(inode->i_sb);
	struct btrfs_trans_handle *trans;
	struct btrfs_root *root = BTRFS_I(inode)->root;
	struct btrfs_block_rsv *rsv = NULL;
	int ret;

	trace_btrfs_inode_evict(inode);

	if (!root) {
		fsverity_cleanup_inode(inode);
		clear_inode(inode);
		return;
	}

	evict_inode_truncate_pages(inode);

	if (inode->i_nlink &&
	    ((btrfs_root_refs(&root->root_item) != 0 &&
	      root->root_key.objectid != BTRFS_ROOT_TREE_OBJECTID) ||
	     btrfs_is_free_space_inode(BTRFS_I(inode))))
		goto out;

	if (is_bad_inode(inode))
		goto out;

	if (test_bit(BTRFS_FS_LOG_RECOVERING, &fs_info->flags))
		goto out;

	if (inode->i_nlink > 0) {
		BUG_ON(btrfs_root_refs(&root->root_item) != 0 &&
		       root->root_key.objectid != BTRFS_ROOT_TREE_OBJECTID);
		goto out;
	}

	/*
	 * This makes sure the inode item in tree is uptodate and the space for
	 * the inode update is released.
	 */
	ret = btrfs_commit_inode_delayed_inode(BTRFS_I(inode));
	if (ret)
		goto out;

	/*
	 * This drops any pending insert or delete operations we have for this
	 * inode.  We could have a delayed dir index deletion queued up, but
	 * we're removing the inode completely so that'll be taken care of in
	 * the truncate.
	 */
	btrfs_kill_delayed_inode_items(BTRFS_I(inode));

	rsv = btrfs_alloc_block_rsv(fs_info, BTRFS_BLOCK_RSV_TEMP);
	if (!rsv)
		goto out;
	rsv->size = btrfs_calc_metadata_size(fs_info, 1);
	rsv->failfast = true;

	btrfs_i_size_write(BTRFS_I(inode), 0);

	while (1) {
		struct btrfs_truncate_control control = {
			.inode = BTRFS_I(inode),
			.ino = btrfs_ino(BTRFS_I(inode)),
			.new_size = 0,
			.min_type = 0,
		};

		trans = evict_refill_and_join(root, rsv);
		if (IS_ERR(trans))
			goto out;

		trans->block_rsv = rsv;

		ret = btrfs_truncate_inode_items(trans, root, &control);
		trans->block_rsv = &fs_info->trans_block_rsv;
		btrfs_end_transaction(trans);
		/*
		 * We have not added new delayed items for our inode after we
		 * have flushed its delayed items, so no need to throttle on
		 * delayed items. However we have modified extent buffers.
		 */
		btrfs_btree_balance_dirty_nodelay(fs_info);
		if (ret && ret != -ENOSPC && ret != -EAGAIN)
			goto out;
		else if (!ret)
			break;
	}

	/*
	 * Errors here aren't a big deal, it just means we leave orphan items in
	 * the tree. They will be cleaned up on the next mount. If the inode
	 * number gets reused, cleanup deletes the orphan item without doing
	 * anything, and unlink reuses the existing orphan item.
	 *
	 * If it turns out that we are dropping too many of these, we might want
	 * to add a mechanism for retrying these after a commit.
	 */
	trans = evict_refill_and_join(root, rsv);
	if (!IS_ERR(trans)) {
		trans->block_rsv = rsv;
		btrfs_orphan_del(trans, BTRFS_I(inode));
		trans->block_rsv = &fs_info->trans_block_rsv;
		btrfs_end_transaction(trans);
	}

out:
	btrfs_free_block_rsv(fs_info, rsv);
	/*
	 * If we didn't successfully delete, the orphan item will still be in
	 * the tree and we'll retry on the next mount. Again, we might also want
	 * to retry these periodically in the future.
	 */
	btrfs_remove_delayed_node(BTRFS_I(inode));
	fsverity_cleanup_inode(inode);
	clear_inode(inode);
}

/*
 * Return the key found in the dir entry in the location pointer, fill @type
 * with BTRFS_FT_*, and return 0.
 *
 * If no dir entries were found, returns -ENOENT.
 * If found a corrupted location in dir entry, returns -EUCLEAN.
 */
static int btrfs_inode_by_name(struct btrfs_inode *dir, struct dentry *dentry,
			       struct btrfs_key *location, u8 *type)
{
	struct btrfs_dir_item *di;
	struct btrfs_path *path;
	struct btrfs_root *root = dir->root;
	int ret = 0;
	struct fscrypt_name fname;

	path = btrfs_alloc_path();
	if (!path)
		return -ENOMEM;

	ret = fscrypt_setup_filename(&dir->vfs_inode, &dentry->d_name, 1, &fname);
	if (ret < 0)
		goto out;
	/*
	 * fscrypt_setup_filename() should never return a positive value, but
	 * gcc on sparc/parisc thinks it can, so assert that doesn't happen.
	 */
	ASSERT(ret == 0);

	/* This needs to handle no-key deletions later on */

	di = btrfs_lookup_dir_item(NULL, root, path, btrfs_ino(dir),
				   &fname.disk_name, 0);
	if (IS_ERR_OR_NULL(di)) {
		ret = di ? PTR_ERR(di) : -ENOENT;
		goto out;
	}

	btrfs_dir_item_key_to_cpu(path->nodes[0], di, location);
	if (location->type != BTRFS_INODE_ITEM_KEY &&
	    location->type != BTRFS_ROOT_ITEM_KEY) {
		ret = -EUCLEAN;
		btrfs_warn(root->fs_info,
"%s gets something invalid in DIR_ITEM (name %s, directory ino %llu, location(%llu %u %llu))",
			   __func__, fname.disk_name.name, btrfs_ino(dir),
			   location->objectid, location->type, location->offset);
	}
	if (!ret)
		*type = btrfs_dir_ftype(path->nodes[0], di);
out:
	fscrypt_free_filename(&fname);
	btrfs_free_path(path);
	return ret;
}

/*
 * when we hit a tree root in a directory, the btrfs part of the inode
 * needs to be changed to reflect the root directory of the tree root.  This
 * is kind of like crossing a mount point.
 */
static int fixup_tree_root_location(struct btrfs_fs_info *fs_info,
				    struct btrfs_inode *dir,
				    struct dentry *dentry,
				    struct btrfs_key *location,
				    struct btrfs_root **sub_root)
{
	struct btrfs_path *path;
	struct btrfs_root *new_root;
	struct btrfs_root_ref *ref;
	struct extent_buffer *leaf;
	struct btrfs_key key;
	int ret;
	int err = 0;
	struct fscrypt_name fname;

	ret = fscrypt_setup_filename(&dir->vfs_inode, &dentry->d_name, 0, &fname);
	if (ret)
		return ret;

	path = btrfs_alloc_path();
	if (!path) {
		err = -ENOMEM;
		goto out;
	}

	err = -ENOENT;
	key.objectid = dir->root->root_key.objectid;
	key.type = BTRFS_ROOT_REF_KEY;
	key.offset = location->objectid;

	ret = btrfs_search_slot(NULL, fs_info->tree_root, &key, path, 0, 0);
	if (ret) {
		if (ret < 0)
			err = ret;
		goto out;
	}

	leaf = path->nodes[0];
	ref = btrfs_item_ptr(leaf, path->slots[0], struct btrfs_root_ref);
	if (btrfs_root_ref_dirid(leaf, ref) != btrfs_ino(dir) ||
	    btrfs_root_ref_name_len(leaf, ref) != fname.disk_name.len)
		goto out;

	ret = memcmp_extent_buffer(leaf, fname.disk_name.name,
				   (unsigned long)(ref + 1), fname.disk_name.len);
	if (ret)
		goto out;

	btrfs_release_path(path);

	new_root = btrfs_get_fs_root(fs_info, location->objectid, true);
	if (IS_ERR(new_root)) {
		err = PTR_ERR(new_root);
		goto out;
	}

	*sub_root = new_root;
	location->objectid = btrfs_root_dirid(&new_root->root_item);
	location->type = BTRFS_INODE_ITEM_KEY;
	location->offset = 0;
	err = 0;
out:
	btrfs_free_path(path);
	fscrypt_free_filename(&fname);
	return err;
}

static void inode_tree_add(struct btrfs_inode *inode)
{
	struct btrfs_root *root = inode->root;
	struct btrfs_inode *entry;
	struct rb_node **p;
	struct rb_node *parent;
	struct rb_node *new = &inode->rb_node;
	u64 ino = btrfs_ino(inode);

	if (inode_unhashed(&inode->vfs_inode))
		return;
	parent = NULL;
	spin_lock(&root->inode_lock);
	p = &root->inode_tree.rb_node;
	while (*p) {
		parent = *p;
		entry = rb_entry(parent, struct btrfs_inode, rb_node);

		if (ino < btrfs_ino(entry))
			p = &parent->rb_left;
		else if (ino > btrfs_ino(entry))
			p = &parent->rb_right;
		else {
			WARN_ON(!(entry->vfs_inode.i_state &
				  (I_WILL_FREE | I_FREEING)));
			rb_replace_node(parent, new, &root->inode_tree);
			RB_CLEAR_NODE(parent);
			spin_unlock(&root->inode_lock);
			return;
		}
	}
	rb_link_node(new, parent, p);
	rb_insert_color(new, &root->inode_tree);
	spin_unlock(&root->inode_lock);
}

static void inode_tree_del(struct btrfs_inode *inode)
{
	struct btrfs_root *root = inode->root;
	int empty = 0;

	spin_lock(&root->inode_lock);
	if (!RB_EMPTY_NODE(&inode->rb_node)) {
		rb_erase(&inode->rb_node, &root->inode_tree);
		RB_CLEAR_NODE(&inode->rb_node);
		empty = RB_EMPTY_ROOT(&root->inode_tree);
	}
	spin_unlock(&root->inode_lock);

	if (empty && btrfs_root_refs(&root->root_item) == 0) {
		spin_lock(&root->inode_lock);
		empty = RB_EMPTY_ROOT(&root->inode_tree);
		spin_unlock(&root->inode_lock);
		if (empty)
			btrfs_add_dead_root(root);
	}
}


static int btrfs_init_locked_inode(struct inode *inode, void *p)
{
	struct btrfs_iget_args *args = p;

	inode->i_ino = args->ino;
	BTRFS_I(inode)->location.objectid = args->ino;
	BTRFS_I(inode)->location.type = BTRFS_INODE_ITEM_KEY;
	BTRFS_I(inode)->location.offset = 0;
	BTRFS_I(inode)->root = btrfs_grab_root(args->root);
	BUG_ON(args->root && !BTRFS_I(inode)->root);

	if (args->root && args->root == args->root->fs_info->tree_root &&
	    args->ino != BTRFS_BTREE_INODE_OBJECTID)
		set_bit(BTRFS_INODE_FREE_SPACE_INODE,
			&BTRFS_I(inode)->runtime_flags);
	return 0;
}

static int btrfs_find_actor(struct inode *inode, void *opaque)
{
	struct btrfs_iget_args *args = opaque;

	return args->ino == BTRFS_I(inode)->location.objectid &&
		args->root == BTRFS_I(inode)->root;
}

static struct inode *btrfs_iget_locked(struct super_block *s, u64 ino,
				       struct btrfs_root *root)
{
	struct inode *inode;
	struct btrfs_iget_args args;
	unsigned long hashval = btrfs_inode_hash(ino, root);

	args.ino = ino;
	args.root = root;

	inode = iget5_locked(s, hashval, btrfs_find_actor,
			     btrfs_init_locked_inode,
			     (void *)&args);
	return inode;
}

/*
 * Get an inode object given its inode number and corresponding root.
 * Path can be preallocated to prevent recursing back to iget through
 * allocator. NULL is also valid but may require an additional allocation
 * later.
 */
struct inode *btrfs_iget_path(struct super_block *s, u64 ino,
			      struct btrfs_root *root, struct btrfs_path *path)
{
	struct inode *inode;

	inode = btrfs_iget_locked(s, ino, root);
	if (!inode)
		return ERR_PTR(-ENOMEM);

	if (inode->i_state & I_NEW) {
		int ret;

		ret = btrfs_read_locked_inode(inode, path);
		if (!ret) {
			inode_tree_add(BTRFS_I(inode));
			unlock_new_inode(inode);
		} else {
			iget_failed(inode);
			/*
			 * ret > 0 can come from btrfs_search_slot called by
			 * btrfs_read_locked_inode, this means the inode item
			 * was not found.
			 */
			if (ret > 0)
				ret = -ENOENT;
			inode = ERR_PTR(ret);
		}
	}

	return inode;
}

struct inode *btrfs_iget(struct super_block *s, u64 ino, struct btrfs_root *root)
{
	return btrfs_iget_path(s, ino, root, NULL);
}

static struct inode *new_simple_dir(struct inode *dir,
				    struct btrfs_key *key,
				    struct btrfs_root *root)
{
	struct inode *inode = new_inode(dir->i_sb);

	if (!inode)
		return ERR_PTR(-ENOMEM);

	BTRFS_I(inode)->root = btrfs_grab_root(root);
	memcpy(&BTRFS_I(inode)->location, key, sizeof(*key));
	set_bit(BTRFS_INODE_DUMMY, &BTRFS_I(inode)->runtime_flags);

	inode->i_ino = BTRFS_EMPTY_SUBVOL_DIR_OBJECTID;
	/*
	 * We only need lookup, the rest is read-only and there's no inode
	 * associated with the dentry
	 */
	inode->i_op = &simple_dir_inode_operations;
	inode->i_opflags &= ~IOP_XATTR;
	inode->i_fop = &simple_dir_operations;
	inode->i_mode = S_IFDIR | S_IRUGO | S_IWUSR | S_IXUGO;
	inode->i_mtime = inode_set_ctime_current(inode);
	inode->i_atime = dir->i_atime;
	BTRFS_I(inode)->i_otime = inode->i_mtime;
	inode->i_uid = dir->i_uid;
	inode->i_gid = dir->i_gid;

	return inode;
}

static_assert(BTRFS_FT_UNKNOWN == FT_UNKNOWN);
static_assert(BTRFS_FT_REG_FILE == FT_REG_FILE);
static_assert(BTRFS_FT_DIR == FT_DIR);
static_assert(BTRFS_FT_CHRDEV == FT_CHRDEV);
static_assert(BTRFS_FT_BLKDEV == FT_BLKDEV);
static_assert(BTRFS_FT_FIFO == FT_FIFO);
static_assert(BTRFS_FT_SOCK == FT_SOCK);
static_assert(BTRFS_FT_SYMLINK == FT_SYMLINK);

static inline u8 btrfs_inode_type(struct inode *inode)
{
	return fs_umode_to_ftype(inode->i_mode);
}

struct inode *btrfs_lookup_dentry(struct inode *dir, struct dentry *dentry)
{
	struct btrfs_fs_info *fs_info = btrfs_sb(dir->i_sb);
	struct inode *inode;
	struct btrfs_root *root = BTRFS_I(dir)->root;
	struct btrfs_root *sub_root = root;
	struct btrfs_key location;
	u8 di_type = 0;
	int ret = 0;

	if (dentry->d_name.len > BTRFS_NAME_LEN)
		return ERR_PTR(-ENAMETOOLONG);

	ret = btrfs_inode_by_name(BTRFS_I(dir), dentry, &location, &di_type);
	if (ret < 0)
		return ERR_PTR(ret);

	if (location.type == BTRFS_INODE_ITEM_KEY) {
		inode = btrfs_iget(dir->i_sb, location.objectid, root);
		if (IS_ERR(inode))
			return inode;

		/* Do extra check against inode mode with di_type */
		if (btrfs_inode_type(inode) != di_type) {
			btrfs_crit(fs_info,
"inode mode mismatch with dir: inode mode=0%o btrfs type=%u dir type=%u",
				  inode->i_mode, btrfs_inode_type(inode),
				  di_type);
			iput(inode);
			return ERR_PTR(-EUCLEAN);
		}
		return inode;
	}

	ret = fixup_tree_root_location(fs_info, BTRFS_I(dir), dentry,
				       &location, &sub_root);
	if (ret < 0) {
		if (ret != -ENOENT)
			inode = ERR_PTR(ret);
		else
			inode = new_simple_dir(dir, &location, root);
	} else {
		inode = btrfs_iget(dir->i_sb, location.objectid, sub_root);
		btrfs_put_root(sub_root);

		if (IS_ERR(inode))
			return inode;

		down_read(&fs_info->cleanup_work_sem);
		if (!sb_rdonly(inode->i_sb))
			ret = btrfs_orphan_cleanup(sub_root);
		up_read(&fs_info->cleanup_work_sem);
		if (ret) {
			iput(inode);
			inode = ERR_PTR(ret);
		}
	}

	return inode;
}

static int btrfs_dentry_delete(const struct dentry *dentry)
{
	struct btrfs_root *root;
	struct inode *inode = d_inode(dentry);

	if (!inode && !IS_ROOT(dentry))
		inode = d_inode(dentry->d_parent);

	if (inode) {
		root = BTRFS_I(inode)->root;
		if (btrfs_root_refs(&root->root_item) == 0)
			return 1;

		if (btrfs_ino(BTRFS_I(inode)) == BTRFS_EMPTY_SUBVOL_DIR_OBJECTID)
			return 1;
	}
	return 0;
}

static struct dentry *btrfs_lookup(struct inode *dir, struct dentry *dentry,
				   unsigned int flags)
{
	struct inode *inode = btrfs_lookup_dentry(dir, dentry);

	if (inode == ERR_PTR(-ENOENT))
		inode = NULL;
	return d_splice_alias(inode, dentry);
}

/*
 * Find the highest existing sequence number in a directory and then set the
 * in-memory index_cnt variable to the first free sequence number.
 */
static int btrfs_set_inode_index_count(struct btrfs_inode *inode)
{
	struct btrfs_root *root = inode->root;
	struct btrfs_key key, found_key;
	struct btrfs_path *path;
	struct extent_buffer *leaf;
	int ret;

	key.objectid = btrfs_ino(inode);
	key.type = BTRFS_DIR_INDEX_KEY;
	key.offset = (u64)-1;

	path = btrfs_alloc_path();
	if (!path)
		return -ENOMEM;

	ret = btrfs_search_slot(NULL, root, &key, path, 0, 0);
	if (ret < 0)
		goto out;
	/* FIXME: we should be able to handle this */
	if (ret == 0)
		goto out;
	ret = 0;

	if (path->slots[0] == 0) {
		inode->index_cnt = BTRFS_DIR_START_INDEX;
		goto out;
	}

	path->slots[0]--;

	leaf = path->nodes[0];
	btrfs_item_key_to_cpu(leaf, &found_key, path->slots[0]);

	if (found_key.objectid != btrfs_ino(inode) ||
	    found_key.type != BTRFS_DIR_INDEX_KEY) {
		inode->index_cnt = BTRFS_DIR_START_INDEX;
		goto out;
	}

	inode->index_cnt = found_key.offset + 1;
out:
	btrfs_free_path(path);
	return ret;
}

static int btrfs_get_dir_last_index(struct btrfs_inode *dir, u64 *index)
{
	if (dir->index_cnt == (u64)-1) {
		int ret;

		ret = btrfs_inode_delayed_dir_index_count(dir);
		if (ret) {
			ret = btrfs_set_inode_index_count(dir);
			if (ret)
				return ret;
		}
	}

	*index = dir->index_cnt;

	return 0;
}

/*
 * All this infrastructure exists because dir_emit can fault, and we are holding
 * the tree lock when doing readdir.  For now just allocate a buffer and copy
 * our information into that, and then dir_emit from the buffer.  This is
 * similar to what NFS does, only we don't keep the buffer around in pagecache
 * because I'm afraid I'll mess that up.  Long term we need to make filldir do
 * copy_to_user_inatomic so we don't have to worry about page faulting under the
 * tree lock.
 */
static int btrfs_opendir(struct inode *inode, struct file *file)
{
	struct btrfs_file_private *private;
	u64 last_index;
	int ret;

	ret = btrfs_get_dir_last_index(BTRFS_I(inode), &last_index);
	if (ret)
		return ret;

	private = kzalloc(sizeof(struct btrfs_file_private), GFP_KERNEL);
	if (!private)
		return -ENOMEM;
	private->last_index = last_index;
	private->filldir_buf = kzalloc(PAGE_SIZE, GFP_KERNEL);
	if (!private->filldir_buf) {
		kfree(private);
		return -ENOMEM;
	}
	file->private_data = private;
	return 0;
}

struct dir_entry {
	u64 ino;
	u64 offset;
	unsigned type;
	int name_len;
};

static int btrfs_filldir(void *addr, int entries, struct dir_context *ctx)
{
	while (entries--) {
		struct dir_entry *entry = addr;
		char *name = (char *)(entry + 1);

		ctx->pos = get_unaligned(&entry->offset);
		if (!dir_emit(ctx, name, get_unaligned(&entry->name_len),
					 get_unaligned(&entry->ino),
					 get_unaligned(&entry->type)))
			return 1;
		addr += sizeof(struct dir_entry) +
			get_unaligned(&entry->name_len);
		ctx->pos++;
	}
	return 0;
}

static int btrfs_real_readdir(struct file *file, struct dir_context *ctx)
{
	struct inode *inode = file_inode(file);
	struct btrfs_root *root = BTRFS_I(inode)->root;
	struct btrfs_file_private *private = file->private_data;
	struct btrfs_dir_item *di;
	struct btrfs_key key;
	struct btrfs_key found_key;
	struct btrfs_path *path;
	void *addr;
	LIST_HEAD(ins_list);
	LIST_HEAD(del_list);
	int ret;
	char *name_ptr;
	int name_len;
	int entries = 0;
	int total_len = 0;
	bool put = false;
	struct btrfs_key location;

	if (!dir_emit_dots(file, ctx))
		return 0;

	path = btrfs_alloc_path();
	if (!path)
		return -ENOMEM;

	addr = private->filldir_buf;
	path->reada = READA_FORWARD;

	put = btrfs_readdir_get_delayed_items(inode, private->last_index,
					      &ins_list, &del_list);

again:
	key.type = BTRFS_DIR_INDEX_KEY;
	key.offset = ctx->pos;
	key.objectid = btrfs_ino(BTRFS_I(inode));

	btrfs_for_each_slot(root, &key, &found_key, path, ret) {
		struct dir_entry *entry;
		struct extent_buffer *leaf = path->nodes[0];
		u8 ftype;

		if (found_key.objectid != key.objectid)
			break;
		if (found_key.type != BTRFS_DIR_INDEX_KEY)
			break;
		if (found_key.offset < ctx->pos)
			continue;
		if (found_key.offset > private->last_index)
			break;
		if (btrfs_should_delete_dir_index(&del_list, found_key.offset))
			continue;
		di = btrfs_item_ptr(leaf, path->slots[0], struct btrfs_dir_item);
		name_len = btrfs_dir_name_len(leaf, di);
		if ((total_len + sizeof(struct dir_entry) + name_len) >=
		    PAGE_SIZE) {
			btrfs_release_path(path);
			ret = btrfs_filldir(private->filldir_buf, entries, ctx);
			if (ret)
				goto nopos;
			addr = private->filldir_buf;
			entries = 0;
			total_len = 0;
			goto again;
		}

		ftype = btrfs_dir_flags_to_ftype(btrfs_dir_flags(leaf, di));
		entry = addr;
		name_ptr = (char *)(entry + 1);
		read_extent_buffer(leaf, name_ptr,
				   (unsigned long)(di + 1), name_len);
		put_unaligned(name_len, &entry->name_len);
		put_unaligned(fs_ftype_to_dtype(ftype), &entry->type);
		btrfs_dir_item_key_to_cpu(leaf, di, &location);
		put_unaligned(location.objectid, &entry->ino);
		put_unaligned(found_key.offset, &entry->offset);
		entries++;
		addr += sizeof(struct dir_entry) + name_len;
		total_len += sizeof(struct dir_entry) + name_len;
	}
	/* Catch error encountered during iteration */
	if (ret < 0)
		goto err;

	btrfs_release_path(path);

	ret = btrfs_filldir(private->filldir_buf, entries, ctx);
	if (ret)
		goto nopos;

	ret = btrfs_readdir_delayed_dir_index(ctx, &ins_list);
	if (ret)
		goto nopos;

	/*
	 * Stop new entries from being returned after we return the last
	 * entry.
	 *
	 * New directory entries are assigned a strictly increasing
	 * offset.  This means that new entries created during readdir
	 * are *guaranteed* to be seen in the future by that readdir.
	 * This has broken buggy programs which operate on names as
	 * they're returned by readdir.  Until we re-use freed offsets
	 * we have this hack to stop new entries from being returned
	 * under the assumption that they'll never reach this huge
	 * offset.
	 *
	 * This is being careful not to overflow 32bit loff_t unless the
	 * last entry requires it because doing so has broken 32bit apps
	 * in the past.
	 */
	if (ctx->pos >= INT_MAX)
		ctx->pos = LLONG_MAX;
	else
		ctx->pos = INT_MAX;
nopos:
	ret = 0;
err:
	if (put)
		btrfs_readdir_put_delayed_items(inode, &ins_list, &del_list);
	btrfs_free_path(path);
	return ret;
}

/*
 * This is somewhat expensive, updating the tree every time the
 * inode changes.  But, it is most likely to find the inode in cache.
 * FIXME, needs more benchmarking...there are no reasons other than performance
 * to keep or drop this code.
 */
static int btrfs_dirty_inode(struct btrfs_inode *inode)
{
	struct btrfs_root *root = inode->root;
	struct btrfs_fs_info *fs_info = root->fs_info;
	struct btrfs_trans_handle *trans;
	int ret;

	if (test_bit(BTRFS_INODE_DUMMY, &inode->runtime_flags))
		return 0;

	trans = btrfs_join_transaction(root);
	if (IS_ERR(trans))
		return PTR_ERR(trans);

	ret = btrfs_update_inode(trans, root, inode);
	if (ret && (ret == -ENOSPC || ret == -EDQUOT)) {
		/* whoops, lets try again with the full transaction */
		btrfs_end_transaction(trans);
		trans = btrfs_start_transaction(root, 1);
		if (IS_ERR(trans))
			return PTR_ERR(trans);

		ret = btrfs_update_inode(trans, root, inode);
	}
	btrfs_end_transaction(trans);
	if (inode->delayed_node)
		btrfs_balance_delayed_items(fs_info);

	return ret;
}

/*
 * This is a copy of file_update_time.  We need this so we can return error on
 * ENOSPC for updating the inode in the case of file write and mmap writes.
 */
static int btrfs_update_time(struct inode *inode, int flags)
{
	struct btrfs_root *root = BTRFS_I(inode)->root;
	bool dirty = flags & ~S_VERSION;

	if (btrfs_root_readonly(root))
		return -EROFS;

	dirty = inode_update_timestamps(inode, flags);
	return dirty ? btrfs_dirty_inode(BTRFS_I(inode)) : 0;
}

/*
 * helper to find a free sequence number in a given directory.  This current
 * code is very simple, later versions will do smarter things in the btree
 */
int btrfs_set_inode_index(struct btrfs_inode *dir, u64 *index)
{
	int ret = 0;

	if (dir->index_cnt == (u64)-1) {
		ret = btrfs_inode_delayed_dir_index_count(dir);
		if (ret) {
			ret = btrfs_set_inode_index_count(dir);
			if (ret)
				return ret;
		}
	}

	*index = dir->index_cnt;
	dir->index_cnt++;

	return ret;
}

static int btrfs_insert_inode_locked(struct inode *inode)
{
	struct btrfs_iget_args args;

	args.ino = BTRFS_I(inode)->location.objectid;
	args.root = BTRFS_I(inode)->root;

	return insert_inode_locked4(inode,
		   btrfs_inode_hash(inode->i_ino, BTRFS_I(inode)->root),
		   btrfs_find_actor, &args);
}

int btrfs_new_inode_prepare(struct btrfs_new_inode_args *args,
			    unsigned int *trans_num_items)
{
	struct inode *dir = args->dir;
	struct inode *inode = args->inode;
	int ret;

	if (!args->orphan) {
		ret = fscrypt_setup_filename(dir, &args->dentry->d_name, 0,
					     &args->fname);
		if (ret)
			return ret;
	}

	ret = posix_acl_create(dir, &inode->i_mode, &args->default_acl, &args->acl);
	if (ret) {
		fscrypt_free_filename(&args->fname);
		return ret;
	}

	/* 1 to add inode item */
	*trans_num_items = 1;
	/* 1 to add compression property */
	if (BTRFS_I(dir)->prop_compress)
		(*trans_num_items)++;
	/* 1 to add default ACL xattr */
	if (args->default_acl)
		(*trans_num_items)++;
	/* 1 to add access ACL xattr */
	if (args->acl)
		(*trans_num_items)++;
#ifdef CONFIG_SECURITY
	/* 1 to add LSM xattr */
	if (dir->i_security)
		(*trans_num_items)++;
#endif
	if (args->orphan) {
		/* 1 to add orphan item */
		(*trans_num_items)++;
	} else {
		/*
		 * 1 to add dir item
		 * 1 to add dir index
		 * 1 to update parent inode item
		 *
		 * No need for 1 unit for the inode ref item because it is
		 * inserted in a batch together with the inode item at
		 * btrfs_create_new_inode().
		 */
		*trans_num_items += 3;
	}
	return 0;
}

void btrfs_new_inode_args_destroy(struct btrfs_new_inode_args *args)
{
	posix_acl_release(args->acl);
	posix_acl_release(args->default_acl);
	fscrypt_free_filename(&args->fname);
}

/*
 * Inherit flags from the parent inode.
 *
 * Currently only the compression flags and the cow flags are inherited.
 */
static void btrfs_inherit_iflags(struct btrfs_inode *inode, struct btrfs_inode *dir)
{
	unsigned int flags;

	flags = dir->flags;

	if (flags & BTRFS_INODE_NOCOMPRESS) {
		inode->flags &= ~BTRFS_INODE_COMPRESS;
		inode->flags |= BTRFS_INODE_NOCOMPRESS;
	} else if (flags & BTRFS_INODE_COMPRESS) {
		inode->flags &= ~BTRFS_INODE_NOCOMPRESS;
		inode->flags |= BTRFS_INODE_COMPRESS;
	}

	if (flags & BTRFS_INODE_NODATACOW) {
		inode->flags |= BTRFS_INODE_NODATACOW;
		if (S_ISREG(inode->vfs_inode.i_mode))
			inode->flags |= BTRFS_INODE_NODATASUM;
	}

	btrfs_sync_inode_flags_to_i_flags(&inode->vfs_inode);
}

int btrfs_create_new_inode(struct btrfs_trans_handle *trans,
			   struct btrfs_new_inode_args *args)
{
	struct inode *dir = args->dir;
	struct inode *inode = args->inode;
	const struct fscrypt_str *name = args->orphan ? NULL : &args->fname.disk_name;
	struct btrfs_fs_info *fs_info = btrfs_sb(dir->i_sb);
	struct btrfs_root *root;
	struct btrfs_inode_item *inode_item;
	struct btrfs_key *location;
	struct btrfs_path *path;
	u64 objectid;
	struct btrfs_inode_ref *ref;
	struct btrfs_key key[2];
	u32 sizes[2];
	struct btrfs_item_batch batch;
	unsigned long ptr;
	int ret;

	path = btrfs_alloc_path();
	if (!path)
		return -ENOMEM;

	if (!args->subvol)
		BTRFS_I(inode)->root = btrfs_grab_root(BTRFS_I(dir)->root);
	root = BTRFS_I(inode)->root;

	ret = btrfs_get_free_objectid(root, &objectid);
	if (ret)
		goto out;
	inode->i_ino = objectid;

	if (args->orphan) {
		/*
		 * O_TMPFILE, set link count to 0, so that after this point, we
		 * fill in an inode item with the correct link count.
		 */
		set_nlink(inode, 0);
	} else {
		trace_btrfs_inode_request(dir);

		ret = btrfs_set_inode_index(BTRFS_I(dir), &BTRFS_I(inode)->dir_index);
		if (ret)
			goto out;
	}
	/* index_cnt is ignored for everything but a dir. */
	BTRFS_I(inode)->index_cnt = BTRFS_DIR_START_INDEX;
	BTRFS_I(inode)->generation = trans->transid;
	inode->i_generation = BTRFS_I(inode)->generation;

	/*
	 * Subvolumes don't inherit flags from their parent directory.
	 * Originally this was probably by accident, but we probably can't
	 * change it now without compatibility issues.
	 */
	if (!args->subvol)
		btrfs_inherit_iflags(BTRFS_I(inode), BTRFS_I(dir));

	if (S_ISREG(inode->i_mode)) {
		if (btrfs_test_opt(fs_info, NODATASUM))
			BTRFS_I(inode)->flags |= BTRFS_INODE_NODATASUM;
		if (btrfs_test_opt(fs_info, NODATACOW))
			BTRFS_I(inode)->flags |= BTRFS_INODE_NODATACOW |
				BTRFS_INODE_NODATASUM;
	}

	location = &BTRFS_I(inode)->location;
	location->objectid = objectid;
	location->offset = 0;
	location->type = BTRFS_INODE_ITEM_KEY;

	ret = btrfs_insert_inode_locked(inode);
	if (ret < 0) {
		if (!args->orphan)
			BTRFS_I(dir)->index_cnt--;
		goto out;
	}

	/*
	 * We could have gotten an inode number from somebody who was fsynced
	 * and then removed in this same transaction, so let's just set full
	 * sync since it will be a full sync anyway and this will blow away the
	 * old info in the log.
	 */
	btrfs_set_inode_full_sync(BTRFS_I(inode));

	key[0].objectid = objectid;
	key[0].type = BTRFS_INODE_ITEM_KEY;
	key[0].offset = 0;

	sizes[0] = sizeof(struct btrfs_inode_item);

	if (!args->orphan) {
		/*
		 * Start new inodes with an inode_ref. This is slightly more
		 * efficient for small numbers of hard links since they will
		 * be packed into one item. Extended refs will kick in if we
		 * add more hard links than can fit in the ref item.
		 */
		key[1].objectid = objectid;
		key[1].type = BTRFS_INODE_REF_KEY;
		if (args->subvol) {
			key[1].offset = objectid;
			sizes[1] = 2 + sizeof(*ref);
		} else {
			key[1].offset = btrfs_ino(BTRFS_I(dir));
			sizes[1] = name->len + sizeof(*ref);
		}
	}

	batch.keys = &key[0];
	batch.data_sizes = &sizes[0];
	batch.total_data_size = sizes[0] + (args->orphan ? 0 : sizes[1]);
	batch.nr = args->orphan ? 1 : 2;
	ret = btrfs_insert_empty_items(trans, root, path, &batch);
	if (ret != 0) {
		btrfs_abort_transaction(trans, ret);
		goto discard;
	}

	inode->i_mtime = inode_set_ctime_current(inode);
	inode->i_atime = inode->i_mtime;
	BTRFS_I(inode)->i_otime = inode->i_mtime;

	/*
	 * We're going to fill the inode item now, so at this point the inode
	 * must be fully initialized.
	 */

	inode_item = btrfs_item_ptr(path->nodes[0], path->slots[0],
				  struct btrfs_inode_item);
	memzero_extent_buffer(path->nodes[0], (unsigned long)inode_item,
			     sizeof(*inode_item));
	fill_inode_item(trans, path->nodes[0], inode_item, inode);

	if (!args->orphan) {
		ref = btrfs_item_ptr(path->nodes[0], path->slots[0] + 1,
				     struct btrfs_inode_ref);
		ptr = (unsigned long)(ref + 1);
		if (args->subvol) {
			btrfs_set_inode_ref_name_len(path->nodes[0], ref, 2);
			btrfs_set_inode_ref_index(path->nodes[0], ref, 0);
			write_extent_buffer(path->nodes[0], "..", ptr, 2);
		} else {
			btrfs_set_inode_ref_name_len(path->nodes[0], ref,
						     name->len);
			btrfs_set_inode_ref_index(path->nodes[0], ref,
						  BTRFS_I(inode)->dir_index);
			write_extent_buffer(path->nodes[0], name->name, ptr,
					    name->len);
		}
	}

	btrfs_mark_buffer_dirty(path->nodes[0]);
	/*
	 * We don't need the path anymore, plus inheriting properties, adding
	 * ACLs, security xattrs, orphan item or adding the link, will result in
	 * allocating yet another path. So just free our path.
	 */
	btrfs_free_path(path);
	path = NULL;

	if (args->subvol) {
		struct inode *parent;

		/*
		 * Subvolumes inherit properties from their parent subvolume,
		 * not the directory they were created in.
		 */
		parent = btrfs_iget(fs_info->sb, BTRFS_FIRST_FREE_OBJECTID,
				    BTRFS_I(dir)->root);
		if (IS_ERR(parent)) {
			ret = PTR_ERR(parent);
		} else {
			ret = btrfs_inode_inherit_props(trans, inode, parent);
			iput(parent);
		}
	} else {
		ret = btrfs_inode_inherit_props(trans, inode, dir);
	}
	if (ret) {
		btrfs_err(fs_info,
			  "error inheriting props for ino %llu (root %llu): %d",
			  btrfs_ino(BTRFS_I(inode)), root->root_key.objectid,
			  ret);
	}

	/*
	 * Subvolumes don't inherit ACLs or get passed to the LSM. This is
	 * probably a bug.
	 */
	if (!args->subvol) {
		ret = btrfs_init_inode_security(trans, args);
		if (ret) {
			btrfs_abort_transaction(trans, ret);
			goto discard;
		}
	}

	inode_tree_add(BTRFS_I(inode));

	trace_btrfs_inode_new(inode);
	btrfs_set_inode_last_trans(trans, BTRFS_I(inode));

	btrfs_update_root_times(trans, root);

	if (args->orphan) {
		ret = btrfs_orphan_add(trans, BTRFS_I(inode));
	} else {
		ret = btrfs_add_link(trans, BTRFS_I(dir), BTRFS_I(inode), name,
				     0, BTRFS_I(inode)->dir_index);
	}
	if (ret) {
		btrfs_abort_transaction(trans, ret);
		goto discard;
	}

	return 0;

discard:
	/*
	 * discard_new_inode() calls iput(), but the caller owns the reference
	 * to the inode.
	 */
	ihold(inode);
	discard_new_inode(inode);
out:
	btrfs_free_path(path);
	return ret;
}

/*
 * utility function to add 'inode' into 'parent_inode' with
 * a give name and a given sequence number.
 * if 'add_backref' is true, also insert a backref from the
 * inode to the parent directory.
 */
int btrfs_add_link(struct btrfs_trans_handle *trans,
		   struct btrfs_inode *parent_inode, struct btrfs_inode *inode,
		   const struct fscrypt_str *name, int add_backref, u64 index)
{
	int ret = 0;
	struct btrfs_key key;
	struct btrfs_root *root = parent_inode->root;
	u64 ino = btrfs_ino(inode);
	u64 parent_ino = btrfs_ino(parent_inode);

	if (unlikely(ino == BTRFS_FIRST_FREE_OBJECTID)) {
		memcpy(&key, &inode->root->root_key, sizeof(key));
	} else {
		key.objectid = ino;
		key.type = BTRFS_INODE_ITEM_KEY;
		key.offset = 0;
	}

	if (unlikely(ino == BTRFS_FIRST_FREE_OBJECTID)) {
		ret = btrfs_add_root_ref(trans, key.objectid,
					 root->root_key.objectid, parent_ino,
					 index, name);
	} else if (add_backref) {
		ret = btrfs_insert_inode_ref(trans, root, name,
					     ino, parent_ino, index);
	}

	/* Nothing to clean up yet */
	if (ret)
		return ret;

	ret = btrfs_insert_dir_item(trans, name, parent_inode, &key,
				    btrfs_inode_type(&inode->vfs_inode), index);
	if (ret == -EEXIST || ret == -EOVERFLOW)
		goto fail_dir_item;
	else if (ret) {
		btrfs_abort_transaction(trans, ret);
		return ret;
	}

	btrfs_i_size_write(parent_inode, parent_inode->vfs_inode.i_size +
			   name->len * 2);
	inode_inc_iversion(&parent_inode->vfs_inode);
	/*
	 * If we are replaying a log tree, we do not want to update the mtime
	 * and ctime of the parent directory with the current time, since the
	 * log replay procedure is responsible for setting them to their correct
	 * values (the ones it had when the fsync was done).
	 */
	if (!test_bit(BTRFS_FS_LOG_RECOVERING, &root->fs_info->flags))
		parent_inode->vfs_inode.i_mtime =
			inode_set_ctime_current(&parent_inode->vfs_inode);

	ret = btrfs_update_inode(trans, root, parent_inode);
	if (ret)
		btrfs_abort_transaction(trans, ret);
	return ret;

fail_dir_item:
	if (unlikely(ino == BTRFS_FIRST_FREE_OBJECTID)) {
		u64 local_index;
		int err;
		err = btrfs_del_root_ref(trans, key.objectid,
					 root->root_key.objectid, parent_ino,
					 &local_index, name);
		if (err)
			btrfs_abort_transaction(trans, err);
	} else if (add_backref) {
		u64 local_index;
		int err;

		err = btrfs_del_inode_ref(trans, root, name, ino, parent_ino,
					  &local_index);
		if (err)
			btrfs_abort_transaction(trans, err);
	}

	/* Return the original error code */
	return ret;
}

static int btrfs_create_common(struct inode *dir, struct dentry *dentry,
			       struct inode *inode)
{
	struct btrfs_fs_info *fs_info = btrfs_sb(dir->i_sb);
	struct btrfs_root *root = BTRFS_I(dir)->root;
	struct btrfs_new_inode_args new_inode_args = {
		.dir = dir,
		.dentry = dentry,
		.inode = inode,
	};
	unsigned int trans_num_items;
	struct btrfs_trans_handle *trans;
	int err;

	err = btrfs_new_inode_prepare(&new_inode_args, &trans_num_items);
	if (err)
		goto out_inode;

	trans = btrfs_start_transaction(root, trans_num_items);
	if (IS_ERR(trans)) {
		err = PTR_ERR(trans);
		goto out_new_inode_args;
	}

	err = btrfs_create_new_inode(trans, &new_inode_args);
	if (!err)
		d_instantiate_new(dentry, inode);

	btrfs_end_transaction(trans);
	btrfs_btree_balance_dirty(fs_info);
out_new_inode_args:
	btrfs_new_inode_args_destroy(&new_inode_args);
out_inode:
	if (err)
		iput(inode);
	return err;
}

static int btrfs_mknod(struct mnt_idmap *idmap, struct inode *dir,
		       struct dentry *dentry, umode_t mode, dev_t rdev)
{
	struct inode *inode;

	inode = new_inode(dir->i_sb);
	if (!inode)
		return -ENOMEM;
	inode_init_owner(idmap, inode, dir, mode);
	inode->i_op = &btrfs_special_inode_operations;
	init_special_inode(inode, inode->i_mode, rdev);
	return btrfs_create_common(dir, dentry, inode);
}

static int btrfs_create(struct mnt_idmap *idmap, struct inode *dir,
			struct dentry *dentry, umode_t mode, bool excl)
{
	struct inode *inode;

	inode = new_inode(dir->i_sb);
	if (!inode)
		return -ENOMEM;
	inode_init_owner(idmap, inode, dir, mode);
	inode->i_fop = &btrfs_file_operations;
	inode->i_op = &btrfs_file_inode_operations;
	inode->i_mapping->a_ops = &btrfs_aops;
	return btrfs_create_common(dir, dentry, inode);
}

static int btrfs_link(struct dentry *old_dentry, struct inode *dir,
		      struct dentry *dentry)
{
	struct btrfs_trans_handle *trans = NULL;
	struct btrfs_root *root = BTRFS_I(dir)->root;
	struct inode *inode = d_inode(old_dentry);
	struct btrfs_fs_info *fs_info = btrfs_sb(inode->i_sb);
	struct fscrypt_name fname;
	u64 index;
	int err;
	int drop_inode = 0;

	/* do not allow sys_link's with other subvols of the same device */
	if (root->root_key.objectid != BTRFS_I(inode)->root->root_key.objectid)
		return -EXDEV;

	if (inode->i_nlink >= BTRFS_LINK_MAX)
		return -EMLINK;

	err = fscrypt_setup_filename(dir, &dentry->d_name, 0, &fname);
	if (err)
		goto fail;

	err = btrfs_set_inode_index(BTRFS_I(dir), &index);
	if (err)
		goto fail;

	/*
	 * 2 items for inode and inode ref
	 * 2 items for dir items
	 * 1 item for parent inode
	 * 1 item for orphan item deletion if O_TMPFILE
	 */
	trans = btrfs_start_transaction(root, inode->i_nlink ? 5 : 6);
	if (IS_ERR(trans)) {
		err = PTR_ERR(trans);
		trans = NULL;
		goto fail;
	}

	/* There are several dir indexes for this inode, clear the cache. */
	BTRFS_I(inode)->dir_index = 0ULL;
	inc_nlink(inode);
	inode_inc_iversion(inode);
	inode_set_ctime_current(inode);
	ihold(inode);
	set_bit(BTRFS_INODE_COPY_EVERYTHING, &BTRFS_I(inode)->runtime_flags);

	err = btrfs_add_link(trans, BTRFS_I(dir), BTRFS_I(inode),
			     &fname.disk_name, 1, index);

	if (err) {
		drop_inode = 1;
	} else {
		struct dentry *parent = dentry->d_parent;

		err = btrfs_update_inode(trans, root, BTRFS_I(inode));
		if (err)
			goto fail;
		if (inode->i_nlink == 1) {
			/*
			 * If new hard link count is 1, it's a file created
			 * with open(2) O_TMPFILE flag.
			 */
			err = btrfs_orphan_del(trans, BTRFS_I(inode));
			if (err)
				goto fail;
		}
		d_instantiate(dentry, inode);
		btrfs_log_new_name(trans, old_dentry, NULL, 0, parent);
	}

fail:
	fscrypt_free_filename(&fname);
	if (trans)
		btrfs_end_transaction(trans);
	if (drop_inode) {
		inode_dec_link_count(inode);
		iput(inode);
	}
	btrfs_btree_balance_dirty(fs_info);
	return err;
}

static int btrfs_mkdir(struct mnt_idmap *idmap, struct inode *dir,
		       struct dentry *dentry, umode_t mode)
{
	struct inode *inode;

	inode = new_inode(dir->i_sb);
	if (!inode)
		return -ENOMEM;
	inode_init_owner(idmap, inode, dir, S_IFDIR | mode);
	inode->i_op = &btrfs_dir_inode_operations;
	inode->i_fop = &btrfs_dir_file_operations;
	return btrfs_create_common(dir, dentry, inode);
}

static noinline int uncompress_inline(struct btrfs_path *path,
				      struct page *page,
				      struct btrfs_file_extent_item *item)
{
	int ret;
	struct extent_buffer *leaf = path->nodes[0];
	char *tmp;
	size_t max_size;
	unsigned long inline_size;
	unsigned long ptr;
	int compress_type;

	compress_type = btrfs_file_extent_compression(leaf, item);
	max_size = btrfs_file_extent_ram_bytes(leaf, item);
	inline_size = btrfs_file_extent_inline_item_len(leaf, path->slots[0]);
	tmp = kmalloc(inline_size, GFP_NOFS);
	if (!tmp)
		return -ENOMEM;
	ptr = btrfs_file_extent_inline_start(item);

	read_extent_buffer(leaf, tmp, ptr, inline_size);

	max_size = min_t(unsigned long, PAGE_SIZE, max_size);
	ret = btrfs_decompress(compress_type, tmp, page, 0, inline_size, max_size);

	/*
	 * decompression code contains a memset to fill in any space between the end
	 * of the uncompressed data and the end of max_size in case the decompressed
	 * data ends up shorter than ram_bytes.  That doesn't cover the hole between
	 * the end of an inline extent and the beginning of the next block, so we
	 * cover that region here.
	 */

	if (max_size < PAGE_SIZE)
		memzero_page(page, max_size, PAGE_SIZE - max_size);
	kfree(tmp);
	return ret;
}

static int read_inline_extent(struct btrfs_inode *inode, struct btrfs_path *path,
			      struct page *page)
{
	struct btrfs_file_extent_item *fi;
	void *kaddr;
	size_t copy_size;

	if (!page || PageUptodate(page))
		return 0;

	ASSERT(page_offset(page) == 0);

	fi = btrfs_item_ptr(path->nodes[0], path->slots[0],
			    struct btrfs_file_extent_item);
	if (btrfs_file_extent_compression(path->nodes[0], fi) != BTRFS_COMPRESS_NONE)
		return uncompress_inline(path, page, fi);

	copy_size = min_t(u64, PAGE_SIZE,
			  btrfs_file_extent_ram_bytes(path->nodes[0], fi));
	kaddr = kmap_local_page(page);
	read_extent_buffer(path->nodes[0], kaddr,
			   btrfs_file_extent_inline_start(fi), copy_size);
	kunmap_local(kaddr);
	if (copy_size < PAGE_SIZE)
		memzero_page(page, copy_size, PAGE_SIZE - copy_size);
	return 0;
}

/*
 * Lookup the first extent overlapping a range in a file.
 *
 * @inode:	file to search in
 * @page:	page to read extent data into if the extent is inline
 * @pg_offset:	offset into @page to copy to
 * @start:	file offset
 * @len:	length of range starting at @start
 *
 * Return the first &struct extent_map which overlaps the given range, reading
 * it from the B-tree and caching it if necessary. Note that there may be more
 * extents which overlap the given range after the returned extent_map.
 *
 * If @page is not NULL and the extent is inline, this also reads the extent
 * data directly into the page and marks the extent up to date in the io_tree.
 *
 * Return: ERR_PTR on error, non-NULL extent_map on success.
 */
struct extent_map *btrfs_get_extent(struct btrfs_inode *inode,
				    struct page *page, size_t pg_offset,
				    u64 start, u64 len)
{
	struct btrfs_fs_info *fs_info = inode->root->fs_info;
	int ret = 0;
	u64 extent_start = 0;
	u64 extent_end = 0;
	u64 objectid = btrfs_ino(inode);
	int extent_type = -1;
	struct btrfs_path *path = NULL;
	struct btrfs_root *root = inode->root;
	struct btrfs_file_extent_item *item;
	struct extent_buffer *leaf;
	struct btrfs_key found_key;
	struct extent_map *em = NULL;
	struct extent_map_tree *em_tree = &inode->extent_tree;

	read_lock(&em_tree->lock);
	em = lookup_extent_mapping(em_tree, start, len);
	read_unlock(&em_tree->lock);

	if (em) {
		if (em->start > start || em->start + em->len <= start)
			free_extent_map(em);
		else if (em->block_start == EXTENT_MAP_INLINE && page)
			free_extent_map(em);
		else
			goto out;
	}
	em = alloc_extent_map();
	if (!em) {
		ret = -ENOMEM;
		goto out;
	}
	em->start = EXTENT_MAP_HOLE;
	em->orig_start = EXTENT_MAP_HOLE;
	em->len = (u64)-1;
	em->block_len = (u64)-1;

	path = btrfs_alloc_path();
	if (!path) {
		ret = -ENOMEM;
		goto out;
	}

	/* Chances are we'll be called again, so go ahead and do readahead */
	path->reada = READA_FORWARD;

	/*
	 * The same explanation in load_free_space_cache applies here as well,
	 * we only read when we're loading the free space cache, and at that
	 * point the commit_root has everything we need.
	 */
	if (btrfs_is_free_space_inode(inode)) {
		path->search_commit_root = 1;
		path->skip_locking = 1;
	}

	ret = btrfs_lookup_file_extent(NULL, root, path, objectid, start, 0);
	if (ret < 0) {
		goto out;
	} else if (ret > 0) {
		if (path->slots[0] == 0)
			goto not_found;
		path->slots[0]--;
		ret = 0;
	}

	leaf = path->nodes[0];
	item = btrfs_item_ptr(leaf, path->slots[0],
			      struct btrfs_file_extent_item);
	btrfs_item_key_to_cpu(leaf, &found_key, path->slots[0]);
	if (found_key.objectid != objectid ||
	    found_key.type != BTRFS_EXTENT_DATA_KEY) {
		/*
		 * If we backup past the first extent we want to move forward
		 * and see if there is an extent in front of us, otherwise we'll
		 * say there is a hole for our whole search range which can
		 * cause problems.
		 */
		extent_end = start;
		goto next;
	}

	extent_type = btrfs_file_extent_type(leaf, item);
	extent_start = found_key.offset;
	extent_end = btrfs_file_extent_end(path);
	if (extent_type == BTRFS_FILE_EXTENT_REG ||
	    extent_type == BTRFS_FILE_EXTENT_PREALLOC) {
		/* Only regular file could have regular/prealloc extent */
		if (!S_ISREG(inode->vfs_inode.i_mode)) {
			ret = -EUCLEAN;
			btrfs_crit(fs_info,
		"regular/prealloc extent found for non-regular inode %llu",
				   btrfs_ino(inode));
			goto out;
		}
		trace_btrfs_get_extent_show_fi_regular(inode, leaf, item,
						       extent_start);
	} else if (extent_type == BTRFS_FILE_EXTENT_INLINE) {
		trace_btrfs_get_extent_show_fi_inline(inode, leaf, item,
						      path->slots[0],
						      extent_start);
	}
next:
	if (start >= extent_end) {
		path->slots[0]++;
		if (path->slots[0] >= btrfs_header_nritems(leaf)) {
			ret = btrfs_next_leaf(root, path);
			if (ret < 0)
				goto out;
			else if (ret > 0)
				goto not_found;

			leaf = path->nodes[0];
		}
		btrfs_item_key_to_cpu(leaf, &found_key, path->slots[0]);
		if (found_key.objectid != objectid ||
		    found_key.type != BTRFS_EXTENT_DATA_KEY)
			goto not_found;
		if (start + len <= found_key.offset)
			goto not_found;
		if (start > found_key.offset)
			goto next;

		/* New extent overlaps with existing one */
		em->start = start;
		em->orig_start = start;
		em->len = found_key.offset - start;
		em->block_start = EXTENT_MAP_HOLE;
		goto insert;
	}

	btrfs_extent_item_to_extent_map(inode, path, item, em);

	if (extent_type == BTRFS_FILE_EXTENT_REG ||
	    extent_type == BTRFS_FILE_EXTENT_PREALLOC) {
		goto insert;
	} else if (extent_type == BTRFS_FILE_EXTENT_INLINE) {
		/*
		 * Inline extent can only exist at file offset 0. This is
		 * ensured by tree-checker and inline extent creation path.
		 * Thus all members representing file offsets should be zero.
		 */
		ASSERT(pg_offset == 0);
		ASSERT(extent_start == 0);
		ASSERT(em->start == 0);

		/*
		 * btrfs_extent_item_to_extent_map() should have properly
		 * initialized em members already.
		 *
		 * Other members are not utilized for inline extents.
		 */
		ASSERT(em->block_start == EXTENT_MAP_INLINE);
		ASSERT(em->len == fs_info->sectorsize);

		ret = read_inline_extent(inode, path, page);
		if (ret < 0)
			goto out;
		goto insert;
	}
not_found:
	em->start = start;
	em->orig_start = start;
	em->len = len;
	em->block_start = EXTENT_MAP_HOLE;
insert:
	ret = 0;
	btrfs_release_path(path);
	if (em->start > start || extent_map_end(em) <= start) {
		btrfs_err(fs_info,
			  "bad extent! em: [%llu %llu] passed [%llu %llu]",
			  em->start, em->len, start, len);
		ret = -EIO;
		goto out;
	}

	write_lock(&em_tree->lock);
	ret = btrfs_add_extent_mapping(fs_info, em_tree, &em, start, len);
	write_unlock(&em_tree->lock);
out:
	btrfs_free_path(path);

	trace_btrfs_get_extent(root, inode, em);

	if (ret) {
		free_extent_map(em);
		return ERR_PTR(ret);
	}
	return em;
}

static struct extent_map *btrfs_create_dio_extent(struct btrfs_inode *inode,
						  struct btrfs_dio_data *dio_data,
						  const u64 start,
						  const u64 len,
						  const u64 orig_start,
						  const u64 block_start,
						  const u64 block_len,
						  const u64 orig_block_len,
						  const u64 ram_bytes,
						  const int type)
{
	struct extent_map *em = NULL;
	struct btrfs_ordered_extent *ordered;

	if (type != BTRFS_ORDERED_NOCOW) {
		em = create_io_em(inode, start, len, orig_start, block_start,
				  block_len, orig_block_len, ram_bytes,
				  BTRFS_COMPRESS_NONE, /* compress_type */
				  type);
		if (IS_ERR(em))
			goto out;
	}
	ordered = btrfs_alloc_ordered_extent(inode, start, len, len,
					     block_start, block_len, 0,
					     (1 << type) |
					     (1 << BTRFS_ORDERED_DIRECT),
					     BTRFS_COMPRESS_NONE);
	if (IS_ERR(ordered)) {
		if (em) {
			free_extent_map(em);
			btrfs_drop_extent_map_range(inode, start,
						    start + len - 1, false);
		}
		em = ERR_CAST(ordered);
	} else {
		ASSERT(!dio_data->ordered);
		dio_data->ordered = ordered;
	}
 out:

	return em;
}

static struct extent_map *btrfs_new_extent_direct(struct btrfs_inode *inode,
						  struct btrfs_dio_data *dio_data,
						  u64 start, u64 len)
{
	struct btrfs_root *root = inode->root;
	struct btrfs_fs_info *fs_info = root->fs_info;
	struct extent_map *em;
	struct btrfs_key ins;
	u64 alloc_hint;
	int ret;

	alloc_hint = get_extent_allocation_hint(inode, start, len);
	ret = btrfs_reserve_extent(root, len, len, fs_info->sectorsize,
				   0, alloc_hint, &ins, 1, 1);
	if (ret)
		return ERR_PTR(ret);

	em = btrfs_create_dio_extent(inode, dio_data, start, ins.offset, start,
				     ins.objectid, ins.offset, ins.offset,
				     ins.offset, BTRFS_ORDERED_REGULAR);
	btrfs_dec_block_group_reservations(fs_info, ins.objectid);
	if (IS_ERR(em))
		btrfs_free_reserved_extent(fs_info, ins.objectid, ins.offset,
					   1);

	return em;
}

static bool btrfs_extent_readonly(struct btrfs_fs_info *fs_info, u64 bytenr)
{
	struct btrfs_block_group *block_group;
	bool readonly = false;

	block_group = btrfs_lookup_block_group(fs_info, bytenr);
	if (!block_group || block_group->ro)
		readonly = true;
	if (block_group)
		btrfs_put_block_group(block_group);
	return readonly;
}

/*
 * Check if we can do nocow write into the range [@offset, @offset + @len)
 *
 * @offset:	File offset
 * @len:	The length to write, will be updated to the nocow writeable
 *		range
 * @orig_start:	(optional) Return the original file offset of the file extent
 * @orig_len:	(optional) Return the original on-disk length of the file extent
 * @ram_bytes:	(optional) Return the ram_bytes of the file extent
 * @strict:	if true, omit optimizations that might force us into unnecessary
 *		cow. e.g., don't trust generation number.
 *
 * Return:
 * >0	and update @len if we can do nocow write
 *  0	if we can't do nocow write
 * <0	if error happened
 *
 * NOTE: This only checks the file extents, caller is responsible to wait for
 *	 any ordered extents.
 */
noinline int can_nocow_extent(struct inode *inode, u64 offset, u64 *len,
			      u64 *orig_start, u64 *orig_block_len,
			      u64 *ram_bytes, bool nowait, bool strict)
{
	struct btrfs_fs_info *fs_info = btrfs_sb(inode->i_sb);
	struct can_nocow_file_extent_args nocow_args = { 0 };
	struct btrfs_path *path;
	int ret;
	struct extent_buffer *leaf;
	struct btrfs_root *root = BTRFS_I(inode)->root;
	struct extent_io_tree *io_tree = &BTRFS_I(inode)->io_tree;
	struct btrfs_file_extent_item *fi;
	struct btrfs_key key;
	int found_type;

	path = btrfs_alloc_path();
	if (!path)
		return -ENOMEM;
	path->nowait = nowait;

	ret = btrfs_lookup_file_extent(NULL, root, path,
			btrfs_ino(BTRFS_I(inode)), offset, 0);
	if (ret < 0)
		goto out;

	if (ret == 1) {
		if (path->slots[0] == 0) {
			/* can't find the item, must cow */
			ret = 0;
			goto out;
		}
		path->slots[0]--;
	}
	ret = 0;
	leaf = path->nodes[0];
	btrfs_item_key_to_cpu(leaf, &key, path->slots[0]);
	if (key.objectid != btrfs_ino(BTRFS_I(inode)) ||
	    key.type != BTRFS_EXTENT_DATA_KEY) {
		/* not our file or wrong item type, must cow */
		goto out;
	}

	if (key.offset > offset) {
		/* Wrong offset, must cow */
		goto out;
	}

	if (btrfs_file_extent_end(path) <= offset)
		goto out;

	fi = btrfs_item_ptr(leaf, path->slots[0], struct btrfs_file_extent_item);
	found_type = btrfs_file_extent_type(leaf, fi);
	if (ram_bytes)
		*ram_bytes = btrfs_file_extent_ram_bytes(leaf, fi);

	nocow_args.start = offset;
	nocow_args.end = offset + *len - 1;
	nocow_args.strict = strict;
	nocow_args.free_path = true;

	ret = can_nocow_file_extent(path, &key, BTRFS_I(inode), &nocow_args);
	/* can_nocow_file_extent() has freed the path. */
	path = NULL;

	if (ret != 1) {
		/* Treat errors as not being able to NOCOW. */
		ret = 0;
		goto out;
	}

	ret = 0;
	if (btrfs_extent_readonly(fs_info, nocow_args.disk_bytenr))
		goto out;

	if (!(BTRFS_I(inode)->flags & BTRFS_INODE_NODATACOW) &&
	    found_type == BTRFS_FILE_EXTENT_PREALLOC) {
		u64 range_end;

		range_end = round_up(offset + nocow_args.num_bytes,
				     root->fs_info->sectorsize) - 1;
		ret = test_range_bit(io_tree, offset, range_end,
				     EXTENT_DELALLOC, 0, NULL);
		if (ret) {
			ret = -EAGAIN;
			goto out;
		}
	}

	if (orig_start)
		*orig_start = key.offset - nocow_args.extent_offset;
	if (orig_block_len)
		*orig_block_len = nocow_args.disk_num_bytes;

	*len = nocow_args.num_bytes;
	ret = 1;
out:
	btrfs_free_path(path);
	return ret;
}

static int lock_extent_direct(struct inode *inode, u64 lockstart, u64 lockend,
			      struct extent_state **cached_state,
			      unsigned int iomap_flags)
{
	const bool writing = (iomap_flags & IOMAP_WRITE);
	const bool nowait = (iomap_flags & IOMAP_NOWAIT);
	struct extent_io_tree *io_tree = &BTRFS_I(inode)->io_tree;
	struct btrfs_ordered_extent *ordered;
	int ret = 0;

	while (1) {
		if (nowait) {
			if (!try_lock_extent(io_tree, lockstart, lockend,
					     cached_state))
				return -EAGAIN;
		} else {
			lock_extent(io_tree, lockstart, lockend, cached_state);
		}
		/*
		 * We're concerned with the entire range that we're going to be
		 * doing DIO to, so we need to make sure there's no ordered
		 * extents in this range.
		 */
		ordered = btrfs_lookup_ordered_range(BTRFS_I(inode), lockstart,
						     lockend - lockstart + 1);

		/*
		 * We need to make sure there are no buffered pages in this
		 * range either, we could have raced between the invalidate in
		 * generic_file_direct_write and locking the extent.  The
		 * invalidate needs to happen so that reads after a write do not
		 * get stale data.
		 */
		if (!ordered &&
		    (!writing || !filemap_range_has_page(inode->i_mapping,
							 lockstart, lockend)))
			break;

		unlock_extent(io_tree, lockstart, lockend, cached_state);

		if (ordered) {
			if (nowait) {
				btrfs_put_ordered_extent(ordered);
				ret = -EAGAIN;
				break;
			}
			/*
			 * If we are doing a DIO read and the ordered extent we
			 * found is for a buffered write, we can not wait for it
			 * to complete and retry, because if we do so we can
			 * deadlock with concurrent buffered writes on page
			 * locks. This happens only if our DIO read covers more
			 * than one extent map, if at this point has already
			 * created an ordered extent for a previous extent map
			 * and locked its range in the inode's io tree, and a
			 * concurrent write against that previous extent map's
			 * range and this range started (we unlock the ranges
			 * in the io tree only when the bios complete and
			 * buffered writes always lock pages before attempting
			 * to lock range in the io tree).
			 */
			if (writing ||
			    test_bit(BTRFS_ORDERED_DIRECT, &ordered->flags))
				btrfs_start_ordered_extent(ordered);
			else
				ret = nowait ? -EAGAIN : -ENOTBLK;
			btrfs_put_ordered_extent(ordered);
		} else {
			/*
			 * We could trigger writeback for this range (and wait
			 * for it to complete) and then invalidate the pages for
			 * this range (through invalidate_inode_pages2_range()),
			 * but that can lead us to a deadlock with a concurrent
			 * call to readahead (a buffered read or a defrag call
			 * triggered a readahead) on a page lock due to an
			 * ordered dio extent we created before but did not have
			 * yet a corresponding bio submitted (whence it can not
			 * complete), which makes readahead wait for that
			 * ordered extent to complete while holding a lock on
			 * that page.
			 */
			ret = nowait ? -EAGAIN : -ENOTBLK;
		}

		if (ret)
			break;

		cond_resched();
	}

	return ret;
}

/* The callers of this must take lock_extent() */
static struct extent_map *create_io_em(struct btrfs_inode *inode, u64 start,
				       u64 len, u64 orig_start, u64 block_start,
				       u64 block_len, u64 orig_block_len,
				       u64 ram_bytes, int compress_type,
				       int type)
{
	struct extent_map *em;
	int ret;

	ASSERT(type == BTRFS_ORDERED_PREALLOC ||
	       type == BTRFS_ORDERED_COMPRESSED ||
	       type == BTRFS_ORDERED_NOCOW ||
	       type == BTRFS_ORDERED_REGULAR);

	em = alloc_extent_map();
	if (!em)
		return ERR_PTR(-ENOMEM);

	em->start = start;
	em->orig_start = orig_start;
	em->len = len;
	em->block_len = block_len;
	em->block_start = block_start;
	em->orig_block_len = orig_block_len;
	em->ram_bytes = ram_bytes;
	em->generation = -1;
	set_bit(EXTENT_FLAG_PINNED, &em->flags);
	if (type == BTRFS_ORDERED_PREALLOC) {
		set_bit(EXTENT_FLAG_FILLING, &em->flags);
	} else if (type == BTRFS_ORDERED_COMPRESSED) {
		set_bit(EXTENT_FLAG_COMPRESSED, &em->flags);
		em->compress_type = compress_type;
	}

	ret = btrfs_replace_extent_map_range(inode, em, true);
	if (ret) {
		free_extent_map(em);
		return ERR_PTR(ret);
	}

	/* em got 2 refs now, callers needs to do free_extent_map once. */
	return em;
}


static int btrfs_get_blocks_direct_write(struct extent_map **map,
					 struct inode *inode,
					 struct btrfs_dio_data *dio_data,
					 u64 start, u64 *lenp,
					 unsigned int iomap_flags)
{
	const bool nowait = (iomap_flags & IOMAP_NOWAIT);
	struct btrfs_fs_info *fs_info = btrfs_sb(inode->i_sb);
	struct extent_map *em = *map;
	int type;
	u64 block_start, orig_start, orig_block_len, ram_bytes;
	struct btrfs_block_group *bg;
	bool can_nocow = false;
	bool space_reserved = false;
	u64 len = *lenp;
	u64 prev_len;
	int ret = 0;

	/*
	 * We don't allocate a new extent in the following cases
	 *
	 * 1) The inode is marked as NODATACOW. In this case we'll just use the
	 * existing extent.
	 * 2) The extent is marked as PREALLOC. We're good to go here and can
	 * just use the extent.
	 *
	 */
	if (test_bit(EXTENT_FLAG_PREALLOC, &em->flags) ||
	    ((BTRFS_I(inode)->flags & BTRFS_INODE_NODATACOW) &&
	     em->block_start != EXTENT_MAP_HOLE)) {
		if (test_bit(EXTENT_FLAG_PREALLOC, &em->flags))
			type = BTRFS_ORDERED_PREALLOC;
		else
			type = BTRFS_ORDERED_NOCOW;
		len = min(len, em->len - (start - em->start));
		block_start = em->block_start + (start - em->start);

		if (can_nocow_extent(inode, start, &len, &orig_start,
				     &orig_block_len, &ram_bytes, false, false) == 1) {
			bg = btrfs_inc_nocow_writers(fs_info, block_start);
			if (bg)
				can_nocow = true;
		}
	}

	prev_len = len;
	if (can_nocow) {
		struct extent_map *em2;

		/* We can NOCOW, so only need to reserve metadata space. */
		ret = btrfs_delalloc_reserve_metadata(BTRFS_I(inode), len, len,
						      nowait);
		if (ret < 0) {
			/* Our caller expects us to free the input extent map. */
			free_extent_map(em);
			*map = NULL;
			btrfs_dec_nocow_writers(bg);
			if (nowait && (ret == -ENOSPC || ret == -EDQUOT))
				ret = -EAGAIN;
			goto out;
		}
		space_reserved = true;

		em2 = btrfs_create_dio_extent(BTRFS_I(inode), dio_data, start, len,
					      orig_start, block_start,
					      len, orig_block_len,
					      ram_bytes, type);
		btrfs_dec_nocow_writers(bg);
		if (type == BTRFS_ORDERED_PREALLOC) {
			free_extent_map(em);
			*map = em2;
			em = em2;
		}

		if (IS_ERR(em2)) {
			ret = PTR_ERR(em2);
			goto out;
		}

		dio_data->nocow_done = true;
	} else {
		/* Our caller expects us to free the input extent map. */
		free_extent_map(em);
		*map = NULL;

		if (nowait) {
			ret = -EAGAIN;
			goto out;
		}

		/*
		 * If we could not allocate data space before locking the file
		 * range and we can't do a NOCOW write, then we have to fail.
		 */
		if (!dio_data->data_space_reserved) {
			ret = -ENOSPC;
			goto out;
		}

		/*
		 * We have to COW and we have already reserved data space before,
		 * so now we reserve only metadata.
		 */
		ret = btrfs_delalloc_reserve_metadata(BTRFS_I(inode), len, len,
						      false);
		if (ret < 0)
			goto out;
		space_reserved = true;

		em = btrfs_new_extent_direct(BTRFS_I(inode), dio_data, start, len);
		if (IS_ERR(em)) {
			ret = PTR_ERR(em);
			goto out;
		}
		*map = em;
		len = min(len, em->len - (start - em->start));
		if (len < prev_len)
			btrfs_delalloc_release_metadata(BTRFS_I(inode),
							prev_len - len, true);
	}

	/*
	 * We have created our ordered extent, so we can now release our reservation
	 * for an outstanding extent.
	 */
	btrfs_delalloc_release_extents(BTRFS_I(inode), prev_len);

	/*
	 * Need to update the i_size under the extent lock so buffered
	 * readers will get the updated i_size when we unlock.
	 */
	if (start + len > i_size_read(inode))
		i_size_write(inode, start + len);
out:
	if (ret && space_reserved) {
		btrfs_delalloc_release_extents(BTRFS_I(inode), len);
		btrfs_delalloc_release_metadata(BTRFS_I(inode), len, true);
	}
	*lenp = len;
	return ret;
}

static int btrfs_dio_iomap_begin(struct inode *inode, loff_t start,
		loff_t length, unsigned int flags, struct iomap *iomap,
		struct iomap *srcmap)
{
	struct iomap_iter *iter = container_of(iomap, struct iomap_iter, iomap);
	struct btrfs_fs_info *fs_info = btrfs_sb(inode->i_sb);
	struct extent_map *em;
	struct extent_state *cached_state = NULL;
	struct btrfs_dio_data *dio_data = iter->private;
	u64 lockstart, lockend;
	const bool write = !!(flags & IOMAP_WRITE);
	int ret = 0;
	u64 len = length;
	const u64 data_alloc_len = length;
	bool unlock_extents = false;

	/*
	 * We could potentially fault if we have a buffer > PAGE_SIZE, and if
	 * we're NOWAIT we may submit a bio for a partial range and return
	 * EIOCBQUEUED, which would result in an errant short read.
	 *
	 * The best way to handle this would be to allow for partial completions
	 * of iocb's, so we could submit the partial bio, return and fault in
	 * the rest of the pages, and then submit the io for the rest of the
	 * range.  However we don't have that currently, so simply return
	 * -EAGAIN at this point so that the normal path is used.
	 */
	if (!write && (flags & IOMAP_NOWAIT) && length > PAGE_SIZE)
		return -EAGAIN;

	/*
	 * Cap the size of reads to that usually seen in buffered I/O as we need
	 * to allocate a contiguous array for the checksums.
	 */
	if (!write)
		len = min_t(u64, len, fs_info->sectorsize * BTRFS_MAX_BIO_SECTORS);

	lockstart = start;
	lockend = start + len - 1;

	/*
	 * iomap_dio_rw() only does filemap_write_and_wait_range(), which isn't
	 * enough if we've written compressed pages to this area, so we need to
	 * flush the dirty pages again to make absolutely sure that any
	 * outstanding dirty pages are on disk - the first flush only starts
	 * compression on the data, while keeping the pages locked, so by the
	 * time the second flush returns we know bios for the compressed pages
	 * were submitted and finished, and the pages no longer under writeback.
	 *
	 * If we have a NOWAIT request and we have any pages in the range that
	 * are locked, likely due to compression still in progress, we don't want
	 * to block on page locks. We also don't want to block on pages marked as
	 * dirty or under writeback (same as for the non-compression case).
	 * iomap_dio_rw() did the same check, but after that and before we got
	 * here, mmap'ed writes may have happened or buffered reads started
	 * (readpage() and readahead(), which lock pages), as we haven't locked
	 * the file range yet.
	 */
	if (test_bit(BTRFS_INODE_HAS_ASYNC_EXTENT,
		     &BTRFS_I(inode)->runtime_flags)) {
		if (flags & IOMAP_NOWAIT) {
			if (filemap_range_needs_writeback(inode->i_mapping,
							  lockstart, lockend))
				return -EAGAIN;
		} else {
			ret = filemap_fdatawrite_range(inode->i_mapping, start,
						       start + length - 1);
			if (ret)
				return ret;
		}
	}

	memset(dio_data, 0, sizeof(*dio_data));

	/*
	 * We always try to allocate data space and must do it before locking
	 * the file range, to avoid deadlocks with concurrent writes to the same
	 * range if the range has several extents and the writes don't expand the
	 * current i_size (the inode lock is taken in shared mode). If we fail to
	 * allocate data space here we continue and later, after locking the
	 * file range, we fail with ENOSPC only if we figure out we can not do a
	 * NOCOW write.
	 */
	if (write && !(flags & IOMAP_NOWAIT)) {
		ret = btrfs_check_data_free_space(BTRFS_I(inode),
						  &dio_data->data_reserved,
						  start, data_alloc_len, false);
		if (!ret)
			dio_data->data_space_reserved = true;
		else if (ret && !(BTRFS_I(inode)->flags &
				  (BTRFS_INODE_NODATACOW | BTRFS_INODE_PREALLOC)))
			goto err;
	}

	/*
	 * If this errors out it's because we couldn't invalidate pagecache for
	 * this range and we need to fallback to buffered IO, or we are doing a
	 * NOWAIT read/write and we need to block.
	 */
	ret = lock_extent_direct(inode, lockstart, lockend, &cached_state, flags);
	if (ret < 0)
		goto err;

	em = btrfs_get_extent(BTRFS_I(inode), NULL, 0, start, len);
	if (IS_ERR(em)) {
		ret = PTR_ERR(em);
		goto unlock_err;
	}

	/*
	 * Ok for INLINE and COMPRESSED extents we need to fallback on buffered
	 * io.  INLINE is special, and we could probably kludge it in here, but
	 * it's still buffered so for safety lets just fall back to the generic
	 * buffered path.
	 *
	 * For COMPRESSED we _have_ to read the entire extent in so we can
	 * decompress it, so there will be buffering required no matter what we
	 * do, so go ahead and fallback to buffered.
	 *
	 * We return -ENOTBLK because that's what makes DIO go ahead and go back
	 * to buffered IO.  Don't blame me, this is the price we pay for using
	 * the generic code.
	 */
	if (test_bit(EXTENT_FLAG_COMPRESSED, &em->flags) ||
	    em->block_start == EXTENT_MAP_INLINE) {
		free_extent_map(em);
		/*
		 * If we are in a NOWAIT context, return -EAGAIN in order to
		 * fallback to buffered IO. This is not only because we can
		 * block with buffered IO (no support for NOWAIT semantics at
		 * the moment) but also to avoid returning short reads to user
		 * space - this happens if we were able to read some data from
		 * previous non-compressed extents and then when we fallback to
		 * buffered IO, at btrfs_file_read_iter() by calling
		 * filemap_read(), we fail to fault in pages for the read buffer,
		 * in which case filemap_read() returns a short read (the number
		 * of bytes previously read is > 0, so it does not return -EFAULT).
		 */
		ret = (flags & IOMAP_NOWAIT) ? -EAGAIN : -ENOTBLK;
		goto unlock_err;
	}

	len = min(len, em->len - (start - em->start));

	/*
	 * If we have a NOWAIT request and the range contains multiple extents
	 * (or a mix of extents and holes), then we return -EAGAIN to make the
	 * caller fallback to a context where it can do a blocking (without
	 * NOWAIT) request. This way we avoid doing partial IO and returning
	 * success to the caller, which is not optimal for writes and for reads
	 * it can result in unexpected behaviour for an application.
	 *
	 * When doing a read, because we use IOMAP_DIO_PARTIAL when calling
	 * iomap_dio_rw(), we can end up returning less data then what the caller
	 * asked for, resulting in an unexpected, and incorrect, short read.
	 * That is, the caller asked to read N bytes and we return less than that,
	 * which is wrong unless we are crossing EOF. This happens if we get a
	 * page fault error when trying to fault in pages for the buffer that is
	 * associated to the struct iov_iter passed to iomap_dio_rw(), and we
	 * have previously submitted bios for other extents in the range, in
	 * which case iomap_dio_rw() may return us EIOCBQUEUED if not all of
	 * those bios have completed by the time we get the page fault error,
	 * which we return back to our caller - we should only return EIOCBQUEUED
	 * after we have submitted bios for all the extents in the range.
	 */
	if ((flags & IOMAP_NOWAIT) && len < length) {
		free_extent_map(em);
		ret = -EAGAIN;
		goto unlock_err;
	}

	if (write) {
		ret = btrfs_get_blocks_direct_write(&em, inode, dio_data,
						    start, &len, flags);
		if (ret < 0)
			goto unlock_err;
		unlock_extents = true;
		/* Recalc len in case the new em is smaller than requested */
		len = min(len, em->len - (start - em->start));
		if (dio_data->data_space_reserved) {
			u64 release_offset;
			u64 release_len = 0;

			if (dio_data->nocow_done) {
				release_offset = start;
				release_len = data_alloc_len;
			} else if (len < data_alloc_len) {
				release_offset = start + len;
				release_len = data_alloc_len - len;
			}

			if (release_len > 0)
				btrfs_free_reserved_data_space(BTRFS_I(inode),
							       dio_data->data_reserved,
							       release_offset,
							       release_len);
		}
	} else {
		/*
		 * We need to unlock only the end area that we aren't using.
		 * The rest is going to be unlocked by the endio routine.
		 */
		lockstart = start + len;
		if (lockstart < lockend)
			unlock_extents = true;
	}

	if (unlock_extents)
		unlock_extent(&BTRFS_I(inode)->io_tree, lockstart, lockend,
			      &cached_state);
	else
		free_extent_state(cached_state);

	/*
	 * Translate extent map information to iomap.
	 * We trim the extents (and move the addr) even though iomap code does
	 * that, since we have locked only the parts we are performing I/O in.
	 */
	if ((em->block_start == EXTENT_MAP_HOLE) ||
	    (test_bit(EXTENT_FLAG_PREALLOC, &em->flags) && !write)) {
		iomap->addr = IOMAP_NULL_ADDR;
		iomap->type = IOMAP_HOLE;
	} else {
		iomap->addr = em->block_start + (start - em->start);
		iomap->type = IOMAP_MAPPED;
	}
	iomap->offset = start;
	iomap->bdev = fs_info->fs_devices->latest_dev->bdev;
	iomap->length = len;
	free_extent_map(em);

	return 0;

unlock_err:
	unlock_extent(&BTRFS_I(inode)->io_tree, lockstart, lockend,
		      &cached_state);
err:
	if (dio_data->data_space_reserved) {
		btrfs_free_reserved_data_space(BTRFS_I(inode),
					       dio_data->data_reserved,
					       start, data_alloc_len);
		extent_changeset_free(dio_data->data_reserved);
	}

	return ret;
}

static int btrfs_dio_iomap_end(struct inode *inode, loff_t pos, loff_t length,
		ssize_t written, unsigned int flags, struct iomap *iomap)
{
	struct iomap_iter *iter = container_of(iomap, struct iomap_iter, iomap);
	struct btrfs_dio_data *dio_data = iter->private;
	size_t submitted = dio_data->submitted;
	const bool write = !!(flags & IOMAP_WRITE);
	int ret = 0;

	if (!write && (iomap->type == IOMAP_HOLE)) {
		/* If reading from a hole, unlock and return */
		unlock_extent(&BTRFS_I(inode)->io_tree, pos, pos + length - 1,
			      NULL);
		return 0;
	}

	if (submitted < length) {
		pos += submitted;
		length -= submitted;
		if (write)
			btrfs_finish_ordered_extent(dio_data->ordered, NULL,
						    pos, length, false);
		else
			unlock_extent(&BTRFS_I(inode)->io_tree, pos,
				      pos + length - 1, NULL);
		ret = -ENOTBLK;
	}
	if (write) {
		btrfs_put_ordered_extent(dio_data->ordered);
		dio_data->ordered = NULL;
	}

	if (write)
		extent_changeset_free(dio_data->data_reserved);
	return ret;
}

static void btrfs_dio_end_io(struct btrfs_bio *bbio)
{
	struct btrfs_dio_private *dip =
		container_of(bbio, struct btrfs_dio_private, bbio);
	struct btrfs_inode *inode = bbio->inode;
	struct bio *bio = &bbio->bio;

	if (bio->bi_status) {
		btrfs_warn(inode->root->fs_info,
		"direct IO failed ino %llu op 0x%0x offset %#llx len %u err no %d",
			   btrfs_ino(inode), bio->bi_opf,
			   dip->file_offset, dip->bytes, bio->bi_status);
	}

	if (btrfs_op(bio) == BTRFS_MAP_WRITE) {
		btrfs_finish_ordered_extent(bbio->ordered, NULL,
					    dip->file_offset, dip->bytes,
					    !bio->bi_status);
	} else {
		unlock_extent(&inode->io_tree, dip->file_offset,
			      dip->file_offset + dip->bytes - 1, NULL);
	}

	bbio->bio.bi_private = bbio->private;
	iomap_dio_bio_end_io(bio);
}

static void btrfs_dio_submit_io(const struct iomap_iter *iter, struct bio *bio,
				loff_t file_offset)
{
	struct btrfs_bio *bbio = btrfs_bio(bio);
	struct btrfs_dio_private *dip =
		container_of(bbio, struct btrfs_dio_private, bbio);
	struct btrfs_dio_data *dio_data = iter->private;

	btrfs_bio_init(bbio, BTRFS_I(iter->inode)->root->fs_info,
		       btrfs_dio_end_io, bio->bi_private);
	bbio->inode = BTRFS_I(iter->inode);
	bbio->file_offset = file_offset;

	dip->file_offset = file_offset;
	dip->bytes = bio->bi_iter.bi_size;

	dio_data->submitted += bio->bi_iter.bi_size;

	/*
	 * Check if we are doing a partial write.  If we are, we need to split
	 * the ordered extent to match the submitted bio.  Hang on to the
	 * remaining unfinishable ordered_extent in dio_data so that it can be
	 * cancelled in iomap_end to avoid a deadlock wherein faulting the
	 * remaining pages is blocked on the outstanding ordered extent.
	 */
	if (iter->flags & IOMAP_WRITE) {
		int ret;

		ret = btrfs_extract_ordered_extent(bbio, dio_data->ordered);
		if (ret) {
			btrfs_finish_ordered_extent(dio_data->ordered, NULL,
						    file_offset, dip->bytes,
						    !ret);
			bio->bi_status = errno_to_blk_status(ret);
			iomap_dio_bio_end_io(bio);
			return;
		}
	}

	btrfs_submit_bio(bbio, 0);
}

static const struct iomap_ops btrfs_dio_iomap_ops = {
	.iomap_begin            = btrfs_dio_iomap_begin,
	.iomap_end              = btrfs_dio_iomap_end,
};

static const struct iomap_dio_ops btrfs_dio_ops = {
	.submit_io		= btrfs_dio_submit_io,
	.bio_set		= &btrfs_dio_bioset,
};

ssize_t btrfs_dio_read(struct kiocb *iocb, struct iov_iter *iter, size_t done_before)
{
	struct btrfs_dio_data data = { 0 };

	return iomap_dio_rw(iocb, iter, &btrfs_dio_iomap_ops, &btrfs_dio_ops,
			    IOMAP_DIO_PARTIAL, &data, done_before);
}

struct iomap_dio *btrfs_dio_write(struct kiocb *iocb, struct iov_iter *iter,
				  size_t done_before)
{
	struct btrfs_dio_data data = { 0 };

	return __iomap_dio_rw(iocb, iter, &btrfs_dio_iomap_ops, &btrfs_dio_ops,
			    IOMAP_DIO_PARTIAL, &data, done_before);
}

static int btrfs_fiemap(struct inode *inode, struct fiemap_extent_info *fieinfo,
			u64 start, u64 len)
{
	int	ret;

	ret = fiemap_prep(inode, fieinfo, start, &len, 0);
	if (ret)
		return ret;

	/*
	 * fiemap_prep() called filemap_write_and_wait() for the whole possible
	 * file range (0 to LLONG_MAX), but that is not enough if we have
	 * compression enabled. The first filemap_fdatawrite_range() only kicks
	 * in the compression of data (in an async thread) and will return
	 * before the compression is done and writeback is started. A second
	 * filemap_fdatawrite_range() is needed to wait for the compression to
	 * complete and writeback to start. We also need to wait for ordered
	 * extents to complete, because our fiemap implementation uses mainly
	 * file extent items to list the extents, searching for extent maps
	 * only for file ranges with holes or prealloc extents to figure out
	 * if we have delalloc in those ranges.
	 */
	if (fieinfo->fi_flags & FIEMAP_FLAG_SYNC) {
		ret = btrfs_wait_ordered_range(inode, 0, LLONG_MAX);
		if (ret)
			return ret;
	}

	return extent_fiemap(BTRFS_I(inode), fieinfo, start, len);
}

static int btrfs_writepages(struct address_space *mapping,
			    struct writeback_control *wbc)
{
	return extent_writepages(mapping, wbc);
}

static void btrfs_readahead(struct readahead_control *rac)
{
	extent_readahead(rac);
}

/*
 * For release_folio() and invalidate_folio() we have a race window where
 * folio_end_writeback() is called but the subpage spinlock is not yet released.
 * If we continue to release/invalidate the page, we could cause use-after-free
 * for subpage spinlock.  So this function is to spin and wait for subpage
 * spinlock.
 */
static void wait_subpage_spinlock(struct page *page)
{
	struct btrfs_fs_info *fs_info = btrfs_sb(page->mapping->host->i_sb);
	struct btrfs_subpage *subpage;

	if (!btrfs_is_subpage(fs_info, page))
		return;

	ASSERT(PagePrivate(page) && page->private);
	subpage = (struct btrfs_subpage *)page->private;

	/*
	 * This may look insane as we just acquire the spinlock and release it,
	 * without doing anything.  But we just want to make sure no one is
	 * still holding the subpage spinlock.
	 * And since the page is not dirty nor writeback, and we have page
	 * locked, the only possible way to hold a spinlock is from the endio
	 * function to clear page writeback.
	 *
	 * Here we just acquire the spinlock so that all existing callers
	 * should exit and we're safe to release/invalidate the page.
	 */
	spin_lock_irq(&subpage->lock);
	spin_unlock_irq(&subpage->lock);
}

static bool __btrfs_release_folio(struct folio *folio, gfp_t gfp_flags)
{
	int ret = try_release_extent_mapping(&folio->page, gfp_flags);

	if (ret == 1) {
		wait_subpage_spinlock(&folio->page);
		clear_page_extent_mapped(&folio->page);
	}
	return ret;
}

static bool btrfs_release_folio(struct folio *folio, gfp_t gfp_flags)
{
	if (folio_test_writeback(folio) || folio_test_dirty(folio))
		return false;
	return __btrfs_release_folio(folio, gfp_flags);
}

#ifdef CONFIG_MIGRATION
static int btrfs_migrate_folio(struct address_space *mapping,
			     struct folio *dst, struct folio *src,
			     enum migrate_mode mode)
{
	int ret = filemap_migrate_folio(mapping, dst, src, mode);

	if (ret != MIGRATEPAGE_SUCCESS)
		return ret;

	if (folio_test_ordered(src)) {
		folio_clear_ordered(src);
		folio_set_ordered(dst);
	}

	return MIGRATEPAGE_SUCCESS;
}
#else
#define btrfs_migrate_folio NULL
#endif

static void btrfs_invalidate_folio(struct folio *folio, size_t offset,
				 size_t length)
{
	struct btrfs_inode *inode = BTRFS_I(folio->mapping->host);
	struct btrfs_fs_info *fs_info = inode->root->fs_info;
	struct extent_io_tree *tree = &inode->io_tree;
	struct extent_state *cached_state = NULL;
	u64 page_start = folio_pos(folio);
	u64 page_end = page_start + folio_size(folio) - 1;
	u64 cur;
	int inode_evicting = inode->vfs_inode.i_state & I_FREEING;

	/*
	 * We have folio locked so no new ordered extent can be created on this
	 * page, nor bio can be submitted for this folio.
	 *
	 * But already submitted bio can still be finished on this folio.
	 * Furthermore, endio function won't skip folio which has Ordered
	 * (Private2) already cleared, so it's possible for endio and
	 * invalidate_folio to do the same ordered extent accounting twice
	 * on one folio.
	 *
	 * So here we wait for any submitted bios to finish, so that we won't
	 * do double ordered extent accounting on the same folio.
	 */
	folio_wait_writeback(folio);
	wait_subpage_spinlock(&folio->page);

	/*
	 * For subpage case, we have call sites like
	 * btrfs_punch_hole_lock_range() which passes range not aligned to
	 * sectorsize.
	 * If the range doesn't cover the full folio, we don't need to and
	 * shouldn't clear page extent mapped, as folio->private can still
	 * record subpage dirty bits for other part of the range.
	 *
	 * For cases that invalidate the full folio even the range doesn't
	 * cover the full folio, like invalidating the last folio, we're
	 * still safe to wait for ordered extent to finish.
	 */
	if (!(offset == 0 && length == folio_size(folio))) {
		btrfs_release_folio(folio, GFP_NOFS);
		return;
	}

	if (!inode_evicting)
		lock_extent(tree, page_start, page_end, &cached_state);

	cur = page_start;
	while (cur < page_end) {
		struct btrfs_ordered_extent *ordered;
		u64 range_end;
		u32 range_len;
		u32 extra_flags = 0;

		ordered = btrfs_lookup_first_ordered_range(inode, cur,
							   page_end + 1 - cur);
		if (!ordered) {
			range_end = page_end;
			/*
			 * No ordered extent covering this range, we are safe
			 * to delete all extent states in the range.
			 */
			extra_flags = EXTENT_CLEAR_ALL_BITS;
			goto next;
		}
		if (ordered->file_offset > cur) {
			/*
			 * There is a range between [cur, oe->file_offset) not
			 * covered by any ordered extent.
			 * We are safe to delete all extent states, and handle
			 * the ordered extent in the next iteration.
			 */
			range_end = ordered->file_offset - 1;
			extra_flags = EXTENT_CLEAR_ALL_BITS;
			goto next;
		}

		range_end = min(ordered->file_offset + ordered->num_bytes - 1,
				page_end);
		ASSERT(range_end + 1 - cur < U32_MAX);
		range_len = range_end + 1 - cur;
		if (!btrfs_page_test_ordered(fs_info, &folio->page, cur, range_len)) {
			/*
			 * If Ordered (Private2) is cleared, it means endio has
			 * already been executed for the range.
			 * We can't delete the extent states as
			 * btrfs_finish_ordered_io() may still use some of them.
			 */
			goto next;
		}
		btrfs_page_clear_ordered(fs_info, &folio->page, cur, range_len);

		/*
		 * IO on this page will never be started, so we need to account
		 * for any ordered extents now. Don't clear EXTENT_DELALLOC_NEW
		 * here, must leave that up for the ordered extent completion.
		 *
		 * This will also unlock the range for incoming
		 * btrfs_finish_ordered_io().
		 */
		if (!inode_evicting)
			clear_extent_bit(tree, cur, range_end,
					 EXTENT_DELALLOC |
					 EXTENT_LOCKED | EXTENT_DO_ACCOUNTING |
					 EXTENT_DEFRAG, &cached_state);

		spin_lock_irq(&inode->ordered_tree.lock);
		set_bit(BTRFS_ORDERED_TRUNCATED, &ordered->flags);
		ordered->truncated_len = min(ordered->truncated_len,
					     cur - ordered->file_offset);
		spin_unlock_irq(&inode->ordered_tree.lock);

		/*
		 * If the ordered extent has finished, we're safe to delete all
		 * the extent states of the range, otherwise
		 * btrfs_finish_ordered_io() will get executed by endio for
		 * other pages, so we can't delete extent states.
		 */
		if (btrfs_dec_test_ordered_pending(inode, &ordered,
						   cur, range_end + 1 - cur)) {
			btrfs_finish_ordered_io(ordered);
			/*
			 * The ordered extent has finished, now we're again
			 * safe to delete all extent states of the range.
			 */
			extra_flags = EXTENT_CLEAR_ALL_BITS;
		}
next:
		if (ordered)
			btrfs_put_ordered_extent(ordered);
		/*
		 * Qgroup reserved space handler
		 * Sector(s) here will be either:
		 *
		 * 1) Already written to disk or bio already finished
		 *    Then its QGROUP_RESERVED bit in io_tree is already cleared.
		 *    Qgroup will be handled by its qgroup_record then.
		 *    btrfs_qgroup_free_data() call will do nothing here.
		 *
		 * 2) Not written to disk yet
		 *    Then btrfs_qgroup_free_data() call will clear the
		 *    QGROUP_RESERVED bit of its io_tree, and free the qgroup
		 *    reserved data space.
		 *    Since the IO will never happen for this page.
		 */
		btrfs_qgroup_free_data(inode, NULL, cur, range_end + 1 - cur);
		if (!inode_evicting) {
			clear_extent_bit(tree, cur, range_end, EXTENT_LOCKED |
				 EXTENT_DELALLOC | EXTENT_UPTODATE |
				 EXTENT_DO_ACCOUNTING | EXTENT_DEFRAG |
				 extra_flags, &cached_state);
		}
		cur = range_end + 1;
	}
	/*
	 * We have iterated through all ordered extents of the page, the page
	 * should not have Ordered (Private2) anymore, or the above iteration
	 * did something wrong.
	 */
	ASSERT(!folio_test_ordered(folio));
	btrfs_page_clear_checked(fs_info, &folio->page, folio_pos(folio), folio_size(folio));
	if (!inode_evicting)
		__btrfs_release_folio(folio, GFP_NOFS);
	clear_page_extent_mapped(&folio->page);
}

/*
 * btrfs_page_mkwrite() is not allowed to change the file size as it gets
 * called from a page fault handler when a page is first dirtied. Hence we must
 * be careful to check for EOF conditions here. We set the page up correctly
 * for a written page which means we get ENOSPC checking when writing into
 * holes and correct delalloc and unwritten extent mapping on filesystems that
 * support these features.
 *
 * We are not allowed to take the i_mutex here so we have to play games to
 * protect against truncate races as the page could now be beyond EOF.  Because
 * truncate_setsize() writes the inode size before removing pages, once we have
 * the page lock we can determine safely if the page is beyond EOF. If it is not
 * beyond EOF, then the page is guaranteed safe against truncation until we
 * unlock the page.
 */
vm_fault_t btrfs_page_mkwrite(struct vm_fault *vmf)
{
	struct page *page = vmf->page;
	struct inode *inode = file_inode(vmf->vma->vm_file);
	struct btrfs_fs_info *fs_info = btrfs_sb(inode->i_sb);
	struct extent_io_tree *io_tree = &BTRFS_I(inode)->io_tree;
	struct btrfs_ordered_extent *ordered;
	struct extent_state *cached_state = NULL;
	struct extent_changeset *data_reserved = NULL;
	unsigned long zero_start;
	loff_t size;
	vm_fault_t ret;
	int ret2;
	int reserved = 0;
	u64 reserved_space;
	u64 page_start;
	u64 page_end;
	u64 end;

	reserved_space = PAGE_SIZE;

	sb_start_pagefault(inode->i_sb);
	page_start = page_offset(page);
	page_end = page_start + PAGE_SIZE - 1;
	end = page_end;

	/*
	 * Reserving delalloc space after obtaining the page lock can lead to
	 * deadlock. For example, if a dirty page is locked by this function
	 * and the call to btrfs_delalloc_reserve_space() ends up triggering
	 * dirty page write out, then the btrfs_writepages() function could
	 * end up waiting indefinitely to get a lock on the page currently
	 * being processed by btrfs_page_mkwrite() function.
	 */
	ret2 = btrfs_delalloc_reserve_space(BTRFS_I(inode), &data_reserved,
					    page_start, reserved_space);
	if (!ret2) {
		ret2 = file_update_time(vmf->vma->vm_file);
		reserved = 1;
	}
	if (ret2) {
		ret = vmf_error(ret2);
		if (reserved)
			goto out;
		goto out_noreserve;
	}

	ret = VM_FAULT_NOPAGE; /* make the VM retry the fault */
again:
	down_read(&BTRFS_I(inode)->i_mmap_lock);
	lock_page(page);
	size = i_size_read(inode);

	if ((page->mapping != inode->i_mapping) ||
	    (page_start >= size)) {
		/* page got truncated out from underneath us */
		goto out_unlock;
	}
	wait_on_page_writeback(page);

	lock_extent(io_tree, page_start, page_end, &cached_state);
	ret2 = set_page_extent_mapped(page);
	if (ret2 < 0) {
		ret = vmf_error(ret2);
		unlock_extent(io_tree, page_start, page_end, &cached_state);
		goto out_unlock;
	}

	/*
	 * we can't set the delalloc bits if there are pending ordered
	 * extents.  Drop our locks and wait for them to finish
	 */
	ordered = btrfs_lookup_ordered_range(BTRFS_I(inode), page_start,
			PAGE_SIZE);
	if (ordered) {
		unlock_extent(io_tree, page_start, page_end, &cached_state);
		unlock_page(page);
		up_read(&BTRFS_I(inode)->i_mmap_lock);
		btrfs_start_ordered_extent(ordered);
		btrfs_put_ordered_extent(ordered);
		goto again;
	}

	if (page->index == ((size - 1) >> PAGE_SHIFT)) {
		reserved_space = round_up(size - page_start,
					  fs_info->sectorsize);
		if (reserved_space < PAGE_SIZE) {
			end = page_start + reserved_space - 1;
			btrfs_delalloc_release_space(BTRFS_I(inode),
					data_reserved, page_start,
					PAGE_SIZE - reserved_space, true);
		}
	}

	/*
	 * page_mkwrite gets called when the page is firstly dirtied after it's
	 * faulted in, but write(2) could also dirty a page and set delalloc
	 * bits, thus in this case for space account reason, we still need to
	 * clear any delalloc bits within this page range since we have to
	 * reserve data&meta space before lock_page() (see above comments).
	 */
	clear_extent_bit(&BTRFS_I(inode)->io_tree, page_start, end,
			  EXTENT_DELALLOC | EXTENT_DO_ACCOUNTING |
			  EXTENT_DEFRAG, &cached_state);

	ret2 = btrfs_set_extent_delalloc(BTRFS_I(inode), page_start, end, 0,
					&cached_state);
	if (ret2) {
		unlock_extent(io_tree, page_start, page_end, &cached_state);
		ret = VM_FAULT_SIGBUS;
		goto out_unlock;
	}

	/* page is wholly or partially inside EOF */
	if (page_start + PAGE_SIZE > size)
		zero_start = offset_in_page(size);
	else
		zero_start = PAGE_SIZE;

	if (zero_start != PAGE_SIZE)
		memzero_page(page, zero_start, PAGE_SIZE - zero_start);

	btrfs_page_clear_checked(fs_info, page, page_start, PAGE_SIZE);
	btrfs_page_set_dirty(fs_info, page, page_start, end + 1 - page_start);
	btrfs_page_set_uptodate(fs_info, page, page_start, end + 1 - page_start);

	btrfs_set_inode_last_sub_trans(BTRFS_I(inode));

	unlock_extent(io_tree, page_start, page_end, &cached_state);
	up_read(&BTRFS_I(inode)->i_mmap_lock);

	btrfs_delalloc_release_extents(BTRFS_I(inode), PAGE_SIZE);
	sb_end_pagefault(inode->i_sb);
	extent_changeset_free(data_reserved);
	return VM_FAULT_LOCKED;

out_unlock:
	unlock_page(page);
	up_read(&BTRFS_I(inode)->i_mmap_lock);
out:
	btrfs_delalloc_release_extents(BTRFS_I(inode), PAGE_SIZE);
	btrfs_delalloc_release_space(BTRFS_I(inode), data_reserved, page_start,
				     reserved_space, (ret != 0));
out_noreserve:
	sb_end_pagefault(inode->i_sb);
	extent_changeset_free(data_reserved);
	return ret;
}

static int btrfs_truncate(struct btrfs_inode *inode, bool skip_writeback)
{
	struct btrfs_truncate_control control = {
		.inode = inode,
		.ino = btrfs_ino(inode),
		.min_type = BTRFS_EXTENT_DATA_KEY,
		.clear_extent_range = true,
	};
	struct btrfs_root *root = inode->root;
	struct btrfs_fs_info *fs_info = root->fs_info;
	struct btrfs_block_rsv *rsv;
	int ret;
	struct btrfs_trans_handle *trans;
	u64 mask = fs_info->sectorsize - 1;
	const u64 min_size = btrfs_calc_metadata_size(fs_info, 1);

	if (!skip_writeback) {
		ret = btrfs_wait_ordered_range(&inode->vfs_inode,
					       inode->vfs_inode.i_size & (~mask),
					       (u64)-1);
		if (ret)
			return ret;
	}

	/*
	 * Yes ladies and gentlemen, this is indeed ugly.  We have a couple of
	 * things going on here:
	 *
	 * 1) We need to reserve space to update our inode.
	 *
	 * 2) We need to have something to cache all the space that is going to
	 * be free'd up by the truncate operation, but also have some slack
	 * space reserved in case it uses space during the truncate (thank you
	 * very much snapshotting).
	 *
	 * And we need these to be separate.  The fact is we can use a lot of
	 * space doing the truncate, and we have no earthly idea how much space
	 * we will use, so we need the truncate reservation to be separate so it
	 * doesn't end up using space reserved for updating the inode.  We also
	 * need to be able to stop the transaction and start a new one, which
	 * means we need to be able to update the inode several times, and we
	 * have no idea of knowing how many times that will be, so we can't just
	 * reserve 1 item for the entirety of the operation, so that has to be
	 * done separately as well.
	 *
	 * So that leaves us with
	 *
	 * 1) rsv - for the truncate reservation, which we will steal from the
	 * transaction reservation.
	 * 2) fs_info->trans_block_rsv - this will have 1 items worth left for
	 * updating the inode.
	 */
	rsv = btrfs_alloc_block_rsv(fs_info, BTRFS_BLOCK_RSV_TEMP);
	if (!rsv)
		return -ENOMEM;
	rsv->size = min_size;
	rsv->failfast = true;

	/*
	 * 1 for the truncate slack space
	 * 1 for updating the inode.
	 */
	trans = btrfs_start_transaction(root, 2);
	if (IS_ERR(trans)) {
		ret = PTR_ERR(trans);
		goto out;
	}

	/* Migrate the slack space for the truncate to our reserve */
	ret = btrfs_block_rsv_migrate(&fs_info->trans_block_rsv, rsv,
				      min_size, false);
	/*
	 * We have reserved 2 metadata units when we started the transaction and
	 * min_size matches 1 unit, so this should never fail, but if it does,
	 * it's not critical we just fail truncation.
	 */
	if (WARN_ON(ret)) {
		btrfs_end_transaction(trans);
		goto out;
	}

	trans->block_rsv = rsv;

	while (1) {
		struct extent_state *cached_state = NULL;
		const u64 new_size = inode->vfs_inode.i_size;
		const u64 lock_start = ALIGN_DOWN(new_size, fs_info->sectorsize);

		control.new_size = new_size;
		lock_extent(&inode->io_tree, lock_start, (u64)-1, &cached_state);
		/*
		 * We want to drop from the next block forward in case this new
		 * size is not block aligned since we will be keeping the last
		 * block of the extent just the way it is.
		 */
		btrfs_drop_extent_map_range(inode,
					    ALIGN(new_size, fs_info->sectorsize),
					    (u64)-1, false);

		ret = btrfs_truncate_inode_items(trans, root, &control);

		inode_sub_bytes(&inode->vfs_inode, control.sub_bytes);
		btrfs_inode_safe_disk_i_size_write(inode, control.last_size);

		unlock_extent(&inode->io_tree, lock_start, (u64)-1, &cached_state);

		trans->block_rsv = &fs_info->trans_block_rsv;
		if (ret != -ENOSPC && ret != -EAGAIN)
			break;

		ret = btrfs_update_inode(trans, root, inode);
		if (ret)
			break;

		btrfs_end_transaction(trans);
		btrfs_btree_balance_dirty(fs_info);

		trans = btrfs_start_transaction(root, 2);
		if (IS_ERR(trans)) {
			ret = PTR_ERR(trans);
			trans = NULL;
			break;
		}

		btrfs_block_rsv_release(fs_info, rsv, -1, NULL);
		ret = btrfs_block_rsv_migrate(&fs_info->trans_block_rsv,
					      rsv, min_size, false);
		/*
		 * We have reserved 2 metadata units when we started the
		 * transaction and min_size matches 1 unit, so this should never
		 * fail, but if it does, it's not critical we just fail truncation.
		 */
		if (WARN_ON(ret))
			break;

		trans->block_rsv = rsv;
	}

	/*
	 * We can't call btrfs_truncate_block inside a trans handle as we could
	 * deadlock with freeze, if we got BTRFS_NEED_TRUNCATE_BLOCK then we
	 * know we've truncated everything except the last little bit, and can
	 * do btrfs_truncate_block and then update the disk_i_size.
	 */
	if (ret == BTRFS_NEED_TRUNCATE_BLOCK) {
		btrfs_end_transaction(trans);
		btrfs_btree_balance_dirty(fs_info);

		ret = btrfs_truncate_block(inode, inode->vfs_inode.i_size, 0, 0);
		if (ret)
			goto out;
		trans = btrfs_start_transaction(root, 1);
		if (IS_ERR(trans)) {
			ret = PTR_ERR(trans);
			goto out;
		}
		btrfs_inode_safe_disk_i_size_write(inode, 0);
	}

	if (trans) {
		int ret2;

		trans->block_rsv = &fs_info->trans_block_rsv;
		ret2 = btrfs_update_inode(trans, root, inode);
		if (ret2 && !ret)
			ret = ret2;

		ret2 = btrfs_end_transaction(trans);
		if (ret2 && !ret)
			ret = ret2;
		btrfs_btree_balance_dirty(fs_info);
	}
out:
	btrfs_free_block_rsv(fs_info, rsv);
	/*
	 * So if we truncate and then write and fsync we normally would just
	 * write the extents that changed, which is a problem if we need to
	 * first truncate that entire inode.  So set this flag so we write out
	 * all of the extents in the inode to the sync log so we're completely
	 * safe.
	 *
	 * If no extents were dropped or trimmed we don't need to force the next
	 * fsync to truncate all the inode's items from the log and re-log them
	 * all. This means the truncate operation did not change the file size,
	 * or changed it to a smaller size but there was only an implicit hole
	 * between the old i_size and the new i_size, and there were no prealloc
	 * extents beyond i_size to drop.
	 */
	if (control.extents_found > 0)
		btrfs_set_inode_full_sync(inode);

	return ret;
}

struct inode *btrfs_new_subvol_inode(struct mnt_idmap *idmap,
				     struct inode *dir)
{
	struct inode *inode;

	inode = new_inode(dir->i_sb);
	if (inode) {
		/*
		 * Subvolumes don't inherit the sgid bit or the parent's gid if
		 * the parent's sgid bit is set. This is probably a bug.
		 */
		inode_init_owner(idmap, inode, NULL,
				 S_IFDIR | (~current_umask() & S_IRWXUGO));
		inode->i_op = &btrfs_dir_inode_operations;
		inode->i_fop = &btrfs_dir_file_operations;
	}
	return inode;
}

struct inode *btrfs_alloc_inode(struct super_block *sb)
{
	struct btrfs_fs_info *fs_info = btrfs_sb(sb);
	struct btrfs_inode *ei;
	struct inode *inode;

	ei = alloc_inode_sb(sb, btrfs_inode_cachep, GFP_KERNEL);
	if (!ei)
		return NULL;

	ei->root = NULL;
	ei->generation = 0;
	ei->last_trans = 0;
	ei->last_sub_trans = 0;
	ei->logged_trans = 0;
	ei->delalloc_bytes = 0;
	ei->new_delalloc_bytes = 0;
	ei->defrag_bytes = 0;
	ei->disk_i_size = 0;
	ei->flags = 0;
	ei->ro_flags = 0;
	ei->csum_bytes = 0;
	ei->index_cnt = (u64)-1;
	ei->dir_index = 0;
	ei->last_unlink_trans = 0;
	ei->last_reflink_trans = 0;
	ei->last_log_commit = 0;

	spin_lock_init(&ei->lock);
	ei->outstanding_extents = 0;
	if (sb->s_magic != BTRFS_TEST_MAGIC)
		btrfs_init_metadata_block_rsv(fs_info, &ei->block_rsv,
					      BTRFS_BLOCK_RSV_DELALLOC);
	ei->runtime_flags = 0;
	ei->prop_compress = BTRFS_COMPRESS_NONE;
	ei->defrag_compress = BTRFS_COMPRESS_NONE;

	ei->delayed_node = NULL;

	ei->i_otime.tv_sec = 0;
	ei->i_otime.tv_nsec = 0;

	inode = &ei->vfs_inode;
	extent_map_tree_init(&ei->extent_tree);
	extent_io_tree_init(fs_info, &ei->io_tree, IO_TREE_INODE_IO);
	ei->io_tree.inode = ei;
	extent_io_tree_init(fs_info, &ei->file_extent_tree,
			    IO_TREE_INODE_FILE_EXTENT);
	mutex_init(&ei->log_mutex);
	btrfs_ordered_inode_tree_init(&ei->ordered_tree);
	INIT_LIST_HEAD(&ei->delalloc_inodes);
	INIT_LIST_HEAD(&ei->delayed_iput);
	RB_CLEAR_NODE(&ei->rb_node);
	init_rwsem(&ei->i_mmap_lock);

	return inode;
}

#ifdef CONFIG_BTRFS_FS_RUN_SANITY_TESTS
void btrfs_test_destroy_inode(struct inode *inode)
{
	btrfs_drop_extent_map_range(BTRFS_I(inode), 0, (u64)-1, false);
	kmem_cache_free(btrfs_inode_cachep, BTRFS_I(inode));
}
#endif

void btrfs_free_inode(struct inode *inode)
{
	kmem_cache_free(btrfs_inode_cachep, BTRFS_I(inode));
}

void btrfs_destroy_inode(struct inode *vfs_inode)
{
	struct btrfs_ordered_extent *ordered;
	struct btrfs_inode *inode = BTRFS_I(vfs_inode);
	struct btrfs_root *root = inode->root;
	bool freespace_inode;

	WARN_ON(!hlist_empty(&vfs_inode->i_dentry));
	WARN_ON(vfs_inode->i_data.nrpages);
	WARN_ON(inode->block_rsv.reserved);
	WARN_ON(inode->block_rsv.size);
	WARN_ON(inode->outstanding_extents);
	if (!S_ISDIR(vfs_inode->i_mode)) {
		WARN_ON(inode->delalloc_bytes);
		WARN_ON(inode->new_delalloc_bytes);
	}
	WARN_ON(inode->csum_bytes);
	WARN_ON(inode->defrag_bytes);

	/*
	 * This can happen where we create an inode, but somebody else also
	 * created the same inode and we need to destroy the one we already
	 * created.
	 */
	if (!root)
		return;

	/*
	 * If this is a free space inode do not take the ordered extents lockdep
	 * map.
	 */
	freespace_inode = btrfs_is_free_space_inode(inode);

	while (1) {
		ordered = btrfs_lookup_first_ordered_extent(inode, (u64)-1);
		if (!ordered)
			break;
		else {
			btrfs_err(root->fs_info,
				  "found ordered extent %llu %llu on inode cleanup",
				  ordered->file_offset, ordered->num_bytes);

			if (!freespace_inode)
				btrfs_lockdep_acquire(root->fs_info, btrfs_ordered_extent);

			btrfs_remove_ordered_extent(inode, ordered);
			btrfs_put_ordered_extent(ordered);
			btrfs_put_ordered_extent(ordered);
		}
	}
	btrfs_qgroup_check_reserved_leak(inode);
	inode_tree_del(inode);
	btrfs_drop_extent_map_range(inode, 0, (u64)-1, false);
	btrfs_inode_clear_file_extent_range(inode, 0, (u64)-1);
	btrfs_put_root(inode->root);
}

int btrfs_drop_inode(struct inode *inode)
{
	struct btrfs_root *root = BTRFS_I(inode)->root;

	if (root == NULL)
		return 1;

	/* the snap/subvol tree is on deleting */
	if (btrfs_root_refs(&root->root_item) == 0)
		return 1;
	else
		return generic_drop_inode(inode);
}

static void init_once(void *foo)
{
	struct btrfs_inode *ei = foo;

	inode_init_once(&ei->vfs_inode);
}

void __cold btrfs_destroy_cachep(void)
{
	/*
	 * Make sure all delayed rcu free inodes are flushed before we
	 * destroy cache.
	 */
	rcu_barrier();
	bioset_exit(&btrfs_dio_bioset);
	kmem_cache_destroy(btrfs_inode_cachep);
}

int __init btrfs_init_cachep(void)
{
	btrfs_inode_cachep = kmem_cache_create("btrfs_inode",
			sizeof(struct btrfs_inode), 0,
			SLAB_RECLAIM_ACCOUNT | SLAB_MEM_SPREAD | SLAB_ACCOUNT,
			init_once);
	if (!btrfs_inode_cachep)
		goto fail;

	if (bioset_init(&btrfs_dio_bioset, BIO_POOL_SIZE,
			offsetof(struct btrfs_dio_private, bbio.bio),
			BIOSET_NEED_BVECS))
		goto fail;

	return 0;
fail:
	btrfs_destroy_cachep();
	return -ENOMEM;
}

static int btrfs_getattr(struct mnt_idmap *idmap,
			 const struct path *path, struct kstat *stat,
			 u32 request_mask, unsigned int flags)
{
	u64 delalloc_bytes;
	u64 inode_bytes;
	struct inode *inode = d_inode(path->dentry);
	u32 blocksize = inode->i_sb->s_blocksize;
	u32 bi_flags = BTRFS_I(inode)->flags;
	u32 bi_ro_flags = BTRFS_I(inode)->ro_flags;

	stat->result_mask |= STATX_BTIME;
	stat->btime.tv_sec = BTRFS_I(inode)->i_otime.tv_sec;
	stat->btime.tv_nsec = BTRFS_I(inode)->i_otime.tv_nsec;
	if (bi_flags & BTRFS_INODE_APPEND)
		stat->attributes |= STATX_ATTR_APPEND;
	if (bi_flags & BTRFS_INODE_COMPRESS)
		stat->attributes |= STATX_ATTR_COMPRESSED;
	if (bi_flags & BTRFS_INODE_IMMUTABLE)
		stat->attributes |= STATX_ATTR_IMMUTABLE;
	if (bi_flags & BTRFS_INODE_NODUMP)
		stat->attributes |= STATX_ATTR_NODUMP;
	if (bi_ro_flags & BTRFS_INODE_RO_VERITY)
		stat->attributes |= STATX_ATTR_VERITY;

	stat->attributes_mask |= (STATX_ATTR_APPEND |
				  STATX_ATTR_COMPRESSED |
				  STATX_ATTR_IMMUTABLE |
				  STATX_ATTR_NODUMP);

	generic_fillattr(idmap, request_mask, inode, stat);
	stat->dev = BTRFS_I(inode)->root->anon_dev;

	spin_lock(&BTRFS_I(inode)->lock);
	delalloc_bytes = BTRFS_I(inode)->new_delalloc_bytes;
	inode_bytes = inode_get_bytes(inode);
	spin_unlock(&BTRFS_I(inode)->lock);
	stat->blocks = (ALIGN(inode_bytes, blocksize) +
			ALIGN(delalloc_bytes, blocksize)) >> SECTOR_SHIFT;
	return 0;
}

static int btrfs_rename_exchange(struct inode *old_dir,
			      struct dentry *old_dentry,
			      struct inode *new_dir,
			      struct dentry *new_dentry)
{
	struct btrfs_fs_info *fs_info = btrfs_sb(old_dir->i_sb);
	struct btrfs_trans_handle *trans;
	unsigned int trans_num_items;
	struct btrfs_root *root = BTRFS_I(old_dir)->root;
	struct btrfs_root *dest = BTRFS_I(new_dir)->root;
	struct inode *new_inode = new_dentry->d_inode;
	struct inode *old_inode = old_dentry->d_inode;
	struct btrfs_rename_ctx old_rename_ctx;
	struct btrfs_rename_ctx new_rename_ctx;
	u64 old_ino = btrfs_ino(BTRFS_I(old_inode));
	u64 new_ino = btrfs_ino(BTRFS_I(new_inode));
	u64 old_idx = 0;
	u64 new_idx = 0;
	int ret;
	int ret2;
	bool need_abort = false;
	struct fscrypt_name old_fname, new_fname;
	struct fscrypt_str *old_name, *new_name;

	/*
	 * For non-subvolumes allow exchange only within one subvolume, in the
	 * same inode namespace. Two subvolumes (represented as directory) can
	 * be exchanged as they're a logical link and have a fixed inode number.
	 */
	if (root != dest &&
	    (old_ino != BTRFS_FIRST_FREE_OBJECTID ||
	     new_ino != BTRFS_FIRST_FREE_OBJECTID))
		return -EXDEV;

	ret = fscrypt_setup_filename(old_dir, &old_dentry->d_name, 0, &old_fname);
	if (ret)
		return ret;

	ret = fscrypt_setup_filename(new_dir, &new_dentry->d_name, 0, &new_fname);
	if (ret) {
		fscrypt_free_filename(&old_fname);
		return ret;
	}

	old_name = &old_fname.disk_name;
	new_name = &new_fname.disk_name;

	/* close the race window with snapshot create/destroy ioctl */
	if (old_ino == BTRFS_FIRST_FREE_OBJECTID ||
	    new_ino == BTRFS_FIRST_FREE_OBJECTID)
		down_read(&fs_info->subvol_sem);

	/*
	 * For each inode:
	 * 1 to remove old dir item
	 * 1 to remove old dir index
	 * 1 to add new dir item
	 * 1 to add new dir index
	 * 1 to update parent inode
	 *
	 * If the parents are the same, we only need to account for one
	 */
	trans_num_items = (old_dir == new_dir ? 9 : 10);
	if (old_ino == BTRFS_FIRST_FREE_OBJECTID) {
		/*
		 * 1 to remove old root ref
		 * 1 to remove old root backref
		 * 1 to add new root ref
		 * 1 to add new root backref
		 */
		trans_num_items += 4;
	} else {
		/*
		 * 1 to update inode item
		 * 1 to remove old inode ref
		 * 1 to add new inode ref
		 */
		trans_num_items += 3;
	}
	if (new_ino == BTRFS_FIRST_FREE_OBJECTID)
		trans_num_items += 4;
	else
		trans_num_items += 3;
	trans = btrfs_start_transaction(root, trans_num_items);
	if (IS_ERR(trans)) {
		ret = PTR_ERR(trans);
		goto out_notrans;
	}

	if (dest != root) {
		ret = btrfs_record_root_in_trans(trans, dest);
		if (ret)
			goto out_fail;
	}

	/*
	 * We need to find a free sequence number both in the source and
	 * in the destination directory for the exchange.
	 */
	ret = btrfs_set_inode_index(BTRFS_I(new_dir), &old_idx);
	if (ret)
		goto out_fail;
	ret = btrfs_set_inode_index(BTRFS_I(old_dir), &new_idx);
	if (ret)
		goto out_fail;

	BTRFS_I(old_inode)->dir_index = 0ULL;
	BTRFS_I(new_inode)->dir_index = 0ULL;

	/* Reference for the source. */
	if (old_ino == BTRFS_FIRST_FREE_OBJECTID) {
		/* force full log commit if subvolume involved. */
		btrfs_set_log_full_commit(trans);
	} else {
		ret = btrfs_insert_inode_ref(trans, dest, new_name, old_ino,
					     btrfs_ino(BTRFS_I(new_dir)),
					     old_idx);
		if (ret)
			goto out_fail;
		need_abort = true;
	}

	/* And now for the dest. */
	if (new_ino == BTRFS_FIRST_FREE_OBJECTID) {
		/* force full log commit if subvolume involved. */
		btrfs_set_log_full_commit(trans);
	} else {
		ret = btrfs_insert_inode_ref(trans, root, old_name, new_ino,
					     btrfs_ino(BTRFS_I(old_dir)),
					     new_idx);
		if (ret) {
			if (need_abort)
				btrfs_abort_transaction(trans, ret);
			goto out_fail;
		}
	}

	/* Update inode version and ctime/mtime. */
	inode_inc_iversion(old_dir);
	inode_inc_iversion(new_dir);
	inode_inc_iversion(old_inode);
	inode_inc_iversion(new_inode);
	simple_rename_timestamp(old_dir, old_dentry, new_dir, new_dentry);

	if (old_dentry->d_parent != new_dentry->d_parent) {
		btrfs_record_unlink_dir(trans, BTRFS_I(old_dir),
					BTRFS_I(old_inode), true);
		btrfs_record_unlink_dir(trans, BTRFS_I(new_dir),
					BTRFS_I(new_inode), true);
	}

	/* src is a subvolume */
	if (old_ino == BTRFS_FIRST_FREE_OBJECTID) {
		ret = btrfs_unlink_subvol(trans, BTRFS_I(old_dir), old_dentry);
	} else { /* src is an inode */
		ret = __btrfs_unlink_inode(trans, BTRFS_I(old_dir),
					   BTRFS_I(old_dentry->d_inode),
					   old_name, &old_rename_ctx);
		if (!ret)
			ret = btrfs_update_inode(trans, root, BTRFS_I(old_inode));
	}
	if (ret) {
		btrfs_abort_transaction(trans, ret);
		goto out_fail;
	}

	/* dest is a subvolume */
	if (new_ino == BTRFS_FIRST_FREE_OBJECTID) {
		ret = btrfs_unlink_subvol(trans, BTRFS_I(new_dir), new_dentry);
	} else { /* dest is an inode */
		ret = __btrfs_unlink_inode(trans, BTRFS_I(new_dir),
					   BTRFS_I(new_dentry->d_inode),
					   new_name, &new_rename_ctx);
		if (!ret)
			ret = btrfs_update_inode(trans, dest, BTRFS_I(new_inode));
	}
	if (ret) {
		btrfs_abort_transaction(trans, ret);
		goto out_fail;
	}

	ret = btrfs_add_link(trans, BTRFS_I(new_dir), BTRFS_I(old_inode),
			     new_name, 0, old_idx);
	if (ret) {
		btrfs_abort_transaction(trans, ret);
		goto out_fail;
	}

	ret = btrfs_add_link(trans, BTRFS_I(old_dir), BTRFS_I(new_inode),
			     old_name, 0, new_idx);
	if (ret) {
		btrfs_abort_transaction(trans, ret);
		goto out_fail;
	}

	if (old_inode->i_nlink == 1)
		BTRFS_I(old_inode)->dir_index = old_idx;
	if (new_inode->i_nlink == 1)
		BTRFS_I(new_inode)->dir_index = new_idx;

	/*
	 * Now pin the logs of the roots. We do it to ensure that no other task
	 * can sync the logs while we are in progress with the rename, because
	 * that could result in an inconsistency in case any of the inodes that
	 * are part of this rename operation were logged before.
	 */
	if (old_ino != BTRFS_FIRST_FREE_OBJECTID)
		btrfs_pin_log_trans(root);
	if (new_ino != BTRFS_FIRST_FREE_OBJECTID)
		btrfs_pin_log_trans(dest);

	/* Do the log updates for all inodes. */
	if (old_ino != BTRFS_FIRST_FREE_OBJECTID)
		btrfs_log_new_name(trans, old_dentry, BTRFS_I(old_dir),
				   old_rename_ctx.index, new_dentry->d_parent);
	if (new_ino != BTRFS_FIRST_FREE_OBJECTID)
		btrfs_log_new_name(trans, new_dentry, BTRFS_I(new_dir),
				   new_rename_ctx.index, old_dentry->d_parent);

	/* Now unpin the logs. */
	if (old_ino != BTRFS_FIRST_FREE_OBJECTID)
		btrfs_end_log_trans(root);
	if (new_ino != BTRFS_FIRST_FREE_OBJECTID)
		btrfs_end_log_trans(dest);
out_fail:
	ret2 = btrfs_end_transaction(trans);
	ret = ret ? ret : ret2;
out_notrans:
	if (new_ino == BTRFS_FIRST_FREE_OBJECTID ||
	    old_ino == BTRFS_FIRST_FREE_OBJECTID)
		up_read(&fs_info->subvol_sem);

	fscrypt_free_filename(&new_fname);
	fscrypt_free_filename(&old_fname);
	return ret;
}

static struct inode *new_whiteout_inode(struct mnt_idmap *idmap,
					struct inode *dir)
{
	struct inode *inode;

	inode = new_inode(dir->i_sb);
	if (inode) {
		inode_init_owner(idmap, inode, dir,
				 S_IFCHR | WHITEOUT_MODE);
		inode->i_op = &btrfs_special_inode_operations;
		init_special_inode(inode, inode->i_mode, WHITEOUT_DEV);
	}
	return inode;
}

static int btrfs_rename(struct mnt_idmap *idmap,
			struct inode *old_dir, struct dentry *old_dentry,
			struct inode *new_dir, struct dentry *new_dentry,
			unsigned int flags)
{
	struct btrfs_fs_info *fs_info = btrfs_sb(old_dir->i_sb);
	struct btrfs_new_inode_args whiteout_args = {
		.dir = old_dir,
		.dentry = old_dentry,
	};
	struct btrfs_trans_handle *trans;
	unsigned int trans_num_items;
	struct btrfs_root *root = BTRFS_I(old_dir)->root;
	struct btrfs_root *dest = BTRFS_I(new_dir)->root;
	struct inode *new_inode = d_inode(new_dentry);
	struct inode *old_inode = d_inode(old_dentry);
	struct btrfs_rename_ctx rename_ctx;
	u64 index = 0;
	int ret;
	int ret2;
	u64 old_ino = btrfs_ino(BTRFS_I(old_inode));
	struct fscrypt_name old_fname, new_fname;

	if (btrfs_ino(BTRFS_I(new_dir)) == BTRFS_EMPTY_SUBVOL_DIR_OBJECTID)
		return -EPERM;

	/* we only allow rename subvolume link between subvolumes */
	if (old_ino != BTRFS_FIRST_FREE_OBJECTID && root != dest)
		return -EXDEV;

	if (old_ino == BTRFS_EMPTY_SUBVOL_DIR_OBJECTID ||
	    (new_inode && btrfs_ino(BTRFS_I(new_inode)) == BTRFS_FIRST_FREE_OBJECTID))
		return -ENOTEMPTY;

	if (S_ISDIR(old_inode->i_mode) && new_inode &&
	    new_inode->i_size > BTRFS_EMPTY_DIR_SIZE)
		return -ENOTEMPTY;

	ret = fscrypt_setup_filename(old_dir, &old_dentry->d_name, 0, &old_fname);
	if (ret)
		return ret;

	ret = fscrypt_setup_filename(new_dir, &new_dentry->d_name, 0, &new_fname);
	if (ret) {
		fscrypt_free_filename(&old_fname);
		return ret;
	}

	/* check for collisions, even if the  name isn't there */
	ret = btrfs_check_dir_item_collision(dest, new_dir->i_ino, &new_fname.disk_name);
	if (ret) {
		if (ret == -EEXIST) {
			/* we shouldn't get
			 * eexist without a new_inode */
			if (WARN_ON(!new_inode)) {
				goto out_fscrypt_names;
			}
		} else {
			/* maybe -EOVERFLOW */
			goto out_fscrypt_names;
		}
	}
	ret = 0;

	/*
	 * we're using rename to replace one file with another.  Start IO on it
	 * now so  we don't add too much work to the end of the transaction
	 */
	if (new_inode && S_ISREG(old_inode->i_mode) && new_inode->i_size)
		filemap_flush(old_inode->i_mapping);

	if (flags & RENAME_WHITEOUT) {
		whiteout_args.inode = new_whiteout_inode(idmap, old_dir);
		if (!whiteout_args.inode) {
			ret = -ENOMEM;
			goto out_fscrypt_names;
		}
		ret = btrfs_new_inode_prepare(&whiteout_args, &trans_num_items);
		if (ret)
			goto out_whiteout_inode;
	} else {
		/* 1 to update the old parent inode. */
		trans_num_items = 1;
	}

	if (old_ino == BTRFS_FIRST_FREE_OBJECTID) {
		/* Close the race window with snapshot create/destroy ioctl */
		down_read(&fs_info->subvol_sem);
		/*
		 * 1 to remove old root ref
		 * 1 to remove old root backref
		 * 1 to add new root ref
		 * 1 to add new root backref
		 */
		trans_num_items += 4;
	} else {
		/*
		 * 1 to update inode
		 * 1 to remove old inode ref
		 * 1 to add new inode ref
		 */
		trans_num_items += 3;
	}
	/*
	 * 1 to remove old dir item
	 * 1 to remove old dir index
	 * 1 to add new dir item
	 * 1 to add new dir index
	 */
	trans_num_items += 4;
	/* 1 to update new parent inode if it's not the same as the old parent */
	if (new_dir != old_dir)
		trans_num_items++;
	if (new_inode) {
		/*
		 * 1 to update inode
		 * 1 to remove inode ref
		 * 1 to remove dir item
		 * 1 to remove dir index
		 * 1 to possibly add orphan item
		 */
		trans_num_items += 5;
	}
	trans = btrfs_start_transaction(root, trans_num_items);
	if (IS_ERR(trans)) {
		ret = PTR_ERR(trans);
		goto out_notrans;
	}

	if (dest != root) {
		ret = btrfs_record_root_in_trans(trans, dest);
		if (ret)
			goto out_fail;
	}

	ret = btrfs_set_inode_index(BTRFS_I(new_dir), &index);
	if (ret)
		goto out_fail;

	BTRFS_I(old_inode)->dir_index = 0ULL;
	if (unlikely(old_ino == BTRFS_FIRST_FREE_OBJECTID)) {
		/* force full log commit if subvolume involved. */
		btrfs_set_log_full_commit(trans);
	} else {
		ret = btrfs_insert_inode_ref(trans, dest, &new_fname.disk_name,
					     old_ino, btrfs_ino(BTRFS_I(new_dir)),
					     index);
		if (ret)
			goto out_fail;
	}

	inode_inc_iversion(old_dir);
	inode_inc_iversion(new_dir);
	inode_inc_iversion(old_inode);
	simple_rename_timestamp(old_dir, old_dentry, new_dir, new_dentry);

	if (old_dentry->d_parent != new_dentry->d_parent)
		btrfs_record_unlink_dir(trans, BTRFS_I(old_dir),
					BTRFS_I(old_inode), true);

	if (unlikely(old_ino == BTRFS_FIRST_FREE_OBJECTID)) {
		ret = btrfs_unlink_subvol(trans, BTRFS_I(old_dir), old_dentry);
	} else {
		ret = __btrfs_unlink_inode(trans, BTRFS_I(old_dir),
					   BTRFS_I(d_inode(old_dentry)),
					   &old_fname.disk_name, &rename_ctx);
		if (!ret)
			ret = btrfs_update_inode(trans, root, BTRFS_I(old_inode));
	}
	if (ret) {
		btrfs_abort_transaction(trans, ret);
		goto out_fail;
	}

	if (new_inode) {
		inode_inc_iversion(new_inode);
		if (unlikely(btrfs_ino(BTRFS_I(new_inode)) ==
			     BTRFS_EMPTY_SUBVOL_DIR_OBJECTID)) {
			ret = btrfs_unlink_subvol(trans, BTRFS_I(new_dir), new_dentry);
			BUG_ON(new_inode->i_nlink == 0);
		} else {
			ret = btrfs_unlink_inode(trans, BTRFS_I(new_dir),
						 BTRFS_I(d_inode(new_dentry)),
						 &new_fname.disk_name);
		}
		if (!ret && new_inode->i_nlink == 0)
			ret = btrfs_orphan_add(trans,
					BTRFS_I(d_inode(new_dentry)));
		if (ret) {
			btrfs_abort_transaction(trans, ret);
			goto out_fail;
		}
	}

	ret = btrfs_add_link(trans, BTRFS_I(new_dir), BTRFS_I(old_inode),
			     &new_fname.disk_name, 0, index);
	if (ret) {
		btrfs_abort_transaction(trans, ret);
		goto out_fail;
	}

	if (old_inode->i_nlink == 1)
		BTRFS_I(old_inode)->dir_index = index;

	if (old_ino != BTRFS_FIRST_FREE_OBJECTID)
		btrfs_log_new_name(trans, old_dentry, BTRFS_I(old_dir),
				   rename_ctx.index, new_dentry->d_parent);

	if (flags & RENAME_WHITEOUT) {
		ret = btrfs_create_new_inode(trans, &whiteout_args);
		if (ret) {
			btrfs_abort_transaction(trans, ret);
			goto out_fail;
		} else {
			unlock_new_inode(whiteout_args.inode);
			iput(whiteout_args.inode);
			whiteout_args.inode = NULL;
		}
	}
out_fail:
	ret2 = btrfs_end_transaction(trans);
	ret = ret ? ret : ret2;
out_notrans:
	if (old_ino == BTRFS_FIRST_FREE_OBJECTID)
		up_read(&fs_info->subvol_sem);
	if (flags & RENAME_WHITEOUT)
		btrfs_new_inode_args_destroy(&whiteout_args);
out_whiteout_inode:
	if (flags & RENAME_WHITEOUT)
		iput(whiteout_args.inode);
out_fscrypt_names:
	fscrypt_free_filename(&old_fname);
	fscrypt_free_filename(&new_fname);
	return ret;
}

static int btrfs_rename2(struct mnt_idmap *idmap, struct inode *old_dir,
			 struct dentry *old_dentry, struct inode *new_dir,
			 struct dentry *new_dentry, unsigned int flags)
{
	int ret;

	if (flags & ~(RENAME_NOREPLACE | RENAME_EXCHANGE | RENAME_WHITEOUT))
		return -EINVAL;

	if (flags & RENAME_EXCHANGE)
		ret = btrfs_rename_exchange(old_dir, old_dentry, new_dir,
					    new_dentry);
	else
		ret = btrfs_rename(idmap, old_dir, old_dentry, new_dir,
				   new_dentry, flags);

	btrfs_btree_balance_dirty(BTRFS_I(new_dir)->root->fs_info);

	return ret;
}

struct btrfs_delalloc_work {
	struct inode *inode;
	struct completion completion;
	struct list_head list;
	struct btrfs_work work;
};

static void btrfs_run_delalloc_work(struct btrfs_work *work)
{
	struct btrfs_delalloc_work *delalloc_work;
	struct inode *inode;

	delalloc_work = container_of(work, struct btrfs_delalloc_work,
				     work);
	inode = delalloc_work->inode;
	filemap_flush(inode->i_mapping);
	if (test_bit(BTRFS_INODE_HAS_ASYNC_EXTENT,
				&BTRFS_I(inode)->runtime_flags))
		filemap_flush(inode->i_mapping);

	iput(inode);
	complete(&delalloc_work->completion);
}

static struct btrfs_delalloc_work *btrfs_alloc_delalloc_work(struct inode *inode)
{
	struct btrfs_delalloc_work *work;

	work = kmalloc(sizeof(*work), GFP_NOFS);
	if (!work)
		return NULL;

	init_completion(&work->completion);
	INIT_LIST_HEAD(&work->list);
	work->inode = inode;
	btrfs_init_work(&work->work, btrfs_run_delalloc_work, NULL, NULL);

	return work;
}

/*
 * some fairly slow code that needs optimization. This walks the list
 * of all the inodes with pending delalloc and forces them to disk.
 */
static int start_delalloc_inodes(struct btrfs_root *root,
				 struct writeback_control *wbc, bool snapshot,
				 bool in_reclaim_context)
{
	struct btrfs_inode *binode;
	struct inode *inode;
	struct btrfs_delalloc_work *work, *next;
	LIST_HEAD(works);
	LIST_HEAD(splice);
	int ret = 0;
	bool full_flush = wbc->nr_to_write == LONG_MAX;

	mutex_lock(&root->delalloc_mutex);
	spin_lock(&root->delalloc_lock);
	list_splice_init(&root->delalloc_inodes, &splice);
	while (!list_empty(&splice)) {
		binode = list_entry(splice.next, struct btrfs_inode,
				    delalloc_inodes);

		list_move_tail(&binode->delalloc_inodes,
			       &root->delalloc_inodes);

		if (in_reclaim_context &&
		    test_bit(BTRFS_INODE_NO_DELALLOC_FLUSH, &binode->runtime_flags))
			continue;

		inode = igrab(&binode->vfs_inode);
		if (!inode) {
			cond_resched_lock(&root->delalloc_lock);
			continue;
		}
		spin_unlock(&root->delalloc_lock);

		if (snapshot)
			set_bit(BTRFS_INODE_SNAPSHOT_FLUSH,
				&binode->runtime_flags);
		if (full_flush) {
			work = btrfs_alloc_delalloc_work(inode);
			if (!work) {
				iput(inode);
				ret = -ENOMEM;
				goto out;
			}
			list_add_tail(&work->list, &works);
			btrfs_queue_work(root->fs_info->flush_workers,
					 &work->work);
		} else {
			ret = filemap_fdatawrite_wbc(inode->i_mapping, wbc);
			btrfs_add_delayed_iput(BTRFS_I(inode));
			if (ret || wbc->nr_to_write <= 0)
				goto out;
		}
		cond_resched();
		spin_lock(&root->delalloc_lock);
	}
	spin_unlock(&root->delalloc_lock);

out:
	list_for_each_entry_safe(work, next, &works, list) {
		list_del_init(&work->list);
		wait_for_completion(&work->completion);
		kfree(work);
	}

	if (!list_empty(&splice)) {
		spin_lock(&root->delalloc_lock);
		list_splice_tail(&splice, &root->delalloc_inodes);
		spin_unlock(&root->delalloc_lock);
	}
	mutex_unlock(&root->delalloc_mutex);
	return ret;
}

int btrfs_start_delalloc_snapshot(struct btrfs_root *root, bool in_reclaim_context)
{
	struct writeback_control wbc = {
		.nr_to_write = LONG_MAX,
		.sync_mode = WB_SYNC_NONE,
		.range_start = 0,
		.range_end = LLONG_MAX,
	};
	struct btrfs_fs_info *fs_info = root->fs_info;

	if (BTRFS_FS_ERROR(fs_info))
		return -EROFS;

	return start_delalloc_inodes(root, &wbc, true, in_reclaim_context);
}

int btrfs_start_delalloc_roots(struct btrfs_fs_info *fs_info, long nr,
			       bool in_reclaim_context)
{
	struct writeback_control wbc = {
		.nr_to_write = nr,
		.sync_mode = WB_SYNC_NONE,
		.range_start = 0,
		.range_end = LLONG_MAX,
	};
	struct btrfs_root *root;
	LIST_HEAD(splice);
	int ret;

	if (BTRFS_FS_ERROR(fs_info))
		return -EROFS;

	mutex_lock(&fs_info->delalloc_root_mutex);
	spin_lock(&fs_info->delalloc_root_lock);
	list_splice_init(&fs_info->delalloc_roots, &splice);
	while (!list_empty(&splice)) {
		/*
		 * Reset nr_to_write here so we know that we're doing a full
		 * flush.
		 */
		if (nr == LONG_MAX)
			wbc.nr_to_write = LONG_MAX;

		root = list_first_entry(&splice, struct btrfs_root,
					delalloc_root);
		root = btrfs_grab_root(root);
		BUG_ON(!root);
		list_move_tail(&root->delalloc_root,
			       &fs_info->delalloc_roots);
		spin_unlock(&fs_info->delalloc_root_lock);

		ret = start_delalloc_inodes(root, &wbc, false, in_reclaim_context);
		btrfs_put_root(root);
		if (ret < 0 || wbc.nr_to_write <= 0)
			goto out;
		spin_lock(&fs_info->delalloc_root_lock);
	}
	spin_unlock(&fs_info->delalloc_root_lock);

	ret = 0;
out:
	if (!list_empty(&splice)) {
		spin_lock(&fs_info->delalloc_root_lock);
		list_splice_tail(&splice, &fs_info->delalloc_roots);
		spin_unlock(&fs_info->delalloc_root_lock);
	}
	mutex_unlock(&fs_info->delalloc_root_mutex);
	return ret;
}

static int btrfs_symlink(struct mnt_idmap *idmap, struct inode *dir,
			 struct dentry *dentry, const char *symname)
{
	struct btrfs_fs_info *fs_info = btrfs_sb(dir->i_sb);
	struct btrfs_trans_handle *trans;
	struct btrfs_root *root = BTRFS_I(dir)->root;
	struct btrfs_path *path;
	struct btrfs_key key;
	struct inode *inode;
	struct btrfs_new_inode_args new_inode_args = {
		.dir = dir,
		.dentry = dentry,
	};
	unsigned int trans_num_items;
	int err;
	int name_len;
	int datasize;
	unsigned long ptr;
	struct btrfs_file_extent_item *ei;
	struct extent_buffer *leaf;

	name_len = strlen(symname);
	if (name_len > BTRFS_MAX_INLINE_DATA_SIZE(fs_info))
		return -ENAMETOOLONG;

	inode = new_inode(dir->i_sb);
	if (!inode)
		return -ENOMEM;
	inode_init_owner(idmap, inode, dir, S_IFLNK | S_IRWXUGO);
	inode->i_op = &btrfs_symlink_inode_operations;
	inode_nohighmem(inode);
	inode->i_mapping->a_ops = &btrfs_aops;
	btrfs_i_size_write(BTRFS_I(inode), name_len);
	inode_set_bytes(inode, name_len);

	new_inode_args.inode = inode;
	err = btrfs_new_inode_prepare(&new_inode_args, &trans_num_items);
	if (err)
		goto out_inode;
	/* 1 additional item for the inline extent */
	trans_num_items++;

	trans = btrfs_start_transaction(root, trans_num_items);
	if (IS_ERR(trans)) {
		err = PTR_ERR(trans);
		goto out_new_inode_args;
	}

	err = btrfs_create_new_inode(trans, &new_inode_args);
	if (err)
		goto out;

	path = btrfs_alloc_path();
	if (!path) {
		err = -ENOMEM;
		btrfs_abort_transaction(trans, err);
		discard_new_inode(inode);
		inode = NULL;
		goto out;
	}
	key.objectid = btrfs_ino(BTRFS_I(inode));
	key.offset = 0;
	key.type = BTRFS_EXTENT_DATA_KEY;
	datasize = btrfs_file_extent_calc_inline_size(name_len);
	err = btrfs_insert_empty_item(trans, root, path, &key,
				      datasize);
	if (err) {
		btrfs_abort_transaction(trans, err);
		btrfs_free_path(path);
		discard_new_inode(inode);
		inode = NULL;
		goto out;
	}
	leaf = path->nodes[0];
	ei = btrfs_item_ptr(leaf, path->slots[0],
			    struct btrfs_file_extent_item);
	btrfs_set_file_extent_generation(leaf, ei, trans->transid);
	btrfs_set_file_extent_type(leaf, ei,
				   BTRFS_FILE_EXTENT_INLINE);
	btrfs_set_file_extent_encryption(leaf, ei, 0);
	btrfs_set_file_extent_compression(leaf, ei, 0);
	btrfs_set_file_extent_other_encoding(leaf, ei, 0);
	btrfs_set_file_extent_ram_bytes(leaf, ei, name_len);

	ptr = btrfs_file_extent_inline_start(ei);
	write_extent_buffer(leaf, symname, ptr, name_len);
	btrfs_mark_buffer_dirty(leaf);
	btrfs_free_path(path);

	d_instantiate_new(dentry, inode);
	err = 0;
out:
	btrfs_end_transaction(trans);
	btrfs_btree_balance_dirty(fs_info);
out_new_inode_args:
	btrfs_new_inode_args_destroy(&new_inode_args);
out_inode:
	if (err)
		iput(inode);
	return err;
}

static struct btrfs_trans_handle *insert_prealloc_file_extent(
				       struct btrfs_trans_handle *trans_in,
				       struct btrfs_inode *inode,
				       struct btrfs_key *ins,
				       u64 file_offset)
{
	struct btrfs_file_extent_item stack_fi;
	struct btrfs_replace_extent_info extent_info;
	struct btrfs_trans_handle *trans = trans_in;
	struct btrfs_path *path;
	u64 start = ins->objectid;
	u64 len = ins->offset;
	int qgroup_released;
	int ret;

	memset(&stack_fi, 0, sizeof(stack_fi));

	btrfs_set_stack_file_extent_type(&stack_fi, BTRFS_FILE_EXTENT_PREALLOC);
	btrfs_set_stack_file_extent_disk_bytenr(&stack_fi, start);
	btrfs_set_stack_file_extent_disk_num_bytes(&stack_fi, len);
	btrfs_set_stack_file_extent_num_bytes(&stack_fi, len);
	btrfs_set_stack_file_extent_ram_bytes(&stack_fi, len);
	btrfs_set_stack_file_extent_compression(&stack_fi, BTRFS_COMPRESS_NONE);
	/* Encryption and other encoding is reserved and all 0 */

	qgroup_released = btrfs_qgroup_release_data(inode, file_offset, len);
	if (qgroup_released < 0)
		return ERR_PTR(qgroup_released);

	if (trans) {
		ret = insert_reserved_file_extent(trans, inode,
						  file_offset, &stack_fi,
						  true, qgroup_released);
		if (ret)
			goto free_qgroup;
		return trans;
	}

	extent_info.disk_offset = start;
	extent_info.disk_len = len;
	extent_info.data_offset = 0;
	extent_info.data_len = len;
	extent_info.file_offset = file_offset;
	extent_info.extent_buf = (char *)&stack_fi;
	extent_info.is_new_extent = true;
	extent_info.update_times = true;
	extent_info.qgroup_reserved = qgroup_released;
	extent_info.insertions = 0;

	path = btrfs_alloc_path();
	if (!path) {
		ret = -ENOMEM;
		goto free_qgroup;
	}

	ret = btrfs_replace_file_extents(inode, path, file_offset,
				     file_offset + len - 1, &extent_info,
				     &trans);
	btrfs_free_path(path);
	if (ret)
		goto free_qgroup;
	return trans;

free_qgroup:
	/*
	 * We have released qgroup data range at the beginning of the function,
	 * and normally qgroup_released bytes will be freed when committing
	 * transaction.
	 * But if we error out early, we have to free what we have released
	 * or we leak qgroup data reservation.
	 */
	btrfs_qgroup_free_refroot(inode->root->fs_info,
			inode->root->root_key.objectid, qgroup_released,
			BTRFS_QGROUP_RSV_DATA);
	return ERR_PTR(ret);
}

static int __btrfs_prealloc_file_range(struct inode *inode, int mode,
				       u64 start, u64 num_bytes, u64 min_size,
				       loff_t actual_len, u64 *alloc_hint,
				       struct btrfs_trans_handle *trans)
{
	struct btrfs_fs_info *fs_info = btrfs_sb(inode->i_sb);
	struct extent_map *em;
	struct btrfs_root *root = BTRFS_I(inode)->root;
	struct btrfs_key ins;
	u64 cur_offset = start;
	u64 clear_offset = start;
	u64 i_size;
	u64 cur_bytes;
	u64 last_alloc = (u64)-1;
	int ret = 0;
	bool own_trans = true;
	u64 end = start + num_bytes - 1;

	if (trans)
		own_trans = false;
	while (num_bytes > 0) {
		cur_bytes = min_t(u64, num_bytes, SZ_256M);
		cur_bytes = max(cur_bytes, min_size);
		/*
		 * If we are severely fragmented we could end up with really
		 * small allocations, so if the allocator is returning small
		 * chunks lets make its job easier by only searching for those
		 * sized chunks.
		 */
		cur_bytes = min(cur_bytes, last_alloc);
		ret = btrfs_reserve_extent(root, cur_bytes, cur_bytes,
				min_size, 0, *alloc_hint, &ins, 1, 0);
		if (ret)
			break;

		/*
		 * We've reserved this space, and thus converted it from
		 * ->bytes_may_use to ->bytes_reserved.  Any error that happens
		 * from here on out we will only need to clear our reservation
		 * for the remaining unreserved area, so advance our
		 * clear_offset by our extent size.
		 */
		clear_offset += ins.offset;

		last_alloc = ins.offset;
		trans = insert_prealloc_file_extent(trans, BTRFS_I(inode),
						    &ins, cur_offset);
		/*
		 * Now that we inserted the prealloc extent we can finally
		 * decrement the number of reservations in the block group.
		 * If we did it before, we could race with relocation and have
		 * relocation miss the reserved extent, making it fail later.
		 */
		btrfs_dec_block_group_reservations(fs_info, ins.objectid);
		if (IS_ERR(trans)) {
			ret = PTR_ERR(trans);
			btrfs_free_reserved_extent(fs_info, ins.objectid,
						   ins.offset, 0);
			break;
		}

		em = alloc_extent_map();
		if (!em) {
			btrfs_drop_extent_map_range(BTRFS_I(inode), cur_offset,
					    cur_offset + ins.offset - 1, false);
			btrfs_set_inode_full_sync(BTRFS_I(inode));
			goto next;
		}

		em->start = cur_offset;
		em->orig_start = cur_offset;
		em->len = ins.offset;
		em->block_start = ins.objectid;
		em->block_len = ins.offset;
		em->orig_block_len = ins.offset;
		em->ram_bytes = ins.offset;
		set_bit(EXTENT_FLAG_PREALLOC, &em->flags);
		em->generation = trans->transid;

		ret = btrfs_replace_extent_map_range(BTRFS_I(inode), em, true);
		free_extent_map(em);
next:
		num_bytes -= ins.offset;
		cur_offset += ins.offset;
		*alloc_hint = ins.objectid + ins.offset;

		inode_inc_iversion(inode);
		inode_set_ctime_current(inode);
		BTRFS_I(inode)->flags |= BTRFS_INODE_PREALLOC;
		if (!(mode & FALLOC_FL_KEEP_SIZE) &&
		    (actual_len > inode->i_size) &&
		    (cur_offset > inode->i_size)) {
			if (cur_offset > actual_len)
				i_size = actual_len;
			else
				i_size = cur_offset;
			i_size_write(inode, i_size);
			btrfs_inode_safe_disk_i_size_write(BTRFS_I(inode), 0);
		}

		ret = btrfs_update_inode(trans, root, BTRFS_I(inode));

		if (ret) {
			btrfs_abort_transaction(trans, ret);
			if (own_trans)
				btrfs_end_transaction(trans);
			break;
		}

		if (own_trans) {
			btrfs_end_transaction(trans);
			trans = NULL;
		}
	}
	if (clear_offset < end)
		btrfs_free_reserved_data_space(BTRFS_I(inode), NULL, clear_offset,
			end - clear_offset + 1);
	return ret;
}

int btrfs_prealloc_file_range(struct inode *inode, int mode,
			      u64 start, u64 num_bytes, u64 min_size,
			      loff_t actual_len, u64 *alloc_hint)
{
	return __btrfs_prealloc_file_range(inode, mode, start, num_bytes,
					   min_size, actual_len, alloc_hint,
					   NULL);
}

int btrfs_prealloc_file_range_trans(struct inode *inode,
				    struct btrfs_trans_handle *trans, int mode,
				    u64 start, u64 num_bytes, u64 min_size,
				    loff_t actual_len, u64 *alloc_hint)
{
	return __btrfs_prealloc_file_range(inode, mode, start, num_bytes,
					   min_size, actual_len, alloc_hint, trans);
}

static int btrfs_permission(struct mnt_idmap *idmap,
			    struct inode *inode, int mask)
{
	struct btrfs_root *root = BTRFS_I(inode)->root;
	umode_t mode = inode->i_mode;

	if (mask & MAY_WRITE &&
	    (S_ISREG(mode) || S_ISDIR(mode) || S_ISLNK(mode))) {
		if (btrfs_root_readonly(root))
			return -EROFS;
		if (BTRFS_I(inode)->flags & BTRFS_INODE_READONLY)
			return -EACCES;
	}
	return generic_permission(idmap, inode, mask);
}

static int btrfs_tmpfile(struct mnt_idmap *idmap, struct inode *dir,
			 struct file *file, umode_t mode)
{
	struct btrfs_fs_info *fs_info = btrfs_sb(dir->i_sb);
	struct btrfs_trans_handle *trans;
	struct btrfs_root *root = BTRFS_I(dir)->root;
	struct inode *inode;
	struct btrfs_new_inode_args new_inode_args = {
		.dir = dir,
		.dentry = file->f_path.dentry,
		.orphan = true,
	};
	unsigned int trans_num_items;
	int ret;

	inode = new_inode(dir->i_sb);
	if (!inode)
		return -ENOMEM;
	inode_init_owner(idmap, inode, dir, mode);
	inode->i_fop = &btrfs_file_operations;
	inode->i_op = &btrfs_file_inode_operations;
	inode->i_mapping->a_ops = &btrfs_aops;

	new_inode_args.inode = inode;
	ret = btrfs_new_inode_prepare(&new_inode_args, &trans_num_items);
	if (ret)
		goto out_inode;

	trans = btrfs_start_transaction(root, trans_num_items);
	if (IS_ERR(trans)) {
		ret = PTR_ERR(trans);
		goto out_new_inode_args;
	}

	ret = btrfs_create_new_inode(trans, &new_inode_args);

	/*
	 * We set number of links to 0 in btrfs_create_new_inode(), and here we
	 * set it to 1 because d_tmpfile() will issue a warning if the count is
	 * 0, through:
	 *
	 *    d_tmpfile() -> inode_dec_link_count() -> drop_nlink()
	 */
	set_nlink(inode, 1);

	if (!ret) {
		d_tmpfile(file, inode);
		unlock_new_inode(inode);
		mark_inode_dirty(inode);
	}

	btrfs_end_transaction(trans);
	btrfs_btree_balance_dirty(fs_info);
out_new_inode_args:
	btrfs_new_inode_args_destroy(&new_inode_args);
out_inode:
	if (ret)
		iput(inode);
	return finish_open_simple(file, ret);
}

void btrfs_set_range_writeback(struct btrfs_inode *inode, u64 start, u64 end)
{
	struct btrfs_fs_info *fs_info = inode->root->fs_info;
	unsigned long index = start >> PAGE_SHIFT;
	unsigned long end_index = end >> PAGE_SHIFT;
	struct page *page;
	u32 len;

	ASSERT(end + 1 - start <= U32_MAX);
	len = end + 1 - start;
	while (index <= end_index) {
		page = find_get_page(inode->vfs_inode.i_mapping, index);
		ASSERT(page); /* Pages should be in the extent_io_tree */

		btrfs_page_set_writeback(fs_info, page, start, len);
		put_page(page);
		index++;
	}
}

int btrfs_encoded_io_compression_from_extent(struct btrfs_fs_info *fs_info,
					     int compress_type)
{
	switch (compress_type) {
	case BTRFS_COMPRESS_NONE:
		return BTRFS_ENCODED_IO_COMPRESSION_NONE;
	case BTRFS_COMPRESS_ZLIB:
		return BTRFS_ENCODED_IO_COMPRESSION_ZLIB;
	case BTRFS_COMPRESS_LZO:
		/*
		 * The LZO format depends on the sector size. 64K is the maximum
		 * sector size that we support.
		 */
		if (fs_info->sectorsize < SZ_4K || fs_info->sectorsize > SZ_64K)
			return -EINVAL;
		return BTRFS_ENCODED_IO_COMPRESSION_LZO_4K +
		       (fs_info->sectorsize_bits - 12);
	case BTRFS_COMPRESS_ZSTD:
		return BTRFS_ENCODED_IO_COMPRESSION_ZSTD;
	default:
		return -EUCLEAN;
	}
}

static ssize_t btrfs_encoded_read_inline(
				struct kiocb *iocb,
				struct iov_iter *iter, u64 start,
				u64 lockend,
				struct extent_state **cached_state,
				u64 extent_start, size_t count,
				struct btrfs_ioctl_encoded_io_args *encoded,
				bool *unlocked)
{
	struct btrfs_inode *inode = BTRFS_I(file_inode(iocb->ki_filp));
	struct btrfs_root *root = inode->root;
	struct btrfs_fs_info *fs_info = root->fs_info;
	struct extent_io_tree *io_tree = &inode->io_tree;
	struct btrfs_path *path;
	struct extent_buffer *leaf;
	struct btrfs_file_extent_item *item;
	u64 ram_bytes;
	unsigned long ptr;
	void *tmp;
	ssize_t ret;

	path = btrfs_alloc_path();
	if (!path) {
		ret = -ENOMEM;
		goto out;
	}
	ret = btrfs_lookup_file_extent(NULL, root, path, btrfs_ino(inode),
				       extent_start, 0);
	if (ret) {
		if (ret > 0) {
			/* The extent item disappeared? */
			ret = -EIO;
		}
		goto out;
	}
	leaf = path->nodes[0];
	item = btrfs_item_ptr(leaf, path->slots[0], struct btrfs_file_extent_item);

	ram_bytes = btrfs_file_extent_ram_bytes(leaf, item);
	ptr = btrfs_file_extent_inline_start(item);

	encoded->len = min_t(u64, extent_start + ram_bytes,
			     inode->vfs_inode.i_size) - iocb->ki_pos;
	ret = btrfs_encoded_io_compression_from_extent(fs_info,
				 btrfs_file_extent_compression(leaf, item));
	if (ret < 0)
		goto out;
	encoded->compression = ret;
	if (encoded->compression) {
		size_t inline_size;

		inline_size = btrfs_file_extent_inline_item_len(leaf,
								path->slots[0]);
		if (inline_size > count) {
			ret = -ENOBUFS;
			goto out;
		}
		count = inline_size;
		encoded->unencoded_len = ram_bytes;
		encoded->unencoded_offset = iocb->ki_pos - extent_start;
	} else {
		count = min_t(u64, count, encoded->len);
		encoded->len = count;
		encoded->unencoded_len = count;
		ptr += iocb->ki_pos - extent_start;
	}

	tmp = kmalloc(count, GFP_NOFS);
	if (!tmp) {
		ret = -ENOMEM;
		goto out;
	}
	read_extent_buffer(leaf, tmp, ptr, count);
	btrfs_release_path(path);
	unlock_extent(io_tree, start, lockend, cached_state);
	btrfs_inode_unlock(inode, BTRFS_ILOCK_SHARED);
	*unlocked = true;

	ret = copy_to_iter(tmp, count, iter);
	if (ret != count)
		ret = -EFAULT;
	kfree(tmp);
out:
	btrfs_free_path(path);
	return ret;
}

struct btrfs_encoded_read_private {
	wait_queue_head_t wait;
	atomic_t pending;
	blk_status_t status;
};

static void btrfs_encoded_read_endio(struct btrfs_bio *bbio)
{
	struct btrfs_encoded_read_private *priv = bbio->private;

	if (bbio->bio.bi_status) {
		/*
		 * The memory barrier implied by the atomic_dec_return() here
		 * pairs with the memory barrier implied by the
		 * atomic_dec_return() or io_wait_event() in
		 * btrfs_encoded_read_regular_fill_pages() to ensure that this
		 * write is observed before the load of status in
		 * btrfs_encoded_read_regular_fill_pages().
		 */
		WRITE_ONCE(priv->status, bbio->bio.bi_status);
	}
	if (!atomic_dec_return(&priv->pending))
		wake_up(&priv->wait);
	bio_put(&bbio->bio);
}

int btrfs_encoded_read_regular_fill_pages(struct btrfs_inode *inode,
					  u64 file_offset, u64 disk_bytenr,
					  u64 disk_io_size, struct page **pages)
{
	struct btrfs_fs_info *fs_info = inode->root->fs_info;
	struct btrfs_encoded_read_private priv = {
		.pending = ATOMIC_INIT(1),
	};
	unsigned long i = 0;
	struct btrfs_bio *bbio;

	init_waitqueue_head(&priv.wait);

	bbio = btrfs_bio_alloc(BIO_MAX_VECS, REQ_OP_READ, fs_info,
			       btrfs_encoded_read_endio, &priv);
	bbio->bio.bi_iter.bi_sector = disk_bytenr >> SECTOR_SHIFT;
	bbio->inode = inode;

	do {
		size_t bytes = min_t(u64, disk_io_size, PAGE_SIZE);

		if (bio_add_page(&bbio->bio, pages[i], bytes, 0) < bytes) {
			atomic_inc(&priv.pending);
			btrfs_submit_bio(bbio, 0);

			bbio = btrfs_bio_alloc(BIO_MAX_VECS, REQ_OP_READ, fs_info,
					       btrfs_encoded_read_endio, &priv);
			bbio->bio.bi_iter.bi_sector = disk_bytenr >> SECTOR_SHIFT;
			bbio->inode = inode;
			continue;
		}

		i++;
		disk_bytenr += bytes;
		disk_io_size -= bytes;
	} while (disk_io_size);

	atomic_inc(&priv.pending);
	btrfs_submit_bio(bbio, 0);

	if (atomic_dec_return(&priv.pending))
		io_wait_event(priv.wait, !atomic_read(&priv.pending));
	/* See btrfs_encoded_read_endio() for ordering. */
	return blk_status_to_errno(READ_ONCE(priv.status));
}

static ssize_t btrfs_encoded_read_regular(struct kiocb *iocb,
					  struct iov_iter *iter,
					  u64 start, u64 lockend,
					  struct extent_state **cached_state,
					  u64 disk_bytenr, u64 disk_io_size,
					  size_t count, bool compressed,
					  bool *unlocked)
{
	struct btrfs_inode *inode = BTRFS_I(file_inode(iocb->ki_filp));
	struct extent_io_tree *io_tree = &inode->io_tree;
	struct page **pages;
	unsigned long nr_pages, i;
	u64 cur;
	size_t page_offset;
	ssize_t ret;

	nr_pages = DIV_ROUND_UP(disk_io_size, PAGE_SIZE);
	pages = kcalloc(nr_pages, sizeof(struct page *), GFP_NOFS);
	if (!pages)
		return -ENOMEM;
	ret = btrfs_alloc_page_array(nr_pages, pages);
	if (ret) {
		ret = -ENOMEM;
		goto out;
		}

	ret = btrfs_encoded_read_regular_fill_pages(inode, start, disk_bytenr,
						    disk_io_size, pages);
	if (ret)
		goto out;

	unlock_extent(io_tree, start, lockend, cached_state);
	btrfs_inode_unlock(inode, BTRFS_ILOCK_SHARED);
	*unlocked = true;

	if (compressed) {
		i = 0;
		page_offset = 0;
	} else {
		i = (iocb->ki_pos - start) >> PAGE_SHIFT;
		page_offset = (iocb->ki_pos - start) & (PAGE_SIZE - 1);
	}
	cur = 0;
	while (cur < count) {
		size_t bytes = min_t(size_t, count - cur,
				     PAGE_SIZE - page_offset);

		if (copy_page_to_iter(pages[i], page_offset, bytes,
				      iter) != bytes) {
			ret = -EFAULT;
			goto out;
		}
		i++;
		cur += bytes;
		page_offset = 0;
	}
	ret = count;
out:
	for (i = 0; i < nr_pages; i++) {
		if (pages[i])
			__free_page(pages[i]);
	}
	kfree(pages);
	return ret;
}

ssize_t btrfs_encoded_read(struct kiocb *iocb, struct iov_iter *iter,
			   struct btrfs_ioctl_encoded_io_args *encoded)
{
	struct btrfs_inode *inode = BTRFS_I(file_inode(iocb->ki_filp));
	struct btrfs_fs_info *fs_info = inode->root->fs_info;
	struct extent_io_tree *io_tree = &inode->io_tree;
	ssize_t ret;
	size_t count = iov_iter_count(iter);
	u64 start, lockend, disk_bytenr, disk_io_size;
	struct extent_state *cached_state = NULL;
	struct extent_map *em;
	bool unlocked = false;

	file_accessed(iocb->ki_filp);

	btrfs_inode_lock(inode, BTRFS_ILOCK_SHARED);

	if (iocb->ki_pos >= inode->vfs_inode.i_size) {
		btrfs_inode_unlock(inode, BTRFS_ILOCK_SHARED);
		return 0;
	}
	start = ALIGN_DOWN(iocb->ki_pos, fs_info->sectorsize);
	/*
	 * We don't know how long the extent containing iocb->ki_pos is, but if
	 * it's compressed we know that it won't be longer than this.
	 */
	lockend = start + BTRFS_MAX_UNCOMPRESSED - 1;

	for (;;) {
		struct btrfs_ordered_extent *ordered;

		ret = btrfs_wait_ordered_range(&inode->vfs_inode, start,
					       lockend - start + 1);
		if (ret)
			goto out_unlock_inode;
		lock_extent(io_tree, start, lockend, &cached_state);
		ordered = btrfs_lookup_ordered_range(inode, start,
						     lockend - start + 1);
		if (!ordered)
			break;
		btrfs_put_ordered_extent(ordered);
		unlock_extent(io_tree, start, lockend, &cached_state);
		cond_resched();
	}

	em = btrfs_get_extent(inode, NULL, 0, start, lockend - start + 1);
	if (IS_ERR(em)) {
		ret = PTR_ERR(em);
		goto out_unlock_extent;
	}

	if (em->block_start == EXTENT_MAP_INLINE) {
		u64 extent_start = em->start;

		/*
		 * For inline extents we get everything we need out of the
		 * extent item.
		 */
		free_extent_map(em);
		em = NULL;
		ret = btrfs_encoded_read_inline(iocb, iter, start, lockend,
						&cached_state, extent_start,
						count, encoded, &unlocked);
		goto out;
	}

	/*
	 * We only want to return up to EOF even if the extent extends beyond
	 * that.
	 */
	encoded->len = min_t(u64, extent_map_end(em),
			     inode->vfs_inode.i_size) - iocb->ki_pos;
	if (em->block_start == EXTENT_MAP_HOLE ||
	    test_bit(EXTENT_FLAG_PREALLOC, &em->flags)) {
		disk_bytenr = EXTENT_MAP_HOLE;
		count = min_t(u64, count, encoded->len);
		encoded->len = count;
		encoded->unencoded_len = count;
	} else if (test_bit(EXTENT_FLAG_COMPRESSED, &em->flags)) {
		disk_bytenr = em->block_start;
		/*
		 * Bail if the buffer isn't large enough to return the whole
		 * compressed extent.
		 */
		if (em->block_len > count) {
			ret = -ENOBUFS;
			goto out_em;
		}
		disk_io_size = em->block_len;
		count = em->block_len;
		encoded->unencoded_len = em->ram_bytes;
		encoded->unencoded_offset = iocb->ki_pos - em->orig_start;
		ret = btrfs_encoded_io_compression_from_extent(fs_info,
							     em->compress_type);
		if (ret < 0)
			goto out_em;
		encoded->compression = ret;
	} else {
		disk_bytenr = em->block_start + (start - em->start);
		if (encoded->len > count)
			encoded->len = count;
		/*
		 * Don't read beyond what we locked. This also limits the page
		 * allocations that we'll do.
		 */
		disk_io_size = min(lockend + 1, iocb->ki_pos + encoded->len) - start;
		count = start + disk_io_size - iocb->ki_pos;
		encoded->len = count;
		encoded->unencoded_len = count;
		disk_io_size = ALIGN(disk_io_size, fs_info->sectorsize);
	}
	free_extent_map(em);
	em = NULL;

	if (disk_bytenr == EXTENT_MAP_HOLE) {
		unlock_extent(io_tree, start, lockend, &cached_state);
		btrfs_inode_unlock(inode, BTRFS_ILOCK_SHARED);
		unlocked = true;
		ret = iov_iter_zero(count, iter);
		if (ret != count)
			ret = -EFAULT;
	} else {
		ret = btrfs_encoded_read_regular(iocb, iter, start, lockend,
						 &cached_state, disk_bytenr,
						 disk_io_size, count,
						 encoded->compression,
						 &unlocked);
	}

out:
	if (ret >= 0)
		iocb->ki_pos += encoded->len;
out_em:
	free_extent_map(em);
out_unlock_extent:
	if (!unlocked)
		unlock_extent(io_tree, start, lockend, &cached_state);
out_unlock_inode:
	if (!unlocked)
		btrfs_inode_unlock(inode, BTRFS_ILOCK_SHARED);
	return ret;
}

ssize_t btrfs_do_encoded_write(struct kiocb *iocb, struct iov_iter *from,
			       const struct btrfs_ioctl_encoded_io_args *encoded)
{
	struct btrfs_inode *inode = BTRFS_I(file_inode(iocb->ki_filp));
	struct btrfs_root *root = inode->root;
	struct btrfs_fs_info *fs_info = root->fs_info;
	struct extent_io_tree *io_tree = &inode->io_tree;
	struct extent_changeset *data_reserved = NULL;
	struct extent_state *cached_state = NULL;
	struct btrfs_ordered_extent *ordered;
	int compression;
	size_t orig_count;
	u64 start, end;
	u64 num_bytes, ram_bytes, disk_num_bytes;
	unsigned long nr_pages, i;
	struct page **pages;
	struct btrfs_key ins;
	bool extent_reserved = false;
	struct extent_map *em;
	ssize_t ret;

	switch (encoded->compression) {
	case BTRFS_ENCODED_IO_COMPRESSION_ZLIB:
		compression = BTRFS_COMPRESS_ZLIB;
		break;
	case BTRFS_ENCODED_IO_COMPRESSION_ZSTD:
		compression = BTRFS_COMPRESS_ZSTD;
		break;
	case BTRFS_ENCODED_IO_COMPRESSION_LZO_4K:
	case BTRFS_ENCODED_IO_COMPRESSION_LZO_8K:
	case BTRFS_ENCODED_IO_COMPRESSION_LZO_16K:
	case BTRFS_ENCODED_IO_COMPRESSION_LZO_32K:
	case BTRFS_ENCODED_IO_COMPRESSION_LZO_64K:
		/* The sector size must match for LZO. */
		if (encoded->compression -
		    BTRFS_ENCODED_IO_COMPRESSION_LZO_4K + 12 !=
		    fs_info->sectorsize_bits)
			return -EINVAL;
		compression = BTRFS_COMPRESS_LZO;
		break;
	default:
		return -EINVAL;
	}
	if (encoded->encryption != BTRFS_ENCODED_IO_ENCRYPTION_NONE)
		return -EINVAL;

	orig_count = iov_iter_count(from);

	/* The extent size must be sane. */
	if (encoded->unencoded_len > BTRFS_MAX_UNCOMPRESSED ||
	    orig_count > BTRFS_MAX_COMPRESSED || orig_count == 0)
		return -EINVAL;

	/*
	 * The compressed data must be smaller than the decompressed data.
	 *
	 * It's of course possible for data to compress to larger or the same
	 * size, but the buffered I/O path falls back to no compression for such
	 * data, and we don't want to break any assumptions by creating these
	 * extents.
	 *
	 * Note that this is less strict than the current check we have that the
	 * compressed data must be at least one sector smaller than the
	 * decompressed data. We only want to enforce the weaker requirement
	 * from old kernels that it is at least one byte smaller.
	 */
	if (orig_count >= encoded->unencoded_len)
		return -EINVAL;

	/* The extent must start on a sector boundary. */
	start = iocb->ki_pos;
	if (!IS_ALIGNED(start, fs_info->sectorsize))
		return -EINVAL;

	/*
	 * The extent must end on a sector boundary. However, we allow a write
	 * which ends at or extends i_size to have an unaligned length; we round
	 * up the extent size and set i_size to the unaligned end.
	 */
	if (start + encoded->len < inode->vfs_inode.i_size &&
	    !IS_ALIGNED(start + encoded->len, fs_info->sectorsize))
		return -EINVAL;

	/* Finally, the offset in the unencoded data must be sector-aligned. */
	if (!IS_ALIGNED(encoded->unencoded_offset, fs_info->sectorsize))
		return -EINVAL;

	num_bytes = ALIGN(encoded->len, fs_info->sectorsize);
	ram_bytes = ALIGN(encoded->unencoded_len, fs_info->sectorsize);
	end = start + num_bytes - 1;

	/*
	 * If the extent cannot be inline, the compressed data on disk must be
	 * sector-aligned. For convenience, we extend it with zeroes if it
	 * isn't.
	 */
	disk_num_bytes = ALIGN(orig_count, fs_info->sectorsize);
	nr_pages = DIV_ROUND_UP(disk_num_bytes, PAGE_SIZE);
	pages = kvcalloc(nr_pages, sizeof(struct page *), GFP_KERNEL_ACCOUNT);
	if (!pages)
		return -ENOMEM;
	for (i = 0; i < nr_pages; i++) {
		size_t bytes = min_t(size_t, PAGE_SIZE, iov_iter_count(from));
		char *kaddr;

		pages[i] = alloc_page(GFP_KERNEL_ACCOUNT);
		if (!pages[i]) {
			ret = -ENOMEM;
			goto out_pages;
		}
		kaddr = kmap_local_page(pages[i]);
		if (copy_from_iter(kaddr, bytes, from) != bytes) {
			kunmap_local(kaddr);
			ret = -EFAULT;
			goto out_pages;
		}
		if (bytes < PAGE_SIZE)
			memset(kaddr + bytes, 0, PAGE_SIZE - bytes);
		kunmap_local(kaddr);
	}

	for (;;) {
		struct btrfs_ordered_extent *ordered;

		ret = btrfs_wait_ordered_range(&inode->vfs_inode, start, num_bytes);
		if (ret)
			goto out_pages;
		ret = invalidate_inode_pages2_range(inode->vfs_inode.i_mapping,
						    start >> PAGE_SHIFT,
						    end >> PAGE_SHIFT);
		if (ret)
			goto out_pages;
		lock_extent(io_tree, start, end, &cached_state);
		ordered = btrfs_lookup_ordered_range(inode, start, num_bytes);
		if (!ordered &&
		    !filemap_range_has_page(inode->vfs_inode.i_mapping, start, end))
			break;
		if (ordered)
			btrfs_put_ordered_extent(ordered);
		unlock_extent(io_tree, start, end, &cached_state);
		cond_resched();
	}

	/*
	 * We don't use the higher-level delalloc space functions because our
	 * num_bytes and disk_num_bytes are different.
	 */
	ret = btrfs_alloc_data_chunk_ondemand(inode, disk_num_bytes);
	if (ret)
		goto out_unlock;
	ret = btrfs_qgroup_reserve_data(inode, &data_reserved, start, num_bytes);
	if (ret)
		goto out_free_data_space;
	ret = btrfs_delalloc_reserve_metadata(inode, num_bytes, disk_num_bytes,
					      false);
	if (ret)
		goto out_qgroup_free_data;

	/* Try an inline extent first. */
	if (start == 0 && encoded->unencoded_len == encoded->len &&
	    encoded->unencoded_offset == 0) {
		ret = cow_file_range_inline(inode, encoded->len, orig_count,
					    compression, pages, true);
		if (ret <= 0) {
			if (ret == 0)
				ret = orig_count;
			goto out_delalloc_release;
		}
	}

	ret = btrfs_reserve_extent(root, disk_num_bytes, disk_num_bytes,
				   disk_num_bytes, 0, 0, &ins, 1, 1);
	if (ret)
		goto out_delalloc_release;
	extent_reserved = true;

	em = create_io_em(inode, start, num_bytes,
			  start - encoded->unencoded_offset, ins.objectid,
			  ins.offset, ins.offset, ram_bytes, compression,
			  BTRFS_ORDERED_COMPRESSED);
	if (IS_ERR(em)) {
		ret = PTR_ERR(em);
		goto out_free_reserved;
	}
	free_extent_map(em);

	ordered = btrfs_alloc_ordered_extent(inode, start, num_bytes, ram_bytes,
				       ins.objectid, ins.offset,
				       encoded->unencoded_offset,
				       (1 << BTRFS_ORDERED_ENCODED) |
				       (1 << BTRFS_ORDERED_COMPRESSED),
				       compression);
	if (IS_ERR(ordered)) {
		btrfs_drop_extent_map_range(inode, start, end, false);
		ret = PTR_ERR(ordered);
		goto out_free_reserved;
	}
	btrfs_dec_block_group_reservations(fs_info, ins.objectid);

	if (start + encoded->len > inode->vfs_inode.i_size)
		i_size_write(&inode->vfs_inode, start + encoded->len);

	unlock_extent(io_tree, start, end, &cached_state);

	btrfs_delalloc_release_extents(inode, num_bytes);

	btrfs_submit_compressed_write(ordered, pages, nr_pages, 0, false);
	ret = orig_count;
	goto out;

out_free_reserved:
	btrfs_dec_block_group_reservations(fs_info, ins.objectid);
	btrfs_free_reserved_extent(fs_info, ins.objectid, ins.offset, 1);
out_delalloc_release:
	btrfs_delalloc_release_extents(inode, num_bytes);
	btrfs_delalloc_release_metadata(inode, disk_num_bytes, ret < 0);
out_qgroup_free_data:
	if (ret < 0)
		btrfs_qgroup_free_data(inode, data_reserved, start, num_bytes);
out_free_data_space:
	/*
	 * If btrfs_reserve_extent() succeeded, then we already decremented
	 * bytes_may_use.
	 */
	if (!extent_reserved)
		btrfs_free_reserved_data_space_noquota(fs_info, disk_num_bytes);
out_unlock:
	unlock_extent(io_tree, start, end, &cached_state);
out_pages:
	for (i = 0; i < nr_pages; i++) {
		if (pages[i])
			__free_page(pages[i]);
	}
	kvfree(pages);
out:
	if (ret >= 0)
		iocb->ki_pos += encoded->len;
	return ret;
}

#ifdef CONFIG_SWAP
/*
 * Add an entry indicating a block group or device which is pinned by a
 * swapfile. Returns 0 on success, 1 if there is already an entry for it, or a
 * negative errno on failure.
 */
static int btrfs_add_swapfile_pin(struct inode *inode, void *ptr,
				  bool is_block_group)
{
	struct btrfs_fs_info *fs_info = BTRFS_I(inode)->root->fs_info;
	struct btrfs_swapfile_pin *sp, *entry;
	struct rb_node **p;
	struct rb_node *parent = NULL;

	sp = kmalloc(sizeof(*sp), GFP_NOFS);
	if (!sp)
		return -ENOMEM;
	sp->ptr = ptr;
	sp->inode = inode;
	sp->is_block_group = is_block_group;
	sp->bg_extent_count = 1;

	spin_lock(&fs_info->swapfile_pins_lock);
	p = &fs_info->swapfile_pins.rb_node;
	while (*p) {
		parent = *p;
		entry = rb_entry(parent, struct btrfs_swapfile_pin, node);
		if (sp->ptr < entry->ptr ||
		    (sp->ptr == entry->ptr && sp->inode < entry->inode)) {
			p = &(*p)->rb_left;
		} else if (sp->ptr > entry->ptr ||
			   (sp->ptr == entry->ptr && sp->inode > entry->inode)) {
			p = &(*p)->rb_right;
		} else {
			if (is_block_group)
				entry->bg_extent_count++;
			spin_unlock(&fs_info->swapfile_pins_lock);
			kfree(sp);
			return 1;
		}
	}
	rb_link_node(&sp->node, parent, p);
	rb_insert_color(&sp->node, &fs_info->swapfile_pins);
	spin_unlock(&fs_info->swapfile_pins_lock);
	return 0;
}

/* Free all of the entries pinned by this swapfile. */
static void btrfs_free_swapfile_pins(struct inode *inode)
{
	struct btrfs_fs_info *fs_info = BTRFS_I(inode)->root->fs_info;
	struct btrfs_swapfile_pin *sp;
	struct rb_node *node, *next;

	spin_lock(&fs_info->swapfile_pins_lock);
	node = rb_first(&fs_info->swapfile_pins);
	while (node) {
		next = rb_next(node);
		sp = rb_entry(node, struct btrfs_swapfile_pin, node);
		if (sp->inode == inode) {
			rb_erase(&sp->node, &fs_info->swapfile_pins);
			if (sp->is_block_group) {
				btrfs_dec_block_group_swap_extents(sp->ptr,
							   sp->bg_extent_count);
				btrfs_put_block_group(sp->ptr);
			}
			kfree(sp);
		}
		node = next;
	}
	spin_unlock(&fs_info->swapfile_pins_lock);
}

struct btrfs_swap_info {
	u64 start;
	u64 block_start;
	u64 block_len;
	u64 lowest_ppage;
	u64 highest_ppage;
	unsigned long nr_pages;
	int nr_extents;
};

static int btrfs_add_swap_extent(struct swap_info_struct *sis,
				 struct btrfs_swap_info *bsi)
{
	unsigned long nr_pages;
	unsigned long max_pages;
	u64 first_ppage, first_ppage_reported, next_ppage;
	int ret;

	/*
	 * Our swapfile may have had its size extended after the swap header was
	 * written. In that case activating the swapfile should not go beyond
	 * the max size set in the swap header.
	 */
	if (bsi->nr_pages >= sis->max)
		return 0;

	max_pages = sis->max - bsi->nr_pages;
	first_ppage = PAGE_ALIGN(bsi->block_start) >> PAGE_SHIFT;
	next_ppage = PAGE_ALIGN_DOWN(bsi->block_start + bsi->block_len) >> PAGE_SHIFT;

	if (first_ppage >= next_ppage)
		return 0;
	nr_pages = next_ppage - first_ppage;
	nr_pages = min(nr_pages, max_pages);

	first_ppage_reported = first_ppage;
	if (bsi->start == 0)
		first_ppage_reported++;
	if (bsi->lowest_ppage > first_ppage_reported)
		bsi->lowest_ppage = first_ppage_reported;
	if (bsi->highest_ppage < (next_ppage - 1))
		bsi->highest_ppage = next_ppage - 1;

	ret = add_swap_extent(sis, bsi->nr_pages, nr_pages, first_ppage);
	if (ret < 0)
		return ret;
	bsi->nr_extents += ret;
	bsi->nr_pages += nr_pages;
	return 0;
}

static void btrfs_swap_deactivate(struct file *file)
{
	struct inode *inode = file_inode(file);

	btrfs_free_swapfile_pins(inode);
	atomic_dec(&BTRFS_I(inode)->root->nr_swapfiles);
}

static int btrfs_swap_activate(struct swap_info_struct *sis, struct file *file,
			       sector_t *span)
{
	struct inode *inode = file_inode(file);
	struct btrfs_root *root = BTRFS_I(inode)->root;
	struct btrfs_fs_info *fs_info = root->fs_info;
	struct extent_io_tree *io_tree = &BTRFS_I(inode)->io_tree;
	struct extent_state *cached_state = NULL;
	struct extent_map *em = NULL;
	struct btrfs_device *device = NULL;
	struct btrfs_swap_info bsi = {
		.lowest_ppage = (sector_t)-1ULL,
	};
	int ret = 0;
	u64 isize;
	u64 start;

	/*
	 * If the swap file was just created, make sure delalloc is done. If the
	 * file changes again after this, the user is doing something stupid and
	 * we don't really care.
	 */
	ret = btrfs_wait_ordered_range(inode, 0, (u64)-1);
	if (ret)
		return ret;

	/*
	 * The inode is locked, so these flags won't change after we check them.
	 */
	if (BTRFS_I(inode)->flags & BTRFS_INODE_COMPRESS) {
		btrfs_warn(fs_info, "swapfile must not be compressed");
		return -EINVAL;
	}
	if (!(BTRFS_I(inode)->flags & BTRFS_INODE_NODATACOW)) {
		btrfs_warn(fs_info, "swapfile must not be copy-on-write");
		return -EINVAL;
	}
	if (!(BTRFS_I(inode)->flags & BTRFS_INODE_NODATASUM)) {
		btrfs_warn(fs_info, "swapfile must not be checksummed");
		return -EINVAL;
	}

	/*
	 * Balance or device remove/replace/resize can move stuff around from
	 * under us. The exclop protection makes sure they aren't running/won't
	 * run concurrently while we are mapping the swap extents, and
	 * fs_info->swapfile_pins prevents them from running while the swap
	 * file is active and moving the extents. Note that this also prevents
	 * a concurrent device add which isn't actually necessary, but it's not
	 * really worth the trouble to allow it.
	 */
	if (!btrfs_exclop_start(fs_info, BTRFS_EXCLOP_SWAP_ACTIVATE)) {
		btrfs_warn(fs_info,
	   "cannot activate swapfile while exclusive operation is running");
		return -EBUSY;
	}

	/*
	 * Prevent snapshot creation while we are activating the swap file.
	 * We do not want to race with snapshot creation. If snapshot creation
	 * already started before we bumped nr_swapfiles from 0 to 1 and
	 * completes before the first write into the swap file after it is
	 * activated, than that write would fallback to COW.
	 */
	if (!btrfs_drew_try_write_lock(&root->snapshot_lock)) {
		btrfs_exclop_finish(fs_info);
		btrfs_warn(fs_info,
	   "cannot activate swapfile because snapshot creation is in progress");
		return -EINVAL;
	}
	/*
	 * Snapshots can create extents which require COW even if NODATACOW is
	 * set. We use this counter to prevent snapshots. We must increment it
	 * before walking the extents because we don't want a concurrent
	 * snapshot to run after we've already checked the extents.
	 *
	 * It is possible that subvolume is marked for deletion but still not
	 * removed yet. To prevent this race, we check the root status before
	 * activating the swapfile.
	 */
	spin_lock(&root->root_item_lock);
	if (btrfs_root_dead(root)) {
		spin_unlock(&root->root_item_lock);

		btrfs_exclop_finish(fs_info);
		btrfs_warn(fs_info,
		"cannot activate swapfile because subvolume %llu is being deleted",
			root->root_key.objectid);
		return -EPERM;
	}
	atomic_inc(&root->nr_swapfiles);
	spin_unlock(&root->root_item_lock);

	isize = ALIGN_DOWN(inode->i_size, fs_info->sectorsize);

	lock_extent(io_tree, 0, isize - 1, &cached_state);
	start = 0;
	while (start < isize) {
		u64 logical_block_start, physical_block_start;
		struct btrfs_block_group *bg;
		u64 len = isize - start;

		em = btrfs_get_extent(BTRFS_I(inode), NULL, 0, start, len);
		if (IS_ERR(em)) {
			ret = PTR_ERR(em);
			goto out;
		}

		if (em->block_start == EXTENT_MAP_HOLE) {
			btrfs_warn(fs_info, "swapfile must not have holes");
			ret = -EINVAL;
			goto out;
		}
		if (em->block_start == EXTENT_MAP_INLINE) {
			/*
			 * It's unlikely we'll ever actually find ourselves
			 * here, as a file small enough to fit inline won't be
			 * big enough to store more than the swap header, but in
			 * case something changes in the future, let's catch it
			 * here rather than later.
			 */
			btrfs_warn(fs_info, "swapfile must not be inline");
			ret = -EINVAL;
			goto out;
		}
		if (test_bit(EXTENT_FLAG_COMPRESSED, &em->flags)) {
			btrfs_warn(fs_info, "swapfile must not be compressed");
			ret = -EINVAL;
			goto out;
		}

		logical_block_start = em->block_start + (start - em->start);
		len = min(len, em->len - (start - em->start));
		free_extent_map(em);
		em = NULL;

		ret = can_nocow_extent(inode, start, &len, NULL, NULL, NULL, false, true);
		if (ret < 0) {
			goto out;
		} else if (ret) {
			ret = 0;
		} else {
			btrfs_warn(fs_info,
				   "swapfile must not be copy-on-write");
			ret = -EINVAL;
			goto out;
		}

		em = btrfs_get_chunk_map(fs_info, logical_block_start, len);
		if (IS_ERR(em)) {
			ret = PTR_ERR(em);
			goto out;
		}

		if (em->map_lookup->type & BTRFS_BLOCK_GROUP_PROFILE_MASK) {
			btrfs_warn(fs_info,
				   "swapfile must have single data profile");
			ret = -EINVAL;
			goto out;
		}

		if (device == NULL) {
			device = em->map_lookup->stripes[0].dev;
			ret = btrfs_add_swapfile_pin(inode, device, false);
			if (ret == 1)
				ret = 0;
			else if (ret)
				goto out;
		} else if (device != em->map_lookup->stripes[0].dev) {
			btrfs_warn(fs_info, "swapfile must be on one device");
			ret = -EINVAL;
			goto out;
		}

		physical_block_start = (em->map_lookup->stripes[0].physical +
					(logical_block_start - em->start));
		len = min(len, em->len - (logical_block_start - em->start));
		free_extent_map(em);
		em = NULL;

		bg = btrfs_lookup_block_group(fs_info, logical_block_start);
		if (!bg) {
			btrfs_warn(fs_info,
			   "could not find block group containing swapfile");
			ret = -EINVAL;
			goto out;
		}

		if (!btrfs_inc_block_group_swap_extents(bg)) {
			btrfs_warn(fs_info,
			   "block group for swapfile at %llu is read-only%s",
			   bg->start,
			   atomic_read(&fs_info->scrubs_running) ?
				       " (scrub running)" : "");
			btrfs_put_block_group(bg);
			ret = -EINVAL;
			goto out;
		}

		ret = btrfs_add_swapfile_pin(inode, bg, true);
		if (ret) {
			btrfs_put_block_group(bg);
			if (ret == 1)
				ret = 0;
			else
				goto out;
		}

		if (bsi.block_len &&
		    bsi.block_start + bsi.block_len == physical_block_start) {
			bsi.block_len += len;
		} else {
			if (bsi.block_len) {
				ret = btrfs_add_swap_extent(sis, &bsi);
				if (ret)
					goto out;
			}
			bsi.start = start;
			bsi.block_start = physical_block_start;
			bsi.block_len = len;
		}

		start += len;
	}

	if (bsi.block_len)
		ret = btrfs_add_swap_extent(sis, &bsi);

out:
	if (!IS_ERR_OR_NULL(em))
		free_extent_map(em);

	unlock_extent(io_tree, 0, isize - 1, &cached_state);

	if (ret)
		btrfs_swap_deactivate(file);

	btrfs_drew_write_unlock(&root->snapshot_lock);

	btrfs_exclop_finish(fs_info);

	if (ret)
		return ret;

	if (device)
		sis->bdev = device->bdev;
	*span = bsi.highest_ppage - bsi.lowest_ppage + 1;
	sis->max = bsi.nr_pages;
	sis->pages = bsi.nr_pages - 1;
	sis->highest_bit = bsi.nr_pages - 1;
	return bsi.nr_extents;
}
#else
static void btrfs_swap_deactivate(struct file *file)
{
}

static int btrfs_swap_activate(struct swap_info_struct *sis, struct file *file,
			       sector_t *span)
{
	return -EOPNOTSUPP;
}
#endif

/*
 * Update the number of bytes used in the VFS' inode. When we replace extents in
 * a range (clone, dedupe, fallocate's zero range), we must update the number of
 * bytes used by the inode in an atomic manner, so that concurrent stat(2) calls
 * always get a correct value.
 */
void btrfs_update_inode_bytes(struct btrfs_inode *inode,
			      const u64 add_bytes,
			      const u64 del_bytes)
{
	if (add_bytes == del_bytes)
		return;

	spin_lock(&inode->lock);
	if (del_bytes > 0)
		inode_sub_bytes(&inode->vfs_inode, del_bytes);
	if (add_bytes > 0)
		inode_add_bytes(&inode->vfs_inode, add_bytes);
	spin_unlock(&inode->lock);
}

/*
 * Verify that there are no ordered extents for a given file range.
 *
 * @inode:   The target inode.
 * @start:   Start offset of the file range, should be sector size aligned.
 * @end:     End offset (inclusive) of the file range, its value +1 should be
 *           sector size aligned.
 *
 * This should typically be used for cases where we locked an inode's VFS lock in
 * exclusive mode, we have also locked the inode's i_mmap_lock in exclusive mode,
 * we have flushed all delalloc in the range, we have waited for all ordered
 * extents in the range to complete and finally we have locked the file range in
 * the inode's io_tree.
 */
void btrfs_assert_inode_range_clean(struct btrfs_inode *inode, u64 start, u64 end)
{
	struct btrfs_root *root = inode->root;
	struct btrfs_ordered_extent *ordered;

	if (!IS_ENABLED(CONFIG_BTRFS_ASSERT))
		return;

	ordered = btrfs_lookup_first_ordered_range(inode, start, end + 1 - start);
	if (ordered) {
		btrfs_err(root->fs_info,
"found unexpected ordered extent in file range [%llu, %llu] for inode %llu root %llu (ordered range [%llu, %llu])",
			  start, end, btrfs_ino(inode), root->root_key.objectid,
			  ordered->file_offset,
			  ordered->file_offset + ordered->num_bytes - 1);
		btrfs_put_ordered_extent(ordered);
	}

	ASSERT(ordered == NULL);
}

static const struct inode_operations btrfs_dir_inode_operations = {
	.getattr	= btrfs_getattr,
	.lookup		= btrfs_lookup,
	.create		= btrfs_create,
	.unlink		= btrfs_unlink,
	.link		= btrfs_link,
	.mkdir		= btrfs_mkdir,
	.rmdir		= btrfs_rmdir,
	.rename		= btrfs_rename2,
	.symlink	= btrfs_symlink,
	.setattr	= btrfs_setattr,
	.mknod		= btrfs_mknod,
	.listxattr	= btrfs_listxattr,
	.permission	= btrfs_permission,
	.get_inode_acl	= btrfs_get_acl,
	.set_acl	= btrfs_set_acl,
	.update_time	= btrfs_update_time,
	.tmpfile        = btrfs_tmpfile,
	.fileattr_get	= btrfs_fileattr_get,
	.fileattr_set	= btrfs_fileattr_set,
};

static const struct file_operations btrfs_dir_file_operations = {
	.llseek		= generic_file_llseek,
	.read		= generic_read_dir,
	.iterate_shared	= btrfs_real_readdir,
	.open		= btrfs_opendir,
	.unlocked_ioctl	= btrfs_ioctl,
#ifdef CONFIG_COMPAT
	.compat_ioctl	= btrfs_compat_ioctl,
#endif
	.release        = btrfs_release_file,
	.fsync		= btrfs_sync_file,
};

/*
 * btrfs doesn't support the bmap operation because swapfiles
 * use bmap to make a mapping of extents in the file.  They assume
 * these extents won't change over the life of the file and they
 * use the bmap result to do IO directly to the drive.
 *
 * the btrfs bmap call would return logical addresses that aren't
 * suitable for IO and they also will change frequently as COW
 * operations happen.  So, swapfile + btrfs == corruption.
 *
 * For now we're avoiding this by dropping bmap.
 */
static const struct address_space_operations btrfs_aops = {
	.read_folio	= btrfs_read_folio,
	.writepages	= btrfs_writepages,
	.readahead	= btrfs_readahead,
	.invalidate_folio = btrfs_invalidate_folio,
	.release_folio	= btrfs_release_folio,
	.migrate_folio	= btrfs_migrate_folio,
	.dirty_folio	= filemap_dirty_folio,
	.error_remove_page = generic_error_remove_page,
	.swap_activate	= btrfs_swap_activate,
	.swap_deactivate = btrfs_swap_deactivate,
};

static const struct inode_operations btrfs_file_inode_operations = {
	.getattr	= btrfs_getattr,
	.setattr	= btrfs_setattr,
	.listxattr      = btrfs_listxattr,
	.permission	= btrfs_permission,
	.fiemap		= btrfs_fiemap,
	.get_inode_acl	= btrfs_get_acl,
	.set_acl	= btrfs_set_acl,
	.update_time	= btrfs_update_time,
	.fileattr_get	= btrfs_fileattr_get,
	.fileattr_set	= btrfs_fileattr_set,
};
static const struct inode_operations btrfs_special_inode_operations = {
	.getattr	= btrfs_getattr,
	.setattr	= btrfs_setattr,
	.permission	= btrfs_permission,
	.listxattr	= btrfs_listxattr,
	.get_inode_acl	= btrfs_get_acl,
	.set_acl	= btrfs_set_acl,
	.update_time	= btrfs_update_time,
};
static const struct inode_operations btrfs_symlink_inode_operations = {
	.get_link	= page_get_link,
	.getattr	= btrfs_getattr,
	.setattr	= btrfs_setattr,
	.permission	= btrfs_permission,
	.listxattr	= btrfs_listxattr,
	.update_time	= btrfs_update_time,
};

const struct dentry_operations btrfs_dentry_operations = {
	.d_delete	= btrfs_dentry_delete,
};<|MERGE_RESOLUTION|>--- conflicted
+++ resolved
@@ -1560,27 +1560,6 @@
 		clear_bits |= EXTENT_CLEAR_DATA_RESV;
 		extent_clear_unlock_delalloc(inode, start, end, locked_page,
 					     clear_bits, page_ops);
-<<<<<<< HEAD
-	}
-	return ret;
-}
-
-/*
- * work queue call back to started compression on a file and pages
- */
-static noinline void async_cow_start(struct btrfs_work *work)
-{
-	struct async_chunk *async_chunk;
-	int compressed_extents;
-
-	async_chunk = container_of(work, struct async_chunk, work);
-
-	compressed_extents = compress_file_range(async_chunk);
-	if (compressed_extents == 0) {
-		btrfs_add_delayed_iput(async_chunk->inode);
-		async_chunk->inode = NULL;
-=======
->>>>>>> aad2c2fb
 	}
 	return ret;
 }
