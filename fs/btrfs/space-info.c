--- conflicted
+++ resolved
@@ -1984,11 +1984,7 @@
 	return unalloc < data_chunk_size;
 }
 
-<<<<<<< HEAD
-static void do_reclaim_sweep(struct btrfs_fs_info *fs_info,
-=======
 static void do_reclaim_sweep(const struct btrfs_fs_info *fs_info,
->>>>>>> 9b70bf0a
 			     struct btrfs_space_info *space_info, int raid)
 {
 	struct btrfs_block_group *bg;
@@ -2076,11 +2072,7 @@
 	return ret;
 }
 
-<<<<<<< HEAD
-void btrfs_reclaim_sweep(struct btrfs_fs_info *fs_info)
-=======
 void btrfs_reclaim_sweep(const struct btrfs_fs_info *fs_info)
->>>>>>> 9b70bf0a
 {
 	int raid;
 	struct btrfs_space_info *space_info;
