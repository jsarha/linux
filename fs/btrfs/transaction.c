// SPDX-License-Identifier: GPL-2.0
/*
 * Copyright (C) 2007 Oracle.  All rights reserved.
 */

#include <linux/fs.h>
#include <linux/slab.h>
#include <linux/sched.h>
#include <linux/writeback.h>
#include <linux/pagemap.h>
#include <linux/blkdev.h>
#include <linux/uuid.h>
#include "misc.h"
#include "ctree.h"
#include "disk-io.h"
#include "transaction.h"
#include "locking.h"
#include "tree-log.h"
#include "inode-map.h"
#include "volumes.h"
#include "dev-replace.h"
#include "qgroup.h"
#include "block-group.h"
#include "space-info.h"

#define BTRFS_ROOT_TRANS_TAG 0

/*
 * Transaction states and transitions
 *
 * No running transaction (fs tree blocks are not modified)
 * |
 * | To next stage:
 * |  Call start_transaction() variants. Except btrfs_join_transaction_nostart().
 * V
 * Transaction N [[TRANS_STATE_RUNNING]]
 * |
 * | New trans handles can be attached to transaction N by calling all
 * | start_transaction() variants.
 * |
 * | To next stage:
 * |  Call btrfs_commit_transaction() on any trans handle attached to
 * |  transaction N
 * V
 * Transaction N [[TRANS_STATE_COMMIT_START]]
 * |
 * | Will wait for previous running transaction to completely finish if there
 * | is one
 * |
 * | Then one of the following happes:
 * | - Wait for all other trans handle holders to release.
 * |   The btrfs_commit_transaction() caller will do the commit work.
 * | - Wait for current transaction to be committed by others.
 * |   Other btrfs_commit_transaction() caller will do the commit work.
 * |
 * | At this stage, only btrfs_join_transaction*() variants can attach
 * | to this running transaction.
 * | All other variants will wait for current one to finish and attach to
 * | transaction N+1.
 * |
 * | To next stage:
 * |  Caller is chosen to commit transaction N, and all other trans handle
 * |  haven been released.
 * V
 * Transaction N [[TRANS_STATE_COMMIT_DOING]]
 * |
 * | The heavy lifting transaction work is started.
 * | From running delayed refs (modifying extent tree) to creating pending
 * | snapshots, running qgroups.
 * | In short, modify supporting trees to reflect modifications of subvolume
 * | trees.
 * |
 * | At this stage, all start_transaction() calls will wait for this
 * | transaction to finish and attach to transaction N+1.
 * |
 * | To next stage:
 * |  Until all supporting trees are updated.
 * V
 * Transaction N [[TRANS_STATE_UNBLOCKED]]
 * |						    Transaction N+1
 * | All needed trees are modified, thus we only    [[TRANS_STATE_RUNNING]]
 * | need to write them back to disk and update	    |
 * | super blocks.				    |
 * |						    |
 * | At this stage, new transaction is allowed to   |
 * | start.					    |
 * | All new start_transaction() calls will be	    |
 * | attached to transid N+1.			    |
 * |						    |
 * | To next stage:				    |
 * |  Until all tree blocks are super blocks are    |
 * |  written to block devices			    |
 * V						    |
 * Transaction N [[TRANS_STATE_COMPLETED]]	    V
 *   All tree blocks and super blocks are written.  Transaction N+1
 *   This transaction is finished and all its	    [[TRANS_STATE_COMMIT_START]]
 *   data structures will be cleaned up.	    | Life goes on
 */
static const unsigned int btrfs_blocked_trans_types[TRANS_STATE_MAX] = {
	[TRANS_STATE_RUNNING]		= 0U,
	[TRANS_STATE_COMMIT_START]	= (__TRANS_START | __TRANS_ATTACH),
	[TRANS_STATE_COMMIT_DOING]	= (__TRANS_START |
					   __TRANS_ATTACH |
					   __TRANS_JOIN |
					   __TRANS_JOIN_NOSTART),
	[TRANS_STATE_UNBLOCKED]		= (__TRANS_START |
					   __TRANS_ATTACH |
					   __TRANS_JOIN |
					   __TRANS_JOIN_NOLOCK |
					   __TRANS_JOIN_NOSTART),
	[TRANS_STATE_COMPLETED]		= (__TRANS_START |
					   __TRANS_ATTACH |
					   __TRANS_JOIN |
					   __TRANS_JOIN_NOLOCK |
					   __TRANS_JOIN_NOSTART),
};

void btrfs_put_transaction(struct btrfs_transaction *transaction)
{
	WARN_ON(refcount_read(&transaction->use_count) == 0);
	if (refcount_dec_and_test(&transaction->use_count)) {
		BUG_ON(!list_empty(&transaction->list));
		WARN_ON(!RB_EMPTY_ROOT(
				&transaction->delayed_refs.href_root.rb_root));
		WARN_ON(!RB_EMPTY_ROOT(
				&transaction->delayed_refs.dirty_extent_root));
		if (transaction->delayed_refs.pending_csums)
			btrfs_err(transaction->fs_info,
				  "pending csums is %llu",
				  transaction->delayed_refs.pending_csums);
		/*
		 * If any block groups are found in ->deleted_bgs then it's
		 * because the transaction was aborted and a commit did not
		 * happen (things failed before writing the new superblock
		 * and calling btrfs_finish_extent_commit()), so we can not
		 * discard the physical locations of the block groups.
		 */
		while (!list_empty(&transaction->deleted_bgs)) {
			struct btrfs_block_group *cache;

			cache = list_first_entry(&transaction->deleted_bgs,
						 struct btrfs_block_group,
						 bg_list);
			list_del_init(&cache->bg_list);
			btrfs_unfreeze_block_group(cache);
			btrfs_put_block_group(cache);
		}
		WARN_ON(!list_empty(&transaction->dev_update_list));
		kfree(transaction);
	}
}

static noinline void switch_commit_roots(struct btrfs_trans_handle *trans)
{
	struct btrfs_transaction *cur_trans = trans->transaction;
	struct btrfs_fs_info *fs_info = trans->fs_info;
	struct btrfs_root *root, *tmp;

	down_write(&fs_info->commit_root_sem);
	list_for_each_entry_safe(root, tmp, &cur_trans->switch_commits,
				 dirty_list) {
		list_del_init(&root->dirty_list);
		free_extent_buffer(root->commit_root);
		root->commit_root = btrfs_root_node(root);
		if (is_fstree(root->root_key.objectid))
			btrfs_unpin_free_ino(root);
		extent_io_tree_release(&root->dirty_log_pages);
		btrfs_qgroup_clean_swapped_blocks(root);
	}

	/* We can free old roots now. */
	spin_lock(&cur_trans->dropped_roots_lock);
	while (!list_empty(&cur_trans->dropped_roots)) {
		root = list_first_entry(&cur_trans->dropped_roots,
					struct btrfs_root, root_list);
		list_del_init(&root->root_list);
		spin_unlock(&cur_trans->dropped_roots_lock);
		btrfs_free_log(trans, root);
		btrfs_drop_and_free_fs_root(fs_info, root);
		spin_lock(&cur_trans->dropped_roots_lock);
	}
	spin_unlock(&cur_trans->dropped_roots_lock);
	up_write(&fs_info->commit_root_sem);
}

static inline void extwriter_counter_inc(struct btrfs_transaction *trans,
					 unsigned int type)
{
	if (type & TRANS_EXTWRITERS)
		atomic_inc(&trans->num_extwriters);
}

static inline void extwriter_counter_dec(struct btrfs_transaction *trans,
					 unsigned int type)
{
	if (type & TRANS_EXTWRITERS)
		atomic_dec(&trans->num_extwriters);
}

static inline void extwriter_counter_init(struct btrfs_transaction *trans,
					  unsigned int type)
{
	atomic_set(&trans->num_extwriters, ((type & TRANS_EXTWRITERS) ? 1 : 0));
}

static inline int extwriter_counter_read(struct btrfs_transaction *trans)
{
	return atomic_read(&trans->num_extwriters);
}

/*
 * To be called after all the new block groups attached to the transaction
 * handle have been created (btrfs_create_pending_block_groups()).
 */
void btrfs_trans_release_chunk_metadata(struct btrfs_trans_handle *trans)
{
	struct btrfs_fs_info *fs_info = trans->fs_info;

	if (!trans->chunk_bytes_reserved)
		return;

	WARN_ON_ONCE(!list_empty(&trans->new_bgs));

	btrfs_block_rsv_release(fs_info, &fs_info->chunk_block_rsv,
				trans->chunk_bytes_reserved, NULL);
	trans->chunk_bytes_reserved = 0;
}

/*
 * either allocate a new transaction or hop into the existing one
 */
static noinline int join_transaction(struct btrfs_fs_info *fs_info,
				     unsigned int type)
{
	struct btrfs_transaction *cur_trans;

	spin_lock(&fs_info->trans_lock);
loop:
	/* The file system has been taken offline. No new transactions. */
	if (test_bit(BTRFS_FS_STATE_ERROR, &fs_info->fs_state)) {
		spin_unlock(&fs_info->trans_lock);
		return -EROFS;
	}

	cur_trans = fs_info->running_transaction;
	if (cur_trans) {
		if (TRANS_ABORTED(cur_trans)) {
			spin_unlock(&fs_info->trans_lock);
			return cur_trans->aborted;
		}
		if (btrfs_blocked_trans_types[cur_trans->state] & type) {
			spin_unlock(&fs_info->trans_lock);
			return -EBUSY;
		}
		refcount_inc(&cur_trans->use_count);
		atomic_inc(&cur_trans->num_writers);
		extwriter_counter_inc(cur_trans, type);
		spin_unlock(&fs_info->trans_lock);
		return 0;
	}
	spin_unlock(&fs_info->trans_lock);

	/*
	 * If we are ATTACH, we just want to catch the current transaction,
	 * and commit it. If there is no transaction, just return ENOENT.
	 */
	if (type == TRANS_ATTACH)
		return -ENOENT;

	/*
	 * JOIN_NOLOCK only happens during the transaction commit, so
	 * it is impossible that ->running_transaction is NULL
	 */
	BUG_ON(type == TRANS_JOIN_NOLOCK);

	cur_trans = kmalloc(sizeof(*cur_trans), GFP_NOFS);
	if (!cur_trans)
		return -ENOMEM;

	spin_lock(&fs_info->trans_lock);
	if (fs_info->running_transaction) {
		/*
		 * someone started a transaction after we unlocked.  Make sure
		 * to redo the checks above
		 */
		kfree(cur_trans);
		goto loop;
	} else if (test_bit(BTRFS_FS_STATE_ERROR, &fs_info->fs_state)) {
		spin_unlock(&fs_info->trans_lock);
		kfree(cur_trans);
		return -EROFS;
	}

	cur_trans->fs_info = fs_info;
	atomic_set(&cur_trans->num_writers, 1);
	extwriter_counter_init(cur_trans, type);
	init_waitqueue_head(&cur_trans->writer_wait);
	init_waitqueue_head(&cur_trans->commit_wait);
	cur_trans->state = TRANS_STATE_RUNNING;
	/*
	 * One for this trans handle, one so it will live on until we
	 * commit the transaction.
	 */
	refcount_set(&cur_trans->use_count, 2);
	cur_trans->flags = 0;
	cur_trans->start_time = ktime_get_seconds();

	memset(&cur_trans->delayed_refs, 0, sizeof(cur_trans->delayed_refs));

	cur_trans->delayed_refs.href_root = RB_ROOT_CACHED;
	cur_trans->delayed_refs.dirty_extent_root = RB_ROOT;
	atomic_set(&cur_trans->delayed_refs.num_entries, 0);

	/*
	 * although the tree mod log is per file system and not per transaction,
	 * the log must never go across transaction boundaries.
	 */
	smp_mb();
	if (!list_empty(&fs_info->tree_mod_seq_list))
		WARN(1, KERN_ERR "BTRFS: tree_mod_seq_list not empty when creating a fresh transaction\n");
	if (!RB_EMPTY_ROOT(&fs_info->tree_mod_log))
		WARN(1, KERN_ERR "BTRFS: tree_mod_log rb tree not empty when creating a fresh transaction\n");
	atomic64_set(&fs_info->tree_mod_seq, 0);

	spin_lock_init(&cur_trans->delayed_refs.lock);

	INIT_LIST_HEAD(&cur_trans->pending_snapshots);
	INIT_LIST_HEAD(&cur_trans->dev_update_list);
	INIT_LIST_HEAD(&cur_trans->switch_commits);
	INIT_LIST_HEAD(&cur_trans->dirty_bgs);
	INIT_LIST_HEAD(&cur_trans->io_bgs);
	INIT_LIST_HEAD(&cur_trans->dropped_roots);
	mutex_init(&cur_trans->cache_write_mutex);
	spin_lock_init(&cur_trans->dirty_bgs_lock);
	INIT_LIST_HEAD(&cur_trans->deleted_bgs);
	spin_lock_init(&cur_trans->dropped_roots_lock);
	list_add_tail(&cur_trans->list, &fs_info->trans_list);
	extent_io_tree_init(fs_info, &cur_trans->dirty_pages,
			IO_TREE_TRANS_DIRTY_PAGES, fs_info->btree_inode);
	extent_io_tree_init(fs_info, &cur_trans->pinned_extents,
			IO_TREE_FS_PINNED_EXTENTS, NULL);
	fs_info->generation++;
	cur_trans->transid = fs_info->generation;
	fs_info->running_transaction = cur_trans;
	cur_trans->aborted = 0;
	spin_unlock(&fs_info->trans_lock);

	return 0;
}

/*
 * This does all the record keeping required to make sure that a shareable root
 * is properly recorded in a given transaction.  This is required to make sure
 * the old root from before we joined the transaction is deleted when the
 * transaction commits.
 */
static int record_root_in_trans(struct btrfs_trans_handle *trans,
			       struct btrfs_root *root,
			       int force)
{
	struct btrfs_fs_info *fs_info = root->fs_info;

	if ((test_bit(BTRFS_ROOT_SHAREABLE, &root->state) &&
	    root->last_trans < trans->transid) || force) {
		WARN_ON(root == fs_info->extent_root);
		WARN_ON(!force && root->commit_root != root->node);

		/*
		 * see below for IN_TRANS_SETUP usage rules
		 * we have the reloc mutex held now, so there
		 * is only one writer in this function
		 */
		set_bit(BTRFS_ROOT_IN_TRANS_SETUP, &root->state);

		/* make sure readers find IN_TRANS_SETUP before
		 * they find our root->last_trans update
		 */
		smp_wmb();

		spin_lock(&fs_info->fs_roots_radix_lock);
		if (root->last_trans == trans->transid && !force) {
			spin_unlock(&fs_info->fs_roots_radix_lock);
			return 0;
		}
		radix_tree_tag_set(&fs_info->fs_roots_radix,
				   (unsigned long)root->root_key.objectid,
				   BTRFS_ROOT_TRANS_TAG);
		spin_unlock(&fs_info->fs_roots_radix_lock);
		root->last_trans = trans->transid;

		/* this is pretty tricky.  We don't want to
		 * take the relocation lock in btrfs_record_root_in_trans
		 * unless we're really doing the first setup for this root in
		 * this transaction.
		 *
		 * Normally we'd use root->last_trans as a flag to decide
		 * if we want to take the expensive mutex.
		 *
		 * But, we have to set root->last_trans before we
		 * init the relocation root, otherwise, we trip over warnings
		 * in ctree.c.  The solution used here is to flag ourselves
		 * with root IN_TRANS_SETUP.  When this is 1, we're still
		 * fixing up the reloc trees and everyone must wait.
		 *
		 * When this is zero, they can trust root->last_trans and fly
		 * through btrfs_record_root_in_trans without having to take the
		 * lock.  smp_wmb() makes sure that all the writes above are
		 * done before we pop in the zero below
		 */
		btrfs_init_reloc_root(trans, root);
		smp_mb__before_atomic();
		clear_bit(BTRFS_ROOT_IN_TRANS_SETUP, &root->state);
	}
	return 0;
}


void btrfs_add_dropped_root(struct btrfs_trans_handle *trans,
			    struct btrfs_root *root)
{
	struct btrfs_fs_info *fs_info = root->fs_info;
	struct btrfs_transaction *cur_trans = trans->transaction;

	/* Add ourselves to the transaction dropped list */
	spin_lock(&cur_trans->dropped_roots_lock);
	list_add_tail(&root->root_list, &cur_trans->dropped_roots);
	spin_unlock(&cur_trans->dropped_roots_lock);

	/* Make sure we don't try to update the root at commit time */
	spin_lock(&fs_info->fs_roots_radix_lock);
	radix_tree_tag_clear(&fs_info->fs_roots_radix,
			     (unsigned long)root->root_key.objectid,
			     BTRFS_ROOT_TRANS_TAG);
	spin_unlock(&fs_info->fs_roots_radix_lock);
}

int btrfs_record_root_in_trans(struct btrfs_trans_handle *trans,
			       struct btrfs_root *root)
{
	struct btrfs_fs_info *fs_info = root->fs_info;

	if (!test_bit(BTRFS_ROOT_SHAREABLE, &root->state))
		return 0;

	/*
	 * see record_root_in_trans for comments about IN_TRANS_SETUP usage
	 * and barriers
	 */
	smp_rmb();
	if (root->last_trans == trans->transid &&
	    !test_bit(BTRFS_ROOT_IN_TRANS_SETUP, &root->state))
		return 0;

	mutex_lock(&fs_info->reloc_mutex);
	record_root_in_trans(trans, root, 0);
	mutex_unlock(&fs_info->reloc_mutex);

	return 0;
}

static inline int is_transaction_blocked(struct btrfs_transaction *trans)
{
	return (trans->state >= TRANS_STATE_COMMIT_START &&
		trans->state < TRANS_STATE_UNBLOCKED &&
		!TRANS_ABORTED(trans));
}

/* wait for commit against the current transaction to become unblocked
 * when this is done, it is safe to start a new transaction, but the current
 * transaction might not be fully on disk.
 */
static void wait_current_trans(struct btrfs_fs_info *fs_info)
{
	struct btrfs_transaction *cur_trans;

	spin_lock(&fs_info->trans_lock);
	cur_trans = fs_info->running_transaction;
	if (cur_trans && is_transaction_blocked(cur_trans)) {
		refcount_inc(&cur_trans->use_count);
		spin_unlock(&fs_info->trans_lock);

		wait_event(fs_info->transaction_wait,
			   cur_trans->state >= TRANS_STATE_UNBLOCKED ||
			   TRANS_ABORTED(cur_trans));
		btrfs_put_transaction(cur_trans);
	} else {
		spin_unlock(&fs_info->trans_lock);
	}
}

static int may_wait_transaction(struct btrfs_fs_info *fs_info, int type)
{
	if (test_bit(BTRFS_FS_LOG_RECOVERING, &fs_info->flags))
		return 0;

	if (type == TRANS_START)
		return 1;

	return 0;
}

static inline bool need_reserve_reloc_root(struct btrfs_root *root)
{
	struct btrfs_fs_info *fs_info = root->fs_info;

	if (!fs_info->reloc_ctl ||
	    !test_bit(BTRFS_ROOT_SHAREABLE, &root->state) ||
	    root->root_key.objectid == BTRFS_TREE_RELOC_OBJECTID ||
	    root->reloc_root)
		return false;

	return true;
}

static struct btrfs_trans_handle *
start_transaction(struct btrfs_root *root, unsigned int num_items,
		  unsigned int type, enum btrfs_reserve_flush_enum flush,
		  bool enforce_qgroups)
{
	struct btrfs_fs_info *fs_info = root->fs_info;
	struct btrfs_block_rsv *delayed_refs_rsv = &fs_info->delayed_refs_rsv;
	struct btrfs_trans_handle *h;
	struct btrfs_transaction *cur_trans;
	u64 num_bytes = 0;
	u64 qgroup_reserved = 0;
	bool reloc_reserved = false;
	bool do_chunk_alloc = false;
	int ret;

	/* Send isn't supposed to start transactions. */
	ASSERT(current->journal_info != BTRFS_SEND_TRANS_STUB);

	if (test_bit(BTRFS_FS_STATE_ERROR, &fs_info->fs_state))
		return ERR_PTR(-EROFS);

	if (current->journal_info) {
		WARN_ON(type & TRANS_EXTWRITERS);
		h = current->journal_info;
		refcount_inc(&h->use_count);
		WARN_ON(refcount_read(&h->use_count) > 2);
		h->orig_rsv = h->block_rsv;
		h->block_rsv = NULL;
		goto got_it;
	}

	/*
	 * Do the reservation before we join the transaction so we can do all
	 * the appropriate flushing if need be.
	 */
	if (num_items && root != fs_info->chunk_root) {
		struct btrfs_block_rsv *rsv = &fs_info->trans_block_rsv;
		u64 delayed_refs_bytes = 0;

		qgroup_reserved = num_items * fs_info->nodesize;
		ret = btrfs_qgroup_reserve_meta_pertrans(root, qgroup_reserved,
				enforce_qgroups);
		if (ret)
			return ERR_PTR(ret);

		/*
		 * We want to reserve all the bytes we may need all at once, so
		 * we only do 1 enospc flushing cycle per transaction start.  We
		 * accomplish this by simply assuming we'll do 2 x num_items
		 * worth of delayed refs updates in this trans handle, and
		 * refill that amount for whatever is missing in the reserve.
		 */
		num_bytes = btrfs_calc_insert_metadata_size(fs_info, num_items);
		if (flush == BTRFS_RESERVE_FLUSH_ALL &&
		    delayed_refs_rsv->full == 0) {
			delayed_refs_bytes = num_bytes;
			num_bytes <<= 1;
		}

		/*
		 * Do the reservation for the relocation root creation
		 */
		if (need_reserve_reloc_root(root)) {
			num_bytes += fs_info->nodesize;
			reloc_reserved = true;
		}

		ret = btrfs_block_rsv_add(root, rsv, num_bytes, flush);
		if (ret)
			goto reserve_fail;
		if (delayed_refs_bytes) {
			btrfs_migrate_to_delayed_refs_rsv(fs_info, rsv,
							  delayed_refs_bytes);
			num_bytes -= delayed_refs_bytes;
		}

		if (rsv->space_info->force_alloc)
			do_chunk_alloc = true;
	} else if (num_items == 0 && flush == BTRFS_RESERVE_FLUSH_ALL &&
		   !delayed_refs_rsv->full) {
		/*
		 * Some people call with btrfs_start_transaction(root, 0)
		 * because they can be throttled, but have some other mechanism
		 * for reserving space.  We still want these guys to refill the
		 * delayed block_rsv so just add 1 items worth of reservation
		 * here.
		 */
		ret = btrfs_delayed_refs_rsv_refill(fs_info, flush);
		if (ret)
			goto reserve_fail;
	}
again:
	h = kmem_cache_zalloc(btrfs_trans_handle_cachep, GFP_NOFS);
	if (!h) {
		ret = -ENOMEM;
		goto alloc_fail;
	}

	/*
	 * If we are JOIN_NOLOCK we're already committing a transaction and
	 * waiting on this guy, so we don't need to do the sb_start_intwrite
	 * because we're already holding a ref.  We need this because we could
	 * have raced in and did an fsync() on a file which can kick a commit
	 * and then we deadlock with somebody doing a freeze.
	 *
	 * If we are ATTACH, it means we just want to catch the current
	 * transaction and commit it, so we needn't do sb_start_intwrite(). 
	 */
	if (type & __TRANS_FREEZABLE)
		sb_start_intwrite(fs_info->sb);

	if (may_wait_transaction(fs_info, type))
		wait_current_trans(fs_info);

	do {
		ret = join_transaction(fs_info, type);
		if (ret == -EBUSY) {
			wait_current_trans(fs_info);
			if (unlikely(type == TRANS_ATTACH ||
				     type == TRANS_JOIN_NOSTART))
				ret = -ENOENT;
		}
	} while (ret == -EBUSY);

	if (ret < 0)
		goto join_fail;

	cur_trans = fs_info->running_transaction;

	h->transid = cur_trans->transid;
	h->transaction = cur_trans;
	h->root = root;
	refcount_set(&h->use_count, 1);
	h->fs_info = root->fs_info;

	h->type = type;
	h->can_flush_pending_bgs = true;
	INIT_LIST_HEAD(&h->new_bgs);

	smp_mb();
	if (cur_trans->state >= TRANS_STATE_COMMIT_START &&
	    may_wait_transaction(fs_info, type)) {
		current->journal_info = h;
		btrfs_commit_transaction(h);
		goto again;
	}

	if (num_bytes) {
		trace_btrfs_space_reservation(fs_info, "transaction",
					      h->transid, num_bytes, 1);
		h->block_rsv = &fs_info->trans_block_rsv;
		h->bytes_reserved = num_bytes;
		h->reloc_reserved = reloc_reserved;
	}

got_it:
	if (!current->journal_info)
		current->journal_info = h;

	/*
<<<<<<< HEAD
=======
	 * If the space_info is marked ALLOC_FORCE then we'll get upgraded to
	 * ALLOC_FORCE the first run through, and then we won't allocate for
	 * anybody else who races in later.  We don't care about the return
	 * value here.
	 */
	if (do_chunk_alloc && num_bytes) {
		u64 flags = h->block_rsv->space_info->flags;

		btrfs_chunk_alloc(h, btrfs_get_alloc_profile(fs_info, flags),
				  CHUNK_ALLOC_NO_FORCE);
	}

	/*
>>>>>>> 4775cbe7
	 * btrfs_record_root_in_trans() needs to alloc new extents, and may
	 * call btrfs_join_transaction() while we're also starting a
	 * transaction.
	 *
	 * Thus it need to be called after current->journal_info initialized,
	 * or we can deadlock.
	 */
	btrfs_record_root_in_trans(h, root);

	return h;

join_fail:
	if (type & __TRANS_FREEZABLE)
		sb_end_intwrite(fs_info->sb);
	kmem_cache_free(btrfs_trans_handle_cachep, h);
alloc_fail:
	if (num_bytes)
		btrfs_block_rsv_release(fs_info, &fs_info->trans_block_rsv,
					num_bytes, NULL);
reserve_fail:
	btrfs_qgroup_free_meta_pertrans(root, qgroup_reserved);
	return ERR_PTR(ret);
}

struct btrfs_trans_handle *btrfs_start_transaction(struct btrfs_root *root,
						   unsigned int num_items)
{
	return start_transaction(root, num_items, TRANS_START,
				 BTRFS_RESERVE_FLUSH_ALL, true);
}

struct btrfs_trans_handle *btrfs_start_transaction_fallback_global_rsv(
					struct btrfs_root *root,
					unsigned int num_items)
{
	return start_transaction(root, num_items, TRANS_START,
				 BTRFS_RESERVE_FLUSH_ALL_STEAL, false);
}

struct btrfs_trans_handle *btrfs_join_transaction(struct btrfs_root *root)
{
	return start_transaction(root, 0, TRANS_JOIN, BTRFS_RESERVE_NO_FLUSH,
				 true);
}

struct btrfs_trans_handle *btrfs_join_transaction_spacecache(struct btrfs_root *root)
{
	return start_transaction(root, 0, TRANS_JOIN_NOLOCK,
				 BTRFS_RESERVE_NO_FLUSH, true);
}

/*
 * Similar to regular join but it never starts a transaction when none is
 * running or after waiting for the current one to finish.
 */
struct btrfs_trans_handle *btrfs_join_transaction_nostart(struct btrfs_root *root)
{
	return start_transaction(root, 0, TRANS_JOIN_NOSTART,
				 BTRFS_RESERVE_NO_FLUSH, true);
}

/*
 * btrfs_attach_transaction() - catch the running transaction
 *
 * It is used when we want to commit the current the transaction, but
 * don't want to start a new one.
 *
 * Note: If this function return -ENOENT, it just means there is no
 * running transaction. But it is possible that the inactive transaction
 * is still in the memory, not fully on disk. If you hope there is no
 * inactive transaction in the fs when -ENOENT is returned, you should
 * invoke
 *     btrfs_attach_transaction_barrier()
 */
struct btrfs_trans_handle *btrfs_attach_transaction(struct btrfs_root *root)
{
	return start_transaction(root, 0, TRANS_ATTACH,
				 BTRFS_RESERVE_NO_FLUSH, true);
}

/*
 * btrfs_attach_transaction_barrier() - catch the running transaction
 *
 * It is similar to the above function, the difference is this one
 * will wait for all the inactive transactions until they fully
 * complete.
 */
struct btrfs_trans_handle *
btrfs_attach_transaction_barrier(struct btrfs_root *root)
{
	struct btrfs_trans_handle *trans;

	trans = start_transaction(root, 0, TRANS_ATTACH,
				  BTRFS_RESERVE_NO_FLUSH, true);
	if (trans == ERR_PTR(-ENOENT))
		btrfs_wait_for_commit(root->fs_info, 0);

	return trans;
}

/* wait for a transaction commit to be fully complete */
static noinline void wait_for_commit(struct btrfs_transaction *commit)
{
	wait_event(commit->commit_wait, commit->state == TRANS_STATE_COMPLETED);
}

int btrfs_wait_for_commit(struct btrfs_fs_info *fs_info, u64 transid)
{
	struct btrfs_transaction *cur_trans = NULL, *t;
	int ret = 0;

	if (transid) {
		if (transid <= fs_info->last_trans_committed)
			goto out;

		/* find specified transaction */
		spin_lock(&fs_info->trans_lock);
		list_for_each_entry(t, &fs_info->trans_list, list) {
			if (t->transid == transid) {
				cur_trans = t;
				refcount_inc(&cur_trans->use_count);
				ret = 0;
				break;
			}
			if (t->transid > transid) {
				ret = 0;
				break;
			}
		}
		spin_unlock(&fs_info->trans_lock);

		/*
		 * The specified transaction doesn't exist, or we
		 * raced with btrfs_commit_transaction
		 */
		if (!cur_trans) {
			if (transid > fs_info->last_trans_committed)
				ret = -EINVAL;
			goto out;
		}
	} else {
		/* find newest transaction that is committing | committed */
		spin_lock(&fs_info->trans_lock);
		list_for_each_entry_reverse(t, &fs_info->trans_list,
					    list) {
			if (t->state >= TRANS_STATE_COMMIT_START) {
				if (t->state == TRANS_STATE_COMPLETED)
					break;
				cur_trans = t;
				refcount_inc(&cur_trans->use_count);
				break;
			}
		}
		spin_unlock(&fs_info->trans_lock);
		if (!cur_trans)
			goto out;  /* nothing committing|committed */
	}

	wait_for_commit(cur_trans);
	btrfs_put_transaction(cur_trans);
out:
	return ret;
}

void btrfs_throttle(struct btrfs_fs_info *fs_info)
{
	wait_current_trans(fs_info);
}

static int should_end_transaction(struct btrfs_trans_handle *trans)
{
	struct btrfs_fs_info *fs_info = trans->fs_info;

	if (btrfs_check_space_for_delayed_refs(fs_info))
		return 1;

	return !!btrfs_block_rsv_check(&fs_info->global_block_rsv, 5);
}

int btrfs_should_end_transaction(struct btrfs_trans_handle *trans)
{
	struct btrfs_transaction *cur_trans = trans->transaction;

	smp_mb();
	if (cur_trans->state >= TRANS_STATE_COMMIT_START ||
	    cur_trans->delayed_refs.flushing)
		return 1;

	return should_end_transaction(trans);
}

static void btrfs_trans_release_metadata(struct btrfs_trans_handle *trans)

{
	struct btrfs_fs_info *fs_info = trans->fs_info;

	if (!trans->block_rsv) {
		ASSERT(!trans->bytes_reserved);
		return;
	}

	if (!trans->bytes_reserved)
		return;

	ASSERT(trans->block_rsv == &fs_info->trans_block_rsv);
	trace_btrfs_space_reservation(fs_info, "transaction",
				      trans->transid, trans->bytes_reserved, 0);
	btrfs_block_rsv_release(fs_info, trans->block_rsv,
				trans->bytes_reserved, NULL);
	trans->bytes_reserved = 0;
}

static int __btrfs_end_transaction(struct btrfs_trans_handle *trans,
				   int throttle)
{
	struct btrfs_fs_info *info = trans->fs_info;
	struct btrfs_transaction *cur_trans = trans->transaction;
	int err = 0;

	if (refcount_read(&trans->use_count) > 1) {
		refcount_dec(&trans->use_count);
		trans->block_rsv = trans->orig_rsv;
		return 0;
	}

	btrfs_trans_release_metadata(trans);
	trans->block_rsv = NULL;

	btrfs_create_pending_block_groups(trans);

	btrfs_trans_release_chunk_metadata(trans);

	if (trans->type & __TRANS_FREEZABLE)
		sb_end_intwrite(info->sb);

	WARN_ON(cur_trans != info->running_transaction);
	WARN_ON(atomic_read(&cur_trans->num_writers) < 1);
	atomic_dec(&cur_trans->num_writers);
	extwriter_counter_dec(cur_trans, trans->type);

	cond_wake_up(&cur_trans->writer_wait);
	btrfs_put_transaction(cur_trans);

	if (current->journal_info == trans)
		current->journal_info = NULL;

	if (throttle)
		btrfs_run_delayed_iputs(info);

	if (TRANS_ABORTED(trans) ||
	    test_bit(BTRFS_FS_STATE_ERROR, &info->fs_state)) {
		wake_up_process(info->transaction_kthread);
		err = -EIO;
	}

	kmem_cache_free(btrfs_trans_handle_cachep, trans);
	return err;
}

int btrfs_end_transaction(struct btrfs_trans_handle *trans)
{
	return __btrfs_end_transaction(trans, 0);
}

int btrfs_end_transaction_throttle(struct btrfs_trans_handle *trans)
{
	return __btrfs_end_transaction(trans, 1);
}

/*
 * when btree blocks are allocated, they have some corresponding bits set for
 * them in one of two extent_io trees.  This is used to make sure all of
 * those extents are sent to disk but does not wait on them
 */
int btrfs_write_marked_extents(struct btrfs_fs_info *fs_info,
			       struct extent_io_tree *dirty_pages, int mark)
{
	int err = 0;
	int werr = 0;
	struct address_space *mapping = fs_info->btree_inode->i_mapping;
	struct extent_state *cached_state = NULL;
	u64 start = 0;
	u64 end;

	atomic_inc(&BTRFS_I(fs_info->btree_inode)->sync_writers);
	while (!find_first_extent_bit(dirty_pages, start, &start, &end,
				      mark, &cached_state)) {
		bool wait_writeback = false;

		err = convert_extent_bit(dirty_pages, start, end,
					 EXTENT_NEED_WAIT,
					 mark, &cached_state);
		/*
		 * convert_extent_bit can return -ENOMEM, which is most of the
		 * time a temporary error. So when it happens, ignore the error
		 * and wait for writeback of this range to finish - because we
		 * failed to set the bit EXTENT_NEED_WAIT for the range, a call
		 * to __btrfs_wait_marked_extents() would not know that
		 * writeback for this range started and therefore wouldn't
		 * wait for it to finish - we don't want to commit a
		 * superblock that points to btree nodes/leafs for which
		 * writeback hasn't finished yet (and without errors).
		 * We cleanup any entries left in the io tree when committing
		 * the transaction (through extent_io_tree_release()).
		 */
		if (err == -ENOMEM) {
			err = 0;
			wait_writeback = true;
		}
		if (!err)
			err = filemap_fdatawrite_range(mapping, start, end);
		if (err)
			werr = err;
		else if (wait_writeback)
			werr = filemap_fdatawait_range(mapping, start, end);
		free_extent_state(cached_state);
		cached_state = NULL;
		cond_resched();
		start = end + 1;
	}
	atomic_dec(&BTRFS_I(fs_info->btree_inode)->sync_writers);
	return werr;
}

/*
 * when btree blocks are allocated, they have some corresponding bits set for
 * them in one of two extent_io trees.  This is used to make sure all of
 * those extents are on disk for transaction or log commit.  We wait
 * on all the pages and clear them from the dirty pages state tree
 */
static int __btrfs_wait_marked_extents(struct btrfs_fs_info *fs_info,
				       struct extent_io_tree *dirty_pages)
{
	int err = 0;
	int werr = 0;
	struct address_space *mapping = fs_info->btree_inode->i_mapping;
	struct extent_state *cached_state = NULL;
	u64 start = 0;
	u64 end;

	while (!find_first_extent_bit(dirty_pages, start, &start, &end,
				      EXTENT_NEED_WAIT, &cached_state)) {
		/*
		 * Ignore -ENOMEM errors returned by clear_extent_bit().
		 * When committing the transaction, we'll remove any entries
		 * left in the io tree. For a log commit, we don't remove them
		 * after committing the log because the tree can be accessed
		 * concurrently - we do it only at transaction commit time when
		 * it's safe to do it (through extent_io_tree_release()).
		 */
		err = clear_extent_bit(dirty_pages, start, end,
				       EXTENT_NEED_WAIT, 0, 0, &cached_state);
		if (err == -ENOMEM)
			err = 0;
		if (!err)
			err = filemap_fdatawait_range(mapping, start, end);
		if (err)
			werr = err;
		free_extent_state(cached_state);
		cached_state = NULL;
		cond_resched();
		start = end + 1;
	}
	if (err)
		werr = err;
	return werr;
}

static int btrfs_wait_extents(struct btrfs_fs_info *fs_info,
		       struct extent_io_tree *dirty_pages)
{
	bool errors = false;
	int err;

	err = __btrfs_wait_marked_extents(fs_info, dirty_pages);
	if (test_and_clear_bit(BTRFS_FS_BTREE_ERR, &fs_info->flags))
		errors = true;

	if (errors && !err)
		err = -EIO;
	return err;
}

int btrfs_wait_tree_log_extents(struct btrfs_root *log_root, int mark)
{
	struct btrfs_fs_info *fs_info = log_root->fs_info;
	struct extent_io_tree *dirty_pages = &log_root->dirty_log_pages;
	bool errors = false;
	int err;

	ASSERT(log_root->root_key.objectid == BTRFS_TREE_LOG_OBJECTID);

	err = __btrfs_wait_marked_extents(fs_info, dirty_pages);
	if ((mark & EXTENT_DIRTY) &&
	    test_and_clear_bit(BTRFS_FS_LOG1_ERR, &fs_info->flags))
		errors = true;

	if ((mark & EXTENT_NEW) &&
	    test_and_clear_bit(BTRFS_FS_LOG2_ERR, &fs_info->flags))
		errors = true;

	if (errors && !err)
		err = -EIO;
	return err;
}

/*
 * When btree blocks are allocated the corresponding extents are marked dirty.
 * This function ensures such extents are persisted on disk for transaction or
 * log commit.
 *
 * @trans: transaction whose dirty pages we'd like to write
 */
static int btrfs_write_and_wait_transaction(struct btrfs_trans_handle *trans)
{
	int ret;
	int ret2;
	struct extent_io_tree *dirty_pages = &trans->transaction->dirty_pages;
	struct btrfs_fs_info *fs_info = trans->fs_info;
	struct blk_plug plug;

	blk_start_plug(&plug);
	ret = btrfs_write_marked_extents(fs_info, dirty_pages, EXTENT_DIRTY);
	blk_finish_plug(&plug);
	ret2 = btrfs_wait_extents(fs_info, dirty_pages);

	extent_io_tree_release(&trans->transaction->dirty_pages);

	if (ret)
		return ret;
	else if (ret2)
		return ret2;
	else
		return 0;
}

/*
 * this is used to update the root pointer in the tree of tree roots.
 *
 * But, in the case of the extent allocation tree, updating the root
 * pointer may allocate blocks which may change the root of the extent
 * allocation tree.
 *
 * So, this loops and repeats and makes sure the cowonly root didn't
 * change while the root pointer was being updated in the metadata.
 */
static int update_cowonly_root(struct btrfs_trans_handle *trans,
			       struct btrfs_root *root)
{
	int ret;
	u64 old_root_bytenr;
	u64 old_root_used;
	struct btrfs_fs_info *fs_info = root->fs_info;
	struct btrfs_root *tree_root = fs_info->tree_root;

	old_root_used = btrfs_root_used(&root->root_item);

	while (1) {
		old_root_bytenr = btrfs_root_bytenr(&root->root_item);
		if (old_root_bytenr == root->node->start &&
		    old_root_used == btrfs_root_used(&root->root_item))
			break;

		btrfs_set_root_node(&root->root_item, root->node);
		ret = btrfs_update_root(trans, tree_root,
					&root->root_key,
					&root->root_item);
		if (ret)
			return ret;

		old_root_used = btrfs_root_used(&root->root_item);
	}

	return 0;
}

/*
 * update all the cowonly tree roots on disk
 *
 * The error handling in this function may not be obvious. Any of the
 * failures will cause the file system to go offline. We still need
 * to clean up the delayed refs.
 */
static noinline int commit_cowonly_roots(struct btrfs_trans_handle *trans)
{
	struct btrfs_fs_info *fs_info = trans->fs_info;
	struct list_head *dirty_bgs = &trans->transaction->dirty_bgs;
	struct list_head *io_bgs = &trans->transaction->io_bgs;
	struct list_head *next;
	struct extent_buffer *eb;
	int ret;

	eb = btrfs_lock_root_node(fs_info->tree_root);
	ret = btrfs_cow_block(trans, fs_info->tree_root, eb, NULL,
			      0, &eb);
	btrfs_tree_unlock(eb);
	free_extent_buffer(eb);

	if (ret)
		return ret;

	ret = btrfs_run_delayed_refs(trans, (unsigned long)-1);
	if (ret)
		return ret;

	ret = btrfs_run_dev_stats(trans);
	if (ret)
		return ret;
	ret = btrfs_run_dev_replace(trans);
	if (ret)
		return ret;
	ret = btrfs_run_qgroups(trans);
	if (ret)
		return ret;

	ret = btrfs_setup_space_cache(trans);
	if (ret)
		return ret;

	/* run_qgroups might have added some more refs */
	ret = btrfs_run_delayed_refs(trans, (unsigned long)-1);
	if (ret)
		return ret;
again:
	while (!list_empty(&fs_info->dirty_cowonly_roots)) {
		struct btrfs_root *root;
		next = fs_info->dirty_cowonly_roots.next;
		list_del_init(next);
		root = list_entry(next, struct btrfs_root, dirty_list);
		clear_bit(BTRFS_ROOT_DIRTY, &root->state);

		if (root != fs_info->extent_root)
			list_add_tail(&root->dirty_list,
				      &trans->transaction->switch_commits);
		ret = update_cowonly_root(trans, root);
		if (ret)
			return ret;
		ret = btrfs_run_delayed_refs(trans, (unsigned long)-1);
		if (ret)
			return ret;
	}

	while (!list_empty(dirty_bgs) || !list_empty(io_bgs)) {
		ret = btrfs_write_dirty_block_groups(trans);
		if (ret)
			return ret;
		ret = btrfs_run_delayed_refs(trans, (unsigned long)-1);
		if (ret)
			return ret;
	}

	if (!list_empty(&fs_info->dirty_cowonly_roots))
		goto again;

	list_add_tail(&fs_info->extent_root->dirty_list,
		      &trans->transaction->switch_commits);

	/* Update dev-replace pointer once everything is committed */
	fs_info->dev_replace.committed_cursor_left =
		fs_info->dev_replace.cursor_left_last_write_of_item;

	return 0;
}

/*
 * dead roots are old snapshots that need to be deleted.  This allocates
 * a dirty root struct and adds it into the list of dead roots that need to
 * be deleted
 */
void btrfs_add_dead_root(struct btrfs_root *root)
{
	struct btrfs_fs_info *fs_info = root->fs_info;

	spin_lock(&fs_info->trans_lock);
	if (list_empty(&root->root_list)) {
		btrfs_grab_root(root);
		list_add_tail(&root->root_list, &fs_info->dead_roots);
	}
	spin_unlock(&fs_info->trans_lock);
}

/*
 * update all the cowonly tree roots on disk
 */
static noinline int commit_fs_roots(struct btrfs_trans_handle *trans)
{
	struct btrfs_fs_info *fs_info = trans->fs_info;
	struct btrfs_root *gang[8];
	int i;
	int ret;
	int err = 0;

	spin_lock(&fs_info->fs_roots_radix_lock);
	while (1) {
		ret = radix_tree_gang_lookup_tag(&fs_info->fs_roots_radix,
						 (void **)gang, 0,
						 ARRAY_SIZE(gang),
						 BTRFS_ROOT_TRANS_TAG);
		if (ret == 0)
			break;
		for (i = 0; i < ret; i++) {
			struct btrfs_root *root = gang[i];
			radix_tree_tag_clear(&fs_info->fs_roots_radix,
					(unsigned long)root->root_key.objectid,
					BTRFS_ROOT_TRANS_TAG);
			spin_unlock(&fs_info->fs_roots_radix_lock);

			btrfs_free_log(trans, root);
			btrfs_update_reloc_root(trans, root);

			btrfs_save_ino_cache(root, trans);

			/* see comments in should_cow_block() */
			clear_bit(BTRFS_ROOT_FORCE_COW, &root->state);
			smp_mb__after_atomic();

			if (root->commit_root != root->node) {
				list_add_tail(&root->dirty_list,
					&trans->transaction->switch_commits);
				btrfs_set_root_node(&root->root_item,
						    root->node);
			}

			err = btrfs_update_root(trans, fs_info->tree_root,
						&root->root_key,
						&root->root_item);
			spin_lock(&fs_info->fs_roots_radix_lock);
			if (err)
				break;
			btrfs_qgroup_free_meta_all_pertrans(root);
		}
	}
	spin_unlock(&fs_info->fs_roots_radix_lock);
	return err;
}

/*
 * defrag a given btree.
 * Every leaf in the btree is read and defragged.
 */
int btrfs_defrag_root(struct btrfs_root *root)
{
	struct btrfs_fs_info *info = root->fs_info;
	struct btrfs_trans_handle *trans;
	int ret;

	if (test_and_set_bit(BTRFS_ROOT_DEFRAG_RUNNING, &root->state))
		return 0;

	while (1) {
		trans = btrfs_start_transaction(root, 0);
		if (IS_ERR(trans))
			return PTR_ERR(trans);

		ret = btrfs_defrag_leaves(trans, root);

		btrfs_end_transaction(trans);
		btrfs_btree_balance_dirty(info);
		cond_resched();

		if (btrfs_fs_closing(info) || ret != -EAGAIN)
			break;

		if (btrfs_defrag_cancelled(info)) {
			btrfs_debug(info, "defrag_root cancelled");
			ret = -EAGAIN;
			break;
		}
	}
	clear_bit(BTRFS_ROOT_DEFRAG_RUNNING, &root->state);
	return ret;
}

/*
 * Do all special snapshot related qgroup dirty hack.
 *
 * Will do all needed qgroup inherit and dirty hack like switch commit
 * roots inside one transaction and write all btree into disk, to make
 * qgroup works.
 */
static int qgroup_account_snapshot(struct btrfs_trans_handle *trans,
				   struct btrfs_root *src,
				   struct btrfs_root *parent,
				   struct btrfs_qgroup_inherit *inherit,
				   u64 dst_objectid)
{
	struct btrfs_fs_info *fs_info = src->fs_info;
	int ret;

	/*
	 * Save some performance in the case that qgroups are not
	 * enabled. If this check races with the ioctl, rescan will
	 * kick in anyway.
	 */
	if (!test_bit(BTRFS_FS_QUOTA_ENABLED, &fs_info->flags))
		return 0;

	/*
	 * Ensure dirty @src will be committed.  Or, after coming
	 * commit_fs_roots() and switch_commit_roots(), any dirty but not
	 * recorded root will never be updated again, causing an outdated root
	 * item.
	 */
	record_root_in_trans(trans, src, 1);

	/*
	 * We are going to commit transaction, see btrfs_commit_transaction()
	 * comment for reason locking tree_log_mutex
	 */
	mutex_lock(&fs_info->tree_log_mutex);

	ret = commit_fs_roots(trans);
	if (ret)
		goto out;
	ret = btrfs_qgroup_account_extents(trans);
	if (ret < 0)
		goto out;

	/* Now qgroup are all updated, we can inherit it to new qgroups */
	ret = btrfs_qgroup_inherit(trans, src->root_key.objectid, dst_objectid,
				   inherit);
	if (ret < 0)
		goto out;

	/*
	 * Now we do a simplified commit transaction, which will:
	 * 1) commit all subvolume and extent tree
	 *    To ensure all subvolume and extent tree have a valid
	 *    commit_root to accounting later insert_dir_item()
	 * 2) write all btree blocks onto disk
	 *    This is to make sure later btree modification will be cowed
	 *    Or commit_root can be populated and cause wrong qgroup numbers
	 * In this simplified commit, we don't really care about other trees
	 * like chunk and root tree, as they won't affect qgroup.
	 * And we don't write super to avoid half committed status.
	 */
	ret = commit_cowonly_roots(trans);
	if (ret)
		goto out;
	switch_commit_roots(trans);
	ret = btrfs_write_and_wait_transaction(trans);
	if (ret)
		btrfs_handle_fs_error(fs_info, ret,
			"Error while writing out transaction for qgroup");

out:
	mutex_unlock(&fs_info->tree_log_mutex);

	/*
	 * Force parent root to be updated, as we recorded it before so its
	 * last_trans == cur_transid.
	 * Or it won't be committed again onto disk after later
	 * insert_dir_item()
	 */
	if (!ret)
		record_root_in_trans(trans, parent, 1);
	return ret;
}

/*
 * new snapshots need to be created at a very specific time in the
 * transaction commit.  This does the actual creation.
 *
 * Note:
 * If the error which may affect the commitment of the current transaction
 * happens, we should return the error number. If the error which just affect
 * the creation of the pending snapshots, just return 0.
 */
static noinline int create_pending_snapshot(struct btrfs_trans_handle *trans,
				   struct btrfs_pending_snapshot *pending)
{

	struct btrfs_fs_info *fs_info = trans->fs_info;
	struct btrfs_key key;
	struct btrfs_root_item *new_root_item;
	struct btrfs_root *tree_root = fs_info->tree_root;
	struct btrfs_root *root = pending->root;
	struct btrfs_root *parent_root;
	struct btrfs_block_rsv *rsv;
	struct inode *parent_inode;
	struct btrfs_path *path;
	struct btrfs_dir_item *dir_item;
	struct dentry *dentry;
	struct extent_buffer *tmp;
	struct extent_buffer *old;
	struct timespec64 cur_time;
	int ret = 0;
	u64 to_reserve = 0;
	u64 index = 0;
	u64 objectid;
	u64 root_flags;

	ASSERT(pending->path);
	path = pending->path;

	ASSERT(pending->root_item);
	new_root_item = pending->root_item;

	pending->error = btrfs_find_free_objectid(tree_root, &objectid);
	if (pending->error)
		goto no_free_objectid;

	/*
	 * Make qgroup to skip current new snapshot's qgroupid, as it is
	 * accounted by later btrfs_qgroup_inherit().
	 */
	btrfs_set_skip_qgroup(trans, objectid);

	btrfs_reloc_pre_snapshot(pending, &to_reserve);

	if (to_reserve > 0) {
		pending->error = btrfs_block_rsv_add(root,
						     &pending->block_rsv,
						     to_reserve,
						     BTRFS_RESERVE_NO_FLUSH);
		if (pending->error)
			goto clear_skip_qgroup;
	}

	key.objectid = objectid;
	key.offset = (u64)-1;
	key.type = BTRFS_ROOT_ITEM_KEY;

	rsv = trans->block_rsv;
	trans->block_rsv = &pending->block_rsv;
	trans->bytes_reserved = trans->block_rsv->reserved;
	trace_btrfs_space_reservation(fs_info, "transaction",
				      trans->transid,
				      trans->bytes_reserved, 1);
	dentry = pending->dentry;
	parent_inode = pending->dir;
	parent_root = BTRFS_I(parent_inode)->root;
	record_root_in_trans(trans, parent_root, 0);

	cur_time = current_time(parent_inode);

	/*
	 * insert the directory item
	 */
	ret = btrfs_set_inode_index(BTRFS_I(parent_inode), &index);
	BUG_ON(ret); /* -ENOMEM */

	/* check if there is a file/dir which has the same name. */
	dir_item = btrfs_lookup_dir_item(NULL, parent_root, path,
					 btrfs_ino(BTRFS_I(parent_inode)),
					 dentry->d_name.name,
					 dentry->d_name.len, 0);
	if (dir_item != NULL && !IS_ERR(dir_item)) {
		pending->error = -EEXIST;
		goto dir_item_existed;
	} else if (IS_ERR(dir_item)) {
		ret = PTR_ERR(dir_item);
		btrfs_abort_transaction(trans, ret);
		goto fail;
	}
	btrfs_release_path(path);

	/*
	 * pull in the delayed directory update
	 * and the delayed inode item
	 * otherwise we corrupt the FS during
	 * snapshot
	 */
	ret = btrfs_run_delayed_items(trans);
	if (ret) {	/* Transaction aborted */
		btrfs_abort_transaction(trans, ret);
		goto fail;
	}

	record_root_in_trans(trans, root, 0);
	btrfs_set_root_last_snapshot(&root->root_item, trans->transid);
	memcpy(new_root_item, &root->root_item, sizeof(*new_root_item));
	btrfs_check_and_init_root_item(new_root_item);

	root_flags = btrfs_root_flags(new_root_item);
	if (pending->readonly)
		root_flags |= BTRFS_ROOT_SUBVOL_RDONLY;
	else
		root_flags &= ~BTRFS_ROOT_SUBVOL_RDONLY;
	btrfs_set_root_flags(new_root_item, root_flags);

	btrfs_set_root_generation_v2(new_root_item,
			trans->transid);
	generate_random_guid(new_root_item->uuid);
	memcpy(new_root_item->parent_uuid, root->root_item.uuid,
			BTRFS_UUID_SIZE);
	if (!(root_flags & BTRFS_ROOT_SUBVOL_RDONLY)) {
		memset(new_root_item->received_uuid, 0,
		       sizeof(new_root_item->received_uuid));
		memset(&new_root_item->stime, 0, sizeof(new_root_item->stime));
		memset(&new_root_item->rtime, 0, sizeof(new_root_item->rtime));
		btrfs_set_root_stransid(new_root_item, 0);
		btrfs_set_root_rtransid(new_root_item, 0);
	}
	btrfs_set_stack_timespec_sec(&new_root_item->otime, cur_time.tv_sec);
	btrfs_set_stack_timespec_nsec(&new_root_item->otime, cur_time.tv_nsec);
	btrfs_set_root_otransid(new_root_item, trans->transid);

	old = btrfs_lock_root_node(root);
	ret = btrfs_cow_block(trans, root, old, NULL, 0, &old);
	if (ret) {
		btrfs_tree_unlock(old);
		free_extent_buffer(old);
		btrfs_abort_transaction(trans, ret);
		goto fail;
	}

	btrfs_set_lock_blocking_write(old);

	ret = btrfs_copy_root(trans, root, old, &tmp, objectid);
	/* clean up in any case */
	btrfs_tree_unlock(old);
	free_extent_buffer(old);
	if (ret) {
		btrfs_abort_transaction(trans, ret);
		goto fail;
	}
	/* see comments in should_cow_block() */
	set_bit(BTRFS_ROOT_FORCE_COW, &root->state);
	smp_wmb();

	btrfs_set_root_node(new_root_item, tmp);
	/* record when the snapshot was created in key.offset */
	key.offset = trans->transid;
	ret = btrfs_insert_root(trans, tree_root, &key, new_root_item);
	btrfs_tree_unlock(tmp);
	free_extent_buffer(tmp);
	if (ret) {
		btrfs_abort_transaction(trans, ret);
		goto fail;
	}

	/*
	 * insert root back/forward references
	 */
	ret = btrfs_add_root_ref(trans, objectid,
				 parent_root->root_key.objectid,
				 btrfs_ino(BTRFS_I(parent_inode)), index,
				 dentry->d_name.name, dentry->d_name.len);
	if (ret) {
		btrfs_abort_transaction(trans, ret);
		goto fail;
	}

	key.offset = (u64)-1;
	pending->snap = btrfs_get_fs_root(fs_info, objectid, true);
	if (IS_ERR(pending->snap)) {
		ret = PTR_ERR(pending->snap);
		btrfs_abort_transaction(trans, ret);
		goto fail;
	}

	ret = btrfs_reloc_post_snapshot(trans, pending);
	if (ret) {
		btrfs_abort_transaction(trans, ret);
		goto fail;
	}

	ret = btrfs_run_delayed_refs(trans, (unsigned long)-1);
	if (ret) {
		btrfs_abort_transaction(trans, ret);
		goto fail;
	}

	/*
	 * Do special qgroup accounting for snapshot, as we do some qgroup
	 * snapshot hack to do fast snapshot.
	 * To co-operate with that hack, we do hack again.
	 * Or snapshot will be greatly slowed down by a subtree qgroup rescan
	 */
	ret = qgroup_account_snapshot(trans, root, parent_root,
				      pending->inherit, objectid);
	if (ret < 0)
		goto fail;

	ret = btrfs_insert_dir_item(trans, dentry->d_name.name,
				    dentry->d_name.len, BTRFS_I(parent_inode),
				    &key, BTRFS_FT_DIR, index);
	/* We have check then name at the beginning, so it is impossible. */
	BUG_ON(ret == -EEXIST || ret == -EOVERFLOW);
	if (ret) {
		btrfs_abort_transaction(trans, ret);
		goto fail;
	}

	btrfs_i_size_write(BTRFS_I(parent_inode), parent_inode->i_size +
					 dentry->d_name.len * 2);
	parent_inode->i_mtime = parent_inode->i_ctime =
		current_time(parent_inode);
	ret = btrfs_update_inode_fallback(trans, parent_root, parent_inode);
	if (ret) {
		btrfs_abort_transaction(trans, ret);
		goto fail;
	}
	ret = btrfs_uuid_tree_add(trans, new_root_item->uuid,
				  BTRFS_UUID_KEY_SUBVOL,
				  objectid);
	if (ret) {
		btrfs_abort_transaction(trans, ret);
		goto fail;
	}
	if (!btrfs_is_empty_uuid(new_root_item->received_uuid)) {
		ret = btrfs_uuid_tree_add(trans, new_root_item->received_uuid,
					  BTRFS_UUID_KEY_RECEIVED_SUBVOL,
					  objectid);
		if (ret && ret != -EEXIST) {
			btrfs_abort_transaction(trans, ret);
			goto fail;
		}
	}

	ret = btrfs_run_delayed_refs(trans, (unsigned long)-1);
	if (ret) {
		btrfs_abort_transaction(trans, ret);
		goto fail;
	}

fail:
	pending->error = ret;
dir_item_existed:
	trans->block_rsv = rsv;
	trans->bytes_reserved = 0;
clear_skip_qgroup:
	btrfs_clear_skip_qgroup(trans);
no_free_objectid:
	kfree(new_root_item);
	pending->root_item = NULL;
	btrfs_free_path(path);
	pending->path = NULL;

	return ret;
}

/*
 * create all the snapshots we've scheduled for creation
 */
static noinline int create_pending_snapshots(struct btrfs_trans_handle *trans)
{
	struct btrfs_pending_snapshot *pending, *next;
	struct list_head *head = &trans->transaction->pending_snapshots;
	int ret = 0;

	list_for_each_entry_safe(pending, next, head, list) {
		list_del(&pending->list);
		ret = create_pending_snapshot(trans, pending);
		if (ret)
			break;
	}
	return ret;
}

static void update_super_roots(struct btrfs_fs_info *fs_info)
{
	struct btrfs_root_item *root_item;
	struct btrfs_super_block *super;

	super = fs_info->super_copy;

	root_item = &fs_info->chunk_root->root_item;
	super->chunk_root = root_item->bytenr;
	super->chunk_root_generation = root_item->generation;
	super->chunk_root_level = root_item->level;

	root_item = &fs_info->tree_root->root_item;
	super->root = root_item->bytenr;
	super->generation = root_item->generation;
	super->root_level = root_item->level;
	if (btrfs_test_opt(fs_info, SPACE_CACHE))
		super->cache_generation = root_item->generation;
	if (test_bit(BTRFS_FS_UPDATE_UUID_TREE_GEN, &fs_info->flags))
		super->uuid_tree_generation = root_item->generation;
}

int btrfs_transaction_in_commit(struct btrfs_fs_info *info)
{
	struct btrfs_transaction *trans;
	int ret = 0;

	spin_lock(&info->trans_lock);
	trans = info->running_transaction;
	if (trans)
		ret = (trans->state >= TRANS_STATE_COMMIT_START);
	spin_unlock(&info->trans_lock);
	return ret;
}

int btrfs_transaction_blocked(struct btrfs_fs_info *info)
{
	struct btrfs_transaction *trans;
	int ret = 0;

	spin_lock(&info->trans_lock);
	trans = info->running_transaction;
	if (trans)
		ret = is_transaction_blocked(trans);
	spin_unlock(&info->trans_lock);
	return ret;
}

/*
 * wait for the current transaction commit to start and block subsequent
 * transaction joins
 */
static void wait_current_trans_commit_start(struct btrfs_fs_info *fs_info,
					    struct btrfs_transaction *trans)
{
	wait_event(fs_info->transaction_blocked_wait,
		   trans->state >= TRANS_STATE_COMMIT_START ||
		   TRANS_ABORTED(trans));
}

/*
 * wait for the current transaction to start and then become unblocked.
 * caller holds ref.
 */
static void wait_current_trans_commit_start_and_unblock(
					struct btrfs_fs_info *fs_info,
					struct btrfs_transaction *trans)
{
	wait_event(fs_info->transaction_wait,
		   trans->state >= TRANS_STATE_UNBLOCKED ||
		   TRANS_ABORTED(trans));
}

/*
 * commit transactions asynchronously. once btrfs_commit_transaction_async
 * returns, any subsequent transaction will not be allowed to join.
 */
struct btrfs_async_commit {
	struct btrfs_trans_handle *newtrans;
	struct work_struct work;
};

static void do_async_commit(struct work_struct *work)
{
	struct btrfs_async_commit *ac =
		container_of(work, struct btrfs_async_commit, work);

	/*
	 * We've got freeze protection passed with the transaction.
	 * Tell lockdep about it.
	 */
	if (ac->newtrans->type & __TRANS_FREEZABLE)
		__sb_writers_acquired(ac->newtrans->fs_info->sb, SB_FREEZE_FS);

	current->journal_info = ac->newtrans;

	btrfs_commit_transaction(ac->newtrans);
	kfree(ac);
}

int btrfs_commit_transaction_async(struct btrfs_trans_handle *trans,
				   int wait_for_unblock)
{
	struct btrfs_fs_info *fs_info = trans->fs_info;
	struct btrfs_async_commit *ac;
	struct btrfs_transaction *cur_trans;

	ac = kmalloc(sizeof(*ac), GFP_NOFS);
	if (!ac)
		return -ENOMEM;

	INIT_WORK(&ac->work, do_async_commit);
	ac->newtrans = btrfs_join_transaction(trans->root);
	if (IS_ERR(ac->newtrans)) {
		int err = PTR_ERR(ac->newtrans);
		kfree(ac);
		return err;
	}

	/* take transaction reference */
	cur_trans = trans->transaction;
	refcount_inc(&cur_trans->use_count);

	btrfs_end_transaction(trans);

	/*
	 * Tell lockdep we've released the freeze rwsem, since the
	 * async commit thread will be the one to unlock it.
	 */
	if (ac->newtrans->type & __TRANS_FREEZABLE)
		__sb_writers_release(fs_info->sb, SB_FREEZE_FS);

	schedule_work(&ac->work);

	/* wait for transaction to start and unblock */
	if (wait_for_unblock)
		wait_current_trans_commit_start_and_unblock(fs_info, cur_trans);
	else
		wait_current_trans_commit_start(fs_info, cur_trans);

	if (current->journal_info == trans)
		current->journal_info = NULL;

	btrfs_put_transaction(cur_trans);
	return 0;
}


static void cleanup_transaction(struct btrfs_trans_handle *trans, int err)
{
	struct btrfs_fs_info *fs_info = trans->fs_info;
	struct btrfs_transaction *cur_trans = trans->transaction;

	WARN_ON(refcount_read(&trans->use_count) > 1);

	btrfs_abort_transaction(trans, err);

	spin_lock(&fs_info->trans_lock);

	/*
	 * If the transaction is removed from the list, it means this
	 * transaction has been committed successfully, so it is impossible
	 * to call the cleanup function.
	 */
	BUG_ON(list_empty(&cur_trans->list));

	list_del_init(&cur_trans->list);
	if (cur_trans == fs_info->running_transaction) {
		cur_trans->state = TRANS_STATE_COMMIT_DOING;
		spin_unlock(&fs_info->trans_lock);
		wait_event(cur_trans->writer_wait,
			   atomic_read(&cur_trans->num_writers) == 1);

		spin_lock(&fs_info->trans_lock);
	}
	spin_unlock(&fs_info->trans_lock);

	btrfs_cleanup_one_transaction(trans->transaction, fs_info);

	spin_lock(&fs_info->trans_lock);
	if (cur_trans == fs_info->running_transaction)
		fs_info->running_transaction = NULL;
	spin_unlock(&fs_info->trans_lock);

	if (trans->type & __TRANS_FREEZABLE)
		sb_end_intwrite(fs_info->sb);
	btrfs_put_transaction(cur_trans);
	btrfs_put_transaction(cur_trans);

	trace_btrfs_transaction_commit(trans->root);

	if (current->journal_info == trans)
		current->journal_info = NULL;
	btrfs_scrub_cancel(fs_info);

	kmem_cache_free(btrfs_trans_handle_cachep, trans);
}

/*
 * Release reserved delayed ref space of all pending block groups of the
 * transaction and remove them from the list
 */
static void btrfs_cleanup_pending_block_groups(struct btrfs_trans_handle *trans)
{
       struct btrfs_fs_info *fs_info = trans->fs_info;
       struct btrfs_block_group *block_group, *tmp;

       list_for_each_entry_safe(block_group, tmp, &trans->new_bgs, bg_list) {
               btrfs_delayed_refs_rsv_release(fs_info, 1);
               list_del_init(&block_group->bg_list);
       }
}

static inline int btrfs_start_delalloc_flush(struct btrfs_trans_handle *trans)
{
	struct btrfs_fs_info *fs_info = trans->fs_info;

	/*
	 * We use writeback_inodes_sb here because if we used
	 * btrfs_start_delalloc_roots we would deadlock with fs freeze.
	 * Currently are holding the fs freeze lock, if we do an async flush
	 * we'll do btrfs_join_transaction() and deadlock because we need to
	 * wait for the fs freeze lock.  Using the direct flushing we benefit
	 * from already being in a transaction and our join_transaction doesn't
	 * have to re-take the fs freeze lock.
	 */
	if (btrfs_test_opt(fs_info, FLUSHONCOMMIT)) {
		writeback_inodes_sb(fs_info->sb, WB_REASON_SYNC);
	} else {
		struct btrfs_pending_snapshot *pending;
		struct list_head *head = &trans->transaction->pending_snapshots;

		/*
		 * Flush dellaloc for any root that is going to be snapshotted.
		 * This is done to avoid a corrupted version of files, in the
		 * snapshots, that had both buffered and direct IO writes (even
		 * if they were done sequentially) due to an unordered update of
		 * the inode's size on disk.
		 */
		list_for_each_entry(pending, head, list) {
			int ret;

			ret = btrfs_start_delalloc_snapshot(pending->root);
			if (ret)
				return ret;
		}
	}
	return 0;
}

static inline void btrfs_wait_delalloc_flush(struct btrfs_trans_handle *trans)
{
	struct btrfs_fs_info *fs_info = trans->fs_info;

	if (btrfs_test_opt(fs_info, FLUSHONCOMMIT)) {
		btrfs_wait_ordered_roots(fs_info, U64_MAX, 0, (u64)-1);
	} else {
		struct btrfs_pending_snapshot *pending;
		struct list_head *head = &trans->transaction->pending_snapshots;

		/*
		 * Wait for any dellaloc that we started previously for the roots
		 * that are going to be snapshotted. This is to avoid a corrupted
		 * version of files in the snapshots that had both buffered and
		 * direct IO writes (even if they were done sequentially).
		 */
		list_for_each_entry(pending, head, list)
			btrfs_wait_ordered_extents(pending->root,
						   U64_MAX, 0, U64_MAX);
	}
}

int btrfs_commit_transaction(struct btrfs_trans_handle *trans)
{
	struct btrfs_fs_info *fs_info = trans->fs_info;
	struct btrfs_transaction *cur_trans = trans->transaction;
	struct btrfs_transaction *prev_trans = NULL;
	int ret;

	ASSERT(refcount_read(&trans->use_count) == 1);

	/*
	 * Some places just start a transaction to commit it.  We need to make
	 * sure that if this commit fails that the abort code actually marks the
	 * transaction as failed, so set trans->dirty to make the abort code do
	 * the right thing.
	 */
	trans->dirty = true;

	/* Stop the commit early if ->aborted is set */
	if (TRANS_ABORTED(cur_trans)) {
		ret = cur_trans->aborted;
		btrfs_end_transaction(trans);
		return ret;
	}

	btrfs_trans_release_metadata(trans);
	trans->block_rsv = NULL;

	/* make a pass through all the delayed refs we have so far
	 * any runnings procs may add more while we are here
	 */
	ret = btrfs_run_delayed_refs(trans, 0);
	if (ret) {
		btrfs_end_transaction(trans);
		return ret;
	}

	cur_trans = trans->transaction;

	/*
	 * set the flushing flag so procs in this transaction have to
	 * start sending their work down.
	 */
	cur_trans->delayed_refs.flushing = 1;
	smp_wmb();

	btrfs_create_pending_block_groups(trans);

	ret = btrfs_run_delayed_refs(trans, 0);
	if (ret) {
		btrfs_end_transaction(trans);
		return ret;
	}

	if (!test_bit(BTRFS_TRANS_DIRTY_BG_RUN, &cur_trans->flags)) {
		int run_it = 0;

		/* this mutex is also taken before trying to set
		 * block groups readonly.  We need to make sure
		 * that nobody has set a block group readonly
		 * after a extents from that block group have been
		 * allocated for cache files.  btrfs_set_block_group_ro
		 * will wait for the transaction to commit if it
		 * finds BTRFS_TRANS_DIRTY_BG_RUN set.
		 *
		 * The BTRFS_TRANS_DIRTY_BG_RUN flag is also used to make sure
		 * only one process starts all the block group IO.  It wouldn't
		 * hurt to have more than one go through, but there's no
		 * real advantage to it either.
		 */
		mutex_lock(&fs_info->ro_block_group_mutex);
		if (!test_and_set_bit(BTRFS_TRANS_DIRTY_BG_RUN,
				      &cur_trans->flags))
			run_it = 1;
		mutex_unlock(&fs_info->ro_block_group_mutex);

		if (run_it) {
			ret = btrfs_start_dirty_block_groups(trans);
			if (ret) {
				btrfs_end_transaction(trans);
				return ret;
			}
		}
	}

	spin_lock(&fs_info->trans_lock);
	if (cur_trans->state >= TRANS_STATE_COMMIT_START) {
		spin_unlock(&fs_info->trans_lock);
		refcount_inc(&cur_trans->use_count);
		ret = btrfs_end_transaction(trans);

		wait_for_commit(cur_trans);

		if (TRANS_ABORTED(cur_trans))
			ret = cur_trans->aborted;

		btrfs_put_transaction(cur_trans);

		return ret;
	}

	cur_trans->state = TRANS_STATE_COMMIT_START;
	wake_up(&fs_info->transaction_blocked_wait);

	if (cur_trans->list.prev != &fs_info->trans_list) {
		prev_trans = list_entry(cur_trans->list.prev,
					struct btrfs_transaction, list);
		if (prev_trans->state != TRANS_STATE_COMPLETED) {
			refcount_inc(&prev_trans->use_count);
			spin_unlock(&fs_info->trans_lock);

			wait_for_commit(prev_trans);
			ret = READ_ONCE(prev_trans->aborted);

			btrfs_put_transaction(prev_trans);
			if (ret)
				goto cleanup_transaction;
		} else {
			spin_unlock(&fs_info->trans_lock);
		}
	} else {
		spin_unlock(&fs_info->trans_lock);
		/*
		 * The previous transaction was aborted and was already removed
		 * from the list of transactions at fs_info->trans_list. So we
		 * abort to prevent writing a new superblock that reflects a
		 * corrupt state (pointing to trees with unwritten nodes/leafs).
		 */
		if (test_bit(BTRFS_FS_STATE_TRANS_ABORTED, &fs_info->fs_state)) {
			ret = -EROFS;
			goto cleanup_transaction;
		}
	}

	extwriter_counter_dec(cur_trans, trans->type);

	ret = btrfs_start_delalloc_flush(trans);
	if (ret)
		goto cleanup_transaction;

	ret = btrfs_run_delayed_items(trans);
	if (ret)
		goto cleanup_transaction;

	wait_event(cur_trans->writer_wait,
		   extwriter_counter_read(cur_trans) == 0);

	/* some pending stuffs might be added after the previous flush. */
	ret = btrfs_run_delayed_items(trans);
	if (ret)
		goto cleanup_transaction;

	btrfs_wait_delalloc_flush(trans);

	btrfs_scrub_pause(fs_info);
	/*
	 * Ok now we need to make sure to block out any other joins while we
	 * commit the transaction.  We could have started a join before setting
	 * COMMIT_DOING so make sure to wait for num_writers to == 1 again.
	 */
	spin_lock(&fs_info->trans_lock);
	cur_trans->state = TRANS_STATE_COMMIT_DOING;
	spin_unlock(&fs_info->trans_lock);
	wait_event(cur_trans->writer_wait,
		   atomic_read(&cur_trans->num_writers) == 1);

	if (TRANS_ABORTED(cur_trans)) {
		ret = cur_trans->aborted;
		goto scrub_continue;
	}
	/*
	 * the reloc mutex makes sure that we stop
	 * the balancing code from coming in and moving
	 * extents around in the middle of the commit
	 */
	mutex_lock(&fs_info->reloc_mutex);

	/*
	 * We needn't worry about the delayed items because we will
	 * deal with them in create_pending_snapshot(), which is the
	 * core function of the snapshot creation.
	 */
	ret = create_pending_snapshots(trans);
	if (ret)
		goto unlock_reloc;

	/*
	 * We insert the dir indexes of the snapshots and update the inode
	 * of the snapshots' parents after the snapshot creation, so there
	 * are some delayed items which are not dealt with. Now deal with
	 * them.
	 *
	 * We needn't worry that this operation will corrupt the snapshots,
	 * because all the tree which are snapshoted will be forced to COW
	 * the nodes and leaves.
	 */
	ret = btrfs_run_delayed_items(trans);
	if (ret)
		goto unlock_reloc;

	ret = btrfs_run_delayed_refs(trans, (unsigned long)-1);
	if (ret)
		goto unlock_reloc;

	/*
	 * make sure none of the code above managed to slip in a
	 * delayed item
	 */
	btrfs_assert_delayed_root_empty(fs_info);

	WARN_ON(cur_trans != trans->transaction);

	/* btrfs_commit_tree_roots is responsible for getting the
	 * various roots consistent with each other.  Every pointer
	 * in the tree of tree roots has to point to the most up to date
	 * root for every subvolume and other tree.  So, we have to keep
	 * the tree logging code from jumping in and changing any
	 * of the trees.
	 *
	 * At this point in the commit, there can't be any tree-log
	 * writers, but a little lower down we drop the trans mutex
	 * and let new people in.  By holding the tree_log_mutex
	 * from now until after the super is written, we avoid races
	 * with the tree-log code.
	 */
	mutex_lock(&fs_info->tree_log_mutex);

	ret = commit_fs_roots(trans);
	if (ret)
		goto unlock_tree_log;

	/*
	 * Since the transaction is done, we can apply the pending changes
	 * before the next transaction.
	 */
	btrfs_apply_pending_changes(fs_info);

	/* commit_fs_roots gets rid of all the tree log roots, it is now
	 * safe to free the root of tree log roots
	 */
	btrfs_free_log_root_tree(trans, fs_info);

	/*
	 * commit_fs_roots() can call btrfs_save_ino_cache(), which generates
	 * new delayed refs. Must handle them or qgroup can be wrong.
	 */
	ret = btrfs_run_delayed_refs(trans, (unsigned long)-1);
	if (ret)
		goto unlock_tree_log;

	/*
	 * Since fs roots are all committed, we can get a quite accurate
	 * new_roots. So let's do quota accounting.
	 */
	ret = btrfs_qgroup_account_extents(trans);
	if (ret < 0)
		goto unlock_tree_log;

	ret = commit_cowonly_roots(trans);
	if (ret)
		goto unlock_tree_log;

	/*
	 * The tasks which save the space cache and inode cache may also
	 * update ->aborted, check it.
	 */
	if (TRANS_ABORTED(cur_trans)) {
		ret = cur_trans->aborted;
		goto unlock_tree_log;
	}

	btrfs_prepare_extent_commit(fs_info);

	cur_trans = fs_info->running_transaction;

	btrfs_set_root_node(&fs_info->tree_root->root_item,
			    fs_info->tree_root->node);
	list_add_tail(&fs_info->tree_root->dirty_list,
		      &cur_trans->switch_commits);

	btrfs_set_root_node(&fs_info->chunk_root->root_item,
			    fs_info->chunk_root->node);
	list_add_tail(&fs_info->chunk_root->dirty_list,
		      &cur_trans->switch_commits);

	switch_commit_roots(trans);

	ASSERT(list_empty(&cur_trans->dirty_bgs));
	ASSERT(list_empty(&cur_trans->io_bgs));
	update_super_roots(fs_info);

	btrfs_set_super_log_root(fs_info->super_copy, 0);
	btrfs_set_super_log_root_level(fs_info->super_copy, 0);
	memcpy(fs_info->super_for_commit, fs_info->super_copy,
	       sizeof(*fs_info->super_copy));

	btrfs_commit_device_sizes(cur_trans);

	clear_bit(BTRFS_FS_LOG1_ERR, &fs_info->flags);
	clear_bit(BTRFS_FS_LOG2_ERR, &fs_info->flags);

	btrfs_trans_release_chunk_metadata(trans);

	spin_lock(&fs_info->trans_lock);
	cur_trans->state = TRANS_STATE_UNBLOCKED;
	fs_info->running_transaction = NULL;
	spin_unlock(&fs_info->trans_lock);
	mutex_unlock(&fs_info->reloc_mutex);

	wake_up(&fs_info->transaction_wait);

	ret = btrfs_write_and_wait_transaction(trans);
	if (ret) {
		btrfs_handle_fs_error(fs_info, ret,
				      "Error while writing out transaction");
		/*
		 * reloc_mutex has been unlocked, tree_log_mutex is still held
		 * but we can't jump to unlock_tree_log causing double unlock
		 */
		mutex_unlock(&fs_info->tree_log_mutex);
		goto scrub_continue;
	}

	ret = write_all_supers(fs_info, 0);
	/*
	 * the super is written, we can safely allow the tree-loggers
	 * to go about their business
	 */
	mutex_unlock(&fs_info->tree_log_mutex);
	if (ret)
		goto scrub_continue;

	btrfs_finish_extent_commit(trans);

	if (test_bit(BTRFS_TRANS_HAVE_FREE_BGS, &cur_trans->flags))
		btrfs_clear_space_info_full(fs_info);

	fs_info->last_trans_committed = cur_trans->transid;
	/*
	 * We needn't acquire the lock here because there is no other task
	 * which can change it.
	 */
	cur_trans->state = TRANS_STATE_COMPLETED;
	wake_up(&cur_trans->commit_wait);
	clear_bit(BTRFS_FS_NEED_ASYNC_COMMIT, &fs_info->flags);

	spin_lock(&fs_info->trans_lock);
	list_del_init(&cur_trans->list);
	spin_unlock(&fs_info->trans_lock);

	btrfs_put_transaction(cur_trans);
	btrfs_put_transaction(cur_trans);

	if (trans->type & __TRANS_FREEZABLE)
		sb_end_intwrite(fs_info->sb);

	trace_btrfs_transaction_commit(trans->root);

	btrfs_scrub_continue(fs_info);

	if (current->journal_info == trans)
		current->journal_info = NULL;

	kmem_cache_free(btrfs_trans_handle_cachep, trans);

	return ret;

unlock_tree_log:
	mutex_unlock(&fs_info->tree_log_mutex);
unlock_reloc:
	mutex_unlock(&fs_info->reloc_mutex);
scrub_continue:
	btrfs_scrub_continue(fs_info);
cleanup_transaction:
	btrfs_trans_release_metadata(trans);
	btrfs_cleanup_pending_block_groups(trans);
	btrfs_trans_release_chunk_metadata(trans);
	trans->block_rsv = NULL;
	btrfs_warn(fs_info, "Skipping commit of aborted transaction.");
	if (current->journal_info == trans)
		current->journal_info = NULL;
	cleanup_transaction(trans, ret);

	return ret;
}

/*
 * return < 0 if error
 * 0 if there are no more dead_roots at the time of call
 * 1 there are more to be processed, call me again
 *
 * The return value indicates there are certainly more snapshots to delete, but
 * if there comes a new one during processing, it may return 0. We don't mind,
 * because btrfs_commit_super will poke cleaner thread and it will process it a
 * few seconds later.
 */
int btrfs_clean_one_deleted_snapshot(struct btrfs_root *root)
{
	int ret;
	struct btrfs_fs_info *fs_info = root->fs_info;

	spin_lock(&fs_info->trans_lock);
	if (list_empty(&fs_info->dead_roots)) {
		spin_unlock(&fs_info->trans_lock);
		return 0;
	}
	root = list_first_entry(&fs_info->dead_roots,
			struct btrfs_root, root_list);
	list_del_init(&root->root_list);
	spin_unlock(&fs_info->trans_lock);

	btrfs_debug(fs_info, "cleaner removing %llu", root->root_key.objectid);

	btrfs_kill_all_delayed_nodes(root);
	if (root->ino_cache_inode) {
		iput(root->ino_cache_inode);
		root->ino_cache_inode = NULL;
	}

	if (btrfs_header_backref_rev(root->node) <
			BTRFS_MIXED_BACKREF_REV)
		ret = btrfs_drop_snapshot(root, 0, 0);
	else
		ret = btrfs_drop_snapshot(root, 1, 0);

	btrfs_put_root(root);
	return (ret < 0) ? 0 : 1;
}

void btrfs_apply_pending_changes(struct btrfs_fs_info *fs_info)
{
	unsigned long prev;
	unsigned long bit;

	prev = xchg(&fs_info->pending_changes, 0);
	if (!prev)
		return;

	bit = 1 << BTRFS_PENDING_SET_INODE_MAP_CACHE;
	if (prev & bit)
		btrfs_set_opt(fs_info->mount_opt, INODE_MAP_CACHE);
	prev &= ~bit;

	bit = 1 << BTRFS_PENDING_CLEAR_INODE_MAP_CACHE;
	if (prev & bit)
		btrfs_clear_opt(fs_info->mount_opt, INODE_MAP_CACHE);
	prev &= ~bit;

	bit = 1 << BTRFS_PENDING_COMMIT;
	if (prev & bit)
		btrfs_debug(fs_info, "pending commit done");
	prev &= ~bit;

	if (prev)
		btrfs_warn(fs_info,
			"unknown pending changes left 0x%lx, ignoring", prev);
}<|MERGE_RESOLUTION|>--- conflicted
+++ resolved
@@ -672,8 +672,6 @@
 		current->journal_info = h;
 
 	/*
-<<<<<<< HEAD
-=======
 	 * If the space_info is marked ALLOC_FORCE then we'll get upgraded to
 	 * ALLOC_FORCE the first run through, and then we won't allocate for
 	 * anybody else who races in later.  We don't care about the return
@@ -687,7 +685,6 @@
 	}
 
 	/*
->>>>>>> 4775cbe7
 	 * btrfs_record_root_in_trans() needs to alloc new extents, and may
 	 * call btrfs_join_transaction() while we're also starting a
 	 * transaction.
