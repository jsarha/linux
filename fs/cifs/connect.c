/*
 *   fs/cifs/connect.c
 *
 *   Copyright (C) International Business Machines  Corp., 2002,2011
 *   Author(s): Steve French (sfrench@us.ibm.com)
 *
 *   This library is free software; you can redistribute it and/or modify
 *   it under the terms of the GNU Lesser General Public License as published
 *   by the Free Software Foundation; either version 2.1 of the License, or
 *   (at your option) any later version.
 *
 *   This library is distributed in the hope that it will be useful,
 *   but WITHOUT ANY WARRANTY; without even the implied warranty of
 *   MERCHANTABILITY or FITNESS FOR A PARTICULAR PURPOSE.  See
 *   the GNU Lesser General Public License for more details.
 *
 *   You should have received a copy of the GNU Lesser General Public License
 *   along with this library; if not, write to the Free Software
 *   Foundation, Inc., 59 Temple Place, Suite 330, Boston, MA 02111-1307 USA
 */
#include <linux/fs.h>
#include <linux/net.h>
#include <linux/string.h>
#include <linux/sched/mm.h>
#include <linux/sched/signal.h>
#include <linux/list.h>
#include <linux/wait.h>
#include <linux/slab.h>
#include <linux/pagemap.h>
#include <linux/ctype.h>
#include <linux/utsname.h>
#include <linux/mempool.h>
#include <linux/delay.h>
#include <linux/completion.h>
#include <linux/kthread.h>
#include <linux/pagevec.h>
#include <linux/freezer.h>
#include <linux/namei.h>
#include <linux/uuid.h>
#include <linux/uaccess.h>
#include <asm/processor.h>
#include <linux/inet.h>
#include <linux/module.h>
#include <keys/user-type.h>
#include <net/ipv6.h>
#include <linux/parser.h>
#include <linux/bvec.h>
#include "cifspdu.h"
#include "cifsglob.h"
#include "cifsproto.h"
#include "cifs_unicode.h"
#include "cifs_debug.h"
#include "cifs_fs_sb.h"
#include "ntlmssp.h"
#include "nterr.h"
#include "rfc1002pdu.h"
#include "fscache.h"
#include "smb2proto.h"
#include "smbdirect.h"
#include "dns_resolve.h"
#ifdef CONFIG_CIFS_DFS_UPCALL
#include "dfs_cache.h"
#endif
#include "fs_context.h"
#include "cifs_swn.h"

extern mempool_t *cifs_req_poolp;
extern bool disable_legacy_dialects;

/* FIXME: should these be tunable? */
#define TLINK_ERROR_EXPIRE	(1 * HZ)
#define TLINK_IDLE_EXPIRE	(600 * HZ)

/* Drop the connection to not overload the server */
#define NUM_STATUS_IO_TIMEOUT   5

static int ip_connect(struct TCP_Server_Info *server);
static int generic_ip_connect(struct TCP_Server_Info *server);
static void tlink_rb_insert(struct rb_root *root, struct tcon_link *new_tlink);
static void cifs_prune_tlinks(struct work_struct *work);

/*
 * Resolve hostname and set ip addr in tcp ses. Useful for hostnames that may
 * get their ip addresses changed at some point.
 *
 * This should be called with server->srv_mutex held.
 */
static int reconn_set_ipaddr_from_hostname(struct TCP_Server_Info *server)
{
	int rc;
	int len;
	char *unc, *ipaddr = NULL;

	if (!server->hostname)
		return -EINVAL;

	len = strlen(server->hostname) + 3;

	unc = kmalloc(len, GFP_KERNEL);
	if (!unc) {
		cifs_dbg(FYI, "%s: failed to create UNC path\n", __func__);
		return -ENOMEM;
	}
	scnprintf(unc, len, "\\\\%s", server->hostname);

	rc = dns_resolve_server_name_to_ip(unc, &ipaddr);
	kfree(unc);

	if (rc < 0) {
		cifs_dbg(FYI, "%s: failed to resolve server part of %s to IP: %d\n",
			 __func__, server->hostname, rc);
		return rc;
	}

	spin_lock(&cifs_tcp_ses_lock);
	rc = cifs_convert_address((struct sockaddr *)&server->dstaddr, ipaddr,
				  strlen(ipaddr));
	spin_unlock(&cifs_tcp_ses_lock);
	kfree(ipaddr);

	return !rc ? -1 : 0;
}

#ifdef CONFIG_CIFS_DFS_UPCALL
/* These functions must be called with server->srv_mutex held */
static void reconn_set_next_dfs_target(struct TCP_Server_Info *server,
				       struct cifs_sb_info *cifs_sb,
				       struct dfs_cache_tgt_list *tgt_list,
				       struct dfs_cache_tgt_iterator **tgt_it)
{
	const char *name;
	int rc;

	if (!cifs_sb || !cifs_sb->origin_fullpath)
		return;

	if (!*tgt_it) {
		*tgt_it = dfs_cache_get_tgt_iterator(tgt_list);
	} else {
		*tgt_it = dfs_cache_get_next_tgt(tgt_list, *tgt_it);
		if (!*tgt_it)
			*tgt_it = dfs_cache_get_tgt_iterator(tgt_list);
	}

	cifs_dbg(FYI, "%s: UNC: %s\n", __func__, cifs_sb->origin_fullpath);

	name = dfs_cache_get_tgt_name(*tgt_it);

	kfree(server->hostname);

	server->hostname = extract_hostname(name);
	if (IS_ERR(server->hostname)) {
		cifs_dbg(FYI,
			 "%s: failed to extract hostname from target: %ld\n",
			 __func__, PTR_ERR(server->hostname));
		return;
	}

	rc = reconn_set_ipaddr_from_hostname(server);
	if (rc) {
		cifs_dbg(FYI, "%s: failed to resolve hostname: %d\n",
			 __func__, rc);
	}
}

static inline int reconn_setup_dfs_targets(struct cifs_sb_info *cifs_sb,
					   struct dfs_cache_tgt_list *tl)
{
	if (!cifs_sb->origin_fullpath)
		return -EOPNOTSUPP;
	return dfs_cache_noreq_find(cifs_sb->origin_fullpath + 1, NULL, tl);
}
#endif

/*
 * cifs tcp session reconnection
 *
 * mark tcp session as reconnecting so temporarily locked
 * mark all smb sessions as reconnecting for tcp session
 * reconnect tcp session
 * wake up waiters on reconnection? - (not needed currently)
 */
int
cifs_reconnect(struct TCP_Server_Info *server)
{
	int rc = 0;
	struct list_head *tmp, *tmp2;
	struct cifs_ses *ses;
	struct cifs_tcon *tcon;
	struct mid_q_entry *mid_entry;
	struct list_head retry_list;
#ifdef CONFIG_CIFS_DFS_UPCALL
	struct super_block *sb = NULL;
	struct cifs_sb_info *cifs_sb = NULL;
	struct dfs_cache_tgt_list tgt_list = {0};
	struct dfs_cache_tgt_iterator *tgt_it = NULL;
#endif

	spin_lock(&GlobalMid_Lock);
	server->nr_targets = 1;
#ifdef CONFIG_CIFS_DFS_UPCALL
	spin_unlock(&GlobalMid_Lock);
	sb = cifs_get_tcp_super(server);
	if (IS_ERR(sb)) {
		rc = PTR_ERR(sb);
		cifs_dbg(FYI, "%s: will not do DFS failover: rc = %d\n",
			 __func__, rc);
		sb = NULL;
	} else {
		cifs_sb = CIFS_SB(sb);
		rc = reconn_setup_dfs_targets(cifs_sb, &tgt_list);
		if (rc) {
			cifs_sb = NULL;
			if (rc != -EOPNOTSUPP) {
				cifs_server_dbg(VFS, "%s: no target servers for DFS failover\n",
						__func__);
			}
		} else {
			server->nr_targets = dfs_cache_get_nr_tgts(&tgt_list);
		}
	}
	cifs_dbg(FYI, "%s: will retry %d target(s)\n", __func__,
		 server->nr_targets);
	spin_lock(&GlobalMid_Lock);
#endif
	if (server->tcpStatus == CifsExiting) {
		/* the demux thread will exit normally
		next time through the loop */
		spin_unlock(&GlobalMid_Lock);
#ifdef CONFIG_CIFS_DFS_UPCALL
		dfs_cache_free_tgts(&tgt_list);
		cifs_put_tcp_super(sb);
#endif
		wake_up(&server->response_q);
		return rc;
	} else
		server->tcpStatus = CifsNeedReconnect;
	spin_unlock(&GlobalMid_Lock);
	server->maxBuf = 0;
	server->max_read = 0;

	cifs_dbg(FYI, "Mark tcp session as need reconnect\n");
	trace_smb3_reconnect(server->CurrentMid, server->conn_id, server->hostname);

	/* before reconnecting the tcp session, mark the smb session (uid)
		and the tid bad so they are not used until reconnected */
	cifs_dbg(FYI, "%s: marking sessions and tcons for reconnect\n",
		 __func__);
	spin_lock(&cifs_tcp_ses_lock);
	list_for_each(tmp, &server->smb_ses_list) {
		ses = list_entry(tmp, struct cifs_ses, smb_ses_list);
		ses->need_reconnect = true;
		list_for_each(tmp2, &ses->tcon_list) {
			tcon = list_entry(tmp2, struct cifs_tcon, tcon_list);
			tcon->need_reconnect = true;
		}
		if (ses->tcon_ipc)
			ses->tcon_ipc->need_reconnect = true;
	}
	spin_unlock(&cifs_tcp_ses_lock);

	/* do not want to be sending data on a socket we are freeing */
	cifs_dbg(FYI, "%s: tearing down socket\n", __func__);
	mutex_lock(&server->srv_mutex);
	if (server->ssocket) {
		cifs_dbg(FYI, "State: 0x%x Flags: 0x%lx\n",
			 server->ssocket->state, server->ssocket->flags);
		kernel_sock_shutdown(server->ssocket, SHUT_WR);
		cifs_dbg(FYI, "Post shutdown state: 0x%x Flags: 0x%lx\n",
			 server->ssocket->state, server->ssocket->flags);
		sock_release(server->ssocket);
		server->ssocket = NULL;
	}
	server->sequence_number = 0;
	server->session_estab = false;
	kfree(server->session_key.response);
	server->session_key.response = NULL;
	server->session_key.len = 0;
	server->lstrp = jiffies;

	/* mark submitted MIDs for retry and issue callback */
	INIT_LIST_HEAD(&retry_list);
	cifs_dbg(FYI, "%s: moving mids to private list\n", __func__);
	spin_lock(&GlobalMid_Lock);
	list_for_each_safe(tmp, tmp2, &server->pending_mid_q) {
		mid_entry = list_entry(tmp, struct mid_q_entry, qhead);
		kref_get(&mid_entry->refcount);
		if (mid_entry->mid_state == MID_REQUEST_SUBMITTED)
			mid_entry->mid_state = MID_RETRY_NEEDED;
		list_move(&mid_entry->qhead, &retry_list);
		mid_entry->mid_flags |= MID_DELETED;
	}
	spin_unlock(&GlobalMid_Lock);
	mutex_unlock(&server->srv_mutex);

	cifs_dbg(FYI, "%s: issuing mid callbacks\n", __func__);
	list_for_each_safe(tmp, tmp2, &retry_list) {
		mid_entry = list_entry(tmp, struct mid_q_entry, qhead);
		list_del_init(&mid_entry->qhead);
		mid_entry->callback(mid_entry);
		cifs_mid_q_entry_release(mid_entry);
	}

	if (cifs_rdma_enabled(server)) {
		mutex_lock(&server->srv_mutex);
		smbd_destroy(server);
		mutex_unlock(&server->srv_mutex);
	}

	do {
		try_to_freeze();

		mutex_lock(&server->srv_mutex);


		if (!cifs_swn_set_server_dstaddr(server)) {
#ifdef CONFIG_CIFS_DFS_UPCALL
		if (cifs_sb && cifs_sb->origin_fullpath)
			/*
			 * Set up next DFS target server (if any) for reconnect. If DFS
			 * feature is disabled, then we will retry last server we
			 * connected to before.
			 */
			reconn_set_next_dfs_target(server, cifs_sb, &tgt_list, &tgt_it);
		else {
<<<<<<< HEAD
#endif
			/*
			 * Resolve the hostname again to make sure that IP address is up-to-date.
			 */
			rc = reconn_set_ipaddr_from_hostname(server);
			if (rc) {
				cifs_dbg(FYI, "%s: failed to resolve hostname: %d\n",
						__func__, rc);
			}

#ifdef CONFIG_CIFS_DFS_UPCALL
		}
=======
>>>>>>> 7238353f
#endif
			/*
			 * Resolve the hostname again to make sure that IP address is up-to-date.
			 */
			rc = reconn_set_ipaddr_from_hostname(server);
			if (rc) {
				cifs_dbg(FYI, "%s: failed to resolve hostname: %d\n",
						__func__, rc);
			}

<<<<<<< HEAD

#ifdef CONFIG_CIFS_SWN_UPCALL
=======
#ifdef CONFIG_CIFS_DFS_UPCALL
>>>>>>> 7238353f
		}
#endif


		}

		if (cifs_rdma_enabled(server))
			rc = smbd_reconnect(server);
		else
			rc = generic_ip_connect(server);
		if (rc) {
			cifs_dbg(FYI, "reconnect error %d\n", rc);
			mutex_unlock(&server->srv_mutex);
			msleep(3000);
		} else {
			atomic_inc(&tcpSesReconnectCount);
			set_credits(server, 1);
			spin_lock(&GlobalMid_Lock);
			if (server->tcpStatus != CifsExiting)
				server->tcpStatus = CifsNeedNegotiate;
			spin_unlock(&GlobalMid_Lock);
			cifs_swn_reset_server_dstaddr(server);
			mutex_unlock(&server->srv_mutex);
		}
	} while (server->tcpStatus == CifsNeedReconnect);

#ifdef CONFIG_CIFS_DFS_UPCALL
	if (tgt_it) {
		rc = dfs_cache_noreq_update_tgthint(cifs_sb->origin_fullpath + 1,
						    tgt_it);
		if (rc) {
			cifs_server_dbg(VFS, "%s: failed to update DFS target hint: rc = %d\n",
				 __func__, rc);
		}
		rc = dfs_cache_update_vol(cifs_sb->origin_fullpath, server);
		if (rc) {
			cifs_server_dbg(VFS, "%s: failed to update vol info in DFS cache: rc = %d\n",
				 __func__, rc);
		}
		dfs_cache_free_tgts(&tgt_list);

	}

	cifs_put_tcp_super(sb);
#endif
	if (server->tcpStatus == CifsNeedNegotiate)
		mod_delayed_work(cifsiod_wq, &server->echo, 0);

	wake_up(&server->response_q);
	return rc;
}

static void
cifs_echo_request(struct work_struct *work)
{
	int rc;
	struct TCP_Server_Info *server = container_of(work,
					struct TCP_Server_Info, echo.work);

	/*
	 * We cannot send an echo if it is disabled.
	 * Also, no need to ping if we got a response recently.
	 */

	if (server->tcpStatus == CifsNeedReconnect ||
	    server->tcpStatus == CifsExiting ||
	    server->tcpStatus == CifsNew ||
	    (server->ops->can_echo && !server->ops->can_echo(server)) ||
	    time_before(jiffies, server->lstrp + server->echo_interval - HZ))
		goto requeue_echo;

	rc = server->ops->echo ? server->ops->echo(server) : -ENOSYS;
	if (rc)
		cifs_dbg(FYI, "Unable to send echo request to server: %s\n",
			 server->hostname);

	/* Check witness registrations */
	cifs_swn_check();

requeue_echo:
	queue_delayed_work(cifsiod_wq, &server->echo, server->echo_interval);
}

static bool
allocate_buffers(struct TCP_Server_Info *server)
{
	if (!server->bigbuf) {
		server->bigbuf = (char *)cifs_buf_get();
		if (!server->bigbuf) {
			cifs_server_dbg(VFS, "No memory for large SMB response\n");
			msleep(3000);
			/* retry will check if exiting */
			return false;
		}
	} else if (server->large_buf) {
		/* we are reusing a dirty large buf, clear its start */
		memset(server->bigbuf, 0, HEADER_SIZE(server));
	}

	if (!server->smallbuf) {
		server->smallbuf = (char *)cifs_small_buf_get();
		if (!server->smallbuf) {
			cifs_server_dbg(VFS, "No memory for SMB response\n");
			msleep(1000);
			/* retry will check if exiting */
			return false;
		}
		/* beginning of smb buffer is cleared in our buf_get */
	} else {
		/* if existing small buf clear beginning */
		memset(server->smallbuf, 0, HEADER_SIZE(server));
	}

	return true;
}

static bool
server_unresponsive(struct TCP_Server_Info *server)
{
	/*
	 * We need to wait 3 echo intervals to make sure we handle such
	 * situations right:
	 * 1s  client sends a normal SMB request
	 * 2s  client gets a response
	 * 30s echo workqueue job pops, and decides we got a response recently
	 *     and don't need to send another
	 * ...
	 * 65s kernel_recvmsg times out, and we see that we haven't gotten
	 *     a response in >60s.
	 */
	if ((server->tcpStatus == CifsGood ||
	    server->tcpStatus == CifsNeedNegotiate) &&
	    (!server->ops->can_echo || server->ops->can_echo(server)) &&
	    time_after(jiffies, server->lstrp + 3 * server->echo_interval)) {
		cifs_server_dbg(VFS, "has not responded in %lu seconds. Reconnecting...\n",
			 (3 * server->echo_interval) / HZ);
		cifs_reconnect(server);
		return true;
	}

	return false;
}

static inline bool
zero_credits(struct TCP_Server_Info *server)
{
	int val;

	spin_lock(&server->req_lock);
	val = server->credits + server->echo_credits + server->oplock_credits;
	if (server->in_flight == 0 && val == 0) {
		spin_unlock(&server->req_lock);
		return true;
	}
	spin_unlock(&server->req_lock);
	return false;
}

static int
cifs_readv_from_socket(struct TCP_Server_Info *server, struct msghdr *smb_msg)
{
	int length = 0;
	int total_read;

	smb_msg->msg_control = NULL;
	smb_msg->msg_controllen = 0;

	for (total_read = 0; msg_data_left(smb_msg); total_read += length) {
		try_to_freeze();

		/* reconnect if no credits and no requests in flight */
		if (zero_credits(server)) {
			cifs_reconnect(server);
			return -ECONNABORTED;
		}

		if (server_unresponsive(server))
			return -ECONNABORTED;
		if (cifs_rdma_enabled(server) && server->smbd_conn)
			length = smbd_recv(server->smbd_conn, smb_msg);
		else
			length = sock_recvmsg(server->ssocket, smb_msg, 0);

		if (server->tcpStatus == CifsExiting)
			return -ESHUTDOWN;

		if (server->tcpStatus == CifsNeedReconnect) {
			cifs_reconnect(server);
			return -ECONNABORTED;
		}

		if (length == -ERESTARTSYS ||
		    length == -EAGAIN ||
		    length == -EINTR) {
			/*
			 * Minimum sleep to prevent looping, allowing socket
			 * to clear and app threads to set tcpStatus
			 * CifsNeedReconnect if server hung.
			 */
			usleep_range(1000, 2000);
			length = 0;
			continue;
		}

		if (length <= 0) {
			cifs_dbg(FYI, "Received no data or error: %d\n", length);
			cifs_reconnect(server);
			return -ECONNABORTED;
		}
	}
	return total_read;
}

int
cifs_read_from_socket(struct TCP_Server_Info *server, char *buf,
		      unsigned int to_read)
{
	struct msghdr smb_msg;
	struct kvec iov = {.iov_base = buf, .iov_len = to_read};
	iov_iter_kvec(&smb_msg.msg_iter, READ, &iov, 1, to_read);

	return cifs_readv_from_socket(server, &smb_msg);
}

ssize_t
cifs_discard_from_socket(struct TCP_Server_Info *server, size_t to_read)
{
	struct msghdr smb_msg;

	/*
	 *  iov_iter_discard already sets smb_msg.type and count and iov_offset
	 *  and cifs_readv_from_socket sets msg_control and msg_controllen
	 *  so little to initialize in struct msghdr
	 */
	smb_msg.msg_name = NULL;
	smb_msg.msg_namelen = 0;
	iov_iter_discard(&smb_msg.msg_iter, READ, to_read);

	return cifs_readv_from_socket(server, &smb_msg);
}

int
cifs_read_page_from_socket(struct TCP_Server_Info *server, struct page *page,
	unsigned int page_offset, unsigned int to_read)
{
	struct msghdr smb_msg;
	struct bio_vec bv = {
		.bv_page = page, .bv_len = to_read, .bv_offset = page_offset};
	iov_iter_bvec(&smb_msg.msg_iter, READ, &bv, 1, to_read);
	return cifs_readv_from_socket(server, &smb_msg);
}

static bool
is_smb_response(struct TCP_Server_Info *server, unsigned char type)
{
	/*
	 * The first byte big endian of the length field,
	 * is actually not part of the length but the type
	 * with the most common, zero, as regular data.
	 */
	switch (type) {
	case RFC1002_SESSION_MESSAGE:
		/* Regular SMB response */
		return true;
	case RFC1002_SESSION_KEEP_ALIVE:
		cifs_dbg(FYI, "RFC 1002 session keep alive\n");
		break;
	case RFC1002_POSITIVE_SESSION_RESPONSE:
		cifs_dbg(FYI, "RFC 1002 positive session response\n");
		break;
	case RFC1002_NEGATIVE_SESSION_RESPONSE:
		/*
		 * We get this from Windows 98 instead of an error on
		 * SMB negprot response.
		 */
		cifs_dbg(FYI, "RFC 1002 negative session response\n");
		/* give server a second to clean up */
		msleep(1000);
		/*
		 * Always try 445 first on reconnect since we get NACK
		 * on some if we ever connected to port 139 (the NACK
		 * is since we do not begin with RFC1001 session
		 * initialize frame).
		 */
		cifs_set_port((struct sockaddr *)&server->dstaddr, CIFS_PORT);
		cifs_reconnect(server);
		break;
	default:
		cifs_server_dbg(VFS, "RFC 1002 unknown response type 0x%x\n", type);
		cifs_reconnect(server);
	}

	return false;
}

void
dequeue_mid(struct mid_q_entry *mid, bool malformed)
{
#ifdef CONFIG_CIFS_STATS2
	mid->when_received = jiffies;
#endif
	spin_lock(&GlobalMid_Lock);
	if (!malformed)
		mid->mid_state = MID_RESPONSE_RECEIVED;
	else
		mid->mid_state = MID_RESPONSE_MALFORMED;
	/*
	 * Trying to handle/dequeue a mid after the send_recv()
	 * function has finished processing it is a bug.
	 */
	if (mid->mid_flags & MID_DELETED)
		pr_warn_once("trying to dequeue a deleted mid\n");
	else {
		list_del_init(&mid->qhead);
		mid->mid_flags |= MID_DELETED;
	}
	spin_unlock(&GlobalMid_Lock);
}

static unsigned int
smb2_get_credits_from_hdr(char *buffer, struct TCP_Server_Info *server)
{
	struct smb2_sync_hdr *shdr = (struct smb2_sync_hdr *)buffer;

	/*
	 * SMB1 does not use credits.
	 */
	if (server->vals->header_preamble_size)
		return 0;

	return le16_to_cpu(shdr->CreditRequest);
}

static void
handle_mid(struct mid_q_entry *mid, struct TCP_Server_Info *server,
	   char *buf, int malformed)
{
	if (server->ops->check_trans2 &&
	    server->ops->check_trans2(mid, server, buf, malformed))
		return;
	mid->credits_received = smb2_get_credits_from_hdr(buf, server);
	mid->resp_buf = buf;
	mid->large_buf = server->large_buf;
	/* Was previous buf put in mpx struct for multi-rsp? */
	if (!mid->multiRsp) {
		/* smb buffer will be freed by user thread */
		if (server->large_buf)
			server->bigbuf = NULL;
		else
			server->smallbuf = NULL;
	}
	dequeue_mid(mid, malformed);
}

static void clean_demultiplex_info(struct TCP_Server_Info *server)
{
	int length;

	/* take it off the list, if it's not already */
	spin_lock(&cifs_tcp_ses_lock);
	list_del_init(&server->tcp_ses_list);
	spin_unlock(&cifs_tcp_ses_lock);

	cancel_delayed_work_sync(&server->echo);

	spin_lock(&GlobalMid_Lock);
	server->tcpStatus = CifsExiting;
	spin_unlock(&GlobalMid_Lock);
	wake_up_all(&server->response_q);

	/* check if we have blocked requests that need to free */
	spin_lock(&server->req_lock);
	if (server->credits <= 0)
		server->credits = 1;
	spin_unlock(&server->req_lock);
	/*
	 * Although there should not be any requests blocked on this queue it
	 * can not hurt to be paranoid and try to wake up requests that may
	 * haven been blocked when more than 50 at time were on the wire to the
	 * same server - they now will see the session is in exit state and get
	 * out of SendReceive.
	 */
	wake_up_all(&server->request_q);
	/* give those requests time to exit */
	msleep(125);
	if (cifs_rdma_enabled(server))
		smbd_destroy(server);
	if (server->ssocket) {
		sock_release(server->ssocket);
		server->ssocket = NULL;
	}

	if (!list_empty(&server->pending_mid_q)) {
		struct list_head dispose_list;
		struct mid_q_entry *mid_entry;
		struct list_head *tmp, *tmp2;

		INIT_LIST_HEAD(&dispose_list);
		spin_lock(&GlobalMid_Lock);
		list_for_each_safe(tmp, tmp2, &server->pending_mid_q) {
			mid_entry = list_entry(tmp, struct mid_q_entry, qhead);
			cifs_dbg(FYI, "Clearing mid %llu\n", mid_entry->mid);
			kref_get(&mid_entry->refcount);
			mid_entry->mid_state = MID_SHUTDOWN;
			list_move(&mid_entry->qhead, &dispose_list);
			mid_entry->mid_flags |= MID_DELETED;
		}
		spin_unlock(&GlobalMid_Lock);

		/* now walk dispose list and issue callbacks */
		list_for_each_safe(tmp, tmp2, &dispose_list) {
			mid_entry = list_entry(tmp, struct mid_q_entry, qhead);
			cifs_dbg(FYI, "Callback mid %llu\n", mid_entry->mid);
			list_del_init(&mid_entry->qhead);
			mid_entry->callback(mid_entry);
			cifs_mid_q_entry_release(mid_entry);
		}
		/* 1/8th of sec is more than enough time for them to exit */
		msleep(125);
	}

	if (!list_empty(&server->pending_mid_q)) {
		/*
		 * mpx threads have not exited yet give them at least the smb
		 * send timeout time for long ops.
		 *
		 * Due to delays on oplock break requests, we need to wait at
		 * least 45 seconds before giving up on a request getting a
		 * response and going ahead and killing cifsd.
		 */
		cifs_dbg(FYI, "Wait for exit from demultiplex thread\n");
		msleep(46000);
		/*
		 * If threads still have not exited they are probably never
		 * coming home not much else we can do but free the memory.
		 */
	}

	kfree(server->hostname);
	kfree(server);

	length = atomic_dec_return(&tcpSesAllocCount);
	if (length > 0)
		mempool_resize(cifs_req_poolp, length + cifs_min_rcv);
}

static int
standard_receive3(struct TCP_Server_Info *server, struct mid_q_entry *mid)
{
	int length;
	char *buf = server->smallbuf;
	unsigned int pdu_length = server->pdu_size;

	/* make sure this will fit in a large buffer */
	if (pdu_length > CIFSMaxBufSize + MAX_HEADER_SIZE(server) -
		server->vals->header_preamble_size) {
		cifs_server_dbg(VFS, "SMB response too long (%u bytes)\n", pdu_length);
		cifs_reconnect(server);
		return -ECONNABORTED;
	}

	/* switch to large buffer if too big for a small one */
	if (pdu_length > MAX_CIFS_SMALL_BUFFER_SIZE - 4) {
		server->large_buf = true;
		memcpy(server->bigbuf, buf, server->total_read);
		buf = server->bigbuf;
	}

	/* now read the rest */
	length = cifs_read_from_socket(server, buf + HEADER_SIZE(server) - 1,
				       pdu_length - HEADER_SIZE(server) + 1
				       + server->vals->header_preamble_size);

	if (length < 0)
		return length;
	server->total_read += length;

	dump_smb(buf, server->total_read);

	return cifs_handle_standard(server, mid);
}

int
cifs_handle_standard(struct TCP_Server_Info *server, struct mid_q_entry *mid)
{
	char *buf = server->large_buf ? server->bigbuf : server->smallbuf;
	int length;

	/*
	 * We know that we received enough to get to the MID as we
	 * checked the pdu_length earlier. Now check to see
	 * if the rest of the header is OK. We borrow the length
	 * var for the rest of the loop to avoid a new stack var.
	 *
	 * 48 bytes is enough to display the header and a little bit
	 * into the payload for debugging purposes.
	 */
	length = server->ops->check_message(buf, server->total_read, server);
	if (length != 0)
		cifs_dump_mem("Bad SMB: ", buf,
			min_t(unsigned int, server->total_read, 48));

	if (server->ops->is_session_expired &&
	    server->ops->is_session_expired(buf)) {
		cifs_reconnect(server);
		return -1;
	}

	if (server->ops->is_status_pending &&
	    server->ops->is_status_pending(buf, server))
		return -1;

	if (!mid)
		return length;

	handle_mid(mid, server, buf, length);
	return 0;
}

static void
smb2_add_credits_from_hdr(char *buffer, struct TCP_Server_Info *server)
{
	struct smb2_sync_hdr *shdr = (struct smb2_sync_hdr *)buffer;
	int scredits, in_flight;

	/*
	 * SMB1 does not use credits.
	 */
	if (server->vals->header_preamble_size)
		return;

	if (shdr->CreditRequest) {
		spin_lock(&server->req_lock);
		server->credits += le16_to_cpu(shdr->CreditRequest);
		scredits = server->credits;
		in_flight = server->in_flight;
		spin_unlock(&server->req_lock);
		wake_up(&server->request_q);

		trace_smb3_add_credits(server->CurrentMid,
				server->conn_id, server->hostname, scredits,
				le16_to_cpu(shdr->CreditRequest), in_flight);
		cifs_server_dbg(FYI, "%s: added %u credits total=%d\n",
				__func__, le16_to_cpu(shdr->CreditRequest),
				scredits);
	}
}


static int
cifs_demultiplex_thread(void *p)
{
	int i, num_mids, length;
	struct TCP_Server_Info *server = p;
	unsigned int pdu_length;
	unsigned int next_offset;
	char *buf = NULL;
	struct task_struct *task_to_wake = NULL;
	struct mid_q_entry *mids[MAX_COMPOUND];
	char *bufs[MAX_COMPOUND];
	unsigned int noreclaim_flag, num_io_timeout = 0;

	noreclaim_flag = memalloc_noreclaim_save();
	cifs_dbg(FYI, "Demultiplex PID: %d\n", task_pid_nr(current));

	length = atomic_inc_return(&tcpSesAllocCount);
	if (length > 1)
		mempool_resize(cifs_req_poolp, length + cifs_min_rcv);

	set_freezable();
	allow_kernel_signal(SIGKILL);
	while (server->tcpStatus != CifsExiting) {
		if (try_to_freeze())
			continue;

		if (!allocate_buffers(server))
			continue;

		server->large_buf = false;
		buf = server->smallbuf;
		pdu_length = 4; /* enough to get RFC1001 header */

		length = cifs_read_from_socket(server, buf, pdu_length);
		if (length < 0)
			continue;

		if (server->vals->header_preamble_size == 0)
			server->total_read = 0;
		else
			server->total_read = length;

		/*
		 * The right amount was read from socket - 4 bytes,
		 * so we can now interpret the length field.
		 */
		pdu_length = get_rfc1002_length(buf);

		cifs_dbg(FYI, "RFC1002 header 0x%x\n", pdu_length);
		if (!is_smb_response(server, buf[0]))
			continue;
next_pdu:
		server->pdu_size = pdu_length;

		/* make sure we have enough to get to the MID */
		if (server->pdu_size < HEADER_SIZE(server) - 1 -
		    server->vals->header_preamble_size) {
			cifs_server_dbg(VFS, "SMB response too short (%u bytes)\n",
				 server->pdu_size);
			cifs_reconnect(server);
			continue;
		}

		/* read down to the MID */
		length = cifs_read_from_socket(server,
			     buf + server->vals->header_preamble_size,
			     HEADER_SIZE(server) - 1
			     - server->vals->header_preamble_size);
		if (length < 0)
			continue;
		server->total_read += length;

		if (server->ops->next_header) {
			next_offset = server->ops->next_header(buf);
			if (next_offset)
				server->pdu_size = next_offset;
		}

		memset(mids, 0, sizeof(mids));
		memset(bufs, 0, sizeof(bufs));
		num_mids = 0;

		if (server->ops->is_transform_hdr &&
		    server->ops->receive_transform &&
		    server->ops->is_transform_hdr(buf)) {
			length = server->ops->receive_transform(server,
								mids,
								bufs,
								&num_mids);
		} else {
			mids[0] = server->ops->find_mid(server, buf);
			bufs[0] = buf;
			num_mids = 1;

			if (!mids[0] || !mids[0]->receive)
				length = standard_receive3(server, mids[0]);
			else
				length = mids[0]->receive(server, mids[0]);
		}

		if (length < 0) {
			for (i = 0; i < num_mids; i++)
				if (mids[i])
					cifs_mid_q_entry_release(mids[i]);
			continue;
		}

		if (server->ops->is_status_io_timeout &&
		    server->ops->is_status_io_timeout(buf)) {
			num_io_timeout++;
			if (num_io_timeout > NUM_STATUS_IO_TIMEOUT) {
				cifs_reconnect(server);
				num_io_timeout = 0;
				continue;
			}
		}

		server->lstrp = jiffies;

		for (i = 0; i < num_mids; i++) {
			if (mids[i] != NULL) {
				mids[i]->resp_buf_size = server->pdu_size;

				if (bufs[i] && server->ops->is_network_name_deleted)
					server->ops->is_network_name_deleted(bufs[i],
									server);

				if (!mids[i]->multiRsp || mids[i]->multiEnd)
					mids[i]->callback(mids[i]);

				cifs_mid_q_entry_release(mids[i]);
			} else if (server->ops->is_oplock_break &&
				   server->ops->is_oplock_break(bufs[i],
								server)) {
				smb2_add_credits_from_hdr(bufs[i], server);
				cifs_dbg(FYI, "Received oplock break\n");
			} else {
				cifs_server_dbg(VFS, "No task to wake, unknown frame received! NumMids %d\n",
						atomic_read(&midCount));
				cifs_dump_mem("Received Data is: ", bufs[i],
					      HEADER_SIZE(server));
				smb2_add_credits_from_hdr(bufs[i], server);
#ifdef CONFIG_CIFS_DEBUG2
				if (server->ops->dump_detail)
					server->ops->dump_detail(bufs[i],
								 server);
				cifs_dump_mids(server);
#endif /* CIFS_DEBUG2 */
			}
		}

		if (pdu_length > server->pdu_size) {
			if (!allocate_buffers(server))
				continue;
			pdu_length -= server->pdu_size;
			server->total_read = 0;
			server->large_buf = false;
			buf = server->smallbuf;
			goto next_pdu;
		}
	} /* end while !EXITING */

	/* buffer usually freed in free_mid - need to free it here on exit */
	cifs_buf_release(server->bigbuf);
	if (server->smallbuf) /* no sense logging a debug message if NULL */
		cifs_small_buf_release(server->smallbuf);

	task_to_wake = xchg(&server->tsk, NULL);
	clean_demultiplex_info(server);

	/* if server->tsk was NULL then wait for a signal before exiting */
	if (!task_to_wake) {
		set_current_state(TASK_INTERRUPTIBLE);
		while (!signal_pending(current)) {
			schedule();
			set_current_state(TASK_INTERRUPTIBLE);
		}
		set_current_state(TASK_RUNNING);
	}

	memalloc_noreclaim_restore(noreclaim_flag);
	module_put_and_exit(0);
}

/**
 * Returns true if srcaddr isn't specified and rhs isn't specified, or
 * if srcaddr is specified and matches the IP address of the rhs argument
 */
bool
cifs_match_ipaddr(struct sockaddr *srcaddr, struct sockaddr *rhs)
{
	switch (srcaddr->sa_family) {
	case AF_UNSPEC:
		return (rhs->sa_family == AF_UNSPEC);
	case AF_INET: {
		struct sockaddr_in *saddr4 = (struct sockaddr_in *)srcaddr;
		struct sockaddr_in *vaddr4 = (struct sockaddr_in *)rhs;
		return (saddr4->sin_addr.s_addr == vaddr4->sin_addr.s_addr);
	}
	case AF_INET6: {
		struct sockaddr_in6 *saddr6 = (struct sockaddr_in6 *)srcaddr;
		struct sockaddr_in6 *vaddr6 = (struct sockaddr_in6 *)rhs;
		return ipv6_addr_equal(&saddr6->sin6_addr, &vaddr6->sin6_addr);
	}
	default:
		WARN_ON(1);
		return false; /* don't expect to be here */
	}
}

/*
 * If no port is specified in addr structure, we try to match with 445 port
 * and if it fails - with 139 ports. It should be called only if address
 * families of server and addr are equal.
 */
static bool
match_port(struct TCP_Server_Info *server, struct sockaddr *addr)
{
	__be16 port, *sport;

	/* SMBDirect manages its own ports, don't match it here */
	if (server->rdma)
		return true;

	switch (addr->sa_family) {
	case AF_INET:
		sport = &((struct sockaddr_in *) &server->dstaddr)->sin_port;
		port = ((struct sockaddr_in *) addr)->sin_port;
		break;
	case AF_INET6:
		sport = &((struct sockaddr_in6 *) &server->dstaddr)->sin6_port;
		port = ((struct sockaddr_in6 *) addr)->sin6_port;
		break;
	default:
		WARN_ON(1);
		return false;
	}

	if (!port) {
		port = htons(CIFS_PORT);
		if (port == *sport)
			return true;

		port = htons(RFC1001_PORT);
	}

	return port == *sport;
}

static bool
match_address(struct TCP_Server_Info *server, struct sockaddr *addr,
	      struct sockaddr *srcaddr)
{
	switch (addr->sa_family) {
	case AF_INET: {
		struct sockaddr_in *addr4 = (struct sockaddr_in *)addr;
		struct sockaddr_in *srv_addr4 =
					(struct sockaddr_in *)&server->dstaddr;

		if (addr4->sin_addr.s_addr != srv_addr4->sin_addr.s_addr)
			return false;
		break;
	}
	case AF_INET6: {
		struct sockaddr_in6 *addr6 = (struct sockaddr_in6 *)addr;
		struct sockaddr_in6 *srv_addr6 =
					(struct sockaddr_in6 *)&server->dstaddr;

		if (!ipv6_addr_equal(&addr6->sin6_addr,
				     &srv_addr6->sin6_addr))
			return false;
		if (addr6->sin6_scope_id != srv_addr6->sin6_scope_id)
			return false;
		break;
	}
	default:
		WARN_ON(1);
		return false; /* don't expect to be here */
	}

	if (!cifs_match_ipaddr(srcaddr, (struct sockaddr *)&server->srcaddr))
		return false;

	return true;
}

static bool
match_security(struct TCP_Server_Info *server, struct smb3_fs_context *ctx)
{
	/*
	 * The select_sectype function should either return the ctx->sectype
	 * that was specified, or "Unspecified" if that sectype was not
	 * compatible with the given NEGOTIATE request.
	 */
	if (server->ops->select_sectype(server, ctx->sectype)
	     == Unspecified)
		return false;

	/*
	 * Now check if signing mode is acceptable. No need to check
	 * global_secflags at this point since if MUST_SIGN is set then
	 * the server->sign had better be too.
	 */
	if (ctx->sign && !server->sign)
		return false;

	return true;
}

static int match_server(struct TCP_Server_Info *server, struct smb3_fs_context *ctx)
{
	struct sockaddr *addr = (struct sockaddr *)&ctx->dstaddr;

	if (ctx->nosharesock)
		return 0;

	/* If multidialect negotiation see if existing sessions match one */
	if (strcmp(ctx->vals->version_string, SMB3ANY_VERSION_STRING) == 0) {
		if (server->vals->protocol_id < SMB30_PROT_ID)
			return 0;
	} else if (strcmp(ctx->vals->version_string,
		   SMBDEFAULT_VERSION_STRING) == 0) {
		if (server->vals->protocol_id < SMB21_PROT_ID)
			return 0;
	} else if ((server->vals != ctx->vals) || (server->ops != ctx->ops))
		return 0;

	if (!net_eq(cifs_net_ns(server), current->nsproxy->net_ns))
		return 0;

	if (!match_address(server, addr,
			   (struct sockaddr *)&ctx->srcaddr))
		return 0;

	if (!match_port(server, addr))
		return 0;

	if (!match_security(server, ctx))
		return 0;

	if (server->echo_interval != ctx->echo_interval * HZ)
		return 0;

	if (server->rdma != ctx->rdma)
		return 0;

	if (server->ignore_signature != ctx->ignore_signature)
		return 0;

	if (server->min_offload != ctx->min_offload)
		return 0;

	return 1;
}

struct TCP_Server_Info *
cifs_find_tcp_session(struct smb3_fs_context *ctx)
{
	struct TCP_Server_Info *server;

	spin_lock(&cifs_tcp_ses_lock);
	list_for_each_entry(server, &cifs_tcp_ses_list, tcp_ses_list) {
		/*
		 * Skip ses channels since they're only handled in lower layers
		 * (e.g. cifs_send_recv).
		 */
		if (server->is_channel || !match_server(server, ctx))
			continue;

		++server->srv_count;
		spin_unlock(&cifs_tcp_ses_lock);
		cifs_dbg(FYI, "Existing tcp session with server found\n");
		return server;
	}
	spin_unlock(&cifs_tcp_ses_lock);
	return NULL;
}

void
cifs_put_tcp_session(struct TCP_Server_Info *server, int from_reconnect)
{
	struct task_struct *task;

	spin_lock(&cifs_tcp_ses_lock);
	if (--server->srv_count > 0) {
		spin_unlock(&cifs_tcp_ses_lock);
		return;
	}

	put_net(cifs_net_ns(server));

	list_del_init(&server->tcp_ses_list);
	spin_unlock(&cifs_tcp_ses_lock);

	cancel_delayed_work_sync(&server->echo);

	if (from_reconnect)
		/*
		 * Avoid deadlock here: reconnect work calls
		 * cifs_put_tcp_session() at its end. Need to be sure
		 * that reconnect work does nothing with server pointer after
		 * that step.
		 */
		cancel_delayed_work(&server->reconnect);
	else
		cancel_delayed_work_sync(&server->reconnect);

	spin_lock(&GlobalMid_Lock);
	server->tcpStatus = CifsExiting;
	spin_unlock(&GlobalMid_Lock);

	cifs_crypto_secmech_release(server);
	cifs_fscache_release_client_cookie(server);

	kfree(server->session_key.response);
	server->session_key.response = NULL;
	server->session_key.len = 0;

	task = xchg(&server->tsk, NULL);
	if (task)
		send_sig(SIGKILL, task, 1);
}

struct TCP_Server_Info *
cifs_get_tcp_session(struct smb3_fs_context *ctx)
{
	struct TCP_Server_Info *tcp_ses = NULL;
	int rc;

	cifs_dbg(FYI, "UNC: %s\n", ctx->UNC);

	/* see if we already have a matching tcp_ses */
	tcp_ses = cifs_find_tcp_session(ctx);
	if (tcp_ses)
		return tcp_ses;

	tcp_ses = kzalloc(sizeof(struct TCP_Server_Info), GFP_KERNEL);
	if (!tcp_ses) {
		rc = -ENOMEM;
		goto out_err;
	}

	tcp_ses->ops = ctx->ops;
	tcp_ses->vals = ctx->vals;
	cifs_set_net_ns(tcp_ses, get_net(current->nsproxy->net_ns));
	tcp_ses->hostname = extract_hostname(ctx->UNC);
	if (IS_ERR(tcp_ses->hostname)) {
		rc = PTR_ERR(tcp_ses->hostname);
		goto out_err_crypto_release;
	}

	tcp_ses->conn_id = atomic_inc_return(&tcpSesNextId);
	tcp_ses->noblockcnt = ctx->rootfs;
	tcp_ses->noblocksnd = ctx->noblocksnd || ctx->rootfs;
	tcp_ses->noautotune = ctx->noautotune;
	tcp_ses->tcp_nodelay = ctx->sockopt_tcp_nodelay;
	tcp_ses->rdma = ctx->rdma;
	tcp_ses->in_flight = 0;
	tcp_ses->max_in_flight = 0;
	tcp_ses->credits = 1;
	init_waitqueue_head(&tcp_ses->response_q);
	init_waitqueue_head(&tcp_ses->request_q);
	INIT_LIST_HEAD(&tcp_ses->pending_mid_q);
	mutex_init(&tcp_ses->srv_mutex);
	memcpy(tcp_ses->workstation_RFC1001_name,
		ctx->source_rfc1001_name, RFC1001_NAME_LEN_WITH_NULL);
	memcpy(tcp_ses->server_RFC1001_name,
		ctx->target_rfc1001_name, RFC1001_NAME_LEN_WITH_NULL);
	tcp_ses->session_estab = false;
	tcp_ses->sequence_number = 0;
	tcp_ses->reconnect_instance = 1;
	tcp_ses->lstrp = jiffies;
	tcp_ses->compress_algorithm = cpu_to_le16(ctx->compression);
	spin_lock_init(&tcp_ses->req_lock);
	INIT_LIST_HEAD(&tcp_ses->tcp_ses_list);
	INIT_LIST_HEAD(&tcp_ses->smb_ses_list);
	INIT_DELAYED_WORK(&tcp_ses->echo, cifs_echo_request);
	INIT_DELAYED_WORK(&tcp_ses->reconnect, smb2_reconnect_server);
	mutex_init(&tcp_ses->reconnect_mutex);
	memcpy(&tcp_ses->srcaddr, &ctx->srcaddr,
	       sizeof(tcp_ses->srcaddr));
	memcpy(&tcp_ses->dstaddr, &ctx->dstaddr,
		sizeof(tcp_ses->dstaddr));
	if (ctx->use_client_guid)
		memcpy(tcp_ses->client_guid, ctx->client_guid,
		       SMB2_CLIENT_GUID_SIZE);
	else
		generate_random_uuid(tcp_ses->client_guid);
	/*
	 * at this point we are the only ones with the pointer
	 * to the struct since the kernel thread not created yet
	 * no need to spinlock this init of tcpStatus or srv_count
	 */
	tcp_ses->tcpStatus = CifsNew;
	++tcp_ses->srv_count;

	if (ctx->echo_interval >= SMB_ECHO_INTERVAL_MIN &&
		ctx->echo_interval <= SMB_ECHO_INTERVAL_MAX)
		tcp_ses->echo_interval = ctx->echo_interval * HZ;
	else
		tcp_ses->echo_interval = SMB_ECHO_INTERVAL_DEFAULT * HZ;
	if (tcp_ses->rdma) {
#ifndef CONFIG_CIFS_SMB_DIRECT
		cifs_dbg(VFS, "CONFIG_CIFS_SMB_DIRECT is not enabled\n");
		rc = -ENOENT;
		goto out_err_crypto_release;
#endif
		tcp_ses->smbd_conn = smbd_get_connection(
			tcp_ses, (struct sockaddr *)&ctx->dstaddr);
		if (tcp_ses->smbd_conn) {
			cifs_dbg(VFS, "RDMA transport established\n");
			rc = 0;
			goto smbd_connected;
		} else {
			rc = -ENOENT;
			goto out_err_crypto_release;
		}
	}
	rc = ip_connect(tcp_ses);
	if (rc < 0) {
		cifs_dbg(VFS, "Error connecting to socket. Aborting operation.\n");
		goto out_err_crypto_release;
	}
smbd_connected:
	/*
	 * since we're in a cifs function already, we know that
	 * this will succeed. No need for try_module_get().
	 */
	__module_get(THIS_MODULE);
	tcp_ses->tsk = kthread_run(cifs_demultiplex_thread,
				  tcp_ses, "cifsd");
	if (IS_ERR(tcp_ses->tsk)) {
		rc = PTR_ERR(tcp_ses->tsk);
		cifs_dbg(VFS, "error %d create cifsd thread\n", rc);
		module_put(THIS_MODULE);
		goto out_err_crypto_release;
	}
	tcp_ses->min_offload = ctx->min_offload;
	tcp_ses->tcpStatus = CifsNeedNegotiate;

	if ((ctx->max_credits < 20) || (ctx->max_credits > 60000))
		tcp_ses->max_credits = SMB2_MAX_CREDITS_AVAILABLE;
	else
		tcp_ses->max_credits = ctx->max_credits;

	tcp_ses->nr_targets = 1;
	tcp_ses->ignore_signature = ctx->ignore_signature;
	/* thread spawned, put it on the list */
	spin_lock(&cifs_tcp_ses_lock);
	list_add(&tcp_ses->tcp_ses_list, &cifs_tcp_ses_list);
	spin_unlock(&cifs_tcp_ses_lock);

	cifs_fscache_get_client_cookie(tcp_ses);

	/* queue echo request delayed work */
	queue_delayed_work(cifsiod_wq, &tcp_ses->echo, tcp_ses->echo_interval);

	return tcp_ses;

out_err_crypto_release:
	cifs_crypto_secmech_release(tcp_ses);

	put_net(cifs_net_ns(tcp_ses));

out_err:
	if (tcp_ses) {
		if (!IS_ERR(tcp_ses->hostname))
			kfree(tcp_ses->hostname);
		if (tcp_ses->ssocket)
			sock_release(tcp_ses->ssocket);
		kfree(tcp_ses);
	}
	return ERR_PTR(rc);
}

static int match_session(struct cifs_ses *ses, struct smb3_fs_context *ctx)
{
	if (ctx->sectype != Unspecified &&
	    ctx->sectype != ses->sectype)
		return 0;

	/*
	 * If an existing session is limited to less channels than
	 * requested, it should not be reused
	 */
	if (ses->chan_max < ctx->max_channels)
		return 0;

	switch (ses->sectype) {
	case Kerberos:
		if (!uid_eq(ctx->cred_uid, ses->cred_uid))
			return 0;
		break;
	default:
		/* NULL username means anonymous session */
		if (ses->user_name == NULL) {
			if (!ctx->nullauth)
				return 0;
			break;
		}

		/* anything else takes username/password */
		if (strncmp(ses->user_name,
			    ctx->username ? ctx->username : "",
			    CIFS_MAX_USERNAME_LEN))
			return 0;
		if ((ctx->username && strlen(ctx->username) != 0) &&
		    ses->password != NULL &&
		    strncmp(ses->password,
			    ctx->password ? ctx->password : "",
			    CIFS_MAX_PASSWORD_LEN))
			return 0;
	}
	return 1;
}

/**
 * cifs_setup_ipc - helper to setup the IPC tcon for the session
 *
 * A new IPC connection is made and stored in the session
 * tcon_ipc. The IPC tcon has the same lifetime as the session.
 */
static int
cifs_setup_ipc(struct cifs_ses *ses, struct smb3_fs_context *ctx)
{
	int rc = 0, xid;
	struct cifs_tcon *tcon;
	char unc[SERVER_NAME_LENGTH + sizeof("//x/IPC$")] = {0};
	bool seal = false;
	struct TCP_Server_Info *server = ses->server;

	/*
	 * If the mount request that resulted in the creation of the
	 * session requires encryption, force IPC to be encrypted too.
	 */
	if (ctx->seal) {
		if (server->capabilities & SMB2_GLOBAL_CAP_ENCRYPTION)
			seal = true;
		else {
			cifs_server_dbg(VFS,
				 "IPC: server doesn't support encryption\n");
			return -EOPNOTSUPP;
		}
	}

	tcon = tconInfoAlloc();
	if (tcon == NULL)
		return -ENOMEM;

	scnprintf(unc, sizeof(unc), "\\\\%s\\IPC$", server->hostname);

	xid = get_xid();
	tcon->ses = ses;
	tcon->ipc = true;
	tcon->seal = seal;
	rc = server->ops->tree_connect(xid, ses, unc, tcon, ctx->local_nls);
	free_xid(xid);

	if (rc) {
		cifs_server_dbg(VFS, "failed to connect to IPC (rc=%d)\n", rc);
		tconInfoFree(tcon);
		goto out;
	}

	cifs_dbg(FYI, "IPC tcon rc = %d ipc tid = %d\n", rc, tcon->tid);

	ses->tcon_ipc = tcon;
out:
	return rc;
}

/**
 * cifs_free_ipc - helper to release the session IPC tcon
 *
 * Needs to be called everytime a session is destroyed
 */
static int
cifs_free_ipc(struct cifs_ses *ses)
{
	int rc = 0, xid;
	struct cifs_tcon *tcon = ses->tcon_ipc;

	if (tcon == NULL)
		return 0;

	if (ses->server->ops->tree_disconnect) {
		xid = get_xid();
		rc = ses->server->ops->tree_disconnect(xid, tcon);
		free_xid(xid);
	}

	if (rc)
		cifs_dbg(FYI, "failed to disconnect IPC tcon (rc=%d)\n", rc);

	tconInfoFree(tcon);
	ses->tcon_ipc = NULL;
	return rc;
}

static struct cifs_ses *
cifs_find_smb_ses(struct TCP_Server_Info *server, struct smb3_fs_context *ctx)
{
	struct cifs_ses *ses;

	spin_lock(&cifs_tcp_ses_lock);
	list_for_each_entry(ses, &server->smb_ses_list, smb_ses_list) {
		if (ses->status == CifsExiting)
			continue;
		if (!match_session(ses, ctx))
			continue;
		++ses->ses_count;
		spin_unlock(&cifs_tcp_ses_lock);
		return ses;
	}
	spin_unlock(&cifs_tcp_ses_lock);
	return NULL;
}

void cifs_put_smb_ses(struct cifs_ses *ses)
{
	unsigned int rc, xid;
	struct TCP_Server_Info *server = ses->server;

	cifs_dbg(FYI, "%s: ses_count=%d\n", __func__, ses->ses_count);

	spin_lock(&cifs_tcp_ses_lock);
	if (ses->status == CifsExiting) {
		spin_unlock(&cifs_tcp_ses_lock);
		return;
	}
	if (--ses->ses_count > 0) {
		spin_unlock(&cifs_tcp_ses_lock);
		return;
	}
	if (ses->status == CifsGood)
		ses->status = CifsExiting;
	spin_unlock(&cifs_tcp_ses_lock);

	cifs_free_ipc(ses);

	if (ses->status == CifsExiting && server->ops->logoff) {
		xid = get_xid();
		rc = server->ops->logoff(xid, ses);
		if (rc)
			cifs_server_dbg(VFS, "%s: Session Logoff failure rc=%d\n",
				__func__, rc);
		_free_xid(xid);
	}

	spin_lock(&cifs_tcp_ses_lock);
	list_del_init(&ses->smb_ses_list);
	spin_unlock(&cifs_tcp_ses_lock);

	/* close any extra channels */
	if (ses->chan_count > 1) {
		int i;

		for (i = 1; i < ses->chan_count; i++)
			cifs_put_tcp_session(ses->chans[i].server, 0);
	}

	sesInfoFree(ses);
	cifs_put_tcp_session(server, 0);
}

#ifdef CONFIG_KEYS

/* strlen("cifs:a:") + CIFS_MAX_DOMAINNAME_LEN + 1 */
#define CIFSCREDS_DESC_SIZE (7 + CIFS_MAX_DOMAINNAME_LEN + 1)

/* Populate username and pw fields from keyring if possible */
static int
cifs_set_cifscreds(struct smb3_fs_context *ctx, struct cifs_ses *ses)
{
	int rc = 0;
	int is_domain = 0;
	const char *delim, *payload;
	char *desc;
	ssize_t len;
	struct key *key;
	struct TCP_Server_Info *server = ses->server;
	struct sockaddr_in *sa;
	struct sockaddr_in6 *sa6;
	const struct user_key_payload *upayload;

	desc = kmalloc(CIFSCREDS_DESC_SIZE, GFP_KERNEL);
	if (!desc)
		return -ENOMEM;

	/* try to find an address key first */
	switch (server->dstaddr.ss_family) {
	case AF_INET:
		sa = (struct sockaddr_in *)&server->dstaddr;
		sprintf(desc, "cifs:a:%pI4", &sa->sin_addr.s_addr);
		break;
	case AF_INET6:
		sa6 = (struct sockaddr_in6 *)&server->dstaddr;
		sprintf(desc, "cifs:a:%pI6c", &sa6->sin6_addr.s6_addr);
		break;
	default:
		cifs_dbg(FYI, "Bad ss_family (%hu)\n",
			 server->dstaddr.ss_family);
		rc = -EINVAL;
		goto out_err;
	}

	cifs_dbg(FYI, "%s: desc=%s\n", __func__, desc);
	key = request_key(&key_type_logon, desc, "");
	if (IS_ERR(key)) {
		if (!ses->domainName) {
			cifs_dbg(FYI, "domainName is NULL\n");
			rc = PTR_ERR(key);
			goto out_err;
		}

		/* didn't work, try to find a domain key */
		sprintf(desc, "cifs:d:%s", ses->domainName);
		cifs_dbg(FYI, "%s: desc=%s\n", __func__, desc);
		key = request_key(&key_type_logon, desc, "");
		if (IS_ERR(key)) {
			rc = PTR_ERR(key);
			goto out_err;
		}
		is_domain = 1;
	}

	down_read(&key->sem);
	upayload = user_key_payload_locked(key);
	if (IS_ERR_OR_NULL(upayload)) {
		rc = upayload ? PTR_ERR(upayload) : -EINVAL;
		goto out_key_put;
	}

	/* find first : in payload */
	payload = upayload->data;
	delim = strnchr(payload, upayload->datalen, ':');
	cifs_dbg(FYI, "payload=%s\n", payload);
	if (!delim) {
		cifs_dbg(FYI, "Unable to find ':' in payload (datalen=%d)\n",
			 upayload->datalen);
		rc = -EINVAL;
		goto out_key_put;
	}

	len = delim - payload;
	if (len > CIFS_MAX_USERNAME_LEN || len <= 0) {
		cifs_dbg(FYI, "Bad value from username search (len=%zd)\n",
			 len);
		rc = -EINVAL;
		goto out_key_put;
	}

	ctx->username = kstrndup(payload, len, GFP_KERNEL);
	if (!ctx->username) {
		cifs_dbg(FYI, "Unable to allocate %zd bytes for username\n",
			 len);
		rc = -ENOMEM;
		goto out_key_put;
	}
	cifs_dbg(FYI, "%s: username=%s\n", __func__, ctx->username);

	len = key->datalen - (len + 1);
	if (len > CIFS_MAX_PASSWORD_LEN || len <= 0) {
		cifs_dbg(FYI, "Bad len for password search (len=%zd)\n", len);
		rc = -EINVAL;
		kfree(ctx->username);
		ctx->username = NULL;
		goto out_key_put;
	}

	++delim;
	ctx->password = kstrndup(delim, len, GFP_KERNEL);
	if (!ctx->password) {
		cifs_dbg(FYI, "Unable to allocate %zd bytes for password\n",
			 len);
		rc = -ENOMEM;
		kfree(ctx->username);
		ctx->username = NULL;
		goto out_key_put;
	}

	/*
	 * If we have a domain key then we must set the domainName in the
	 * for the request.
	 */
	if (is_domain && ses->domainName) {
		ctx->domainname = kstrdup(ses->domainName, GFP_KERNEL);
		if (!ctx->domainname) {
			cifs_dbg(FYI, "Unable to allocate %zd bytes for domain\n",
				 len);
			rc = -ENOMEM;
			kfree(ctx->username);
			ctx->username = NULL;
			kfree_sensitive(ctx->password);
			ctx->password = NULL;
			goto out_key_put;
		}
	}

out_key_put:
	up_read(&key->sem);
	key_put(key);
out_err:
	kfree(desc);
	cifs_dbg(FYI, "%s: returning %d\n", __func__, rc);
	return rc;
}
#else /* ! CONFIG_KEYS */
static inline int
cifs_set_cifscreds(struct smb3_fs_context *ctx __attribute__((unused)),
		   struct cifs_ses *ses __attribute__((unused)))
{
	return -ENOSYS;
}
#endif /* CONFIG_KEYS */

/**
 * cifs_get_smb_ses - get a session matching @ctx data from @server
 *
 * This function assumes it is being called from cifs_mount() where we
 * already got a server reference (server refcount +1). See
 * cifs_get_tcon() for refcount explanations.
 */
struct cifs_ses *
cifs_get_smb_ses(struct TCP_Server_Info *server, struct smb3_fs_context *ctx)
{
	int rc = -ENOMEM;
	unsigned int xid;
	struct cifs_ses *ses;
	struct sockaddr_in *addr = (struct sockaddr_in *)&server->dstaddr;
	struct sockaddr_in6 *addr6 = (struct sockaddr_in6 *)&server->dstaddr;

	xid = get_xid();

	ses = cifs_find_smb_ses(server, ctx);
	if (ses) {
		cifs_dbg(FYI, "Existing smb sess found (status=%d)\n",
			 ses->status);

		mutex_lock(&ses->session_mutex);
		rc = cifs_negotiate_protocol(xid, ses);
		if (rc) {
			mutex_unlock(&ses->session_mutex);
			/* problem -- put our ses reference */
			cifs_put_smb_ses(ses);
			free_xid(xid);
			return ERR_PTR(rc);
		}
		if (ses->need_reconnect) {
			cifs_dbg(FYI, "Session needs reconnect\n");
			rc = cifs_setup_session(xid, ses,
						ctx->local_nls);
			if (rc) {
				mutex_unlock(&ses->session_mutex);
				/* problem -- put our reference */
				cifs_put_smb_ses(ses);
				free_xid(xid);
				return ERR_PTR(rc);
			}
		}
		mutex_unlock(&ses->session_mutex);

		/* existing SMB ses has a server reference already */
		cifs_put_tcp_session(server, 0);
		free_xid(xid);
		return ses;
	}

	cifs_dbg(FYI, "Existing smb sess not found\n");
	ses = sesInfoAlloc();
	if (ses == NULL)
		goto get_ses_fail;

	/* new SMB session uses our server ref */
	ses->server = server;
	if (server->dstaddr.ss_family == AF_INET6)
		sprintf(ses->ip_addr, "%pI6", &addr6->sin6_addr);
	else
		sprintf(ses->ip_addr, "%pI4", &addr->sin_addr);

	if (ctx->username) {
		ses->user_name = kstrdup(ctx->username, GFP_KERNEL);
		if (!ses->user_name)
			goto get_ses_fail;
	}

	/* ctx->password freed at unmount */
	if (ctx->password) {
		ses->password = kstrdup(ctx->password, GFP_KERNEL);
		if (!ses->password)
			goto get_ses_fail;
	}
	if (ctx->domainname) {
		ses->domainName = kstrdup(ctx->domainname, GFP_KERNEL);
		if (!ses->domainName)
			goto get_ses_fail;
	}
	if (ctx->domainauto)
		ses->domainAuto = ctx->domainauto;
	ses->cred_uid = ctx->cred_uid;
	ses->linux_uid = ctx->linux_uid;

	ses->sectype = ctx->sectype;
	ses->sign = ctx->sign;
	mutex_lock(&ses->session_mutex);

	/* add server as first channel */
	ses->chans[0].server = server;
	ses->chan_count = 1;
	ses->chan_max = ctx->multichannel ? ctx->max_channels:1;

	rc = cifs_negotiate_protocol(xid, ses);
	if (!rc)
		rc = cifs_setup_session(xid, ses, ctx->local_nls);

	/* each channel uses a different signing key */
	memcpy(ses->chans[0].signkey, ses->smb3signingkey,
	       sizeof(ses->smb3signingkey));

	mutex_unlock(&ses->session_mutex);
	if (rc)
		goto get_ses_fail;

	/* success, put it on the list and add it as first channel */
	spin_lock(&cifs_tcp_ses_lock);
	list_add(&ses->smb_ses_list, &server->smb_ses_list);
	spin_unlock(&cifs_tcp_ses_lock);

	free_xid(xid);

	cifs_setup_ipc(ses, ctx);

	return ses;

get_ses_fail:
	sesInfoFree(ses);
	free_xid(xid);
	return ERR_PTR(rc);
}

static int match_tcon(struct cifs_tcon *tcon, struct smb3_fs_context *ctx)
{
	if (tcon->tidStatus == CifsExiting)
		return 0;
	if (strncmp(tcon->treeName, ctx->UNC, MAX_TREE_SIZE))
		return 0;
	if (tcon->seal != ctx->seal)
		return 0;
	if (tcon->snapshot_time != ctx->snapshot_time)
		return 0;
	if (tcon->handle_timeout != ctx->handle_timeout)
		return 0;
	if (tcon->no_lease != ctx->no_lease)
		return 0;
	if (tcon->nodelete != ctx->nodelete)
		return 0;
	return 1;
}

static struct cifs_tcon *
cifs_find_tcon(struct cifs_ses *ses, struct smb3_fs_context *ctx)
{
	struct list_head *tmp;
	struct cifs_tcon *tcon;

	spin_lock(&cifs_tcp_ses_lock);
	list_for_each(tmp, &ses->tcon_list) {
		tcon = list_entry(tmp, struct cifs_tcon, tcon_list);
#ifdef CONFIG_CIFS_DFS_UPCALL
		if (tcon->dfs_path)
			continue;
#endif
		if (!match_tcon(tcon, ctx))
			continue;
		++tcon->tc_count;
		spin_unlock(&cifs_tcp_ses_lock);
		return tcon;
	}
	spin_unlock(&cifs_tcp_ses_lock);
	return NULL;
}

void
cifs_put_tcon(struct cifs_tcon *tcon)
{
	unsigned int xid;
	struct cifs_ses *ses;

	/*
	 * IPC tcon share the lifetime of their session and are
	 * destroyed in the session put function
	 */
	if (tcon == NULL || tcon->ipc)
		return;

	ses = tcon->ses;
	cifs_dbg(FYI, "%s: tc_count=%d\n", __func__, tcon->tc_count);
	spin_lock(&cifs_tcp_ses_lock);
	if (--tcon->tc_count > 0) {
		spin_unlock(&cifs_tcp_ses_lock);
		return;
	}

	if (tcon->use_witness) {
		int rc;

		rc = cifs_swn_unregister(tcon);
		if (rc < 0) {
			cifs_dbg(VFS, "%s: Failed to unregister for witness notifications: %d\n",
					__func__, rc);
		}
	}

	list_del_init(&tcon->tcon_list);
	spin_unlock(&cifs_tcp_ses_lock);

	xid = get_xid();
	if (ses->server->ops->tree_disconnect)
		ses->server->ops->tree_disconnect(xid, tcon);
	_free_xid(xid);

	cifs_fscache_release_super_cookie(tcon);
	tconInfoFree(tcon);
	cifs_put_smb_ses(ses);
}

/**
 * cifs_get_tcon - get a tcon matching @ctx data from @ses
 *
 * - tcon refcount is the number of mount points using the tcon.
 * - ses refcount is the number of tcon using the session.
 *
 * 1. This function assumes it is being called from cifs_mount() where
 *    we already got a session reference (ses refcount +1).
 *
 * 2. Since we're in the context of adding a mount point, the end
 *    result should be either:
 *
 * a) a new tcon already allocated with refcount=1 (1 mount point) and
 *    its session refcount incremented (1 new tcon). This +1 was
 *    already done in (1).
 *
 * b) an existing tcon with refcount+1 (add a mount point to it) and
 *    identical ses refcount (no new tcon). Because of (1) we need to
 *    decrement the ses refcount.
 */
static struct cifs_tcon *
cifs_get_tcon(struct cifs_ses *ses, struct smb3_fs_context *ctx)
{
	int rc, xid;
	struct cifs_tcon *tcon;

	tcon = cifs_find_tcon(ses, ctx);
	if (tcon) {
		/*
		 * tcon has refcount already incremented but we need to
		 * decrement extra ses reference gotten by caller (case b)
		 */
		cifs_dbg(FYI, "Found match on UNC path\n");
		cifs_put_smb_ses(ses);
		return tcon;
	}

	if (!ses->server->ops->tree_connect) {
		rc = -ENOSYS;
		goto out_fail;
	}

	tcon = tconInfoAlloc();
	if (tcon == NULL) {
		rc = -ENOMEM;
		goto out_fail;
	}

	if (ctx->snapshot_time) {
		if (ses->server->vals->protocol_id == 0) {
			cifs_dbg(VFS,
			     "Use SMB2 or later for snapshot mount option\n");
			rc = -EOPNOTSUPP;
			goto out_fail;
		} else
			tcon->snapshot_time = ctx->snapshot_time;
	}

	if (ctx->handle_timeout) {
		if (ses->server->vals->protocol_id == 0) {
			cifs_dbg(VFS,
			     "Use SMB2.1 or later for handle timeout option\n");
			rc = -EOPNOTSUPP;
			goto out_fail;
		} else
			tcon->handle_timeout = ctx->handle_timeout;
	}

	tcon->ses = ses;
	if (ctx->password) {
		tcon->password = kstrdup(ctx->password, GFP_KERNEL);
		if (!tcon->password) {
			rc = -ENOMEM;
			goto out_fail;
		}
	}

	if (ctx->seal) {
		if (ses->server->vals->protocol_id == 0) {
			cifs_dbg(VFS,
				 "SMB3 or later required for encryption\n");
			rc = -EOPNOTSUPP;
			goto out_fail;
		} else if (tcon->ses->server->capabilities &
					SMB2_GLOBAL_CAP_ENCRYPTION)
			tcon->seal = true;
		else {
			cifs_dbg(VFS, "Encryption is not supported on share\n");
			rc = -EOPNOTSUPP;
			goto out_fail;
		}
	}

	if (ctx->linux_ext) {
		if (ses->server->posix_ext_supported) {
			tcon->posix_extensions = true;
			pr_warn_once("SMB3.11 POSIX Extensions are experimental\n");
		} else {
			cifs_dbg(VFS, "Server does not support mounting with posix SMB3.11 extensions\n");
			rc = -EOPNOTSUPP;
			goto out_fail;
		}
	}

	/*
	 * BB Do we need to wrap session_mutex around this TCon call and Unix
	 * SetFS as we do on SessSetup and reconnect?
	 */
	xid = get_xid();
	rc = ses->server->ops->tree_connect(xid, ses, ctx->UNC, tcon,
					    ctx->local_nls);
	free_xid(xid);
	cifs_dbg(FYI, "Tcon rc = %d\n", rc);
	if (rc)
		goto out_fail;

	tcon->use_persistent = false;
	/* check if SMB2 or later, CIFS does not support persistent handles */
	if (ctx->persistent) {
		if (ses->server->vals->protocol_id == 0) {
			cifs_dbg(VFS,
			     "SMB3 or later required for persistent handles\n");
			rc = -EOPNOTSUPP;
			goto out_fail;
		} else if (ses->server->capabilities &
			   SMB2_GLOBAL_CAP_PERSISTENT_HANDLES)
			tcon->use_persistent = true;
		else /* persistent handles requested but not supported */ {
			cifs_dbg(VFS,
				"Persistent handles not supported on share\n");
			rc = -EOPNOTSUPP;
			goto out_fail;
		}
	} else if ((tcon->capabilities & SMB2_SHARE_CAP_CONTINUOUS_AVAILABILITY)
	     && (ses->server->capabilities & SMB2_GLOBAL_CAP_PERSISTENT_HANDLES)
	     && (ctx->nopersistent == false)) {
		cifs_dbg(FYI, "enabling persistent handles\n");
		tcon->use_persistent = true;
	} else if (ctx->resilient) {
		if (ses->server->vals->protocol_id == 0) {
			cifs_dbg(VFS,
			     "SMB2.1 or later required for resilient handles\n");
			rc = -EOPNOTSUPP;
			goto out_fail;
		}
		tcon->use_resilient = true;
	}

	tcon->use_witness = false;
	if (IS_ENABLED(CONFIG_CIFS_SWN_UPCALL) && ctx->witness) {
		if (ses->server->vals->protocol_id >= SMB30_PROT_ID) {
			if (tcon->capabilities & SMB2_SHARE_CAP_CLUSTER) {
				/*
				 * Set witness in use flag in first place
				 * to retry registration in the echo task
				 */
				tcon->use_witness = true;
				/* And try to register immediately */
				rc = cifs_swn_register(tcon);
				if (rc < 0) {
					cifs_dbg(VFS, "Failed to register for witness notifications: %d\n", rc);
					goto out_fail;
				}
			} else {
				/* TODO: try to extend for non-cluster uses (eg multichannel) */
				cifs_dbg(VFS, "witness requested on mount but no CLUSTER capability on share\n");
				rc = -EOPNOTSUPP;
				goto out_fail;
			}
		} else {
			cifs_dbg(VFS, "SMB3 or later required for witness option\n");
			rc = -EOPNOTSUPP;
			goto out_fail;
		}
	}

	/* If the user really knows what they are doing they can override */
	if (tcon->share_flags & SMB2_SHAREFLAG_NO_CACHING) {
		if (ctx->cache_ro)
			cifs_dbg(VFS, "cache=ro requested on mount but NO_CACHING flag set on share\n");
		else if (ctx->cache_rw)
			cifs_dbg(VFS, "cache=singleclient requested on mount but NO_CACHING flag set on share\n");
	}

	if (ctx->no_lease) {
		if (ses->server->vals->protocol_id == 0) {
			cifs_dbg(VFS,
				"SMB2 or later required for nolease option\n");
			rc = -EOPNOTSUPP;
			goto out_fail;
		} else
			tcon->no_lease = ctx->no_lease;
	}

	/*
	 * We can have only one retry value for a connection to a share so for
	 * resources mounted more than once to the same server share the last
	 * value passed in for the retry flag is used.
	 */
	tcon->retry = ctx->retry;
	tcon->nocase = ctx->nocase;
	if (ses->server->capabilities & SMB2_GLOBAL_CAP_DIRECTORY_LEASING)
		tcon->nohandlecache = ctx->nohandlecache;
	else
		tcon->nohandlecache = true;
	tcon->nodelete = ctx->nodelete;
	tcon->local_lease = ctx->local_lease;
	INIT_LIST_HEAD(&tcon->pending_opens);

	spin_lock(&cifs_tcp_ses_lock);
	list_add(&tcon->tcon_list, &ses->tcon_list);
	spin_unlock(&cifs_tcp_ses_lock);

	cifs_fscache_get_super_cookie(tcon);

	return tcon;

out_fail:
	tconInfoFree(tcon);
	return ERR_PTR(rc);
}

void
cifs_put_tlink(struct tcon_link *tlink)
{
	if (!tlink || IS_ERR(tlink))
		return;

	if (!atomic_dec_and_test(&tlink->tl_count) ||
	    test_bit(TCON_LINK_IN_TREE, &tlink->tl_flags)) {
		tlink->tl_time = jiffies;
		return;
	}

	if (!IS_ERR(tlink_tcon(tlink)))
		cifs_put_tcon(tlink_tcon(tlink));
	kfree(tlink);
	return;
}

static int
compare_mount_options(struct super_block *sb, struct cifs_mnt_data *mnt_data)
{
	struct cifs_sb_info *old = CIFS_SB(sb);
	struct cifs_sb_info *new = mnt_data->cifs_sb;
	unsigned int oldflags = old->mnt_cifs_flags & CIFS_MOUNT_MASK;
	unsigned int newflags = new->mnt_cifs_flags & CIFS_MOUNT_MASK;

	if ((sb->s_flags & CIFS_MS_MASK) != (mnt_data->flags & CIFS_MS_MASK))
		return 0;

	if (old->mnt_cifs_serverino_autodisabled)
		newflags &= ~CIFS_MOUNT_SERVER_INUM;

	if (oldflags != newflags)
		return 0;

	/*
	 * We want to share sb only if we don't specify an r/wsize or
	 * specified r/wsize is greater than or equal to existing one.
	 */
	if (new->ctx->wsize && new->ctx->wsize < old->ctx->wsize)
		return 0;

	if (new->ctx->rsize && new->ctx->rsize < old->ctx->rsize)
		return 0;

	if (!uid_eq(old->ctx->linux_uid, new->ctx->linux_uid) ||
	    !gid_eq(old->ctx->linux_gid, new->ctx->linux_gid))
		return 0;

	if (old->ctx->file_mode != new->ctx->file_mode ||
	    old->ctx->dir_mode != new->ctx->dir_mode)
		return 0;

	if (strcmp(old->local_nls->charset, new->local_nls->charset))
		return 0;

	if (old->ctx->acregmax != new->ctx->acregmax)
		return 0;
	if (old->ctx->acdirmax != new->ctx->acdirmax)
		return 0;

	return 1;
}

static int
match_prepath(struct super_block *sb, struct cifs_mnt_data *mnt_data)
{
	struct cifs_sb_info *old = CIFS_SB(sb);
	struct cifs_sb_info *new = mnt_data->cifs_sb;
	bool old_set = (old->mnt_cifs_flags & CIFS_MOUNT_USE_PREFIX_PATH) &&
		old->prepath;
	bool new_set = (new->mnt_cifs_flags & CIFS_MOUNT_USE_PREFIX_PATH) &&
		new->prepath;

	if (old_set && new_set && !strcmp(new->prepath, old->prepath))
		return 1;
	else if (!old_set && !new_set)
		return 1;

	return 0;
}

int
cifs_match_super(struct super_block *sb, void *data)
{
	struct cifs_mnt_data *mnt_data = (struct cifs_mnt_data *)data;
	struct smb3_fs_context *ctx;
	struct cifs_sb_info *cifs_sb;
	struct TCP_Server_Info *tcp_srv;
	struct cifs_ses *ses;
	struct cifs_tcon *tcon;
	struct tcon_link *tlink;
	int rc = 0;

	spin_lock(&cifs_tcp_ses_lock);
	cifs_sb = CIFS_SB(sb);
	tlink = cifs_get_tlink(cifs_sb_master_tlink(cifs_sb));
	if (IS_ERR(tlink)) {
		spin_unlock(&cifs_tcp_ses_lock);
		return rc;
	}
	tcon = tlink_tcon(tlink);
	ses = tcon->ses;
	tcp_srv = ses->server;

	ctx = mnt_data->ctx;

	if (!match_server(tcp_srv, ctx) ||
	    !match_session(ses, ctx) ||
	    !match_tcon(tcon, ctx) ||
	    !match_prepath(sb, mnt_data)) {
		rc = 0;
		goto out;
	}

	rc = compare_mount_options(sb, mnt_data);
out:
	spin_unlock(&cifs_tcp_ses_lock);
	cifs_put_tlink(tlink);
	return rc;
}

#ifdef CONFIG_DEBUG_LOCK_ALLOC
static struct lock_class_key cifs_key[2];
static struct lock_class_key cifs_slock_key[2];

static inline void
cifs_reclassify_socket4(struct socket *sock)
{
	struct sock *sk = sock->sk;
	BUG_ON(!sock_allow_reclassification(sk));
	sock_lock_init_class_and_name(sk, "slock-AF_INET-CIFS",
		&cifs_slock_key[0], "sk_lock-AF_INET-CIFS", &cifs_key[0]);
}

static inline void
cifs_reclassify_socket6(struct socket *sock)
{
	struct sock *sk = sock->sk;
	BUG_ON(!sock_allow_reclassification(sk));
	sock_lock_init_class_and_name(sk, "slock-AF_INET6-CIFS",
		&cifs_slock_key[1], "sk_lock-AF_INET6-CIFS", &cifs_key[1]);
}
#else
static inline void
cifs_reclassify_socket4(struct socket *sock)
{
}

static inline void
cifs_reclassify_socket6(struct socket *sock)
{
}
#endif

/* See RFC1001 section 14 on representation of Netbios names */
static void rfc1002mangle(char *target, char *source, unsigned int length)
{
	unsigned int i, j;

	for (i = 0, j = 0; i < (length); i++) {
		/* mask a nibble at a time and encode */
		target[j] = 'A' + (0x0F & (source[i] >> 4));
		target[j+1] = 'A' + (0x0F & source[i]);
		j += 2;
	}

}

static int
bind_socket(struct TCP_Server_Info *server)
{
	int rc = 0;
	if (server->srcaddr.ss_family != AF_UNSPEC) {
		/* Bind to the specified local IP address */
		struct socket *socket = server->ssocket;
		rc = socket->ops->bind(socket,
				       (struct sockaddr *) &server->srcaddr,
				       sizeof(server->srcaddr));
		if (rc < 0) {
			struct sockaddr_in *saddr4;
			struct sockaddr_in6 *saddr6;
			saddr4 = (struct sockaddr_in *)&server->srcaddr;
			saddr6 = (struct sockaddr_in6 *)&server->srcaddr;
			if (saddr6->sin6_family == AF_INET6)
				cifs_server_dbg(VFS, "Failed to bind to: %pI6c, error: %d\n",
					 &saddr6->sin6_addr, rc);
			else
				cifs_server_dbg(VFS, "Failed to bind to: %pI4, error: %d\n",
					 &saddr4->sin_addr.s_addr, rc);
		}
	}
	return rc;
}

static int
ip_rfc1001_connect(struct TCP_Server_Info *server)
{
	int rc = 0;
	/*
	 * some servers require RFC1001 sessinit before sending
	 * negprot - BB check reconnection in case where second
	 * sessinit is sent but no second negprot
	 */
	struct rfc1002_session_packet *ses_init_buf;
	struct smb_hdr *smb_buf;
	ses_init_buf = kzalloc(sizeof(struct rfc1002_session_packet),
			       GFP_KERNEL);
	if (ses_init_buf) {
		ses_init_buf->trailer.session_req.called_len = 32;

		if (server->server_RFC1001_name[0] != 0)
			rfc1002mangle(ses_init_buf->trailer.
				      session_req.called_name,
				      server->server_RFC1001_name,
				      RFC1001_NAME_LEN_WITH_NULL);
		else
			rfc1002mangle(ses_init_buf->trailer.
				      session_req.called_name,
				      DEFAULT_CIFS_CALLED_NAME,
				      RFC1001_NAME_LEN_WITH_NULL);

		ses_init_buf->trailer.session_req.calling_len = 32;

		/*
		 * calling name ends in null (byte 16) from old smb
		 * convention.
		 */
		if (server->workstation_RFC1001_name[0] != 0)
			rfc1002mangle(ses_init_buf->trailer.
				      session_req.calling_name,
				      server->workstation_RFC1001_name,
				      RFC1001_NAME_LEN_WITH_NULL);
		else
			rfc1002mangle(ses_init_buf->trailer.
				      session_req.calling_name,
				      "LINUX_CIFS_CLNT",
				      RFC1001_NAME_LEN_WITH_NULL);

		ses_init_buf->trailer.session_req.scope1 = 0;
		ses_init_buf->trailer.session_req.scope2 = 0;
		smb_buf = (struct smb_hdr *)ses_init_buf;

		/* sizeof RFC1002_SESSION_REQUEST with no scope */
		smb_buf->smb_buf_length = cpu_to_be32(0x81000044);
		rc = smb_send(server, smb_buf, 0x44);
		kfree(ses_init_buf);
		/*
		 * RFC1001 layer in at least one server
		 * requires very short break before negprot
		 * presumably because not expecting negprot
		 * to follow so fast.  This is a simple
		 * solution that works without
		 * complicating the code and causes no
		 * significant slowing down on mount
		 * for everyone else
		 */
		usleep_range(1000, 2000);
	}
	/*
	 * else the negprot may still work without this
	 * even though malloc failed
	 */

	return rc;
}

static int
generic_ip_connect(struct TCP_Server_Info *server)
{
	int rc = 0;
	__be16 sport;
	int slen, sfamily;
	struct socket *socket = server->ssocket;
	struct sockaddr *saddr;

	saddr = (struct sockaddr *) &server->dstaddr;

	if (server->dstaddr.ss_family == AF_INET6) {
		struct sockaddr_in6 *ipv6 = (struct sockaddr_in6 *)&server->dstaddr;

		sport = ipv6->sin6_port;
		slen = sizeof(struct sockaddr_in6);
		sfamily = AF_INET6;
		cifs_dbg(FYI, "%s: connecting to [%pI6]:%d\n", __func__, &ipv6->sin6_addr,
				ntohs(sport));
	} else {
		struct sockaddr_in *ipv4 = (struct sockaddr_in *)&server->dstaddr;

		sport = ipv4->sin_port;
		slen = sizeof(struct sockaddr_in);
		sfamily = AF_INET;
		cifs_dbg(FYI, "%s: connecting to %pI4:%d\n", __func__, &ipv4->sin_addr,
				ntohs(sport));
	}

	if (socket == NULL) {
		rc = __sock_create(cifs_net_ns(server), sfamily, SOCK_STREAM,
				   IPPROTO_TCP, &socket, 1);
		if (rc < 0) {
			cifs_server_dbg(VFS, "Error %d creating socket\n", rc);
			server->ssocket = NULL;
			return rc;
		}

		/* BB other socket options to set KEEPALIVE, NODELAY? */
		cifs_dbg(FYI, "Socket created\n");
		server->ssocket = socket;
		socket->sk->sk_allocation = GFP_NOFS;
		if (sfamily == AF_INET6)
			cifs_reclassify_socket6(socket);
		else
			cifs_reclassify_socket4(socket);
	}

	rc = bind_socket(server);
	if (rc < 0)
		return rc;

	/*
	 * Eventually check for other socket options to change from
	 * the default. sock_setsockopt not used because it expects
	 * user space buffer
	 */
	socket->sk->sk_rcvtimeo = 7 * HZ;
	socket->sk->sk_sndtimeo = 5 * HZ;

	/* make the bufsizes depend on wsize/rsize and max requests */
	if (server->noautotune) {
		if (socket->sk->sk_sndbuf < (200 * 1024))
			socket->sk->sk_sndbuf = 200 * 1024;
		if (socket->sk->sk_rcvbuf < (140 * 1024))
			socket->sk->sk_rcvbuf = 140 * 1024;
	}

	if (server->tcp_nodelay)
		tcp_sock_set_nodelay(socket->sk);

	cifs_dbg(FYI, "sndbuf %d rcvbuf %d rcvtimeo 0x%lx\n",
		 socket->sk->sk_sndbuf,
		 socket->sk->sk_rcvbuf, socket->sk->sk_rcvtimeo);

	rc = socket->ops->connect(socket, saddr, slen,
				  server->noblockcnt ? O_NONBLOCK : 0);
	/*
	 * When mounting SMB root file systems, we do not want to block in
	 * connect. Otherwise bail out and then let cifs_reconnect() perform
	 * reconnect failover - if possible.
	 */
	if (server->noblockcnt && rc == -EINPROGRESS)
		rc = 0;
	if (rc < 0) {
		cifs_dbg(FYI, "Error %d connecting to server\n", rc);
		sock_release(socket);
		server->ssocket = NULL;
		return rc;
	}

	if (sport == htons(RFC1001_PORT))
		rc = ip_rfc1001_connect(server);

	return rc;
}

static int
ip_connect(struct TCP_Server_Info *server)
{
	__be16 *sport;
	struct sockaddr_in6 *addr6 = (struct sockaddr_in6 *)&server->dstaddr;
	struct sockaddr_in *addr = (struct sockaddr_in *)&server->dstaddr;

	if (server->dstaddr.ss_family == AF_INET6)
		sport = &addr6->sin6_port;
	else
		sport = &addr->sin_port;

	if (*sport == 0) {
		int rc;

		/* try with 445 port at first */
		*sport = htons(CIFS_PORT);

		rc = generic_ip_connect(server);
		if (rc >= 0)
			return rc;

		/* if it failed, try with 139 port */
		*sport = htons(RFC1001_PORT);
	}

	return generic_ip_connect(server);
}

void reset_cifs_unix_caps(unsigned int xid, struct cifs_tcon *tcon,
			  struct cifs_sb_info *cifs_sb, struct smb3_fs_context *ctx)
{
	/*
	 * If we are reconnecting then should we check to see if
	 * any requested capabilities changed locally e.g. via
	 * remount but we can not do much about it here
	 * if they have (even if we could detect it by the following)
	 * Perhaps we could add a backpointer to array of sb from tcon
	 * or if we change to make all sb to same share the same
	 * sb as NFS - then we only have one backpointer to sb.
	 * What if we wanted to mount the server share twice once with
	 * and once without posixacls or posix paths?
	 */
	__u64 saved_cap = le64_to_cpu(tcon->fsUnixInfo.Capability);

	if (ctx && ctx->no_linux_ext) {
		tcon->fsUnixInfo.Capability = 0;
		tcon->unix_ext = 0; /* Unix Extensions disabled */
		cifs_dbg(FYI, "Linux protocol extensions disabled\n");
		return;
	} else if (ctx)
		tcon->unix_ext = 1; /* Unix Extensions supported */

	if (!tcon->unix_ext) {
		cifs_dbg(FYI, "Unix extensions disabled so not set on reconnect\n");
		return;
	}

	if (!CIFSSMBQFSUnixInfo(xid, tcon)) {
		__u64 cap = le64_to_cpu(tcon->fsUnixInfo.Capability);
		cifs_dbg(FYI, "unix caps which server supports %lld\n", cap);
		/*
		 * check for reconnect case in which we do not
		 * want to change the mount behavior if we can avoid it
		 */
		if (ctx == NULL) {
			/*
			 * turn off POSIX ACL and PATHNAMES if not set
			 * originally at mount time
			 */
			if ((saved_cap & CIFS_UNIX_POSIX_ACL_CAP) == 0)
				cap &= ~CIFS_UNIX_POSIX_ACL_CAP;
			if ((saved_cap & CIFS_UNIX_POSIX_PATHNAMES_CAP) == 0) {
				if (cap & CIFS_UNIX_POSIX_PATHNAMES_CAP)
					cifs_dbg(VFS, "POSIXPATH support change\n");
				cap &= ~CIFS_UNIX_POSIX_PATHNAMES_CAP;
			} else if ((cap & CIFS_UNIX_POSIX_PATHNAMES_CAP) == 0) {
				cifs_dbg(VFS, "possible reconnect error\n");
				cifs_dbg(VFS, "server disabled POSIX path support\n");
			}
		}

		if (cap & CIFS_UNIX_TRANSPORT_ENCRYPTION_MANDATORY_CAP)
			cifs_dbg(VFS, "per-share encryption not supported yet\n");

		cap &= CIFS_UNIX_CAP_MASK;
		if (ctx && ctx->no_psx_acl)
			cap &= ~CIFS_UNIX_POSIX_ACL_CAP;
		else if (CIFS_UNIX_POSIX_ACL_CAP & cap) {
			cifs_dbg(FYI, "negotiated posix acl support\n");
			if (cifs_sb)
				cifs_sb->mnt_cifs_flags |=
					CIFS_MOUNT_POSIXACL;
		}

		if (ctx && ctx->posix_paths == 0)
			cap &= ~CIFS_UNIX_POSIX_PATHNAMES_CAP;
		else if (cap & CIFS_UNIX_POSIX_PATHNAMES_CAP) {
			cifs_dbg(FYI, "negotiate posix pathnames\n");
			if (cifs_sb)
				cifs_sb->mnt_cifs_flags |=
					CIFS_MOUNT_POSIX_PATHS;
		}

		cifs_dbg(FYI, "Negotiate caps 0x%x\n", (int)cap);
#ifdef CONFIG_CIFS_DEBUG2
		if (cap & CIFS_UNIX_FCNTL_CAP)
			cifs_dbg(FYI, "FCNTL cap\n");
		if (cap & CIFS_UNIX_EXTATTR_CAP)
			cifs_dbg(FYI, "EXTATTR cap\n");
		if (cap & CIFS_UNIX_POSIX_PATHNAMES_CAP)
			cifs_dbg(FYI, "POSIX path cap\n");
		if (cap & CIFS_UNIX_XATTR_CAP)
			cifs_dbg(FYI, "XATTR cap\n");
		if (cap & CIFS_UNIX_POSIX_ACL_CAP)
			cifs_dbg(FYI, "POSIX ACL cap\n");
		if (cap & CIFS_UNIX_LARGE_READ_CAP)
			cifs_dbg(FYI, "very large read cap\n");
		if (cap & CIFS_UNIX_LARGE_WRITE_CAP)
			cifs_dbg(FYI, "very large write cap\n");
		if (cap & CIFS_UNIX_TRANSPORT_ENCRYPTION_CAP)
			cifs_dbg(FYI, "transport encryption cap\n");
		if (cap & CIFS_UNIX_TRANSPORT_ENCRYPTION_MANDATORY_CAP)
			cifs_dbg(FYI, "mandatory transport encryption cap\n");
#endif /* CIFS_DEBUG2 */
		if (CIFSSMBSetFSUnixInfo(xid, tcon, cap)) {
			if (ctx == NULL)
				cifs_dbg(FYI, "resetting capabilities failed\n");
			else
				cifs_dbg(VFS, "Negotiating Unix capabilities with the server failed. Consider mounting with the Unix Extensions disabled if problems are found by specifying the nounix mount option.\n");

		}
	}
}

int cifs_setup_cifs_sb(struct cifs_sb_info *cifs_sb)
{
	struct smb3_fs_context *ctx = cifs_sb->ctx;

	INIT_DELAYED_WORK(&cifs_sb->prune_tlinks, cifs_prune_tlinks);

	spin_lock_init(&cifs_sb->tlink_tree_lock);
	cifs_sb->tlink_tree = RB_ROOT;

	cifs_dbg(FYI, "file mode: %04ho  dir mode: %04ho\n",
		 ctx->file_mode, ctx->dir_mode);

	/* this is needed for ASCII cp to Unicode converts */
	if (ctx->iocharset == NULL) {
		/* load_nls_default cannot return null */
		cifs_sb->local_nls = load_nls_default();
	} else {
		cifs_sb->local_nls = load_nls(ctx->iocharset);
		if (cifs_sb->local_nls == NULL) {
			cifs_dbg(VFS, "CIFS mount error: iocharset %s not found\n",
				 ctx->iocharset);
			return -ELIBACC;
		}
	}
	ctx->local_nls = cifs_sb->local_nls;

	smb3_update_mnt_flags(cifs_sb);

	if (ctx->direct_io)
		cifs_dbg(FYI, "mounting share using direct i/o\n");
	if (ctx->cache_ro) {
		cifs_dbg(VFS, "mounting share with read only caching. Ensure that the share will not be modified while in use.\n");
		cifs_sb->mnt_cifs_flags |= CIFS_MOUNT_RO_CACHE;
	} else if (ctx->cache_rw) {
		cifs_dbg(VFS, "mounting share in single client RW caching mode. Ensure that no other systems will be accessing the share.\n");
		cifs_sb->mnt_cifs_flags |= (CIFS_MOUNT_RO_CACHE |
					    CIFS_MOUNT_RW_CACHE);
	}

	if ((ctx->cifs_acl) && (ctx->dynperm))
		cifs_dbg(VFS, "mount option dynperm ignored if cifsacl mount option supported\n");

	if (ctx->prepath) {
		cifs_sb->prepath = kstrdup(ctx->prepath, GFP_KERNEL);
		if (cifs_sb->prepath == NULL)
			return -ENOMEM;
		cifs_sb->mnt_cifs_flags |= CIFS_MOUNT_USE_PREFIX_PATH;
	}

	return 0;
}

/* Release all succeed connections */
static inline void mount_put_conns(struct cifs_sb_info *cifs_sb,
				   unsigned int xid,
				   struct TCP_Server_Info *server,
				   struct cifs_ses *ses, struct cifs_tcon *tcon)
{
	int rc = 0;

	if (tcon)
		cifs_put_tcon(tcon);
	else if (ses)
		cifs_put_smb_ses(ses);
	else if (server)
		cifs_put_tcp_session(server, 0);
	cifs_sb->mnt_cifs_flags &= ~CIFS_MOUNT_POSIX_PATHS;
	free_xid(xid);
}

/* Get connections for tcp, ses and tcon */
static int mount_get_conns(struct smb3_fs_context *ctx, struct cifs_sb_info *cifs_sb,
			   unsigned int *xid,
			   struct TCP_Server_Info **nserver,
			   struct cifs_ses **nses, struct cifs_tcon **ntcon)
{
	int rc = 0;
	struct TCP_Server_Info *server;
	struct cifs_ses *ses;
	struct cifs_tcon *tcon;

	*nserver = NULL;
	*nses = NULL;
	*ntcon = NULL;

	*xid = get_xid();

	/* get a reference to a tcp session */
	server = cifs_get_tcp_session(ctx);
	if (IS_ERR(server)) {
		rc = PTR_ERR(server);
		return rc;
	}

	*nserver = server;

	/* get a reference to a SMB session */
	ses = cifs_get_smb_ses(server, ctx);
	if (IS_ERR(ses)) {
		rc = PTR_ERR(ses);
		return rc;
	}

	*nses = ses;

	if ((ctx->persistent == true) && (!(ses->server->capabilities &
					    SMB2_GLOBAL_CAP_PERSISTENT_HANDLES))) {
		cifs_server_dbg(VFS, "persistent handles not supported by server\n");
		return -EOPNOTSUPP;
	}

	/* search for existing tcon to this server share */
	tcon = cifs_get_tcon(ses, ctx);
	if (IS_ERR(tcon)) {
		rc = PTR_ERR(tcon);
		return rc;
	}

	*ntcon = tcon;

	/* if new SMB3.11 POSIX extensions are supported do not remap / and \ */
	if (tcon->posix_extensions)
		cifs_sb->mnt_cifs_flags |= CIFS_MOUNT_POSIX_PATHS;

	/* tell server which Unix caps we support */
	if (cap_unix(tcon->ses)) {
		/*
		 * reset of caps checks mount to see if unix extensions disabled
		 * for just this mount.
		 */
		reset_cifs_unix_caps(*xid, tcon, cifs_sb, ctx);
		if ((tcon->ses->server->tcpStatus == CifsNeedReconnect) &&
		    (le64_to_cpu(tcon->fsUnixInfo.Capability) &
		     CIFS_UNIX_TRANSPORT_ENCRYPTION_MANDATORY_CAP))
			return -EACCES;
	} else
		tcon->unix_ext = 0; /* server does not support them */

	/* do not care if a following call succeed - informational */
	if (!tcon->pipe && server->ops->qfs_tcon) {
		server->ops->qfs_tcon(*xid, tcon, cifs_sb);
		if (cifs_sb->mnt_cifs_flags & CIFS_MOUNT_RO_CACHE) {
			if (tcon->fsDevInfo.DeviceCharacteristics &
			    cpu_to_le32(FILE_READ_ONLY_DEVICE))
				cifs_dbg(VFS, "mounted to read only share\n");
			else if ((cifs_sb->mnt_cifs_flags &
				  CIFS_MOUNT_RW_CACHE) == 0)
				cifs_dbg(VFS, "read only mount of RW share\n");
			/* no need to log a RW mount of a typical RW share */
		}
	}

	/*
	 * Clamp the rsize/wsize mount arguments if they are too big for the server
	 * and set the rsize/wsize to the negotiated values if not passed in by
	 * the user on mount
	 */
	if ((cifs_sb->ctx->wsize == 0) ||
	    (cifs_sb->ctx->wsize > server->ops->negotiate_wsize(tcon, ctx)))
		cifs_sb->ctx->wsize = server->ops->negotiate_wsize(tcon, ctx);
	if ((cifs_sb->ctx->rsize == 0) ||
	    (cifs_sb->ctx->rsize > server->ops->negotiate_rsize(tcon, ctx)))
		cifs_sb->ctx->rsize = server->ops->negotiate_rsize(tcon, ctx);

	return 0;
}

static int mount_setup_tlink(struct cifs_sb_info *cifs_sb, struct cifs_ses *ses,
			     struct cifs_tcon *tcon)
{
	struct tcon_link *tlink;

	/* hang the tcon off of the superblock */
	tlink = kzalloc(sizeof(*tlink), GFP_KERNEL);
	if (tlink == NULL)
		return -ENOMEM;

	tlink->tl_uid = ses->linux_uid;
	tlink->tl_tcon = tcon;
	tlink->tl_time = jiffies;
	set_bit(TCON_LINK_MASTER, &tlink->tl_flags);
	set_bit(TCON_LINK_IN_TREE, &tlink->tl_flags);

	cifs_sb->master_tlink = tlink;
	spin_lock(&cifs_sb->tlink_tree_lock);
	tlink_rb_insert(&cifs_sb->tlink_tree, tlink);
	spin_unlock(&cifs_sb->tlink_tree_lock);

	queue_delayed_work(cifsiod_wq, &cifs_sb->prune_tlinks,
				TLINK_IDLE_EXPIRE);
	return 0;
}

#ifdef CONFIG_CIFS_DFS_UPCALL
/*
 * cifs_build_path_to_root returns full path to root when we do not have an
 * existing connection (tcon)
 */
static char *
build_unc_path_to_root(const struct smb3_fs_context *ctx,
		       const struct cifs_sb_info *cifs_sb, bool useppath)
{
	char *full_path, *pos;
	unsigned int pplen = useppath && ctx->prepath ?
		strlen(ctx->prepath) + 1 : 0;
	unsigned int unc_len = strnlen(ctx->UNC, MAX_TREE_SIZE + 1);

	if (unc_len > MAX_TREE_SIZE)
		return ERR_PTR(-EINVAL);

	full_path = kmalloc(unc_len + pplen + 1, GFP_KERNEL);
	if (full_path == NULL)
		return ERR_PTR(-ENOMEM);

	memcpy(full_path, ctx->UNC, unc_len);
	pos = full_path + unc_len;

	if (pplen) {
		*pos = CIFS_DIR_SEP(cifs_sb);
		memcpy(pos + 1, ctx->prepath, pplen);
		pos += pplen;
	}

	*pos = '\0'; /* add trailing null */
	convert_delimiter(full_path, CIFS_DIR_SEP(cifs_sb));
	cifs_dbg(FYI, "%s: full_path=%s\n", __func__, full_path);
	return full_path;
}

/**
 * expand_dfs_referral - Perform a dfs referral query and update the cifs_sb
 *
 * If a referral is found, cifs_sb->ctx->mount_options will be (re-)allocated
 * to a string containing updated options for the submount.  Otherwise it
 * will be left untouched.
 *
 * Returns the rc from get_dfs_path to the caller, which can be used to
 * determine whether there were referrals.
 */
static int
expand_dfs_referral(const unsigned int xid, struct cifs_ses *ses,
		    struct smb3_fs_context *ctx, struct cifs_sb_info *cifs_sb,
		    char *ref_path)
{
	int rc;
	struct dfs_info3_param referral = {0};
	char *full_path = NULL, *mdata = NULL;

	if (cifs_sb->mnt_cifs_flags & CIFS_MOUNT_NO_DFS)
		return -EREMOTE;

	full_path = build_unc_path_to_root(ctx, cifs_sb, true);
	if (IS_ERR(full_path))
		return PTR_ERR(full_path);

	rc = dfs_cache_find(xid, ses, cifs_sb->local_nls, cifs_remap(cifs_sb),
			    ref_path, &referral, NULL);
	if (!rc) {
		char *fake_devname = NULL;

		mdata = cifs_compose_mount_options(cifs_sb->ctx->mount_options,
						   full_path + 1, &referral,
						   &fake_devname);
		free_dfs_info_param(&referral);

		if (IS_ERR(mdata)) {
			rc = PTR_ERR(mdata);
			mdata = NULL;
		} else {
			/*
			 * We can not clear out the whole structure since we
			 * no longer have an explicit function to parse
			 * a mount-string. Instead we need to clear out the
			 * individual fields that are no longer valid.
			 */
			kfree(ctx->prepath);
			ctx->prepath = NULL;
			rc = cifs_setup_volume_info(ctx, mdata, fake_devname);
		}
		kfree(fake_devname);
		kfree(cifs_sb->ctx->mount_options);
		cifs_sb->ctx->mount_options = mdata;
	}
	kfree(full_path);
	return rc;
}

static inline int get_next_dfs_tgt(const char *path,
				   struct dfs_cache_tgt_list *tgt_list,
				   struct dfs_cache_tgt_iterator **tgt_it)
{
	if (!*tgt_it)
		*tgt_it = dfs_cache_get_tgt_iterator(tgt_list);
	else
		*tgt_it = dfs_cache_get_next_tgt(tgt_list, *tgt_it);
	return !*tgt_it ? -EHOSTDOWN : 0;
}

static int update_vol_info(const struct dfs_cache_tgt_iterator *tgt_it,
			   struct smb3_fs_context *fake_ctx, struct smb3_fs_context *ctx)
{
	const char *tgt = dfs_cache_get_tgt_name(tgt_it);
	int len = strlen(tgt) + 2;
	char *new_unc;

	new_unc = kmalloc(len, GFP_KERNEL);
	if (!new_unc)
		return -ENOMEM;
	scnprintf(new_unc, len, "\\%s", tgt);

	kfree(ctx->UNC);
	ctx->UNC = new_unc;

	if (fake_ctx->prepath) {
		kfree(ctx->prepath);
		ctx->prepath = fake_ctx->prepath;
		fake_ctx->prepath = NULL;
	}
	memcpy(&ctx->dstaddr, &fake_ctx->dstaddr, sizeof(ctx->dstaddr));

	return 0;
}

static int do_dfs_failover(const char *path, const char *full_path, struct cifs_sb_info *cifs_sb,
			   struct smb3_fs_context *ctx, struct cifs_ses *root_ses,
			   unsigned int *xid, struct TCP_Server_Info **server,
			   struct cifs_ses **ses, struct cifs_tcon **tcon)
{
	int rc;
	struct dfs_cache_tgt_list tgt_list = {0};
	struct dfs_cache_tgt_iterator *tgt_it = NULL;
	struct smb3_fs_context tmp_ctx = {NULL};

	if (cifs_sb->mnt_cifs_flags & CIFS_MOUNT_NO_DFS)
		return -EOPNOTSUPP;

	cifs_dbg(FYI, "%s: path=%s full_path=%s\n", __func__, path, full_path);

	rc = dfs_cache_noreq_find(path, NULL, &tgt_list);
	if (rc)
		return rc;
	/*
	 * We use a 'tmp_ctx' here because we need pass it down to the mount_{get,put} functions to
	 * test connection against new DFS targets.
	 */
	rc = smb3_fs_context_dup(&tmp_ctx, ctx);
	if (rc)
		goto out;

	for (;;) {
		struct dfs_info3_param ref = {0};
		char *fake_devname = NULL, *mdata = NULL;

		/* Get next DFS target server - if any */
		rc = get_next_dfs_tgt(path, &tgt_list, &tgt_it);
		if (rc)
			break;

		rc = dfs_cache_get_tgt_referral(path, tgt_it, &ref);
		if (rc)
			break;

		cifs_dbg(FYI, "%s: old ctx: UNC=%s prepath=%s\n", __func__, tmp_ctx.UNC,
			 tmp_ctx.prepath);

		mdata = cifs_compose_mount_options(cifs_sb->ctx->mount_options, full_path + 1, &ref,
						   &fake_devname);
		free_dfs_info_param(&ref);

		if (IS_ERR(mdata)) {
			rc = PTR_ERR(mdata);
			mdata = NULL;
		} else
			rc = cifs_setup_volume_info(&tmp_ctx, mdata, fake_devname);

		kfree(mdata);
		kfree(fake_devname);

		if (rc)
			break;

		cifs_dbg(FYI, "%s: new ctx: UNC=%s prepath=%s\n", __func__, tmp_ctx.UNC,
			 tmp_ctx.prepath);

		mount_put_conns(cifs_sb, *xid, *server, *ses, *tcon);
		rc = mount_get_conns(&tmp_ctx, cifs_sb, xid, server, ses, tcon);
		if (!rc || (*server && *ses)) {
			/*
			 * We were able to connect to new target server. Update current context with
			 * new target server.
			 */
			rc = update_vol_info(tgt_it, &tmp_ctx, ctx);
			break;
		}
	}
	if (!rc) {
		cifs_dbg(FYI, "%s: final ctx: UNC=%s prepath=%s\n", __func__, tmp_ctx.UNC,
			 tmp_ctx.prepath);
		/*
		 * Update DFS target hint in DFS referral cache with the target server we
		 * successfully reconnected to.
		 */
		rc = dfs_cache_update_tgthint(*xid, root_ses ? root_ses : *ses, cifs_sb->local_nls,
					      cifs_remap(cifs_sb), path, tgt_it);
	}

out:
	smb3_cleanup_fs_context_contents(&tmp_ctx);
	dfs_cache_free_tgts(&tgt_list);
	return rc;
}
#endif

/* TODO: all callers to this are broken. We are not parsing mount_options here
 * we should pass a clone of the original context?
 */
int
cifs_setup_volume_info(struct smb3_fs_context *ctx, const char *mntopts, const char *devname)
{
	int rc;

	if (devname) {
		cifs_dbg(FYI, "%s: devname=%s\n", __func__, devname);
		rc = smb3_parse_devname(devname, ctx);
		if (rc) {
			cifs_dbg(VFS, "%s: failed to parse %s: %d\n", __func__, devname, rc);
			return rc;
		}
	}

	if (mntopts) {
		char *ip;

		rc = smb3_parse_opt(mntopts, "ip", &ip);
		if (rc) {
			cifs_dbg(VFS, "%s: failed to parse ip options: %d\n", __func__, rc);
			return rc;
		}

		rc = cifs_convert_address((struct sockaddr *)&ctx->dstaddr, ip, strlen(ip));
		kfree(ip);
		if (!rc) {
			cifs_dbg(VFS, "%s: failed to convert ip address\n", __func__);
			return -EINVAL;
		}
	}

	if (ctx->nullauth) {
		cifs_dbg(FYI, "Anonymous login\n");
		kfree(ctx->username);
		ctx->username = NULL;
	} else if (ctx->username) {
		/* BB fixme parse for domain name here */
		cifs_dbg(FYI, "Username: %s\n", ctx->username);
	} else {
		cifs_dbg(VFS, "No username specified\n");
	/* In userspace mount helper we can get user name from alternate
	   locations such as env variables and files on disk */
		return -EINVAL;
	}

	return 0;
}

static int
cifs_are_all_path_components_accessible(struct TCP_Server_Info *server,
					unsigned int xid,
					struct cifs_tcon *tcon,
					struct cifs_sb_info *cifs_sb,
					char *full_path,
					int added_treename)
{
	int rc;
	char *s;
	char sep, tmp;
	int skip = added_treename ? 1 : 0;

	sep = CIFS_DIR_SEP(cifs_sb);
	s = full_path;

	rc = server->ops->is_path_accessible(xid, tcon, cifs_sb, "");
	while (rc == 0) {
		/* skip separators */
		while (*s == sep)
			s++;
		if (!*s)
			break;
		/* next separator */
		while (*s && *s != sep)
			s++;
		/*
		 * if the treename is added, we then have to skip the first
		 * part within the separators
		 */
		if (skip) {
			skip = 0;
			continue;
		}
		/*
		 * temporarily null-terminate the path at the end of
		 * the current component
		 */
		tmp = *s;
		*s = 0;
		rc = server->ops->is_path_accessible(xid, tcon, cifs_sb,
						     full_path);
		*s = tmp;
	}
	return rc;
}

/*
 * Check if path is remote (e.g. a DFS share). Return -EREMOTE if it is,
 * otherwise 0.
 */
static int is_path_remote(struct cifs_sb_info *cifs_sb, struct smb3_fs_context *ctx,
			  const unsigned int xid,
			  struct TCP_Server_Info *server,
			  struct cifs_tcon *tcon)
{
	int rc;
	char *full_path;

	if (!server->ops->is_path_accessible)
		return -EOPNOTSUPP;

	/*
	 * cifs_build_path_to_root works only when we have a valid tcon
	 */
	full_path = cifs_build_path_to_root(ctx, cifs_sb, tcon,
					    tcon->Flags & SMB_SHARE_IS_IN_DFS);
	if (full_path == NULL)
		return -ENOMEM;

	cifs_dbg(FYI, "%s: full_path: %s\n", __func__, full_path);

	rc = server->ops->is_path_accessible(xid, tcon, cifs_sb,
					     full_path);
	if (rc != 0 && rc != -EREMOTE) {
		kfree(full_path);
		return rc;
	}

	if (rc != -EREMOTE) {
		rc = cifs_are_all_path_components_accessible(server, xid, tcon,
			cifs_sb, full_path, tcon->Flags & SMB_SHARE_IS_IN_DFS);
		if (rc != 0) {
			cifs_server_dbg(VFS, "cannot query dirs between root and final path, enabling CIFS_MOUNT_USE_PREFIX_PATH\n");
			cifs_sb->mnt_cifs_flags |= CIFS_MOUNT_USE_PREFIX_PATH;
			rc = 0;
		}
	}

	kfree(full_path);
	return rc;
}

#ifdef CONFIG_CIFS_DFS_UPCALL
static void set_root_ses(struct cifs_sb_info *cifs_sb, struct cifs_ses *ses,
			 struct cifs_ses **root_ses)
{
	if (ses) {
		spin_lock(&cifs_tcp_ses_lock);
		ses->ses_count++;
		if (ses->tcon_ipc)
			ses->tcon_ipc->remap = cifs_remap(cifs_sb);
		spin_unlock(&cifs_tcp_ses_lock);
	}
	*root_ses = ses;
}

static void put_root_ses(struct cifs_ses *ses)
{
	if (ses)
		cifs_put_smb_ses(ses);
}

/* Set up next dfs prefix path in @dfs_path */
static int next_dfs_prepath(struct cifs_sb_info *cifs_sb, struct smb3_fs_context *ctx,
			    const unsigned int xid, struct TCP_Server_Info *server,
			    struct cifs_tcon *tcon, char **dfs_path)
{
	char *path, *npath;
	int added_treename = is_tcon_dfs(tcon);
	int rc;

	path = cifs_build_path_to_root(ctx, cifs_sb, tcon, added_treename);
	if (!path)
		return -ENOMEM;

	rc = is_path_remote(cifs_sb, ctx, xid, server, tcon);
	if (rc == -EREMOTE) {
		struct smb3_fs_context v = {NULL};
		/* if @path contains a tree name, skip it in the prefix path */
		if (added_treename) {
			rc = smb3_parse_devname(path, &v);
			if (rc)
				goto out;
			npath = build_unc_path_to_root(&v, cifs_sb, true);
			smb3_cleanup_fs_context_contents(&v);
		} else {
			v.UNC = ctx->UNC;
			v.prepath = path + 1;
			npath = build_unc_path_to_root(&v, cifs_sb, true);
		}

		if (IS_ERR(npath)) {
			rc = PTR_ERR(npath);
			goto out;
		}

		kfree(*dfs_path);
		*dfs_path = npath;
		rc = -EREMOTE;
	}

out:
	kfree(path);
	return rc;
}

/* Check if resolved targets can handle any DFS referrals */
static int is_referral_server(const char *ref_path, struct cifs_tcon *tcon, bool *ref_server)
{
	int rc;
	struct dfs_info3_param ref = {0};

	if (is_tcon_dfs(tcon)) {
		*ref_server = true;
	} else {
		cifs_dbg(FYI, "%s: ref_path=%s\n", __func__, ref_path);

		rc = dfs_cache_noreq_find(ref_path, &ref, NULL);
		if (rc) {
			cifs_dbg(VFS, "%s: dfs_cache_noreq_find: failed (rc=%d)\n", __func__, rc);
			return rc;
		}
		cifs_dbg(FYI, "%s: ref.flags=0x%x\n", __func__, ref.flags);
		/*
		 * Check if all targets are capable of handling DFS referrals as per
		 * MS-DFSC 2.2.4 RESP_GET_DFS_REFERRAL.
		 */
		*ref_server = !!(ref.flags & DFSREF_REFERRAL_SERVER);
		free_dfs_info_param(&ref);
	}
	return 0;
}

int cifs_mount(struct cifs_sb_info *cifs_sb, struct smb3_fs_context *ctx)
{
	int rc = 0;
	unsigned int xid;
	struct TCP_Server_Info *server = NULL;
	struct cifs_ses *ses = NULL, *root_ses = NULL;
	struct cifs_tcon *tcon = NULL;
	int count = 0;
	char *ref_path = NULL, *full_path = NULL;
	char *oldmnt = NULL;
	char *mntdata = NULL;
	bool ref_server = false;

	rc = mount_get_conns(ctx, cifs_sb, &xid, &server, &ses, &tcon);
	/*
	 * If called with 'nodfs' mount option, then skip DFS resolving.  Otherwise unconditionally
	 * try to get an DFS referral (even cached) to determine whether it is an DFS mount.
	 *
	 * Skip prefix path to provide support for DFS referrals from w2k8 servers which don't seem
	 * to respond with PATH_NOT_COVERED to requests that include the prefix.
	 */
	if ((cifs_sb->mnt_cifs_flags & CIFS_MOUNT_NO_DFS) ||
	    dfs_cache_find(xid, ses, cifs_sb->local_nls, cifs_remap(cifs_sb), ctx->UNC + 1, NULL,
			   NULL)) {
		if (rc)
			goto error;
		/* Check if it is fully accessible and then mount it */
		rc = is_path_remote(cifs_sb, ctx, xid, server, tcon);
		if (!rc)
			goto out;
		if (rc != -EREMOTE)
			goto error;
	}
	/* Save mount options */
	mntdata = kstrdup(cifs_sb->ctx->mount_options, GFP_KERNEL);
	if (!mntdata) {
		rc = -ENOMEM;
		goto error;
	}
	/* Get path of DFS root */
	ref_path = build_unc_path_to_root(ctx, cifs_sb, false);
	if (IS_ERR(ref_path)) {
		rc = PTR_ERR(ref_path);
		ref_path = NULL;
		goto error;
	}

	set_root_ses(cifs_sb, ses, &root_ses);
	do {
		/* Save full path of last DFS path we used to resolve final target server */
		kfree(full_path);
		full_path = build_unc_path_to_root(ctx, cifs_sb, !!count);
		if (IS_ERR(full_path)) {
			rc = PTR_ERR(full_path);
			full_path = NULL;
			break;
		}
		/* Chase referral */
		oldmnt = cifs_sb->ctx->mount_options;
		rc = expand_dfs_referral(xid, root_ses, ctx, cifs_sb, ref_path + 1);
		if (rc)
			break;
		/* Connect to new DFS target only if we were redirected */
		if (oldmnt != cifs_sb->ctx->mount_options) {
			mount_put_conns(cifs_sb, xid, server, ses, tcon);
			rc = mount_get_conns(ctx, cifs_sb, &xid, &server, &ses, &tcon);
		}
		if (rc && !server && !ses) {
			/* Failed to connect. Try to connect to other targets in the referral. */
			rc = do_dfs_failover(ref_path + 1, full_path, cifs_sb, ctx, root_ses, &xid,
					     &server, &ses, &tcon);
		}
		if (rc == -EACCES || rc == -EOPNOTSUPP || !server || !ses)
			break;
		if (!tcon)
			continue;

		/* Make sure that requests go through new root servers */
		rc = is_referral_server(ref_path + 1, tcon, &ref_server);
		if (rc)
			break;
		if (ref_server) {
			put_root_ses(root_ses);
			set_root_ses(cifs_sb, ses, &root_ses);
		}

		/* Get next dfs path and then continue chasing them if -EREMOTE */
		rc = next_dfs_prepath(cifs_sb, ctx, xid, server, tcon, &ref_path);
		/* Prevent recursion on broken link referrals */
		if (rc == -EREMOTE && ++count > MAX_NESTED_LINKS)
			rc = -ELOOP;
	} while (rc == -EREMOTE);

	if (rc)
		goto error;
	put_root_ses(root_ses);
	root_ses = NULL;
	kfree(ref_path);
	ref_path = NULL;
	/*
	 * Store DFS full path in both superblock and tree connect structures.
	 *
	 * For DFS root mounts, the prefix path (cifs_sb->prepath) is preserved during reconnect so
	 * only the root path is set in cifs_sb->origin_fullpath and tcon->dfs_path. And for DFS
	 * links, the prefix path is included in both and may be changed during reconnect.  See
	 * cifs_tree_connect().
	 */
	cifs_sb->origin_fullpath = kstrdup(full_path, GFP_KERNEL);
	if (!cifs_sb->origin_fullpath) {
		rc = -ENOMEM;
		goto error;
	}
	spin_lock(&cifs_tcp_ses_lock);
	tcon->dfs_path = full_path;
	full_path = NULL;
	tcon->remap = cifs_remap(cifs_sb);
	spin_unlock(&cifs_tcp_ses_lock);

	/* Add original context for DFS cache to be used when refreshing referrals */
	rc = dfs_cache_add_vol(mntdata, ctx, cifs_sb->origin_fullpath);
	if (rc)
		goto error;
	/*
	 * After reconnecting to a different server, unique ids won't
	 * match anymore, so we disable serverino. This prevents
	 * dentry revalidation to think the dentry are stale (ESTALE).
	 */
	cifs_autodisable_serverino(cifs_sb);
	/*
	 * Force the use of prefix path to support failover on DFS paths that
	 * resolve to targets that have different prefix paths.
	 */
	cifs_sb->mnt_cifs_flags |= CIFS_MOUNT_USE_PREFIX_PATH;
	kfree(cifs_sb->prepath);
	cifs_sb->prepath = ctx->prepath;
	ctx->prepath = NULL;

out:
	free_xid(xid);
	cifs_try_adding_channels(cifs_sb, ses);
	return mount_setup_tlink(cifs_sb, ses, tcon);

error:
	kfree(ref_path);
	kfree(full_path);
	kfree(mntdata);
	kfree(cifs_sb->origin_fullpath);
	put_root_ses(root_ses);
	mount_put_conns(cifs_sb, xid, server, ses, tcon);
	return rc;
}
#else
int cifs_mount(struct cifs_sb_info *cifs_sb, struct smb3_fs_context *ctx)
{
	int rc = 0;
	unsigned int xid;
	struct cifs_ses *ses;
	struct cifs_tcon *tcon;
	struct TCP_Server_Info *server;

	rc = mount_get_conns(ctx, cifs_sb, &xid, &server, &ses, &tcon);
	if (rc)
		goto error;

	if (tcon) {
		rc = is_path_remote(cifs_sb, ctx, xid, server, tcon);
		if (rc == -EREMOTE)
			rc = -EOPNOTSUPP;
		if (rc)
			goto error;
	}

	free_xid(xid);

	return mount_setup_tlink(cifs_sb, ses, tcon);

error:
	mount_put_conns(cifs_sb, xid, server, ses, tcon);
	return rc;
}
#endif

/*
 * Issue a TREE_CONNECT request.
 */
int
CIFSTCon(const unsigned int xid, struct cifs_ses *ses,
	 const char *tree, struct cifs_tcon *tcon,
	 const struct nls_table *nls_codepage)
{
	struct smb_hdr *smb_buffer;
	struct smb_hdr *smb_buffer_response;
	TCONX_REQ *pSMB;
	TCONX_RSP *pSMBr;
	unsigned char *bcc_ptr;
	int rc = 0;
	int length;
	__u16 bytes_left, count;

	if (ses == NULL)
		return -EIO;

	smb_buffer = cifs_buf_get();
	if (smb_buffer == NULL)
		return -ENOMEM;

	smb_buffer_response = smb_buffer;

	header_assemble(smb_buffer, SMB_COM_TREE_CONNECT_ANDX,
			NULL /*no tid */ , 4 /*wct */ );

	smb_buffer->Mid = get_next_mid(ses->server);
	smb_buffer->Uid = ses->Suid;
	pSMB = (TCONX_REQ *) smb_buffer;
	pSMBr = (TCONX_RSP *) smb_buffer_response;

	pSMB->AndXCommand = 0xFF;
	pSMB->Flags = cpu_to_le16(TCON_EXTENDED_SECINFO);
	bcc_ptr = &pSMB->Password[0];
	if (tcon->pipe || (ses->server->sec_mode & SECMODE_USER)) {
		pSMB->PasswordLength = cpu_to_le16(1);	/* minimum */
		*bcc_ptr = 0; /* password is null byte */
		bcc_ptr++;              /* skip password */
		/* already aligned so no need to do it below */
	} else {
		pSMB->PasswordLength = cpu_to_le16(CIFS_AUTH_RESP_SIZE);
		/* BB FIXME add code to fail this if NTLMv2 or Kerberos
		   specified as required (when that support is added to
		   the vfs in the future) as only NTLM or the much
		   weaker LANMAN (which we do not send by default) is accepted
		   by Samba (not sure whether other servers allow
		   NTLMv2 password here) */
#ifdef CONFIG_CIFS_WEAK_PW_HASH
		if ((global_secflags & CIFSSEC_MAY_LANMAN) &&
		    (ses->sectype == LANMAN))
			calc_lanman_hash(tcon->password, ses->server->cryptkey,
					 ses->server->sec_mode &
					    SECMODE_PW_ENCRYPT ? true : false,
					 bcc_ptr);
		else
#endif /* CIFS_WEAK_PW_HASH */
		rc = SMBNTencrypt(tcon->password, ses->server->cryptkey,
					bcc_ptr, nls_codepage);
		if (rc) {
			cifs_dbg(FYI, "%s Can't generate NTLM rsp. Error: %d\n",
				 __func__, rc);
			cifs_buf_release(smb_buffer);
			return rc;
		}

		bcc_ptr += CIFS_AUTH_RESP_SIZE;
		if (ses->capabilities & CAP_UNICODE) {
			/* must align unicode strings */
			*bcc_ptr = 0; /* null byte password */
			bcc_ptr++;
		}
	}

	if (ses->server->sign)
		smb_buffer->Flags2 |= SMBFLG2_SECURITY_SIGNATURE;

	if (ses->capabilities & CAP_STATUS32) {
		smb_buffer->Flags2 |= SMBFLG2_ERR_STATUS;
	}
	if (ses->capabilities & CAP_DFS) {
		smb_buffer->Flags2 |= SMBFLG2_DFS;
	}
	if (ses->capabilities & CAP_UNICODE) {
		smb_buffer->Flags2 |= SMBFLG2_UNICODE;
		length =
		    cifs_strtoUTF16((__le16 *) bcc_ptr, tree,
			6 /* max utf8 char length in bytes */ *
			(/* server len*/ + 256 /* share len */), nls_codepage);
		bcc_ptr += 2 * length;	/* convert num 16 bit words to bytes */
		bcc_ptr += 2;	/* skip trailing null */
	} else {		/* ASCII */
		strcpy(bcc_ptr, tree);
		bcc_ptr += strlen(tree) + 1;
	}
	strcpy(bcc_ptr, "?????");
	bcc_ptr += strlen("?????");
	bcc_ptr += 1;
	count = bcc_ptr - &pSMB->Password[0];
	be32_add_cpu(&pSMB->hdr.smb_buf_length, count);
	pSMB->ByteCount = cpu_to_le16(count);

	rc = SendReceive(xid, ses, smb_buffer, smb_buffer_response, &length,
			 0);

	/* above now done in SendReceive */
	if (rc == 0) {
		bool is_unicode;

		tcon->tidStatus = CifsGood;
		tcon->need_reconnect = false;
		tcon->tid = smb_buffer_response->Tid;
		bcc_ptr = pByteArea(smb_buffer_response);
		bytes_left = get_bcc(smb_buffer_response);
		length = strnlen(bcc_ptr, bytes_left - 2);
		if (smb_buffer->Flags2 & SMBFLG2_UNICODE)
			is_unicode = true;
		else
			is_unicode = false;


		/* skip service field (NB: this field is always ASCII) */
		if (length == 3) {
			if ((bcc_ptr[0] == 'I') && (bcc_ptr[1] == 'P') &&
			    (bcc_ptr[2] == 'C')) {
				cifs_dbg(FYI, "IPC connection\n");
				tcon->ipc = true;
				tcon->pipe = true;
			}
		} else if (length == 2) {
			if ((bcc_ptr[0] == 'A') && (bcc_ptr[1] == ':')) {
				/* the most common case */
				cifs_dbg(FYI, "disk share connection\n");
			}
		}
		bcc_ptr += length + 1;
		bytes_left -= (length + 1);
		strlcpy(tcon->treeName, tree, sizeof(tcon->treeName));

		/* mostly informational -- no need to fail on error here */
		kfree(tcon->nativeFileSystem);
		tcon->nativeFileSystem = cifs_strndup_from_utf16(bcc_ptr,
						      bytes_left, is_unicode,
						      nls_codepage);

		cifs_dbg(FYI, "nativeFileSystem=%s\n", tcon->nativeFileSystem);

		if ((smb_buffer_response->WordCount == 3) ||
			 (smb_buffer_response->WordCount == 7))
			/* field is in same location */
			tcon->Flags = le16_to_cpu(pSMBr->OptionalSupport);
		else
			tcon->Flags = 0;
		cifs_dbg(FYI, "Tcon flags: 0x%x\n", tcon->Flags);
	}

	cifs_buf_release(smb_buffer);
	return rc;
}

static void delayed_free(struct rcu_head *p)
{
	struct cifs_sb_info *cifs_sb = container_of(p, struct cifs_sb_info, rcu);

	unload_nls(cifs_sb->local_nls);
	smb3_cleanup_fs_context(cifs_sb->ctx);
	kfree(cifs_sb);
}

void
cifs_umount(struct cifs_sb_info *cifs_sb)
{
	struct rb_root *root = &cifs_sb->tlink_tree;
	struct rb_node *node;
	struct tcon_link *tlink;

	cancel_delayed_work_sync(&cifs_sb->prune_tlinks);

	spin_lock(&cifs_sb->tlink_tree_lock);
	while ((node = rb_first(root))) {
		tlink = rb_entry(node, struct tcon_link, tl_rbnode);
		cifs_get_tlink(tlink);
		clear_bit(TCON_LINK_IN_TREE, &tlink->tl_flags);
		rb_erase(node, root);

		spin_unlock(&cifs_sb->tlink_tree_lock);
		cifs_put_tlink(tlink);
		spin_lock(&cifs_sb->tlink_tree_lock);
	}
	spin_unlock(&cifs_sb->tlink_tree_lock);

	kfree(cifs_sb->prepath);
#ifdef CONFIG_CIFS_DFS_UPCALL
	dfs_cache_del_vol(cifs_sb->origin_fullpath);
	kfree(cifs_sb->origin_fullpath);
#endif
	call_rcu(&cifs_sb->rcu, delayed_free);
}

int
cifs_negotiate_protocol(const unsigned int xid, struct cifs_ses *ses)
{
	int rc = 0;
	struct TCP_Server_Info *server = cifs_ses_server(ses);

	if (!server->ops->need_neg || !server->ops->negotiate)
		return -ENOSYS;

	/* only send once per connect */
	if (!server->ops->need_neg(server))
		return 0;

	rc = server->ops->negotiate(xid, ses);
	if (rc == 0) {
		spin_lock(&GlobalMid_Lock);
		if (server->tcpStatus == CifsNeedNegotiate)
			server->tcpStatus = CifsGood;
		else
			rc = -EHOSTDOWN;
		spin_unlock(&GlobalMid_Lock);
	}

	return rc;
}

int
cifs_setup_session(const unsigned int xid, struct cifs_ses *ses,
		   struct nls_table *nls_info)
{
	int rc = -ENOSYS;
	struct TCP_Server_Info *server = cifs_ses_server(ses);

	if (!ses->binding) {
		ses->capabilities = server->capabilities;
		if (!linuxExtEnabled)
			ses->capabilities &= (~server->vals->cap_unix);

		if (ses->auth_key.response) {
			cifs_dbg(FYI, "Free previous auth_key.response = %p\n",
				 ses->auth_key.response);
			kfree(ses->auth_key.response);
			ses->auth_key.response = NULL;
			ses->auth_key.len = 0;
		}
	}

	cifs_dbg(FYI, "Security Mode: 0x%x Capabilities: 0x%x TimeAdjust: %d\n",
		 server->sec_mode, server->capabilities, server->timeAdj);

	if (server->ops->sess_setup)
		rc = server->ops->sess_setup(xid, ses, nls_info);

	if (rc)
		cifs_server_dbg(VFS, "Send error in SessSetup = %d\n", rc);

	return rc;
}

static int
cifs_set_vol_auth(struct smb3_fs_context *ctx, struct cifs_ses *ses)
{
	ctx->sectype = ses->sectype;

	/* krb5 is special, since we don't need username or pw */
	if (ctx->sectype == Kerberos)
		return 0;

	return cifs_set_cifscreds(ctx, ses);
}

static struct cifs_tcon *
cifs_construct_tcon(struct cifs_sb_info *cifs_sb, kuid_t fsuid)
{
	int rc;
	struct cifs_tcon *master_tcon = cifs_sb_master_tcon(cifs_sb);
	struct cifs_ses *ses;
	struct cifs_tcon *tcon = NULL;
	struct smb3_fs_context *ctx;

	ctx = kzalloc(sizeof(*ctx), GFP_KERNEL);
	if (ctx == NULL)
		return ERR_PTR(-ENOMEM);

	ctx->local_nls = cifs_sb->local_nls;
	ctx->linux_uid = fsuid;
	ctx->cred_uid = fsuid;
	ctx->UNC = master_tcon->treeName;
	ctx->retry = master_tcon->retry;
	ctx->nocase = master_tcon->nocase;
	ctx->nohandlecache = master_tcon->nohandlecache;
	ctx->local_lease = master_tcon->local_lease;
	ctx->no_lease = master_tcon->no_lease;
	ctx->resilient = master_tcon->use_resilient;
	ctx->persistent = master_tcon->use_persistent;
	ctx->handle_timeout = master_tcon->handle_timeout;
	ctx->no_linux_ext = !master_tcon->unix_ext;
	ctx->linux_ext = master_tcon->posix_extensions;
	ctx->sectype = master_tcon->ses->sectype;
	ctx->sign = master_tcon->ses->sign;
	ctx->seal = master_tcon->seal;
	ctx->witness = master_tcon->use_witness;

	rc = cifs_set_vol_auth(ctx, master_tcon->ses);
	if (rc) {
		tcon = ERR_PTR(rc);
		goto out;
	}

	/* get a reference for the same TCP session */
	spin_lock(&cifs_tcp_ses_lock);
	++master_tcon->ses->server->srv_count;
	spin_unlock(&cifs_tcp_ses_lock);

	ses = cifs_get_smb_ses(master_tcon->ses->server, ctx);
	if (IS_ERR(ses)) {
		tcon = (struct cifs_tcon *)ses;
		cifs_put_tcp_session(master_tcon->ses->server, 0);
		goto out;
	}

	tcon = cifs_get_tcon(ses, ctx);
	if (IS_ERR(tcon)) {
		cifs_put_smb_ses(ses);
		goto out;
	}

	if (cap_unix(ses))
		reset_cifs_unix_caps(0, tcon, NULL, ctx);

out:
	kfree(ctx->username);
	kfree_sensitive(ctx->password);
	kfree(ctx);

	return tcon;
}

struct cifs_tcon *
cifs_sb_master_tcon(struct cifs_sb_info *cifs_sb)
{
	return tlink_tcon(cifs_sb_master_tlink(cifs_sb));
}

/* find and return a tlink with given uid */
static struct tcon_link *
tlink_rb_search(struct rb_root *root, kuid_t uid)
{
	struct rb_node *node = root->rb_node;
	struct tcon_link *tlink;

	while (node) {
		tlink = rb_entry(node, struct tcon_link, tl_rbnode);

		if (uid_gt(tlink->tl_uid, uid))
			node = node->rb_left;
		else if (uid_lt(tlink->tl_uid, uid))
			node = node->rb_right;
		else
			return tlink;
	}
	return NULL;
}

/* insert a tcon_link into the tree */
static void
tlink_rb_insert(struct rb_root *root, struct tcon_link *new_tlink)
{
	struct rb_node **new = &(root->rb_node), *parent = NULL;
	struct tcon_link *tlink;

	while (*new) {
		tlink = rb_entry(*new, struct tcon_link, tl_rbnode);
		parent = *new;

		if (uid_gt(tlink->tl_uid, new_tlink->tl_uid))
			new = &((*new)->rb_left);
		else
			new = &((*new)->rb_right);
	}

	rb_link_node(&new_tlink->tl_rbnode, parent, new);
	rb_insert_color(&new_tlink->tl_rbnode, root);
}

/*
 * Find or construct an appropriate tcon given a cifs_sb and the fsuid of the
 * current task.
 *
 * If the superblock doesn't refer to a multiuser mount, then just return
 * the master tcon for the mount.
 *
 * First, search the rbtree for an existing tcon for this fsuid. If one
 * exists, then check to see if it's pending construction. If it is then wait
 * for construction to complete. Once it's no longer pending, check to see if
 * it failed and either return an error or retry construction, depending on
 * the timeout.
 *
 * If one doesn't exist then insert a new tcon_link struct into the tree and
 * try to construct a new one.
 */
struct tcon_link *
cifs_sb_tlink(struct cifs_sb_info *cifs_sb)
{
	int ret;
	kuid_t fsuid = current_fsuid();
	struct tcon_link *tlink, *newtlink;

	if (!(cifs_sb->mnt_cifs_flags & CIFS_MOUNT_MULTIUSER))
		return cifs_get_tlink(cifs_sb_master_tlink(cifs_sb));

	spin_lock(&cifs_sb->tlink_tree_lock);
	tlink = tlink_rb_search(&cifs_sb->tlink_tree, fsuid);
	if (tlink)
		cifs_get_tlink(tlink);
	spin_unlock(&cifs_sb->tlink_tree_lock);

	if (tlink == NULL) {
		newtlink = kzalloc(sizeof(*tlink), GFP_KERNEL);
		if (newtlink == NULL)
			return ERR_PTR(-ENOMEM);
		newtlink->tl_uid = fsuid;
		newtlink->tl_tcon = ERR_PTR(-EACCES);
		set_bit(TCON_LINK_PENDING, &newtlink->tl_flags);
		set_bit(TCON_LINK_IN_TREE, &newtlink->tl_flags);
		cifs_get_tlink(newtlink);

		spin_lock(&cifs_sb->tlink_tree_lock);
		/* was one inserted after previous search? */
		tlink = tlink_rb_search(&cifs_sb->tlink_tree, fsuid);
		if (tlink) {
			cifs_get_tlink(tlink);
			spin_unlock(&cifs_sb->tlink_tree_lock);
			kfree(newtlink);
			goto wait_for_construction;
		}
		tlink = newtlink;
		tlink_rb_insert(&cifs_sb->tlink_tree, tlink);
		spin_unlock(&cifs_sb->tlink_tree_lock);
	} else {
wait_for_construction:
		ret = wait_on_bit(&tlink->tl_flags, TCON_LINK_PENDING,
				  TASK_INTERRUPTIBLE);
		if (ret) {
			cifs_put_tlink(tlink);
			return ERR_PTR(-ERESTARTSYS);
		}

		/* if it's good, return it */
		if (!IS_ERR(tlink->tl_tcon))
			return tlink;

		/* return error if we tried this already recently */
		if (time_before(jiffies, tlink->tl_time + TLINK_ERROR_EXPIRE)) {
			cifs_put_tlink(tlink);
			return ERR_PTR(-EACCES);
		}

		if (test_and_set_bit(TCON_LINK_PENDING, &tlink->tl_flags))
			goto wait_for_construction;
	}

	tlink->tl_tcon = cifs_construct_tcon(cifs_sb, fsuid);
	clear_bit(TCON_LINK_PENDING, &tlink->tl_flags);
	wake_up_bit(&tlink->tl_flags, TCON_LINK_PENDING);

	if (IS_ERR(tlink->tl_tcon)) {
		cifs_put_tlink(tlink);
		return ERR_PTR(-EACCES);
	}

	return tlink;
}

/*
 * periodic workqueue job that scans tcon_tree for a superblock and closes
 * out tcons.
 */
static void
cifs_prune_tlinks(struct work_struct *work)
{
	struct cifs_sb_info *cifs_sb = container_of(work, struct cifs_sb_info,
						    prune_tlinks.work);
	struct rb_root *root = &cifs_sb->tlink_tree;
	struct rb_node *node;
	struct rb_node *tmp;
	struct tcon_link *tlink;

	/*
	 * Because we drop the spinlock in the loop in order to put the tlink
	 * it's not guarded against removal of links from the tree. The only
	 * places that remove entries from the tree are this function and
	 * umounts. Because this function is non-reentrant and is canceled
	 * before umount can proceed, this is safe.
	 */
	spin_lock(&cifs_sb->tlink_tree_lock);
	node = rb_first(root);
	while (node != NULL) {
		tmp = node;
		node = rb_next(tmp);
		tlink = rb_entry(tmp, struct tcon_link, tl_rbnode);

		if (test_bit(TCON_LINK_MASTER, &tlink->tl_flags) ||
		    atomic_read(&tlink->tl_count) != 0 ||
		    time_after(tlink->tl_time + TLINK_IDLE_EXPIRE, jiffies))
			continue;

		cifs_get_tlink(tlink);
		clear_bit(TCON_LINK_IN_TREE, &tlink->tl_flags);
		rb_erase(tmp, root);

		spin_unlock(&cifs_sb->tlink_tree_lock);
		cifs_put_tlink(tlink);
		spin_lock(&cifs_sb->tlink_tree_lock);
	}
	spin_unlock(&cifs_sb->tlink_tree_lock);

	queue_delayed_work(cifsiod_wq, &cifs_sb->prune_tlinks,
				TLINK_IDLE_EXPIRE);
}

#ifdef CONFIG_CIFS_DFS_UPCALL
int cifs_tree_connect(const unsigned int xid, struct cifs_tcon *tcon, const struct nls_table *nlsc)
{
	int rc;
	struct TCP_Server_Info *server = tcon->ses->server;
	const struct smb_version_operations *ops = server->ops;
	struct dfs_cache_tgt_list tl;
	struct dfs_cache_tgt_iterator *it = NULL;
	char *tree;
	const char *tcp_host;
	size_t tcp_host_len;
	const char *dfs_host;
	size_t dfs_host_len;
	char *share = NULL, *prefix = NULL;
	struct dfs_info3_param ref = {0};
	bool isroot;

	tree = kzalloc(MAX_TREE_SIZE, GFP_KERNEL);
	if (!tree)
		return -ENOMEM;

	if (!tcon->dfs_path) {
		if (tcon->ipc) {
			scnprintf(tree, MAX_TREE_SIZE, "\\\\%s\\IPC$", server->hostname);
			rc = ops->tree_connect(xid, tcon->ses, tree, tcon, nlsc);
		} else {
			rc = ops->tree_connect(xid, tcon->ses, tcon->treeName, tcon, nlsc);
		}
		goto out;
	}

	rc = dfs_cache_noreq_find(tcon->dfs_path + 1, &ref, &tl);
	if (rc)
		goto out;
	isroot = ref.server_type == DFS_TYPE_ROOT;
	free_dfs_info_param(&ref);

	extract_unc_hostname(server->hostname, &tcp_host, &tcp_host_len);

	for (it = dfs_cache_get_tgt_iterator(&tl); it; it = dfs_cache_get_next_tgt(&tl, it)) {
		bool target_match;

		kfree(share);
		kfree(prefix);
		share = NULL;
		prefix = NULL;

		rc = dfs_cache_get_tgt_share(tcon->dfs_path + 1, it, &share, &prefix);
		if (rc) {
			cifs_dbg(VFS, "%s: failed to parse target share %d\n",
				 __func__, rc);
			continue;
		}

		extract_unc_hostname(share, &dfs_host, &dfs_host_len);

		if (dfs_host_len != tcp_host_len
		    || strncasecmp(dfs_host, tcp_host, dfs_host_len) != 0) {
			cifs_dbg(FYI, "%s: %.*s doesn't match %.*s\n", __func__, (int)dfs_host_len,
				 dfs_host, (int)tcp_host_len, tcp_host);

			rc = match_target_ip(server, dfs_host, dfs_host_len, &target_match);
			if (rc) {
				cifs_dbg(VFS, "%s: failed to match target ip: %d\n", __func__, rc);
				break;
			}

			if (!target_match) {
				cifs_dbg(FYI, "%s: skipping target\n", __func__);
				continue;
			}
		}

		if (tcon->ipc) {
			scnprintf(tree, MAX_TREE_SIZE, "\\\\%s\\IPC$", share);
			rc = ops->tree_connect(xid, tcon->ses, tree, tcon, nlsc);
		} else {
			scnprintf(tree, MAX_TREE_SIZE, "\\%s", share);
			rc = ops->tree_connect(xid, tcon->ses, tree, tcon, nlsc);
			/* Only handle prefix paths of DFS link targets */
			if (!rc && !isroot) {
				rc = update_super_prepath(tcon, prefix);
				break;
			}
		}
		if (rc == -EREMOTE)
			break;
	}

	kfree(share);
	kfree(prefix);

	if (!rc) {
		if (it)
			rc = dfs_cache_noreq_update_tgthint(tcon->dfs_path + 1, it);
		else
			rc = -ENOENT;
	}
	dfs_cache_free_tgts(&tl);
out:
	kfree(tree);
	return rc;
}
#else
int cifs_tree_connect(const unsigned int xid, struct cifs_tcon *tcon, const struct nls_table *nlsc)
{
	const struct smb_version_operations *ops = tcon->ses->server->ops;

	return ops->tree_connect(xid, tcon->ses, tcon->treeName, tcon, nlsc);
}
#endif<|MERGE_RESOLUTION|>--- conflicted
+++ resolved
@@ -323,7 +323,6 @@
 			 */
 			reconn_set_next_dfs_target(server, cifs_sb, &tgt_list, &tgt_it);
 		else {
-<<<<<<< HEAD
 #endif
 			/*
 			 * Resolve the hostname again to make sure that IP address is up-to-date.
@@ -335,25 +334,6 @@
 			}
 
 #ifdef CONFIG_CIFS_DFS_UPCALL
-		}
-=======
->>>>>>> 7238353f
-#endif
-			/*
-			 * Resolve the hostname again to make sure that IP address is up-to-date.
-			 */
-			rc = reconn_set_ipaddr_from_hostname(server);
-			if (rc) {
-				cifs_dbg(FYI, "%s: failed to resolve hostname: %d\n",
-						__func__, rc);
-			}
-
-<<<<<<< HEAD
-
-#ifdef CONFIG_CIFS_SWN_UPCALL
-=======
-#ifdef CONFIG_CIFS_DFS_UPCALL
->>>>>>> 7238353f
 		}
 #endif
 
