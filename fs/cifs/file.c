// SPDX-License-Identifier: LGPL-2.1
/*
 *
 *   vfs operations that deal with files
 *
 *   Copyright (C) International Business Machines  Corp., 2002,2010
 *   Author(s): Steve French (sfrench@us.ibm.com)
 *              Jeremy Allison (jra@samba.org)
 *
 */
#include <linux/fs.h>
#include <linux/filelock.h>
#include <linux/backing-dev.h>
#include <linux/stat.h>
#include <linux/fcntl.h>
#include <linux/pagemap.h>
#include <linux/pagevec.h>
#include <linux/writeback.h>
#include <linux/task_io_accounting_ops.h>
#include <linux/delay.h>
#include <linux/mount.h>
#include <linux/slab.h>
#include <linux/swap.h>
#include <linux/mm.h>
#include <asm/div64.h>
#include "cifsfs.h"
#include "cifspdu.h"
#include "cifsglob.h"
#include "cifsproto.h"
#include "smb2proto.h"
#include "cifs_unicode.h"
#include "cifs_debug.h"
#include "cifs_fs_sb.h"
#include "fscache.h"
#include "smbdirect.h"
#include "fs_context.h"
#include "cifs_ioctl.h"
#include "cached_dir.h"

/*
 * Remove the dirty flags from a span of pages.
 */
static void cifs_undirty_folios(struct inode *inode, loff_t start, unsigned int len)
{
	struct address_space *mapping = inode->i_mapping;
	struct folio *folio;
	pgoff_t end;

	XA_STATE(xas, &mapping->i_pages, start / PAGE_SIZE);

	rcu_read_lock();

	end = (start + len - 1) / PAGE_SIZE;
	xas_for_each_marked(&xas, folio, end, PAGECACHE_TAG_DIRTY) {
		if (xas_retry(&xas, folio))
			continue;
		xas_pause(&xas);
		rcu_read_unlock();
		folio_lock(folio);
		folio_clear_dirty_for_io(folio);
		folio_unlock(folio);
		rcu_read_lock();
	}

	rcu_read_unlock();
}

/*
 * Completion of write to server.
 */
void cifs_pages_written_back(struct inode *inode, loff_t start, unsigned int len)
{
	struct address_space *mapping = inode->i_mapping;
	struct folio *folio;
	pgoff_t end;

	XA_STATE(xas, &mapping->i_pages, start / PAGE_SIZE);

	if (!len)
		return;

	rcu_read_lock();

	end = (start + len - 1) / PAGE_SIZE;
	xas_for_each(&xas, folio, end) {
		if (xas_retry(&xas, folio))
			continue;
		if (!folio_test_writeback(folio)) {
			WARN_ONCE(1, "bad %x @%llx page %lx %lx\n",
				  len, start, folio_index(folio), end);
			continue;
		}

		folio_detach_private(folio);
		folio_end_writeback(folio);
	}

	rcu_read_unlock();
}

/*
 * Failure of write to server.
 */
void cifs_pages_write_failed(struct inode *inode, loff_t start, unsigned int len)
{
	struct address_space *mapping = inode->i_mapping;
	struct folio *folio;
	pgoff_t end;

	XA_STATE(xas, &mapping->i_pages, start / PAGE_SIZE);

	if (!len)
		return;

	rcu_read_lock();

	end = (start + len - 1) / PAGE_SIZE;
	xas_for_each(&xas, folio, end) {
		if (xas_retry(&xas, folio))
			continue;
		if (!folio_test_writeback(folio)) {
			WARN_ONCE(1, "bad %x @%llx page %lx %lx\n",
				  len, start, folio_index(folio), end);
			continue;
		}

		folio_set_error(folio);
		folio_end_writeback(folio);
	}

	rcu_read_unlock();
}

/*
 * Redirty pages after a temporary failure.
 */
void cifs_pages_write_redirty(struct inode *inode, loff_t start, unsigned int len)
{
	struct address_space *mapping = inode->i_mapping;
	struct folio *folio;
	pgoff_t end;

	XA_STATE(xas, &mapping->i_pages, start / PAGE_SIZE);

	if (!len)
		return;

	rcu_read_lock();

	end = (start + len - 1) / PAGE_SIZE;
	xas_for_each(&xas, folio, end) {
		if (!folio_test_writeback(folio)) {
			WARN_ONCE(1, "bad %x @%llx page %lx %lx\n",
				  len, start, folio_index(folio), end);
			continue;
		}

		filemap_dirty_folio(folio->mapping, folio);
		folio_end_writeback(folio);
	}

	rcu_read_unlock();
}

/*
 * Mark as invalid, all open files on tree connections since they
 * were closed when session to server was lost.
 */
void
cifs_mark_open_files_invalid(struct cifs_tcon *tcon)
{
	struct cifsFileInfo *open_file = NULL;
	struct list_head *tmp;
	struct list_head *tmp1;

	/* only send once per connect */
	spin_lock(&tcon->ses->ses_lock);
	if ((tcon->ses->ses_status != SES_GOOD) || (tcon->status != TID_NEED_RECON)) {
		spin_unlock(&tcon->ses->ses_lock);
		return;
	}
	tcon->status = TID_IN_FILES_INVALIDATE;
	spin_unlock(&tcon->ses->ses_lock);

	/* list all files open on tree connection and mark them invalid */
	spin_lock(&tcon->open_file_lock);
	list_for_each_safe(tmp, tmp1, &tcon->openFileList) {
		open_file = list_entry(tmp, struct cifsFileInfo, tlist);
		open_file->invalidHandle = true;
		open_file->oplock_break_cancelled = true;
	}
	spin_unlock(&tcon->open_file_lock);

	invalidate_all_cached_dirs(tcon);
	spin_lock(&tcon->tc_lock);
	if (tcon->status == TID_IN_FILES_INVALIDATE)
		tcon->status = TID_NEED_TCON;
	spin_unlock(&tcon->tc_lock);

	/*
	 * BB Add call to invalidate_inodes(sb) for all superblocks mounted
	 * to this tcon.
	 */
}

static inline int cifs_convert_flags(unsigned int flags)
{
	if ((flags & O_ACCMODE) == O_RDONLY)
		return GENERIC_READ;
	else if ((flags & O_ACCMODE) == O_WRONLY)
		return GENERIC_WRITE;
	else if ((flags & O_ACCMODE) == O_RDWR) {
		/* GENERIC_ALL is too much permission to request
		   can cause unnecessary access denied on create */
		/* return GENERIC_ALL; */
		return (GENERIC_READ | GENERIC_WRITE);
	}

	return (READ_CONTROL | FILE_WRITE_ATTRIBUTES | FILE_READ_ATTRIBUTES |
		FILE_WRITE_EA | FILE_APPEND_DATA | FILE_WRITE_DATA |
		FILE_READ_DATA);
}

#ifdef CONFIG_CIFS_ALLOW_INSECURE_LEGACY
static u32 cifs_posix_convert_flags(unsigned int flags)
{
	u32 posix_flags = 0;

	if ((flags & O_ACCMODE) == O_RDONLY)
		posix_flags = SMB_O_RDONLY;
	else if ((flags & O_ACCMODE) == O_WRONLY)
		posix_flags = SMB_O_WRONLY;
	else if ((flags & O_ACCMODE) == O_RDWR)
		posix_flags = SMB_O_RDWR;

	if (flags & O_CREAT) {
		posix_flags |= SMB_O_CREAT;
		if (flags & O_EXCL)
			posix_flags |= SMB_O_EXCL;
	} else if (flags & O_EXCL)
		cifs_dbg(FYI, "Application %s pid %d has incorrectly set O_EXCL flag but not O_CREAT on file open. Ignoring O_EXCL\n",
			 current->comm, current->tgid);

	if (flags & O_TRUNC)
		posix_flags |= SMB_O_TRUNC;
	/* be safe and imply O_SYNC for O_DSYNC */
	if (flags & O_DSYNC)
		posix_flags |= SMB_O_SYNC;
	if (flags & O_DIRECTORY)
		posix_flags |= SMB_O_DIRECTORY;
	if (flags & O_NOFOLLOW)
		posix_flags |= SMB_O_NOFOLLOW;
	if (flags & O_DIRECT)
		posix_flags |= SMB_O_DIRECT;

	return posix_flags;
}
#endif /* CONFIG_CIFS_ALLOW_INSECURE_LEGACY */

static inline int cifs_get_disposition(unsigned int flags)
{
	if ((flags & (O_CREAT | O_EXCL)) == (O_CREAT | O_EXCL))
		return FILE_CREATE;
	else if ((flags & (O_CREAT | O_TRUNC)) == (O_CREAT | O_TRUNC))
		return FILE_OVERWRITE_IF;
	else if ((flags & O_CREAT) == O_CREAT)
		return FILE_OPEN_IF;
	else if ((flags & O_TRUNC) == O_TRUNC)
		return FILE_OVERWRITE;
	else
		return FILE_OPEN;
}

#ifdef CONFIG_CIFS_ALLOW_INSECURE_LEGACY
int cifs_posix_open(const char *full_path, struct inode **pinode,
			struct super_block *sb, int mode, unsigned int f_flags,
			__u32 *poplock, __u16 *pnetfid, unsigned int xid)
{
	int rc;
	FILE_UNIX_BASIC_INFO *presp_data;
	__u32 posix_flags = 0;
	struct cifs_sb_info *cifs_sb = CIFS_SB(sb);
	struct cifs_fattr fattr;
	struct tcon_link *tlink;
	struct cifs_tcon *tcon;

	cifs_dbg(FYI, "posix open %s\n", full_path);

	presp_data = kzalloc(sizeof(FILE_UNIX_BASIC_INFO), GFP_KERNEL);
	if (presp_data == NULL)
		return -ENOMEM;

	tlink = cifs_sb_tlink(cifs_sb);
	if (IS_ERR(tlink)) {
		rc = PTR_ERR(tlink);
		goto posix_open_ret;
	}

	tcon = tlink_tcon(tlink);
	mode &= ~current_umask();

	posix_flags = cifs_posix_convert_flags(f_flags);
	rc = CIFSPOSIXCreate(xid, tcon, posix_flags, mode, pnetfid, presp_data,
			     poplock, full_path, cifs_sb->local_nls,
			     cifs_remap(cifs_sb));
	cifs_put_tlink(tlink);

	if (rc)
		goto posix_open_ret;

	if (presp_data->Type == cpu_to_le32(-1))
		goto posix_open_ret; /* open ok, caller does qpathinfo */

	if (!pinode)
		goto posix_open_ret; /* caller does not need info */

	cifs_unix_basic_to_fattr(&fattr, presp_data, cifs_sb);

	/* get new inode and set it up */
	if (*pinode == NULL) {
		cifs_fill_uniqueid(sb, &fattr);
		*pinode = cifs_iget(sb, &fattr);
		if (!*pinode) {
			rc = -ENOMEM;
			goto posix_open_ret;
		}
	} else {
		cifs_revalidate_mapping(*pinode);
		rc = cifs_fattr_to_inode(*pinode, &fattr);
	}

posix_open_ret:
	kfree(presp_data);
	return rc;
}
#endif /* CONFIG_CIFS_ALLOW_INSECURE_LEGACY */

static int cifs_nt_open(const char *full_path, struct inode *inode, struct cifs_sb_info *cifs_sb,
			struct cifs_tcon *tcon, unsigned int f_flags, __u32 *oplock,
			struct cifs_fid *fid, unsigned int xid, struct cifs_open_info_data *buf)
{
	int rc;
	int desired_access;
	int disposition;
	int create_options = CREATE_NOT_DIR;
	struct TCP_Server_Info *server = tcon->ses->server;
	struct cifs_open_parms oparms;

	if (!server->ops->open)
		return -ENOSYS;

	desired_access = cifs_convert_flags(f_flags);

/*********************************************************************
 *  open flag mapping table:
 *
 *	POSIX Flag            CIFS Disposition
 *	----------            ----------------
 *	O_CREAT               FILE_OPEN_IF
 *	O_CREAT | O_EXCL      FILE_CREATE
 *	O_CREAT | O_TRUNC     FILE_OVERWRITE_IF
 *	O_TRUNC               FILE_OVERWRITE
 *	none of the above     FILE_OPEN
 *
 *	Note that there is not a direct match between disposition
 *	FILE_SUPERSEDE (ie create whether or not file exists although
 *	O_CREAT | O_TRUNC is similar but truncates the existing
 *	file rather than creating a new file as FILE_SUPERSEDE does
 *	(which uses the attributes / metadata passed in on open call)
 *?
 *?  O_SYNC is a reasonable match to CIFS writethrough flag
 *?  and the read write flags match reasonably.  O_LARGEFILE
 *?  is irrelevant because largefile support is always used
 *?  by this client. Flags O_APPEND, O_DIRECT, O_DIRECTORY,
 *	 O_FASYNC, O_NOFOLLOW, O_NONBLOCK need further investigation
 *********************************************************************/

	disposition = cifs_get_disposition(f_flags);

	/* BB pass O_SYNC flag through on file attributes .. BB */

	/* O_SYNC also has bit for O_DSYNC so following check picks up either */
	if (f_flags & O_SYNC)
		create_options |= CREATE_WRITE_THROUGH;

	if (f_flags & O_DIRECT)
		create_options |= CREATE_NO_BUFFER;

	oparms = (struct cifs_open_parms) {
		.tcon = tcon,
		.cifs_sb = cifs_sb,
		.desired_access = desired_access,
		.create_options = cifs_create_options(cifs_sb, create_options),
		.disposition = disposition,
		.path = full_path,
		.fid = fid,
	};

	rc = server->ops->open(xid, &oparms, oplock, buf);
	if (rc)
		return rc;

	/* TODO: Add support for calling posix query info but with passing in fid */
	if (tcon->unix_ext)
		rc = cifs_get_inode_info_unix(&inode, full_path, inode->i_sb,
					      xid);
	else
		rc = cifs_get_inode_info(&inode, full_path, buf, inode->i_sb,
					 xid, fid);

	if (rc) {
		server->ops->close(xid, tcon, fid);
		if (rc == -ESTALE)
			rc = -EOPENSTALE;
	}

	return rc;
}

static bool
cifs_has_mand_locks(struct cifsInodeInfo *cinode)
{
	struct cifs_fid_locks *cur;
	bool has_locks = false;

	down_read(&cinode->lock_sem);
	list_for_each_entry(cur, &cinode->llist, llist) {
		if (!list_empty(&cur->locks)) {
			has_locks = true;
			break;
		}
	}
	up_read(&cinode->lock_sem);
	return has_locks;
}

void
cifs_down_write(struct rw_semaphore *sem)
{
	while (!down_write_trylock(sem))
		msleep(10);
}

static void cifsFileInfo_put_work(struct work_struct *work);

struct cifsFileInfo *cifs_new_fileinfo(struct cifs_fid *fid, struct file *file,
				       struct tcon_link *tlink, __u32 oplock,
				       const char *symlink_target)
{
	struct dentry *dentry = file_dentry(file);
	struct inode *inode = d_inode(dentry);
	struct cifsInodeInfo *cinode = CIFS_I(inode);
	struct cifsFileInfo *cfile;
	struct cifs_fid_locks *fdlocks;
	struct cifs_tcon *tcon = tlink_tcon(tlink);
	struct TCP_Server_Info *server = tcon->ses->server;

	cfile = kzalloc(sizeof(struct cifsFileInfo), GFP_KERNEL);
	if (cfile == NULL)
		return cfile;

	fdlocks = kzalloc(sizeof(struct cifs_fid_locks), GFP_KERNEL);
	if (!fdlocks) {
		kfree(cfile);
		return NULL;
	}

	if (symlink_target) {
		cfile->symlink_target = kstrdup(symlink_target, GFP_KERNEL);
		if (!cfile->symlink_target) {
			kfree(fdlocks);
			kfree(cfile);
			return NULL;
		}
	}

	INIT_LIST_HEAD(&fdlocks->locks);
	fdlocks->cfile = cfile;
	cfile->llist = fdlocks;

	cfile->count = 1;
	cfile->pid = current->tgid;
	cfile->uid = current_fsuid();
	cfile->dentry = dget(dentry);
	cfile->f_flags = file->f_flags;
	cfile->invalidHandle = false;
	cfile->deferred_close_scheduled = false;
	cfile->tlink = cifs_get_tlink(tlink);
	INIT_WORK(&cfile->oplock_break, cifs_oplock_break);
	INIT_WORK(&cfile->put, cifsFileInfo_put_work);
	INIT_DELAYED_WORK(&cfile->deferred, smb2_deferred_work_close);
	mutex_init(&cfile->fh_mutex);
	spin_lock_init(&cfile->file_info_lock);

	cifs_sb_active(inode->i_sb);

	/*
	 * If the server returned a read oplock and we have mandatory brlocks,
	 * set oplock level to None.
	 */
	if (server->ops->is_read_op(oplock) && cifs_has_mand_locks(cinode)) {
		cifs_dbg(FYI, "Reset oplock val from read to None due to mand locks\n");
		oplock = 0;
	}

	cifs_down_write(&cinode->lock_sem);
	list_add(&fdlocks->llist, &cinode->llist);
	up_write(&cinode->lock_sem);

	spin_lock(&tcon->open_file_lock);
	if (fid->pending_open->oplock != CIFS_OPLOCK_NO_CHANGE && oplock)
		oplock = fid->pending_open->oplock;
	list_del(&fid->pending_open->olist);

	fid->purge_cache = false;
	server->ops->set_fid(cfile, fid, oplock);

	list_add(&cfile->tlist, &tcon->openFileList);
	atomic_inc(&tcon->num_local_opens);

	/* if readable file instance put first in list*/
	spin_lock(&cinode->open_file_lock);
	if (file->f_mode & FMODE_READ)
		list_add(&cfile->flist, &cinode->openFileList);
	else
		list_add_tail(&cfile->flist, &cinode->openFileList);
	spin_unlock(&cinode->open_file_lock);
	spin_unlock(&tcon->open_file_lock);

	if (fid->purge_cache)
		cifs_zap_mapping(inode);

	file->private_data = cfile;
	return cfile;
}

struct cifsFileInfo *
cifsFileInfo_get(struct cifsFileInfo *cifs_file)
{
	spin_lock(&cifs_file->file_info_lock);
	cifsFileInfo_get_locked(cifs_file);
	spin_unlock(&cifs_file->file_info_lock);
	return cifs_file;
}

static void cifsFileInfo_put_final(struct cifsFileInfo *cifs_file)
{
	struct inode *inode = d_inode(cifs_file->dentry);
	struct cifsInodeInfo *cifsi = CIFS_I(inode);
	struct cifsLockInfo *li, *tmp;
	struct super_block *sb = inode->i_sb;

	/*
	 * Delete any outstanding lock records. We'll lose them when the file
	 * is closed anyway.
	 */
	cifs_down_write(&cifsi->lock_sem);
	list_for_each_entry_safe(li, tmp, &cifs_file->llist->locks, llist) {
		list_del(&li->llist);
		cifs_del_lock_waiters(li);
		kfree(li);
	}
	list_del(&cifs_file->llist->llist);
	kfree(cifs_file->llist);
	up_write(&cifsi->lock_sem);

	cifs_put_tlink(cifs_file->tlink);
	dput(cifs_file->dentry);
	cifs_sb_deactive(sb);
	kfree(cifs_file->symlink_target);
	kfree(cifs_file);
}

static void cifsFileInfo_put_work(struct work_struct *work)
{
	struct cifsFileInfo *cifs_file = container_of(work,
			struct cifsFileInfo, put);

	cifsFileInfo_put_final(cifs_file);
}

/**
 * cifsFileInfo_put - release a reference of file priv data
 *
 * Always potentially wait for oplock handler. See _cifsFileInfo_put().
 *
 * @cifs_file:	cifs/smb3 specific info (eg refcounts) for an open file
 */
void cifsFileInfo_put(struct cifsFileInfo *cifs_file)
{
	_cifsFileInfo_put(cifs_file, true, true);
}

/**
 * _cifsFileInfo_put - release a reference of file priv data
 *
 * This may involve closing the filehandle @cifs_file out on the
 * server. Must be called without holding tcon->open_file_lock,
 * cinode->open_file_lock and cifs_file->file_info_lock.
 *
 * If @wait_for_oplock_handler is true and we are releasing the last
 * reference, wait for any running oplock break handler of the file
 * and cancel any pending one.
 *
 * @cifs_file:	cifs/smb3 specific info (eg refcounts) for an open file
 * @wait_oplock_handler: must be false if called from oplock_break_handler
 * @offload:	not offloaded on close and oplock breaks
 *
 */
void _cifsFileInfo_put(struct cifsFileInfo *cifs_file,
		       bool wait_oplock_handler, bool offload)
{
	struct inode *inode = d_inode(cifs_file->dentry);
	struct cifs_tcon *tcon = tlink_tcon(cifs_file->tlink);
	struct TCP_Server_Info *server = tcon->ses->server;
	struct cifsInodeInfo *cifsi = CIFS_I(inode);
	struct super_block *sb = inode->i_sb;
	struct cifs_sb_info *cifs_sb = CIFS_SB(sb);
	struct cifs_fid fid = {};
	struct cifs_pending_open open;
	bool oplock_break_cancelled;

	spin_lock(&tcon->open_file_lock);
	spin_lock(&cifsi->open_file_lock);
	spin_lock(&cifs_file->file_info_lock);
	if (--cifs_file->count > 0) {
		spin_unlock(&cifs_file->file_info_lock);
		spin_unlock(&cifsi->open_file_lock);
		spin_unlock(&tcon->open_file_lock);
		return;
	}
	spin_unlock(&cifs_file->file_info_lock);

	if (server->ops->get_lease_key)
		server->ops->get_lease_key(inode, &fid);

	/* store open in pending opens to make sure we don't miss lease break */
	cifs_add_pending_open_locked(&fid, cifs_file->tlink, &open);

	/* remove it from the lists */
	list_del(&cifs_file->flist);
	list_del(&cifs_file->tlist);
	atomic_dec(&tcon->num_local_opens);

	if (list_empty(&cifsi->openFileList)) {
		cifs_dbg(FYI, "closing last open instance for inode %p\n",
			 d_inode(cifs_file->dentry));
		/*
		 * In strict cache mode we need invalidate mapping on the last
		 * close  because it may cause a error when we open this file
		 * again and get at least level II oplock.
		 */
		if (cifs_sb->mnt_cifs_flags & CIFS_MOUNT_STRICT_IO)
			set_bit(CIFS_INO_INVALID_MAPPING, &cifsi->flags);
		cifs_set_oplock_level(cifsi, 0);
	}

	spin_unlock(&cifsi->open_file_lock);
	spin_unlock(&tcon->open_file_lock);

	oplock_break_cancelled = wait_oplock_handler ?
		cancel_work_sync(&cifs_file->oplock_break) : false;

	if (!tcon->need_reconnect && !cifs_file->invalidHandle) {
		struct TCP_Server_Info *server = tcon->ses->server;
		unsigned int xid;

		xid = get_xid();
		if (server->ops->close_getattr)
			server->ops->close_getattr(xid, tcon, cifs_file);
		else if (server->ops->close)
			server->ops->close(xid, tcon, &cifs_file->fid);
		_free_xid(xid);
	}

	if (oplock_break_cancelled)
		cifs_done_oplock_break(cifsi);

	cifs_del_pending_open(&open);

	if (offload)
		queue_work(fileinfo_put_wq, &cifs_file->put);
	else
		cifsFileInfo_put_final(cifs_file);
}

int cifs_open(struct inode *inode, struct file *file)

{
	int rc = -EACCES;
	unsigned int xid;
	__u32 oplock;
	struct cifs_sb_info *cifs_sb;
	struct TCP_Server_Info *server;
	struct cifs_tcon *tcon;
	struct tcon_link *tlink;
	struct cifsFileInfo *cfile = NULL;
	void *page;
	const char *full_path;
	bool posix_open_ok = false;
	struct cifs_fid fid = {};
	struct cifs_pending_open open;
	struct cifs_open_info_data data = {};

	xid = get_xid();

	cifs_sb = CIFS_SB(inode->i_sb);
	if (unlikely(cifs_forced_shutdown(cifs_sb))) {
		free_xid(xid);
		return -EIO;
	}

	tlink = cifs_sb_tlink(cifs_sb);
	if (IS_ERR(tlink)) {
		free_xid(xid);
		return PTR_ERR(tlink);
	}
	tcon = tlink_tcon(tlink);
	server = tcon->ses->server;

	page = alloc_dentry_path();
	full_path = build_path_from_dentry(file_dentry(file), page);
	if (IS_ERR(full_path)) {
		rc = PTR_ERR(full_path);
		goto out;
	}

	cifs_dbg(FYI, "inode = 0x%p file flags are 0x%x for %s\n",
		 inode, file->f_flags, full_path);

	if (file->f_flags & O_DIRECT &&
	    cifs_sb->mnt_cifs_flags & CIFS_MOUNT_STRICT_IO) {
		if (cifs_sb->mnt_cifs_flags & CIFS_MOUNT_NO_BRL)
			file->f_op = &cifs_file_direct_nobrl_ops;
		else
			file->f_op = &cifs_file_direct_ops;
	}

	/* Get the cached handle as SMB2 close is deferred */
	rc = cifs_get_readable_path(tcon, full_path, &cfile);
	if (rc == 0) {
		if (file->f_flags == cfile->f_flags) {
			file->private_data = cfile;
			spin_lock(&CIFS_I(inode)->deferred_lock);
			cifs_del_deferred_close(cfile);
			spin_unlock(&CIFS_I(inode)->deferred_lock);
			goto use_cache;
		} else {
			_cifsFileInfo_put(cfile, true, false);
		}
	}

	if (server->oplocks)
		oplock = REQ_OPLOCK;
	else
		oplock = 0;

#ifdef CONFIG_CIFS_ALLOW_INSECURE_LEGACY
	if (!tcon->broken_posix_open && tcon->unix_ext &&
	    cap_unix(tcon->ses) && (CIFS_UNIX_POSIX_PATH_OPS_CAP &
				le64_to_cpu(tcon->fsUnixInfo.Capability))) {
		/* can not refresh inode info since size could be stale */
		rc = cifs_posix_open(full_path, &inode, inode->i_sb,
				cifs_sb->ctx->file_mode /* ignored */,
				file->f_flags, &oplock, &fid.netfid, xid);
		if (rc == 0) {
			cifs_dbg(FYI, "posix open succeeded\n");
			posix_open_ok = true;
		} else if ((rc == -EINVAL) || (rc == -EOPNOTSUPP)) {
			if (tcon->ses->serverNOS)
				cifs_dbg(VFS, "server %s of type %s returned unexpected error on SMB posix open, disabling posix open support. Check if server update available.\n",
					 tcon->ses->ip_addr,
					 tcon->ses->serverNOS);
			tcon->broken_posix_open = true;
		} else if ((rc != -EIO) && (rc != -EREMOTE) &&
			 (rc != -EOPNOTSUPP)) /* path not found or net err */
			goto out;
		/*
		 * Else fallthrough to retry open the old way on network i/o
		 * or DFS errors.
		 */
	}
#endif /* CONFIG_CIFS_ALLOW_INSECURE_LEGACY */

	if (server->ops->get_lease_key)
		server->ops->get_lease_key(inode, &fid);

	cifs_add_pending_open(&fid, tlink, &open);

	if (!posix_open_ok) {
		if (server->ops->get_lease_key)
			server->ops->get_lease_key(inode, &fid);

		rc = cifs_nt_open(full_path, inode, cifs_sb, tcon, file->f_flags, &oplock, &fid,
				  xid, &data);
		if (rc) {
			cifs_del_pending_open(&open);
			goto out;
		}
	}

	cfile = cifs_new_fileinfo(&fid, file, tlink, oplock, data.symlink_target);
	if (cfile == NULL) {
		if (server->ops->close)
			server->ops->close(xid, tcon, &fid);
		cifs_del_pending_open(&open);
		rc = -ENOMEM;
		goto out;
	}

#ifdef CONFIG_CIFS_ALLOW_INSECURE_LEGACY
	if ((oplock & CIFS_CREATE_ACTION) && !posix_open_ok && tcon->unix_ext) {
		/*
		 * Time to set mode which we can not set earlier due to
		 * problems creating new read-only files.
		 */
		struct cifs_unix_set_info_args args = {
			.mode	= inode->i_mode,
			.uid	= INVALID_UID, /* no change */
			.gid	= INVALID_GID, /* no change */
			.ctime	= NO_CHANGE_64,
			.atime	= NO_CHANGE_64,
			.mtime	= NO_CHANGE_64,
			.device	= 0,
		};
		CIFSSMBUnixSetFileInfo(xid, tcon, &args, fid.netfid,
				       cfile->pid);
	}
#endif /* CONFIG_CIFS_ALLOW_INSECURE_LEGACY */

use_cache:
	fscache_use_cookie(cifs_inode_cookie(file_inode(file)),
			   file->f_mode & FMODE_WRITE);
	if (file->f_flags & O_DIRECT &&
	    (!((file->f_flags & O_ACCMODE) != O_RDONLY) ||
	     file->f_flags & O_APPEND))
		cifs_invalidate_cache(file_inode(file),
				      FSCACHE_INVAL_DIO_WRITE);

out:
	free_dentry_path(page);
	free_xid(xid);
	cifs_put_tlink(tlink);
	cifs_free_open_info(&data);
	return rc;
}

#ifdef CONFIG_CIFS_ALLOW_INSECURE_LEGACY
static int cifs_push_posix_locks(struct cifsFileInfo *cfile);
#endif /* CONFIG_CIFS_ALLOW_INSECURE_LEGACY */

/*
 * Try to reacquire byte range locks that were released when session
 * to server was lost.
 */
static int
cifs_relock_file(struct cifsFileInfo *cfile)
{
	struct cifsInodeInfo *cinode = CIFS_I(d_inode(cfile->dentry));
	struct cifs_tcon *tcon = tlink_tcon(cfile->tlink);
	int rc = 0;
#ifdef CONFIG_CIFS_ALLOW_INSECURE_LEGACY
	struct cifs_sb_info *cifs_sb = CIFS_SB(cfile->dentry->d_sb);
#endif /* CONFIG_CIFS_ALLOW_INSECURE_LEGACY */

	down_read_nested(&cinode->lock_sem, SINGLE_DEPTH_NESTING);
	if (cinode->can_cache_brlcks) {
		/* can cache locks - no need to relock */
		up_read(&cinode->lock_sem);
		return rc;
	}

#ifdef CONFIG_CIFS_ALLOW_INSECURE_LEGACY
	if (cap_unix(tcon->ses) &&
	    (CIFS_UNIX_FCNTL_CAP & le64_to_cpu(tcon->fsUnixInfo.Capability)) &&
	    ((cifs_sb->mnt_cifs_flags & CIFS_MOUNT_NOPOSIXBRL) == 0))
		rc = cifs_push_posix_locks(cfile);
	else
#endif /* CONFIG_CIFS_ALLOW_INSECURE_LEGACY */
		rc = tcon->ses->server->ops->push_mand_locks(cfile);

	up_read(&cinode->lock_sem);
	return rc;
}

static int
cifs_reopen_file(struct cifsFileInfo *cfile, bool can_flush)
{
	int rc = -EACCES;
	unsigned int xid;
	__u32 oplock;
	struct cifs_sb_info *cifs_sb;
	struct cifs_tcon *tcon;
	struct TCP_Server_Info *server;
	struct cifsInodeInfo *cinode;
	struct inode *inode;
	void *page;
	const char *full_path;
	int desired_access;
	int disposition = FILE_OPEN;
	int create_options = CREATE_NOT_DIR;
	struct cifs_open_parms oparms;

	xid = get_xid();
	mutex_lock(&cfile->fh_mutex);
	if (!cfile->invalidHandle) {
		mutex_unlock(&cfile->fh_mutex);
		free_xid(xid);
		return 0;
	}

	inode = d_inode(cfile->dentry);
	cifs_sb = CIFS_SB(inode->i_sb);
	tcon = tlink_tcon(cfile->tlink);
	server = tcon->ses->server;

	/*
	 * Can not grab rename sem here because various ops, including those
	 * that already have the rename sem can end up causing writepage to get
	 * called and if the server was down that means we end up here, and we
	 * can never tell if the caller already has the rename_sem.
	 */
	page = alloc_dentry_path();
	full_path = build_path_from_dentry(cfile->dentry, page);
	if (IS_ERR(full_path)) {
		mutex_unlock(&cfile->fh_mutex);
		free_dentry_path(page);
		free_xid(xid);
		return PTR_ERR(full_path);
	}

	cifs_dbg(FYI, "inode = 0x%p file flags 0x%x for %s\n",
		 inode, cfile->f_flags, full_path);

	if (tcon->ses->server->oplocks)
		oplock = REQ_OPLOCK;
	else
		oplock = 0;

#ifdef CONFIG_CIFS_ALLOW_INSECURE_LEGACY
	if (tcon->unix_ext && cap_unix(tcon->ses) &&
	    (CIFS_UNIX_POSIX_PATH_OPS_CAP &
				le64_to_cpu(tcon->fsUnixInfo.Capability))) {
		/*
		 * O_CREAT, O_EXCL and O_TRUNC already had their effect on the
		 * original open. Must mask them off for a reopen.
		 */
		unsigned int oflags = cfile->f_flags &
						~(O_CREAT | O_EXCL | O_TRUNC);

		rc = cifs_posix_open(full_path, NULL, inode->i_sb,
				     cifs_sb->ctx->file_mode /* ignored */,
				     oflags, &oplock, &cfile->fid.netfid, xid);
		if (rc == 0) {
			cifs_dbg(FYI, "posix reopen succeeded\n");
			oparms.reconnect = true;
			goto reopen_success;
		}
		/*
		 * fallthrough to retry open the old way on errors, especially
		 * in the reconnect path it is important to retry hard
		 */
	}
#endif /* CONFIG_CIFS_ALLOW_INSECURE_LEGACY */

	desired_access = cifs_convert_flags(cfile->f_flags);

	/* O_SYNC also has bit for O_DSYNC so following check picks up either */
	if (cfile->f_flags & O_SYNC)
		create_options |= CREATE_WRITE_THROUGH;

	if (cfile->f_flags & O_DIRECT)
		create_options |= CREATE_NO_BUFFER;

	if (server->ops->get_lease_key)
		server->ops->get_lease_key(inode, &cfile->fid);

	oparms = (struct cifs_open_parms) {
		.tcon = tcon,
		.cifs_sb = cifs_sb,
		.desired_access = desired_access,
		.create_options = cifs_create_options(cifs_sb, create_options),
		.disposition = disposition,
		.path = full_path,
		.fid = &cfile->fid,
		.reconnect = true,
	};

	/*
	 * Can not refresh inode by passing in file_info buf to be returned by
	 * ops->open and then calling get_inode_info with returned buf since
	 * file might have write behind data that needs to be flushed and server
	 * version of file size can be stale. If we knew for sure that inode was
	 * not dirty locally we could do this.
	 */
	rc = server->ops->open(xid, &oparms, &oplock, NULL);
	if (rc == -ENOENT && oparms.reconnect == false) {
		/* durable handle timeout is expired - open the file again */
		rc = server->ops->open(xid, &oparms, &oplock, NULL);
		/* indicate that we need to relock the file */
		oparms.reconnect = true;
	}

	if (rc) {
		mutex_unlock(&cfile->fh_mutex);
		cifs_dbg(FYI, "cifs_reopen returned 0x%x\n", rc);
		cifs_dbg(FYI, "oplock: %d\n", oplock);
		goto reopen_error_exit;
	}

#ifdef CONFIG_CIFS_ALLOW_INSECURE_LEGACY
reopen_success:
#endif /* CONFIG_CIFS_ALLOW_INSECURE_LEGACY */
	cfile->invalidHandle = false;
	mutex_unlock(&cfile->fh_mutex);
	cinode = CIFS_I(inode);

	if (can_flush) {
		rc = filemap_write_and_wait(inode->i_mapping);
		if (!is_interrupt_error(rc))
			mapping_set_error(inode->i_mapping, rc);

		if (tcon->posix_extensions)
			rc = smb311_posix_get_inode_info(&inode, full_path, inode->i_sb, xid);
		else if (tcon->unix_ext)
			rc = cifs_get_inode_info_unix(&inode, full_path,
						      inode->i_sb, xid);
		else
			rc = cifs_get_inode_info(&inode, full_path, NULL,
						 inode->i_sb, xid, NULL);
	}
	/*
	 * Else we are writing out data to server already and could deadlock if
	 * we tried to flush data, and since we do not know if we have data that
	 * would invalidate the current end of file on the server we can not go
	 * to the server to get the new inode info.
	 */

	/*
	 * If the server returned a read oplock and we have mandatory brlocks,
	 * set oplock level to None.
	 */
	if (server->ops->is_read_op(oplock) && cifs_has_mand_locks(cinode)) {
		cifs_dbg(FYI, "Reset oplock val from read to None due to mand locks\n");
		oplock = 0;
	}

	server->ops->set_fid(cfile, &cfile->fid, oplock);
	if (oparms.reconnect)
		cifs_relock_file(cfile);

reopen_error_exit:
	free_dentry_path(page);
	free_xid(xid);
	return rc;
}

void smb2_deferred_work_close(struct work_struct *work)
{
	struct cifsFileInfo *cfile = container_of(work,
			struct cifsFileInfo, deferred.work);

	spin_lock(&CIFS_I(d_inode(cfile->dentry))->deferred_lock);
	cifs_del_deferred_close(cfile);
	cfile->deferred_close_scheduled = false;
	spin_unlock(&CIFS_I(d_inode(cfile->dentry))->deferred_lock);
	_cifsFileInfo_put(cfile, true, false);
}

int cifs_close(struct inode *inode, struct file *file)
{
	struct cifsFileInfo *cfile;
	struct cifsInodeInfo *cinode = CIFS_I(inode);
	struct cifs_sb_info *cifs_sb = CIFS_SB(inode->i_sb);
	struct cifs_deferred_close *dclose;

	cifs_fscache_unuse_inode_cookie(inode, file->f_mode & FMODE_WRITE);

	if (file->private_data != NULL) {
		cfile = file->private_data;
		file->private_data = NULL;
		dclose = kmalloc(sizeof(struct cifs_deferred_close), GFP_KERNEL);
		if ((cinode->oplock == CIFS_CACHE_RHW_FLG) &&
		    cinode->lease_granted &&
		    !test_bit(CIFS_INO_CLOSE_ON_LOCK, &cinode->flags) &&
		    dclose) {
			if (test_and_clear_bit(CIFS_INO_MODIFIED_ATTR, &cinode->flags)) {
				inode->i_ctime = inode->i_mtime = current_time(inode);
			}
			spin_lock(&cinode->deferred_lock);
			cifs_add_deferred_close(cfile, dclose);
			if (cfile->deferred_close_scheduled &&
			    delayed_work_pending(&cfile->deferred)) {
				/*
				 * If there is no pending work, mod_delayed_work queues new work.
				 * So, Increase the ref count to avoid use-after-free.
				 */
				if (!mod_delayed_work(deferredclose_wq,
						&cfile->deferred, cifs_sb->ctx->closetimeo))
					cifsFileInfo_get(cfile);
			} else {
				/* Deferred close for files */
				queue_delayed_work(deferredclose_wq,
						&cfile->deferred, cifs_sb->ctx->closetimeo);
				cfile->deferred_close_scheduled = true;
				spin_unlock(&cinode->deferred_lock);
				return 0;
			}
			spin_unlock(&cinode->deferred_lock);
			_cifsFileInfo_put(cfile, true, false);
		} else {
			_cifsFileInfo_put(cfile, true, false);
			kfree(dclose);
		}
	}

	/* return code from the ->release op is always ignored */
	return 0;
}

void
cifs_reopen_persistent_handles(struct cifs_tcon *tcon)
{
	struct cifsFileInfo *open_file, *tmp;
	struct list_head tmp_list;

	if (!tcon->use_persistent || !tcon->need_reopen_files)
		return;

	tcon->need_reopen_files = false;

	cifs_dbg(FYI, "Reopen persistent handles\n");
	INIT_LIST_HEAD(&tmp_list);

	/* list all files open on tree connection, reopen resilient handles  */
	spin_lock(&tcon->open_file_lock);
	list_for_each_entry(open_file, &tcon->openFileList, tlist) {
		if (!open_file->invalidHandle)
			continue;
		cifsFileInfo_get(open_file);
		list_add_tail(&open_file->rlist, &tmp_list);
	}
	spin_unlock(&tcon->open_file_lock);

	list_for_each_entry_safe(open_file, tmp, &tmp_list, rlist) {
		if (cifs_reopen_file(open_file, false /* do not flush */))
			tcon->need_reopen_files = true;
		list_del_init(&open_file->rlist);
		cifsFileInfo_put(open_file);
	}
}

int cifs_closedir(struct inode *inode, struct file *file)
{
	int rc = 0;
	unsigned int xid;
	struct cifsFileInfo *cfile = file->private_data;
	struct cifs_tcon *tcon;
	struct TCP_Server_Info *server;
	char *buf;

	cifs_dbg(FYI, "Closedir inode = 0x%p\n", inode);

	if (cfile == NULL)
		return rc;

	xid = get_xid();
	tcon = tlink_tcon(cfile->tlink);
	server = tcon->ses->server;

	cifs_dbg(FYI, "Freeing private data in close dir\n");
	spin_lock(&cfile->file_info_lock);
	if (server->ops->dir_needs_close(cfile)) {
		cfile->invalidHandle = true;
		spin_unlock(&cfile->file_info_lock);
		if (server->ops->close_dir)
			rc = server->ops->close_dir(xid, tcon, &cfile->fid);
		else
			rc = -ENOSYS;
		cifs_dbg(FYI, "Closing uncompleted readdir with rc %d\n", rc);
		/* not much we can do if it fails anyway, ignore rc */
		rc = 0;
	} else
		spin_unlock(&cfile->file_info_lock);

	buf = cfile->srch_inf.ntwrk_buf_start;
	if (buf) {
		cifs_dbg(FYI, "closedir free smb buf in srch struct\n");
		cfile->srch_inf.ntwrk_buf_start = NULL;
		if (cfile->srch_inf.smallBuf)
			cifs_small_buf_release(buf);
		else
			cifs_buf_release(buf);
	}

	cifs_put_tlink(cfile->tlink);
	kfree(file->private_data);
	file->private_data = NULL;
	/* BB can we lock the filestruct while this is going on? */
	free_xid(xid);
	return rc;
}

static struct cifsLockInfo *
cifs_lock_init(__u64 offset, __u64 length, __u8 type, __u16 flags)
{
	struct cifsLockInfo *lock =
		kmalloc(sizeof(struct cifsLockInfo), GFP_KERNEL);
	if (!lock)
		return lock;
	lock->offset = offset;
	lock->length = length;
	lock->type = type;
	lock->pid = current->tgid;
	lock->flags = flags;
	INIT_LIST_HEAD(&lock->blist);
	init_waitqueue_head(&lock->block_q);
	return lock;
}

void
cifs_del_lock_waiters(struct cifsLockInfo *lock)
{
	struct cifsLockInfo *li, *tmp;
	list_for_each_entry_safe(li, tmp, &lock->blist, blist) {
		list_del_init(&li->blist);
		wake_up(&li->block_q);
	}
}

#define CIFS_LOCK_OP	0
#define CIFS_READ_OP	1
#define CIFS_WRITE_OP	2

/* @rw_check : 0 - no op, 1 - read, 2 - write */
static bool
cifs_find_fid_lock_conflict(struct cifs_fid_locks *fdlocks, __u64 offset,
			    __u64 length, __u8 type, __u16 flags,
			    struct cifsFileInfo *cfile,
			    struct cifsLockInfo **conf_lock, int rw_check)
{
	struct cifsLockInfo *li;
	struct cifsFileInfo *cur_cfile = fdlocks->cfile;
	struct TCP_Server_Info *server = tlink_tcon(cfile->tlink)->ses->server;

	list_for_each_entry(li, &fdlocks->locks, llist) {
		if (offset + length <= li->offset ||
		    offset >= li->offset + li->length)
			continue;
		if (rw_check != CIFS_LOCK_OP && current->tgid == li->pid &&
		    server->ops->compare_fids(cfile, cur_cfile)) {
			/* shared lock prevents write op through the same fid */
			if (!(li->type & server->vals->shared_lock_type) ||
			    rw_check != CIFS_WRITE_OP)
				continue;
		}
		if ((type & server->vals->shared_lock_type) &&
		    ((server->ops->compare_fids(cfile, cur_cfile) &&
		     current->tgid == li->pid) || type == li->type))
			continue;
		if (rw_check == CIFS_LOCK_OP &&
		    (flags & FL_OFDLCK) && (li->flags & FL_OFDLCK) &&
		    server->ops->compare_fids(cfile, cur_cfile))
			continue;
		if (conf_lock)
			*conf_lock = li;
		return true;
	}
	return false;
}

bool
cifs_find_lock_conflict(struct cifsFileInfo *cfile, __u64 offset, __u64 length,
			__u8 type, __u16 flags,
			struct cifsLockInfo **conf_lock, int rw_check)
{
	bool rc = false;
	struct cifs_fid_locks *cur;
	struct cifsInodeInfo *cinode = CIFS_I(d_inode(cfile->dentry));

	list_for_each_entry(cur, &cinode->llist, llist) {
		rc = cifs_find_fid_lock_conflict(cur, offset, length, type,
						 flags, cfile, conf_lock,
						 rw_check);
		if (rc)
			break;
	}

	return rc;
}

/*
 * Check if there is another lock that prevents us to set the lock (mandatory
 * style). If such a lock exists, update the flock structure with its
 * properties. Otherwise, set the flock type to F_UNLCK if we can cache brlocks
 * or leave it the same if we can't. Returns 0 if we don't need to request to
 * the server or 1 otherwise.
 */
static int
cifs_lock_test(struct cifsFileInfo *cfile, __u64 offset, __u64 length,
	       __u8 type, struct file_lock *flock)
{
	int rc = 0;
	struct cifsLockInfo *conf_lock;
	struct cifsInodeInfo *cinode = CIFS_I(d_inode(cfile->dentry));
	struct TCP_Server_Info *server = tlink_tcon(cfile->tlink)->ses->server;
	bool exist;

	down_read(&cinode->lock_sem);

	exist = cifs_find_lock_conflict(cfile, offset, length, type,
					flock->fl_flags, &conf_lock,
					CIFS_LOCK_OP);
	if (exist) {
		flock->fl_start = conf_lock->offset;
		flock->fl_end = conf_lock->offset + conf_lock->length - 1;
		flock->fl_pid = conf_lock->pid;
		if (conf_lock->type & server->vals->shared_lock_type)
			flock->fl_type = F_RDLCK;
		else
			flock->fl_type = F_WRLCK;
	} else if (!cinode->can_cache_brlcks)
		rc = 1;
	else
		flock->fl_type = F_UNLCK;

	up_read(&cinode->lock_sem);
	return rc;
}

static void
cifs_lock_add(struct cifsFileInfo *cfile, struct cifsLockInfo *lock)
{
	struct cifsInodeInfo *cinode = CIFS_I(d_inode(cfile->dentry));
	cifs_down_write(&cinode->lock_sem);
	list_add_tail(&lock->llist, &cfile->llist->locks);
	up_write(&cinode->lock_sem);
}

/*
 * Set the byte-range lock (mandatory style). Returns:
 * 1) 0, if we set the lock and don't need to request to the server;
 * 2) 1, if no locks prevent us but we need to request to the server;
 * 3) -EACCES, if there is a lock that prevents us and wait is false.
 */
static int
cifs_lock_add_if(struct cifsFileInfo *cfile, struct cifsLockInfo *lock,
		 bool wait)
{
	struct cifsLockInfo *conf_lock;
	struct cifsInodeInfo *cinode = CIFS_I(d_inode(cfile->dentry));
	bool exist;
	int rc = 0;

try_again:
	exist = false;
	cifs_down_write(&cinode->lock_sem);

	exist = cifs_find_lock_conflict(cfile, lock->offset, lock->length,
					lock->type, lock->flags, &conf_lock,
					CIFS_LOCK_OP);
	if (!exist && cinode->can_cache_brlcks) {
		list_add_tail(&lock->llist, &cfile->llist->locks);
		up_write(&cinode->lock_sem);
		return rc;
	}

	if (!exist)
		rc = 1;
	else if (!wait)
		rc = -EACCES;
	else {
		list_add_tail(&lock->blist, &conf_lock->blist);
		up_write(&cinode->lock_sem);
		rc = wait_event_interruptible(lock->block_q,
					(lock->blist.prev == &lock->blist) &&
					(lock->blist.next == &lock->blist));
		if (!rc)
			goto try_again;
		cifs_down_write(&cinode->lock_sem);
		list_del_init(&lock->blist);
	}

	up_write(&cinode->lock_sem);
	return rc;
}

#ifdef CONFIG_CIFS_ALLOW_INSECURE_LEGACY
/*
 * Check if there is another lock that prevents us to set the lock (posix
 * style). If such a lock exists, update the flock structure with its
 * properties. Otherwise, set the flock type to F_UNLCK if we can cache brlocks
 * or leave it the same if we can't. Returns 0 if we don't need to request to
 * the server or 1 otherwise.
 */
static int
cifs_posix_lock_test(struct file *file, struct file_lock *flock)
{
	int rc = 0;
	struct cifsInodeInfo *cinode = CIFS_I(file_inode(file));
	unsigned char saved_type = flock->fl_type;

	if ((flock->fl_flags & FL_POSIX) == 0)
		return 1;

	down_read(&cinode->lock_sem);
	posix_test_lock(file, flock);

	if (flock->fl_type == F_UNLCK && !cinode->can_cache_brlcks) {
		flock->fl_type = saved_type;
		rc = 1;
	}

	up_read(&cinode->lock_sem);
	return rc;
}

/*
 * Set the byte-range lock (posix style). Returns:
 * 1) <0, if the error occurs while setting the lock;
 * 2) 0, if we set the lock and don't need to request to the server;
 * 3) FILE_LOCK_DEFERRED, if we will wait for some other file_lock;
 * 4) FILE_LOCK_DEFERRED + 1, if we need to request to the server.
 */
static int
cifs_posix_lock_set(struct file *file, struct file_lock *flock)
{
	struct cifsInodeInfo *cinode = CIFS_I(file_inode(file));
	int rc = FILE_LOCK_DEFERRED + 1;

	if ((flock->fl_flags & FL_POSIX) == 0)
		return rc;

	cifs_down_write(&cinode->lock_sem);
	if (!cinode->can_cache_brlcks) {
		up_write(&cinode->lock_sem);
		return rc;
	}

	rc = posix_lock_file(file, flock, NULL);
	up_write(&cinode->lock_sem);
	return rc;
}

int
cifs_push_mandatory_locks(struct cifsFileInfo *cfile)
{
	unsigned int xid;
	int rc = 0, stored_rc;
	struct cifsLockInfo *li, *tmp;
	struct cifs_tcon *tcon;
	unsigned int num, max_num, max_buf;
	LOCKING_ANDX_RANGE *buf, *cur;
	static const int types[] = {
		LOCKING_ANDX_LARGE_FILES,
		LOCKING_ANDX_SHARED_LOCK | LOCKING_ANDX_LARGE_FILES
	};
	int i;

	xid = get_xid();
	tcon = tlink_tcon(cfile->tlink);

	/*
	 * Accessing maxBuf is racy with cifs_reconnect - need to store value
	 * and check it before using.
	 */
	max_buf = tcon->ses->server->maxBuf;
	if (max_buf < (sizeof(struct smb_hdr) + sizeof(LOCKING_ANDX_RANGE))) {
		free_xid(xid);
		return -EINVAL;
	}

	BUILD_BUG_ON(sizeof(struct smb_hdr) + sizeof(LOCKING_ANDX_RANGE) >
		     PAGE_SIZE);
	max_buf = min_t(unsigned int, max_buf - sizeof(struct smb_hdr),
			PAGE_SIZE);
	max_num = (max_buf - sizeof(struct smb_hdr)) /
						sizeof(LOCKING_ANDX_RANGE);
	buf = kcalloc(max_num, sizeof(LOCKING_ANDX_RANGE), GFP_KERNEL);
	if (!buf) {
		free_xid(xid);
		return -ENOMEM;
	}

	for (i = 0; i < 2; i++) {
		cur = buf;
		num = 0;
		list_for_each_entry_safe(li, tmp, &cfile->llist->locks, llist) {
			if (li->type != types[i])
				continue;
			cur->Pid = cpu_to_le16(li->pid);
			cur->LengthLow = cpu_to_le32((u32)li->length);
			cur->LengthHigh = cpu_to_le32((u32)(li->length>>32));
			cur->OffsetLow = cpu_to_le32((u32)li->offset);
			cur->OffsetHigh = cpu_to_le32((u32)(li->offset>>32));
			if (++num == max_num) {
				stored_rc = cifs_lockv(xid, tcon,
						       cfile->fid.netfid,
						       (__u8)li->type, 0, num,
						       buf);
				if (stored_rc)
					rc = stored_rc;
				cur = buf;
				num = 0;
			} else
				cur++;
		}

		if (num) {
			stored_rc = cifs_lockv(xid, tcon, cfile->fid.netfid,
					       (__u8)types[i], 0, num, buf);
			if (stored_rc)
				rc = stored_rc;
		}
	}

	kfree(buf);
	free_xid(xid);
	return rc;
}

static __u32
hash_lockowner(fl_owner_t owner)
{
	return cifs_lock_secret ^ hash32_ptr((const void *)owner);
}
#endif /* CONFIG_CIFS_ALLOW_INSECURE_LEGACY */

struct lock_to_push {
	struct list_head llist;
	__u64 offset;
	__u64 length;
	__u32 pid;
	__u16 netfid;
	__u8 type;
};

#ifdef CONFIG_CIFS_ALLOW_INSECURE_LEGACY
static int
cifs_push_posix_locks(struct cifsFileInfo *cfile)
{
	struct inode *inode = d_inode(cfile->dentry);
	struct cifs_tcon *tcon = tlink_tcon(cfile->tlink);
	struct file_lock *flock;
	struct file_lock_context *flctx = locks_inode_context(inode);
	unsigned int count = 0, i;
	int rc = 0, xid, type;
	struct list_head locks_to_send, *el;
	struct lock_to_push *lck, *tmp;
	__u64 length;

	xid = get_xid();

	if (!flctx)
		goto out;

	spin_lock(&flctx->flc_lock);
	list_for_each(el, &flctx->flc_posix) {
		count++;
	}
	spin_unlock(&flctx->flc_lock);

	INIT_LIST_HEAD(&locks_to_send);

	/*
	 * Allocating count locks is enough because no FL_POSIX locks can be
	 * added to the list while we are holding cinode->lock_sem that
	 * protects locking operations of this inode.
	 */
	for (i = 0; i < count; i++) {
		lck = kmalloc(sizeof(struct lock_to_push), GFP_KERNEL);
		if (!lck) {
			rc = -ENOMEM;
			goto err_out;
		}
		list_add_tail(&lck->llist, &locks_to_send);
	}

	el = locks_to_send.next;
	spin_lock(&flctx->flc_lock);
	list_for_each_entry(flock, &flctx->flc_posix, fl_list) {
		if (el == &locks_to_send) {
			/*
			 * The list ended. We don't have enough allocated
			 * structures - something is really wrong.
			 */
			cifs_dbg(VFS, "Can't push all brlocks!\n");
			break;
		}
		length = cifs_flock_len(flock);
		if (flock->fl_type == F_RDLCK || flock->fl_type == F_SHLCK)
			type = CIFS_RDLCK;
		else
			type = CIFS_WRLCK;
		lck = list_entry(el, struct lock_to_push, llist);
		lck->pid = hash_lockowner(flock->fl_owner);
		lck->netfid = cfile->fid.netfid;
		lck->length = length;
		lck->type = type;
		lck->offset = flock->fl_start;
	}
	spin_unlock(&flctx->flc_lock);

	list_for_each_entry_safe(lck, tmp, &locks_to_send, llist) {
		int stored_rc;

		stored_rc = CIFSSMBPosixLock(xid, tcon, lck->netfid, lck->pid,
					     lck->offset, lck->length, NULL,
					     lck->type, 0);
		if (stored_rc)
			rc = stored_rc;
		list_del(&lck->llist);
		kfree(lck);
	}

out:
	free_xid(xid);
	return rc;
err_out:
	list_for_each_entry_safe(lck, tmp, &locks_to_send, llist) {
		list_del(&lck->llist);
		kfree(lck);
	}
	goto out;
}
#endif /* CONFIG_CIFS_ALLOW_INSECURE_LEGACY */

static int
cifs_push_locks(struct cifsFileInfo *cfile)
{
	struct cifsInodeInfo *cinode = CIFS_I(d_inode(cfile->dentry));
	struct cifs_tcon *tcon = tlink_tcon(cfile->tlink);
	int rc = 0;
#ifdef CONFIG_CIFS_ALLOW_INSECURE_LEGACY
	struct cifs_sb_info *cifs_sb = CIFS_SB(cfile->dentry->d_sb);
#endif /* CONFIG_CIFS_ALLOW_INSECURE_LEGACY */

	/* we are going to update can_cache_brlcks here - need a write access */
	cifs_down_write(&cinode->lock_sem);
	if (!cinode->can_cache_brlcks) {
		up_write(&cinode->lock_sem);
		return rc;
	}

#ifdef CONFIG_CIFS_ALLOW_INSECURE_LEGACY
	if (cap_unix(tcon->ses) &&
	    (CIFS_UNIX_FCNTL_CAP & le64_to_cpu(tcon->fsUnixInfo.Capability)) &&
	    ((cifs_sb->mnt_cifs_flags & CIFS_MOUNT_NOPOSIXBRL) == 0))
		rc = cifs_push_posix_locks(cfile);
	else
#endif /* CONFIG_CIFS_ALLOW_INSECURE_LEGACY */
		rc = tcon->ses->server->ops->push_mand_locks(cfile);

	cinode->can_cache_brlcks = false;
	up_write(&cinode->lock_sem);
	return rc;
}

static void
cifs_read_flock(struct file_lock *flock, __u32 *type, int *lock, int *unlock,
		bool *wait_flag, struct TCP_Server_Info *server)
{
	if (flock->fl_flags & FL_POSIX)
		cifs_dbg(FYI, "Posix\n");
	if (flock->fl_flags & FL_FLOCK)
		cifs_dbg(FYI, "Flock\n");
	if (flock->fl_flags & FL_SLEEP) {
		cifs_dbg(FYI, "Blocking lock\n");
		*wait_flag = true;
	}
	if (flock->fl_flags & FL_ACCESS)
		cifs_dbg(FYI, "Process suspended by mandatory locking - not implemented yet\n");
	if (flock->fl_flags & FL_LEASE)
		cifs_dbg(FYI, "Lease on file - not implemented yet\n");
	if (flock->fl_flags &
	    (~(FL_POSIX | FL_FLOCK | FL_SLEEP |
	       FL_ACCESS | FL_LEASE | FL_CLOSE | FL_OFDLCK)))
		cifs_dbg(FYI, "Unknown lock flags 0x%x\n", flock->fl_flags);

	*type = server->vals->large_lock_type;
	if (flock->fl_type == F_WRLCK) {
		cifs_dbg(FYI, "F_WRLCK\n");
		*type |= server->vals->exclusive_lock_type;
		*lock = 1;
	} else if (flock->fl_type == F_UNLCK) {
		cifs_dbg(FYI, "F_UNLCK\n");
		*type |= server->vals->unlock_lock_type;
		*unlock = 1;
		/* Check if unlock includes more than one lock range */
	} else if (flock->fl_type == F_RDLCK) {
		cifs_dbg(FYI, "F_RDLCK\n");
		*type |= server->vals->shared_lock_type;
		*lock = 1;
	} else if (flock->fl_type == F_EXLCK) {
		cifs_dbg(FYI, "F_EXLCK\n");
		*type |= server->vals->exclusive_lock_type;
		*lock = 1;
	} else if (flock->fl_type == F_SHLCK) {
		cifs_dbg(FYI, "F_SHLCK\n");
		*type |= server->vals->shared_lock_type;
		*lock = 1;
	} else
		cifs_dbg(FYI, "Unknown type of lock\n");
}

static int
cifs_getlk(struct file *file, struct file_lock *flock, __u32 type,
	   bool wait_flag, bool posix_lck, unsigned int xid)
{
	int rc = 0;
	__u64 length = cifs_flock_len(flock);
	struct cifsFileInfo *cfile = (struct cifsFileInfo *)file->private_data;
	struct cifs_tcon *tcon = tlink_tcon(cfile->tlink);
	struct TCP_Server_Info *server = tcon->ses->server;
#ifdef CONFIG_CIFS_ALLOW_INSECURE_LEGACY
	__u16 netfid = cfile->fid.netfid;

	if (posix_lck) {
		int posix_lock_type;

		rc = cifs_posix_lock_test(file, flock);
		if (!rc)
			return rc;

		if (type & server->vals->shared_lock_type)
			posix_lock_type = CIFS_RDLCK;
		else
			posix_lock_type = CIFS_WRLCK;
		rc = CIFSSMBPosixLock(xid, tcon, netfid,
				      hash_lockowner(flock->fl_owner),
				      flock->fl_start, length, flock,
				      posix_lock_type, wait_flag);
		return rc;
	}
#endif /* CONFIG_CIFS_ALLOW_INSECURE_LEGACY */

	rc = cifs_lock_test(cfile, flock->fl_start, length, type, flock);
	if (!rc)
		return rc;

	/* BB we could chain these into one lock request BB */
	rc = server->ops->mand_lock(xid, cfile, flock->fl_start, length, type,
				    1, 0, false);
	if (rc == 0) {
		rc = server->ops->mand_lock(xid, cfile, flock->fl_start, length,
					    type, 0, 1, false);
		flock->fl_type = F_UNLCK;
		if (rc != 0)
			cifs_dbg(VFS, "Error unlocking previously locked range %d during test of lock\n",
				 rc);
		return 0;
	}

	if (type & server->vals->shared_lock_type) {
		flock->fl_type = F_WRLCK;
		return 0;
	}

	type &= ~server->vals->exclusive_lock_type;

	rc = server->ops->mand_lock(xid, cfile, flock->fl_start, length,
				    type | server->vals->shared_lock_type,
				    1, 0, false);
	if (rc == 0) {
		rc = server->ops->mand_lock(xid, cfile, flock->fl_start, length,
			type | server->vals->shared_lock_type, 0, 1, false);
		flock->fl_type = F_RDLCK;
		if (rc != 0)
			cifs_dbg(VFS, "Error unlocking previously locked range %d during test of lock\n",
				 rc);
	} else
		flock->fl_type = F_WRLCK;

	return 0;
}

void
cifs_move_llist(struct list_head *source, struct list_head *dest)
{
	struct list_head *li, *tmp;
	list_for_each_safe(li, tmp, source)
		list_move(li, dest);
}

void
cifs_free_llist(struct list_head *llist)
{
	struct cifsLockInfo *li, *tmp;
	list_for_each_entry_safe(li, tmp, llist, llist) {
		cifs_del_lock_waiters(li);
		list_del(&li->llist);
		kfree(li);
	}
}

#ifdef CONFIG_CIFS_ALLOW_INSECURE_LEGACY
int
cifs_unlock_range(struct cifsFileInfo *cfile, struct file_lock *flock,
		  unsigned int xid)
{
	int rc = 0, stored_rc;
	static const int types[] = {
		LOCKING_ANDX_LARGE_FILES,
		LOCKING_ANDX_SHARED_LOCK | LOCKING_ANDX_LARGE_FILES
	};
	unsigned int i;
	unsigned int max_num, num, max_buf;
	LOCKING_ANDX_RANGE *buf, *cur;
	struct cifs_tcon *tcon = tlink_tcon(cfile->tlink);
	struct cifsInodeInfo *cinode = CIFS_I(d_inode(cfile->dentry));
	struct cifsLockInfo *li, *tmp;
	__u64 length = cifs_flock_len(flock);
	struct list_head tmp_llist;

	INIT_LIST_HEAD(&tmp_llist);

	/*
	 * Accessing maxBuf is racy with cifs_reconnect - need to store value
	 * and check it before using.
	 */
	max_buf = tcon->ses->server->maxBuf;
	if (max_buf < (sizeof(struct smb_hdr) + sizeof(LOCKING_ANDX_RANGE)))
		return -EINVAL;

	BUILD_BUG_ON(sizeof(struct smb_hdr) + sizeof(LOCKING_ANDX_RANGE) >
		     PAGE_SIZE);
	max_buf = min_t(unsigned int, max_buf - sizeof(struct smb_hdr),
			PAGE_SIZE);
	max_num = (max_buf - sizeof(struct smb_hdr)) /
						sizeof(LOCKING_ANDX_RANGE);
	buf = kcalloc(max_num, sizeof(LOCKING_ANDX_RANGE), GFP_KERNEL);
	if (!buf)
		return -ENOMEM;

	cifs_down_write(&cinode->lock_sem);
	for (i = 0; i < 2; i++) {
		cur = buf;
		num = 0;
		list_for_each_entry_safe(li, tmp, &cfile->llist->locks, llist) {
			if (flock->fl_start > li->offset ||
			    (flock->fl_start + length) <
			    (li->offset + li->length))
				continue;
			if (current->tgid != li->pid)
				continue;
			if (types[i] != li->type)
				continue;
			if (cinode->can_cache_brlcks) {
				/*
				 * We can cache brlock requests - simply remove
				 * a lock from the file's list.
				 */
				list_del(&li->llist);
				cifs_del_lock_waiters(li);
				kfree(li);
				continue;
			}
			cur->Pid = cpu_to_le16(li->pid);
			cur->LengthLow = cpu_to_le32((u32)li->length);
			cur->LengthHigh = cpu_to_le32((u32)(li->length>>32));
			cur->OffsetLow = cpu_to_le32((u32)li->offset);
			cur->OffsetHigh = cpu_to_le32((u32)(li->offset>>32));
			/*
			 * We need to save a lock here to let us add it again to
			 * the file's list if the unlock range request fails on
			 * the server.
			 */
			list_move(&li->llist, &tmp_llist);
			if (++num == max_num) {
				stored_rc = cifs_lockv(xid, tcon,
						       cfile->fid.netfid,
						       li->type, num, 0, buf);
				if (stored_rc) {
					/*
					 * We failed on the unlock range
					 * request - add all locks from the tmp
					 * list to the head of the file's list.
					 */
					cifs_move_llist(&tmp_llist,
							&cfile->llist->locks);
					rc = stored_rc;
				} else
					/*
					 * The unlock range request succeed -
					 * free the tmp list.
					 */
					cifs_free_llist(&tmp_llist);
				cur = buf;
				num = 0;
			} else
				cur++;
		}
		if (num) {
			stored_rc = cifs_lockv(xid, tcon, cfile->fid.netfid,
					       types[i], num, 0, buf);
			if (stored_rc) {
				cifs_move_llist(&tmp_llist,
						&cfile->llist->locks);
				rc = stored_rc;
			} else
				cifs_free_llist(&tmp_llist);
		}
	}

	up_write(&cinode->lock_sem);
	kfree(buf);
	return rc;
}
#endif /* CONFIG_CIFS_ALLOW_INSECURE_LEGACY */

static int
cifs_setlk(struct file *file, struct file_lock *flock, __u32 type,
	   bool wait_flag, bool posix_lck, int lock, int unlock,
	   unsigned int xid)
{
	int rc = 0;
	__u64 length = cifs_flock_len(flock);
	struct cifsFileInfo *cfile = (struct cifsFileInfo *)file->private_data;
	struct cifs_tcon *tcon = tlink_tcon(cfile->tlink);
	struct TCP_Server_Info *server = tcon->ses->server;
	struct inode *inode = d_inode(cfile->dentry);

#ifdef CONFIG_CIFS_ALLOW_INSECURE_LEGACY
	if (posix_lck) {
		int posix_lock_type;

		rc = cifs_posix_lock_set(file, flock);
		if (rc <= FILE_LOCK_DEFERRED)
			return rc;

		if (type & server->vals->shared_lock_type)
			posix_lock_type = CIFS_RDLCK;
		else
			posix_lock_type = CIFS_WRLCK;

		if (unlock == 1)
			posix_lock_type = CIFS_UNLCK;

		rc = CIFSSMBPosixLock(xid, tcon, cfile->fid.netfid,
				      hash_lockowner(flock->fl_owner),
				      flock->fl_start, length,
				      NULL, posix_lock_type, wait_flag);
		goto out;
	}
#endif /* CONFIG_CIFS_ALLOW_INSECURE_LEGACY */
	if (lock) {
		struct cifsLockInfo *lock;

		lock = cifs_lock_init(flock->fl_start, length, type,
				      flock->fl_flags);
		if (!lock)
			return -ENOMEM;

		rc = cifs_lock_add_if(cfile, lock, wait_flag);
		if (rc < 0) {
			kfree(lock);
			return rc;
		}
		if (!rc)
			goto out;

		/*
		 * Windows 7 server can delay breaking lease from read to None
		 * if we set a byte-range lock on a file - break it explicitly
		 * before sending the lock to the server to be sure the next
		 * read won't conflict with non-overlapted locks due to
		 * pagereading.
		 */
		if (!CIFS_CACHE_WRITE(CIFS_I(inode)) &&
					CIFS_CACHE_READ(CIFS_I(inode))) {
			cifs_zap_mapping(inode);
			cifs_dbg(FYI, "Set no oplock for inode=%p due to mand locks\n",
				 inode);
			CIFS_I(inode)->oplock = 0;
		}

		rc = server->ops->mand_lock(xid, cfile, flock->fl_start, length,
					    type, 1, 0, wait_flag);
		if (rc) {
			kfree(lock);
			return rc;
		}

		cifs_lock_add(cfile, lock);
	} else if (unlock)
		rc = server->ops->mand_unlock_range(cfile, flock, xid);

out:
	if ((flock->fl_flags & FL_POSIX) || (flock->fl_flags & FL_FLOCK)) {
		/*
		 * If this is a request to remove all locks because we
		 * are closing the file, it doesn't matter if the
		 * unlocking failed as both cifs.ko and the SMB server
		 * remove the lock on file close
		 */
		if (rc) {
			cifs_dbg(VFS, "%s failed rc=%d\n", __func__, rc);
			if (!(flock->fl_flags & FL_CLOSE))
				return rc;
		}
		rc = locks_lock_file_wait(file, flock);
	}
	return rc;
}

int cifs_flock(struct file *file, int cmd, struct file_lock *fl)
{
	int rc, xid;
	int lock = 0, unlock = 0;
	bool wait_flag = false;
	bool posix_lck = false;
	struct cifs_sb_info *cifs_sb;
	struct cifs_tcon *tcon;
	struct cifsFileInfo *cfile;
	__u32 type;

	xid = get_xid();

	if (!(fl->fl_flags & FL_FLOCK)) {
		rc = -ENOLCK;
		free_xid(xid);
		return rc;
	}

	cfile = (struct cifsFileInfo *)file->private_data;
	tcon = tlink_tcon(cfile->tlink);

	cifs_read_flock(fl, &type, &lock, &unlock, &wait_flag,
			tcon->ses->server);
	cifs_sb = CIFS_FILE_SB(file);

	if (cap_unix(tcon->ses) &&
	    (CIFS_UNIX_FCNTL_CAP & le64_to_cpu(tcon->fsUnixInfo.Capability)) &&
	    ((cifs_sb->mnt_cifs_flags & CIFS_MOUNT_NOPOSIXBRL) == 0))
		posix_lck = true;

	if (!lock && !unlock) {
		/*
		 * if no lock or unlock then nothing to do since we do not
		 * know what it is
		 */
		rc = -EOPNOTSUPP;
		free_xid(xid);
		return rc;
	}

	rc = cifs_setlk(file, fl, type, wait_flag, posix_lck, lock, unlock,
			xid);
	free_xid(xid);
	return rc;


}

int cifs_lock(struct file *file, int cmd, struct file_lock *flock)
{
	int rc, xid;
	int lock = 0, unlock = 0;
	bool wait_flag = false;
	bool posix_lck = false;
	struct cifs_sb_info *cifs_sb;
	struct cifs_tcon *tcon;
	struct cifsFileInfo *cfile;
	__u32 type;

	rc = -EACCES;
	xid = get_xid();

	cifs_dbg(FYI, "%s: %pD2 cmd=0x%x type=0x%x flags=0x%x r=%lld:%lld\n", __func__, file, cmd,
		 flock->fl_flags, flock->fl_type, (long long)flock->fl_start,
		 (long long)flock->fl_end);

	cfile = (struct cifsFileInfo *)file->private_data;
	tcon = tlink_tcon(cfile->tlink);

	cifs_read_flock(flock, &type, &lock, &unlock, &wait_flag,
			tcon->ses->server);
	cifs_sb = CIFS_FILE_SB(file);
	set_bit(CIFS_INO_CLOSE_ON_LOCK, &CIFS_I(d_inode(cfile->dentry))->flags);

	if (cap_unix(tcon->ses) &&
	    (CIFS_UNIX_FCNTL_CAP & le64_to_cpu(tcon->fsUnixInfo.Capability)) &&
	    ((cifs_sb->mnt_cifs_flags & CIFS_MOUNT_NOPOSIXBRL) == 0))
		posix_lck = true;
	/*
	 * BB add code here to normalize offset and length to account for
	 * negative length which we can not accept over the wire.
	 */
	if (IS_GETLK(cmd)) {
		rc = cifs_getlk(file, flock, type, wait_flag, posix_lck, xid);
		free_xid(xid);
		return rc;
	}

	if (!lock && !unlock) {
		/*
		 * if no lock or unlock then nothing to do since we do not
		 * know what it is
		 */
		free_xid(xid);
		return -EOPNOTSUPP;
	}

	rc = cifs_setlk(file, flock, type, wait_flag, posix_lck, lock, unlock,
			xid);
	free_xid(xid);
	return rc;
}

/*
 * update the file size (if needed) after a write. Should be called with
 * the inode->i_lock held
 */
void
cifs_update_eof(struct cifsInodeInfo *cifsi, loff_t offset,
		      unsigned int bytes_written)
{
	loff_t end_of_write = offset + bytes_written;

	if (end_of_write > cifsi->server_eof)
		cifsi->server_eof = end_of_write;
}

static ssize_t
cifs_write(struct cifsFileInfo *open_file, __u32 pid, const char *write_data,
	   size_t write_size, loff_t *offset)
{
	int rc = 0;
	unsigned int bytes_written = 0;
	unsigned int total_written;
	struct cifs_tcon *tcon;
	struct TCP_Server_Info *server;
	unsigned int xid;
	struct dentry *dentry = open_file->dentry;
	struct cifsInodeInfo *cifsi = CIFS_I(d_inode(dentry));
	struct cifs_io_parms io_parms = {0};

	cifs_dbg(FYI, "write %zd bytes to offset %lld of %pd\n",
		 write_size, *offset, dentry);

	tcon = tlink_tcon(open_file->tlink);
	server = tcon->ses->server;

	if (!server->ops->sync_write)
		return -ENOSYS;

	xid = get_xid();

	for (total_written = 0; write_size > total_written;
	     total_written += bytes_written) {
		rc = -EAGAIN;
		while (rc == -EAGAIN) {
			struct kvec iov[2];
			unsigned int len;

			if (open_file->invalidHandle) {
				/* we could deadlock if we called
				   filemap_fdatawait from here so tell
				   reopen_file not to flush data to
				   server now */
				rc = cifs_reopen_file(open_file, false);
				if (rc != 0)
					break;
			}

			len = min(server->ops->wp_retry_size(d_inode(dentry)),
				  (unsigned int)write_size - total_written);
			/* iov[0] is reserved for smb header */
			iov[1].iov_base = (char *)write_data + total_written;
			iov[1].iov_len = len;
			io_parms.pid = pid;
			io_parms.tcon = tcon;
			io_parms.offset = *offset;
			io_parms.length = len;
			rc = server->ops->sync_write(xid, &open_file->fid,
					&io_parms, &bytes_written, iov, 1);
		}
		if (rc || (bytes_written == 0)) {
			if (total_written)
				break;
			else {
				free_xid(xid);
				return rc;
			}
		} else {
			spin_lock(&d_inode(dentry)->i_lock);
			cifs_update_eof(cifsi, *offset, bytes_written);
			spin_unlock(&d_inode(dentry)->i_lock);
			*offset += bytes_written;
		}
	}

	cifs_stats_bytes_written(tcon, total_written);

	if (total_written > 0) {
		spin_lock(&d_inode(dentry)->i_lock);
		if (*offset > d_inode(dentry)->i_size) {
			i_size_write(d_inode(dentry), *offset);
			d_inode(dentry)->i_blocks = (512 - 1 + *offset) >> 9;
		}
		spin_unlock(&d_inode(dentry)->i_lock);
	}
	mark_inode_dirty_sync(d_inode(dentry));
	free_xid(xid);
	return total_written;
}

struct cifsFileInfo *find_readable_file(struct cifsInodeInfo *cifs_inode,
					bool fsuid_only)
{
	struct cifsFileInfo *open_file = NULL;
	struct cifs_sb_info *cifs_sb = CIFS_SB(cifs_inode->netfs.inode.i_sb);

	/* only filter by fsuid on multiuser mounts */
	if (!(cifs_sb->mnt_cifs_flags & CIFS_MOUNT_MULTIUSER))
		fsuid_only = false;

	spin_lock(&cifs_inode->open_file_lock);
	/* we could simply get the first_list_entry since write-only entries
	   are always at the end of the list but since the first entry might
	   have a close pending, we go through the whole list */
	list_for_each_entry(open_file, &cifs_inode->openFileList, flist) {
		if (fsuid_only && !uid_eq(open_file->uid, current_fsuid()))
			continue;
		if (OPEN_FMODE(open_file->f_flags) & FMODE_READ) {
			if ((!open_file->invalidHandle)) {
				/* found a good file */
				/* lock it so it will not be closed on us */
				cifsFileInfo_get(open_file);
				spin_unlock(&cifs_inode->open_file_lock);
				return open_file;
			} /* else might as well continue, and look for
			     another, or simply have the caller reopen it
			     again rather than trying to fix this handle */
		} else /* write only file */
			break; /* write only files are last so must be done */
	}
	spin_unlock(&cifs_inode->open_file_lock);
	return NULL;
}

/* Return -EBADF if no handle is found and general rc otherwise */
int
cifs_get_writable_file(struct cifsInodeInfo *cifs_inode, int flags,
		       struct cifsFileInfo **ret_file)
{
	struct cifsFileInfo *open_file, *inv_file = NULL;
	struct cifs_sb_info *cifs_sb;
	bool any_available = false;
	int rc = -EBADF;
	unsigned int refind = 0;
	bool fsuid_only = flags & FIND_WR_FSUID_ONLY;
	bool with_delete = flags & FIND_WR_WITH_DELETE;
	*ret_file = NULL;

	/*
	 * Having a null inode here (because mapping->host was set to zero by
	 * the VFS or MM) should not happen but we had reports of on oops (due
	 * to it being zero) during stress testcases so we need to check for it
	 */

	if (cifs_inode == NULL) {
		cifs_dbg(VFS, "Null inode passed to cifs_writeable_file\n");
		dump_stack();
		return rc;
	}

	cifs_sb = CIFS_SB(cifs_inode->netfs.inode.i_sb);

	/* only filter by fsuid on multiuser mounts */
	if (!(cifs_sb->mnt_cifs_flags & CIFS_MOUNT_MULTIUSER))
		fsuid_only = false;

	spin_lock(&cifs_inode->open_file_lock);
refind_writable:
	if (refind > MAX_REOPEN_ATT) {
		spin_unlock(&cifs_inode->open_file_lock);
		return rc;
	}
	list_for_each_entry(open_file, &cifs_inode->openFileList, flist) {
		if (!any_available && open_file->pid != current->tgid)
			continue;
		if (fsuid_only && !uid_eq(open_file->uid, current_fsuid()))
			continue;
		if (with_delete && !(open_file->fid.access & DELETE))
			continue;
		if (OPEN_FMODE(open_file->f_flags) & FMODE_WRITE) {
			if (!open_file->invalidHandle) {
				/* found a good writable file */
				cifsFileInfo_get(open_file);
				spin_unlock(&cifs_inode->open_file_lock);
				*ret_file = open_file;
				return 0;
			} else {
				if (!inv_file)
					inv_file = open_file;
			}
		}
	}
	/* couldn't find useable FH with same pid, try any available */
	if (!any_available) {
		any_available = true;
		goto refind_writable;
	}

	if (inv_file) {
		any_available = false;
		cifsFileInfo_get(inv_file);
	}

	spin_unlock(&cifs_inode->open_file_lock);

	if (inv_file) {
		rc = cifs_reopen_file(inv_file, false);
		if (!rc) {
			*ret_file = inv_file;
			return 0;
		}

		spin_lock(&cifs_inode->open_file_lock);
		list_move_tail(&inv_file->flist, &cifs_inode->openFileList);
		spin_unlock(&cifs_inode->open_file_lock);
		cifsFileInfo_put(inv_file);
		++refind;
		inv_file = NULL;
		spin_lock(&cifs_inode->open_file_lock);
		goto refind_writable;
	}

	return rc;
}

struct cifsFileInfo *
find_writable_file(struct cifsInodeInfo *cifs_inode, int flags)
{
	struct cifsFileInfo *cfile;
	int rc;

	rc = cifs_get_writable_file(cifs_inode, flags, &cfile);
	if (rc)
		cifs_dbg(FYI, "Couldn't find writable handle rc=%d\n", rc);

	return cfile;
}

int
cifs_get_writable_path(struct cifs_tcon *tcon, const char *name,
		       int flags,
		       struct cifsFileInfo **ret_file)
{
	struct cifsFileInfo *cfile;
	void *page = alloc_dentry_path();

	*ret_file = NULL;

	spin_lock(&tcon->open_file_lock);
	list_for_each_entry(cfile, &tcon->openFileList, tlist) {
		struct cifsInodeInfo *cinode;
		const char *full_path = build_path_from_dentry(cfile->dentry, page);
		if (IS_ERR(full_path)) {
			spin_unlock(&tcon->open_file_lock);
			free_dentry_path(page);
			return PTR_ERR(full_path);
		}
		if (strcmp(full_path, name))
			continue;

		cinode = CIFS_I(d_inode(cfile->dentry));
		spin_unlock(&tcon->open_file_lock);
		free_dentry_path(page);
		return cifs_get_writable_file(cinode, flags, ret_file);
	}

	spin_unlock(&tcon->open_file_lock);
	free_dentry_path(page);
	return -ENOENT;
}

int
cifs_get_readable_path(struct cifs_tcon *tcon, const char *name,
		       struct cifsFileInfo **ret_file)
{
	struct cifsFileInfo *cfile;
	void *page = alloc_dentry_path();

	*ret_file = NULL;

	spin_lock(&tcon->open_file_lock);
	list_for_each_entry(cfile, &tcon->openFileList, tlist) {
		struct cifsInodeInfo *cinode;
		const char *full_path = build_path_from_dentry(cfile->dentry, page);
		if (IS_ERR(full_path)) {
			spin_unlock(&tcon->open_file_lock);
			free_dentry_path(page);
			return PTR_ERR(full_path);
		}
		if (strcmp(full_path, name))
			continue;

		cinode = CIFS_I(d_inode(cfile->dentry));
		spin_unlock(&tcon->open_file_lock);
		free_dentry_path(page);
		*ret_file = find_readable_file(cinode, 0);
		return *ret_file ? 0 : -ENOENT;
	}

	spin_unlock(&tcon->open_file_lock);
	free_dentry_path(page);
	return -ENOENT;
}

void
cifs_writedata_release(struct kref *refcount)
{
	struct cifs_writedata *wdata = container_of(refcount,
					struct cifs_writedata, refcount);
#ifdef CONFIG_CIFS_SMB_DIRECT
	if (wdata->mr) {
		smbd_deregister_mr(wdata->mr);
		wdata->mr = NULL;
	}
#endif

	if (wdata->cfile)
		cifsFileInfo_put(wdata->cfile);

	kfree(wdata);
}

/*
 * Write failed with a retryable error. Resend the write request. It's also
 * possible that the page was redirtied so re-clean the page.
 */
static void
cifs_writev_requeue(struct cifs_writedata *wdata)
{
	int rc = 0;
	struct inode *inode = d_inode(wdata->cfile->dentry);
	struct TCP_Server_Info *server;
	unsigned int rest_len = wdata->bytes;
	loff_t fpos = wdata->offset;

	server = tlink_tcon(wdata->cfile->tlink)->ses->server;
	do {
		struct cifs_writedata *wdata2;
		unsigned int wsize, cur_len;

		wsize = server->ops->wp_retry_size(inode);
		if (wsize < rest_len) {
			if (wsize < PAGE_SIZE) {
				rc = -EOPNOTSUPP;
				break;
			}
			cur_len = min(round_down(wsize, PAGE_SIZE), rest_len);
		} else {
			cur_len = rest_len;
		}

		wdata2 = cifs_writedata_alloc(cifs_writev_complete);
		if (!wdata2) {
			rc = -ENOMEM;
			break;
		}

		wdata2->sync_mode = wdata->sync_mode;
		wdata2->offset	= fpos;
		wdata2->bytes	= cur_len;
		wdata2->iter	= wdata->iter;

		iov_iter_advance(&wdata2->iter, fpos - wdata->offset);
		iov_iter_truncate(&wdata2->iter, wdata2->bytes);

		if (iov_iter_is_xarray(&wdata2->iter))
			/* Check for pages having been redirtied and clean
			 * them.  We can do this by walking the xarray.  If
			 * it's not an xarray, then it's a DIO and we shouldn't
			 * be mucking around with the page bits.
			 */
			cifs_undirty_folios(inode, fpos, cur_len);

		rc = cifs_get_writable_file(CIFS_I(inode), FIND_WR_ANY,
					    &wdata2->cfile);
		if (!wdata2->cfile) {
			cifs_dbg(VFS, "No writable handle to retry writepages rc=%d\n",
				 rc);
			if (!is_retryable_error(rc))
				rc = -EBADF;
		} else {
			wdata2->pid = wdata2->cfile->pid;
			rc = server->ops->async_writev(wdata2,
						       cifs_writedata_release);
		}

		kref_put(&wdata2->refcount, cifs_writedata_release);
		if (rc) {
			if (is_retryable_error(rc))
				continue;
			fpos += cur_len;
			rest_len -= cur_len;
			break;
		}

		fpos += cur_len;
		rest_len -= cur_len;
	} while (rest_len > 0);

	/* Clean up remaining pages from the original wdata */
	if (iov_iter_is_xarray(&wdata->iter))
		cifs_pages_write_failed(inode, fpos, rest_len);

	if (rc != 0 && !is_retryable_error(rc))
		mapping_set_error(inode->i_mapping, rc);
	kref_put(&wdata->refcount, cifs_writedata_release);
}

void
cifs_writev_complete(struct work_struct *work)
{
	struct cifs_writedata *wdata = container_of(work,
						struct cifs_writedata, work);
	struct inode *inode = d_inode(wdata->cfile->dentry);

	if (wdata->result == 0) {
		spin_lock(&inode->i_lock);
		cifs_update_eof(CIFS_I(inode), wdata->offset, wdata->bytes);
		spin_unlock(&inode->i_lock);
		cifs_stats_bytes_written(tlink_tcon(wdata->cfile->tlink),
					 wdata->bytes);
	} else if (wdata->sync_mode == WB_SYNC_ALL && wdata->result == -EAGAIN)
		return cifs_writev_requeue(wdata);

	if (wdata->result == -EAGAIN)
		cifs_pages_write_redirty(inode, wdata->offset, wdata->bytes);
	else if (wdata->result < 0)
		cifs_pages_write_failed(inode, wdata->offset, wdata->bytes);
	else
		cifs_pages_written_back(inode, wdata->offset, wdata->bytes);

	if (wdata->result != -EAGAIN)
		mapping_set_error(inode->i_mapping, wdata->result);
	kref_put(&wdata->refcount, cifs_writedata_release);
}

struct cifs_writedata *cifs_writedata_alloc(work_func_t complete)
{
	struct cifs_writedata *wdata;

	wdata = kzalloc(sizeof(*wdata), GFP_NOFS);
	if (wdata != NULL) {
		kref_init(&wdata->refcount);
		INIT_LIST_HEAD(&wdata->list);
		init_completion(&wdata->done);
		INIT_WORK(&wdata->work, complete);
	}
	return wdata;
}

static int cifs_partialpagewrite(struct page *page, unsigned from, unsigned to)
{
	struct address_space *mapping = page->mapping;
	loff_t offset = (loff_t)page->index << PAGE_SHIFT;
	char *write_data;
	int rc = -EFAULT;
	int bytes_written = 0;
	struct inode *inode;
	struct cifsFileInfo *open_file;

	if (!mapping || !mapping->host)
		return -EFAULT;

	inode = page->mapping->host;

	offset += (loff_t)from;
	write_data = kmap(page);
	write_data += from;

	if ((to > PAGE_SIZE) || (from > to)) {
		kunmap(page);
		return -EIO;
	}

	/* racing with truncate? */
	if (offset > mapping->host->i_size) {
		kunmap(page);
		return 0; /* don't care */
	}

	/* check to make sure that we are not extending the file */
	if (mapping->host->i_size - offset < (loff_t)to)
		to = (unsigned)(mapping->host->i_size - offset);

	rc = cifs_get_writable_file(CIFS_I(mapping->host), FIND_WR_ANY,
				    &open_file);
	if (!rc) {
		bytes_written = cifs_write(open_file, open_file->pid,
					   write_data, to - from, &offset);
		cifsFileInfo_put(open_file);
		/* Does mm or vfs already set times? */
		inode->i_atime = inode->i_mtime = current_time(inode);
		if ((bytes_written > 0) && (offset))
			rc = 0;
		else if (bytes_written < 0)
			rc = bytes_written;
		else
			rc = -EFAULT;
	} else {
		cifs_dbg(FYI, "No writable handle for write page rc=%d\n", rc);
		if (!is_retryable_error(rc))
			rc = -EIO;
	}

	kunmap(page);
	return rc;
}

/*
 * Extend the region to be written back to include subsequent contiguously
 * dirty pages if possible, but don't sleep while doing so.
 */
static void cifs_extend_writeback(struct address_space *mapping,
				  long *_count,
				  loff_t start,
				  int max_pages,
				  size_t max_len,
				  unsigned int *_len)
{
	struct folio_batch batch;
	struct folio *folio;
	unsigned int psize, nr_pages;
	size_t len = *_len;
	pgoff_t index = (start + len) / PAGE_SIZE;
	bool stop = true;
	unsigned int i;
	XA_STATE(xas, &mapping->i_pages, index);

	folio_batch_init(&batch);

	do {
		/* Firstly, we gather up a batch of contiguous dirty pages
		 * under the RCU read lock - but we can't clear the dirty flags
		 * there if any of those pages are mapped.
		 */
		rcu_read_lock();

		xas_for_each(&xas, folio, ULONG_MAX) {
			stop = true;
			if (xas_retry(&xas, folio))
				continue;
			if (xa_is_value(folio))
				break;
			if (folio_index(folio) != index)
				break;
			if (!folio_try_get_rcu(folio)) {
				xas_reset(&xas);
				continue;
			}
			nr_pages = folio_nr_pages(folio);
			if (nr_pages > max_pages)
				break;

			/* Has the page moved or been split? */
			if (unlikely(folio != xas_reload(&xas))) {
				folio_put(folio);
				break;
			}

			if (!folio_trylock(folio)) {
				folio_put(folio);
				break;
			}
			if (!folio_test_dirty(folio) || folio_test_writeback(folio)) {
				folio_unlock(folio);
				folio_put(folio);
				break;
			}

			max_pages -= nr_pages;
			psize = folio_size(folio);
			len += psize;
			stop = false;
			if (max_pages <= 0 || len >= max_len || *_count <= 0)
				stop = true;

			index += nr_pages;
			if (!folio_batch_add(&batch, folio))
				break;
			if (stop)
				break;
		}

		if (!stop)
			xas_pause(&xas);
		rcu_read_unlock();

		/* Now, if we obtained any pages, we can shift them to being
		 * writable and mark them for caching.
		 */
		if (!folio_batch_count(&batch))
			break;

		for (i = 0; i < folio_batch_count(&batch); i++) {
			folio = batch.folios[i];
			/* The folio should be locked, dirty and not undergoing
			 * writeback from the loop above.
			 */
			if (!folio_clear_dirty_for_io(folio))
				WARN_ON(1);
			if (folio_start_writeback(folio))
				WARN_ON(1);

			*_count -= folio_nr_pages(folio);
			folio_unlock(folio);
		}

		folio_batch_release(&batch);
		cond_resched();
	} while (!stop);

	*_len = len;
}

/*
 * Write back the locked page and any subsequent non-locked dirty pages.
 */
static ssize_t cifs_write_back_from_locked_folio(struct address_space *mapping,
						 struct writeback_control *wbc,
						 struct folio *folio,
						 loff_t start, loff_t end)
{
	struct inode *inode = mapping->host;
	struct TCP_Server_Info *server;
	struct cifs_writedata *wdata;
	struct cifs_sb_info *cifs_sb = CIFS_SB(inode->i_sb);
	struct cifs_credits credits_on_stack;
	struct cifs_credits *credits = &credits_on_stack;
	struct cifsFileInfo *cfile = NULL;
	unsigned int xid, wsize, len;
	loff_t i_size = i_size_read(inode);
	size_t max_len;
	long count = wbc->nr_to_write;
	int rc;

	/* The folio should be locked, dirty and not undergoing writeback. */
	if (folio_start_writeback(folio))
		WARN_ON(1);

	count -= folio_nr_pages(folio);
	len = folio_size(folio);

	xid = get_xid();
	server = cifs_pick_channel(cifs_sb_master_tcon(cifs_sb)->ses);

	rc = cifs_get_writable_file(CIFS_I(inode), FIND_WR_ANY, &cfile);
	if (rc) {
		cifs_dbg(VFS, "No writable handle in writepages rc=%d\n", rc);
		goto err_xid;
	}

	rc = server->ops->wait_mtu_credits(server, cifs_sb->ctx->wsize,
					   &wsize, credits);
	if (rc != 0)
		goto err_close;

	wdata = cifs_writedata_alloc(cifs_writev_complete);
	if (!wdata) {
		rc = -ENOMEM;
		goto err_uncredit;
	}

	wdata->sync_mode = wbc->sync_mode;
	wdata->offset = folio_pos(folio);
	wdata->pid = cfile->pid;
	wdata->credits = credits_on_stack;
	wdata->cfile = cfile;
	wdata->server = server;
	cfile = NULL;

	/* Find all consecutive lockable dirty pages, stopping when we find a
	 * page that is not immediately lockable, is not dirty or is missing,
	 * or we reach the end of the range.
	 */
	if (start < i_size) {
		/* Trim the write to the EOF; the extra data is ignored.  Also
		 * put an upper limit on the size of a single storedata op.
		 */
		max_len = wsize;
		max_len = min_t(unsigned long long, max_len, end - start + 1);
		max_len = min_t(unsigned long long, max_len, i_size - start);

		if (len < max_len) {
			int max_pages = INT_MAX;

#ifdef CONFIG_CIFS_SMB_DIRECT
			if (server->smbd_conn)
				max_pages = server->smbd_conn->max_frmr_depth;
#endif
			max_pages -= folio_nr_pages(folio);

			if (max_pages > 0)
				cifs_extend_writeback(mapping, &count, start,
						      max_pages, max_len, &len);
		}
		len = min_t(loff_t, len, max_len);
	}

	wdata->bytes = len;

	/* We now have a contiguous set of dirty pages, each with writeback
	 * set; the first page is still locked at this point, but all the rest
	 * have been unlocked.
	 */
	folio_unlock(folio);

	if (start < i_size) {
		iov_iter_xarray(&wdata->iter, ITER_SOURCE, &mapping->i_pages,
				start, len);

		rc = adjust_credits(wdata->server, &wdata->credits, wdata->bytes);
		if (rc)
			goto err_wdata;

		if (wdata->cfile->invalidHandle)
			rc = -EAGAIN;
		else
			rc = wdata->server->ops->async_writev(wdata,
							      cifs_writedata_release);
		if (rc >= 0) {
			kref_put(&wdata->refcount, cifs_writedata_release);
			goto err_close;
		}
	} else {
		/* The dirty region was entirely beyond the EOF. */
		cifs_pages_written_back(inode, start, len);
		rc = 0;
	}

err_wdata:
	kref_put(&wdata->refcount, cifs_writedata_release);
err_uncredit:
	add_credits_and_wake_if(server, credits, 0);
err_close:
	if (cfile)
		cifsFileInfo_put(cfile);
err_xid:
	free_xid(xid);
	if (rc == 0) {
		wbc->nr_to_write = count;
		rc = len;
	} else if (is_retryable_error(rc)) {
		cifs_pages_write_redirty(inode, start, len);
	} else {
		cifs_pages_write_failed(inode, start, len);
		mapping_set_error(mapping, rc);
	}
	/* Indication to update ctime and mtime as close is deferred */
	set_bit(CIFS_INO_MODIFIED_ATTR, &CIFS_I(inode)->flags);
	return rc;
}

/*
 * write a region of pages back to the server
 */
static int cifs_writepages_region(struct address_space *mapping,
				  struct writeback_control *wbc,
				  loff_t start, loff_t end, loff_t *_next)
{
	struct folio_batch fbatch;
	int skips = 0;

	folio_batch_init(&fbatch);
	do {
		int nr;
		pgoff_t index = start / PAGE_SIZE;

		nr = filemap_get_folios_tag(mapping, &index, end / PAGE_SIZE,
					    PAGECACHE_TAG_DIRTY, &fbatch);
		if (!nr)
			break;

		for (int i = 0; i < nr; i++) {
			ssize_t ret;
			struct folio *folio = fbatch.folios[i];

redo_folio:
			start = folio_pos(folio); /* May regress with THPs */

			/* At this point we hold neither the i_pages lock nor the
			 * page lock: the page may be truncated or invalidated
			 * (changing page->mapping to NULL), or even swizzled
			 * back from swapper_space to tmpfs file mapping
			 */
			if (wbc->sync_mode != WB_SYNC_NONE) {
				ret = folio_lock_killable(folio);
				if (ret < 0)
					goto write_error;
			} else {
				if (!folio_trylock(folio))
					goto skip_write;
			}

			if (folio_mapping(folio) != mapping ||
			    !folio_test_dirty(folio)) {
				start += folio_size(folio);
				folio_unlock(folio);
				continue;
			}

			if (folio_test_writeback(folio) ||
			    folio_test_fscache(folio)) {
				folio_unlock(folio);
				if (wbc->sync_mode == WB_SYNC_NONE)
					goto skip_write;

				folio_wait_writeback(folio);
#ifdef CONFIG_CIFS_FSCACHE
				folio_wait_fscache(folio);
#endif
				goto redo_folio;
			}

			if (!folio_clear_dirty_for_io(folio))
				/* We hold the page lock - it should've been dirty. */
				WARN_ON(1);

			ret = cifs_write_back_from_locked_folio(mapping, wbc, folio, start, end);
			if (ret < 0)
				goto write_error;

			start += ret;
			continue;

write_error:
			folio_batch_release(&fbatch);
			*_next = start;
			return ret;

skip_write:
			/*
			 * Too many skipped writes, or need to reschedule?
			 * Treat it as a write error without an error code.
			 */
			if (skips >= 5 || need_resched()) {
				ret = 0;
				goto write_error;
			}

			/* Otherwise, just skip that folio and go on to the next */
			skips++;
			start += folio_size(folio);
			continue;
		}

		folio_batch_release(&fbatch);		
		cond_resched();
	} while (wbc->nr_to_write > 0);

	*_next = start;
	return 0;
}

/*
 * Write some of the pending data back to the server
 */
static int cifs_writepages(struct address_space *mapping,
			   struct writeback_control *wbc)
{
	loff_t start, next;
	int ret;

	/* We have to be careful as we can end up racing with setattr()
	 * truncating the pagecache since the caller doesn't take a lock here
	 * to prevent it.
	 */

	if (wbc->range_cyclic) {
		start = mapping->writeback_index * PAGE_SIZE;
		ret = cifs_writepages_region(mapping, wbc, start, LLONG_MAX, &next);
		if (ret == 0) {
			mapping->writeback_index = next / PAGE_SIZE;
			if (start > 0 && wbc->nr_to_write > 0) {
				ret = cifs_writepages_region(mapping, wbc, 0,
							     start, &next);
				if (ret == 0)
					mapping->writeback_index =
						next / PAGE_SIZE;
			}
		}
	} else if (wbc->range_start == 0 && wbc->range_end == LLONG_MAX) {
		ret = cifs_writepages_region(mapping, wbc, 0, LLONG_MAX, &next);
		if (wbc->nr_to_write > 0 && ret == 0)
			mapping->writeback_index = next / PAGE_SIZE;
	} else {
		ret = cifs_writepages_region(mapping, wbc,
					     wbc->range_start, wbc->range_end, &next);
	}

	return ret;
}

static int
cifs_writepage_locked(struct page *page, struct writeback_control *wbc)
{
	int rc;
	unsigned int xid;

	xid = get_xid();
/* BB add check for wbc flags */
	get_page(page);
	if (!PageUptodate(page))
		cifs_dbg(FYI, "ppw - page not up to date\n");

	/*
	 * Set the "writeback" flag, and clear "dirty" in the radix tree.
	 *
	 * A writepage() implementation always needs to do either this,
	 * or re-dirty the page with "redirty_page_for_writepage()" in
	 * the case of a failure.
	 *
	 * Just unlocking the page will cause the radix tree tag-bits
	 * to fail to update with the state of the page correctly.
	 */
	set_page_writeback(page);
retry_write:
	rc = cifs_partialpagewrite(page, 0, PAGE_SIZE);
	if (is_retryable_error(rc)) {
		if (wbc->sync_mode == WB_SYNC_ALL && rc == -EAGAIN)
			goto retry_write;
		redirty_page_for_writepage(wbc, page);
	} else if (rc != 0) {
		SetPageError(page);
		mapping_set_error(page->mapping, rc);
	} else {
		SetPageUptodate(page);
	}
	end_page_writeback(page);
	put_page(page);
	free_xid(xid);
	return rc;
}

static int cifs_write_end(struct file *file, struct address_space *mapping,
			loff_t pos, unsigned len, unsigned copied,
			struct page *page, void *fsdata)
{
	int rc;
	struct inode *inode = mapping->host;
	struct cifsFileInfo *cfile = file->private_data;
	struct cifs_sb_info *cifs_sb = CIFS_SB(cfile->dentry->d_sb);
	struct folio *folio = page_folio(page);
	__u32 pid;

	if (cifs_sb->mnt_cifs_flags & CIFS_MOUNT_RWPIDFORWARD)
		pid = cfile->pid;
	else
		pid = current->tgid;

	cifs_dbg(FYI, "write_end for page %p from pos %lld with %d bytes\n",
		 page, pos, copied);

	if (folio_test_checked(folio)) {
		if (copied == len)
			folio_mark_uptodate(folio);
		folio_clear_checked(folio);
	} else if (!folio_test_uptodate(folio) && copied == PAGE_SIZE)
		folio_mark_uptodate(folio);

	if (!folio_test_uptodate(folio)) {
		char *page_data;
		unsigned offset = pos & (PAGE_SIZE - 1);
		unsigned int xid;

		xid = get_xid();
		/* this is probably better than directly calling
		   partialpage_write since in this function the file handle is
		   known which we might as well	leverage */
		/* BB check if anything else missing out of ppw
		   such as updating last write time */
		page_data = kmap(page);
		rc = cifs_write(cfile, pid, page_data + offset, copied, &pos);
		/* if (rc < 0) should we set writebehind rc? */
		kunmap(page);

		free_xid(xid);
	} else {
		rc = copied;
		pos += copied;
		set_page_dirty(page);
	}

	if (rc > 0) {
		spin_lock(&inode->i_lock);
		if (pos > inode->i_size) {
			i_size_write(inode, pos);
			inode->i_blocks = (512 - 1 + pos) >> 9;
		}
		spin_unlock(&inode->i_lock);
	}

	unlock_page(page);
	put_page(page);
	/* Indication to update ctime and mtime as close is deferred */
	set_bit(CIFS_INO_MODIFIED_ATTR, &CIFS_I(inode)->flags);

	return rc;
}

int cifs_strict_fsync(struct file *file, loff_t start, loff_t end,
		      int datasync)
{
	unsigned int xid;
	int rc = 0;
	struct cifs_tcon *tcon;
	struct TCP_Server_Info *server;
	struct cifsFileInfo *smbfile = file->private_data;
	struct inode *inode = file_inode(file);
	struct cifs_sb_info *cifs_sb = CIFS_SB(inode->i_sb);

	rc = file_write_and_wait_range(file, start, end);
	if (rc) {
		trace_cifs_fsync_err(inode->i_ino, rc);
		return rc;
	}

	xid = get_xid();

	cifs_dbg(FYI, "Sync file - name: %pD datasync: 0x%x\n",
		 file, datasync);

	if (!CIFS_CACHE_READ(CIFS_I(inode))) {
		rc = cifs_zap_mapping(inode);
		if (rc) {
			cifs_dbg(FYI, "rc: %d during invalidate phase\n", rc);
			rc = 0; /* don't care about it in fsync */
		}
	}

	tcon = tlink_tcon(smbfile->tlink);
	if (!(cifs_sb->mnt_cifs_flags & CIFS_MOUNT_NOSSYNC)) {
		server = tcon->ses->server;
		if (server->ops->flush == NULL) {
			rc = -ENOSYS;
			goto strict_fsync_exit;
		}

		if ((OPEN_FMODE(smbfile->f_flags) & FMODE_WRITE) == 0) {
			smbfile = find_writable_file(CIFS_I(inode), FIND_WR_ANY);
			if (smbfile) {
				rc = server->ops->flush(xid, tcon, &smbfile->fid);
				cifsFileInfo_put(smbfile);
			} else
				cifs_dbg(FYI, "ignore fsync for file not open for write\n");
		} else
			rc = server->ops->flush(xid, tcon, &smbfile->fid);
	}

strict_fsync_exit:
	free_xid(xid);
	return rc;
}

int cifs_fsync(struct file *file, loff_t start, loff_t end, int datasync)
{
	unsigned int xid;
	int rc = 0;
	struct cifs_tcon *tcon;
	struct TCP_Server_Info *server;
	struct cifsFileInfo *smbfile = file->private_data;
	struct inode *inode = file_inode(file);
	struct cifs_sb_info *cifs_sb = CIFS_FILE_SB(file);

	rc = file_write_and_wait_range(file, start, end);
	if (rc) {
		trace_cifs_fsync_err(file_inode(file)->i_ino, rc);
		return rc;
	}

	xid = get_xid();

	cifs_dbg(FYI, "Sync file - name: %pD datasync: 0x%x\n",
		 file, datasync);

	tcon = tlink_tcon(smbfile->tlink);
	if (!(cifs_sb->mnt_cifs_flags & CIFS_MOUNT_NOSSYNC)) {
		server = tcon->ses->server;
		if (server->ops->flush == NULL) {
			rc = -ENOSYS;
			goto fsync_exit;
		}

		if ((OPEN_FMODE(smbfile->f_flags) & FMODE_WRITE) == 0) {
			smbfile = find_writable_file(CIFS_I(inode), FIND_WR_ANY);
			if (smbfile) {
				rc = server->ops->flush(xid, tcon, &smbfile->fid);
				cifsFileInfo_put(smbfile);
			} else
				cifs_dbg(FYI, "ignore fsync for file not open for write\n");
		} else
			rc = server->ops->flush(xid, tcon, &smbfile->fid);
	}

fsync_exit:
	free_xid(xid);
	return rc;
}

/*
 * As file closes, flush all cached write data for this inode checking
 * for write behind errors.
 */
int cifs_flush(struct file *file, fl_owner_t id)
{
	struct inode *inode = file_inode(file);
	int rc = 0;

	if (file->f_mode & FMODE_WRITE)
		rc = filemap_write_and_wait(inode->i_mapping);

	cifs_dbg(FYI, "Flush inode %p file %p rc %d\n", inode, file, rc);
	if (rc) {
		/* get more nuanced writeback errors */
		rc = filemap_check_wb_err(file->f_mapping, 0);
		trace_cifs_flush_err(inode->i_ino, rc);
	}
	return rc;
}

static void
cifs_uncached_writedata_release(struct kref *refcount)
{
	struct cifs_writedata *wdata = container_of(refcount,
					struct cifs_writedata, refcount);

	kref_put(&wdata->ctx->refcount, cifs_aio_ctx_release);
	cifs_writedata_release(refcount);
}

static void collect_uncached_write_data(struct cifs_aio_ctx *ctx);

static void
cifs_uncached_writev_complete(struct work_struct *work)
{
	struct cifs_writedata *wdata = container_of(work,
					struct cifs_writedata, work);
	struct inode *inode = d_inode(wdata->cfile->dentry);
	struct cifsInodeInfo *cifsi = CIFS_I(inode);

	spin_lock(&inode->i_lock);
	cifs_update_eof(cifsi, wdata->offset, wdata->bytes);
	if (cifsi->server_eof > inode->i_size)
		i_size_write(inode, cifsi->server_eof);
	spin_unlock(&inode->i_lock);

	complete(&wdata->done);
	collect_uncached_write_data(wdata->ctx);
	/* the below call can possibly free the last ref to aio ctx */
	kref_put(&wdata->refcount, cifs_uncached_writedata_release);
}

static int
cifs_resend_wdata(struct cifs_writedata *wdata, struct list_head *wdata_list,
	struct cifs_aio_ctx *ctx)
{
	unsigned int wsize;
	struct cifs_credits credits;
	int rc;
	struct TCP_Server_Info *server = wdata->server;

	do {
		if (wdata->cfile->invalidHandle) {
			rc = cifs_reopen_file(wdata->cfile, false);
			if (rc == -EAGAIN)
				continue;
			else if (rc)
				break;
		}


		/*
		 * Wait for credits to resend this wdata.
		 * Note: we are attempting to resend the whole wdata not in
		 * segments
		 */
		do {
			rc = server->ops->wait_mtu_credits(server, wdata->bytes,
						&wsize, &credits);
			if (rc)
				goto fail;

			if (wsize < wdata->bytes) {
				add_credits_and_wake_if(server, &credits, 0);
				msleep(1000);
			}
		} while (wsize < wdata->bytes);
		wdata->credits = credits;

		rc = adjust_credits(server, &wdata->credits, wdata->bytes);

		if (!rc) {
			if (wdata->cfile->invalidHandle)
				rc = -EAGAIN;
			else {
#ifdef CONFIG_CIFS_SMB_DIRECT
				if (wdata->mr) {
					wdata->mr->need_invalidate = true;
					smbd_deregister_mr(wdata->mr);
					wdata->mr = NULL;
				}
#endif
				rc = server->ops->async_writev(wdata,
					cifs_uncached_writedata_release);
			}
		}

		/* If the write was successfully sent, we are done */
		if (!rc) {
			list_add_tail(&wdata->list, wdata_list);
			return 0;
		}

		/* Roll back credits and retry if needed */
		add_credits_and_wake_if(server, &wdata->credits, 0);
	} while (rc == -EAGAIN);

fail:
	kref_put(&wdata->refcount, cifs_uncached_writedata_release);
	return rc;
}

/*
 * Select span of a bvec iterator we're going to use.  Limit it by both maximum
 * size and maximum number of segments.
 */
static size_t cifs_limit_bvec_subset(const struct iov_iter *iter, size_t max_size,
				     size_t max_segs, unsigned int *_nsegs)
{
	const struct bio_vec *bvecs = iter->bvec;
	unsigned int nbv = iter->nr_segs, ix = 0, nsegs = 0;
	size_t len, span = 0, n = iter->count;
	size_t skip = iter->iov_offset;

	if (WARN_ON(!iov_iter_is_bvec(iter)) || n == 0)
		return 0;

	while (n && ix < nbv && skip) {
		len = bvecs[ix].bv_len;
		if (skip < len)
			break;
		skip -= len;
		n -= len;
		ix++;
	}

	while (n && ix < nbv) {
		len = min3(n, bvecs[ix].bv_len - skip, max_size);
		span += len;
		nsegs++;
		ix++;
		if (span >= max_size || nsegs >= max_segs)
			break;
		skip = 0;
		n -= len;
	}

	*_nsegs = nsegs;
	return span;
}

static int
cifs_write_from_iter(loff_t fpos, size_t len, struct iov_iter *from,
		     struct cifsFileInfo *open_file,
		     struct cifs_sb_info *cifs_sb, struct list_head *wdata_list,
		     struct cifs_aio_ctx *ctx)
{
	int rc = 0;
	size_t cur_len, max_len;
	struct cifs_writedata *wdata;
	pid_t pid;
	struct TCP_Server_Info *server;
	unsigned int xid, max_segs = INT_MAX;

	if (cifs_sb->mnt_cifs_flags & CIFS_MOUNT_RWPIDFORWARD)
		pid = open_file->pid;
	else
		pid = current->tgid;

	server = cifs_pick_channel(tlink_tcon(open_file->tlink)->ses);
	xid = get_xid();

#ifdef CONFIG_CIFS_SMB_DIRECT
	if (server->smbd_conn)
		max_segs = server->smbd_conn->max_frmr_depth;
#endif

	do {
		struct cifs_credits credits_on_stack;
		struct cifs_credits *credits = &credits_on_stack;
		unsigned int wsize, nsegs = 0;

		if (signal_pending(current)) {
			rc = -EINTR;
			break;
		}

		if (open_file->invalidHandle) {
			rc = cifs_reopen_file(open_file, false);
			if (rc == -EAGAIN)
				continue;
			else if (rc)
				break;
		}

		rc = server->ops->wait_mtu_credits(server, cifs_sb->ctx->wsize,
						   &wsize, credits);
		if (rc)
			break;

		max_len = min_t(const size_t, len, wsize);
		if (!max_len) {
			rc = -EAGAIN;
			add_credits_and_wake_if(server, credits, 0);
			break;
		}

		cur_len = cifs_limit_bvec_subset(from, max_len, max_segs, &nsegs);
		cifs_dbg(FYI, "write_from_iter len=%zx/%zx nsegs=%u/%lu/%u\n",
			 cur_len, max_len, nsegs, from->nr_segs, max_segs);
		if (cur_len == 0) {
			rc = -EIO;
			add_credits_and_wake_if(server, credits, 0);
			break;
		}

		wdata = cifs_writedata_alloc(cifs_uncached_writev_complete);
		if (!wdata) {
			rc = -ENOMEM;
			add_credits_and_wake_if(server, credits, 0);
			break;
		}

		wdata->sync_mode = WB_SYNC_ALL;
		wdata->offset	= (__u64)fpos;
		wdata->cfile	= cifsFileInfo_get(open_file);
		wdata->server	= server;
		wdata->pid	= pid;
		wdata->bytes	= cur_len;
		wdata->credits	= credits_on_stack;
		wdata->iter	= *from;
		wdata->ctx	= ctx;
		kref_get(&ctx->refcount);

		iov_iter_truncate(&wdata->iter, cur_len);

		rc = adjust_credits(server, &wdata->credits, wdata->bytes);

		if (!rc) {
			if (wdata->cfile->invalidHandle)
				rc = -EAGAIN;
			else
				rc = server->ops->async_writev(wdata,
					cifs_uncached_writedata_release);
		}

		if (rc) {
			add_credits_and_wake_if(server, &wdata->credits, 0);
			kref_put(&wdata->refcount,
				 cifs_uncached_writedata_release);
			if (rc == -EAGAIN)
				continue;
			break;
		}

		list_add_tail(&wdata->list, wdata_list);
		iov_iter_advance(from, cur_len);
		fpos += cur_len;
		len -= cur_len;
	} while (len > 0);

	free_xid(xid);
	return rc;
}

static void collect_uncached_write_data(struct cifs_aio_ctx *ctx)
{
	struct cifs_writedata *wdata, *tmp;
	struct cifs_tcon *tcon;
	struct cifs_sb_info *cifs_sb;
	struct dentry *dentry = ctx->cfile->dentry;
	ssize_t rc;

	tcon = tlink_tcon(ctx->cfile->tlink);
	cifs_sb = CIFS_SB(dentry->d_sb);

	mutex_lock(&ctx->aio_mutex);

	if (list_empty(&ctx->list)) {
		mutex_unlock(&ctx->aio_mutex);
		return;
	}

	rc = ctx->rc;
	/*
	 * Wait for and collect replies for any successful sends in order of
	 * increasing offset. Once an error is hit, then return without waiting
	 * for any more replies.
	 */
restart_loop:
	list_for_each_entry_safe(wdata, tmp, &ctx->list, list) {
		if (!rc) {
			if (!try_wait_for_completion(&wdata->done)) {
				mutex_unlock(&ctx->aio_mutex);
				return;
			}

			if (wdata->result)
				rc = wdata->result;
			else
				ctx->total_len += wdata->bytes;

			/* resend call if it's a retryable error */
			if (rc == -EAGAIN) {
				struct list_head tmp_list;
				struct iov_iter tmp_from = ctx->iter;

				INIT_LIST_HEAD(&tmp_list);
				list_del_init(&wdata->list);

				if (ctx->direct_io)
					rc = cifs_resend_wdata(
						wdata, &tmp_list, ctx);
				else {
					iov_iter_advance(&tmp_from,
						 wdata->offset - ctx->pos);

					rc = cifs_write_from_iter(wdata->offset,
						wdata->bytes, &tmp_from,
						ctx->cfile, cifs_sb, &tmp_list,
						ctx);

					kref_put(&wdata->refcount,
						cifs_uncached_writedata_release);
				}

				list_splice(&tmp_list, &ctx->list);
				goto restart_loop;
			}
		}
		list_del_init(&wdata->list);
		kref_put(&wdata->refcount, cifs_uncached_writedata_release);
	}

	cifs_stats_bytes_written(tcon, ctx->total_len);
	set_bit(CIFS_INO_INVALID_MAPPING, &CIFS_I(dentry->d_inode)->flags);

	ctx->rc = (rc == 0) ? ctx->total_len : rc;

	mutex_unlock(&ctx->aio_mutex);

	if (ctx->iocb && ctx->iocb->ki_complete)
		ctx->iocb->ki_complete(ctx->iocb, ctx->rc);
	else
		complete(&ctx->done);
}

static ssize_t __cifs_writev(
	struct kiocb *iocb, struct iov_iter *from, bool direct)
{
	struct file *file = iocb->ki_filp;
	ssize_t total_written = 0;
	struct cifsFileInfo *cfile;
	struct cifs_tcon *tcon;
	struct cifs_sb_info *cifs_sb;
	struct cifs_aio_ctx *ctx;
	int rc;

	rc = generic_write_checks(iocb, from);
	if (rc <= 0)
		return rc;

	cifs_sb = CIFS_FILE_SB(file);
	cfile = file->private_data;
	tcon = tlink_tcon(cfile->tlink);

	if (!tcon->ses->server->ops->async_writev)
		return -ENOSYS;

	ctx = cifs_aio_ctx_alloc();
	if (!ctx)
		return -ENOMEM;

	ctx->cfile = cifsFileInfo_get(cfile);

	if (!is_sync_kiocb(iocb))
		ctx->iocb = iocb;

	ctx->pos = iocb->ki_pos;
	ctx->direct_io = direct;
	ctx->nr_pinned_pages = 0;

	if (user_backed_iter(from)) {
		/*
		 * Extract IOVEC/UBUF-type iterators to a BVEC-type iterator as
		 * they contain references to the calling process's virtual
		 * memory layout which won't be available in an async worker
		 * thread.  This also takes a pin on every folio involved.
		 */
		rc = netfs_extract_user_iter(from, iov_iter_count(from),
					     &ctx->iter, 0);
		if (rc < 0) {
			kref_put(&ctx->refcount, cifs_aio_ctx_release);
			return rc;
		}

		ctx->nr_pinned_pages = rc;
		ctx->bv = (void *)ctx->iter.bvec;
		ctx->bv_need_unpin = iov_iter_extract_will_pin(from);
	} else if ((iov_iter_is_bvec(from) || iov_iter_is_kvec(from)) &&
		   !is_sync_kiocb(iocb)) {
		/*
		 * If the op is asynchronous, we need to copy the list attached
		 * to a BVEC/KVEC-type iterator, but we assume that the storage
		 * will be pinned by the caller; in any case, we may or may not
		 * be able to pin the pages, so we don't try.
		 */
		ctx->bv = (void *)dup_iter(&ctx->iter, from, GFP_KERNEL);
		if (!ctx->bv) {
			kref_put(&ctx->refcount, cifs_aio_ctx_release);
			return -ENOMEM;
		}
	} else {
		/*
		 * Otherwise, we just pass the iterator down as-is and rely on
		 * the caller to make sure the pages referred to by the
		 * iterator don't evaporate.
		 */
		ctx->iter = *from;
	}

	ctx->len = iov_iter_count(&ctx->iter);

	/* grab a lock here due to read response handlers can access ctx */
	mutex_lock(&ctx->aio_mutex);

	rc = cifs_write_from_iter(iocb->ki_pos, ctx->len, &ctx->iter,
				  cfile, cifs_sb, &ctx->list, ctx);

	/*
	 * If at least one write was successfully sent, then discard any rc
	 * value from the later writes. If the other write succeeds, then
	 * we'll end up returning whatever was written. If it fails, then
	 * we'll get a new rc value from that.
	 */
	if (!list_empty(&ctx->list))
		rc = 0;

	mutex_unlock(&ctx->aio_mutex);

	if (rc) {
		kref_put(&ctx->refcount, cifs_aio_ctx_release);
		return rc;
	}

	if (!is_sync_kiocb(iocb)) {
		kref_put(&ctx->refcount, cifs_aio_ctx_release);
		return -EIOCBQUEUED;
	}

	rc = wait_for_completion_killable(&ctx->done);
	if (rc) {
		mutex_lock(&ctx->aio_mutex);
		ctx->rc = rc = -EINTR;
		total_written = ctx->total_len;
		mutex_unlock(&ctx->aio_mutex);
	} else {
		rc = ctx->rc;
		total_written = ctx->total_len;
	}

	kref_put(&ctx->refcount, cifs_aio_ctx_release);

	if (unlikely(!total_written))
		return rc;

	iocb->ki_pos += total_written;
	return total_written;
}

ssize_t cifs_direct_writev(struct kiocb *iocb, struct iov_iter *from)
{
	struct file *file = iocb->ki_filp;

	cifs_revalidate_mapping(file->f_inode);
	return __cifs_writev(iocb, from, true);
}

ssize_t cifs_user_writev(struct kiocb *iocb, struct iov_iter *from)
{
	return __cifs_writev(iocb, from, false);
}

static ssize_t
cifs_writev(struct kiocb *iocb, struct iov_iter *from)
{
	struct file *file = iocb->ki_filp;
	struct cifsFileInfo *cfile = (struct cifsFileInfo *)file->private_data;
	struct inode *inode = file->f_mapping->host;
	struct cifsInodeInfo *cinode = CIFS_I(inode);
	struct TCP_Server_Info *server = tlink_tcon(cfile->tlink)->ses->server;
	ssize_t rc;

	inode_lock(inode);
	/*
	 * We need to hold the sem to be sure nobody modifies lock list
	 * with a brlock that prevents writing.
	 */
	down_read(&cinode->lock_sem);

	rc = generic_write_checks(iocb, from);
	if (rc <= 0)
		goto out;

	if (!cifs_find_lock_conflict(cfile, iocb->ki_pos, iov_iter_count(from),
				     server->vals->exclusive_lock_type, 0,
				     NULL, CIFS_WRITE_OP))
		rc = __generic_file_write_iter(iocb, from);
	else
		rc = -EACCES;
out:
	up_read(&cinode->lock_sem);
	inode_unlock(inode);

	if (rc > 0)
		rc = generic_write_sync(iocb, rc);
	return rc;
}

ssize_t
cifs_strict_writev(struct kiocb *iocb, struct iov_iter *from)
{
	struct inode *inode = file_inode(iocb->ki_filp);
	struct cifsInodeInfo *cinode = CIFS_I(inode);
	struct cifs_sb_info *cifs_sb = CIFS_SB(inode->i_sb);
	struct cifsFileInfo *cfile = (struct cifsFileInfo *)
						iocb->ki_filp->private_data;
	struct cifs_tcon *tcon = tlink_tcon(cfile->tlink);
	ssize_t written;

	written = cifs_get_writer(cinode);
	if (written)
		return written;

	if (CIFS_CACHE_WRITE(cinode)) {
		if (cap_unix(tcon->ses) &&
		(CIFS_UNIX_FCNTL_CAP & le64_to_cpu(tcon->fsUnixInfo.Capability))
		  && ((cifs_sb->mnt_cifs_flags & CIFS_MOUNT_NOPOSIXBRL) == 0)) {
			written = generic_file_write_iter(iocb, from);
			goto out;
		}
		written = cifs_writev(iocb, from);
		goto out;
	}
	/*
	 * For non-oplocked files in strict cache mode we need to write the data
	 * to the server exactly from the pos to pos+len-1 rather than flush all
	 * affected pages because it may cause a error with mandatory locks on
	 * these pages but not on the region from pos to ppos+len-1.
	 */
	written = cifs_user_writev(iocb, from);
	if (CIFS_CACHE_READ(cinode)) {
		/*
		 * We have read level caching and we have just sent a write
		 * request to the server thus making data in the cache stale.
		 * Zap the cache and set oplock/lease level to NONE to avoid
		 * reading stale data from the cache. All subsequent read
		 * operations will read new data from the server.
		 */
		cifs_zap_mapping(inode);
		cifs_dbg(FYI, "Set Oplock/Lease to NONE for inode=%p after write\n",
			 inode);
		cinode->oplock = 0;
	}
out:
	cifs_put_writer(cinode);
	return written;
}

static struct cifs_readdata *cifs_readdata_alloc(work_func_t complete)
{
	struct cifs_readdata *rdata;

	rdata = kzalloc(sizeof(*rdata), GFP_KERNEL);
	if (rdata) {
		kref_init(&rdata->refcount);
		INIT_LIST_HEAD(&rdata->list);
		init_completion(&rdata->done);
		INIT_WORK(&rdata->work, complete);
	}

	return rdata;
}

void
cifs_readdata_release(struct kref *refcount)
{
	struct cifs_readdata *rdata = container_of(refcount,
					struct cifs_readdata, refcount);

	if (rdata->ctx)
		kref_put(&rdata->ctx->refcount, cifs_aio_ctx_release);
#ifdef CONFIG_CIFS_SMB_DIRECT
	if (rdata->mr) {
		smbd_deregister_mr(rdata->mr);
		rdata->mr = NULL;
	}
#endif
	if (rdata->cfile)
		cifsFileInfo_put(rdata->cfile);

	kfree(rdata);
}

static void collect_uncached_read_data(struct cifs_aio_ctx *ctx);

static void
cifs_uncached_readv_complete(struct work_struct *work)
{
	struct cifs_readdata *rdata = container_of(work,
						struct cifs_readdata, work);

	complete(&rdata->done);
	collect_uncached_read_data(rdata->ctx);
	/* the below call can possibly free the last ref to aio ctx */
<<<<<<< HEAD
	kref_put(&rdata->refcount, cifs_uncached_readdata_release);
}

static int
uncached_fill_pages(struct TCP_Server_Info *server,
		    struct cifs_readdata *rdata, struct iov_iter *iter,
		    unsigned int len)
{
	int result = 0;
	unsigned int i;
	unsigned int nr_pages = rdata->nr_pages;
	unsigned int page_offset = rdata->page_offset;

	rdata->got_bytes = 0;
	rdata->tailsz = PAGE_SIZE;
	for (i = 0; i < nr_pages; i++) {
		struct page *page = rdata->pages[i];
		size_t n;
		unsigned int segment_size = rdata->pagesz;

		if (i == 0)
			segment_size -= page_offset;
		else
			page_offset = 0;


		if (len <= 0) {
			/* no need to hold page hostage */
			rdata->pages[i] = NULL;
			rdata->nr_pages--;
			put_page(page);
			continue;
		}

		n = len;
		if (len >= segment_size)
			/* enough data to fill the page */
			n = segment_size;
		else
			rdata->tailsz = len;
		len -= n;

		if (iter)
			result = copy_page_from_iter(
					page, page_offset, n, iter);
#ifdef CONFIG_CIFS_SMB_DIRECT
		else if (rdata->mr)
			result = n;
#endif
		else
			result = cifs_read_page_from_socket(
					server, page, page_offset, n);
		if (result < 0)
			break;

		rdata->got_bytes += result;
	}

	return result != -ECONNABORTED && rdata->got_bytes > 0 ?
						rdata->got_bytes : result;
}

static int
cifs_uncached_read_into_pages(struct TCP_Server_Info *server,
			      struct cifs_readdata *rdata, unsigned int len)
{
	return uncached_fill_pages(server, rdata, NULL, len);
}

static int
cifs_uncached_copy_into_pages(struct TCP_Server_Info *server,
			      struct cifs_readdata *rdata,
			      struct iov_iter *iter)
{
	return uncached_fill_pages(server, rdata, iter, iter->count);
=======
	kref_put(&rdata->refcount, cifs_readdata_release);
>>>>>>> 282db109
}

static int cifs_resend_rdata(struct cifs_readdata *rdata,
			struct list_head *rdata_list,
			struct cifs_aio_ctx *ctx)
{
	unsigned int rsize;
	struct cifs_credits credits;
	int rc;
	struct TCP_Server_Info *server;

	/* XXX: should we pick a new channel here? */
	server = rdata->server;

	do {
		if (rdata->cfile->invalidHandle) {
			rc = cifs_reopen_file(rdata->cfile, true);
			if (rc == -EAGAIN)
				continue;
			else if (rc)
				break;
		}

		/*
		 * Wait for credits to resend this rdata.
		 * Note: we are attempting to resend the whole rdata not in
		 * segments
		 */
		do {
			rc = server->ops->wait_mtu_credits(server, rdata->bytes,
						&rsize, &credits);

			if (rc)
				goto fail;

			if (rsize < rdata->bytes) {
				add_credits_and_wake_if(server, &credits, 0);
				msleep(1000);
			}
		} while (rsize < rdata->bytes);
		rdata->credits = credits;

		rc = adjust_credits(server, &rdata->credits, rdata->bytes);
		if (!rc) {
			if (rdata->cfile->invalidHandle)
				rc = -EAGAIN;
			else {
#ifdef CONFIG_CIFS_SMB_DIRECT
				if (rdata->mr) {
					rdata->mr->need_invalidate = true;
					smbd_deregister_mr(rdata->mr);
					rdata->mr = NULL;
				}
#endif
				rc = server->ops->async_readv(rdata);
			}
		}

		/* If the read was successfully sent, we are done */
		if (!rc) {
			/* Add to aio pending list */
			list_add_tail(&rdata->list, rdata_list);
			return 0;
		}

		/* Roll back credits and retry if needed */
		add_credits_and_wake_if(server, &rdata->credits, 0);
	} while (rc == -EAGAIN);

fail:
	kref_put(&rdata->refcount, cifs_readdata_release);
	return rc;
}

static int
cifs_send_async_read(loff_t fpos, size_t len, struct cifsFileInfo *open_file,
		     struct cifs_sb_info *cifs_sb, struct list_head *rdata_list,
		     struct cifs_aio_ctx *ctx)
{
	struct cifs_readdata *rdata;
	unsigned int rsize, nsegs, max_segs = INT_MAX;
	struct cifs_credits credits_on_stack;
	struct cifs_credits *credits = &credits_on_stack;
	size_t cur_len, max_len;
	int rc;
	pid_t pid;
	struct TCP_Server_Info *server;

	server = cifs_pick_channel(tlink_tcon(open_file->tlink)->ses);

#ifdef CONFIG_CIFS_SMB_DIRECT
	if (server->smbd_conn)
		max_segs = server->smbd_conn->max_frmr_depth;
#endif

	if (cifs_sb->mnt_cifs_flags & CIFS_MOUNT_RWPIDFORWARD)
		pid = open_file->pid;
	else
		pid = current->tgid;

	do {
		if (open_file->invalidHandle) {
			rc = cifs_reopen_file(open_file, true);
			if (rc == -EAGAIN)
				continue;
			else if (rc)
				break;
		}

		if (cifs_sb->ctx->rsize == 0)
			cifs_sb->ctx->rsize =
				server->ops->negotiate_rsize(tlink_tcon(open_file->tlink),
							     cifs_sb->ctx);

		rc = server->ops->wait_mtu_credits(server, cifs_sb->ctx->rsize,
						   &rsize, credits);
		if (rc)
			break;

		max_len = min_t(size_t, len, rsize);

		cur_len = cifs_limit_bvec_subset(&ctx->iter, max_len,
						 max_segs, &nsegs);
		cifs_dbg(FYI, "read-to-iter len=%zx/%zx nsegs=%u/%lu/%u\n",
			 cur_len, max_len, nsegs, ctx->iter.nr_segs, max_segs);
		if (cur_len == 0) {
			rc = -EIO;
			add_credits_and_wake_if(server, credits, 0);
			break;
		}

		rdata = cifs_readdata_alloc(cifs_uncached_readv_complete);
		if (!rdata) {
			add_credits_and_wake_if(server, credits, 0);
			rc = -ENOMEM;
			break;
		}

		rdata->server	= server;
		rdata->cfile	= cifsFileInfo_get(open_file);
		rdata->offset	= fpos;
		rdata->bytes	= cur_len;
		rdata->pid	= pid;
		rdata->credits	= credits_on_stack;
		rdata->ctx	= ctx;
		kref_get(&ctx->refcount);

		rdata->iter	= ctx->iter;
		iov_iter_truncate(&rdata->iter, cur_len);

		rc = adjust_credits(server, &rdata->credits, rdata->bytes);

		if (!rc) {
			if (rdata->cfile->invalidHandle)
				rc = -EAGAIN;
			else
				rc = server->ops->async_readv(rdata);
		}

		if (rc) {
			add_credits_and_wake_if(server, &rdata->credits, 0);
			kref_put(&rdata->refcount, cifs_readdata_release);
			if (rc == -EAGAIN)
				continue;
			break;
		}

		list_add_tail(&rdata->list, rdata_list);
		iov_iter_advance(&ctx->iter, cur_len);
		fpos += cur_len;
		len -= cur_len;
	} while (len > 0);

	return rc;
}

static void
collect_uncached_read_data(struct cifs_aio_ctx *ctx)
{
	struct cifs_readdata *rdata, *tmp;
	struct iov_iter *to = &ctx->iter;
	struct cifs_sb_info *cifs_sb;
	int rc;

	cifs_sb = CIFS_SB(ctx->cfile->dentry->d_sb);

	mutex_lock(&ctx->aio_mutex);

	if (list_empty(&ctx->list)) {
		mutex_unlock(&ctx->aio_mutex);
		return;
	}

	rc = ctx->rc;
	/* the loop below should proceed in the order of increasing offsets */
again:
	list_for_each_entry_safe(rdata, tmp, &ctx->list, list) {
		if (!rc) {
			if (!try_wait_for_completion(&rdata->done)) {
				mutex_unlock(&ctx->aio_mutex);
				return;
			}

			if (rdata->result == -EAGAIN) {
				/* resend call if it's a retryable error */
				struct list_head tmp_list;
				unsigned int got_bytes = rdata->got_bytes;

				list_del_init(&rdata->list);
				INIT_LIST_HEAD(&tmp_list);

				if (ctx->direct_io) {
					/*
					 * Re-use rdata as this is a
					 * direct I/O
					 */
					rc = cifs_resend_rdata(
						rdata,
						&tmp_list, ctx);
				} else {
					rc = cifs_send_async_read(
						rdata->offset + got_bytes,
						rdata->bytes - got_bytes,
						rdata->cfile, cifs_sb,
						&tmp_list, ctx);

					kref_put(&rdata->refcount,
						cifs_readdata_release);
				}

				list_splice(&tmp_list, &ctx->list);

				goto again;
			} else if (rdata->result)
				rc = rdata->result;

			/* if there was a short read -- discard anything left */
			if (rdata->got_bytes && rdata->got_bytes < rdata->bytes)
				rc = -ENODATA;

			ctx->total_len += rdata->got_bytes;
		}
		list_del_init(&rdata->list);
		kref_put(&rdata->refcount, cifs_readdata_release);
	}

	if (!ctx->direct_io)
		ctx->total_len = ctx->len - iov_iter_count(to);

	/* mask nodata case */
	if (rc == -ENODATA)
		rc = 0;

	ctx->rc = (rc == 0) ? (ssize_t)ctx->total_len : rc;

	mutex_unlock(&ctx->aio_mutex);

	if (ctx->iocb && ctx->iocb->ki_complete)
		ctx->iocb->ki_complete(ctx->iocb, ctx->rc);
	else
		complete(&ctx->done);
}

static ssize_t __cifs_readv(
	struct kiocb *iocb, struct iov_iter *to, bool direct)
{
	size_t len;
	struct file *file = iocb->ki_filp;
	struct cifs_sb_info *cifs_sb;
	struct cifsFileInfo *cfile;
	struct cifs_tcon *tcon;
	ssize_t rc, total_read = 0;
	loff_t offset = iocb->ki_pos;
	struct cifs_aio_ctx *ctx;

	len = iov_iter_count(to);
	if (!len)
		return 0;

	cifs_sb = CIFS_FILE_SB(file);
	cfile = file->private_data;
	tcon = tlink_tcon(cfile->tlink);

	if (!tcon->ses->server->ops->async_readv)
		return -ENOSYS;

	if ((file->f_flags & O_ACCMODE) == O_WRONLY)
		cifs_dbg(FYI, "attempting read on write only file instance\n");

	ctx = cifs_aio_ctx_alloc();
	if (!ctx)
		return -ENOMEM;

	ctx->pos	= offset;
	ctx->direct_io	= direct;
	ctx->len	= len;
	ctx->cfile	= cifsFileInfo_get(cfile);
	ctx->nr_pinned_pages = 0;

	if (!is_sync_kiocb(iocb))
		ctx->iocb = iocb;

	if (user_backed_iter(to)) {
		/*
		 * Extract IOVEC/UBUF-type iterators to a BVEC-type iterator as
		 * they contain references to the calling process's virtual
		 * memory layout which won't be available in an async worker
		 * thread.  This also takes a pin on every folio involved.
		 */
		rc = netfs_extract_user_iter(to, iov_iter_count(to),
					     &ctx->iter, 0);
		if (rc < 0) {
			kref_put(&ctx->refcount, cifs_aio_ctx_release);
			return rc;
		}

		ctx->nr_pinned_pages = rc;
		ctx->bv = (void *)ctx->iter.bvec;
		ctx->bv_need_unpin = iov_iter_extract_will_pin(to);
		ctx->should_dirty = true;
	} else if ((iov_iter_is_bvec(to) || iov_iter_is_kvec(to)) &&
		   !is_sync_kiocb(iocb)) {
		/*
		 * If the op is asynchronous, we need to copy the list attached
		 * to a BVEC/KVEC-type iterator, but we assume that the storage
		 * will be retained by the caller; in any case, we may or may
		 * not be able to pin the pages, so we don't try.
		 */
		ctx->bv = (void *)dup_iter(&ctx->iter, to, GFP_KERNEL);
		if (!ctx->bv) {
			kref_put(&ctx->refcount, cifs_aio_ctx_release);
			return -ENOMEM;
		}
	} else {
		/*
		 * Otherwise, we just pass the iterator down as-is and rely on
		 * the caller to make sure the pages referred to by the
		 * iterator don't evaporate.
		 */
		ctx->iter = *to;
	}

	if (direct) {
		rc = filemap_write_and_wait_range(file->f_inode->i_mapping,
						  offset, offset + len - 1);
		if (rc) {
			kref_put(&ctx->refcount, cifs_aio_ctx_release);
			return -EAGAIN;
		}
	}

	/* grab a lock here due to read response handlers can access ctx */
	mutex_lock(&ctx->aio_mutex);

	rc = cifs_send_async_read(offset, len, cfile, cifs_sb, &ctx->list, ctx);

	/* if at least one read request send succeeded, then reset rc */
	if (!list_empty(&ctx->list))
		rc = 0;

	mutex_unlock(&ctx->aio_mutex);

	if (rc) {
		kref_put(&ctx->refcount, cifs_aio_ctx_release);
		return rc;
	}

	if (!is_sync_kiocb(iocb)) {
		kref_put(&ctx->refcount, cifs_aio_ctx_release);
		return -EIOCBQUEUED;
	}

	rc = wait_for_completion_killable(&ctx->done);
	if (rc) {
		mutex_lock(&ctx->aio_mutex);
		ctx->rc = rc = -EINTR;
		total_read = ctx->total_len;
		mutex_unlock(&ctx->aio_mutex);
	} else {
		rc = ctx->rc;
		total_read = ctx->total_len;
	}

	kref_put(&ctx->refcount, cifs_aio_ctx_release);

	if (total_read) {
		iocb->ki_pos += total_read;
		return total_read;
	}
	return rc;
}

ssize_t cifs_direct_readv(struct kiocb *iocb, struct iov_iter *to)
{
	return __cifs_readv(iocb, to, true);
}

ssize_t cifs_user_readv(struct kiocb *iocb, struct iov_iter *to)
{
	return __cifs_readv(iocb, to, false);
}

ssize_t
cifs_strict_readv(struct kiocb *iocb, struct iov_iter *to)
{
	struct inode *inode = file_inode(iocb->ki_filp);
	struct cifsInodeInfo *cinode = CIFS_I(inode);
	struct cifs_sb_info *cifs_sb = CIFS_SB(inode->i_sb);
	struct cifsFileInfo *cfile = (struct cifsFileInfo *)
						iocb->ki_filp->private_data;
	struct cifs_tcon *tcon = tlink_tcon(cfile->tlink);
	int rc = -EACCES;

	/*
	 * In strict cache mode we need to read from the server all the time
	 * if we don't have level II oplock because the server can delay mtime
	 * change - so we can't make a decision about inode invalidating.
	 * And we can also fail with pagereading if there are mandatory locks
	 * on pages affected by this read but not on the region from pos to
	 * pos+len-1.
	 */
	if (!CIFS_CACHE_READ(cinode))
		return cifs_user_readv(iocb, to);

	if (cap_unix(tcon->ses) &&
	    (CIFS_UNIX_FCNTL_CAP & le64_to_cpu(tcon->fsUnixInfo.Capability)) &&
	    ((cifs_sb->mnt_cifs_flags & CIFS_MOUNT_NOPOSIXBRL) == 0))
		return generic_file_read_iter(iocb, to);

	/*
	 * We need to hold the sem to be sure nobody modifies lock list
	 * with a brlock that prevents reading.
	 */
	down_read(&cinode->lock_sem);
	if (!cifs_find_lock_conflict(cfile, iocb->ki_pos, iov_iter_count(to),
				     tcon->ses->server->vals->shared_lock_type,
				     0, NULL, CIFS_READ_OP))
		rc = generic_file_read_iter(iocb, to);
	up_read(&cinode->lock_sem);
	return rc;
}

static ssize_t
cifs_read(struct file *file, char *read_data, size_t read_size, loff_t *offset)
{
	int rc = -EACCES;
	unsigned int bytes_read = 0;
	unsigned int total_read;
	unsigned int current_read_size;
	unsigned int rsize;
	struct cifs_sb_info *cifs_sb;
	struct cifs_tcon *tcon;
	struct TCP_Server_Info *server;
	unsigned int xid;
	char *cur_offset;
	struct cifsFileInfo *open_file;
	struct cifs_io_parms io_parms = {0};
	int buf_type = CIFS_NO_BUFFER;
	__u32 pid;

	xid = get_xid();
	cifs_sb = CIFS_FILE_SB(file);

	/* FIXME: set up handlers for larger reads and/or convert to async */
	rsize = min_t(unsigned int, cifs_sb->ctx->rsize, CIFSMaxBufSize);

	if (file->private_data == NULL) {
		rc = -EBADF;
		free_xid(xid);
		return rc;
	}
	open_file = file->private_data;
	tcon = tlink_tcon(open_file->tlink);
	server = cifs_pick_channel(tcon->ses);

	if (!server->ops->sync_read) {
		free_xid(xid);
		return -ENOSYS;
	}

	if (cifs_sb->mnt_cifs_flags & CIFS_MOUNT_RWPIDFORWARD)
		pid = open_file->pid;
	else
		pid = current->tgid;

	if ((file->f_flags & O_ACCMODE) == O_WRONLY)
		cifs_dbg(FYI, "attempting read on write only file instance\n");

	for (total_read = 0, cur_offset = read_data; read_size > total_read;
	     total_read += bytes_read, cur_offset += bytes_read) {
		do {
			current_read_size = min_t(uint, read_size - total_read,
						  rsize);
			/*
			 * For windows me and 9x we do not want to request more
			 * than it negotiated since it will refuse the read
			 * then.
			 */
			if (!(tcon->ses->capabilities &
				tcon->ses->server->vals->cap_large_files)) {
				current_read_size = min_t(uint,
					current_read_size, CIFSMaxBufSize);
			}
			if (open_file->invalidHandle) {
				rc = cifs_reopen_file(open_file, true);
				if (rc != 0)
					break;
			}
			io_parms.pid = pid;
			io_parms.tcon = tcon;
			io_parms.offset = *offset;
			io_parms.length = current_read_size;
			io_parms.server = server;
			rc = server->ops->sync_read(xid, &open_file->fid, &io_parms,
						    &bytes_read, &cur_offset,
						    &buf_type);
		} while (rc == -EAGAIN);

		if (rc || (bytes_read == 0)) {
			if (total_read) {
				break;
			} else {
				free_xid(xid);
				return rc;
			}
		} else {
			cifs_stats_bytes_read(tcon, total_read);
			*offset += bytes_read;
		}
	}
	free_xid(xid);
	return total_read;
}

/*
 * If the page is mmap'ed into a process' page tables, then we need to make
 * sure that it doesn't change while being written back.
 */
static vm_fault_t cifs_page_mkwrite(struct vm_fault *vmf)
{
	struct folio *folio = page_folio(vmf->page);

	/* Wait for the folio to be written to the cache before we allow it to
	 * be modified.  We then assume the entire folio will need writing back.
	 */
#ifdef CONFIG_CIFS_FSCACHE
	if (folio_test_fscache(folio) &&
	    folio_wait_fscache_killable(folio) < 0)
		return VM_FAULT_RETRY;
#endif

	folio_wait_writeback(folio);

	if (folio_lock_killable(folio) < 0)
		return VM_FAULT_RETRY;
	return VM_FAULT_LOCKED;
}

static const struct vm_operations_struct cifs_file_vm_ops = {
	.fault = filemap_fault,
	.map_pages = filemap_map_pages,
	.page_mkwrite = cifs_page_mkwrite,
};

int cifs_file_strict_mmap(struct file *file, struct vm_area_struct *vma)
{
	int xid, rc = 0;
	struct inode *inode = file_inode(file);

	xid = get_xid();

	if (!CIFS_CACHE_READ(CIFS_I(inode)))
		rc = cifs_zap_mapping(inode);
	if (!rc)
		rc = generic_file_mmap(file, vma);
	if (!rc)
		vma->vm_ops = &cifs_file_vm_ops;

	free_xid(xid);
	return rc;
}

int cifs_file_mmap(struct file *file, struct vm_area_struct *vma)
{
	int rc, xid;

	xid = get_xid();

	rc = cifs_revalidate_file(file);
	if (rc)
		cifs_dbg(FYI, "Validation prior to mmap failed, error=%d\n",
			 rc);
	if (!rc)
		rc = generic_file_mmap(file, vma);
	if (!rc)
		vma->vm_ops = &cifs_file_vm_ops;

	free_xid(xid);
	return rc;
}

/*
 * Unlock a bunch of folios in the pagecache.
 */
static void cifs_unlock_folios(struct address_space *mapping, pgoff_t first, pgoff_t last)
{
	struct folio *folio;
	XA_STATE(xas, &mapping->i_pages, first);

	rcu_read_lock();
	xas_for_each(&xas, folio, last) {
		folio_unlock(folio);
	}
	rcu_read_unlock();
}

static void cifs_readahead_complete(struct work_struct *work)
{
	struct cifs_readdata *rdata = container_of(work,
						   struct cifs_readdata, work);
	struct folio *folio;
	pgoff_t last;
	bool good = rdata->result == 0 || (rdata->result == -EAGAIN && rdata->got_bytes);

	XA_STATE(xas, &rdata->mapping->i_pages, rdata->offset / PAGE_SIZE);

	if (good)
		cifs_readahead_to_fscache(rdata->mapping->host,
					  rdata->offset, rdata->bytes);

<<<<<<< HEAD
	return result != -ECONNABORTED && rdata->got_bytes > 0 ?
						rdata->got_bytes : result;
}
=======
	if (iov_iter_count(&rdata->iter) > 0)
		iov_iter_zero(iov_iter_count(&rdata->iter), &rdata->iter);
>>>>>>> 282db109

	last = (rdata->offset + rdata->bytes - 1) / PAGE_SIZE;

	rcu_read_lock();
	xas_for_each(&xas, folio, last) {
		if (good) {
			flush_dcache_folio(folio);
			folio_mark_uptodate(folio);
		}
		folio_unlock(folio);
	}
	rcu_read_unlock();

	kref_put(&rdata->refcount, cifs_readdata_release);
}

static void cifs_readahead(struct readahead_control *ractl)
{
	struct cifsFileInfo *open_file = ractl->file->private_data;
	struct cifs_sb_info *cifs_sb = CIFS_FILE_SB(ractl->file);
	struct TCP_Server_Info *server;
	unsigned int xid, nr_pages, cache_nr_pages = 0;
	unsigned int ra_pages;
	pgoff_t next_cached = ULONG_MAX, ra_index;
	bool caching = fscache_cookie_enabled(cifs_inode_cookie(ractl->mapping->host)) &&
		cifs_inode_cookie(ractl->mapping->host)->cache_priv;
	bool check_cache = caching;
	pid_t pid;
	int rc = 0;

	/* Note that readahead_count() lags behind our dequeuing of pages from
	 * the ractl, wo we have to keep track for ourselves.
	 */
	ra_pages = readahead_count(ractl);
	ra_index = readahead_index(ractl);

	xid = get_xid();

	if (cifs_sb->mnt_cifs_flags & CIFS_MOUNT_RWPIDFORWARD)
		pid = open_file->pid;
	else
		pid = current->tgid;

	server = cifs_pick_channel(tlink_tcon(open_file->tlink)->ses);

	cifs_dbg(FYI, "%s: file=%p mapping=%p num_pages=%u\n",
		 __func__, ractl->file, ractl->mapping, ra_pages);

	/*
	 * Chop the readahead request up into rsize-sized read requests.
	 */
	while ((nr_pages = ra_pages)) {
		unsigned int i, rsize;
		struct cifs_readdata *rdata;
		struct cifs_credits credits_on_stack;
		struct cifs_credits *credits = &credits_on_stack;
		struct folio *folio;
		pgoff_t fsize;

		/*
		 * Find out if we have anything cached in the range of
		 * interest, and if so, where the next chunk of cached data is.
		 */
		if (caching) {
			if (check_cache) {
				rc = cifs_fscache_query_occupancy(
					ractl->mapping->host, ra_index, nr_pages,
					&next_cached, &cache_nr_pages);
				if (rc < 0)
					caching = false;
				check_cache = false;
			}

			if (ra_index == next_cached) {
				/*
				 * TODO: Send a whole batch of pages to be read
				 * by the cache.
				 */
				folio = readahead_folio(ractl);
				fsize = folio_nr_pages(folio);
				ra_pages -= fsize;
				ra_index += fsize;
				if (cifs_readpage_from_fscache(ractl->mapping->host,
							       &folio->page) < 0) {
					/*
					 * TODO: Deal with cache read failure
					 * here, but for the moment, delegate
					 * that to readpage.
					 */
					caching = false;
				}
				folio_unlock(folio);
				next_cached += fsize;
				cache_nr_pages -= fsize;
				if (cache_nr_pages == 0)
					check_cache = true;
				continue;
			}
		}

		if (open_file->invalidHandle) {
			rc = cifs_reopen_file(open_file, true);
			if (rc) {
				if (rc == -EAGAIN)
					continue;
				break;
			}
		}

		if (cifs_sb->ctx->rsize == 0)
			cifs_sb->ctx->rsize =
				server->ops->negotiate_rsize(tlink_tcon(open_file->tlink),
							     cifs_sb->ctx);

		rc = server->ops->wait_mtu_credits(server, cifs_sb->ctx->rsize,
						   &rsize, credits);
		if (rc)
			break;
		nr_pages = min_t(size_t, rsize / PAGE_SIZE, ra_pages);
		if (next_cached != ULONG_MAX)
			nr_pages = min_t(size_t, nr_pages, next_cached - ra_index);

		/*
		 * Give up immediately if rsize is too small to read an entire
		 * page. The VFS will fall back to readpage. We should never
		 * reach this point however since we set ra_pages to 0 when the
		 * rsize is smaller than a cache page.
		 */
		if (unlikely(!nr_pages)) {
			add_credits_and_wake_if(server, credits, 0);
			break;
		}

		rdata = cifs_readdata_alloc(cifs_readahead_complete);
		if (!rdata) {
			/* best to give up if we're out of mem */
			add_credits_and_wake_if(server, credits, 0);
			break;
		}

		rdata->offset	= ra_index * PAGE_SIZE;
		rdata->bytes	= nr_pages * PAGE_SIZE;
		rdata->cfile	= cifsFileInfo_get(open_file);
		rdata->server	= server;
		rdata->mapping	= ractl->mapping;
		rdata->pid	= pid;
		rdata->credits	= credits_on_stack;

		for (i = 0; i < nr_pages; i++) {
			if (!readahead_folio(ractl))
				WARN_ON(1);
		}
		ra_pages -= nr_pages;
		ra_index += nr_pages;

		iov_iter_xarray(&rdata->iter, ITER_DEST, &rdata->mapping->i_pages,
				rdata->offset, rdata->bytes);

		rc = adjust_credits(server, &rdata->credits, rdata->bytes);
		if (!rc) {
			if (rdata->cfile->invalidHandle)
				rc = -EAGAIN;
			else
				rc = server->ops->async_readv(rdata);
		}

		if (rc) {
			add_credits_and_wake_if(server, &rdata->credits, 0);
			cifs_unlock_folios(rdata->mapping,
					   rdata->offset / PAGE_SIZE,
					   (rdata->offset + rdata->bytes - 1) / PAGE_SIZE);
			/* Fallback to the readpage in error/reconnect cases */
			kref_put(&rdata->refcount, cifs_readdata_release);
			break;
		}

		kref_put(&rdata->refcount, cifs_readdata_release);
	}

	free_xid(xid);
}

/*
 * cifs_readpage_worker must be called with the page pinned
 */
static int cifs_readpage_worker(struct file *file, struct page *page,
	loff_t *poffset)
{
	char *read_data;
	int rc;

	/* Is the page cached? */
	rc = cifs_readpage_from_fscache(file_inode(file), page);
	if (rc == 0)
		goto read_complete;

	read_data = kmap(page);
	/* for reads over a certain size could initiate async read ahead */

	rc = cifs_read(file, read_data, PAGE_SIZE, poffset);

	if (rc < 0)
		goto io_error;
	else
		cifs_dbg(FYI, "Bytes read %d\n", rc);

	/* we do not want atime to be less than mtime, it broke some apps */
	file_inode(file)->i_atime = current_time(file_inode(file));
	if (timespec64_compare(&(file_inode(file)->i_atime), &(file_inode(file)->i_mtime)))
		file_inode(file)->i_atime = file_inode(file)->i_mtime;
	else
		file_inode(file)->i_atime = current_time(file_inode(file));

	if (PAGE_SIZE > rc)
		memset(read_data + rc, 0, PAGE_SIZE - rc);

	flush_dcache_page(page);
	SetPageUptodate(page);
	rc = 0;

io_error:
	kunmap(page);
	unlock_page(page);

read_complete:
	return rc;
}

static int cifs_read_folio(struct file *file, struct folio *folio)
{
	struct page *page = &folio->page;
	loff_t offset = page_file_offset(page);
	int rc = -EACCES;
	unsigned int xid;

	xid = get_xid();

	if (file->private_data == NULL) {
		rc = -EBADF;
		free_xid(xid);
		return rc;
	}

	cifs_dbg(FYI, "read_folio %p at offset %d 0x%x\n",
		 page, (int)offset, (int)offset);

	rc = cifs_readpage_worker(file, page, &offset);

	free_xid(xid);
	return rc;
}

static int is_inode_writable(struct cifsInodeInfo *cifs_inode)
{
	struct cifsFileInfo *open_file;

	spin_lock(&cifs_inode->open_file_lock);
	list_for_each_entry(open_file, &cifs_inode->openFileList, flist) {
		if (OPEN_FMODE(open_file->f_flags) & FMODE_WRITE) {
			spin_unlock(&cifs_inode->open_file_lock);
			return 1;
		}
	}
	spin_unlock(&cifs_inode->open_file_lock);
	return 0;
}

/* We do not want to update the file size from server for inodes
   open for write - to avoid races with writepage extending
   the file - in the future we could consider allowing
   refreshing the inode only on increases in the file size
   but this is tricky to do without racing with writebehind
   page caching in the current Linux kernel design */
bool is_size_safe_to_change(struct cifsInodeInfo *cifsInode, __u64 end_of_file)
{
	if (!cifsInode)
		return true;

	if (is_inode_writable(cifsInode)) {
		/* This inode is open for write at least once */
		struct cifs_sb_info *cifs_sb;

		cifs_sb = CIFS_SB(cifsInode->netfs.inode.i_sb);
		if (cifs_sb->mnt_cifs_flags & CIFS_MOUNT_DIRECT_IO) {
			/* since no page cache to corrupt on directio
			we can change size safely */
			return true;
		}

		if (i_size_read(&cifsInode->netfs.inode) < end_of_file)
			return true;

		return false;
	} else
		return true;
}

static int cifs_write_begin(struct file *file, struct address_space *mapping,
			loff_t pos, unsigned len,
			struct page **pagep, void **fsdata)
{
	int oncethru = 0;
	pgoff_t index = pos >> PAGE_SHIFT;
	loff_t offset = pos & (PAGE_SIZE - 1);
	loff_t page_start = pos & PAGE_MASK;
	loff_t i_size;
	struct page *page;
	int rc = 0;

	cifs_dbg(FYI, "write_begin from %lld len %d\n", (long long)pos, len);

start:
	page = grab_cache_page_write_begin(mapping, index);
	if (!page) {
		rc = -ENOMEM;
		goto out;
	}

	if (PageUptodate(page))
		goto out;

	/*
	 * If we write a full page it will be up to date, no need to read from
	 * the server. If the write is short, we'll end up doing a sync write
	 * instead.
	 */
	if (len == PAGE_SIZE)
		goto out;

	/*
	 * optimize away the read when we have an oplock, and we're not
	 * expecting to use any of the data we'd be reading in. That
	 * is, when the page lies beyond the EOF, or straddles the EOF
	 * and the write will cover all of the existing data.
	 */
	if (CIFS_CACHE_READ(CIFS_I(mapping->host))) {
		i_size = i_size_read(mapping->host);
		if (page_start >= i_size ||
		    (offset == 0 && (pos + len) >= i_size)) {
			zero_user_segments(page, 0, offset,
					   offset + len,
					   PAGE_SIZE);
			/*
			 * PageChecked means that the parts of the page
			 * to which we're not writing are considered up
			 * to date. Once the data is copied to the
			 * page, it can be set uptodate.
			 */
			SetPageChecked(page);
			goto out;
		}
	}

	if ((file->f_flags & O_ACCMODE) != O_WRONLY && !oncethru) {
		/*
		 * might as well read a page, it is fast enough. If we get
		 * an error, we don't need to return it. cifs_write_end will
		 * do a sync write instead since PG_uptodate isn't set.
		 */
		cifs_readpage_worker(file, page, &page_start);
		put_page(page);
		oncethru = 1;
		goto start;
	} else {
		/* we could try using another file handle if there is one -
		   but how would we lock it to prevent close of that handle
		   racing with this read? In any case
		   this will be written out by write_end so is fine */
	}
out:
	*pagep = page;
	return rc;
}

static bool cifs_release_folio(struct folio *folio, gfp_t gfp)
{
	if (folio_test_private(folio))
		return 0;
	if (folio_test_fscache(folio)) {
		if (current_is_kswapd() || !(gfp & __GFP_FS))
			return false;
		folio_wait_fscache(folio);
	}
	fscache_note_page_release(cifs_inode_cookie(folio->mapping->host));
	return true;
}

static void cifs_invalidate_folio(struct folio *folio, size_t offset,
				 size_t length)
{
	folio_wait_fscache(folio);
}

static int cifs_launder_folio(struct folio *folio)
{
	int rc = 0;
	loff_t range_start = folio_pos(folio);
	loff_t range_end = range_start + folio_size(folio);
	struct writeback_control wbc = {
		.sync_mode = WB_SYNC_ALL,
		.nr_to_write = 0,
		.range_start = range_start,
		.range_end = range_end,
	};

	cifs_dbg(FYI, "Launder page: %lu\n", folio->index);

	if (folio_clear_dirty_for_io(folio))
		rc = cifs_writepage_locked(&folio->page, &wbc);

	folio_wait_fscache(folio);
	return rc;
}

void cifs_oplock_break(struct work_struct *work)
{
	struct cifsFileInfo *cfile = container_of(work, struct cifsFileInfo,
						  oplock_break);
	struct inode *inode = d_inode(cfile->dentry);
	struct cifsInodeInfo *cinode = CIFS_I(inode);
	struct cifs_tcon *tcon = tlink_tcon(cfile->tlink);
	struct TCP_Server_Info *server = tcon->ses->server;
	int rc = 0;
	bool purge_cache = false;

	wait_on_bit(&cinode->flags, CIFS_INODE_PENDING_WRITERS,
			TASK_UNINTERRUPTIBLE);

	server->ops->downgrade_oplock(server, cinode, cfile->oplock_level,
				      cfile->oplock_epoch, &purge_cache);

	if (!CIFS_CACHE_WRITE(cinode) && CIFS_CACHE_READ(cinode) &&
						cifs_has_mand_locks(cinode)) {
		cifs_dbg(FYI, "Reset oplock to None for inode=%p due to mand locks\n",
			 inode);
		cinode->oplock = 0;
	}

	if (inode && S_ISREG(inode->i_mode)) {
		if (CIFS_CACHE_READ(cinode))
			break_lease(inode, O_RDONLY);
		else
			break_lease(inode, O_WRONLY);
		rc = filemap_fdatawrite(inode->i_mapping);
		if (!CIFS_CACHE_READ(cinode) || purge_cache) {
			rc = filemap_fdatawait(inode->i_mapping);
			mapping_set_error(inode->i_mapping, rc);
			cifs_zap_mapping(inode);
		}
		cifs_dbg(FYI, "Oplock flush inode %p rc %d\n", inode, rc);
		if (CIFS_CACHE_WRITE(cinode))
			goto oplock_break_ack;
	}

	rc = cifs_push_locks(cfile);
	if (rc)
		cifs_dbg(VFS, "Push locks rc = %d\n", rc);

oplock_break_ack:
	/*
	 * releasing stale oplock after recent reconnect of smb session using
	 * a now incorrect file handle is not a data integrity issue but do
	 * not bother sending an oplock release if session to server still is
	 * disconnected since oplock already released by the server
	 */
	if (!cfile->oplock_break_cancelled) {
		rc = tcon->ses->server->ops->oplock_response(tcon, &cfile->fid,
							     cinode);
		cifs_dbg(FYI, "Oplock release rc = %d\n", rc);
	}

	_cifsFileInfo_put(cfile, false /* do not wait for ourself */, false);
	cifs_done_oplock_break(cinode);
}

/*
 * The presence of cifs_direct_io() in the address space ops vector
 * allowes open() O_DIRECT flags which would have failed otherwise.
 *
 * In the non-cached mode (mount with cache=none), we shunt off direct read and write requests
 * so this method should never be called.
 *
 * Direct IO is not yet supported in the cached mode.
 */
static ssize_t
cifs_direct_io(struct kiocb *iocb, struct iov_iter *iter)
{
        /*
         * FIXME
         * Eventually need to support direct IO for non forcedirectio mounts
         */
        return -EINVAL;
}

static int cifs_swap_activate(struct swap_info_struct *sis,
			      struct file *swap_file, sector_t *span)
{
	struct cifsFileInfo *cfile = swap_file->private_data;
	struct inode *inode = swap_file->f_mapping->host;
	unsigned long blocks;
	long long isize;

	cifs_dbg(FYI, "swap activate\n");

	if (!swap_file->f_mapping->a_ops->swap_rw)
		/* Cannot support swap */
		return -EINVAL;

	spin_lock(&inode->i_lock);
	blocks = inode->i_blocks;
	isize = inode->i_size;
	spin_unlock(&inode->i_lock);
	if (blocks*512 < isize) {
		pr_warn("swap activate: swapfile has holes\n");
		return -EINVAL;
	}
	*span = sis->pages;

	pr_warn_once("Swap support over SMB3 is experimental\n");

	/*
	 * TODO: consider adding ACL (or documenting how) to prevent other
	 * users (on this or other systems) from reading it
	 */


	/* TODO: add sk_set_memalloc(inet) or similar */

	if (cfile)
		cfile->swapfile = true;
	/*
	 * TODO: Since file already open, we can't open with DENY_ALL here
	 * but we could add call to grab a byte range lock to prevent others
	 * from reading or writing the file
	 */

	sis->flags |= SWP_FS_OPS;
	return add_swap_extent(sis, 0, sis->max, 0);
}

static void cifs_swap_deactivate(struct file *file)
{
	struct cifsFileInfo *cfile = file->private_data;

	cifs_dbg(FYI, "swap deactivate\n");

	/* TODO: undo sk_set_memalloc(inet) will eventually be needed */

	if (cfile)
		cfile->swapfile = false;

	/* do we need to unpin (or unlock) the file */
}

/*
 * Mark a page as having been made dirty and thus needing writeback.  We also
 * need to pin the cache object to write back to.
 */
#ifdef CONFIG_CIFS_FSCACHE
static bool cifs_dirty_folio(struct address_space *mapping, struct folio *folio)
{
	return fscache_dirty_folio(mapping, folio,
					cifs_inode_cookie(mapping->host));
}
#else
#define cifs_dirty_folio filemap_dirty_folio
#endif

const struct address_space_operations cifs_addr_ops = {
	.read_folio = cifs_read_folio,
	.readahead = cifs_readahead,
	.writepages = cifs_writepages,
	.write_begin = cifs_write_begin,
	.write_end = cifs_write_end,
	.dirty_folio = cifs_dirty_folio,
	.release_folio = cifs_release_folio,
	.direct_IO = cifs_direct_io,
	.invalidate_folio = cifs_invalidate_folio,
	.launder_folio = cifs_launder_folio,
	.migrate_folio = filemap_migrate_folio,
	/*
	 * TODO: investigate and if useful we could add an is_dirty_writeback
	 * helper if needed
	 */
	.swap_activate = cifs_swap_activate,
	.swap_deactivate = cifs_swap_deactivate,
};

/*
 * cifs_readahead requires the server to support a buffer large enough to
 * contain the header plus one complete page of data.  Otherwise, we need
 * to leave cifs_readahead out of the address space operations.
 */
const struct address_space_operations cifs_addr_ops_smallbuf = {
	.read_folio = cifs_read_folio,
	.writepages = cifs_writepages,
	.write_begin = cifs_write_begin,
	.write_end = cifs_write_end,
	.dirty_folio = cifs_dirty_folio,
	.release_folio = cifs_release_folio,
	.invalidate_folio = cifs_invalidate_folio,
	.launder_folio = cifs_launder_folio,
	.migrate_folio = filemap_migrate_folio,
};

/*
 * Splice data from a file into a pipe.
 */
ssize_t cifs_splice_read(struct file *in, loff_t *ppos,
			 struct pipe_inode_info *pipe, size_t len,
			 unsigned int flags)
{
	if (unlikely(*ppos >= file_inode(in)->i_sb->s_maxbytes))
		return 0;
	if (unlikely(!len))
		return 0;
	if (in->f_flags & O_DIRECT)
		return direct_splice_read(in, ppos, pipe, len, flags);
	return filemap_splice_read(in, ppos, pipe, len, flags);
}<|MERGE_RESOLUTION|>--- conflicted
+++ resolved
@@ -3829,85 +3829,7 @@
 	complete(&rdata->done);
 	collect_uncached_read_data(rdata->ctx);
 	/* the below call can possibly free the last ref to aio ctx */
-<<<<<<< HEAD
-	kref_put(&rdata->refcount, cifs_uncached_readdata_release);
-}
-
-static int
-uncached_fill_pages(struct TCP_Server_Info *server,
-		    struct cifs_readdata *rdata, struct iov_iter *iter,
-		    unsigned int len)
-{
-	int result = 0;
-	unsigned int i;
-	unsigned int nr_pages = rdata->nr_pages;
-	unsigned int page_offset = rdata->page_offset;
-
-	rdata->got_bytes = 0;
-	rdata->tailsz = PAGE_SIZE;
-	for (i = 0; i < nr_pages; i++) {
-		struct page *page = rdata->pages[i];
-		size_t n;
-		unsigned int segment_size = rdata->pagesz;
-
-		if (i == 0)
-			segment_size -= page_offset;
-		else
-			page_offset = 0;
-
-
-		if (len <= 0) {
-			/* no need to hold page hostage */
-			rdata->pages[i] = NULL;
-			rdata->nr_pages--;
-			put_page(page);
-			continue;
-		}
-
-		n = len;
-		if (len >= segment_size)
-			/* enough data to fill the page */
-			n = segment_size;
-		else
-			rdata->tailsz = len;
-		len -= n;
-
-		if (iter)
-			result = copy_page_from_iter(
-					page, page_offset, n, iter);
-#ifdef CONFIG_CIFS_SMB_DIRECT
-		else if (rdata->mr)
-			result = n;
-#endif
-		else
-			result = cifs_read_page_from_socket(
-					server, page, page_offset, n);
-		if (result < 0)
-			break;
-
-		rdata->got_bytes += result;
-	}
-
-	return result != -ECONNABORTED && rdata->got_bytes > 0 ?
-						rdata->got_bytes : result;
-}
-
-static int
-cifs_uncached_read_into_pages(struct TCP_Server_Info *server,
-			      struct cifs_readdata *rdata, unsigned int len)
-{
-	return uncached_fill_pages(server, rdata, NULL, len);
-}
-
-static int
-cifs_uncached_copy_into_pages(struct TCP_Server_Info *server,
-			      struct cifs_readdata *rdata,
-			      struct iov_iter *iter)
-{
-	return uncached_fill_pages(server, rdata, iter, iter->count);
-=======
 	kref_put(&rdata->refcount, cifs_readdata_release);
->>>>>>> 282db109
 }
 
 static int cifs_resend_rdata(struct cifs_readdata *rdata,
@@ -4538,14 +4460,8 @@
 		cifs_readahead_to_fscache(rdata->mapping->host,
 					  rdata->offset, rdata->bytes);
 
-<<<<<<< HEAD
-	return result != -ECONNABORTED && rdata->got_bytes > 0 ?
-						rdata->got_bytes : result;
-}
-=======
 	if (iov_iter_count(&rdata->iter) > 0)
 		iov_iter_zero(iov_iter_count(&rdata->iter), &rdata->iter);
->>>>>>> 282db109
 
 	last = (rdata->offset + rdata->bytes - 1) / PAGE_SIZE;
 
