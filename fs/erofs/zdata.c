--- conflicted
+++ resolved
@@ -710,8 +710,6 @@
 	return ret;
 }
 
-<<<<<<< HEAD
-=======
 static bool z_erofs_get_pcluster(struct z_erofs_pcluster *pcl)
 {
 	if (lockref_get_not_zero(&pcl->lockref))
@@ -729,7 +727,6 @@
 	return true;
 }
 
->>>>>>> 3bec0c29
 static int z_erofs_register_pcluster(struct z_erofs_decompress_frontend *fe)
 {
 	struct erofs_map_blocks *map = &fe->map;
