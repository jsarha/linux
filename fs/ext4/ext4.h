// SPDX-License-Identifier: GPL-2.0
/*
 *  ext4.h
 *
 * Copyright (C) 1992, 1993, 1994, 1995
 * Remy Card (card@masi.ibp.fr)
 * Laboratoire MASI - Institut Blaise Pascal
 * Universite Pierre et Marie Curie (Paris VI)
 *
 *  from
 *
 *  linux/include/linux/minix_fs.h
 *
 *  Copyright (C) 1991, 1992  Linus Torvalds
 */

#ifndef _EXT4_H
#define _EXT4_H

#include <linux/types.h>
#include <linux/blkdev.h>
#include <linux/magic.h>
#include <linux/jbd2.h>
#include <linux/quota.h>
#include <linux/rwsem.h>
#include <linux/rbtree.h>
#include <linux/seqlock.h>
#include <linux/mutex.h>
#include <linux/timer.h>
#include <linux/wait.h>
#include <linux/sched/signal.h>
#include <linux/blockgroup_lock.h>
#include <linux/percpu_counter.h>
#include <linux/ratelimit.h>
#include <crypto/hash.h>
#include <linux/falloc.h>
#include <linux/percpu-rwsem.h>
#include <linux/fiemap.h>
#ifdef __KERNEL__
#include <linux/compat.h>
#endif

#include <linux/fscrypt.h>
#include <linux/fsverity.h>

#include <linux/compiler.h>

/*
 * The fourth extended filesystem constants/structures
 */

/*
 * with AGGRESSIVE_CHECK allocator runs consistency checks over
 * structures. these checks slow things down a lot
 */
#define AGGRESSIVE_CHECK__

/*
 * with DOUBLE_CHECK defined mballoc creates persistent in-core
 * bitmaps, maintains and uses them to check for double allocations
 */
#define DOUBLE_CHECK__

/*
 * Define EXT4FS_DEBUG to produce debug messages
 */
#undef EXT4FS_DEBUG

/*
 * Debug code
 */
#ifdef EXT4FS_DEBUG
#define ext4_debug(f, a...)						\
	do {								\
		printk(KERN_DEBUG "EXT4-fs DEBUG (%s, %d): %s:",	\
			__FILE__, __LINE__, __func__);			\
		printk(KERN_DEBUG f, ## a);				\
	} while (0)
#else
#define ext4_debug(fmt, ...)	no_printk(fmt, ##__VA_ARGS__)
#endif

 /*
  * Turn on EXT_DEBUG to enable ext4_ext_show_path/leaf/move in extents.c
  */
#define EXT_DEBUG__

/*
 * Dynamic printk for controlled extents debugging.
 */
#ifdef CONFIG_EXT4_DEBUG
#define ext_debug(ino, fmt, ...)					\
	pr_debug("[%s/%d] EXT4-fs (%s): ino %lu: (%s, %d): %s:" fmt,	\
		 current->comm, task_pid_nr(current),			\
		 ino->i_sb->s_id, ino->i_ino, __FILE__, __LINE__,	\
		 __func__, ##__VA_ARGS__)
#else
#define ext_debug(ino, fmt, ...)	no_printk(fmt, ##__VA_ARGS__)
#endif

/* data type for block offset of block group */
typedef int ext4_grpblk_t;

/* data type for filesystem-wide blocks number */
typedef unsigned long long ext4_fsblk_t;

/* data type for file logical block number */
typedef __u32 ext4_lblk_t;

/* data type for block group number */
typedef unsigned int ext4_group_t;

enum SHIFT_DIRECTION {
	SHIFT_LEFT = 0,
	SHIFT_RIGHT,
};

/*
 * Flags used in mballoc's allocation_context flags field.
 *
 * Also used to show what's going on for debugging purposes when the
 * flag field is exported via the traceport interface
 */

/* prefer goal again. length */
#define EXT4_MB_HINT_MERGE		0x0001
/* blocks already reserved */
#define EXT4_MB_HINT_RESERVED		0x0002
/* metadata is being allocated */
#define EXT4_MB_HINT_METADATA		0x0004
/* first blocks in the file */
#define EXT4_MB_HINT_FIRST		0x0008
/* search for the best chunk */
#define EXT4_MB_HINT_BEST		0x0010
/* data is being allocated */
#define EXT4_MB_HINT_DATA		0x0020
/* don't preallocate (for tails) */
#define EXT4_MB_HINT_NOPREALLOC		0x0040
/* allocate for locality group */
#define EXT4_MB_HINT_GROUP_ALLOC	0x0080
/* allocate goal blocks or none */
#define EXT4_MB_HINT_GOAL_ONLY		0x0100
/* goal is meaningful */
#define EXT4_MB_HINT_TRY_GOAL		0x0200
/* blocks already pre-reserved by delayed allocation */
#define EXT4_MB_DELALLOC_RESERVED	0x0400
/* We are doing stream allocation */
#define EXT4_MB_STREAM_ALLOC		0x0800
/* Use reserved root blocks if needed */
#define EXT4_MB_USE_ROOT_BLOCKS		0x1000
/* Use blocks from reserved pool */
#define EXT4_MB_USE_RESERVED		0x2000
/* Do strict check for free blocks while retrying block allocation */
#define EXT4_MB_STRICT_CHECK		0x4000

struct ext4_allocation_request {
	/* target inode for block we're allocating */
	struct inode *inode;
	/* how many blocks we want to allocate */
	unsigned int len;
	/* logical block in target inode */
	ext4_lblk_t logical;
	/* the closest logical allocated block to the left */
	ext4_lblk_t lleft;
	/* the closest logical allocated block to the right */
	ext4_lblk_t lright;
	/* phys. target (a hint) */
	ext4_fsblk_t goal;
	/* phys. block for the closest logical allocated block to the left */
	ext4_fsblk_t pleft;
	/* phys. block for the closest logical allocated block to the right */
	ext4_fsblk_t pright;
	/* flags. see above EXT4_MB_HINT_* */
	unsigned int flags;
};

/*
 * Logical to physical block mapping, used by ext4_map_blocks()
 *
 * This structure is used to pass requests into ext4_map_blocks() as
 * well as to store the information returned by ext4_map_blocks().  It
 * takes less room on the stack than a struct buffer_head.
 */
#define EXT4_MAP_NEW		BIT(BH_New)
#define EXT4_MAP_MAPPED		BIT(BH_Mapped)
#define EXT4_MAP_UNWRITTEN	BIT(BH_Unwritten)
#define EXT4_MAP_BOUNDARY	BIT(BH_Boundary)
#define EXT4_MAP_FLAGS		(EXT4_MAP_NEW | EXT4_MAP_MAPPED |\
				 EXT4_MAP_UNWRITTEN | EXT4_MAP_BOUNDARY)

struct ext4_map_blocks {
	ext4_fsblk_t m_pblk;
	ext4_lblk_t m_lblk;
	unsigned int m_len;
	unsigned int m_flags;
};

/*
 * Block validity checking, system zone rbtree.
 */
struct ext4_system_blocks {
	struct rb_root root;
	struct rcu_head rcu;
};

/*
 * Flags for ext4_io_end->flags
 */
#define	EXT4_IO_END_UNWRITTEN	0x0001

struct ext4_io_end_vec {
	struct list_head list;		/* list of io_end_vec */
	loff_t offset;			/* offset in the file */
	ssize_t size;			/* size of the extent */
};

/*
 * For converting unwritten extents on a work queue. 'handle' is used for
 * buffered writeback.
 */
typedef struct ext4_io_end {
	struct list_head	list;		/* per-file finished IO list */
	handle_t		*handle;	/* handle reserved for extent
						 * conversion */
	struct inode		*inode;		/* file being written to */
	struct bio		*bio;		/* Linked list of completed
						 * bios covering the extent */
	unsigned int		flag;		/* unwritten or not */
	atomic_t		count;		/* reference counter */
	struct list_head	list_vec;	/* list of ext4_io_end_vec */
} ext4_io_end_t;

struct ext4_io_submit {
	struct writeback_control *io_wbc;
	struct bio		*io_bio;
	ext4_io_end_t		*io_end;
	sector_t		io_next_block;
};

/*
 * Special inodes numbers
 */
#define	EXT4_BAD_INO		 1	/* Bad blocks inode */
#define EXT4_ROOT_INO		 2	/* Root inode */
#define EXT4_USR_QUOTA_INO	 3	/* User quota inode */
#define EXT4_GRP_QUOTA_INO	 4	/* Group quota inode */
#define EXT4_BOOT_LOADER_INO	 5	/* Boot loader inode */
#define EXT4_UNDEL_DIR_INO	 6	/* Undelete directory inode */
#define EXT4_RESIZE_INO		 7	/* Reserved group descriptors inode */
#define EXT4_JOURNAL_INO	 8	/* Journal inode */

/* First non-reserved inode for old ext4 filesystems */
#define EXT4_GOOD_OLD_FIRST_INO	11

/*
 * Maximal count of links to a file
 */
#define EXT4_LINK_MAX		65000

/*
 * Macro-instructions used to manage several block sizes
 */
#define EXT4_MIN_BLOCK_SIZE		1024
#define	EXT4_MAX_BLOCK_SIZE		65536
#define EXT4_MIN_BLOCK_LOG_SIZE		10
#define EXT4_MAX_BLOCK_LOG_SIZE		16
#define EXT4_MAX_CLUSTER_LOG_SIZE	30
#ifdef __KERNEL__
# define EXT4_BLOCK_SIZE(s)		((s)->s_blocksize)
#else
# define EXT4_BLOCK_SIZE(s)		(EXT4_MIN_BLOCK_SIZE << (s)->s_log_block_size)
#endif
#define	EXT4_ADDR_PER_BLOCK(s)		(EXT4_BLOCK_SIZE(s) / sizeof(__u32))
#define EXT4_CLUSTER_SIZE(s)		(EXT4_BLOCK_SIZE(s) << \
					 EXT4_SB(s)->s_cluster_bits)
#ifdef __KERNEL__
# define EXT4_BLOCK_SIZE_BITS(s)	((s)->s_blocksize_bits)
# define EXT4_CLUSTER_BITS(s)		(EXT4_SB(s)->s_cluster_bits)
#else
# define EXT4_BLOCK_SIZE_BITS(s)	((s)->s_log_block_size + 10)
#endif
#ifdef __KERNEL__
#define	EXT4_ADDR_PER_BLOCK_BITS(s)	(EXT4_SB(s)->s_addr_per_block_bits)
#define EXT4_INODE_SIZE(s)		(EXT4_SB(s)->s_inode_size)
#define EXT4_FIRST_INO(s)		(EXT4_SB(s)->s_first_ino)
#else
#define EXT4_INODE_SIZE(s)	(((s)->s_rev_level == EXT4_GOOD_OLD_REV) ? \
				 EXT4_GOOD_OLD_INODE_SIZE : \
				 (s)->s_inode_size)
#define EXT4_FIRST_INO(s)	(((s)->s_rev_level == EXT4_GOOD_OLD_REV) ? \
				 EXT4_GOOD_OLD_FIRST_INO : \
				 (s)->s_first_ino)
#endif
#define EXT4_BLOCK_ALIGN(size, blkbits)		ALIGN((size), (1 << (blkbits)))
#define EXT4_MAX_BLOCKS(size, offset, blkbits) \
	((EXT4_BLOCK_ALIGN(size + offset, blkbits) >> blkbits) - (offset >> \
								  blkbits))

/* Translate a block number to a cluster number */
#define EXT4_B2C(sbi, blk)	((blk) >> (sbi)->s_cluster_bits)
/* Translate a cluster number to a block number */
#define EXT4_C2B(sbi, cluster)	((cluster) << (sbi)->s_cluster_bits)
/* Translate # of blks to # of clusters */
#define EXT4_NUM_B2C(sbi, blks)	(((blks) + (sbi)->s_cluster_ratio - 1) >> \
				 (sbi)->s_cluster_bits)
/* Mask out the low bits to get the starting block of the cluster */
#define EXT4_PBLK_CMASK(s, pblk) ((pblk) &				\
				  ~((ext4_fsblk_t) (s)->s_cluster_ratio - 1))
#define EXT4_LBLK_CMASK(s, lblk) ((lblk) &				\
				  ~((ext4_lblk_t) (s)->s_cluster_ratio - 1))
/* Fill in the low bits to get the last block of the cluster */
#define EXT4_LBLK_CFILL(sbi, lblk) ((lblk) |				\
				    ((ext4_lblk_t) (sbi)->s_cluster_ratio - 1))
/* Get the cluster offset */
#define EXT4_PBLK_COFF(s, pblk) ((pblk) &				\
				 ((ext4_fsblk_t) (s)->s_cluster_ratio - 1))
#define EXT4_LBLK_COFF(s, lblk) ((lblk) &				\
				 ((ext4_lblk_t) (s)->s_cluster_ratio - 1))

/*
 * Structure of a blocks group descriptor
 */
struct ext4_group_desc
{
	__le32	bg_block_bitmap_lo;	/* Blocks bitmap block */
	__le32	bg_inode_bitmap_lo;	/* Inodes bitmap block */
	__le32	bg_inode_table_lo;	/* Inodes table block */
	__le16	bg_free_blocks_count_lo;/* Free blocks count */
	__le16	bg_free_inodes_count_lo;/* Free inodes count */
	__le16	bg_used_dirs_count_lo;	/* Directories count */
	__le16	bg_flags;		/* EXT4_BG_flags (INODE_UNINIT, etc) */
	__le32  bg_exclude_bitmap_lo;   /* Exclude bitmap for snapshots */
	__le16  bg_block_bitmap_csum_lo;/* crc32c(s_uuid+grp_num+bbitmap) LE */
	__le16  bg_inode_bitmap_csum_lo;/* crc32c(s_uuid+grp_num+ibitmap) LE */
	__le16  bg_itable_unused_lo;	/* Unused inodes count */
	__le16  bg_checksum;		/* crc16(sb_uuid+group+desc) */
	__le32	bg_block_bitmap_hi;	/* Blocks bitmap block MSB */
	__le32	bg_inode_bitmap_hi;	/* Inodes bitmap block MSB */
	__le32	bg_inode_table_hi;	/* Inodes table block MSB */
	__le16	bg_free_blocks_count_hi;/* Free blocks count MSB */
	__le16	bg_free_inodes_count_hi;/* Free inodes count MSB */
	__le16	bg_used_dirs_count_hi;	/* Directories count MSB */
	__le16  bg_itable_unused_hi;    /* Unused inodes count MSB */
	__le32  bg_exclude_bitmap_hi;   /* Exclude bitmap block MSB */
	__le16  bg_block_bitmap_csum_hi;/* crc32c(s_uuid+grp_num+bbitmap) BE */
	__le16  bg_inode_bitmap_csum_hi;/* crc32c(s_uuid+grp_num+ibitmap) BE */
	__u32   bg_reserved;
};

#define EXT4_BG_INODE_BITMAP_CSUM_HI_END	\
	(offsetof(struct ext4_group_desc, bg_inode_bitmap_csum_hi) + \
	 sizeof(__le16))
#define EXT4_BG_BLOCK_BITMAP_CSUM_HI_END	\
	(offsetof(struct ext4_group_desc, bg_block_bitmap_csum_hi) + \
	 sizeof(__le16))

/*
 * Structure of a flex block group info
 */

struct flex_groups {
	atomic64_t	free_clusters;
	atomic_t	free_inodes;
	atomic_t	used_dirs;
};

#define EXT4_BG_INODE_UNINIT	0x0001 /* Inode table/bitmap not in use */
#define EXT4_BG_BLOCK_UNINIT	0x0002 /* Block bitmap not in use */
#define EXT4_BG_INODE_ZEROED	0x0004 /* On-disk itable initialized to zero */

/*
 * Macro-instructions used to manage group descriptors
 */
#define EXT4_MIN_DESC_SIZE		32
#define EXT4_MIN_DESC_SIZE_64BIT	64
#define	EXT4_MAX_DESC_SIZE		EXT4_MIN_BLOCK_SIZE
#define EXT4_DESC_SIZE(s)		(EXT4_SB(s)->s_desc_size)
#ifdef __KERNEL__
# define EXT4_BLOCKS_PER_GROUP(s)	(EXT4_SB(s)->s_blocks_per_group)
# define EXT4_CLUSTERS_PER_GROUP(s)	(EXT4_SB(s)->s_clusters_per_group)
# define EXT4_DESC_PER_BLOCK(s)		(EXT4_SB(s)->s_desc_per_block)
# define EXT4_INODES_PER_GROUP(s)	(EXT4_SB(s)->s_inodes_per_group)
# define EXT4_DESC_PER_BLOCK_BITS(s)	(EXT4_SB(s)->s_desc_per_block_bits)
#else
# define EXT4_BLOCKS_PER_GROUP(s)	((s)->s_blocks_per_group)
# define EXT4_DESC_PER_BLOCK(s)		(EXT4_BLOCK_SIZE(s) / EXT4_DESC_SIZE(s))
# define EXT4_INODES_PER_GROUP(s)	((s)->s_inodes_per_group)
#endif

/*
 * Constants relative to the data blocks
 */
#define	EXT4_NDIR_BLOCKS		12
#define	EXT4_IND_BLOCK			EXT4_NDIR_BLOCKS
#define	EXT4_DIND_BLOCK			(EXT4_IND_BLOCK + 1)
#define	EXT4_TIND_BLOCK			(EXT4_DIND_BLOCK + 1)
#define	EXT4_N_BLOCKS			(EXT4_TIND_BLOCK + 1)

/*
 * Inode flags
 */
#define	EXT4_SECRM_FL			0x00000001 /* Secure deletion */
#define	EXT4_UNRM_FL			0x00000002 /* Undelete */
#define	EXT4_COMPR_FL			0x00000004 /* Compress file */
#define EXT4_SYNC_FL			0x00000008 /* Synchronous updates */
#define EXT4_IMMUTABLE_FL		0x00000010 /* Immutable file */
#define EXT4_APPEND_FL			0x00000020 /* writes to file may only append */
#define EXT4_NODUMP_FL			0x00000040 /* do not dump file */
#define EXT4_NOATIME_FL			0x00000080 /* do not update atime */
/* Reserved for compression usage... */
#define EXT4_DIRTY_FL			0x00000100
#define EXT4_COMPRBLK_FL		0x00000200 /* One or more compressed clusters */
#define EXT4_NOCOMPR_FL			0x00000400 /* Don't compress */
	/* nb: was previously EXT2_ECOMPR_FL */
#define EXT4_ENCRYPT_FL			0x00000800 /* encrypted file */
/* End compression flags --- maybe not all used */
#define EXT4_INDEX_FL			0x00001000 /* hash-indexed directory */
#define EXT4_IMAGIC_FL			0x00002000 /* AFS directory */
#define EXT4_JOURNAL_DATA_FL		0x00004000 /* file data should be journaled */
#define EXT4_NOTAIL_FL			0x00008000 /* file tail should not be merged */
#define EXT4_DIRSYNC_FL			0x00010000 /* dirsync behaviour (directories only) */
#define EXT4_TOPDIR_FL			0x00020000 /* Top of directory hierarchies*/
#define EXT4_HUGE_FILE_FL               0x00040000 /* Set to each huge file */
#define EXT4_EXTENTS_FL			0x00080000 /* Inode uses extents */
#define EXT4_VERITY_FL			0x00100000 /* Verity protected inode */
#define EXT4_EA_INODE_FL	        0x00200000 /* Inode used for large EA */
/* 0x00400000 was formerly EXT4_EOFBLOCKS_FL */

#define EXT4_DAX_FL			0x02000000 /* Inode is DAX */

#define EXT4_INLINE_DATA_FL		0x10000000 /* Inode has inline data. */
#define EXT4_PROJINHERIT_FL		0x20000000 /* Create with parents projid */
#define EXT4_CASEFOLD_FL		0x40000000 /* Casefolded directory */
#define EXT4_RESERVED_FL		0x80000000 /* reserved for ext4 lib */

/* User modifiable flags */
#define EXT4_FL_USER_MODIFIABLE		(EXT4_SECRM_FL | \
					 EXT4_UNRM_FL | \
					 EXT4_COMPR_FL | \
					 EXT4_SYNC_FL | \
					 EXT4_IMMUTABLE_FL | \
					 EXT4_APPEND_FL | \
					 EXT4_NODUMP_FL | \
					 EXT4_NOATIME_FL | \
					 EXT4_JOURNAL_DATA_FL | \
					 EXT4_NOTAIL_FL | \
					 EXT4_DIRSYNC_FL | \
					 EXT4_TOPDIR_FL | \
					 EXT4_EXTENTS_FL | \
					 0x00400000 /* EXT4_EOFBLOCKS_FL */ | \
					 EXT4_DAX_FL | \
					 EXT4_PROJINHERIT_FL | \
					 EXT4_CASEFOLD_FL)

/* User visible flags */
#define EXT4_FL_USER_VISIBLE		(EXT4_FL_USER_MODIFIABLE | \
					 EXT4_DIRTY_FL | \
					 EXT4_COMPRBLK_FL | \
					 EXT4_NOCOMPR_FL | \
					 EXT4_ENCRYPT_FL | \
					 EXT4_INDEX_FL | \
					 EXT4_VERITY_FL | \
					 EXT4_INLINE_DATA_FL)

/* Flags we can manipulate with through FS_IOC_FSSETXATTR */
#define EXT4_FL_XFLAG_VISIBLE		(EXT4_SYNC_FL | \
					 EXT4_IMMUTABLE_FL | \
					 EXT4_APPEND_FL | \
					 EXT4_NODUMP_FL | \
					 EXT4_NOATIME_FL | \
					 EXT4_PROJINHERIT_FL | \
					 EXT4_DAX_FL)

/* Flags that should be inherited by new inodes from their parent. */
#define EXT4_FL_INHERITED (EXT4_SECRM_FL | EXT4_UNRM_FL | EXT4_COMPR_FL |\
			   EXT4_SYNC_FL | EXT4_NODUMP_FL | EXT4_NOATIME_FL |\
			   EXT4_NOCOMPR_FL | EXT4_JOURNAL_DATA_FL |\
			   EXT4_NOTAIL_FL | EXT4_DIRSYNC_FL |\
			   EXT4_PROJINHERIT_FL | EXT4_CASEFOLD_FL |\
			   EXT4_DAX_FL)

/* Flags that are appropriate for regular files (all but dir-specific ones). */
#define EXT4_REG_FLMASK (~(EXT4_DIRSYNC_FL | EXT4_TOPDIR_FL | EXT4_CASEFOLD_FL |\
			   EXT4_PROJINHERIT_FL))

/* Flags that are appropriate for non-directories/regular files. */
#define EXT4_OTHER_FLMASK (EXT4_NODUMP_FL | EXT4_NOATIME_FL)

/* The only flags that should be swapped */
#define EXT4_FL_SHOULD_SWAP (EXT4_HUGE_FILE_FL | EXT4_EXTENTS_FL)

/* Flags which are mutually exclusive to DAX */
#define EXT4_DAX_MUT_EXCL (EXT4_VERITY_FL | EXT4_ENCRYPT_FL |\
			   EXT4_JOURNAL_DATA_FL | EXT4_INLINE_DATA_FL)

/* Mask out flags that are inappropriate for the given type of inode. */
static inline __u32 ext4_mask_flags(umode_t mode, __u32 flags)
{
	if (S_ISDIR(mode))
		return flags;
	else if (S_ISREG(mode))
		return flags & EXT4_REG_FLMASK;
	else
		return flags & EXT4_OTHER_FLMASK;
}

/*
 * Inode flags used for atomic set/get
 */
enum {
	EXT4_INODE_SECRM	= 0,	/* Secure deletion */
	EXT4_INODE_UNRM		= 1,	/* Undelete */
	EXT4_INODE_COMPR	= 2,	/* Compress file */
	EXT4_INODE_SYNC		= 3,	/* Synchronous updates */
	EXT4_INODE_IMMUTABLE	= 4,	/* Immutable file */
	EXT4_INODE_APPEND	= 5,	/* writes to file may only append */
	EXT4_INODE_NODUMP	= 6,	/* do not dump file */
	EXT4_INODE_NOATIME	= 7,	/* do not update atime */
/* Reserved for compression usage... */
	EXT4_INODE_DIRTY	= 8,
	EXT4_INODE_COMPRBLK	= 9,	/* One or more compressed clusters */
	EXT4_INODE_NOCOMPR	= 10,	/* Don't compress */
	EXT4_INODE_ENCRYPT	= 11,	/* Encrypted file */
/* End compression flags --- maybe not all used */
	EXT4_INODE_INDEX	= 12,	/* hash-indexed directory */
	EXT4_INODE_IMAGIC	= 13,	/* AFS directory */
	EXT4_INODE_JOURNAL_DATA	= 14,	/* file data should be journaled */
	EXT4_INODE_NOTAIL	= 15,	/* file tail should not be merged */
	EXT4_INODE_DIRSYNC	= 16,	/* dirsync behaviour (directories only) */
	EXT4_INODE_TOPDIR	= 17,	/* Top of directory hierarchies*/
	EXT4_INODE_HUGE_FILE	= 18,	/* Set to each huge file */
	EXT4_INODE_EXTENTS	= 19,	/* Inode uses extents */
	EXT4_INODE_VERITY	= 20,	/* Verity protected inode */
	EXT4_INODE_EA_INODE	= 21,	/* Inode used for large EA */
/* 22 was formerly EXT4_INODE_EOFBLOCKS */
	EXT4_INODE_DAX		= 25,	/* Inode is DAX */
	EXT4_INODE_INLINE_DATA	= 28,	/* Data in inode. */
	EXT4_INODE_PROJINHERIT	= 29,	/* Create with parents projid */
	EXT4_INODE_CASEFOLD	= 30,	/* Casefolded directory */
	EXT4_INODE_RESERVED	= 31,	/* reserved for ext4 lib */
};

/*
 * Since it's pretty easy to mix up bit numbers and hex values, we use a
 * build-time check to make sure that EXT4_XXX_FL is consistent with respect to
 * EXT4_INODE_XXX. If all is well, the macros will be dropped, so, it won't cost
 * any extra space in the compiled kernel image, otherwise, the build will fail.
 * It's important that these values are the same, since we are using
 * EXT4_INODE_XXX to test for flag values, but EXT4_XXX_FL must be consistent
 * with the values of FS_XXX_FL defined in include/linux/fs.h and the on-disk
 * values found in ext2, ext3 and ext4 filesystems, and of course the values
 * defined in e2fsprogs.
 *
 * It's not paranoia if the Murphy's Law really *is* out to get you.  :-)
 */
#define TEST_FLAG_VALUE(FLAG) (EXT4_##FLAG##_FL == (1 << EXT4_INODE_##FLAG))
#define CHECK_FLAG_VALUE(FLAG) BUILD_BUG_ON(!TEST_FLAG_VALUE(FLAG))

static inline void ext4_check_flag_values(void)
{
	CHECK_FLAG_VALUE(SECRM);
	CHECK_FLAG_VALUE(UNRM);
	CHECK_FLAG_VALUE(COMPR);
	CHECK_FLAG_VALUE(SYNC);
	CHECK_FLAG_VALUE(IMMUTABLE);
	CHECK_FLAG_VALUE(APPEND);
	CHECK_FLAG_VALUE(NODUMP);
	CHECK_FLAG_VALUE(NOATIME);
	CHECK_FLAG_VALUE(DIRTY);
	CHECK_FLAG_VALUE(COMPRBLK);
	CHECK_FLAG_VALUE(NOCOMPR);
	CHECK_FLAG_VALUE(ENCRYPT);
	CHECK_FLAG_VALUE(INDEX);
	CHECK_FLAG_VALUE(IMAGIC);
	CHECK_FLAG_VALUE(JOURNAL_DATA);
	CHECK_FLAG_VALUE(NOTAIL);
	CHECK_FLAG_VALUE(DIRSYNC);
	CHECK_FLAG_VALUE(TOPDIR);
	CHECK_FLAG_VALUE(HUGE_FILE);
	CHECK_FLAG_VALUE(EXTENTS);
	CHECK_FLAG_VALUE(VERITY);
	CHECK_FLAG_VALUE(EA_INODE);
	CHECK_FLAG_VALUE(INLINE_DATA);
	CHECK_FLAG_VALUE(PROJINHERIT);
	CHECK_FLAG_VALUE(CASEFOLD);
	CHECK_FLAG_VALUE(RESERVED);
}

/* Used to pass group descriptor data when online resize is done */
struct ext4_new_group_input {
	__u32 group;		/* Group number for this data */
	__u64 block_bitmap;	/* Absolute block number of block bitmap */
	__u64 inode_bitmap;	/* Absolute block number of inode bitmap */
	__u64 inode_table;	/* Absolute block number of inode table start */
	__u32 blocks_count;	/* Total number of blocks in this group */
	__u16 reserved_blocks;	/* Number of reserved blocks in this group */
	__u16 unused;
};

#if defined(__KERNEL__) && defined(CONFIG_COMPAT)
struct compat_ext4_new_group_input {
	u32 group;
	compat_u64 block_bitmap;
	compat_u64 inode_bitmap;
	compat_u64 inode_table;
	u32 blocks_count;
	u16 reserved_blocks;
	u16 unused;
};
#endif

/* The struct ext4_new_group_input in kernel space, with free_blocks_count */
struct ext4_new_group_data {
	__u32 group;
	__u64 block_bitmap;
	__u64 inode_bitmap;
	__u64 inode_table;
	__u32 blocks_count;
	__u16 reserved_blocks;
	__u16 mdata_blocks;
	__u32 free_clusters_count;
};

/* Indexes used to index group tables in ext4_new_group_data */
enum {
	BLOCK_BITMAP = 0,	/* block bitmap */
	INODE_BITMAP,		/* inode bitmap */
	INODE_TABLE,		/* inode tables */
	GROUP_TABLE_COUNT,
};

/*
 * Flags used by ext4_map_blocks()
 */
	/* Allocate any needed blocks and/or convert an unwritten
	   extent to be an initialized ext4 */
#define EXT4_GET_BLOCKS_CREATE			0x0001
	/* Request the creation of an unwritten extent */
#define EXT4_GET_BLOCKS_UNWRIT_EXT		0x0002
#define EXT4_GET_BLOCKS_CREATE_UNWRIT_EXT	(EXT4_GET_BLOCKS_UNWRIT_EXT|\
						 EXT4_GET_BLOCKS_CREATE)
	/* Caller is from the delayed allocation writeout path
	 * finally doing the actual allocation of delayed blocks */
#define EXT4_GET_BLOCKS_DELALLOC_RESERVE	0x0004
	/* caller is from the direct IO path, request to creation of an
	unwritten extents if not allocated, split the unwritten
	extent if blocks has been preallocated already*/
#define EXT4_GET_BLOCKS_PRE_IO			0x0008
#define EXT4_GET_BLOCKS_CONVERT			0x0010
#define EXT4_GET_BLOCKS_IO_CREATE_EXT		(EXT4_GET_BLOCKS_PRE_IO|\
					 EXT4_GET_BLOCKS_CREATE_UNWRIT_EXT)
	/* Convert extent to initialized after IO complete */
#define EXT4_GET_BLOCKS_IO_CONVERT_EXT		(EXT4_GET_BLOCKS_CONVERT|\
					 EXT4_GET_BLOCKS_CREATE_UNWRIT_EXT)
	/* Eventual metadata allocation (due to growing extent tree)
	 * should not fail, so try to use reserved blocks for that.*/
#define EXT4_GET_BLOCKS_METADATA_NOFAIL		0x0020
	/* Don't normalize allocation size (used for fallocate) */
#define EXT4_GET_BLOCKS_NO_NORMALIZE		0x0040
	/* Convert written extents to unwritten */
#define EXT4_GET_BLOCKS_CONVERT_UNWRITTEN	0x0100
	/* Write zeros to newly created written extents */
#define EXT4_GET_BLOCKS_ZERO			0x0200
#define EXT4_GET_BLOCKS_CREATE_ZERO		(EXT4_GET_BLOCKS_CREATE |\
					EXT4_GET_BLOCKS_ZERO)
	/* Caller will submit data before dropping transaction handle. This
	 * allows jbd2 to avoid submitting data before commit. */
#define EXT4_GET_BLOCKS_IO_SUBMIT		0x0400

/*
 * The bit position of these flags must not overlap with any of the
 * EXT4_GET_BLOCKS_*.  They are used by ext4_find_extent(),
 * read_extent_tree_block(), ext4_split_extent_at(),
 * ext4_ext_insert_extent(), and ext4_ext_create_new_leaf().
 * EXT4_EX_NOCACHE is used to indicate that the we shouldn't be
 * caching the extents when reading from the extent tree while a
 * truncate or punch hole operation is in progress.
 */
#define EXT4_EX_NOCACHE				0x40000000
#define EXT4_EX_FORCE_CACHE			0x20000000
#define EXT4_EX_NOFAIL				0x10000000

/*
 * Flags used by ext4_free_blocks
 */
#define EXT4_FREE_BLOCKS_METADATA		0x0001
#define EXT4_FREE_BLOCKS_FORGET			0x0002
#define EXT4_FREE_BLOCKS_VALIDATED		0x0004
#define EXT4_FREE_BLOCKS_NO_QUOT_UPDATE		0x0008
#define EXT4_FREE_BLOCKS_NOFREE_FIRST_CLUSTER	0x0010
#define EXT4_FREE_BLOCKS_NOFREE_LAST_CLUSTER	0x0020
#define EXT4_FREE_BLOCKS_RERESERVE_CLUSTER      0x0040

/*
 * ioctl commands
 */
#define	EXT4_IOC_GETVERSION		_IOR('f', 3, long)
#define	EXT4_IOC_SETVERSION		_IOW('f', 4, long)
#define	EXT4_IOC_GETVERSION_OLD		FS_IOC_GETVERSION
#define	EXT4_IOC_SETVERSION_OLD		FS_IOC_SETVERSION
#define EXT4_IOC_GETRSVSZ		_IOR('f', 5, long)
#define EXT4_IOC_SETRSVSZ		_IOW('f', 6, long)
#define EXT4_IOC_GROUP_EXTEND		_IOW('f', 7, unsigned long)
#define EXT4_IOC_GROUP_ADD		_IOW('f', 8, struct ext4_new_group_input)
#define EXT4_IOC_MIGRATE		_IO('f', 9)
 /* note ioctl 10 reserved for an early version of the FIEMAP ioctl */
 /* note ioctl 11 reserved for filesystem-independent FIEMAP ioctl */
#define EXT4_IOC_ALLOC_DA_BLKS		_IO('f', 12)
#define EXT4_IOC_MOVE_EXT		_IOWR('f', 15, struct move_extent)
#define EXT4_IOC_RESIZE_FS		_IOW('f', 16, __u64)
#define EXT4_IOC_SWAP_BOOT		_IO('f', 17)
#define EXT4_IOC_PRECACHE_EXTENTS	_IO('f', 18)
/* ioctl codes 19--39 are reserved for fscrypt */
#define EXT4_IOC_CLEAR_ES_CACHE		_IO('f', 40)
#define EXT4_IOC_GETSTATE		_IOW('f', 41, __u32)
#define EXT4_IOC_GET_ES_CACHE		_IOWR('f', 42, struct fiemap)

#define EXT4_IOC_SHUTDOWN _IOR ('X', 125, __u32)

/*
 * Flags for going down operation
 */
#define EXT4_GOING_FLAGS_DEFAULT		0x0	/* going down */
#define EXT4_GOING_FLAGS_LOGFLUSH		0x1	/* flush log but not data */
#define EXT4_GOING_FLAGS_NOLOGFLUSH		0x2	/* don't flush log nor data */

/*
 * Flags returned by EXT4_IOC_GETSTATE
 *
 * We only expose to userspace a subset of the state flags in
 * i_state_flags
 */
#define EXT4_STATE_FLAG_EXT_PRECACHED	0x00000001
#define EXT4_STATE_FLAG_NEW		0x00000002
#define EXT4_STATE_FLAG_NEWENTRY	0x00000004
#define EXT4_STATE_FLAG_DA_ALLOC_CLOSE	0x00000008

#if defined(__KERNEL__) && defined(CONFIG_COMPAT)
/*
 * ioctl commands in 32 bit emulation
 */
#define EXT4_IOC32_GETVERSION		_IOR('f', 3, int)
#define EXT4_IOC32_SETVERSION		_IOW('f', 4, int)
#define EXT4_IOC32_GETRSVSZ		_IOR('f', 5, int)
#define EXT4_IOC32_SETRSVSZ		_IOW('f', 6, int)
#define EXT4_IOC32_GROUP_EXTEND		_IOW('f', 7, unsigned int)
#define EXT4_IOC32_GROUP_ADD		_IOW('f', 8, struct compat_ext4_new_group_input)
#define EXT4_IOC32_GETVERSION_OLD	FS_IOC32_GETVERSION
#define EXT4_IOC32_SETVERSION_OLD	FS_IOC32_SETVERSION
#endif

/*
 * Returned by EXT4_IOC_GET_ES_CACHE as an additional possible flag.
 * It indicates that the entry in extent status cache is for a hole.
 */
#define EXT4_FIEMAP_EXTENT_HOLE		0x08000000

/* Max physical block we can address w/o extents */
#define EXT4_MAX_BLOCK_FILE_PHYS	0xFFFFFFFF

/* Max logical block we can support */
#define EXT4_MAX_LOGICAL_BLOCK		0xFFFFFFFE

/*
 * Structure of an inode on the disk
 */
struct ext4_inode {
	__le16	i_mode;		/* File mode */
	__le16	i_uid;		/* Low 16 bits of Owner Uid */
	__le32	i_size_lo;	/* Size in bytes */
	__le32	i_atime;	/* Access time */
	__le32	i_ctime;	/* Inode Change time */
	__le32	i_mtime;	/* Modification time */
	__le32	i_dtime;	/* Deletion Time */
	__le16	i_gid;		/* Low 16 bits of Group Id */
	__le16	i_links_count;	/* Links count */
	__le32	i_blocks_lo;	/* Blocks count */
	__le32	i_flags;	/* File flags */
	union {
		struct {
			__le32  l_i_version;
		} linux1;
		struct {
			__u32  h_i_translator;
		} hurd1;
		struct {
			__u32  m_i_reserved1;
		} masix1;
	} osd1;				/* OS dependent 1 */
	__le32	i_block[EXT4_N_BLOCKS];/* Pointers to blocks */
	__le32	i_generation;	/* File version (for NFS) */
	__le32	i_file_acl_lo;	/* File ACL */
	__le32	i_size_high;
	__le32	i_obso_faddr;	/* Obsoleted fragment address */
	union {
		struct {
			__le16	l_i_blocks_high; /* were l_i_reserved1 */
			__le16	l_i_file_acl_high;
			__le16	l_i_uid_high;	/* these 2 fields */
			__le16	l_i_gid_high;	/* were reserved2[0] */
			__le16	l_i_checksum_lo;/* crc32c(uuid+inum+inode) LE */
			__le16	l_i_reserved;
		} linux2;
		struct {
			__le16	h_i_reserved1;	/* Obsoleted fragment number/size which are removed in ext4 */
			__u16	h_i_mode_high;
			__u16	h_i_uid_high;
			__u16	h_i_gid_high;
			__u32	h_i_author;
		} hurd2;
		struct {
			__le16	h_i_reserved1;	/* Obsoleted fragment number/size which are removed in ext4 */
			__le16	m_i_file_acl_high;
			__u32	m_i_reserved2[2];
		} masix2;
	} osd2;				/* OS dependent 2 */
	__le16	i_extra_isize;
	__le16	i_checksum_hi;	/* crc32c(uuid+inum+inode) BE */
	__le32  i_ctime_extra;  /* extra Change time      (nsec << 2 | epoch) */
	__le32  i_mtime_extra;  /* extra Modification time(nsec << 2 | epoch) */
	__le32  i_atime_extra;  /* extra Access time      (nsec << 2 | epoch) */
	__le32  i_crtime;       /* File Creation time */
	__le32  i_crtime_extra; /* extra FileCreationtime (nsec << 2 | epoch) */
	__le32  i_version_hi;	/* high 32 bits for 64-bit version */
	__le32	i_projid;	/* Project ID */
};

struct move_extent {
	__u32 reserved;		/* should be zero */
	__u32 donor_fd;		/* donor file descriptor */
	__u64 orig_start;	/* logical start offset in block for orig */
	__u64 donor_start;	/* logical start offset in block for donor */
	__u64 len;		/* block length to be moved */
	__u64 moved_len;	/* moved block length */
};

#define EXT4_EPOCH_BITS 2
#define EXT4_EPOCH_MASK ((1 << EXT4_EPOCH_BITS) - 1)
#define EXT4_NSEC_MASK  (~0UL << EXT4_EPOCH_BITS)

/*
 * Extended fields will fit into an inode if the filesystem was formatted
 * with large inodes (-I 256 or larger) and there are not currently any EAs
 * consuming all of the available space. For new inodes we always reserve
 * enough space for the kernel's known extended fields, but for inodes
 * created with an old kernel this might not have been the case. None of
 * the extended inode fields is critical for correct filesystem operation.
 * This macro checks if a certain field fits in the inode. Note that
 * inode-size = GOOD_OLD_INODE_SIZE + i_extra_isize
 */
#define EXT4_FITS_IN_INODE(ext4_inode, einode, field)	\
	((offsetof(typeof(*ext4_inode), field) +	\
	  sizeof((ext4_inode)->field))			\
	<= (EXT4_GOOD_OLD_INODE_SIZE +			\
	    (einode)->i_extra_isize))			\

/*
 * We use an encoding that preserves the times for extra epoch "00":
 *
 * extra  msb of                         adjust for signed
 * epoch  32-bit                         32-bit tv_sec to
 * bits   time    decoded 64-bit tv_sec  64-bit tv_sec      valid time range
 * 0 0    1    -0x80000000..-0x00000001  0x000000000 1901-12-13..1969-12-31
 * 0 0    0    0x000000000..0x07fffffff  0x000000000 1970-01-01..2038-01-19
 * 0 1    1    0x080000000..0x0ffffffff  0x100000000 2038-01-19..2106-02-07
 * 0 1    0    0x100000000..0x17fffffff  0x100000000 2106-02-07..2174-02-25
 * 1 0    1    0x180000000..0x1ffffffff  0x200000000 2174-02-25..2242-03-16
 * 1 0    0    0x200000000..0x27fffffff  0x200000000 2242-03-16..2310-04-04
 * 1 1    1    0x280000000..0x2ffffffff  0x300000000 2310-04-04..2378-04-22
 * 1 1    0    0x300000000..0x37fffffff  0x300000000 2378-04-22..2446-05-10
 *
 * Note that previous versions of the kernel on 64-bit systems would
 * incorrectly use extra epoch bits 1,1 for dates between 1901 and
 * 1970.  e2fsck will correct this, assuming that it is run on the
 * affected filesystem before 2242.
 */

static inline __le32 ext4_encode_extra_time(struct timespec64 *time)
{
	u32 extra =((time->tv_sec - (s32)time->tv_sec) >> 32) & EXT4_EPOCH_MASK;
	return cpu_to_le32(extra | (time->tv_nsec << EXT4_EPOCH_BITS));
}

static inline void ext4_decode_extra_time(struct timespec64 *time,
					  __le32 extra)
{
	if (unlikely(extra & cpu_to_le32(EXT4_EPOCH_MASK)))
		time->tv_sec += (u64)(le32_to_cpu(extra) & EXT4_EPOCH_MASK) << 32;
	time->tv_nsec = (le32_to_cpu(extra) & EXT4_NSEC_MASK) >> EXT4_EPOCH_BITS;
}

#define EXT4_INODE_SET_XTIME(xtime, inode, raw_inode)				\
do {										\
	if (EXT4_FITS_IN_INODE(raw_inode, EXT4_I(inode), xtime ## _extra))     {\
		(raw_inode)->xtime = cpu_to_le32((inode)->xtime.tv_sec);	\
		(raw_inode)->xtime ## _extra =					\
				ext4_encode_extra_time(&(inode)->xtime);	\
		}								\
	else	\
		(raw_inode)->xtime = cpu_to_le32(clamp_t(int32_t, (inode)->xtime.tv_sec, S32_MIN, S32_MAX));	\
} while (0)

#define EXT4_EINODE_SET_XTIME(xtime, einode, raw_inode)			       \
do {									       \
	if (EXT4_FITS_IN_INODE(raw_inode, einode, xtime))		       \
		(raw_inode)->xtime = cpu_to_le32((einode)->xtime.tv_sec);      \
	if (EXT4_FITS_IN_INODE(raw_inode, einode, xtime ## _extra))	       \
		(raw_inode)->xtime ## _extra =				       \
				ext4_encode_extra_time(&(einode)->xtime);      \
} while (0)

#define EXT4_INODE_GET_XTIME(xtime, inode, raw_inode)				\
do {										\
	(inode)->xtime.tv_sec = (signed)le32_to_cpu((raw_inode)->xtime);	\
	if (EXT4_FITS_IN_INODE(raw_inode, EXT4_I(inode), xtime ## _extra)) {	\
		ext4_decode_extra_time(&(inode)->xtime,				\
				       raw_inode->xtime ## _extra);		\
		}								\
	else									\
		(inode)->xtime.tv_nsec = 0;					\
} while (0)


#define EXT4_EINODE_GET_XTIME(xtime, einode, raw_inode)			       \
do {									       \
	if (EXT4_FITS_IN_INODE(raw_inode, einode, xtime))		       \
		(einode)->xtime.tv_sec = 				       \
			(signed)le32_to_cpu((raw_inode)->xtime);	       \
	else								       \
		(einode)->xtime.tv_sec = 0;				       \
	if (EXT4_FITS_IN_INODE(raw_inode, einode, xtime ## _extra))	       \
		ext4_decode_extra_time(&(einode)->xtime,		       \
				       raw_inode->xtime ## _extra);	       \
	else								       \
		(einode)->xtime.tv_nsec = 0;				       \
} while (0)

#define i_disk_version osd1.linux1.l_i_version

#if defined(__KERNEL__) || defined(__linux__)
#define i_reserved1	osd1.linux1.l_i_reserved1
#define i_file_acl_high	osd2.linux2.l_i_file_acl_high
#define i_blocks_high	osd2.linux2.l_i_blocks_high
#define i_uid_low	i_uid
#define i_gid_low	i_gid
#define i_uid_high	osd2.linux2.l_i_uid_high
#define i_gid_high	osd2.linux2.l_i_gid_high
#define i_checksum_lo	osd2.linux2.l_i_checksum_lo

#elif defined(__GNU__)

#define i_translator	osd1.hurd1.h_i_translator
#define i_uid_high	osd2.hurd2.h_i_uid_high
#define i_gid_high	osd2.hurd2.h_i_gid_high
#define i_author	osd2.hurd2.h_i_author

#elif defined(__masix__)

#define i_reserved1	osd1.masix1.m_i_reserved1
#define i_file_acl_high	osd2.masix2.m_i_file_acl_high
#define i_reserved2	osd2.masix2.m_i_reserved2

#endif /* defined(__KERNEL__) || defined(__linux__) */

#include "extents_status.h"
#include "fast_commit.h"

/*
 * Lock subclasses for i_data_sem in the ext4_inode_info structure.
 *
 * These are needed to avoid lockdep false positives when we need to
 * allocate blocks to the quota inode during ext4_map_blocks(), while
 * holding i_data_sem for a normal (non-quota) inode.  Since we don't
 * do quota tracking for the quota inode, this avoids deadlock (as
 * well as infinite recursion, since it isn't turtles all the way
 * down...)
 *
 *  I_DATA_SEM_NORMAL - Used for most inodes
 *  I_DATA_SEM_OTHER  - Used by move_inode.c for the second normal inode
 *			  where the second inode has larger inode number
 *			  than the first
 *  I_DATA_SEM_QUOTA  - Used for quota inodes only
 */
enum {
	I_DATA_SEM_NORMAL = 0,
	I_DATA_SEM_OTHER,
	I_DATA_SEM_QUOTA,
};


/*
 * fourth extended file system inode data in memory
 */
struct ext4_inode_info {
	__le32	i_data[15];	/* unconverted */
	__u32	i_dtime;
	ext4_fsblk_t	i_file_acl;

	/*
	 * i_block_group is the number of the block group which contains
	 * this file's inode.  Constant across the lifetime of the inode,
	 * it is used for making block allocation decisions - we try to
	 * place a file's data blocks near its inode block, and new inodes
	 * near to their parent directory's inode.
	 */
	ext4_group_t	i_block_group;
	ext4_lblk_t	i_dir_start_lookup;
#if (BITS_PER_LONG < 64)
	unsigned long	i_state_flags;		/* Dynamic state flags */
#endif
	unsigned long	i_flags;

	/*
	 * Extended attributes can be read independently of the main file
	 * data. Taking i_mutex even when reading would cause contention
	 * between readers of EAs and writers of regular file data, so
	 * instead we synchronize on xattr_sem when reading or changing
	 * EAs.
	 */
	struct rw_semaphore xattr_sem;

	struct list_head i_orphan;	/* unlinked but open inodes */

	/* Fast commit related info */

	struct list_head i_fc_list;	/*
					 * inodes that need fast commit
					 * protected by sbi->s_fc_lock.
					 */

	/* Start of lblk range that needs to be committed in this fast commit */
	ext4_lblk_t i_fc_lblk_start;

	/* End of lblk range that needs to be committed in this fast commit */
	ext4_lblk_t i_fc_lblk_len;

	/* Number of ongoing updates on this inode */
	atomic_t  i_fc_updates;

	/* Fast commit wait queue for this inode */
	wait_queue_head_t i_fc_wait;

	/* Protect concurrent accesses on i_fc_lblk_start, i_fc_lblk_len */
	struct mutex i_fc_lock;

	/*
	 * i_disksize keeps track of what the inode size is ON DISK, not
	 * in memory.  During truncate, i_size is set to the new size by
	 * the VFS prior to calling ext4_truncate(), but the filesystem won't
	 * set i_disksize to 0 until the truncate is actually under way.
	 *
	 * The intent is that i_disksize always represents the blocks which
	 * are used by this file.  This allows recovery to restart truncate
	 * on orphans if we crash during truncate.  We actually write i_disksize
	 * into the on-disk inode when writing inodes out, instead of i_size.
	 *
	 * The only time when i_disksize and i_size may be different is when
	 * a truncate is in progress.  The only things which change i_disksize
	 * are ext4_get_block (growth) and ext4_truncate (shrinkth).
	 */
	loff_t	i_disksize;

	/*
	 * i_data_sem is for serialising ext4_truncate() against
	 * ext4_getblock().  In the 2.4 ext2 design, great chunks of inode's
	 * data tree are chopped off during truncate. We can't do that in
	 * ext4 because whenever we perform intermediate commits during
	 * truncate, the inode and all the metadata blocks *must* be in a
	 * consistent state which allows truncation of the orphans to restart
	 * during recovery.  Hence we must fix the get_block-vs-truncate race
	 * by other means, so we have i_data_sem.
	 */
	struct rw_semaphore i_data_sem;
	/*
	 * i_mmap_sem is for serializing page faults with truncate / punch hole
	 * operations. We have to make sure that new page cannot be faulted in
	 * a section of the inode that is being punched. We cannot easily use
	 * i_data_sem for this since we need protection for the whole punch
	 * operation and i_data_sem ranks below transaction start so we have
	 * to occasionally drop it.
	 */
	struct rw_semaphore i_mmap_sem;
	struct inode vfs_inode;
	struct jbd2_inode *jinode;

	spinlock_t i_raw_lock;	/* protects updates to the raw inode */

	/*
	 * File creation time. Its function is same as that of
	 * struct timespec64 i_{a,c,m}time in the generic inode.
	 */
	struct timespec64 i_crtime;

	/* mballoc */
	atomic_t i_prealloc_active;
	struct list_head i_prealloc_list;
	spinlock_t i_prealloc_lock;

	/* extents status tree */
	struct ext4_es_tree i_es_tree;
	rwlock_t i_es_lock;
	struct list_head i_es_list;
	unsigned int i_es_all_nr;	/* protected by i_es_lock */
	unsigned int i_es_shk_nr;	/* protected by i_es_lock */
	ext4_lblk_t i_es_shrink_lblk;	/* Offset where we start searching for
					   extents to shrink. Protected by
					   i_es_lock  */

	/* ialloc */
	ext4_group_t	i_last_alloc_group;

	/* allocation reservation info for delalloc */
	/* In case of bigalloc, this refer to clusters rather than blocks */
	unsigned int i_reserved_data_blocks;

	/* pending cluster reservations for bigalloc file systems */
	struct ext4_pending_tree i_pending_tree;

	/* on-disk additional length */
	__u16 i_extra_isize;

	/* Indicate the inline data space. */
	u16 i_inline_off;
	u16 i_inline_size;

#ifdef CONFIG_QUOTA
	/* quota space reservation, managed internally by quota code */
	qsize_t i_reserved_quota;
#endif

	/* Lock protecting lists below */
	spinlock_t i_completed_io_lock;
	/*
	 * Completed IOs that need unwritten extents handling and have
	 * transaction reserved
	 */
	struct list_head i_rsv_conversion_list;
	struct work_struct i_rsv_conversion_work;
	atomic_t i_unwritten; /* Nr. of inflight conversions pending */

	spinlock_t i_block_reservation_lock;

	/*
	 * Transactions that contain inode's metadata needed to complete
	 * fsync and fdatasync, respectively.
	 */
	tid_t i_sync_tid;
	tid_t i_datasync_tid;

#ifdef CONFIG_QUOTA
	struct dquot *i_dquot[MAXQUOTAS];
#endif

	/* Precomputed uuid+inum+igen checksum for seeding inode checksums */
	__u32 i_csum_seed;

	kprojid_t i_projid;
};

/*
 * File system states
 */
#define	EXT4_VALID_FS			0x0001	/* Unmounted cleanly */
#define	EXT4_ERROR_FS			0x0002	/* Errors detected */
#define	EXT4_ORPHAN_FS			0x0004	/* Orphans being recovered */
#define EXT4_FC_REPLAY			0x0020	/* Fast commit replay ongoing */

/*
 * Misc. filesystem flags
 */
#define EXT2_FLAGS_SIGNED_HASH		0x0001  /* Signed dirhash in use */
#define EXT2_FLAGS_UNSIGNED_HASH	0x0002  /* Unsigned dirhash in use */
#define EXT2_FLAGS_TEST_FILESYS		0x0004	/* to test development code */

/*
 * Mount flags set via mount options or defaults
 */
#define EXT4_MOUNT_NO_MBCACHE		0x00001 /* Do not use mbcache */
#define EXT4_MOUNT_GRPID		0x00004	/* Create files with directory's group */
#define EXT4_MOUNT_DEBUG		0x00008	/* Some debugging messages */
#define EXT4_MOUNT_ERRORS_CONT		0x00010	/* Continue on errors */
#define EXT4_MOUNT_ERRORS_RO		0x00020	/* Remount fs ro on errors */
#define EXT4_MOUNT_ERRORS_PANIC		0x00040	/* Panic on errors */
#define EXT4_MOUNT_ERRORS_MASK		0x00070
#define EXT4_MOUNT_MINIX_DF		0x00080	/* Mimics the Minix statfs */
#define EXT4_MOUNT_NOLOAD		0x00100	/* Don't use existing journal*/
#ifdef CONFIG_FS_DAX
#define EXT4_MOUNT_DAX_ALWAYS		0x00200	/* Direct Access */
#else
#define EXT4_MOUNT_DAX_ALWAYS		0
#endif
#define EXT4_MOUNT_DATA_FLAGS		0x00C00	/* Mode for data writes: */
#define EXT4_MOUNT_JOURNAL_DATA		0x00400	/* Write data to journal */
#define EXT4_MOUNT_ORDERED_DATA		0x00800	/* Flush data before commit */
#define EXT4_MOUNT_WRITEBACK_DATA	0x00C00	/* No data ordering */
#define EXT4_MOUNT_UPDATE_JOURNAL	0x01000	/* Update the journal format */
#define EXT4_MOUNT_NO_UID32		0x02000  /* Disable 32-bit UIDs */
#define EXT4_MOUNT_XATTR_USER		0x04000	/* Extended user attributes */
#define EXT4_MOUNT_POSIX_ACL		0x08000	/* POSIX Access Control Lists */
#define EXT4_MOUNT_NO_AUTO_DA_ALLOC	0x10000	/* No auto delalloc mapping */
#define EXT4_MOUNT_BARRIER		0x20000 /* Use block barriers */
#define EXT4_MOUNT_QUOTA		0x40000 /* Some quota option set */
#define EXT4_MOUNT_USRQUOTA		0x80000 /* "old" user quota,
						 * enable enforcement for hidden
						 * quota files */
#define EXT4_MOUNT_GRPQUOTA		0x100000 /* "old" group quota, enable
						  * enforcement for hidden quota
						  * files */
#define EXT4_MOUNT_PRJQUOTA		0x200000 /* Enable project quota
						  * enforcement */
#define EXT4_MOUNT_DIOREAD_NOLOCK	0x400000 /* Enable support for dio read nolocking */
#define EXT4_MOUNT_JOURNAL_CHECKSUM	0x800000 /* Journal checksums */
#define EXT4_MOUNT_JOURNAL_ASYNC_COMMIT	0x1000000 /* Journal Async Commit */
#define EXT4_MOUNT_WARN_ON_ERROR	0x2000000 /* Trigger WARN_ON on error */
#define EXT4_MOUNT_PREFETCH_BLOCK_BITMAPS 0x4000000
#define EXT4_MOUNT_DELALLOC		0x8000000 /* Delalloc support */
#define EXT4_MOUNT_DATA_ERR_ABORT	0x10000000 /* Abort on file data write */
#define EXT4_MOUNT_BLOCK_VALIDITY	0x20000000 /* Block validity checking */
#define EXT4_MOUNT_DISCARD		0x40000000 /* Issue DISCARD requests */
#define EXT4_MOUNT_INIT_INODE_TABLE	0x80000000 /* Initialize uninitialized itables */

/*
 * Mount flags set either automatically (could not be set by mount option)
 * based on per file system feature or property or in special cases such as
 * distinguishing between explicit mount option definition and default.
 */
#define EXT4_MOUNT2_EXPLICIT_DELALLOC	0x00000001 /* User explicitly
						      specified delalloc */
#define EXT4_MOUNT2_STD_GROUP_SIZE	0x00000002 /* We have standard group
						      size of blocksize * 8
						      blocks */
#define EXT4_MOUNT2_HURD_COMPAT		0x00000004 /* Support HURD-castrated
						      file systems */
#define EXT4_MOUNT2_EXPLICIT_JOURNAL_CHECKSUM	0x00000008 /* User explicitly
						specified journal checksum */

#define EXT4_MOUNT2_JOURNAL_FAST_COMMIT	0x00000010 /* Journal fast commit */
#define EXT4_MOUNT2_DAX_NEVER		0x00000020 /* Do not allow Direct Access */
#define EXT4_MOUNT2_DAX_INODE		0x00000040 /* For printing options only */


#define clear_opt(sb, opt)		EXT4_SB(sb)->s_mount_opt &= \
						~EXT4_MOUNT_##opt
#define set_opt(sb, opt)		EXT4_SB(sb)->s_mount_opt |= \
						EXT4_MOUNT_##opt
#define test_opt(sb, opt)		(EXT4_SB(sb)->s_mount_opt & \
					 EXT4_MOUNT_##opt)

#define clear_opt2(sb, opt)		EXT4_SB(sb)->s_mount_opt2 &= \
						~EXT4_MOUNT2_##opt
#define set_opt2(sb, opt)		EXT4_SB(sb)->s_mount_opt2 |= \
						EXT4_MOUNT2_##opt
#define test_opt2(sb, opt)		(EXT4_SB(sb)->s_mount_opt2 & \
					 EXT4_MOUNT2_##opt)

#define ext4_test_and_set_bit		__test_and_set_bit_le
#define ext4_set_bit			__set_bit_le
#define ext4_set_bit_atomic		ext2_set_bit_atomic
#define ext4_test_and_clear_bit		__test_and_clear_bit_le
#define ext4_clear_bit			__clear_bit_le
#define ext4_clear_bit_atomic		ext2_clear_bit_atomic
#define ext4_test_bit			test_bit_le
#define ext4_find_next_zero_bit		find_next_zero_bit_le
#define ext4_find_next_bit		find_next_bit_le

extern void ext4_set_bits(void *bm, int cur, int len);

/*
 * Maximal mount counts between two filesystem checks
 */
#define EXT4_DFL_MAX_MNT_COUNT		20	/* Allow 20 mounts */
#define EXT4_DFL_CHECKINTERVAL		0	/* Don't use interval check */

/*
 * Behaviour when detecting errors
 */
#define EXT4_ERRORS_CONTINUE		1	/* Continue execution */
#define EXT4_ERRORS_RO			2	/* Remount fs read-only */
#define EXT4_ERRORS_PANIC		3	/* Panic */
#define EXT4_ERRORS_DEFAULT		EXT4_ERRORS_CONTINUE

/* Metadata checksum algorithm codes */
#define EXT4_CRC32C_CHKSUM		1

/*
 * Structure of the super block
 */
struct ext4_super_block {
/*00*/	__le32	s_inodes_count;		/* Inodes count */
	__le32	s_blocks_count_lo;	/* Blocks count */
	__le32	s_r_blocks_count_lo;	/* Reserved blocks count */
	__le32	s_free_blocks_count_lo;	/* Free blocks count */
/*10*/	__le32	s_free_inodes_count;	/* Free inodes count */
	__le32	s_first_data_block;	/* First Data Block */
	__le32	s_log_block_size;	/* Block size */
	__le32	s_log_cluster_size;	/* Allocation cluster size */
/*20*/	__le32	s_blocks_per_group;	/* # Blocks per group */
	__le32	s_clusters_per_group;	/* # Clusters per group */
	__le32	s_inodes_per_group;	/* # Inodes per group */
	__le32	s_mtime;		/* Mount time */
/*30*/	__le32	s_wtime;		/* Write time */
	__le16	s_mnt_count;		/* Mount count */
	__le16	s_max_mnt_count;	/* Maximal mount count */
	__le16	s_magic;		/* Magic signature */
	__le16	s_state;		/* File system state */
	__le16	s_errors;		/* Behaviour when detecting errors */
	__le16	s_minor_rev_level;	/* minor revision level */
/*40*/	__le32	s_lastcheck;		/* time of last check */
	__le32	s_checkinterval;	/* max. time between checks */
	__le32	s_creator_os;		/* OS */
	__le32	s_rev_level;		/* Revision level */
/*50*/	__le16	s_def_resuid;		/* Default uid for reserved blocks */
	__le16	s_def_resgid;		/* Default gid for reserved blocks */
	/*
	 * These fields are for EXT4_DYNAMIC_REV superblocks only.
	 *
	 * Note: the difference between the compatible feature set and
	 * the incompatible feature set is that if there is a bit set
	 * in the incompatible feature set that the kernel doesn't
	 * know about, it should refuse to mount the filesystem.
	 *
	 * e2fsck's requirements are more strict; if it doesn't know
	 * about a feature in either the compatible or incompatible
	 * feature set, it must abort and not try to meddle with
	 * things it doesn't understand...
	 */
	__le32	s_first_ino;		/* First non-reserved inode */
	__le16  s_inode_size;		/* size of inode structure */
	__le16	s_block_group_nr;	/* block group # of this superblock */
	__le32	s_feature_compat;	/* compatible feature set */
/*60*/	__le32	s_feature_incompat;	/* incompatible feature set */
	__le32	s_feature_ro_compat;	/* readonly-compatible feature set */
/*68*/	__u8	s_uuid[16];		/* 128-bit uuid for volume */
/*78*/	char	s_volume_name[16];	/* volume name */
/*88*/	char	s_last_mounted[64] __nonstring;	/* directory where last mounted */
/*C8*/	__le32	s_algorithm_usage_bitmap; /* For compression */
	/*
	 * Performance hints.  Directory preallocation should only
	 * happen if the EXT4_FEATURE_COMPAT_DIR_PREALLOC flag is on.
	 */
	__u8	s_prealloc_blocks;	/* Nr of blocks to try to preallocate*/
	__u8	s_prealloc_dir_blocks;	/* Nr to preallocate for dirs */
	__le16	s_reserved_gdt_blocks;	/* Per group desc for online growth */
	/*
	 * Journaling support valid if EXT4_FEATURE_COMPAT_HAS_JOURNAL set.
	 */
/*D0*/	__u8	s_journal_uuid[16];	/* uuid of journal superblock */
/*E0*/	__le32	s_journal_inum;		/* inode number of journal file */
	__le32	s_journal_dev;		/* device number of journal file */
	__le32	s_last_orphan;		/* start of list of inodes to delete */
	__le32	s_hash_seed[4];		/* HTREE hash seed */
	__u8	s_def_hash_version;	/* Default hash version to use */
	__u8	s_jnl_backup_type;
	__le16  s_desc_size;		/* size of group descriptor */
/*100*/	__le32	s_default_mount_opts;
	__le32	s_first_meta_bg;	/* First metablock block group */
	__le32	s_mkfs_time;		/* When the filesystem was created */
	__le32	s_jnl_blocks[17];	/* Backup of the journal inode */
	/* 64bit support valid if EXT4_FEATURE_COMPAT_64BIT */
/*150*/	__le32	s_blocks_count_hi;	/* Blocks count */
	__le32	s_r_blocks_count_hi;	/* Reserved blocks count */
	__le32	s_free_blocks_count_hi;	/* Free blocks count */
	__le16	s_min_extra_isize;	/* All inodes have at least # bytes */
	__le16	s_want_extra_isize; 	/* New inodes should reserve # bytes */
	__le32	s_flags;		/* Miscellaneous flags */
	__le16  s_raid_stride;		/* RAID stride */
	__le16  s_mmp_update_interval;  /* # seconds to wait in MMP checking */
	__le64  s_mmp_block;            /* Block for multi-mount protection */
	__le32  s_raid_stripe_width;    /* blocks on all data disks (N*stride)*/
	__u8	s_log_groups_per_flex;  /* FLEX_BG group size */
	__u8	s_checksum_type;	/* metadata checksum algorithm used */
	__u8	s_encryption_level;	/* versioning level for encryption */
	__u8	s_reserved_pad;		/* Padding to next 32bits */
	__le64	s_kbytes_written;	/* nr of lifetime kilobytes written */
	__le32	s_snapshot_inum;	/* Inode number of active snapshot */
	__le32	s_snapshot_id;		/* sequential ID of active snapshot */
	__le64	s_snapshot_r_blocks_count; /* reserved blocks for active
					      snapshot's future use */
	__le32	s_snapshot_list;	/* inode number of the head of the
					   on-disk snapshot list */
#define EXT4_S_ERR_START offsetof(struct ext4_super_block, s_error_count)
	__le32	s_error_count;		/* number of fs errors */
	__le32	s_first_error_time;	/* first time an error happened */
	__le32	s_first_error_ino;	/* inode involved in first error */
	__le64	s_first_error_block;	/* block involved of first error */
	__u8	s_first_error_func[32] __nonstring;	/* function where the error happened */
	__le32	s_first_error_line;	/* line number where error happened */
	__le32	s_last_error_time;	/* most recent time of an error */
	__le32	s_last_error_ino;	/* inode involved in last error */
	__le32	s_last_error_line;	/* line number where error happened */
	__le64	s_last_error_block;	/* block involved of last error */
	__u8	s_last_error_func[32] __nonstring;	/* function where the error happened */
#define EXT4_S_ERR_END offsetof(struct ext4_super_block, s_mount_opts)
	__u8	s_mount_opts[64];
	__le32	s_usr_quota_inum;	/* inode for tracking user quota */
	__le32	s_grp_quota_inum;	/* inode for tracking group quota */
	__le32	s_overhead_clusters;	/* overhead blocks/clusters in fs */
	__le32	s_backup_bgs[2];	/* groups with sparse_super2 SBs */
	__u8	s_encrypt_algos[4];	/* Encryption algorithms in use  */
	__u8	s_encrypt_pw_salt[16];	/* Salt used for string2key algorithm */
	__le32	s_lpf_ino;		/* Location of the lost+found inode */
	__le32	s_prj_quota_inum;	/* inode for tracking project quota */
	__le32	s_checksum_seed;	/* crc32c(uuid) if csum_seed set */
	__u8	s_wtime_hi;
	__u8	s_mtime_hi;
	__u8	s_mkfs_time_hi;
	__u8	s_lastcheck_hi;
	__u8	s_first_error_time_hi;
	__u8	s_last_error_time_hi;
	__u8	s_first_error_errcode;
	__u8    s_last_error_errcode;
	__le16  s_encoding;		/* Filename charset encoding */
	__le16  s_encoding_flags;	/* Filename charset encoding flags */
	__le32	s_reserved[95];		/* Padding to the end of the block */
	__le32	s_checksum;		/* crc32c(superblock) */
};

#define EXT4_S_ERR_LEN (EXT4_S_ERR_END - EXT4_S_ERR_START)

#ifdef __KERNEL__

<<<<<<< HEAD
/*
 * run-time mount flags
 */
#define EXT4_MF_MNTDIR_SAMPLED		0x0001
#define EXT4_MF_FS_ABORTED		0x0002	/* Fatal error detected */
#define EXT4_MF_FC_INELIGIBLE		0x0004	/* Fast commit ineligible */
#define EXT4_MF_FC_COMMITTING		0x0008	/* File system underoing a fast
						 * commit.
						 */

=======
>>>>>>> 88a06d6f
#ifdef CONFIG_FS_ENCRYPTION
#define DUMMY_ENCRYPTION_ENABLED(sbi) ((sbi)->s_dummy_enc_policy.policy != NULL)
#else
#define DUMMY_ENCRYPTION_ENABLED(sbi) (0)
#endif

/* Number of quota types we support */
#define EXT4_MAXQUOTAS 3

#define EXT4_ENC_UTF8_12_1	1

/*
 * fourth extended-fs super-block data in memory
 */
struct ext4_sb_info {
	unsigned long s_desc_size;	/* Size of a group descriptor in bytes */
	unsigned long s_inodes_per_block;/* Number of inodes per block */
	unsigned long s_blocks_per_group;/* Number of blocks in a group */
	unsigned long s_clusters_per_group; /* Number of clusters in a group */
	unsigned long s_inodes_per_group;/* Number of inodes in a group */
	unsigned long s_itb_per_group;	/* Number of inode table blocks per group */
	unsigned long s_gdb_count;	/* Number of group descriptor blocks */
	unsigned long s_desc_per_block;	/* Number of group descriptors per block */
	ext4_group_t s_groups_count;	/* Number of groups in the fs */
	ext4_group_t s_blockfile_groups;/* Groups acceptable for non-extent files */
	unsigned long s_overhead;  /* # of fs overhead clusters */
	unsigned int s_cluster_ratio;	/* Number of blocks per cluster */
	unsigned int s_cluster_bits;	/* log2 of s_cluster_ratio */
	loff_t s_bitmap_maxbytes;	/* max bytes for bitmap files */
	struct buffer_head * s_sbh;	/* Buffer containing the super block */
	struct ext4_super_block *s_es;	/* Pointer to the super block in the buffer */
	struct buffer_head * __rcu *s_group_desc;
	unsigned int s_mount_opt;
	unsigned int s_mount_opt2;
	unsigned long s_mount_flags;
	unsigned int s_def_mount_opt;
	ext4_fsblk_t s_sb_block;
	atomic64_t s_resv_clusters;
	kuid_t s_resuid;
	kgid_t s_resgid;
	unsigned short s_mount_state;
	unsigned short s_pad;
	int s_addr_per_block_bits;
	int s_desc_per_block_bits;
	int s_inode_size;
	int s_first_ino;
	unsigned int s_inode_readahead_blks;
	unsigned int s_inode_goal;
	u32 s_hash_seed[4];
	int s_def_hash_version;
	int s_hash_unsigned;	/* 3 if hash should be signed, 0 if not */
	struct percpu_counter s_freeclusters_counter;
	struct percpu_counter s_freeinodes_counter;
	struct percpu_counter s_dirs_counter;
	struct percpu_counter s_dirtyclusters_counter;
	struct blockgroup_lock *s_blockgroup_lock;
	struct proc_dir_entry *s_proc;
	struct kobject s_kobj;
	struct completion s_kobj_unregister;
	struct super_block *s_sb;

	/* Journaling */
	struct journal_s *s_journal;
	struct list_head s_orphan;
	struct mutex s_orphan_lock;
	unsigned long s_ext4_flags;		/* Ext4 superblock flags */
	unsigned long s_commit_interval;
	u32 s_max_batch_time;
	u32 s_min_batch_time;
	struct block_device *s_journal_bdev;
#ifdef CONFIG_QUOTA
	/* Names of quota files with journalled quota */
	char __rcu *s_qf_names[EXT4_MAXQUOTAS];
	int s_jquota_fmt;			/* Format of quota to use */
#endif
	unsigned int s_want_extra_isize; /* New inodes should reserve # bytes */
	struct ext4_system_blocks __rcu *s_system_blks;

#ifdef EXTENTS_STATS
	/* ext4 extents stats */
	unsigned long s_ext_min;
	unsigned long s_ext_max;
	unsigned long s_depth_max;
	spinlock_t s_ext_stats_lock;
	unsigned long s_ext_blocks;
	unsigned long s_ext_extents;
#endif

	/* for buddy allocator */
	struct ext4_group_info ** __rcu *s_group_info;
	struct inode *s_buddy_cache;
	spinlock_t s_md_lock;
	unsigned short *s_mb_offsets;
	unsigned int *s_mb_maxs;
	unsigned int s_group_info_size;
	unsigned int s_mb_free_pending;
	struct list_head s_freed_data_list;	/* List of blocks to be freed
						   after commit completed */

	/* tunables */
	unsigned long s_stripe;
	unsigned int s_mb_stream_request;
	unsigned int s_mb_max_to_scan;
	unsigned int s_mb_min_to_scan;
	unsigned int s_mb_stats;
	unsigned int s_mb_order2_reqs;
	unsigned int s_mb_group_prealloc;
	unsigned int s_mb_max_inode_prealloc;
	unsigned int s_max_dir_size_kb;
	/* where last allocation was done - for stream allocation */
	unsigned long s_mb_last_group;
	unsigned long s_mb_last_start;
	unsigned int s_mb_prefetch;
	unsigned int s_mb_prefetch_limit;

	/* stats for buddy allocator */
	atomic_t s_bal_reqs;	/* number of reqs with len > 1 */
	atomic_t s_bal_success;	/* we found long enough chunks */
	atomic_t s_bal_allocated;	/* in blocks */
	atomic_t s_bal_ex_scanned;	/* total extents scanned */
	atomic_t s_bal_goals;	/* goal hits */
	atomic_t s_bal_breaks;	/* too long searches */
	atomic_t s_bal_2orders;	/* 2^order hits */
	spinlock_t s_bal_lock;
	unsigned long s_mb_buddies_generated;
	unsigned long long s_mb_generation_time;
	atomic_t s_mb_lost_chunks;
	atomic_t s_mb_preallocated;
	atomic_t s_mb_discarded;
	atomic_t s_lock_busy;

	/* locality groups */
	struct ext4_locality_group __percpu *s_locality_groups;

	/* for write statistics */
	unsigned long s_sectors_written_start;
	u64 s_kbytes_written;

	/* the size of zero-out chunk */
	unsigned int s_extent_max_zeroout_kb;

	unsigned int s_log_groups_per_flex;
	struct flex_groups * __rcu *s_flex_groups;
	ext4_group_t s_flex_groups_allocated;

	/* workqueue for reserved extent conversions (buffered io) */
	struct workqueue_struct *rsv_conversion_wq;

	/* timer for periodic error stats printing */
	struct timer_list s_err_report;

	/* Lazy inode table initialization info */
	struct ext4_li_request *s_li_request;
	/* Wait multiplier for lazy initialization thread */
	unsigned int s_li_wait_mult;

	/* Kernel thread for multiple mount protection */
	struct task_struct *s_mmp_tsk;

	/* record the last minlen when FITRIM is called. */
	atomic_t s_last_trim_minblks;

	/* Reference to checksum algorithm driver via cryptoapi */
	struct crypto_shash *s_chksum_driver;

	/* Precomputed FS UUID checksum for seeding other checksums */
	__u32 s_csum_seed;

	/* Reclaim extents from extent status tree */
	struct shrinker s_es_shrinker;
	struct list_head s_es_list;	/* List of inodes with reclaimable extents */
	long s_es_nr_inode;
	struct ext4_es_stats s_es_stats;
	struct mb_cache *s_ea_block_cache;
	struct mb_cache *s_ea_inode_cache;
	spinlock_t s_es_lock ____cacheline_aligned_in_smp;

	/* Ratelimit ext4 messages. */
	struct ratelimit_state s_err_ratelimit_state;
	struct ratelimit_state s_warning_ratelimit_state;
	struct ratelimit_state s_msg_ratelimit_state;
	atomic_t s_warning_count;
	atomic_t s_msg_count;

	/* Encryption policy for '-o test_dummy_encryption' */
	struct fscrypt_dummy_policy s_dummy_enc_policy;

	/*
	 * Barrier between writepages ops and changing any inode's JOURNAL_DATA
	 * or EXTENTS flag.
	 */
	struct percpu_rw_semaphore s_writepages_rwsem;
	struct dax_device *s_daxdev;
#ifdef CONFIG_EXT4_DEBUG
	unsigned long s_simulate_fail;
#endif
	/* Record the errseq of the backing block device */
	errseq_t s_bdev_wb_err;
	spinlock_t s_bdev_wb_lock;

	/* Ext4 fast commit stuff */
	atomic_t s_fc_subtid;
	atomic_t s_fc_ineligible_updates;
	/*
	 * After commit starts, the main queue gets locked, and the further
	 * updates get added in the staging queue.
	 */
#define FC_Q_MAIN	0
#define FC_Q_STAGING	1
	struct list_head s_fc_q[2];	/* Inodes staged for fast commit
					 * that have data changes in them.
					 */
	struct list_head s_fc_dentry_q[2];	/* directory entry updates */
	unsigned int s_fc_bytes;
	/*
	 * Main fast commit lock. This lock protects accesses to the
	 * following fields:
	 * ei->i_fc_list, s_fc_dentry_q, s_fc_q, s_fc_bytes, s_fc_bh.
	 */
	spinlock_t s_fc_lock;
	struct buffer_head *s_fc_bh;
	struct ext4_fc_stats s_fc_stats;
	u64 s_fc_avg_commit_time;
#ifdef CONFIG_EXT4_DEBUG
	int s_fc_debug_max_replay;
#endif
	struct ext4_fc_replay_state s_fc_replay_state;
};

static inline struct ext4_sb_info *EXT4_SB(struct super_block *sb)
{
	return sb->s_fs_info;
}
static inline struct ext4_inode_info *EXT4_I(struct inode *inode)
{
	return container_of(inode, struct ext4_inode_info, vfs_inode);
}

static inline int ext4_valid_inum(struct super_block *sb, unsigned long ino)
{
	return ino == EXT4_ROOT_INO ||
		(ino >= EXT4_FIRST_INO(sb) &&
		 ino <= le32_to_cpu(EXT4_SB(sb)->s_es->s_inodes_count));
}

/*
 * Returns: sbi->field[index]
 * Used to access an array element from the following sbi fields which require
 * rcu protection to avoid dereferencing an invalid pointer due to reassignment
 * - s_group_desc
 * - s_group_info
 * - s_flex_group
 */
#define sbi_array_rcu_deref(sbi, field, index)				   \
({									   \
	typeof(*((sbi)->field)) _v;					   \
	rcu_read_lock();						   \
	_v = ((typeof(_v)*)rcu_dereference((sbi)->field))[index];	   \
	rcu_read_unlock();						   \
	_v;								   \
})

/*
 * run-time mount flags
 */
enum {
	EXT4_MF_MNTDIR_SAMPLED,
	EXT4_MF_FS_ABORTED,	/* Fatal error detected */
	EXT4_MF_FC_INELIGIBLE,	/* Fast commit ineligible */
	EXT4_MF_FC_COMMITTING	/* File system underoing a fast
				 * commit.
				 */
};

static inline void ext4_set_mount_flag(struct super_block *sb, int bit)
{
	set_bit(bit, &EXT4_SB(sb)->s_mount_flags);
}

static inline void ext4_clear_mount_flag(struct super_block *sb, int bit)
{
	clear_bit(bit, &EXT4_SB(sb)->s_mount_flags);
}

static inline int ext4_test_mount_flag(struct super_block *sb, int bit)
{
	return test_bit(bit, &EXT4_SB(sb)->s_mount_flags);
}


/*
 * Simulate_fail codes
 */
#define EXT4_SIM_BBITMAP_EIO	1
#define EXT4_SIM_BBITMAP_CRC	2
#define EXT4_SIM_IBITMAP_EIO	3
#define EXT4_SIM_IBITMAP_CRC	4
#define EXT4_SIM_INODE_EIO	5
#define EXT4_SIM_INODE_CRC	6
#define EXT4_SIM_DIRBLOCK_EIO	7
#define EXT4_SIM_DIRBLOCK_CRC	8

static inline bool ext4_simulate_fail(struct super_block *sb,
				     unsigned long code)
{
#ifdef CONFIG_EXT4_DEBUG
	struct ext4_sb_info *sbi = EXT4_SB(sb);

	if (unlikely(sbi->s_simulate_fail == code)) {
		sbi->s_simulate_fail = 0;
		return true;
	}
#endif
	return false;
}

static inline void ext4_simulate_fail_bh(struct super_block *sb,
					 struct buffer_head *bh,
					 unsigned long code)
{
	if (!IS_ERR(bh) && ext4_simulate_fail(sb, code))
		clear_buffer_uptodate(bh);
}

/*
 * Error number codes for s_{first,last}_error_errno
 *
 * Linux errno numbers are architecture specific, so we need to translate
 * them into something which is architecture independent.   We don't define
 * codes for all errno's; just the ones which are most likely to be the cause
 * of an ext4_error() call.
 */
#define EXT4_ERR_UNKNOWN	 1
#define EXT4_ERR_EIO		 2
#define EXT4_ERR_ENOMEM		 3
#define EXT4_ERR_EFSBADCRC	 4
#define EXT4_ERR_EFSCORRUPTED	 5
#define EXT4_ERR_ENOSPC		 6
#define EXT4_ERR_ENOKEY		 7
#define EXT4_ERR_EROFS		 8
#define EXT4_ERR_EFBIG		 9
#define EXT4_ERR_EEXIST		10
#define EXT4_ERR_ERANGE		11
#define EXT4_ERR_EOVERFLOW	12
#define EXT4_ERR_EBUSY		13
#define EXT4_ERR_ENOTDIR	14
#define EXT4_ERR_ENOTEMPTY	15
#define EXT4_ERR_ESHUTDOWN	16
#define EXT4_ERR_EFAULT		17

/*
 * Inode dynamic state flags
 */
enum {
	EXT4_STATE_JDATA,		/* journaled data exists */
	EXT4_STATE_NEW,			/* inode is newly created */
	EXT4_STATE_XATTR,		/* has in-inode xattrs */
	EXT4_STATE_NO_EXPAND,		/* No space for expansion */
	EXT4_STATE_DA_ALLOC_CLOSE,	/* Alloc DA blks on close */
	EXT4_STATE_EXT_MIGRATE,		/* Inode is migrating */
	EXT4_STATE_NEWENTRY,		/* File just added to dir */
	EXT4_STATE_MAY_INLINE_DATA,	/* may have in-inode data */
	EXT4_STATE_EXT_PRECACHED,	/* extents have been precached */
	EXT4_STATE_LUSTRE_EA_INODE,	/* Lustre-style ea_inode */
	EXT4_STATE_VERITY_IN_PROGRESS,	/* building fs-verity Merkle tree */
	EXT4_STATE_FC_COMMITTING,	/* Fast commit ongoing */
};

#define EXT4_INODE_BIT_FNS(name, field, offset)				\
static inline int ext4_test_inode_##name(struct inode *inode, int bit)	\
{									\
	return test_bit(bit + (offset), &EXT4_I(inode)->i_##field);	\
}									\
static inline void ext4_set_inode_##name(struct inode *inode, int bit)	\
{									\
	set_bit(bit + (offset), &EXT4_I(inode)->i_##field);		\
}									\
static inline void ext4_clear_inode_##name(struct inode *inode, int bit) \
{									\
	clear_bit(bit + (offset), &EXT4_I(inode)->i_##field);		\
}

/* Add these declarations here only so that these functions can be
 * found by name.  Otherwise, they are very hard to locate. */
static inline int ext4_test_inode_flag(struct inode *inode, int bit);
static inline void ext4_set_inode_flag(struct inode *inode, int bit);
static inline void ext4_clear_inode_flag(struct inode *inode, int bit);
EXT4_INODE_BIT_FNS(flag, flags, 0)

/* Add these declarations here only so that these functions can be
 * found by name.  Otherwise, they are very hard to locate. */
static inline int ext4_test_inode_state(struct inode *inode, int bit);
static inline void ext4_set_inode_state(struct inode *inode, int bit);
static inline void ext4_clear_inode_state(struct inode *inode, int bit);
#if (BITS_PER_LONG < 64)
EXT4_INODE_BIT_FNS(state, state_flags, 0)

static inline void ext4_clear_state_flags(struct ext4_inode_info *ei)
{
	(ei)->i_state_flags = 0;
}
#else
EXT4_INODE_BIT_FNS(state, flags, 32)

static inline void ext4_clear_state_flags(struct ext4_inode_info *ei)
{
	/* We depend on the fact that callers will set i_flags */
}
#endif
#else
/* Assume that user mode programs are passing in an ext4fs superblock, not
 * a kernel struct super_block.  This will allow us to call the feature-test
 * macros from user land. */
#define EXT4_SB(sb)	(sb)
#endif

static inline bool ext4_verity_in_progress(struct inode *inode)
{
	return IS_ENABLED(CONFIG_FS_VERITY) &&
	       ext4_test_inode_state(inode, EXT4_STATE_VERITY_IN_PROGRESS);
}

#define NEXT_ORPHAN(inode) EXT4_I(inode)->i_dtime

/*
 * Codes for operating systems
 */
#define EXT4_OS_LINUX		0
#define EXT4_OS_HURD		1
#define EXT4_OS_MASIX		2
#define EXT4_OS_FREEBSD		3
#define EXT4_OS_LITES		4

/*
 * Revision levels
 */
#define EXT4_GOOD_OLD_REV	0	/* The good old (original) format */
#define EXT4_DYNAMIC_REV	1	/* V2 format w/ dynamic inode sizes */

#define EXT4_CURRENT_REV	EXT4_GOOD_OLD_REV
#define EXT4_MAX_SUPP_REV	EXT4_DYNAMIC_REV

#define EXT4_GOOD_OLD_INODE_SIZE 128

#define EXT4_EXTRA_TIMESTAMP_MAX	(((s64)1 << 34) - 1  + S32_MIN)
#define EXT4_NON_EXTRA_TIMESTAMP_MAX	S32_MAX
#define EXT4_TIMESTAMP_MIN		S32_MIN

/*
 * Feature set definitions
 */

#define EXT4_FEATURE_COMPAT_DIR_PREALLOC	0x0001
#define EXT4_FEATURE_COMPAT_IMAGIC_INODES	0x0002
#define EXT4_FEATURE_COMPAT_HAS_JOURNAL		0x0004
#define EXT4_FEATURE_COMPAT_EXT_ATTR		0x0008
#define EXT4_FEATURE_COMPAT_RESIZE_INODE	0x0010
#define EXT4_FEATURE_COMPAT_DIR_INDEX		0x0020
#define EXT4_FEATURE_COMPAT_SPARSE_SUPER2	0x0200
/*
 * The reason why "FAST_COMMIT" is a compat feature is that, FS becomes
 * incompatible only if fast commit blocks are present in the FS. Since we
 * clear the journal (and thus the fast commit blocks), we don't mark FS as
 * incompatible. We also have a JBD2 incompat feature, which gets set when
 * there are fast commit blocks present in the journal.
 */
#define EXT4_FEATURE_COMPAT_FAST_COMMIT		0x0400
#define EXT4_FEATURE_COMPAT_STABLE_INODES	0x0800

#define EXT4_FEATURE_RO_COMPAT_SPARSE_SUPER	0x0001
#define EXT4_FEATURE_RO_COMPAT_LARGE_FILE	0x0002
#define EXT4_FEATURE_RO_COMPAT_BTREE_DIR	0x0004
#define EXT4_FEATURE_RO_COMPAT_HUGE_FILE        0x0008
#define EXT4_FEATURE_RO_COMPAT_GDT_CSUM		0x0010
#define EXT4_FEATURE_RO_COMPAT_DIR_NLINK	0x0020
#define EXT4_FEATURE_RO_COMPAT_EXTRA_ISIZE	0x0040
#define EXT4_FEATURE_RO_COMPAT_QUOTA		0x0100
#define EXT4_FEATURE_RO_COMPAT_BIGALLOC		0x0200
/*
 * METADATA_CSUM also enables group descriptor checksums (GDT_CSUM).  When
 * METADATA_CSUM is set, group descriptor checksums use the same algorithm as
 * all other data structures' checksums.  However, the METADATA_CSUM and
 * GDT_CSUM bits are mutually exclusive.
 */
#define EXT4_FEATURE_RO_COMPAT_METADATA_CSUM	0x0400
#define EXT4_FEATURE_RO_COMPAT_READONLY		0x1000
#define EXT4_FEATURE_RO_COMPAT_PROJECT		0x2000
#define EXT4_FEATURE_RO_COMPAT_VERITY		0x8000

#define EXT4_FEATURE_INCOMPAT_COMPRESSION	0x0001
#define EXT4_FEATURE_INCOMPAT_FILETYPE		0x0002
#define EXT4_FEATURE_INCOMPAT_RECOVER		0x0004 /* Needs recovery */
#define EXT4_FEATURE_INCOMPAT_JOURNAL_DEV	0x0008 /* Journal device */
#define EXT4_FEATURE_INCOMPAT_META_BG		0x0010
#define EXT4_FEATURE_INCOMPAT_EXTENTS		0x0040 /* extents support */
#define EXT4_FEATURE_INCOMPAT_64BIT		0x0080
#define EXT4_FEATURE_INCOMPAT_MMP               0x0100
#define EXT4_FEATURE_INCOMPAT_FLEX_BG		0x0200
#define EXT4_FEATURE_INCOMPAT_EA_INODE		0x0400 /* EA in inode */
#define EXT4_FEATURE_INCOMPAT_DIRDATA		0x1000 /* data in dirent */
#define EXT4_FEATURE_INCOMPAT_CSUM_SEED		0x2000
#define EXT4_FEATURE_INCOMPAT_LARGEDIR		0x4000 /* >2GB or 3-lvl htree */
#define EXT4_FEATURE_INCOMPAT_INLINE_DATA	0x8000 /* data in inode */
#define EXT4_FEATURE_INCOMPAT_ENCRYPT		0x10000
#define EXT4_FEATURE_INCOMPAT_CASEFOLD		0x20000

extern void ext4_update_dynamic_rev(struct super_block *sb);

#define EXT4_FEATURE_COMPAT_FUNCS(name, flagname) \
static inline bool ext4_has_feature_##name(struct super_block *sb) \
{ \
	return ((EXT4_SB(sb)->s_es->s_feature_compat & \
		cpu_to_le32(EXT4_FEATURE_COMPAT_##flagname)) != 0); \
} \
static inline void ext4_set_feature_##name(struct super_block *sb) \
{ \
	ext4_update_dynamic_rev(sb); \
	EXT4_SB(sb)->s_es->s_feature_compat |= \
		cpu_to_le32(EXT4_FEATURE_COMPAT_##flagname); \
} \
static inline void ext4_clear_feature_##name(struct super_block *sb) \
{ \
	EXT4_SB(sb)->s_es->s_feature_compat &= \
		~cpu_to_le32(EXT4_FEATURE_COMPAT_##flagname); \
}

#define EXT4_FEATURE_RO_COMPAT_FUNCS(name, flagname) \
static inline bool ext4_has_feature_##name(struct super_block *sb) \
{ \
	return ((EXT4_SB(sb)->s_es->s_feature_ro_compat & \
		cpu_to_le32(EXT4_FEATURE_RO_COMPAT_##flagname)) != 0); \
} \
static inline void ext4_set_feature_##name(struct super_block *sb) \
{ \
	ext4_update_dynamic_rev(sb); \
	EXT4_SB(sb)->s_es->s_feature_ro_compat |= \
		cpu_to_le32(EXT4_FEATURE_RO_COMPAT_##flagname); \
} \
static inline void ext4_clear_feature_##name(struct super_block *sb) \
{ \
	EXT4_SB(sb)->s_es->s_feature_ro_compat &= \
		~cpu_to_le32(EXT4_FEATURE_RO_COMPAT_##flagname); \
}

#define EXT4_FEATURE_INCOMPAT_FUNCS(name, flagname) \
static inline bool ext4_has_feature_##name(struct super_block *sb) \
{ \
	return ((EXT4_SB(sb)->s_es->s_feature_incompat & \
		cpu_to_le32(EXT4_FEATURE_INCOMPAT_##flagname)) != 0); \
} \
static inline void ext4_set_feature_##name(struct super_block *sb) \
{ \
	ext4_update_dynamic_rev(sb); \
	EXT4_SB(sb)->s_es->s_feature_incompat |= \
		cpu_to_le32(EXT4_FEATURE_INCOMPAT_##flagname); \
} \
static inline void ext4_clear_feature_##name(struct super_block *sb) \
{ \
	EXT4_SB(sb)->s_es->s_feature_incompat &= \
		~cpu_to_le32(EXT4_FEATURE_INCOMPAT_##flagname); \
}

EXT4_FEATURE_COMPAT_FUNCS(dir_prealloc,		DIR_PREALLOC)
EXT4_FEATURE_COMPAT_FUNCS(imagic_inodes,	IMAGIC_INODES)
EXT4_FEATURE_COMPAT_FUNCS(journal,		HAS_JOURNAL)
EXT4_FEATURE_COMPAT_FUNCS(xattr,		EXT_ATTR)
EXT4_FEATURE_COMPAT_FUNCS(resize_inode,		RESIZE_INODE)
EXT4_FEATURE_COMPAT_FUNCS(dir_index,		DIR_INDEX)
EXT4_FEATURE_COMPAT_FUNCS(sparse_super2,	SPARSE_SUPER2)
EXT4_FEATURE_COMPAT_FUNCS(fast_commit,		FAST_COMMIT)
EXT4_FEATURE_COMPAT_FUNCS(stable_inodes,	STABLE_INODES)

EXT4_FEATURE_RO_COMPAT_FUNCS(sparse_super,	SPARSE_SUPER)
EXT4_FEATURE_RO_COMPAT_FUNCS(large_file,	LARGE_FILE)
EXT4_FEATURE_RO_COMPAT_FUNCS(btree_dir,		BTREE_DIR)
EXT4_FEATURE_RO_COMPAT_FUNCS(huge_file,		HUGE_FILE)
EXT4_FEATURE_RO_COMPAT_FUNCS(gdt_csum,		GDT_CSUM)
EXT4_FEATURE_RO_COMPAT_FUNCS(dir_nlink,		DIR_NLINK)
EXT4_FEATURE_RO_COMPAT_FUNCS(extra_isize,	EXTRA_ISIZE)
EXT4_FEATURE_RO_COMPAT_FUNCS(quota,		QUOTA)
EXT4_FEATURE_RO_COMPAT_FUNCS(bigalloc,		BIGALLOC)
EXT4_FEATURE_RO_COMPAT_FUNCS(metadata_csum,	METADATA_CSUM)
EXT4_FEATURE_RO_COMPAT_FUNCS(readonly,		READONLY)
EXT4_FEATURE_RO_COMPAT_FUNCS(project,		PROJECT)
EXT4_FEATURE_RO_COMPAT_FUNCS(verity,		VERITY)

EXT4_FEATURE_INCOMPAT_FUNCS(compression,	COMPRESSION)
EXT4_FEATURE_INCOMPAT_FUNCS(filetype,		FILETYPE)
EXT4_FEATURE_INCOMPAT_FUNCS(journal_needs_recovery,	RECOVER)
EXT4_FEATURE_INCOMPAT_FUNCS(journal_dev,	JOURNAL_DEV)
EXT4_FEATURE_INCOMPAT_FUNCS(meta_bg,		META_BG)
EXT4_FEATURE_INCOMPAT_FUNCS(extents,		EXTENTS)
EXT4_FEATURE_INCOMPAT_FUNCS(64bit,		64BIT)
EXT4_FEATURE_INCOMPAT_FUNCS(mmp,		MMP)
EXT4_FEATURE_INCOMPAT_FUNCS(flex_bg,		FLEX_BG)
EXT4_FEATURE_INCOMPAT_FUNCS(ea_inode,		EA_INODE)
EXT4_FEATURE_INCOMPAT_FUNCS(dirdata,		DIRDATA)
EXT4_FEATURE_INCOMPAT_FUNCS(csum_seed,		CSUM_SEED)
EXT4_FEATURE_INCOMPAT_FUNCS(largedir,		LARGEDIR)
EXT4_FEATURE_INCOMPAT_FUNCS(inline_data,	INLINE_DATA)
EXT4_FEATURE_INCOMPAT_FUNCS(encrypt,		ENCRYPT)
EXT4_FEATURE_INCOMPAT_FUNCS(casefold,		CASEFOLD)

#define EXT2_FEATURE_COMPAT_SUPP	EXT4_FEATURE_COMPAT_EXT_ATTR
#define EXT2_FEATURE_INCOMPAT_SUPP	(EXT4_FEATURE_INCOMPAT_FILETYPE| \
					 EXT4_FEATURE_INCOMPAT_META_BG)
#define EXT2_FEATURE_RO_COMPAT_SUPP	(EXT4_FEATURE_RO_COMPAT_SPARSE_SUPER| \
					 EXT4_FEATURE_RO_COMPAT_LARGE_FILE| \
					 EXT4_FEATURE_RO_COMPAT_BTREE_DIR)

#define EXT3_FEATURE_COMPAT_SUPP	EXT4_FEATURE_COMPAT_EXT_ATTR
#define EXT3_FEATURE_INCOMPAT_SUPP	(EXT4_FEATURE_INCOMPAT_FILETYPE| \
					 EXT4_FEATURE_INCOMPAT_RECOVER| \
					 EXT4_FEATURE_INCOMPAT_META_BG)
#define EXT3_FEATURE_RO_COMPAT_SUPP	(EXT4_FEATURE_RO_COMPAT_SPARSE_SUPER| \
					 EXT4_FEATURE_RO_COMPAT_LARGE_FILE| \
					 EXT4_FEATURE_RO_COMPAT_BTREE_DIR)

#define EXT4_FEATURE_COMPAT_SUPP	EXT4_FEATURE_COMPAT_EXT_ATTR
#define EXT4_FEATURE_INCOMPAT_SUPP	(EXT4_FEATURE_INCOMPAT_FILETYPE| \
					 EXT4_FEATURE_INCOMPAT_RECOVER| \
					 EXT4_FEATURE_INCOMPAT_META_BG| \
					 EXT4_FEATURE_INCOMPAT_EXTENTS| \
					 EXT4_FEATURE_INCOMPAT_64BIT| \
					 EXT4_FEATURE_INCOMPAT_FLEX_BG| \
					 EXT4_FEATURE_INCOMPAT_EA_INODE| \
					 EXT4_FEATURE_INCOMPAT_MMP | \
					 EXT4_FEATURE_INCOMPAT_INLINE_DATA | \
					 EXT4_FEATURE_INCOMPAT_ENCRYPT | \
					 EXT4_FEATURE_INCOMPAT_CASEFOLD | \
					 EXT4_FEATURE_INCOMPAT_CSUM_SEED | \
					 EXT4_FEATURE_INCOMPAT_LARGEDIR)
#define EXT4_FEATURE_RO_COMPAT_SUPP	(EXT4_FEATURE_RO_COMPAT_SPARSE_SUPER| \
					 EXT4_FEATURE_RO_COMPAT_LARGE_FILE| \
					 EXT4_FEATURE_RO_COMPAT_GDT_CSUM| \
					 EXT4_FEATURE_RO_COMPAT_DIR_NLINK | \
					 EXT4_FEATURE_RO_COMPAT_EXTRA_ISIZE | \
					 EXT4_FEATURE_RO_COMPAT_BTREE_DIR |\
					 EXT4_FEATURE_RO_COMPAT_HUGE_FILE |\
					 EXT4_FEATURE_RO_COMPAT_BIGALLOC |\
					 EXT4_FEATURE_RO_COMPAT_METADATA_CSUM|\
					 EXT4_FEATURE_RO_COMPAT_QUOTA |\
					 EXT4_FEATURE_RO_COMPAT_PROJECT |\
					 EXT4_FEATURE_RO_COMPAT_VERITY)

#define EXTN_FEATURE_FUNCS(ver) \
static inline bool ext4_has_unknown_ext##ver##_compat_features(struct super_block *sb) \
{ \
	return ((EXT4_SB(sb)->s_es->s_feature_compat & \
		cpu_to_le32(~EXT##ver##_FEATURE_COMPAT_SUPP)) != 0); \
} \
static inline bool ext4_has_unknown_ext##ver##_ro_compat_features(struct super_block *sb) \
{ \
	return ((EXT4_SB(sb)->s_es->s_feature_ro_compat & \
		cpu_to_le32(~EXT##ver##_FEATURE_RO_COMPAT_SUPP)) != 0); \
} \
static inline bool ext4_has_unknown_ext##ver##_incompat_features(struct super_block *sb) \
{ \
	return ((EXT4_SB(sb)->s_es->s_feature_incompat & \
		cpu_to_le32(~EXT##ver##_FEATURE_INCOMPAT_SUPP)) != 0); \
}

EXTN_FEATURE_FUNCS(2)
EXTN_FEATURE_FUNCS(3)
EXTN_FEATURE_FUNCS(4)

static inline bool ext4_has_compat_features(struct super_block *sb)
{
	return (EXT4_SB(sb)->s_es->s_feature_compat != 0);
}
static inline bool ext4_has_ro_compat_features(struct super_block *sb)
{
	return (EXT4_SB(sb)->s_es->s_feature_ro_compat != 0);
}
static inline bool ext4_has_incompat_features(struct super_block *sb)
{
	return (EXT4_SB(sb)->s_es->s_feature_incompat != 0);
}

/*
 * Superblock flags
 */
#define EXT4_FLAGS_RESIZING	0
#define EXT4_FLAGS_SHUTDOWN	1
#define EXT4_FLAGS_BDEV_IS_DAX	2

static inline int ext4_forced_shutdown(struct ext4_sb_info *sbi)
{
	return test_bit(EXT4_FLAGS_SHUTDOWN, &sbi->s_ext4_flags);
}


/*
 * Default values for user and/or group using reserved blocks
 */
#define	EXT4_DEF_RESUID		0
#define	EXT4_DEF_RESGID		0

/*
 * Default project ID
 */
#define	EXT4_DEF_PROJID		0

#define EXT4_DEF_INODE_READAHEAD_BLKS	32

/*
 * Default mount options
 */
#define EXT4_DEFM_DEBUG		0x0001
#define EXT4_DEFM_BSDGROUPS	0x0002
#define EXT4_DEFM_XATTR_USER	0x0004
#define EXT4_DEFM_ACL		0x0008
#define EXT4_DEFM_UID16		0x0010
#define EXT4_DEFM_JMODE		0x0060
#define EXT4_DEFM_JMODE_DATA	0x0020
#define EXT4_DEFM_JMODE_ORDERED	0x0040
#define EXT4_DEFM_JMODE_WBACK	0x0060
#define EXT4_DEFM_NOBARRIER	0x0100
#define EXT4_DEFM_BLOCK_VALIDITY 0x0200
#define EXT4_DEFM_DISCARD	0x0400
#define EXT4_DEFM_NODELALLOC	0x0800

/*
 * Default journal batch times
 */
#define EXT4_DEF_MIN_BATCH_TIME	0
#define EXT4_DEF_MAX_BATCH_TIME	15000 /* 15ms */

/*
 * Minimum number of groups in a flexgroup before we separate out
 * directories into the first block group of a flexgroup
 */
#define EXT4_FLEX_SIZE_DIR_ALLOC_SCHEME	4

/*
 * Structure of a directory entry
 */
#define EXT4_NAME_LEN 255

struct ext4_dir_entry {
	__le32	inode;			/* Inode number */
	__le16	rec_len;		/* Directory entry length */
	__le16	name_len;		/* Name length */
	char	name[EXT4_NAME_LEN];	/* File name */
};

/*
 * The new version of the directory entry.  Since EXT4 structures are
 * stored in intel byte order, and the name_len field could never be
 * bigger than 255 chars, it's safe to reclaim the extra byte for the
 * file_type field.
 */
struct ext4_dir_entry_2 {
	__le32	inode;			/* Inode number */
	__le16	rec_len;		/* Directory entry length */
	__u8	name_len;		/* Name length */
	__u8	file_type;		/* See file type macros EXT4_FT_* below */
	char	name[EXT4_NAME_LEN];	/* File name */
};

/*
 * This is a bogus directory entry at the end of each leaf block that
 * records checksums.
 */
struct ext4_dir_entry_tail {
	__le32	det_reserved_zero1;	/* Pretend to be unused */
	__le16	det_rec_len;		/* 12 */
	__u8	det_reserved_zero2;	/* Zero name length */
	__u8	det_reserved_ft;	/* 0xDE, fake file type */
	__le32	det_checksum;		/* crc32c(uuid+inum+dirblock) */
};

#define EXT4_DIRENT_TAIL(block, blocksize) \
	((struct ext4_dir_entry_tail *)(((void *)(block)) + \
					((blocksize) - \
					 sizeof(struct ext4_dir_entry_tail))))

/*
 * Ext4 directory file types.  Only the low 3 bits are used.  The
 * other bits are reserved for now.
 */
#define EXT4_FT_UNKNOWN		0
#define EXT4_FT_REG_FILE	1
#define EXT4_FT_DIR		2
#define EXT4_FT_CHRDEV		3
#define EXT4_FT_BLKDEV		4
#define EXT4_FT_FIFO		5
#define EXT4_FT_SOCK		6
#define EXT4_FT_SYMLINK		7

#define EXT4_FT_MAX		8

#define EXT4_FT_DIR_CSUM	0xDE

/*
 * EXT4_DIR_PAD defines the directory entries boundaries
 *
 * NOTE: It must be a multiple of 4
 */
#define EXT4_DIR_PAD			4
#define EXT4_DIR_ROUND			(EXT4_DIR_PAD - 1)
#define EXT4_DIR_REC_LEN(name_len)	(((name_len) + 8 + EXT4_DIR_ROUND) & \
					 ~EXT4_DIR_ROUND)
#define EXT4_MAX_REC_LEN		((1<<16)-1)

/*
 * If we ever get support for fs block sizes > page_size, we'll need
 * to remove the #if statements in the next two functions...
 */
static inline unsigned int
ext4_rec_len_from_disk(__le16 dlen, unsigned blocksize)
{
	unsigned len = le16_to_cpu(dlen);

#if (PAGE_SIZE >= 65536)
	if (len == EXT4_MAX_REC_LEN || len == 0)
		return blocksize;
	return (len & 65532) | ((len & 3) << 16);
#else
	return len;
#endif
}

static inline __le16 ext4_rec_len_to_disk(unsigned len, unsigned blocksize)
{
	if ((len > blocksize) || (blocksize > (1 << 18)) || (len & 3))
		BUG();
#if (PAGE_SIZE >= 65536)
	if (len < 65536)
		return cpu_to_le16(len);
	if (len == blocksize) {
		if (blocksize == 65536)
			return cpu_to_le16(EXT4_MAX_REC_LEN);
		else
			return cpu_to_le16(0);
	}
	return cpu_to_le16((len & 65532) | ((len >> 16) & 3));
#else
	return cpu_to_le16(len);
#endif
}

/*
 * Hash Tree Directory indexing
 * (c) Daniel Phillips, 2001
 */

#define is_dx(dir) (ext4_has_feature_dir_index((dir)->i_sb) && \
		    ext4_test_inode_flag((dir), EXT4_INODE_INDEX))
#define EXT4_DIR_LINK_MAX(dir) unlikely((dir)->i_nlink >= EXT4_LINK_MAX && \
		    !(ext4_has_feature_dir_nlink((dir)->i_sb) && is_dx(dir)))
#define EXT4_DIR_LINK_EMPTY(dir) ((dir)->i_nlink == 2 || (dir)->i_nlink == 1)

/* Legal values for the dx_root hash_version field: */

#define DX_HASH_LEGACY			0
#define DX_HASH_HALF_MD4		1
#define DX_HASH_TEA			2
#define DX_HASH_LEGACY_UNSIGNED		3
#define DX_HASH_HALF_MD4_UNSIGNED	4
#define DX_HASH_TEA_UNSIGNED		5

static inline u32 ext4_chksum(struct ext4_sb_info *sbi, u32 crc,
			      const void *address, unsigned int length)
{
	struct {
		struct shash_desc shash;
		char ctx[4];
	} desc;

	BUG_ON(crypto_shash_descsize(sbi->s_chksum_driver)!=sizeof(desc.ctx));

	desc.shash.tfm = sbi->s_chksum_driver;
	*(u32 *)desc.ctx = crc;

	BUG_ON(crypto_shash_update(&desc.shash, address, length));

	return *(u32 *)desc.ctx;
}

#ifdef __KERNEL__

/* hash info structure used by the directory hash */
struct dx_hash_info
{
	u32		hash;
	u32		minor_hash;
	int		hash_version;
	u32		*seed;
};


/* 32 and 64 bit signed EOF for dx directories */
#define EXT4_HTREE_EOF_32BIT   ((1UL  << (32 - 1)) - 1)
#define EXT4_HTREE_EOF_64BIT   ((1ULL << (64 - 1)) - 1)


/*
 * Control parameters used by ext4_htree_next_block
 */
#define HASH_NB_ALWAYS		1

struct ext4_filename {
	const struct qstr *usr_fname;
	struct fscrypt_str disk_name;
	struct dx_hash_info hinfo;
#ifdef CONFIG_FS_ENCRYPTION
	struct fscrypt_str crypto_buf;
#endif
#ifdef CONFIG_UNICODE
	struct fscrypt_str cf_name;
#endif
};

#define fname_name(p) ((p)->disk_name.name)
#define fname_len(p)  ((p)->disk_name.len)

/*
 * Describe an inode's exact location on disk and in memory
 */
struct ext4_iloc
{
	struct buffer_head *bh;
	unsigned long offset;
	ext4_group_t block_group;
};

static inline struct ext4_inode *ext4_raw_inode(struct ext4_iloc *iloc)
{
	return (struct ext4_inode *) (iloc->bh->b_data + iloc->offset);
}

static inline bool ext4_is_quota_file(struct inode *inode)
{
	return IS_NOQUOTA(inode) &&
	       !(EXT4_I(inode)->i_flags & EXT4_EA_INODE_FL);
}

/*
 * This structure is stuffed into the struct file's private_data field
 * for directories.  It is where we put information so that we can do
 * readdir operations in hash tree order.
 */
struct dir_private_info {
	struct rb_root	root;
	struct rb_node	*curr_node;
	struct fname	*extra_fname;
	loff_t		last_pos;
	__u32		curr_hash;
	__u32		curr_minor_hash;
	__u32		next_hash;
};

/* calculate the first block number of the group */
static inline ext4_fsblk_t
ext4_group_first_block_no(struct super_block *sb, ext4_group_t group_no)
{
	return group_no * (ext4_fsblk_t)EXT4_BLOCKS_PER_GROUP(sb) +
		le32_to_cpu(EXT4_SB(sb)->s_es->s_first_data_block);
}

/*
 * Special error return code only used by dx_probe() and its callers.
 */
#define ERR_BAD_DX_DIR	(-(MAX_ERRNO - 1))

/* htree levels for ext4 */
#define	EXT4_HTREE_LEVEL_COMPAT	2
#define	EXT4_HTREE_LEVEL	3

static inline int ext4_dir_htree_level(struct super_block *sb)
{
	return ext4_has_feature_largedir(sb) ?
		EXT4_HTREE_LEVEL : EXT4_HTREE_LEVEL_COMPAT;
}

/*
 * Timeout and state flag for lazy initialization inode thread.
 */
#define EXT4_DEF_LI_WAIT_MULT			10
#define EXT4_DEF_LI_MAX_START_DELAY		5
#define EXT4_LAZYINIT_QUIT			0x0001
#define EXT4_LAZYINIT_RUNNING			0x0002

/*
 * Lazy inode table initialization info
 */
struct ext4_lazy_init {
	unsigned long		li_state;
	struct list_head	li_request_list;
	struct mutex		li_list_mtx;
};

enum ext4_li_mode {
	EXT4_LI_MODE_PREFETCH_BBITMAP,
	EXT4_LI_MODE_ITABLE,
};

struct ext4_li_request {
	struct super_block	*lr_super;
	enum ext4_li_mode	lr_mode;
	ext4_group_t		lr_first_not_zeroed;
	ext4_group_t		lr_next_group;
	struct list_head	lr_request;
	unsigned long		lr_next_sched;
	unsigned long		lr_timeout;
};

struct ext4_features {
	struct kobject f_kobj;
	struct completion f_kobj_unregister;
};

/*
 * This structure will be used for multiple mount protection. It will be
 * written into the block number saved in the s_mmp_block field in the
 * superblock. Programs that check MMP should assume that if
 * SEQ_FSCK (or any unknown code above SEQ_MAX) is present then it is NOT safe
 * to use the filesystem, regardless of how old the timestamp is.
 */
#define EXT4_MMP_MAGIC     0x004D4D50U /* ASCII for MMP */
#define EXT4_MMP_SEQ_CLEAN 0xFF4D4D50U /* mmp_seq value for clean unmount */
#define EXT4_MMP_SEQ_FSCK  0xE24D4D50U /* mmp_seq value when being fscked */
#define EXT4_MMP_SEQ_MAX   0xE24D4D4FU /* maximum valid mmp_seq value */

struct mmp_struct {
	__le32	mmp_magic;		/* Magic number for MMP */
	__le32	mmp_seq;		/* Sequence no. updated periodically */

	/*
	 * mmp_time, mmp_nodename & mmp_bdevname are only used for information
	 * purposes and do not affect the correctness of the algorithm
	 */
	__le64	mmp_time;		/* Time last updated */
	char	mmp_nodename[64];	/* Node which last updated MMP block */
	char	mmp_bdevname[32];	/* Bdev which last updated MMP block */

	/*
	 * mmp_check_interval is used to verify if the MMP block has been
	 * updated on the block device. The value is updated based on the
	 * maximum time to write the MMP block during an update cycle.
	 */
	__le16	mmp_check_interval;

	__le16	mmp_pad1;
	__le32	mmp_pad2[226];
	__le32	mmp_checksum;		/* crc32c(uuid+mmp_block) */
};

/* arguments passed to the mmp thread */
struct mmpd_data {
	struct buffer_head *bh; /* bh from initial read_mmp_block() */
	struct super_block *sb;  /* super block of the fs */
};

/*
 * Check interval multiplier
 * The MMP block is written every update interval and initially checked every
 * update interval x the multiplier (the value is then adapted based on the
 * write latency). The reason is that writes can be delayed under load and we
 * don't want readers to incorrectly assume that the filesystem is no longer
 * in use.
 */
#define EXT4_MMP_CHECK_MULT		2UL

/*
 * Minimum interval for MMP checking in seconds.
 */
#define EXT4_MMP_MIN_CHECK_INTERVAL	5UL

/*
 * Maximum interval for MMP checking in seconds.
 */
#define EXT4_MMP_MAX_CHECK_INTERVAL	300UL

/*
 * Function prototypes
 */

/*
 * Ok, these declarations are also in <linux/kernel.h> but none of the
 * ext4 source programs needs to include it so they are duplicated here.
 */
# define NORET_TYPE	/**/
# define ATTRIB_NORET	__attribute__((noreturn))
# define NORET_AND	noreturn,

/* bitmap.c */
extern unsigned int ext4_count_free(char *bitmap, unsigned numchars);
void ext4_inode_bitmap_csum_set(struct super_block *sb, ext4_group_t group,
				struct ext4_group_desc *gdp,
				struct buffer_head *bh, int sz);
int ext4_inode_bitmap_csum_verify(struct super_block *sb, ext4_group_t group,
				  struct ext4_group_desc *gdp,
				  struct buffer_head *bh, int sz);
void ext4_block_bitmap_csum_set(struct super_block *sb, ext4_group_t group,
				struct ext4_group_desc *gdp,
				struct buffer_head *bh);
int ext4_block_bitmap_csum_verify(struct super_block *sb, ext4_group_t group,
				  struct ext4_group_desc *gdp,
				  struct buffer_head *bh);

/* balloc.c */
extern void ext4_get_group_no_and_offset(struct super_block *sb,
					 ext4_fsblk_t blocknr,
					 ext4_group_t *blockgrpp,
					 ext4_grpblk_t *offsetp);
extern ext4_group_t ext4_get_group_number(struct super_block *sb,
					  ext4_fsblk_t block);

extern unsigned int ext4_block_group(struct super_block *sb,
			ext4_fsblk_t blocknr);
extern ext4_grpblk_t ext4_block_group_offset(struct super_block *sb,
			ext4_fsblk_t blocknr);
extern int ext4_bg_has_super(struct super_block *sb, ext4_group_t group);
extern unsigned long ext4_bg_num_gdb(struct super_block *sb,
			ext4_group_t group);
extern ext4_fsblk_t ext4_new_meta_blocks(handle_t *handle, struct inode *inode,
					 ext4_fsblk_t goal,
					 unsigned int flags,
					 unsigned long *count,
					 int *errp);
extern int ext4_claim_free_clusters(struct ext4_sb_info *sbi,
				    s64 nclusters, unsigned int flags);
extern ext4_fsblk_t ext4_count_free_clusters(struct super_block *);
extern void ext4_check_blocks_bitmap(struct super_block *);
extern struct ext4_group_desc * ext4_get_group_desc(struct super_block * sb,
						    ext4_group_t block_group,
						    struct buffer_head ** bh);
extern int ext4_should_retry_alloc(struct super_block *sb, int *retries);

extern struct buffer_head *ext4_read_block_bitmap_nowait(struct super_block *sb,
						ext4_group_t block_group,
						bool ignore_locked);
extern int ext4_wait_block_bitmap(struct super_block *sb,
				  ext4_group_t block_group,
				  struct buffer_head *bh);
extern struct buffer_head *ext4_read_block_bitmap(struct super_block *sb,
						  ext4_group_t block_group);
extern unsigned ext4_free_clusters_after_init(struct super_block *sb,
					      ext4_group_t block_group,
					      struct ext4_group_desc *gdp);
ext4_fsblk_t ext4_inode_to_goal_block(struct inode *);

#ifdef CONFIG_UNICODE
extern void ext4_fname_setup_ci_filename(struct inode *dir,
					 const struct qstr *iname,
					 struct fscrypt_str *fname);
#endif

#ifdef CONFIG_FS_ENCRYPTION
static inline void ext4_fname_from_fscrypt_name(struct ext4_filename *dst,
						const struct fscrypt_name *src)
{
	memset(dst, 0, sizeof(*dst));

	dst->usr_fname = src->usr_fname;
	dst->disk_name = src->disk_name;
	dst->hinfo.hash = src->hash;
	dst->hinfo.minor_hash = src->minor_hash;
	dst->crypto_buf = src->crypto_buf;
}

static inline int ext4_fname_setup_filename(struct inode *dir,
					    const struct qstr *iname,
					    int lookup,
					    struct ext4_filename *fname)
{
	struct fscrypt_name name;
	int err;

	err = fscrypt_setup_filename(dir, iname, lookup, &name);
	if (err)
		return err;

	ext4_fname_from_fscrypt_name(fname, &name);

#ifdef CONFIG_UNICODE
	ext4_fname_setup_ci_filename(dir, iname, &fname->cf_name);
#endif
	return 0;
}

static inline int ext4_fname_prepare_lookup(struct inode *dir,
					    struct dentry *dentry,
					    struct ext4_filename *fname)
{
	struct fscrypt_name name;
	int err;

	err = fscrypt_prepare_lookup(dir, dentry, &name);
	if (err)
		return err;

	ext4_fname_from_fscrypt_name(fname, &name);

#ifdef CONFIG_UNICODE
	ext4_fname_setup_ci_filename(dir, &dentry->d_name, &fname->cf_name);
#endif
	return 0;
}

static inline void ext4_fname_free_filename(struct ext4_filename *fname)
{
	struct fscrypt_name name;

	name.crypto_buf = fname->crypto_buf;
	fscrypt_free_filename(&name);

	fname->crypto_buf.name = NULL;
	fname->usr_fname = NULL;
	fname->disk_name.name = NULL;

#ifdef CONFIG_UNICODE
	kfree(fname->cf_name.name);
	fname->cf_name.name = NULL;
#endif
}
#else /* !CONFIG_FS_ENCRYPTION */
static inline int ext4_fname_setup_filename(struct inode *dir,
					    const struct qstr *iname,
					    int lookup,
					    struct ext4_filename *fname)
{
	fname->usr_fname = iname;
	fname->disk_name.name = (unsigned char *) iname->name;
	fname->disk_name.len = iname->len;

#ifdef CONFIG_UNICODE
	ext4_fname_setup_ci_filename(dir, iname, &fname->cf_name);
#endif

	return 0;
}

static inline int ext4_fname_prepare_lookup(struct inode *dir,
					    struct dentry *dentry,
					    struct ext4_filename *fname)
{
	return ext4_fname_setup_filename(dir, &dentry->d_name, 1, fname);
}

static inline void ext4_fname_free_filename(struct ext4_filename *fname)
{
#ifdef CONFIG_UNICODE
	kfree(fname->cf_name.name);
	fname->cf_name.name = NULL;
#endif
}
#endif /* !CONFIG_FS_ENCRYPTION */

/* dir.c */
extern int __ext4_check_dir_entry(const char *, unsigned int, struct inode *,
				  struct file *,
				  struct ext4_dir_entry_2 *,
				  struct buffer_head *, char *, int,
				  unsigned int);
#define ext4_check_dir_entry(dir, filp, de, bh, buf, size, offset)	\
	unlikely(__ext4_check_dir_entry(__func__, __LINE__, (dir), (filp), \
					(de), (bh), (buf), (size), (offset)))
extern int ext4_htree_store_dirent(struct file *dir_file, __u32 hash,
				__u32 minor_hash,
				struct ext4_dir_entry_2 *dirent,
				struct fscrypt_str *ent_name);
extern void ext4_htree_free_dir_info(struct dir_private_info *p);
extern int ext4_find_dest_de(struct inode *dir, struct inode *inode,
			     struct buffer_head *bh,
			     void *buf, int buf_size,
			     struct ext4_filename *fname,
			     struct ext4_dir_entry_2 **dest_de);
void ext4_insert_dentry(struct inode *inode,
			struct ext4_dir_entry_2 *de,
			int buf_size,
			struct ext4_filename *fname);
static inline void ext4_update_dx_flag(struct inode *inode)
{
	if (!ext4_has_feature_dir_index(inode->i_sb) &&
	    ext4_test_inode_flag(inode, EXT4_INODE_INDEX)) {
		/* ext4_iget() should have caught this... */
		WARN_ON_ONCE(ext4_has_feature_metadata_csum(inode->i_sb));
		ext4_clear_inode_flag(inode, EXT4_INODE_INDEX);
	}
}
static const unsigned char ext4_filetype_table[] = {
	DT_UNKNOWN, DT_REG, DT_DIR, DT_CHR, DT_BLK, DT_FIFO, DT_SOCK, DT_LNK
};

static inline  unsigned char get_dtype(struct super_block *sb, int filetype)
{
	if (!ext4_has_feature_filetype(sb) || filetype >= EXT4_FT_MAX)
		return DT_UNKNOWN;

	return ext4_filetype_table[filetype];
}
extern int ext4_check_all_de(struct inode *dir, struct buffer_head *bh,
			     void *buf, int buf_size);

/* fsync.c */
extern int ext4_sync_file(struct file *, loff_t, loff_t, int);

/* hash.c */
extern int ext4fs_dirhash(const struct inode *dir, const char *name, int len,
			  struct dx_hash_info *hinfo);

/* ialloc.c */
extern int ext4_mark_inode_used(struct super_block *sb, int ino);
extern struct inode *__ext4_new_inode(handle_t *, struct inode *, umode_t,
				      const struct qstr *qstr, __u32 goal,
				      uid_t *owner, __u32 i_flags,
				      int handle_type, unsigned int line_no,
				      int nblocks);

#define ext4_new_inode(handle, dir, mode, qstr, goal, owner, i_flags) \
	__ext4_new_inode((handle), (dir), (mode), (qstr), (goal), (owner), \
			 i_flags, 0, 0, 0)
#define ext4_new_inode_start_handle(dir, mode, qstr, goal, owner, \
				    type, nblocks)		    \
	__ext4_new_inode(NULL, (dir), (mode), (qstr), (goal), (owner), \
			 0, (type), __LINE__, (nblocks))


extern void ext4_free_inode(handle_t *, struct inode *);
extern struct inode * ext4_orphan_get(struct super_block *, unsigned long);
extern unsigned long ext4_count_free_inodes(struct super_block *);
extern unsigned long ext4_count_dirs(struct super_block *);
extern void ext4_check_inodes_bitmap(struct super_block *);
extern void ext4_mark_bitmap_end(int start_bit, int end_bit, char *bitmap);
extern int ext4_init_inode_table(struct super_block *sb,
				 ext4_group_t group, int barrier);
extern void ext4_end_bitmap_read(struct buffer_head *bh, int uptodate);

/* fast_commit.c */
int ext4_fc_info_show(struct seq_file *seq, void *v);
void ext4_fc_init(struct super_block *sb, journal_t *journal);
void ext4_fc_init_inode(struct inode *inode);
void ext4_fc_track_range(handle_t *handle, struct inode *inode, ext4_lblk_t start,
			 ext4_lblk_t end);
void __ext4_fc_track_unlink(handle_t *handle, struct inode *inode,
	struct dentry *dentry);
void __ext4_fc_track_link(handle_t *handle, struct inode *inode,
	struct dentry *dentry);
void ext4_fc_track_unlink(handle_t *handle, struct dentry *dentry);
void ext4_fc_track_link(handle_t *handle, struct dentry *dentry);
void ext4_fc_track_create(handle_t *handle, struct dentry *dentry);
void ext4_fc_track_inode(handle_t *handle, struct inode *inode);
void ext4_fc_mark_ineligible(struct super_block *sb, int reason);
void ext4_fc_start_ineligible(struct super_block *sb, int reason);
void ext4_fc_stop_ineligible(struct super_block *sb);
void ext4_fc_start_update(struct inode *inode);
void ext4_fc_stop_update(struct inode *inode);
void ext4_fc_del(struct inode *inode);
bool ext4_fc_replay_check_excluded(struct super_block *sb, ext4_fsblk_t block);
void ext4_fc_replay_cleanup(struct super_block *sb);
int ext4_fc_commit(journal_t *journal, tid_t commit_tid);
int __init ext4_fc_init_dentry_cache(void);

/* mballoc.c */
extern const struct seq_operations ext4_mb_seq_groups_ops;
extern long ext4_mb_stats;
extern long ext4_mb_max_to_scan;
extern int ext4_mb_init(struct super_block *);
extern int ext4_mb_release(struct super_block *);
extern ext4_fsblk_t ext4_mb_new_blocks(handle_t *,
				struct ext4_allocation_request *, int *);
extern int ext4_mb_reserve_blocks(struct super_block *, int);
extern void ext4_discard_preallocations(struct inode *, unsigned int);
extern int __init ext4_init_mballoc(void);
extern void ext4_exit_mballoc(void);
extern ext4_group_t ext4_mb_prefetch(struct super_block *sb,
				     ext4_group_t group,
				     unsigned int nr, int *cnt);
extern void ext4_mb_prefetch_fini(struct super_block *sb, ext4_group_t group,
				  unsigned int nr);

extern void ext4_free_blocks(handle_t *handle, struct inode *inode,
			     struct buffer_head *bh, ext4_fsblk_t block,
			     unsigned long count, int flags);
extern int ext4_mb_alloc_groupinfo(struct super_block *sb,
				   ext4_group_t ngroups);
extern int ext4_mb_add_groupinfo(struct super_block *sb,
		ext4_group_t i, struct ext4_group_desc *desc);
extern int ext4_group_add_blocks(handle_t *handle, struct super_block *sb,
				ext4_fsblk_t block, unsigned long count);
extern int ext4_trim_fs(struct super_block *, struct fstrim_range *);
extern void ext4_process_freed_data(struct super_block *sb, tid_t commit_tid);
extern void ext4_mb_mark_bb(struct super_block *sb, ext4_fsblk_t block,
		       int len, int state);

/* inode.c */
void ext4_inode_csum_set(struct inode *inode, struct ext4_inode *raw,
			 struct ext4_inode_info *ei);
int ext4_inode_is_fast_symlink(struct inode *inode);
struct buffer_head *ext4_getblk(handle_t *, struct inode *, ext4_lblk_t, int);
struct buffer_head *ext4_bread(handle_t *, struct inode *, ext4_lblk_t, int);
int ext4_bread_batch(struct inode *inode, ext4_lblk_t block, int bh_count,
		     bool wait, struct buffer_head **bhs);
int ext4_get_block_unwritten(struct inode *inode, sector_t iblock,
			     struct buffer_head *bh_result, int create);
int ext4_get_block(struct inode *inode, sector_t iblock,
		   struct buffer_head *bh_result, int create);
int ext4_da_get_block_prep(struct inode *inode, sector_t iblock,
			   struct buffer_head *bh, int create);
int ext4_walk_page_buffers(handle_t *handle,
			   struct buffer_head *head,
			   unsigned from,
			   unsigned to,
			   int *partial,
			   int (*fn)(handle_t *handle,
				     struct buffer_head *bh));
int do_journal_get_write_access(handle_t *handle,
				struct buffer_head *bh);
#define FALL_BACK_TO_NONDELALLOC 1
#define CONVERT_INLINE_DATA	 2

typedef enum {
	EXT4_IGET_NORMAL =	0,
	EXT4_IGET_SPECIAL =	0x0001, /* OK to iget a system inode */
	EXT4_IGET_HANDLE = 	0x0002	/* Inode # is from a handle */
} ext4_iget_flags;

extern struct inode *__ext4_iget(struct super_block *sb, unsigned long ino,
				 ext4_iget_flags flags, const char *function,
				 unsigned int line);

#define ext4_iget(sb, ino, flags) \
	__ext4_iget((sb), (ino), (flags), __func__, __LINE__)

extern int  ext4_write_inode(struct inode *, struct writeback_control *);
extern int  ext4_setattr(struct dentry *, struct iattr *);
extern int  ext4_getattr(const struct path *, struct kstat *, u32, unsigned int);
extern void ext4_evict_inode(struct inode *);
extern void ext4_clear_inode(struct inode *);
extern int  ext4_file_getattr(const struct path *, struct kstat *, u32, unsigned int);
extern int  ext4_sync_inode(handle_t *, struct inode *);
extern void ext4_dirty_inode(struct inode *, int);
extern int ext4_change_inode_journal_flag(struct inode *, int);
extern int ext4_get_inode_loc(struct inode *, struct ext4_iloc *);
extern int ext4_get_fc_inode_loc(struct super_block *sb, unsigned long ino,
			  struct ext4_iloc *iloc);
extern int ext4_inode_attach_jinode(struct inode *inode);
extern int ext4_can_truncate(struct inode *inode);
extern int ext4_truncate(struct inode *);
extern int ext4_break_layouts(struct inode *);
extern int ext4_punch_hole(struct inode *inode, loff_t offset, loff_t length);
extern void ext4_set_inode_flags(struct inode *, bool init);
extern int ext4_alloc_da_blocks(struct inode *inode);
extern void ext4_set_aops(struct inode *inode);
extern int ext4_writepage_trans_blocks(struct inode *);
extern int ext4_chunk_trans_blocks(struct inode *, int nrblocks);
extern int ext4_zero_partial_blocks(handle_t *handle, struct inode *inode,
			     loff_t lstart, loff_t lend);
extern vm_fault_t ext4_page_mkwrite(struct vm_fault *vmf);
extern vm_fault_t ext4_filemap_fault(struct vm_fault *vmf);
extern qsize_t *ext4_get_reserved_space(struct inode *inode);
extern int ext4_get_projid(struct inode *inode, kprojid_t *projid);
extern void ext4_da_release_space(struct inode *inode, int to_free);
extern void ext4_da_update_reserve_space(struct inode *inode,
					int used, int quota_claim);
extern int ext4_issue_zeroout(struct inode *inode, ext4_lblk_t lblk,
			      ext4_fsblk_t pblk, ext4_lblk_t len);

/* indirect.c */
extern int ext4_ind_map_blocks(handle_t *handle, struct inode *inode,
				struct ext4_map_blocks *map, int flags);
extern int ext4_ind_trans_blocks(struct inode *inode, int nrblocks);
extern void ext4_ind_truncate(handle_t *, struct inode *inode);
extern int ext4_ind_remove_space(handle_t *handle, struct inode *inode,
				 ext4_lblk_t start, ext4_lblk_t end);

/* ioctl.c */
extern long ext4_ioctl(struct file *, unsigned int, unsigned long);
extern long ext4_compat_ioctl(struct file *, unsigned int, unsigned long);
extern void ext4_reset_inode_seed(struct inode *inode);

/* migrate.c */
extern int ext4_ext_migrate(struct inode *);
extern int ext4_ind_migrate(struct inode *inode);

/* namei.c */
extern int ext4_init_new_dir(handle_t *handle, struct inode *dir,
			     struct inode *inode);
extern int ext4_dirblock_csum_verify(struct inode *inode,
				     struct buffer_head *bh);
extern int ext4_orphan_add(handle_t *, struct inode *);
extern int ext4_orphan_del(handle_t *, struct inode *);
extern int ext4_htree_fill_tree(struct file *dir_file, __u32 start_hash,
				__u32 start_minor_hash, __u32 *next_hash);
extern int ext4_search_dir(struct buffer_head *bh,
			   char *search_buf,
			   int buf_size,
			   struct inode *dir,
			   struct ext4_filename *fname,
			   unsigned int offset,
			   struct ext4_dir_entry_2 **res_dir);
extern int ext4_generic_delete_entry(struct inode *dir,
				     struct ext4_dir_entry_2 *de_del,
				     struct buffer_head *bh,
				     void *entry_buf,
				     int buf_size,
				     int csum_size);
extern bool ext4_empty_dir(struct inode *inode);

/* resize.c */
extern void ext4_kvfree_array_rcu(void *to_free);
extern int ext4_group_add(struct super_block *sb,
				struct ext4_new_group_data *input);
extern int ext4_group_extend(struct super_block *sb,
				struct ext4_super_block *es,
				ext4_fsblk_t n_blocks_count);
extern int ext4_resize_fs(struct super_block *sb, ext4_fsblk_t n_blocks_count);

/* super.c */
extern struct buffer_head *ext4_sb_bread(struct super_block *sb,
					 sector_t block, int op_flags);
extern struct buffer_head *ext4_sb_bread_unmovable(struct super_block *sb,
						   sector_t block);
extern void ext4_read_bh_nowait(struct buffer_head *bh, int op_flags,
				bh_end_io_t *end_io);
extern int ext4_read_bh(struct buffer_head *bh, int op_flags,
			bh_end_io_t *end_io);
extern int ext4_read_bh_lock(struct buffer_head *bh, int op_flags, bool wait);
extern void ext4_sb_breadahead_unmovable(struct super_block *sb, sector_t block);
extern int ext4_seq_options_show(struct seq_file *seq, void *offset);
extern int ext4_calculate_overhead(struct super_block *sb);
extern void ext4_superblock_csum_set(struct super_block *sb);
extern int ext4_alloc_flex_bg_array(struct super_block *sb,
				    ext4_group_t ngroup);
extern const char *ext4_decode_error(struct super_block *sb, int errno,
				     char nbuf[16]);
extern void ext4_mark_group_bitmap_corrupted(struct super_block *sb,
					     ext4_group_t block_group,
					     unsigned int flags);

extern __printf(6, 7)
void __ext4_error(struct super_block *, const char *, unsigned int, int, __u64,
		  const char *, ...);
extern __printf(6, 7)
void __ext4_error_inode(struct inode *, const char *, unsigned int,
			ext4_fsblk_t, int, const char *, ...);
extern __printf(5, 6)
void __ext4_error_file(struct file *, const char *, unsigned int, ext4_fsblk_t,
		     const char *, ...);
extern void __ext4_std_error(struct super_block *, const char *,
			     unsigned int, int);
extern __printf(5, 6)
void __ext4_abort(struct super_block *, const char *, unsigned int, int,
		  const char *, ...);
extern __printf(4, 5)
void __ext4_warning(struct super_block *, const char *, unsigned int,
		    const char *, ...);
extern __printf(4, 5)
void __ext4_warning_inode(const struct inode *inode, const char *function,
			  unsigned int line, const char *fmt, ...);
extern __printf(3, 4)
void __ext4_msg(struct super_block *, const char *, const char *, ...);
extern void __dump_mmp_msg(struct super_block *, struct mmp_struct *mmp,
			   const char *, unsigned int, const char *);
extern __printf(7, 8)
void __ext4_grp_locked_error(const char *, unsigned int,
			     struct super_block *, ext4_group_t,
			     unsigned long, ext4_fsblk_t,
			     const char *, ...);

#define EXT4_ERROR_INODE(inode, fmt, a...) \
	ext4_error_inode((inode), __func__, __LINE__, 0, (fmt), ## a)

#define EXT4_ERROR_INODE_ERR(inode, err, fmt, a...)			\
	__ext4_error_inode((inode), __func__, __LINE__, 0, (err), (fmt), ## a)

#define ext4_error_inode_block(inode, block, err, fmt, a...)		\
	__ext4_error_inode((inode), __func__, __LINE__, (block), (err),	\
			   (fmt), ## a)

#define EXT4_ERROR_FILE(file, block, fmt, a...)				\
	ext4_error_file((file), __func__, __LINE__, (block), (fmt), ## a)

#ifdef CONFIG_PRINTK

#define ext4_error_inode(inode, func, line, block, fmt, ...)		\
	__ext4_error_inode(inode, func, line, block, 0, fmt, ##__VA_ARGS__)
#define ext4_error_inode_err(inode, func, line, block, err, fmt, ...)	\
	__ext4_error_inode((inode), (func), (line), (block), 		\
			   (err), (fmt), ##__VA_ARGS__)
#define ext4_error_file(file, func, line, block, fmt, ...)		\
	__ext4_error_file(file, func, line, block, fmt, ##__VA_ARGS__)
#define ext4_error(sb, fmt, ...)					\
	__ext4_error((sb), __func__, __LINE__, 0, 0, (fmt), ##__VA_ARGS__)
#define ext4_error_err(sb, err, fmt, ...)				\
	__ext4_error((sb), __func__, __LINE__, (err), 0, (fmt), ##__VA_ARGS__)
#define ext4_abort(sb, err, fmt, ...)					\
	__ext4_abort((sb), __func__, __LINE__, (err), (fmt), ##__VA_ARGS__)
#define ext4_warning(sb, fmt, ...)					\
	__ext4_warning(sb, __func__, __LINE__, fmt, ##__VA_ARGS__)
#define ext4_warning_inode(inode, fmt, ...)				\
	__ext4_warning_inode(inode, __func__, __LINE__, fmt, ##__VA_ARGS__)
#define ext4_msg(sb, level, fmt, ...)				\
	__ext4_msg(sb, level, fmt, ##__VA_ARGS__)
#define dump_mmp_msg(sb, mmp, msg)					\
	__dump_mmp_msg(sb, mmp, __func__, __LINE__, msg)
#define ext4_grp_locked_error(sb, grp, ino, block, fmt, ...)		\
	__ext4_grp_locked_error(__func__, __LINE__, sb, grp, ino, block, \
				fmt, ##__VA_ARGS__)

#else

#define ext4_error_inode(inode, func, line, block, fmt, ...)		\
do {									\
	no_printk(fmt, ##__VA_ARGS__);					\
	__ext4_error_inode(inode, "", 0, block, 0, " ");		\
} while (0)
#define ext4_error_inode_err(inode, func, line, block, err, fmt, ...)	\
do {									\
	no_printk(fmt, ##__VA_ARGS__);					\
	__ext4_error_inode(inode, "", 0, block, err, " ");		\
} while (0)
#define ext4_error_file(file, func, line, block, fmt, ...)		\
do {									\
	no_printk(fmt, ##__VA_ARGS__);					\
	__ext4_error_file(file, "", 0, block, " ");			\
} while (0)
#define ext4_error(sb, fmt, ...)					\
do {									\
	no_printk(fmt, ##__VA_ARGS__);					\
	__ext4_error(sb, "", 0, 0, 0, " ");				\
} while (0)
#define ext4_error_err(sb, err, fmt, ...)				\
do {									\
	no_printk(fmt, ##__VA_ARGS__);					\
	__ext4_error(sb, "", 0, err, 0, " ");				\
} while (0)
#define ext4_abort(sb, err, fmt, ...)					\
do {									\
	no_printk(fmt, ##__VA_ARGS__);					\
	__ext4_abort(sb, "", 0, err, " ");				\
} while (0)
#define ext4_warning(sb, fmt, ...)					\
do {									\
	no_printk(fmt, ##__VA_ARGS__);					\
	__ext4_warning(sb, "", 0, " ");					\
} while (0)
#define ext4_warning_inode(inode, fmt, ...)				\
do {									\
	no_printk(fmt, ##__VA_ARGS__);					\
	__ext4_warning_inode(inode, "", 0, " ");			\
} while (0)
#define ext4_msg(sb, level, fmt, ...)					\
do {									\
	no_printk(fmt, ##__VA_ARGS__);					\
	__ext4_msg(sb, "", " ");					\
} while (0)
#define dump_mmp_msg(sb, mmp, msg)					\
	__dump_mmp_msg(sb, mmp, "", 0, "")
#define ext4_grp_locked_error(sb, grp, ino, block, fmt, ...)		\
do {									\
	no_printk(fmt, ##__VA_ARGS__);				\
	__ext4_grp_locked_error("", 0, sb, grp, ino, block, " ");	\
} while (0)

#endif

extern ext4_fsblk_t ext4_block_bitmap(struct super_block *sb,
				      struct ext4_group_desc *bg);
extern ext4_fsblk_t ext4_inode_bitmap(struct super_block *sb,
				      struct ext4_group_desc *bg);
extern ext4_fsblk_t ext4_inode_table(struct super_block *sb,
				     struct ext4_group_desc *bg);
extern __u32 ext4_free_group_clusters(struct super_block *sb,
				      struct ext4_group_desc *bg);
extern __u32 ext4_free_inodes_count(struct super_block *sb,
				 struct ext4_group_desc *bg);
extern __u32 ext4_used_dirs_count(struct super_block *sb,
				struct ext4_group_desc *bg);
extern __u32 ext4_itable_unused_count(struct super_block *sb,
				   struct ext4_group_desc *bg);
extern void ext4_block_bitmap_set(struct super_block *sb,
				  struct ext4_group_desc *bg, ext4_fsblk_t blk);
extern void ext4_inode_bitmap_set(struct super_block *sb,
				  struct ext4_group_desc *bg, ext4_fsblk_t blk);
extern void ext4_inode_table_set(struct super_block *sb,
				 struct ext4_group_desc *bg, ext4_fsblk_t blk);
extern void ext4_free_group_clusters_set(struct super_block *sb,
					 struct ext4_group_desc *bg,
					 __u32 count);
extern void ext4_free_inodes_set(struct super_block *sb,
				struct ext4_group_desc *bg, __u32 count);
extern void ext4_used_dirs_set(struct super_block *sb,
				struct ext4_group_desc *bg, __u32 count);
extern void ext4_itable_unused_set(struct super_block *sb,
				   struct ext4_group_desc *bg, __u32 count);
extern int ext4_group_desc_csum_verify(struct super_block *sb, __u32 group,
				       struct ext4_group_desc *gdp);
extern void ext4_group_desc_csum_set(struct super_block *sb, __u32 group,
				     struct ext4_group_desc *gdp);
extern int ext4_register_li_request(struct super_block *sb,
				    ext4_group_t first_not_zeroed);

static inline int ext4_has_metadata_csum(struct super_block *sb)
{
	WARN_ON_ONCE(ext4_has_feature_metadata_csum(sb) &&
		     !EXT4_SB(sb)->s_chksum_driver);

	return ext4_has_feature_metadata_csum(sb) &&
	       (EXT4_SB(sb)->s_chksum_driver != NULL);
}

static inline int ext4_has_group_desc_csum(struct super_block *sb)
{
	return ext4_has_feature_gdt_csum(sb) || ext4_has_metadata_csum(sb);
}

#define ext4_read_incompat_64bit_val(es, name) \
	(((es)->s_feature_incompat & cpu_to_le32(EXT4_FEATURE_INCOMPAT_64BIT) \
		? (ext4_fsblk_t)le32_to_cpu(es->name##_hi) << 32 : 0) | \
		le32_to_cpu(es->name##_lo))

static inline ext4_fsblk_t ext4_blocks_count(struct ext4_super_block *es)
{
	return ext4_read_incompat_64bit_val(es, s_blocks_count);
}

static inline ext4_fsblk_t ext4_r_blocks_count(struct ext4_super_block *es)
{
	return ext4_read_incompat_64bit_val(es, s_r_blocks_count);
}

static inline ext4_fsblk_t ext4_free_blocks_count(struct ext4_super_block *es)
{
	return ext4_read_incompat_64bit_val(es, s_free_blocks_count);
}

static inline void ext4_blocks_count_set(struct ext4_super_block *es,
					 ext4_fsblk_t blk)
{
	es->s_blocks_count_lo = cpu_to_le32((u32)blk);
	es->s_blocks_count_hi = cpu_to_le32(blk >> 32);
}

static inline void ext4_free_blocks_count_set(struct ext4_super_block *es,
					      ext4_fsblk_t blk)
{
	es->s_free_blocks_count_lo = cpu_to_le32((u32)blk);
	es->s_free_blocks_count_hi = cpu_to_le32(blk >> 32);
}

static inline void ext4_r_blocks_count_set(struct ext4_super_block *es,
					   ext4_fsblk_t blk)
{
	es->s_r_blocks_count_lo = cpu_to_le32((u32)blk);
	es->s_r_blocks_count_hi = cpu_to_le32(blk >> 32);
}

static inline loff_t ext4_isize(struct super_block *sb,
				struct ext4_inode *raw_inode)
{
	if (ext4_has_feature_largedir(sb) ||
	    S_ISREG(le16_to_cpu(raw_inode->i_mode)))
		return ((loff_t)le32_to_cpu(raw_inode->i_size_high) << 32) |
			le32_to_cpu(raw_inode->i_size_lo);

	return (loff_t) le32_to_cpu(raw_inode->i_size_lo);
}

static inline void ext4_isize_set(struct ext4_inode *raw_inode, loff_t i_size)
{
	raw_inode->i_size_lo = cpu_to_le32(i_size);
	raw_inode->i_size_high = cpu_to_le32(i_size >> 32);
}

static inline
struct ext4_group_info *ext4_get_group_info(struct super_block *sb,
					    ext4_group_t group)
{
	 struct ext4_group_info **grp_info;
	 long indexv, indexh;
	 BUG_ON(group >= EXT4_SB(sb)->s_groups_count);
	 indexv = group >> (EXT4_DESC_PER_BLOCK_BITS(sb));
	 indexh = group & ((EXT4_DESC_PER_BLOCK(sb)) - 1);
	 grp_info = sbi_array_rcu_deref(EXT4_SB(sb), s_group_info, indexv);
	 return grp_info[indexh];
}

/*
 * Reading s_groups_count requires using smp_rmb() afterwards.  See
 * the locking protocol documented in the comments of ext4_group_add()
 * in resize.c
 */
static inline ext4_group_t ext4_get_groups_count(struct super_block *sb)
{
	ext4_group_t	ngroups = EXT4_SB(sb)->s_groups_count;

	smp_rmb();
	return ngroups;
}

static inline ext4_group_t ext4_flex_group(struct ext4_sb_info *sbi,
					     ext4_group_t block_group)
{
	return block_group >> sbi->s_log_groups_per_flex;
}

static inline unsigned int ext4_flex_bg_size(struct ext4_sb_info *sbi)
{
	return 1 << sbi->s_log_groups_per_flex;
}

#define ext4_std_error(sb, errno)				\
do {								\
	if ((errno))						\
		__ext4_std_error((sb), __func__, __LINE__, (errno));	\
} while (0)

#ifdef CONFIG_SMP
/* Each CPU can accumulate percpu_counter_batch clusters in their local
 * counters. So we need to make sure we have free clusters more
 * than percpu_counter_batch  * nr_cpu_ids. Also add a window of 4 times.
 */
#define EXT4_FREECLUSTERS_WATERMARK (4 * (percpu_counter_batch * nr_cpu_ids))
#else
#define EXT4_FREECLUSTERS_WATERMARK 0
#endif

/* Update i_disksize. Requires i_mutex to avoid races with truncate */
static inline void ext4_update_i_disksize(struct inode *inode, loff_t newsize)
{
	WARN_ON_ONCE(S_ISREG(inode->i_mode) &&
		     !inode_is_locked(inode));
	down_write(&EXT4_I(inode)->i_data_sem);
	if (newsize > EXT4_I(inode)->i_disksize)
		WRITE_ONCE(EXT4_I(inode)->i_disksize, newsize);
	up_write(&EXT4_I(inode)->i_data_sem);
}

/* Update i_size, i_disksize. Requires i_mutex to avoid races with truncate */
static inline int ext4_update_inode_size(struct inode *inode, loff_t newsize)
{
	int changed = 0;

	if (newsize > inode->i_size) {
		i_size_write(inode, newsize);
		changed = 1;
	}
	if (newsize > EXT4_I(inode)->i_disksize) {
		ext4_update_i_disksize(inode, newsize);
		changed |= 2;
	}
	return changed;
}

int ext4_update_disksize_before_punch(struct inode *inode, loff_t offset,
				      loff_t len);

struct ext4_group_info {
	unsigned long   bb_state;
#ifdef AGGRESSIVE_CHECK
	unsigned long	bb_check_counter;
#endif
	struct rb_root  bb_free_root;
	ext4_grpblk_t	bb_first_free;	/* first free block */
	ext4_grpblk_t	bb_free;	/* total free blocks */
	ext4_grpblk_t	bb_fragments;	/* nr of freespace fragments */
	ext4_grpblk_t	bb_largest_free_order;/* order of largest frag in BG */
	struct          list_head bb_prealloc_list;
#ifdef DOUBLE_CHECK
	void            *bb_bitmap;
#endif
	struct rw_semaphore alloc_sem;
	ext4_grpblk_t	bb_counters[];	/* Nr of free power-of-two-block
					 * regions, index is order.
					 * bb_counters[3] = 5 means
					 * 5 free 8-block regions. */
};

#define EXT4_GROUP_INFO_NEED_INIT_BIT		0
#define EXT4_GROUP_INFO_WAS_TRIMMED_BIT		1
#define EXT4_GROUP_INFO_BBITMAP_CORRUPT_BIT	2
#define EXT4_GROUP_INFO_IBITMAP_CORRUPT_BIT	3
#define EXT4_GROUP_INFO_BBITMAP_CORRUPT		\
	(1 << EXT4_GROUP_INFO_BBITMAP_CORRUPT_BIT)
#define EXT4_GROUP_INFO_IBITMAP_CORRUPT		\
	(1 << EXT4_GROUP_INFO_IBITMAP_CORRUPT_BIT)
#define EXT4_GROUP_INFO_BBITMAP_READ_BIT	4

#define EXT4_MB_GRP_NEED_INIT(grp)	\
	(test_bit(EXT4_GROUP_INFO_NEED_INIT_BIT, &((grp)->bb_state)))
#define EXT4_MB_GRP_BBITMAP_CORRUPT(grp)	\
	(test_bit(EXT4_GROUP_INFO_BBITMAP_CORRUPT_BIT, &((grp)->bb_state)))
#define EXT4_MB_GRP_IBITMAP_CORRUPT(grp)	\
	(test_bit(EXT4_GROUP_INFO_IBITMAP_CORRUPT_BIT, &((grp)->bb_state)))

#define EXT4_MB_GRP_WAS_TRIMMED(grp)	\
	(test_bit(EXT4_GROUP_INFO_WAS_TRIMMED_BIT, &((grp)->bb_state)))
#define EXT4_MB_GRP_SET_TRIMMED(grp)	\
	(set_bit(EXT4_GROUP_INFO_WAS_TRIMMED_BIT, &((grp)->bb_state)))
#define EXT4_MB_GRP_CLEAR_TRIMMED(grp)	\
	(clear_bit(EXT4_GROUP_INFO_WAS_TRIMMED_BIT, &((grp)->bb_state)))
#define EXT4_MB_GRP_TEST_AND_SET_READ(grp)	\
	(test_and_set_bit(EXT4_GROUP_INFO_BBITMAP_READ_BIT, &((grp)->bb_state)))

#define EXT4_MAX_CONTENTION		8
#define EXT4_CONTENTION_THRESHOLD	2

static inline spinlock_t *ext4_group_lock_ptr(struct super_block *sb,
					      ext4_group_t group)
{
	return bgl_lock_ptr(EXT4_SB(sb)->s_blockgroup_lock, group);
}

/*
 * Returns true if the filesystem is busy enough that attempts to
 * access the block group locks has run into contention.
 */
static inline int ext4_fs_is_busy(struct ext4_sb_info *sbi)
{
	return (atomic_read(&sbi->s_lock_busy) > EXT4_CONTENTION_THRESHOLD);
}

static inline void ext4_lock_group(struct super_block *sb, ext4_group_t group)
{
	spinlock_t *lock = ext4_group_lock_ptr(sb, group);
	if (spin_trylock(lock))
		/*
		 * We're able to grab the lock right away, so drop the
		 * lock contention counter.
		 */
		atomic_add_unless(&EXT4_SB(sb)->s_lock_busy, -1, 0);
	else {
		/*
		 * The lock is busy, so bump the contention counter,
		 * and then wait on the spin lock.
		 */
		atomic_add_unless(&EXT4_SB(sb)->s_lock_busy, 1,
				  EXT4_MAX_CONTENTION);
		spin_lock(lock);
	}
}

static inline void ext4_unlock_group(struct super_block *sb,
					ext4_group_t group)
{
	spin_unlock(ext4_group_lock_ptr(sb, group));
}

/*
 * Block validity checking
 */
#define ext4_check_indirect_blockref(inode, bh)				\
	ext4_check_blockref(__func__, __LINE__, inode,			\
			    (__le32 *)(bh)->b_data,			\
			    EXT4_ADDR_PER_BLOCK((inode)->i_sb))

#define ext4_ind_check_inode(inode)					\
	ext4_check_blockref(__func__, __LINE__, inode,			\
			    EXT4_I(inode)->i_data,			\
			    EXT4_NDIR_BLOCKS)

/*
 * Inodes and files operations
 */

/* dir.c */
extern const struct file_operations ext4_dir_operations;

#ifdef CONFIG_UNICODE
extern const struct dentry_operations ext4_dentry_ops;
#endif

/* file.c */
extern const struct inode_operations ext4_file_inode_operations;
extern const struct file_operations ext4_file_operations;
extern loff_t ext4_llseek(struct file *file, loff_t offset, int origin);

/* inline.c */
extern int ext4_get_max_inline_size(struct inode *inode);
extern int ext4_find_inline_data_nolock(struct inode *inode);
extern int ext4_init_inline_data(handle_t *handle, struct inode *inode,
				 unsigned int len);
extern int ext4_destroy_inline_data(handle_t *handle, struct inode *inode);

extern int ext4_readpage_inline(struct inode *inode, struct page *page);
extern int ext4_try_to_write_inline_data(struct address_space *mapping,
					 struct inode *inode,
					 loff_t pos, unsigned len,
					 unsigned flags,
					 struct page **pagep);
extern int ext4_write_inline_data_end(struct inode *inode,
				      loff_t pos, unsigned len,
				      unsigned copied,
				      struct page *page);
extern struct buffer_head *
ext4_journalled_write_inline_data(struct inode *inode,
				  unsigned len,
				  struct page *page);
extern int ext4_da_write_inline_data_begin(struct address_space *mapping,
					   struct inode *inode,
					   loff_t pos, unsigned len,
					   unsigned flags,
					   struct page **pagep,
					   void **fsdata);
extern int ext4_da_write_inline_data_end(struct inode *inode, loff_t pos,
					 unsigned len, unsigned copied,
					 struct page *page);
extern int ext4_try_add_inline_entry(handle_t *handle,
				     struct ext4_filename *fname,
				     struct inode *dir, struct inode *inode);
extern int ext4_try_create_inline_dir(handle_t *handle,
				      struct inode *parent,
				      struct inode *inode);
extern int ext4_read_inline_dir(struct file *filp,
				struct dir_context *ctx,
				int *has_inline_data);
extern int ext4_inlinedir_to_tree(struct file *dir_file,
				  struct inode *dir, ext4_lblk_t block,
				  struct dx_hash_info *hinfo,
				  __u32 start_hash, __u32 start_minor_hash,
				  int *has_inline_data);
extern struct buffer_head *ext4_find_inline_entry(struct inode *dir,
					struct ext4_filename *fname,
					struct ext4_dir_entry_2 **res_dir,
					int *has_inline_data);
extern int ext4_delete_inline_entry(handle_t *handle,
				    struct inode *dir,
				    struct ext4_dir_entry_2 *de_del,
				    struct buffer_head *bh,
				    int *has_inline_data);
extern bool empty_inline_dir(struct inode *dir, int *has_inline_data);
extern struct buffer_head *ext4_get_first_inline_block(struct inode *inode,
					struct ext4_dir_entry_2 **parent_de,
					int *retval);
extern int ext4_inline_data_fiemap(struct inode *inode,
				   struct fiemap_extent_info *fieinfo,
				   int *has_inline, __u64 start, __u64 len);

struct iomap;
extern int ext4_inline_data_iomap(struct inode *inode, struct iomap *iomap);

extern int ext4_inline_data_truncate(struct inode *inode, int *has_inline);

extern int ext4_convert_inline_data(struct inode *inode);

static inline int ext4_has_inline_data(struct inode *inode)
{
	return ext4_test_inode_flag(inode, EXT4_INODE_INLINE_DATA) &&
	       EXT4_I(inode)->i_inline_off;
}

/* namei.c */
extern const struct inode_operations ext4_dir_inode_operations;
extern const struct inode_operations ext4_special_inode_operations;
extern struct dentry *ext4_get_parent(struct dentry *child);
extern struct ext4_dir_entry_2 *ext4_init_dot_dotdot(struct inode *inode,
				 struct ext4_dir_entry_2 *de,
				 int blocksize, int csum_size,
				 unsigned int parent_ino, int dotdot_real_len);
extern void ext4_initialize_dirent_tail(struct buffer_head *bh,
					unsigned int blocksize);
extern int ext4_handle_dirty_dirblock(handle_t *handle, struct inode *inode,
				      struct buffer_head *bh);
extern int ext4_ci_compare(const struct inode *parent,
			   const struct qstr *fname,
			   const struct qstr *entry, bool quick);
extern int __ext4_unlink(handle_t *handle, struct inode *dir, const struct qstr *d_name,
			 struct inode *inode);
extern int __ext4_link(struct inode *dir, struct inode *inode,
		       struct dentry *dentry);

#define S_SHIFT 12
static const unsigned char ext4_type_by_mode[(S_IFMT >> S_SHIFT) + 1] = {
	[S_IFREG >> S_SHIFT]	= EXT4_FT_REG_FILE,
	[S_IFDIR >> S_SHIFT]	= EXT4_FT_DIR,
	[S_IFCHR >> S_SHIFT]	= EXT4_FT_CHRDEV,
	[S_IFBLK >> S_SHIFT]	= EXT4_FT_BLKDEV,
	[S_IFIFO >> S_SHIFT]	= EXT4_FT_FIFO,
	[S_IFSOCK >> S_SHIFT]	= EXT4_FT_SOCK,
	[S_IFLNK >> S_SHIFT]	= EXT4_FT_SYMLINK,
};

static inline void ext4_set_de_type(struct super_block *sb,
				struct ext4_dir_entry_2 *de,
				umode_t mode) {
	if (ext4_has_feature_filetype(sb))
		de->file_type = ext4_type_by_mode[(mode & S_IFMT)>>S_SHIFT];
}

/* readpages.c */
extern int ext4_mpage_readpages(struct inode *inode,
		struct readahead_control *rac, struct page *page);
extern int __init ext4_init_post_read_processing(void);
extern void ext4_exit_post_read_processing(void);

/* symlink.c */
extern const struct inode_operations ext4_encrypted_symlink_inode_operations;
extern const struct inode_operations ext4_symlink_inode_operations;
extern const struct inode_operations ext4_fast_symlink_inode_operations;

/* sysfs.c */
extern int ext4_register_sysfs(struct super_block *sb);
extern void ext4_unregister_sysfs(struct super_block *sb);
extern int __init ext4_init_sysfs(void);
extern void ext4_exit_sysfs(void);

/* block_validity */
extern void ext4_release_system_zone(struct super_block *sb);
extern int ext4_setup_system_zone(struct super_block *sb);
extern int __init ext4_init_system_zone(void);
extern void ext4_exit_system_zone(void);
extern int ext4_inode_block_valid(struct inode *inode,
				  ext4_fsblk_t start_blk,
				  unsigned int count);
extern int ext4_check_blockref(const char *, unsigned int,
			       struct inode *, __le32 *, unsigned int);

/* extents.c */
struct ext4_ext_path;
struct ext4_extent;

/*
 * Maximum number of logical blocks in a file; ext4_extent's ee_block is
 * __le32.
 */
#define EXT_MAX_BLOCKS	0xffffffff

extern void ext4_ext_tree_init(handle_t *handle, struct inode *inode);
extern int ext4_ext_index_trans_blocks(struct inode *inode, int extents);
extern int ext4_ext_map_blocks(handle_t *handle, struct inode *inode,
			       struct ext4_map_blocks *map, int flags);
extern int ext4_ext_truncate(handle_t *, struct inode *);
extern int ext4_ext_remove_space(struct inode *inode, ext4_lblk_t start,
				 ext4_lblk_t end);
extern void ext4_ext_init(struct super_block *);
extern void ext4_ext_release(struct super_block *);
extern long ext4_fallocate(struct file *file, int mode, loff_t offset,
			  loff_t len);
extern int ext4_convert_unwritten_extents(handle_t *handle, struct inode *inode,
					  loff_t offset, ssize_t len);
extern int ext4_convert_unwritten_io_end_vec(handle_t *handle,
					     ext4_io_end_t *io_end);
extern int ext4_map_blocks(handle_t *handle, struct inode *inode,
			   struct ext4_map_blocks *map, int flags);
extern int ext4_ext_calc_credits_for_single_extent(struct inode *inode,
						   int num,
						   struct ext4_ext_path *path);
extern int ext4_ext_insert_extent(handle_t *, struct inode *,
				  struct ext4_ext_path **,
				  struct ext4_extent *, int);
extern struct ext4_ext_path *ext4_find_extent(struct inode *, ext4_lblk_t,
					      struct ext4_ext_path **,
					      int flags);
extern void ext4_ext_drop_refs(struct ext4_ext_path *);
extern int ext4_ext_check_inode(struct inode *inode);
extern ext4_lblk_t ext4_ext_next_allocated_block(struct ext4_ext_path *path);
extern int ext4_fiemap(struct inode *inode, struct fiemap_extent_info *fieinfo,
			__u64 start, __u64 len);
extern int ext4_get_es_cache(struct inode *inode,
			     struct fiemap_extent_info *fieinfo,
			     __u64 start, __u64 len);
extern int ext4_ext_precache(struct inode *inode);
extern int ext4_swap_extents(handle_t *handle, struct inode *inode1,
				struct inode *inode2, ext4_lblk_t lblk1,
			     ext4_lblk_t lblk2,  ext4_lblk_t count,
			     int mark_unwritten,int *err);
extern int ext4_clu_mapped(struct inode *inode, ext4_lblk_t lclu);
extern int ext4_datasem_ensure_credits(handle_t *handle, struct inode *inode,
				       int check_cred, int restart_cred,
				       int revoke_cred);
extern void ext4_ext_replay_shrink_inode(struct inode *inode, ext4_lblk_t end);
extern int ext4_ext_replay_set_iblocks(struct inode *inode);
extern int ext4_ext_replay_update_ex(struct inode *inode, ext4_lblk_t start,
		int len, int unwritten, ext4_fsblk_t pblk);
extern int ext4_ext_clear_bb(struct inode *inode);


/* move_extent.c */
extern void ext4_double_down_write_data_sem(struct inode *first,
					    struct inode *second);
extern void ext4_double_up_write_data_sem(struct inode *orig_inode,
					  struct inode *donor_inode);
extern int ext4_move_extents(struct file *o_filp, struct file *d_filp,
			     __u64 start_orig, __u64 start_donor,
			     __u64 len, __u64 *moved_len);

/* page-io.c */
extern int __init ext4_init_pageio(void);
extern void ext4_exit_pageio(void);
extern ext4_io_end_t *ext4_init_io_end(struct inode *inode, gfp_t flags);
extern ext4_io_end_t *ext4_get_io_end(ext4_io_end_t *io_end);
extern int ext4_put_io_end(ext4_io_end_t *io_end);
extern void ext4_put_io_end_defer(ext4_io_end_t *io_end);
extern void ext4_io_submit_init(struct ext4_io_submit *io,
				struct writeback_control *wbc);
extern void ext4_end_io_rsv_work(struct work_struct *work);
extern void ext4_io_submit(struct ext4_io_submit *io);
extern int ext4_bio_write_page(struct ext4_io_submit *io,
			       struct page *page,
			       int len,
			       struct writeback_control *wbc,
			       bool keep_towrite);
extern struct ext4_io_end_vec *ext4_alloc_io_end_vec(ext4_io_end_t *io_end);
extern struct ext4_io_end_vec *ext4_last_io_end_vec(ext4_io_end_t *io_end);

/* mmp.c */
extern int ext4_multi_mount_protect(struct super_block *, ext4_fsblk_t);

/* verity.c */
extern const struct fsverity_operations ext4_verityops;

/*
 * Add new method to test whether block and inode bitmaps are properly
 * initialized. With uninit_bg reading the block from disk is not enough
 * to mark the bitmap uptodate. We need to also zero-out the bitmap
 */
#define BH_BITMAP_UPTODATE BH_JBDPrivateStart

static inline int bitmap_uptodate(struct buffer_head *bh)
{
	return (buffer_uptodate(bh) &&
			test_bit(BH_BITMAP_UPTODATE, &(bh)->b_state));
}
static inline void set_bitmap_uptodate(struct buffer_head *bh)
{
	set_bit(BH_BITMAP_UPTODATE, &(bh)->b_state);
}

#define in_range(b, first, len)	((b) >= (first) && (b) <= (first) + (len) - 1)

/* For ioend & aio unwritten conversion wait queues */
#define EXT4_WQ_HASH_SZ		37
#define ext4_ioend_wq(v)   (&ext4__ioend_wq[((unsigned long)(v)) %\
					    EXT4_WQ_HASH_SZ])
extern wait_queue_head_t ext4__ioend_wq[EXT4_WQ_HASH_SZ];

extern int ext4_resize_begin(struct super_block *sb);
extern void ext4_resize_end(struct super_block *sb);

static inline void ext4_set_io_unwritten_flag(struct inode *inode,
					      struct ext4_io_end *io_end)
{
	if (!(io_end->flag & EXT4_IO_END_UNWRITTEN)) {
		io_end->flag |= EXT4_IO_END_UNWRITTEN;
		atomic_inc(&EXT4_I(inode)->i_unwritten);
	}
}

static inline void ext4_clear_io_unwritten_flag(ext4_io_end_t *io_end)
{
	struct inode *inode = io_end->inode;

	if (io_end->flag & EXT4_IO_END_UNWRITTEN) {
		io_end->flag &= ~EXT4_IO_END_UNWRITTEN;
		/* Wake up anyone waiting on unwritten extent conversion */
		if (atomic_dec_and_test(&EXT4_I(inode)->i_unwritten))
			wake_up_all(ext4_ioend_wq(inode));
	}
}

extern const struct iomap_ops ext4_iomap_ops;
extern const struct iomap_ops ext4_iomap_overwrite_ops;
extern const struct iomap_ops ext4_iomap_report_ops;

static inline int ext4_buffer_uptodate(struct buffer_head *bh)
{
	/*
	 * If the buffer has the write error flag, we have failed
	 * to write out data in the block.  In this  case, we don't
	 * have to read the block because we may read the old data
	 * successfully.
	 */
	if (!buffer_uptodate(bh) && buffer_write_io_error(bh))
		set_buffer_uptodate(bh);
	return buffer_uptodate(bh);
}

#endif	/* __KERNEL__ */

#define EFSBADCRC	EBADMSG		/* Bad CRC detected */
#define EFSCORRUPTED	EUCLEAN		/* Filesystem is corrupted */

#endif	/* _EXT4_H */<|MERGE_RESOLUTION|>--- conflicted
+++ resolved
@@ -1419,19 +1419,6 @@
 
 #ifdef __KERNEL__
 
-<<<<<<< HEAD
-/*
- * run-time mount flags
- */
-#define EXT4_MF_MNTDIR_SAMPLED		0x0001
-#define EXT4_MF_FS_ABORTED		0x0002	/* Fatal error detected */
-#define EXT4_MF_FC_INELIGIBLE		0x0004	/* Fast commit ineligible */
-#define EXT4_MF_FC_COMMITTING		0x0008	/* File system underoing a fast
-						 * commit.
-						 */
-
-=======
->>>>>>> 88a06d6f
 #ifdef CONFIG_FS_ENCRYPTION
 #define DUMMY_ENCRYPTION_ENABLED(sbi) ((sbi)->s_dummy_enc_policy.policy != NULL)
 #else
