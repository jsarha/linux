--- conflicted
+++ resolved
@@ -3312,12 +3312,7 @@
 			EXT4_I(inode)->i_datasync_tid))
 			return false;
 		if (test_opt2(inode->i_sb, JOURNAL_FAST_COMMIT))
-<<<<<<< HEAD
-			return atomic_read(&EXT4_SB(inode->i_sb)->s_fc_subtid) <
-				EXT4_I(inode)->i_fc_committed_subtid;
-=======
 			return !list_empty(&EXT4_I(inode)->i_fc_list);
->>>>>>> 88a06d6f
 		return true;
 	}
 
