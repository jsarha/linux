// SPDX-License-Identifier: GPL-2.0
/*
 *  linux/fs/ext4/super.c
 *
 * Copyright (C) 1992, 1993, 1994, 1995
 * Remy Card (card@masi.ibp.fr)
 * Laboratoire MASI - Institut Blaise Pascal
 * Universite Pierre et Marie Curie (Paris VI)
 *
 *  from
 *
 *  linux/fs/minix/inode.c
 *
 *  Copyright (C) 1991, 1992  Linus Torvalds
 *
 *  Big-endian to little-endian byte-swapping/bitmaps by
 *        David S. Miller (davem@caip.rutgers.edu), 1995
 */

#include <linux/module.h>
#include <linux/string.h>
#include <linux/fs.h>
#include <linux/time.h>
#include <linux/vmalloc.h>
#include <linux/slab.h>
#include <linux/init.h>
#include <linux/blkdev.h>
#include <linux/backing-dev.h>
#include <linux/parser.h>
#include <linux/buffer_head.h>
#include <linux/exportfs.h>
#include <linux/vfs.h>
#include <linux/random.h>
#include <linux/mount.h>
#include <linux/namei.h>
#include <linux/quotaops.h>
#include <linux/seq_file.h>
#include <linux/ctype.h>
#include <linux/log2.h>
#include <linux/crc16.h>
#include <linux/dax.h>
#include <linux/cleancache.h>
#include <linux/uaccess.h>
#include <linux/iversion.h>
#include <linux/unicode.h>
#include <linux/part_stat.h>
#include <linux/kthread.h>
#include <linux/freezer.h>

#include "ext4.h"
#include "ext4_extents.h"	/* Needed for trace points definition */
#include "ext4_jbd2.h"
#include "xattr.h"
#include "acl.h"
#include "mballoc.h"
#include "fsmap.h"

#define CREATE_TRACE_POINTS
#include <trace/events/ext4.h>

static struct ext4_lazy_init *ext4_li_info;
static struct mutex ext4_li_mtx;
static struct ratelimit_state ext4_mount_msg_ratelimit;

static int ext4_load_journal(struct super_block *, struct ext4_super_block *,
			     unsigned long journal_devnum);
static int ext4_show_options(struct seq_file *seq, struct dentry *root);
static int ext4_commit_super(struct super_block *sb, int sync);
static int ext4_mark_recovery_complete(struct super_block *sb,
					struct ext4_super_block *es);
static int ext4_clear_journal_err(struct super_block *sb,
				  struct ext4_super_block *es);
static int ext4_sync_fs(struct super_block *sb, int wait);
static int ext4_remount(struct super_block *sb, int *flags, char *data);
static int ext4_statfs(struct dentry *dentry, struct kstatfs *buf);
static int ext4_unfreeze(struct super_block *sb);
static int ext4_freeze(struct super_block *sb);
static struct dentry *ext4_mount(struct file_system_type *fs_type, int flags,
		       const char *dev_name, void *data);
static inline int ext2_feature_set_ok(struct super_block *sb);
static inline int ext3_feature_set_ok(struct super_block *sb);
static int ext4_feature_set_ok(struct super_block *sb, int readonly);
static void ext4_destroy_lazyinit_thread(void);
static void ext4_unregister_li_request(struct super_block *sb);
static void ext4_clear_request_list(void);
static struct inode *ext4_get_journal_inode(struct super_block *sb,
					    unsigned int journal_inum);

/*
 * Lock ordering
 *
 * Note the difference between i_mmap_sem (EXT4_I(inode)->i_mmap_sem) and
 * i_mmap_rwsem (inode->i_mmap_rwsem)!
 *
 * page fault path:
 * mmap_lock -> sb_start_pagefault -> i_mmap_sem (r) -> transaction start ->
 *   page lock -> i_data_sem (rw)
 *
 * buffered write path:
 * sb_start_write -> i_mutex -> mmap_lock
 * sb_start_write -> i_mutex -> transaction start -> page lock ->
 *   i_data_sem (rw)
 *
 * truncate:
 * sb_start_write -> i_mutex -> i_mmap_sem (w) -> i_mmap_rwsem (w) -> page lock
 * sb_start_write -> i_mutex -> i_mmap_sem (w) -> transaction start ->
 *   i_data_sem (rw)
 *
 * direct IO:
 * sb_start_write -> i_mutex -> mmap_lock
 * sb_start_write -> i_mutex -> transaction start -> i_data_sem (rw)
 *
 * writepages:
 * transaction start -> page lock(s) -> i_data_sem (rw)
 */

#if !defined(CONFIG_EXT2_FS) && !defined(CONFIG_EXT2_FS_MODULE) && defined(CONFIG_EXT4_USE_FOR_EXT2)
static struct file_system_type ext2_fs_type = {
	.owner		= THIS_MODULE,
	.name		= "ext2",
	.mount		= ext4_mount,
	.kill_sb	= kill_block_super,
	.fs_flags	= FS_REQUIRES_DEV,
};
MODULE_ALIAS_FS("ext2");
MODULE_ALIAS("ext2");
#define IS_EXT2_SB(sb) ((sb)->s_bdev->bd_holder == &ext2_fs_type)
#else
#define IS_EXT2_SB(sb) (0)
#endif


static struct file_system_type ext3_fs_type = {
	.owner		= THIS_MODULE,
	.name		= "ext3",
	.mount		= ext4_mount,
	.kill_sb	= kill_block_super,
	.fs_flags	= FS_REQUIRES_DEV,
};
MODULE_ALIAS_FS("ext3");
MODULE_ALIAS("ext3");
#define IS_EXT3_SB(sb) ((sb)->s_bdev->bd_holder == &ext3_fs_type)


static inline void __ext4_read_bh(struct buffer_head *bh, int op_flags,
				  bh_end_io_t *end_io)
{
	/*
	 * buffer's verified bit is no longer valid after reading from
	 * disk again due to write out error, clear it to make sure we
	 * recheck the buffer contents.
	 */
	clear_buffer_verified(bh);

	bh->b_end_io = end_io ? end_io : end_buffer_read_sync;
	get_bh(bh);
	submit_bh(REQ_OP_READ, op_flags, bh);
}

void ext4_read_bh_nowait(struct buffer_head *bh, int op_flags,
			 bh_end_io_t *end_io)
{
	BUG_ON(!buffer_locked(bh));

	if (ext4_buffer_uptodate(bh)) {
		unlock_buffer(bh);
		return;
	}
	__ext4_read_bh(bh, op_flags, end_io);
}

int ext4_read_bh(struct buffer_head *bh, int op_flags, bh_end_io_t *end_io)
{
	BUG_ON(!buffer_locked(bh));

	if (ext4_buffer_uptodate(bh)) {
		unlock_buffer(bh);
		return 0;
	}

	__ext4_read_bh(bh, op_flags, end_io);

	wait_on_buffer(bh);
	if (buffer_uptodate(bh))
		return 0;
	return -EIO;
}

int ext4_read_bh_lock(struct buffer_head *bh, int op_flags, bool wait)
{
	if (trylock_buffer(bh)) {
		if (wait)
			return ext4_read_bh(bh, op_flags, NULL);
		ext4_read_bh_nowait(bh, op_flags, NULL);
		return 0;
	}
	if (wait) {
		wait_on_buffer(bh);
		if (buffer_uptodate(bh))
			return 0;
		return -EIO;
	}
	return 0;
}

/*
 * This works like __bread_gfp() except it uses ERR_PTR for error
 * returns.  Currently with sb_bread it's impossible to distinguish
 * between ENOMEM and EIO situations (since both result in a NULL
 * return.
 */
static struct buffer_head *__ext4_sb_bread_gfp(struct super_block *sb,
					       sector_t block, int op_flags,
					       gfp_t gfp)
{
	struct buffer_head *bh;
	int ret;

	bh = sb_getblk_gfp(sb, block, gfp);
	if (bh == NULL)
		return ERR_PTR(-ENOMEM);
	if (ext4_buffer_uptodate(bh))
		return bh;

	ret = ext4_read_bh_lock(bh, REQ_META | op_flags, true);
	if (ret) {
		put_bh(bh);
		return ERR_PTR(ret);
	}
	return bh;
}

struct buffer_head *ext4_sb_bread(struct super_block *sb, sector_t block,
				   int op_flags)
{
	return __ext4_sb_bread_gfp(sb, block, op_flags, __GFP_MOVABLE);
}

struct buffer_head *ext4_sb_bread_unmovable(struct super_block *sb,
					    sector_t block)
{
	return __ext4_sb_bread_gfp(sb, block, 0, 0);
}

void ext4_sb_breadahead_unmovable(struct super_block *sb, sector_t block)
{
	struct buffer_head *bh = sb_getblk_gfp(sb, block, 0);

	if (likely(bh)) {
		ext4_read_bh_lock(bh, REQ_RAHEAD, false);
		brelse(bh);
	}
}

static int ext4_verify_csum_type(struct super_block *sb,
				 struct ext4_super_block *es)
{
	if (!ext4_has_feature_metadata_csum(sb))
		return 1;

	return es->s_checksum_type == EXT4_CRC32C_CHKSUM;
}

static __le32 ext4_superblock_csum(struct super_block *sb,
				   struct ext4_super_block *es)
{
	struct ext4_sb_info *sbi = EXT4_SB(sb);
	int offset = offsetof(struct ext4_super_block, s_checksum);
	__u32 csum;

	csum = ext4_chksum(sbi, ~0, (char *)es, offset);

	return cpu_to_le32(csum);
}

static int ext4_superblock_csum_verify(struct super_block *sb,
				       struct ext4_super_block *es)
{
	if (!ext4_has_metadata_csum(sb))
		return 1;

	return es->s_checksum == ext4_superblock_csum(sb, es);
}

void ext4_superblock_csum_set(struct super_block *sb)
{
	struct ext4_super_block *es = EXT4_SB(sb)->s_es;

	if (!ext4_has_metadata_csum(sb))
		return;

	es->s_checksum = ext4_superblock_csum(sb, es);
}

ext4_fsblk_t ext4_block_bitmap(struct super_block *sb,
			       struct ext4_group_desc *bg)
{
	return le32_to_cpu(bg->bg_block_bitmap_lo) |
		(EXT4_DESC_SIZE(sb) >= EXT4_MIN_DESC_SIZE_64BIT ?
		 (ext4_fsblk_t)le32_to_cpu(bg->bg_block_bitmap_hi) << 32 : 0);
}

ext4_fsblk_t ext4_inode_bitmap(struct super_block *sb,
			       struct ext4_group_desc *bg)
{
	return le32_to_cpu(bg->bg_inode_bitmap_lo) |
		(EXT4_DESC_SIZE(sb) >= EXT4_MIN_DESC_SIZE_64BIT ?
		 (ext4_fsblk_t)le32_to_cpu(bg->bg_inode_bitmap_hi) << 32 : 0);
}

ext4_fsblk_t ext4_inode_table(struct super_block *sb,
			      struct ext4_group_desc *bg)
{
	return le32_to_cpu(bg->bg_inode_table_lo) |
		(EXT4_DESC_SIZE(sb) >= EXT4_MIN_DESC_SIZE_64BIT ?
		 (ext4_fsblk_t)le32_to_cpu(bg->bg_inode_table_hi) << 32 : 0);
}

__u32 ext4_free_group_clusters(struct super_block *sb,
			       struct ext4_group_desc *bg)
{
	return le16_to_cpu(bg->bg_free_blocks_count_lo) |
		(EXT4_DESC_SIZE(sb) >= EXT4_MIN_DESC_SIZE_64BIT ?
		 (__u32)le16_to_cpu(bg->bg_free_blocks_count_hi) << 16 : 0);
}

__u32 ext4_free_inodes_count(struct super_block *sb,
			      struct ext4_group_desc *bg)
{
	return le16_to_cpu(bg->bg_free_inodes_count_lo) |
		(EXT4_DESC_SIZE(sb) >= EXT4_MIN_DESC_SIZE_64BIT ?
		 (__u32)le16_to_cpu(bg->bg_free_inodes_count_hi) << 16 : 0);
}

__u32 ext4_used_dirs_count(struct super_block *sb,
			      struct ext4_group_desc *bg)
{
	return le16_to_cpu(bg->bg_used_dirs_count_lo) |
		(EXT4_DESC_SIZE(sb) >= EXT4_MIN_DESC_SIZE_64BIT ?
		 (__u32)le16_to_cpu(bg->bg_used_dirs_count_hi) << 16 : 0);
}

__u32 ext4_itable_unused_count(struct super_block *sb,
			      struct ext4_group_desc *bg)
{
	return le16_to_cpu(bg->bg_itable_unused_lo) |
		(EXT4_DESC_SIZE(sb) >= EXT4_MIN_DESC_SIZE_64BIT ?
		 (__u32)le16_to_cpu(bg->bg_itable_unused_hi) << 16 : 0);
}

void ext4_block_bitmap_set(struct super_block *sb,
			   struct ext4_group_desc *bg, ext4_fsblk_t blk)
{
	bg->bg_block_bitmap_lo = cpu_to_le32((u32)blk);
	if (EXT4_DESC_SIZE(sb) >= EXT4_MIN_DESC_SIZE_64BIT)
		bg->bg_block_bitmap_hi = cpu_to_le32(blk >> 32);
}

void ext4_inode_bitmap_set(struct super_block *sb,
			   struct ext4_group_desc *bg, ext4_fsblk_t blk)
{
	bg->bg_inode_bitmap_lo  = cpu_to_le32((u32)blk);
	if (EXT4_DESC_SIZE(sb) >= EXT4_MIN_DESC_SIZE_64BIT)
		bg->bg_inode_bitmap_hi = cpu_to_le32(blk >> 32);
}

void ext4_inode_table_set(struct super_block *sb,
			  struct ext4_group_desc *bg, ext4_fsblk_t blk)
{
	bg->bg_inode_table_lo = cpu_to_le32((u32)blk);
	if (EXT4_DESC_SIZE(sb) >= EXT4_MIN_DESC_SIZE_64BIT)
		bg->bg_inode_table_hi = cpu_to_le32(blk >> 32);
}

void ext4_free_group_clusters_set(struct super_block *sb,
				  struct ext4_group_desc *bg, __u32 count)
{
	bg->bg_free_blocks_count_lo = cpu_to_le16((__u16)count);
	if (EXT4_DESC_SIZE(sb) >= EXT4_MIN_DESC_SIZE_64BIT)
		bg->bg_free_blocks_count_hi = cpu_to_le16(count >> 16);
}

void ext4_free_inodes_set(struct super_block *sb,
			  struct ext4_group_desc *bg, __u32 count)
{
	bg->bg_free_inodes_count_lo = cpu_to_le16((__u16)count);
	if (EXT4_DESC_SIZE(sb) >= EXT4_MIN_DESC_SIZE_64BIT)
		bg->bg_free_inodes_count_hi = cpu_to_le16(count >> 16);
}

void ext4_used_dirs_set(struct super_block *sb,
			  struct ext4_group_desc *bg, __u32 count)
{
	bg->bg_used_dirs_count_lo = cpu_to_le16((__u16)count);
	if (EXT4_DESC_SIZE(sb) >= EXT4_MIN_DESC_SIZE_64BIT)
		bg->bg_used_dirs_count_hi = cpu_to_le16(count >> 16);
}

void ext4_itable_unused_set(struct super_block *sb,
			  struct ext4_group_desc *bg, __u32 count)
{
	bg->bg_itable_unused_lo = cpu_to_le16((__u16)count);
	if (EXT4_DESC_SIZE(sb) >= EXT4_MIN_DESC_SIZE_64BIT)
		bg->bg_itable_unused_hi = cpu_to_le16(count >> 16);
}

static void __ext4_update_tstamp(__le32 *lo, __u8 *hi, time64_t now)
{
	now = clamp_val(now, 0, (1ull << 40) - 1);

	*lo = cpu_to_le32(lower_32_bits(now));
	*hi = upper_32_bits(now);
}

static time64_t __ext4_get_tstamp(__le32 *lo, __u8 *hi)
{
	return ((time64_t)(*hi) << 32) + le32_to_cpu(*lo);
}
#define ext4_update_tstamp(es, tstamp) \
	__ext4_update_tstamp(&(es)->tstamp, &(es)->tstamp ## _hi, \
			     ktime_get_real_seconds())
#define ext4_get_tstamp(es, tstamp) \
	__ext4_get_tstamp(&(es)->tstamp, &(es)->tstamp ## _hi)

/*
 * The del_gendisk() function uninitializes the disk-specific data
 * structures, including the bdi structure, without telling anyone
 * else.  Once this happens, any attempt to call mark_buffer_dirty()
 * (for example, by ext4_commit_super), will cause a kernel OOPS.
 * This is a kludge to prevent these oops until we can put in a proper
 * hook in del_gendisk() to inform the VFS and file system layers.
 */
static int block_device_ejected(struct super_block *sb)
{
	struct inode *bd_inode = sb->s_bdev->bd_inode;
	struct backing_dev_info *bdi = inode_to_bdi(bd_inode);

	return bdi->dev == NULL;
}

static void ext4_journal_commit_callback(journal_t *journal, transaction_t *txn)
{
	struct super_block		*sb = journal->j_private;
	struct ext4_sb_info		*sbi = EXT4_SB(sb);
	int				error = is_journal_aborted(journal);
	struct ext4_journal_cb_entry	*jce;

	BUG_ON(txn->t_state == T_FINISHED);

	ext4_process_freed_data(sb, txn->t_tid);

	spin_lock(&sbi->s_md_lock);
	while (!list_empty(&txn->t_private_list)) {
		jce = list_entry(txn->t_private_list.next,
				 struct ext4_journal_cb_entry, jce_list);
		list_del_init(&jce->jce_list);
		spin_unlock(&sbi->s_md_lock);
		jce->jce_func(sb, jce, error);
		spin_lock(&sbi->s_md_lock);
	}
	spin_unlock(&sbi->s_md_lock);
}

/*
 * This writepage callback for write_cache_pages()
 * takes care of a few cases after page cleaning.
 *
 * write_cache_pages() already checks for dirty pages
 * and calls clear_page_dirty_for_io(), which we want,
 * to write protect the pages.
 *
 * However, we may have to redirty a page (see below.)
 */
static int ext4_journalled_writepage_callback(struct page *page,
					      struct writeback_control *wbc,
					      void *data)
{
	transaction_t *transaction = (transaction_t *) data;
	struct buffer_head *bh, *head;
	struct journal_head *jh;

	bh = head = page_buffers(page);
	do {
		/*
		 * We have to redirty a page in these cases:
		 * 1) If buffer is dirty, it means the page was dirty because it
		 * contains a buffer that needs checkpointing. So the dirty bit
		 * needs to be preserved so that checkpointing writes the buffer
		 * properly.
		 * 2) If buffer is not part of the committing transaction
		 * (we may have just accidentally come across this buffer because
		 * inode range tracking is not exact) or if the currently running
		 * transaction already contains this buffer as well, dirty bit
		 * needs to be preserved so that the buffer gets writeprotected
		 * properly on running transaction's commit.
		 */
		jh = bh2jh(bh);
		if (buffer_dirty(bh) ||
		    (jh && (jh->b_transaction != transaction ||
			    jh->b_next_transaction))) {
			redirty_page_for_writepage(wbc, page);
			goto out;
		}
	} while ((bh = bh->b_this_page) != head);

out:
	return AOP_WRITEPAGE_ACTIVATE;
}

static int ext4_journalled_submit_inode_data_buffers(struct jbd2_inode *jinode)
{
	struct address_space *mapping = jinode->i_vfs_inode->i_mapping;
	struct writeback_control wbc = {
		.sync_mode =  WB_SYNC_ALL,
		.nr_to_write = LONG_MAX,
		.range_start = jinode->i_dirty_start,
		.range_end = jinode->i_dirty_end,
        };

	return write_cache_pages(mapping, &wbc,
				 ext4_journalled_writepage_callback,
				 jinode->i_transaction);
}

static int ext4_journal_submit_inode_data_buffers(struct jbd2_inode *jinode)
{
	int ret;

	if (ext4_should_journal_data(jinode->i_vfs_inode))
		ret = ext4_journalled_submit_inode_data_buffers(jinode);
	else
		ret = jbd2_journal_submit_inode_data_buffers(jinode);

	return ret;
}

static int ext4_journal_finish_inode_data_buffers(struct jbd2_inode *jinode)
{
	int ret = 0;

	if (!ext4_should_journal_data(jinode->i_vfs_inode))
		ret = jbd2_journal_finish_inode_data_buffers(jinode);

	return ret;
}

static bool system_going_down(void)
{
	return system_state == SYSTEM_HALT || system_state == SYSTEM_POWER_OFF
		|| system_state == SYSTEM_RESTART;
}

struct ext4_err_translation {
	int code;
	int errno;
};

#define EXT4_ERR_TRANSLATE(err) { .code = EXT4_ERR_##err, .errno = err }

static struct ext4_err_translation err_translation[] = {
	EXT4_ERR_TRANSLATE(EIO),
	EXT4_ERR_TRANSLATE(ENOMEM),
	EXT4_ERR_TRANSLATE(EFSBADCRC),
	EXT4_ERR_TRANSLATE(EFSCORRUPTED),
	EXT4_ERR_TRANSLATE(ENOSPC),
	EXT4_ERR_TRANSLATE(ENOKEY),
	EXT4_ERR_TRANSLATE(EROFS),
	EXT4_ERR_TRANSLATE(EFBIG),
	EXT4_ERR_TRANSLATE(EEXIST),
	EXT4_ERR_TRANSLATE(ERANGE),
	EXT4_ERR_TRANSLATE(EOVERFLOW),
	EXT4_ERR_TRANSLATE(EBUSY),
	EXT4_ERR_TRANSLATE(ENOTDIR),
	EXT4_ERR_TRANSLATE(ENOTEMPTY),
	EXT4_ERR_TRANSLATE(ESHUTDOWN),
	EXT4_ERR_TRANSLATE(EFAULT),
};

static int ext4_errno_to_code(int errno)
{
	int i;

	for (i = 0; i < ARRAY_SIZE(err_translation); i++)
		if (err_translation[i].errno == errno)
			return err_translation[i].code;
	return EXT4_ERR_UNKNOWN;
}

static void __save_error_info(struct super_block *sb, int error,
			      __u32 ino, __u64 block,
			      const char *func, unsigned int line)
{
	struct ext4_sb_info *sbi = EXT4_SB(sb);

	EXT4_SB(sb)->s_mount_state |= EXT4_ERROR_FS;
	if (bdev_read_only(sb->s_bdev))
		return;
	/* We default to EFSCORRUPTED error... */
	if (error == 0)
		error = EFSCORRUPTED;

	spin_lock(&sbi->s_error_lock);
	sbi->s_add_error_count++;
	sbi->s_last_error_code = error;
	sbi->s_last_error_line = line;
	sbi->s_last_error_ino = ino;
	sbi->s_last_error_block = block;
	sbi->s_last_error_func = func;
	sbi->s_last_error_time = ktime_get_real_seconds();
	if (!sbi->s_first_error_time) {
		sbi->s_first_error_code = error;
		sbi->s_first_error_line = line;
		sbi->s_first_error_ino = ino;
		sbi->s_first_error_block = block;
		sbi->s_first_error_func = func;
		sbi->s_first_error_time = sbi->s_last_error_time;
	}
	spin_unlock(&sbi->s_error_lock);
}

static void save_error_info(struct super_block *sb, int error,
			    __u32 ino, __u64 block,
			    const char *func, unsigned int line)
{
	__save_error_info(sb, error, ino, block, func, line);
	if (!bdev_read_only(sb->s_bdev))
		ext4_commit_super(sb, 1);
}

/* Deal with the reporting of failure conditions on a filesystem such as
 * inconsistencies detected or read IO failures.
 *
 * On ext2, we can store the error state of the filesystem in the
 * superblock.  That is not possible on ext4, because we may have other
 * write ordering constraints on the superblock which prevent us from
 * writing it out straight away; and given that the journal is about to
 * be aborted, we can't rely on the current, or future, transactions to
 * write out the superblock safely.
 *
 * We'll just use the jbd2_journal_abort() error code to record an error in
 * the journal instead.  On recovery, the journal will complain about
 * that error until we've noted it down and cleared it.
 *
 * If force_ro is set, we unconditionally force the filesystem into an
 * ABORT|READONLY state, unless the error response on the fs has been set to
 * panic in which case we take the easy way out and panic immediately. This is
 * used to deal with unrecoverable failures such as journal IO errors or ENOMEM
 * at a critical moment in log management.
 */
static void ext4_handle_error(struct super_block *sb, bool force_ro)
{
	journal_t *journal = EXT4_SB(sb)->s_journal;

	if (test_opt(sb, WARN_ON_ERROR))
		WARN_ON_ONCE(1);

	if (sb_rdonly(sb) || (!force_ro && test_opt(sb, ERRORS_CONT)))
		return;

<<<<<<< HEAD
	if (!test_opt(sb, ERRORS_CONT)) {
		journal_t *journal = EXT4_SB(sb)->s_journal;

		ext4_set_mount_flag(sb, EXT4_MF_FS_ABORTED);
		if (journal)
			jbd2_journal_abort(journal, -EIO);
	}
=======
	ext4_set_mount_flag(sb, EXT4_MF_FS_ABORTED);
	if (journal)
		jbd2_journal_abort(journal, -EIO);
>>>>>>> 76ec55ca
	/*
	 * We force ERRORS_RO behavior when system is rebooting. Otherwise we
	 * could panic during 'reboot -f' as the underlying device got already
	 * disabled.
	 */
	if (test_opt(sb, ERRORS_PANIC) && !system_going_down()) {
		panic("EXT4-fs (device %s): panic forced after error\n",
			sb->s_id);
	}
	ext4_msg(sb, KERN_CRIT, "Remounting filesystem read-only");
	/*
	 * Make sure updated value of ->s_mount_flags will be visible before
	 * ->s_flags update
	 */
	smp_wmb();
	sb->s_flags |= SB_RDONLY;
}

static void flush_stashed_error_work(struct work_struct *work)
{
	struct ext4_sb_info *sbi = container_of(work, struct ext4_sb_info,
						s_error_work);

	ext4_commit_super(sbi->s_sb, 1);
}

#define ext4_error_ratelimit(sb)					\
		___ratelimit(&(EXT4_SB(sb)->s_err_ratelimit_state),	\
			     "EXT4-fs error")

void __ext4_error(struct super_block *sb, const char *function,
		  unsigned int line, bool force_ro, int error, __u64 block,
		  const char *fmt, ...)
{
	struct va_format vaf;
	va_list args;

	if (unlikely(ext4_forced_shutdown(EXT4_SB(sb))))
		return;

	trace_ext4_error(sb, function, line);
	if (ext4_error_ratelimit(sb)) {
		va_start(args, fmt);
		vaf.fmt = fmt;
		vaf.va = &args;
		printk(KERN_CRIT
		       "EXT4-fs error (device %s): %s:%d: comm %s: %pV\n",
		       sb->s_id, function, line, current->comm, &vaf);
		va_end(args);
	}
	save_error_info(sb, error, 0, block, function, line);
	ext4_handle_error(sb, force_ro);
}

void __ext4_error_inode(struct inode *inode, const char *function,
			unsigned int line, ext4_fsblk_t block, int error,
			const char *fmt, ...)
{
	va_list args;
	struct va_format vaf;

	if (unlikely(ext4_forced_shutdown(EXT4_SB(inode->i_sb))))
		return;

	trace_ext4_error(inode->i_sb, function, line);
	if (ext4_error_ratelimit(inode->i_sb)) {
		va_start(args, fmt);
		vaf.fmt = fmt;
		vaf.va = &args;
		if (block)
			printk(KERN_CRIT "EXT4-fs error (device %s): %s:%d: "
			       "inode #%lu: block %llu: comm %s: %pV\n",
			       inode->i_sb->s_id, function, line, inode->i_ino,
			       block, current->comm, &vaf);
		else
			printk(KERN_CRIT "EXT4-fs error (device %s): %s:%d: "
			       "inode #%lu: comm %s: %pV\n",
			       inode->i_sb->s_id, function, line, inode->i_ino,
			       current->comm, &vaf);
		va_end(args);
	}
	save_error_info(inode->i_sb, error, inode->i_ino, block,
			function, line);
	ext4_handle_error(inode->i_sb, false);
}

void __ext4_error_file(struct file *file, const char *function,
		       unsigned int line, ext4_fsblk_t block,
		       const char *fmt, ...)
{
	va_list args;
	struct va_format vaf;
	struct inode *inode = file_inode(file);
	char pathname[80], *path;

	if (unlikely(ext4_forced_shutdown(EXT4_SB(inode->i_sb))))
		return;

	trace_ext4_error(inode->i_sb, function, line);
	if (ext4_error_ratelimit(inode->i_sb)) {
		path = file_path(file, pathname, sizeof(pathname));
		if (IS_ERR(path))
			path = "(unknown)";
		va_start(args, fmt);
		vaf.fmt = fmt;
		vaf.va = &args;
		if (block)
			printk(KERN_CRIT
			       "EXT4-fs error (device %s): %s:%d: inode #%lu: "
			       "block %llu: comm %s: path %s: %pV\n",
			       inode->i_sb->s_id, function, line, inode->i_ino,
			       block, current->comm, path, &vaf);
		else
			printk(KERN_CRIT
			       "EXT4-fs error (device %s): %s:%d: inode #%lu: "
			       "comm %s: path %s: %pV\n",
			       inode->i_sb->s_id, function, line, inode->i_ino,
			       current->comm, path, &vaf);
		va_end(args);
	}
	save_error_info(inode->i_sb, EFSCORRUPTED, inode->i_ino, block,
			function, line);
	ext4_handle_error(inode->i_sb, false);
}

const char *ext4_decode_error(struct super_block *sb, int errno,
			      char nbuf[16])
{
	char *errstr = NULL;

	switch (errno) {
	case -EFSCORRUPTED:
		errstr = "Corrupt filesystem";
		break;
	case -EFSBADCRC:
		errstr = "Filesystem failed CRC";
		break;
	case -EIO:
		errstr = "IO failure";
		break;
	case -ENOMEM:
		errstr = "Out of memory";
		break;
	case -EROFS:
		if (!sb || (EXT4_SB(sb)->s_journal &&
			    EXT4_SB(sb)->s_journal->j_flags & JBD2_ABORT))
			errstr = "Journal has aborted";
		else
			errstr = "Readonly filesystem";
		break;
	default:
		/* If the caller passed in an extra buffer for unknown
		 * errors, textualise them now.  Else we just return
		 * NULL. */
		if (nbuf) {
			/* Check for truncated error codes... */
			if (snprintf(nbuf, 16, "error %d", -errno) >= 0)
				errstr = nbuf;
		}
		break;
	}

	return errstr;
}

/* __ext4_std_error decodes expected errors from journaling functions
 * automatically and invokes the appropriate error response.  */

void __ext4_std_error(struct super_block *sb, const char *function,
		      unsigned int line, int errno)
{
	char nbuf[16];
	const char *errstr;

	if (unlikely(ext4_forced_shutdown(EXT4_SB(sb))))
		return;

	/* Special case: if the error is EROFS, and we're not already
	 * inside a transaction, then there's really no point in logging
	 * an error. */
	if (errno == -EROFS && journal_current_handle() == NULL && sb_rdonly(sb))
		return;

	if (ext4_error_ratelimit(sb)) {
		errstr = ext4_decode_error(sb, errno, nbuf);
		printk(KERN_CRIT "EXT4-fs error (device %s) in %s:%d: %s\n",
		       sb->s_id, function, line, errstr);
	}

	save_error_info(sb, -errno, 0, 0, function, line);
<<<<<<< HEAD
	ext4_handle_error(sb);
}

/*
 * ext4_abort is a much stronger failure handler than ext4_error.  The
 * abort function may be used to deal with unrecoverable failures such
 * as journal IO errors or ENOMEM at a critical moment in log management.
 *
 * We unconditionally force the filesystem into an ABORT|READONLY state,
 * unless the error response on the fs has been set to panic in which
 * case we take the easy way out and panic immediately.
 */

void __ext4_abort(struct super_block *sb, const char *function,
		  unsigned int line, int error, const char *fmt, ...)
{
	struct va_format vaf;
	va_list args;

	if (unlikely(ext4_forced_shutdown(EXT4_SB(sb))))
		return;

	save_error_info(sb, error, 0, 0, function, line);
	va_start(args, fmt);
	vaf.fmt = fmt;
	vaf.va = &args;
	printk(KERN_CRIT "EXT4-fs error (device %s): %s:%d: %pV\n",
	       sb->s_id, function, line, &vaf);
	va_end(args);

	if (sb_rdonly(sb) == 0) {
		ext4_set_mount_flag(sb, EXT4_MF_FS_ABORTED);
		if (EXT4_SB(sb)->s_journal)
			jbd2_journal_abort(EXT4_SB(sb)->s_journal, -EIO);

		ext4_msg(sb, KERN_CRIT, "Remounting filesystem read-only");
		/*
		 * Make sure updated value of ->s_mount_flags will be visible
		 * before ->s_flags update
		 */
		smp_wmb();
		sb->s_flags |= SB_RDONLY;
	}
	if (test_opt(sb, ERRORS_PANIC) && !system_going_down())
		panic("EXT4-fs panic from previous error\n");
=======
	ext4_handle_error(sb, false);
>>>>>>> 76ec55ca
}

void __ext4_msg(struct super_block *sb,
		const char *prefix, const char *fmt, ...)
{
	struct va_format vaf;
	va_list args;

	atomic_inc(&EXT4_SB(sb)->s_msg_count);
	if (!___ratelimit(&(EXT4_SB(sb)->s_msg_ratelimit_state), "EXT4-fs"))
		return;

	va_start(args, fmt);
	vaf.fmt = fmt;
	vaf.va = &args;
	printk("%sEXT4-fs (%s): %pV\n", prefix, sb->s_id, &vaf);
	va_end(args);
}

static int ext4_warning_ratelimit(struct super_block *sb)
{
	atomic_inc(&EXT4_SB(sb)->s_warning_count);
	return ___ratelimit(&(EXT4_SB(sb)->s_warning_ratelimit_state),
			    "EXT4-fs warning");
}

void __ext4_warning(struct super_block *sb, const char *function,
		    unsigned int line, const char *fmt, ...)
{
	struct va_format vaf;
	va_list args;

	if (!ext4_warning_ratelimit(sb))
		return;

	va_start(args, fmt);
	vaf.fmt = fmt;
	vaf.va = &args;
	printk(KERN_WARNING "EXT4-fs warning (device %s): %s:%d: %pV\n",
	       sb->s_id, function, line, &vaf);
	va_end(args);
}

void __ext4_warning_inode(const struct inode *inode, const char *function,
			  unsigned int line, const char *fmt, ...)
{
	struct va_format vaf;
	va_list args;

	if (!ext4_warning_ratelimit(inode->i_sb))
		return;

	va_start(args, fmt);
	vaf.fmt = fmt;
	vaf.va = &args;
	printk(KERN_WARNING "EXT4-fs warning (device %s): %s:%d: "
	       "inode #%lu: comm %s: %pV\n", inode->i_sb->s_id,
	       function, line, inode->i_ino, current->comm, &vaf);
	va_end(args);
}

void __ext4_grp_locked_error(const char *function, unsigned int line,
			     struct super_block *sb, ext4_group_t grp,
			     unsigned long ino, ext4_fsblk_t block,
			     const char *fmt, ...)
__releases(bitlock)
__acquires(bitlock)
{
	struct va_format vaf;
	va_list args;

	if (unlikely(ext4_forced_shutdown(EXT4_SB(sb))))
		return;

	trace_ext4_error(sb, function, line);
	if (ext4_error_ratelimit(sb)) {
		va_start(args, fmt);
		vaf.fmt = fmt;
		vaf.va = &args;
		printk(KERN_CRIT "EXT4-fs error (device %s): %s:%d: group %u, ",
		       sb->s_id, function, line, grp);
		if (ino)
			printk(KERN_CONT "inode %lu: ", ino);
		if (block)
			printk(KERN_CONT "block %llu:",
			       (unsigned long long) block);
		printk(KERN_CONT "%pV\n", &vaf);
		va_end(args);
	}

	if (test_opt(sb, ERRORS_CONT)) {
		if (test_opt(sb, WARN_ON_ERROR))
			WARN_ON_ONCE(1);
		__save_error_info(sb, EFSCORRUPTED, ino, block, function, line);
		schedule_work(&EXT4_SB(sb)->s_error_work);
		return;
	}
	ext4_unlock_group(sb, grp);
	save_error_info(sb, EFSCORRUPTED, ino, block, function, line);
	ext4_handle_error(sb, false);
	/*
	 * We only get here in the ERRORS_RO case; relocking the group
	 * may be dangerous, but nothing bad will happen since the
	 * filesystem will have already been marked read/only and the
	 * journal has been aborted.  We return 1 as a hint to callers
	 * who might what to use the return value from
	 * ext4_grp_locked_error() to distinguish between the
	 * ERRORS_CONT and ERRORS_RO case, and perhaps return more
	 * aggressively from the ext4 function in question, with a
	 * more appropriate error code.
	 */
	ext4_lock_group(sb, grp);
	return;
}

void ext4_mark_group_bitmap_corrupted(struct super_block *sb,
				     ext4_group_t group,
				     unsigned int flags)
{
	struct ext4_sb_info *sbi = EXT4_SB(sb);
	struct ext4_group_info *grp = ext4_get_group_info(sb, group);
	struct ext4_group_desc *gdp = ext4_get_group_desc(sb, group, NULL);
	int ret;

	if (flags & EXT4_GROUP_INFO_BBITMAP_CORRUPT) {
		ret = ext4_test_and_set_bit(EXT4_GROUP_INFO_BBITMAP_CORRUPT_BIT,
					    &grp->bb_state);
		if (!ret)
			percpu_counter_sub(&sbi->s_freeclusters_counter,
					   grp->bb_free);
	}

	if (flags & EXT4_GROUP_INFO_IBITMAP_CORRUPT) {
		ret = ext4_test_and_set_bit(EXT4_GROUP_INFO_IBITMAP_CORRUPT_BIT,
					    &grp->bb_state);
		if (!ret && gdp) {
			int count;

			count = ext4_free_inodes_count(sb, gdp);
			percpu_counter_sub(&sbi->s_freeinodes_counter,
					   count);
		}
	}
}

void ext4_update_dynamic_rev(struct super_block *sb)
{
	struct ext4_super_block *es = EXT4_SB(sb)->s_es;

	if (le32_to_cpu(es->s_rev_level) > EXT4_GOOD_OLD_REV)
		return;

	ext4_warning(sb,
		     "updating to rev %d because of new feature flag, "
		     "running e2fsck is recommended",
		     EXT4_DYNAMIC_REV);

	es->s_first_ino = cpu_to_le32(EXT4_GOOD_OLD_FIRST_INO);
	es->s_inode_size = cpu_to_le16(EXT4_GOOD_OLD_INODE_SIZE);
	es->s_rev_level = cpu_to_le32(EXT4_DYNAMIC_REV);
	/* leave es->s_feature_*compat flags alone */
	/* es->s_uuid will be set by e2fsck if empty */

	/*
	 * The rest of the superblock fields should be zero, and if not it
	 * means they are likely already in use, so leave them alone.  We
	 * can leave it up to e2fsck to clean up any inconsistencies there.
	 */
}

/*
 * Open the external journal device
 */
static struct block_device *ext4_blkdev_get(dev_t dev, struct super_block *sb)
{
	struct block_device *bdev;

	bdev = blkdev_get_by_dev(dev, FMODE_READ|FMODE_WRITE|FMODE_EXCL, sb);
	if (IS_ERR(bdev))
		goto fail;
	return bdev;

fail:
	ext4_msg(sb, KERN_ERR,
		 "failed to open journal device unknown-block(%u,%u) %ld",
		 MAJOR(dev), MINOR(dev), PTR_ERR(bdev));
	return NULL;
}

/*
 * Release the journal device
 */
static void ext4_blkdev_put(struct block_device *bdev)
{
	blkdev_put(bdev, FMODE_READ|FMODE_WRITE|FMODE_EXCL);
}

static void ext4_blkdev_remove(struct ext4_sb_info *sbi)
{
	struct block_device *bdev;
	bdev = sbi->s_journal_bdev;
	if (bdev) {
		ext4_blkdev_put(bdev);
		sbi->s_journal_bdev = NULL;
	}
}

static inline struct inode *orphan_list_entry(struct list_head *l)
{
	return &list_entry(l, struct ext4_inode_info, i_orphan)->vfs_inode;
}

static void dump_orphan_list(struct super_block *sb, struct ext4_sb_info *sbi)
{
	struct list_head *l;

	ext4_msg(sb, KERN_ERR, "sb orphan head is %d",
		 le32_to_cpu(sbi->s_es->s_last_orphan));

	printk(KERN_ERR "sb_info orphan list:\n");
	list_for_each(l, &sbi->s_orphan) {
		struct inode *inode = orphan_list_entry(l);
		printk(KERN_ERR "  "
		       "inode %s:%lu at %p: mode %o, nlink %d, next %d\n",
		       inode->i_sb->s_id, inode->i_ino, inode,
		       inode->i_mode, inode->i_nlink,
		       NEXT_ORPHAN(inode));
	}
}

#ifdef CONFIG_QUOTA
static int ext4_quota_off(struct super_block *sb, int type);

static inline void ext4_quota_off_umount(struct super_block *sb)
{
	int type;

	/* Use our quota_off function to clear inode flags etc. */
	for (type = 0; type < EXT4_MAXQUOTAS; type++)
		ext4_quota_off(sb, type);
}

/*
 * This is a helper function which is used in the mount/remount
 * codepaths (which holds s_umount) to fetch the quota file name.
 */
static inline char *get_qf_name(struct super_block *sb,
				struct ext4_sb_info *sbi,
				int type)
{
	return rcu_dereference_protected(sbi->s_qf_names[type],
					 lockdep_is_held(&sb->s_umount));
}
#else
static inline void ext4_quota_off_umount(struct super_block *sb)
{
}
#endif

static void ext4_put_super(struct super_block *sb)
{
	struct ext4_sb_info *sbi = EXT4_SB(sb);
	struct ext4_super_block *es = sbi->s_es;
	struct buffer_head **group_desc;
	struct flex_groups **flex_groups;
	int aborted = 0;
	int i, err;

	ext4_unregister_li_request(sb);
	ext4_quota_off_umount(sb);

	flush_work(&sbi->s_error_work);
	destroy_workqueue(sbi->rsv_conversion_wq);

	/*
	 * Unregister sysfs before destroying jbd2 journal.
	 * Since we could still access attr_journal_task attribute via sysfs
	 * path which could have sbi->s_journal->j_task as NULL
	 */
	ext4_unregister_sysfs(sb);

	if (sbi->s_journal) {
		aborted = is_journal_aborted(sbi->s_journal);
		err = jbd2_journal_destroy(sbi->s_journal);
		sbi->s_journal = NULL;
		if ((err < 0) && !aborted) {
			ext4_abort(sb, -err, "Couldn't clean up the journal");
		}
	}

	ext4_es_unregister_shrinker(sbi);
	del_timer_sync(&sbi->s_err_report);
	ext4_release_system_zone(sb);
	ext4_mb_release(sb);
	ext4_ext_release(sb);

	if (!sb_rdonly(sb) && !aborted) {
		ext4_clear_feature_journal_needs_recovery(sb);
		es->s_state = cpu_to_le16(sbi->s_mount_state);
	}
	if (!sb_rdonly(sb))
		ext4_commit_super(sb, 1);

	rcu_read_lock();
	group_desc = rcu_dereference(sbi->s_group_desc);
	for (i = 0; i < sbi->s_gdb_count; i++)
		brelse(group_desc[i]);
	kvfree(group_desc);
	flex_groups = rcu_dereference(sbi->s_flex_groups);
	if (flex_groups) {
		for (i = 0; i < sbi->s_flex_groups_allocated; i++)
			kvfree(flex_groups[i]);
		kvfree(flex_groups);
	}
	rcu_read_unlock();
	percpu_counter_destroy(&sbi->s_freeclusters_counter);
	percpu_counter_destroy(&sbi->s_freeinodes_counter);
	percpu_counter_destroy(&sbi->s_dirs_counter);
	percpu_counter_destroy(&sbi->s_dirtyclusters_counter);
	percpu_free_rwsem(&sbi->s_writepages_rwsem);
#ifdef CONFIG_QUOTA
	for (i = 0; i < EXT4_MAXQUOTAS; i++)
		kfree(get_qf_name(sb, sbi, i));
#endif

	/* Debugging code just in case the in-memory inode orphan list
	 * isn't empty.  The on-disk one can be non-empty if we've
	 * detected an error and taken the fs readonly, but the
	 * in-memory list had better be clean by this point. */
	if (!list_empty(&sbi->s_orphan))
		dump_orphan_list(sb, sbi);
	ASSERT(list_empty(&sbi->s_orphan));

	sync_blockdev(sb->s_bdev);
	invalidate_bdev(sb->s_bdev);
	if (sbi->s_journal_bdev && sbi->s_journal_bdev != sb->s_bdev) {
		/*
		 * Invalidate the journal device's buffers.  We don't want them
		 * floating about in memory - the physical journal device may
		 * hotswapped, and it breaks the `ro-after' testing code.
		 */
		sync_blockdev(sbi->s_journal_bdev);
		invalidate_bdev(sbi->s_journal_bdev);
		ext4_blkdev_remove(sbi);
	}

	ext4_xattr_destroy_cache(sbi->s_ea_inode_cache);
	sbi->s_ea_inode_cache = NULL;

	ext4_xattr_destroy_cache(sbi->s_ea_block_cache);
	sbi->s_ea_block_cache = NULL;

	if (sbi->s_mmp_tsk)
		kthread_stop(sbi->s_mmp_tsk);
	brelse(sbi->s_sbh);
	sb->s_fs_info = NULL;
	/*
	 * Now that we are completely done shutting down the
	 * superblock, we need to actually destroy the kobject.
	 */
	kobject_put(&sbi->s_kobj);
	wait_for_completion(&sbi->s_kobj_unregister);
	if (sbi->s_chksum_driver)
		crypto_free_shash(sbi->s_chksum_driver);
	kfree(sbi->s_blockgroup_lock);
	fs_put_dax(sbi->s_daxdev);
	fscrypt_free_dummy_policy(&sbi->s_dummy_enc_policy);
#ifdef CONFIG_UNICODE
	utf8_unload(sb->s_encoding);
#endif
	kfree(sbi);
}

static struct kmem_cache *ext4_inode_cachep;

/*
 * Called inside transaction, so use GFP_NOFS
 */
static struct inode *ext4_alloc_inode(struct super_block *sb)
{
	struct ext4_inode_info *ei;

	ei = kmem_cache_alloc(ext4_inode_cachep, GFP_NOFS);
	if (!ei)
		return NULL;

	inode_set_iversion(&ei->vfs_inode, 1);
	spin_lock_init(&ei->i_raw_lock);
	INIT_LIST_HEAD(&ei->i_prealloc_list);
	atomic_set(&ei->i_prealloc_active, 0);
	spin_lock_init(&ei->i_prealloc_lock);
	ext4_es_init_tree(&ei->i_es_tree);
	rwlock_init(&ei->i_es_lock);
	INIT_LIST_HEAD(&ei->i_es_list);
	ei->i_es_all_nr = 0;
	ei->i_es_shk_nr = 0;
	ei->i_es_shrink_lblk = 0;
	ei->i_reserved_data_blocks = 0;
	spin_lock_init(&(ei->i_block_reservation_lock));
	ext4_init_pending_tree(&ei->i_pending_tree);
#ifdef CONFIG_QUOTA
	ei->i_reserved_quota = 0;
	memset(&ei->i_dquot, 0, sizeof(ei->i_dquot));
#endif
	ei->jinode = NULL;
	INIT_LIST_HEAD(&ei->i_rsv_conversion_list);
	spin_lock_init(&ei->i_completed_io_lock);
	ei->i_sync_tid = 0;
	ei->i_datasync_tid = 0;
	atomic_set(&ei->i_unwritten, 0);
	INIT_WORK(&ei->i_rsv_conversion_work, ext4_end_io_rsv_work);
	ext4_fc_init_inode(&ei->vfs_inode);
	mutex_init(&ei->i_fc_lock);
	return &ei->vfs_inode;
}

static int ext4_drop_inode(struct inode *inode)
{
	int drop = generic_drop_inode(inode);

	if (!drop)
		drop = fscrypt_drop_inode(inode);

	trace_ext4_drop_inode(inode, drop);
	return drop;
}

static void ext4_free_in_core_inode(struct inode *inode)
{
	fscrypt_free_inode(inode);
	if (!list_empty(&(EXT4_I(inode)->i_fc_list))) {
		pr_warn("%s: inode %ld still in fc list",
			__func__, inode->i_ino);
	}
	kmem_cache_free(ext4_inode_cachep, EXT4_I(inode));
}

static void ext4_destroy_inode(struct inode *inode)
{
	if (!list_empty(&(EXT4_I(inode)->i_orphan))) {
		ext4_msg(inode->i_sb, KERN_ERR,
			 "Inode %lu (%p): orphan list check failed!",
			 inode->i_ino, EXT4_I(inode));
		print_hex_dump(KERN_INFO, "", DUMP_PREFIX_ADDRESS, 16, 4,
				EXT4_I(inode), sizeof(struct ext4_inode_info),
				true);
		dump_stack();
	}
}

static void init_once(void *foo)
{
	struct ext4_inode_info *ei = (struct ext4_inode_info *) foo;

	INIT_LIST_HEAD(&ei->i_orphan);
	init_rwsem(&ei->xattr_sem);
	init_rwsem(&ei->i_data_sem);
	init_rwsem(&ei->i_mmap_sem);
	inode_init_once(&ei->vfs_inode);
	ext4_fc_init_inode(&ei->vfs_inode);
}

static int __init init_inodecache(void)
{
	ext4_inode_cachep = kmem_cache_create_usercopy("ext4_inode_cache",
				sizeof(struct ext4_inode_info), 0,
				(SLAB_RECLAIM_ACCOUNT|SLAB_MEM_SPREAD|
					SLAB_ACCOUNT),
				offsetof(struct ext4_inode_info, i_data),
				sizeof_field(struct ext4_inode_info, i_data),
				init_once);
	if (ext4_inode_cachep == NULL)
		return -ENOMEM;
	return 0;
}

static void destroy_inodecache(void)
{
	/*
	 * Make sure all delayed rcu free inodes are flushed before we
	 * destroy cache.
	 */
	rcu_barrier();
	kmem_cache_destroy(ext4_inode_cachep);
}

void ext4_clear_inode(struct inode *inode)
{
	ext4_fc_del(inode);
	invalidate_inode_buffers(inode);
	clear_inode(inode);
	ext4_discard_preallocations(inode, 0);
	ext4_es_remove_extent(inode, 0, EXT_MAX_BLOCKS);
	dquot_drop(inode);
	if (EXT4_I(inode)->jinode) {
		jbd2_journal_release_jbd_inode(EXT4_JOURNAL(inode),
					       EXT4_I(inode)->jinode);
		jbd2_free_inode(EXT4_I(inode)->jinode);
		EXT4_I(inode)->jinode = NULL;
	}
	fscrypt_put_encryption_info(inode);
	fsverity_cleanup_inode(inode);
}

static struct inode *ext4_nfs_get_inode(struct super_block *sb,
					u64 ino, u32 generation)
{
	struct inode *inode;

	/*
	 * Currently we don't know the generation for parent directory, so
	 * a generation of 0 means "accept any"
	 */
	inode = ext4_iget(sb, ino, EXT4_IGET_HANDLE);
	if (IS_ERR(inode))
		return ERR_CAST(inode);
	if (generation && inode->i_generation != generation) {
		iput(inode);
		return ERR_PTR(-ESTALE);
	}

	return inode;
}

static struct dentry *ext4_fh_to_dentry(struct super_block *sb, struct fid *fid,
					int fh_len, int fh_type)
{
	return generic_fh_to_dentry(sb, fid, fh_len, fh_type,
				    ext4_nfs_get_inode);
}

static struct dentry *ext4_fh_to_parent(struct super_block *sb, struct fid *fid,
					int fh_len, int fh_type)
{
	return generic_fh_to_parent(sb, fid, fh_len, fh_type,
				    ext4_nfs_get_inode);
}

static int ext4_nfs_commit_metadata(struct inode *inode)
{
	struct writeback_control wbc = {
		.sync_mode = WB_SYNC_ALL
	};

	trace_ext4_nfs_commit_metadata(inode);
	return ext4_write_inode(inode, &wbc);
}

/*
 * Try to release metadata pages (indirect blocks, directories) which are
 * mapped via the block device.  Since these pages could have journal heads
 * which would prevent try_to_free_buffers() from freeing them, we must use
 * jbd2 layer's try_to_free_buffers() function to release them.
 */
static int bdev_try_to_free_page(struct super_block *sb, struct page *page,
				 gfp_t wait)
{
	journal_t *journal = EXT4_SB(sb)->s_journal;

	WARN_ON(PageChecked(page));
	if (!page_has_buffers(page))
		return 0;
	if (journal)
		return jbd2_journal_try_to_free_buffers(journal, page);

	return try_to_free_buffers(page);
}

#ifdef CONFIG_FS_ENCRYPTION
static int ext4_get_context(struct inode *inode, void *ctx, size_t len)
{
	return ext4_xattr_get(inode, EXT4_XATTR_INDEX_ENCRYPTION,
				 EXT4_XATTR_NAME_ENCRYPTION_CONTEXT, ctx, len);
}

static int ext4_set_context(struct inode *inode, const void *ctx, size_t len,
							void *fs_data)
{
	handle_t *handle = fs_data;
	int res, res2, credits, retries = 0;

	/*
	 * Encrypting the root directory is not allowed because e2fsck expects
	 * lost+found to exist and be unencrypted, and encrypting the root
	 * directory would imply encrypting the lost+found directory as well as
	 * the filename "lost+found" itself.
	 */
	if (inode->i_ino == EXT4_ROOT_INO)
		return -EPERM;

	if (WARN_ON_ONCE(IS_DAX(inode) && i_size_read(inode)))
		return -EINVAL;

	if (ext4_test_inode_flag(inode, EXT4_INODE_DAX))
		return -EOPNOTSUPP;

	res = ext4_convert_inline_data(inode);
	if (res)
		return res;

	/*
	 * If a journal handle was specified, then the encryption context is
	 * being set on a new inode via inheritance and is part of a larger
	 * transaction to create the inode.  Otherwise the encryption context is
	 * being set on an existing inode in its own transaction.  Only in the
	 * latter case should the "retry on ENOSPC" logic be used.
	 */

	if (handle) {
		res = ext4_xattr_set_handle(handle, inode,
					    EXT4_XATTR_INDEX_ENCRYPTION,
					    EXT4_XATTR_NAME_ENCRYPTION_CONTEXT,
					    ctx, len, 0);
		if (!res) {
			ext4_set_inode_flag(inode, EXT4_INODE_ENCRYPT);
			ext4_clear_inode_state(inode,
					EXT4_STATE_MAY_INLINE_DATA);
			/*
			 * Update inode->i_flags - S_ENCRYPTED will be enabled,
			 * S_DAX may be disabled
			 */
			ext4_set_inode_flags(inode, false);
		}
		return res;
	}

	res = dquot_initialize(inode);
	if (res)
		return res;
retry:
	res = ext4_xattr_set_credits(inode, len, false /* is_create */,
				     &credits);
	if (res)
		return res;

	handle = ext4_journal_start(inode, EXT4_HT_MISC, credits);
	if (IS_ERR(handle))
		return PTR_ERR(handle);

	res = ext4_xattr_set_handle(handle, inode, EXT4_XATTR_INDEX_ENCRYPTION,
				    EXT4_XATTR_NAME_ENCRYPTION_CONTEXT,
				    ctx, len, 0);
	if (!res) {
		ext4_set_inode_flag(inode, EXT4_INODE_ENCRYPT);
		/*
		 * Update inode->i_flags - S_ENCRYPTED will be enabled,
		 * S_DAX may be disabled
		 */
		ext4_set_inode_flags(inode, false);
		res = ext4_mark_inode_dirty(handle, inode);
		if (res)
			EXT4_ERROR_INODE(inode, "Failed to mark inode dirty");
	}
	res2 = ext4_journal_stop(handle);

	if (res == -ENOSPC && ext4_should_retry_alloc(inode->i_sb, &retries))
		goto retry;
	if (!res)
		res = res2;
	return res;
}

static const union fscrypt_policy *ext4_get_dummy_policy(struct super_block *sb)
{
	return EXT4_SB(sb)->s_dummy_enc_policy.policy;
}

static bool ext4_has_stable_inodes(struct super_block *sb)
{
	return ext4_has_feature_stable_inodes(sb);
}

static void ext4_get_ino_and_lblk_bits(struct super_block *sb,
				       int *ino_bits_ret, int *lblk_bits_ret)
{
	*ino_bits_ret = 8 * sizeof(EXT4_SB(sb)->s_es->s_inodes_count);
	*lblk_bits_ret = 8 * sizeof(ext4_lblk_t);
}

static const struct fscrypt_operations ext4_cryptops = {
	.key_prefix		= "ext4:",
	.get_context		= ext4_get_context,
	.set_context		= ext4_set_context,
	.get_dummy_policy	= ext4_get_dummy_policy,
	.empty_dir		= ext4_empty_dir,
	.max_namelen		= EXT4_NAME_LEN,
	.has_stable_inodes	= ext4_has_stable_inodes,
	.get_ino_and_lblk_bits	= ext4_get_ino_and_lblk_bits,
};
#endif

#ifdef CONFIG_QUOTA
static const char * const quotatypes[] = INITQFNAMES;
#define QTYPE2NAME(t) (quotatypes[t])

static int ext4_write_dquot(struct dquot *dquot);
static int ext4_acquire_dquot(struct dquot *dquot);
static int ext4_release_dquot(struct dquot *dquot);
static int ext4_mark_dquot_dirty(struct dquot *dquot);
static int ext4_write_info(struct super_block *sb, int type);
static int ext4_quota_on(struct super_block *sb, int type, int format_id,
			 const struct path *path);
static int ext4_quota_on_mount(struct super_block *sb, int type);
static ssize_t ext4_quota_read(struct super_block *sb, int type, char *data,
			       size_t len, loff_t off);
static ssize_t ext4_quota_write(struct super_block *sb, int type,
				const char *data, size_t len, loff_t off);
static int ext4_quota_enable(struct super_block *sb, int type, int format_id,
			     unsigned int flags);
static int ext4_enable_quotas(struct super_block *sb);

static struct dquot **ext4_get_dquots(struct inode *inode)
{
	return EXT4_I(inode)->i_dquot;
}

static const struct dquot_operations ext4_quota_operations = {
	.get_reserved_space	= ext4_get_reserved_space,
	.write_dquot		= ext4_write_dquot,
	.acquire_dquot		= ext4_acquire_dquot,
	.release_dquot		= ext4_release_dquot,
	.mark_dirty		= ext4_mark_dquot_dirty,
	.write_info		= ext4_write_info,
	.alloc_dquot		= dquot_alloc,
	.destroy_dquot		= dquot_destroy,
	.get_projid		= ext4_get_projid,
	.get_inode_usage	= ext4_get_inode_usage,
	.get_next_id		= dquot_get_next_id,
};

static const struct quotactl_ops ext4_qctl_operations = {
	.quota_on	= ext4_quota_on,
	.quota_off	= ext4_quota_off,
	.quota_sync	= dquot_quota_sync,
	.get_state	= dquot_get_state,
	.set_info	= dquot_set_dqinfo,
	.get_dqblk	= dquot_get_dqblk,
	.set_dqblk	= dquot_set_dqblk,
	.get_nextdqblk	= dquot_get_next_dqblk,
};
#endif

static const struct super_operations ext4_sops = {
	.alloc_inode	= ext4_alloc_inode,
	.free_inode	= ext4_free_in_core_inode,
	.destroy_inode	= ext4_destroy_inode,
	.write_inode	= ext4_write_inode,
	.dirty_inode	= ext4_dirty_inode,
	.drop_inode	= ext4_drop_inode,
	.evict_inode	= ext4_evict_inode,
	.put_super	= ext4_put_super,
	.sync_fs	= ext4_sync_fs,
	.freeze_fs	= ext4_freeze,
	.unfreeze_fs	= ext4_unfreeze,
	.statfs		= ext4_statfs,
	.remount_fs	= ext4_remount,
	.show_options	= ext4_show_options,
#ifdef CONFIG_QUOTA
	.quota_read	= ext4_quota_read,
	.quota_write	= ext4_quota_write,
	.get_dquots	= ext4_get_dquots,
#endif
	.bdev_try_to_free_page = bdev_try_to_free_page,
};

static const struct export_operations ext4_export_ops = {
	.fh_to_dentry = ext4_fh_to_dentry,
	.fh_to_parent = ext4_fh_to_parent,
	.get_parent = ext4_get_parent,
	.commit_metadata = ext4_nfs_commit_metadata,
};

enum {
	Opt_bsd_df, Opt_minix_df, Opt_grpid, Opt_nogrpid,
	Opt_resgid, Opt_resuid, Opt_sb, Opt_err_cont, Opt_err_panic, Opt_err_ro,
	Opt_nouid32, Opt_debug, Opt_removed,
	Opt_user_xattr, Opt_nouser_xattr, Opt_acl, Opt_noacl,
	Opt_auto_da_alloc, Opt_noauto_da_alloc, Opt_noload,
	Opt_commit, Opt_min_batch_time, Opt_max_batch_time, Opt_journal_dev,
	Opt_journal_path, Opt_journal_checksum, Opt_journal_async_commit,
	Opt_abort, Opt_data_journal, Opt_data_ordered, Opt_data_writeback,
	Opt_data_err_abort, Opt_data_err_ignore, Opt_test_dummy_encryption,
	Opt_inlinecrypt,
	Opt_usrjquota, Opt_grpjquota, Opt_offusrjquota, Opt_offgrpjquota,
	Opt_jqfmt_vfsold, Opt_jqfmt_vfsv0, Opt_jqfmt_vfsv1, Opt_quota,
	Opt_noquota, Opt_barrier, Opt_nobarrier, Opt_err,
	Opt_usrquota, Opt_grpquota, Opt_prjquota, Opt_i_version,
	Opt_dax, Opt_dax_always, Opt_dax_inode, Opt_dax_never,
	Opt_stripe, Opt_delalloc, Opt_nodelalloc, Opt_warn_on_error,
	Opt_nowarn_on_error, Opt_mblk_io_submit,
	Opt_lazytime, Opt_nolazytime, Opt_debug_want_extra_isize,
	Opt_nomblk_io_submit, Opt_block_validity, Opt_noblock_validity,
	Opt_inode_readahead_blks, Opt_journal_ioprio,
	Opt_dioread_nolock, Opt_dioread_lock,
	Opt_discard, Opt_nodiscard, Opt_init_itable, Opt_noinit_itable,
	Opt_max_dir_size_kb, Opt_nojournal_checksum, Opt_nombcache,
	Opt_prefetch_block_bitmaps,
#ifdef CONFIG_EXT4_DEBUG
	Opt_fc_debug_max_replay, Opt_fc_debug_force
#endif
};

static const match_table_t tokens = {
	{Opt_bsd_df, "bsddf"},
	{Opt_minix_df, "minixdf"},
	{Opt_grpid, "grpid"},
	{Opt_grpid, "bsdgroups"},
	{Opt_nogrpid, "nogrpid"},
	{Opt_nogrpid, "sysvgroups"},
	{Opt_resgid, "resgid=%u"},
	{Opt_resuid, "resuid=%u"},
	{Opt_sb, "sb=%u"},
	{Opt_err_cont, "errors=continue"},
	{Opt_err_panic, "errors=panic"},
	{Opt_err_ro, "errors=remount-ro"},
	{Opt_nouid32, "nouid32"},
	{Opt_debug, "debug"},
	{Opt_removed, "oldalloc"},
	{Opt_removed, "orlov"},
	{Opt_user_xattr, "user_xattr"},
	{Opt_nouser_xattr, "nouser_xattr"},
	{Opt_acl, "acl"},
	{Opt_noacl, "noacl"},
	{Opt_noload, "norecovery"},
	{Opt_noload, "noload"},
	{Opt_removed, "nobh"},
	{Opt_removed, "bh"},
	{Opt_commit, "commit=%u"},
	{Opt_min_batch_time, "min_batch_time=%u"},
	{Opt_max_batch_time, "max_batch_time=%u"},
	{Opt_journal_dev, "journal_dev=%u"},
	{Opt_journal_path, "journal_path=%s"},
	{Opt_journal_checksum, "journal_checksum"},
	{Opt_nojournal_checksum, "nojournal_checksum"},
	{Opt_journal_async_commit, "journal_async_commit"},
	{Opt_abort, "abort"},
	{Opt_data_journal, "data=journal"},
	{Opt_data_ordered, "data=ordered"},
	{Opt_data_writeback, "data=writeback"},
	{Opt_data_err_abort, "data_err=abort"},
	{Opt_data_err_ignore, "data_err=ignore"},
	{Opt_offusrjquota, "usrjquota="},
	{Opt_usrjquota, "usrjquota=%s"},
	{Opt_offgrpjquota, "grpjquota="},
	{Opt_grpjquota, "grpjquota=%s"},
	{Opt_jqfmt_vfsold, "jqfmt=vfsold"},
	{Opt_jqfmt_vfsv0, "jqfmt=vfsv0"},
	{Opt_jqfmt_vfsv1, "jqfmt=vfsv1"},
	{Opt_grpquota, "grpquota"},
	{Opt_noquota, "noquota"},
	{Opt_quota, "quota"},
	{Opt_usrquota, "usrquota"},
	{Opt_prjquota, "prjquota"},
	{Opt_barrier, "barrier=%u"},
	{Opt_barrier, "barrier"},
	{Opt_nobarrier, "nobarrier"},
	{Opt_i_version, "i_version"},
	{Opt_dax, "dax"},
	{Opt_dax_always, "dax=always"},
	{Opt_dax_inode, "dax=inode"},
	{Opt_dax_never, "dax=never"},
	{Opt_stripe, "stripe=%u"},
	{Opt_delalloc, "delalloc"},
	{Opt_warn_on_error, "warn_on_error"},
	{Opt_nowarn_on_error, "nowarn_on_error"},
	{Opt_lazytime, "lazytime"},
	{Opt_nolazytime, "nolazytime"},
	{Opt_debug_want_extra_isize, "debug_want_extra_isize=%u"},
	{Opt_nodelalloc, "nodelalloc"},
	{Opt_removed, "mblk_io_submit"},
	{Opt_removed, "nomblk_io_submit"},
	{Opt_block_validity, "block_validity"},
	{Opt_noblock_validity, "noblock_validity"},
	{Opt_inode_readahead_blks, "inode_readahead_blks=%u"},
	{Opt_journal_ioprio, "journal_ioprio=%u"},
	{Opt_auto_da_alloc, "auto_da_alloc=%u"},
	{Opt_auto_da_alloc, "auto_da_alloc"},
	{Opt_noauto_da_alloc, "noauto_da_alloc"},
	{Opt_dioread_nolock, "dioread_nolock"},
	{Opt_dioread_lock, "nodioread_nolock"},
	{Opt_dioread_lock, "dioread_lock"},
	{Opt_discard, "discard"},
	{Opt_nodiscard, "nodiscard"},
	{Opt_init_itable, "init_itable=%u"},
	{Opt_init_itable, "init_itable"},
	{Opt_noinit_itable, "noinit_itable"},
#ifdef CONFIG_EXT4_DEBUG
	{Opt_fc_debug_force, "fc_debug_force"},
	{Opt_fc_debug_max_replay, "fc_debug_max_replay=%u"},
#endif
	{Opt_max_dir_size_kb, "max_dir_size_kb=%u"},
	{Opt_test_dummy_encryption, "test_dummy_encryption=%s"},
	{Opt_test_dummy_encryption, "test_dummy_encryption"},
	{Opt_inlinecrypt, "inlinecrypt"},
	{Opt_nombcache, "nombcache"},
	{Opt_nombcache, "no_mbcache"},	/* for backward compatibility */
	{Opt_prefetch_block_bitmaps, "prefetch_block_bitmaps"},
	{Opt_removed, "check=none"},	/* mount option from ext2/3 */
	{Opt_removed, "nocheck"},	/* mount option from ext2/3 */
	{Opt_removed, "reservation"},	/* mount option from ext2/3 */
	{Opt_removed, "noreservation"}, /* mount option from ext2/3 */
	{Opt_removed, "journal=%u"},	/* mount option from ext2/3 */
	{Opt_err, NULL},
};

static ext4_fsblk_t get_sb_block(void **data)
{
	ext4_fsblk_t	sb_block;
	char		*options = (char *) *data;

	if (!options || strncmp(options, "sb=", 3) != 0)
		return 1;	/* Default location */

	options += 3;
	/* TODO: use simple_strtoll with >32bit ext4 */
	sb_block = simple_strtoul(options, &options, 0);
	if (*options && *options != ',') {
		printk(KERN_ERR "EXT4-fs: Invalid sb specification: %s\n",
		       (char *) *data);
		return 1;
	}
	if (*options == ',')
		options++;
	*data = (void *) options;

	return sb_block;
}

#define DEFAULT_JOURNAL_IOPRIO (IOPRIO_PRIO_VALUE(IOPRIO_CLASS_BE, 3))
static const char deprecated_msg[] =
	"Mount option \"%s\" will be removed by %s\n"
	"Contact linux-ext4@vger.kernel.org if you think we should keep it.\n";

#ifdef CONFIG_QUOTA
static int set_qf_name(struct super_block *sb, int qtype, substring_t *args)
{
	struct ext4_sb_info *sbi = EXT4_SB(sb);
	char *qname, *old_qname = get_qf_name(sb, sbi, qtype);
	int ret = -1;

	if (sb_any_quota_loaded(sb) && !old_qname) {
		ext4_msg(sb, KERN_ERR,
			"Cannot change journaled "
			"quota options when quota turned on");
		return -1;
	}
	if (ext4_has_feature_quota(sb)) {
		ext4_msg(sb, KERN_INFO, "Journaled quota options "
			 "ignored when QUOTA feature is enabled");
		return 1;
	}
	qname = match_strdup(args);
	if (!qname) {
		ext4_msg(sb, KERN_ERR,
			"Not enough memory for storing quotafile name");
		return -1;
	}
	if (old_qname) {
		if (strcmp(old_qname, qname) == 0)
			ret = 1;
		else
			ext4_msg(sb, KERN_ERR,
				 "%s quota file already specified",
				 QTYPE2NAME(qtype));
		goto errout;
	}
	if (strchr(qname, '/')) {
		ext4_msg(sb, KERN_ERR,
			"quotafile must be on filesystem root");
		goto errout;
	}
	rcu_assign_pointer(sbi->s_qf_names[qtype], qname);
	set_opt(sb, QUOTA);
	return 1;
errout:
	kfree(qname);
	return ret;
}

static int clear_qf_name(struct super_block *sb, int qtype)
{

	struct ext4_sb_info *sbi = EXT4_SB(sb);
	char *old_qname = get_qf_name(sb, sbi, qtype);

	if (sb_any_quota_loaded(sb) && old_qname) {
		ext4_msg(sb, KERN_ERR, "Cannot change journaled quota options"
			" when quota turned on");
		return -1;
	}
	rcu_assign_pointer(sbi->s_qf_names[qtype], NULL);
	synchronize_rcu();
	kfree(old_qname);
	return 1;
}
#endif

#define MOPT_SET	0x0001
#define MOPT_CLEAR	0x0002
#define MOPT_NOSUPPORT	0x0004
#define MOPT_EXPLICIT	0x0008
#define MOPT_CLEAR_ERR	0x0010
#define MOPT_GTE0	0x0020
#ifdef CONFIG_QUOTA
#define MOPT_Q		0
#define MOPT_QFMT	0x0040
#else
#define MOPT_Q		MOPT_NOSUPPORT
#define MOPT_QFMT	MOPT_NOSUPPORT
#endif
#define MOPT_DATAJ	0x0080
#define MOPT_NO_EXT2	0x0100
#define MOPT_NO_EXT3	0x0200
#define MOPT_EXT4_ONLY	(MOPT_NO_EXT2 | MOPT_NO_EXT3)
#define MOPT_STRING	0x0400
#define MOPT_SKIP	0x0800
#define	MOPT_2		0x1000

static const struct mount_opts {
	int	token;
	int	mount_opt;
	int	flags;
} ext4_mount_opts[] = {
	{Opt_minix_df, EXT4_MOUNT_MINIX_DF, MOPT_SET},
	{Opt_bsd_df, EXT4_MOUNT_MINIX_DF, MOPT_CLEAR},
	{Opt_grpid, EXT4_MOUNT_GRPID, MOPT_SET},
	{Opt_nogrpid, EXT4_MOUNT_GRPID, MOPT_CLEAR},
	{Opt_block_validity, EXT4_MOUNT_BLOCK_VALIDITY, MOPT_SET},
	{Opt_noblock_validity, EXT4_MOUNT_BLOCK_VALIDITY, MOPT_CLEAR},
	{Opt_dioread_nolock, EXT4_MOUNT_DIOREAD_NOLOCK,
	 MOPT_EXT4_ONLY | MOPT_SET},
	{Opt_dioread_lock, EXT4_MOUNT_DIOREAD_NOLOCK,
	 MOPT_EXT4_ONLY | MOPT_CLEAR},
	{Opt_discard, EXT4_MOUNT_DISCARD, MOPT_SET},
	{Opt_nodiscard, EXT4_MOUNT_DISCARD, MOPT_CLEAR},
	{Opt_delalloc, EXT4_MOUNT_DELALLOC,
	 MOPT_EXT4_ONLY | MOPT_SET | MOPT_EXPLICIT},
	{Opt_nodelalloc, EXT4_MOUNT_DELALLOC,
	 MOPT_EXT4_ONLY | MOPT_CLEAR},
	{Opt_warn_on_error, EXT4_MOUNT_WARN_ON_ERROR, MOPT_SET},
	{Opt_nowarn_on_error, EXT4_MOUNT_WARN_ON_ERROR, MOPT_CLEAR},
	{Opt_nojournal_checksum, EXT4_MOUNT_JOURNAL_CHECKSUM,
	 MOPT_EXT4_ONLY | MOPT_CLEAR},
	{Opt_journal_checksum, EXT4_MOUNT_JOURNAL_CHECKSUM,
	 MOPT_EXT4_ONLY | MOPT_SET | MOPT_EXPLICIT},
	{Opt_journal_async_commit, (EXT4_MOUNT_JOURNAL_ASYNC_COMMIT |
				    EXT4_MOUNT_JOURNAL_CHECKSUM),
	 MOPT_EXT4_ONLY | MOPT_SET | MOPT_EXPLICIT},
	{Opt_noload, EXT4_MOUNT_NOLOAD, MOPT_NO_EXT2 | MOPT_SET},
	{Opt_err_panic, EXT4_MOUNT_ERRORS_PANIC, MOPT_SET | MOPT_CLEAR_ERR},
	{Opt_err_ro, EXT4_MOUNT_ERRORS_RO, MOPT_SET | MOPT_CLEAR_ERR},
	{Opt_err_cont, EXT4_MOUNT_ERRORS_CONT, MOPT_SET | MOPT_CLEAR_ERR},
	{Opt_data_err_abort, EXT4_MOUNT_DATA_ERR_ABORT,
	 MOPT_NO_EXT2},
	{Opt_data_err_ignore, EXT4_MOUNT_DATA_ERR_ABORT,
	 MOPT_NO_EXT2},
	{Opt_barrier, EXT4_MOUNT_BARRIER, MOPT_SET},
	{Opt_nobarrier, EXT4_MOUNT_BARRIER, MOPT_CLEAR},
	{Opt_noauto_da_alloc, EXT4_MOUNT_NO_AUTO_DA_ALLOC, MOPT_SET},
	{Opt_auto_da_alloc, EXT4_MOUNT_NO_AUTO_DA_ALLOC, MOPT_CLEAR},
	{Opt_noinit_itable, EXT4_MOUNT_INIT_INODE_TABLE, MOPT_CLEAR},
	{Opt_commit, 0, MOPT_GTE0},
	{Opt_max_batch_time, 0, MOPT_GTE0},
	{Opt_min_batch_time, 0, MOPT_GTE0},
	{Opt_inode_readahead_blks, 0, MOPT_GTE0},
	{Opt_init_itable, 0, MOPT_GTE0},
	{Opt_dax, EXT4_MOUNT_DAX_ALWAYS, MOPT_SET | MOPT_SKIP},
	{Opt_dax_always, EXT4_MOUNT_DAX_ALWAYS,
		MOPT_EXT4_ONLY | MOPT_SET | MOPT_SKIP},
	{Opt_dax_inode, EXT4_MOUNT2_DAX_INODE,
		MOPT_EXT4_ONLY | MOPT_SET | MOPT_SKIP},
	{Opt_dax_never, EXT4_MOUNT2_DAX_NEVER,
		MOPT_EXT4_ONLY | MOPT_SET | MOPT_SKIP},
	{Opt_stripe, 0, MOPT_GTE0},
	{Opt_resuid, 0, MOPT_GTE0},
	{Opt_resgid, 0, MOPT_GTE0},
	{Opt_journal_dev, 0, MOPT_NO_EXT2 | MOPT_GTE0},
	{Opt_journal_path, 0, MOPT_NO_EXT2 | MOPT_STRING},
	{Opt_journal_ioprio, 0, MOPT_NO_EXT2 | MOPT_GTE0},
	{Opt_data_journal, EXT4_MOUNT_JOURNAL_DATA, MOPT_NO_EXT2 | MOPT_DATAJ},
	{Opt_data_ordered, EXT4_MOUNT_ORDERED_DATA, MOPT_NO_EXT2 | MOPT_DATAJ},
	{Opt_data_writeback, EXT4_MOUNT_WRITEBACK_DATA,
	 MOPT_NO_EXT2 | MOPT_DATAJ},
	{Opt_user_xattr, EXT4_MOUNT_XATTR_USER, MOPT_SET},
	{Opt_nouser_xattr, EXT4_MOUNT_XATTR_USER, MOPT_CLEAR},
#ifdef CONFIG_EXT4_FS_POSIX_ACL
	{Opt_acl, EXT4_MOUNT_POSIX_ACL, MOPT_SET},
	{Opt_noacl, EXT4_MOUNT_POSIX_ACL, MOPT_CLEAR},
#else
	{Opt_acl, 0, MOPT_NOSUPPORT},
	{Opt_noacl, 0, MOPT_NOSUPPORT},
#endif
	{Opt_nouid32, EXT4_MOUNT_NO_UID32, MOPT_SET},
	{Opt_debug, EXT4_MOUNT_DEBUG, MOPT_SET},
	{Opt_debug_want_extra_isize, 0, MOPT_GTE0},
	{Opt_quota, EXT4_MOUNT_QUOTA | EXT4_MOUNT_USRQUOTA, MOPT_SET | MOPT_Q},
	{Opt_usrquota, EXT4_MOUNT_QUOTA | EXT4_MOUNT_USRQUOTA,
							MOPT_SET | MOPT_Q},
	{Opt_grpquota, EXT4_MOUNT_QUOTA | EXT4_MOUNT_GRPQUOTA,
							MOPT_SET | MOPT_Q},
	{Opt_prjquota, EXT4_MOUNT_QUOTA | EXT4_MOUNT_PRJQUOTA,
							MOPT_SET | MOPT_Q},
	{Opt_noquota, (EXT4_MOUNT_QUOTA | EXT4_MOUNT_USRQUOTA |
		       EXT4_MOUNT_GRPQUOTA | EXT4_MOUNT_PRJQUOTA),
							MOPT_CLEAR | MOPT_Q},
	{Opt_usrjquota, 0, MOPT_Q | MOPT_STRING},
	{Opt_grpjquota, 0, MOPT_Q | MOPT_STRING},
	{Opt_offusrjquota, 0, MOPT_Q},
	{Opt_offgrpjquota, 0, MOPT_Q},
	{Opt_jqfmt_vfsold, QFMT_VFS_OLD, MOPT_QFMT},
	{Opt_jqfmt_vfsv0, QFMT_VFS_V0, MOPT_QFMT},
	{Opt_jqfmt_vfsv1, QFMT_VFS_V1, MOPT_QFMT},
	{Opt_max_dir_size_kb, 0, MOPT_GTE0},
	{Opt_test_dummy_encryption, 0, MOPT_STRING},
	{Opt_nombcache, EXT4_MOUNT_NO_MBCACHE, MOPT_SET},
	{Opt_prefetch_block_bitmaps, EXT4_MOUNT_PREFETCH_BLOCK_BITMAPS,
	 MOPT_SET},
#ifdef CONFIG_EXT4_DEBUG
	{Opt_fc_debug_force, EXT4_MOUNT2_JOURNAL_FAST_COMMIT,
	 MOPT_SET | MOPT_2 | MOPT_EXT4_ONLY},
	{Opt_fc_debug_max_replay, 0, MOPT_GTE0},
#endif
	{Opt_err, 0, 0}
};

#ifdef CONFIG_UNICODE
static const struct ext4_sb_encodings {
	__u16 magic;
	char *name;
	char *version;
} ext4_sb_encoding_map[] = {
	{EXT4_ENC_UTF8_12_1, "utf8", "12.1.0"},
};

static int ext4_sb_read_encoding(const struct ext4_super_block *es,
				 const struct ext4_sb_encodings **encoding,
				 __u16 *flags)
{
	__u16 magic = le16_to_cpu(es->s_encoding);
	int i;

	for (i = 0; i < ARRAY_SIZE(ext4_sb_encoding_map); i++)
		if (magic == ext4_sb_encoding_map[i].magic)
			break;

	if (i >= ARRAY_SIZE(ext4_sb_encoding_map))
		return -EINVAL;

	*encoding = &ext4_sb_encoding_map[i];
	*flags = le16_to_cpu(es->s_encoding_flags);

	return 0;
}
#endif

static int ext4_set_test_dummy_encryption(struct super_block *sb,
					  const char *opt,
					  const substring_t *arg,
					  bool is_remount)
{
#ifdef CONFIG_FS_ENCRYPTION
	struct ext4_sb_info *sbi = EXT4_SB(sb);
	int err;

	/*
	 * This mount option is just for testing, and it's not worthwhile to
	 * implement the extra complexity (e.g. RCU protection) that would be
	 * needed to allow it to be set or changed during remount.  We do allow
	 * it to be specified during remount, but only if there is no change.
	 */
	if (is_remount && !sbi->s_dummy_enc_policy.policy) {
		ext4_msg(sb, KERN_WARNING,
			 "Can't set test_dummy_encryption on remount");
		return -1;
	}
	err = fscrypt_set_test_dummy_encryption(sb, arg->from,
						&sbi->s_dummy_enc_policy);
	if (err) {
		if (err == -EEXIST)
			ext4_msg(sb, KERN_WARNING,
				 "Can't change test_dummy_encryption on remount");
		else if (err == -EINVAL)
			ext4_msg(sb, KERN_WARNING,
				 "Value of option \"%s\" is unrecognized", opt);
		else
			ext4_msg(sb, KERN_WARNING,
				 "Error processing option \"%s\" [%d]",
				 opt, err);
		return -1;
	}
	ext4_msg(sb, KERN_WARNING, "Test dummy encryption mode enabled");
#else
	ext4_msg(sb, KERN_WARNING,
		 "Test dummy encryption mount option ignored");
#endif
	return 1;
}

static int handle_mount_opt(struct super_block *sb, char *opt, int token,
			    substring_t *args, unsigned long *journal_devnum,
			    unsigned int *journal_ioprio, int is_remount)
{
	struct ext4_sb_info *sbi = EXT4_SB(sb);
	const struct mount_opts *m;
	kuid_t uid;
	kgid_t gid;
	int arg = 0;

#ifdef CONFIG_QUOTA
	if (token == Opt_usrjquota)
		return set_qf_name(sb, USRQUOTA, &args[0]);
	else if (token == Opt_grpjquota)
		return set_qf_name(sb, GRPQUOTA, &args[0]);
	else if (token == Opt_offusrjquota)
		return clear_qf_name(sb, USRQUOTA);
	else if (token == Opt_offgrpjquota)
		return clear_qf_name(sb, GRPQUOTA);
#endif
	switch (token) {
	case Opt_noacl:
	case Opt_nouser_xattr:
		ext4_msg(sb, KERN_WARNING, deprecated_msg, opt, "3.5");
		break;
	case Opt_sb:
		return 1;	/* handled by get_sb_block() */
	case Opt_removed:
		ext4_msg(sb, KERN_WARNING, "Ignoring removed %s option", opt);
		return 1;
	case Opt_abort:
		ext4_set_mount_flag(sb, EXT4_MF_FS_ABORTED);
		return 1;
	case Opt_i_version:
		sb->s_flags |= SB_I_VERSION;
		return 1;
	case Opt_lazytime:
		sb->s_flags |= SB_LAZYTIME;
		return 1;
	case Opt_nolazytime:
		sb->s_flags &= ~SB_LAZYTIME;
		return 1;
	case Opt_inlinecrypt:
#ifdef CONFIG_FS_ENCRYPTION_INLINE_CRYPT
		sb->s_flags |= SB_INLINECRYPT;
#else
		ext4_msg(sb, KERN_ERR, "inline encryption not supported");
#endif
		return 1;
	}

	for (m = ext4_mount_opts; m->token != Opt_err; m++)
		if (token == m->token)
			break;

	if (m->token == Opt_err) {
		ext4_msg(sb, KERN_ERR, "Unrecognized mount option \"%s\" "
			 "or missing value", opt);
		return -1;
	}

	if ((m->flags & MOPT_NO_EXT2) && IS_EXT2_SB(sb)) {
		ext4_msg(sb, KERN_ERR,
			 "Mount option \"%s\" incompatible with ext2", opt);
		return -1;
	}
	if ((m->flags & MOPT_NO_EXT3) && IS_EXT3_SB(sb)) {
		ext4_msg(sb, KERN_ERR,
			 "Mount option \"%s\" incompatible with ext3", opt);
		return -1;
	}

	if (args->from && !(m->flags & MOPT_STRING) && match_int(args, &arg))
		return -1;
	if (args->from && (m->flags & MOPT_GTE0) && (arg < 0))
		return -1;
	if (m->flags & MOPT_EXPLICIT) {
		if (m->mount_opt & EXT4_MOUNT_DELALLOC) {
			set_opt2(sb, EXPLICIT_DELALLOC);
		} else if (m->mount_opt & EXT4_MOUNT_JOURNAL_CHECKSUM) {
			set_opt2(sb, EXPLICIT_JOURNAL_CHECKSUM);
		} else
			return -1;
	}
	if (m->flags & MOPT_CLEAR_ERR)
		clear_opt(sb, ERRORS_MASK);
	if (token == Opt_noquota && sb_any_quota_loaded(sb)) {
		ext4_msg(sb, KERN_ERR, "Cannot change quota "
			 "options when quota turned on");
		return -1;
	}

	if (m->flags & MOPT_NOSUPPORT) {
		ext4_msg(sb, KERN_ERR, "%s option not supported", opt);
	} else if (token == Opt_commit) {
		if (arg == 0)
			arg = JBD2_DEFAULT_MAX_COMMIT_AGE;
		else if (arg > INT_MAX / HZ) {
			ext4_msg(sb, KERN_ERR,
				 "Invalid commit interval %d, "
				 "must be smaller than %d",
				 arg, INT_MAX / HZ);
			return -1;
		}
		sbi->s_commit_interval = HZ * arg;
	} else if (token == Opt_debug_want_extra_isize) {
		if ((arg & 1) ||
		    (arg < 4) ||
		    (arg > (sbi->s_inode_size - EXT4_GOOD_OLD_INODE_SIZE))) {
			ext4_msg(sb, KERN_ERR,
				 "Invalid want_extra_isize %d", arg);
			return -1;
		}
		sbi->s_want_extra_isize = arg;
	} else if (token == Opt_max_batch_time) {
		sbi->s_max_batch_time = arg;
	} else if (token == Opt_min_batch_time) {
		sbi->s_min_batch_time = arg;
	} else if (token == Opt_inode_readahead_blks) {
		if (arg && (arg > (1 << 30) || !is_power_of_2(arg))) {
			ext4_msg(sb, KERN_ERR,
				 "EXT4-fs: inode_readahead_blks must be "
				 "0 or a power of 2 smaller than 2^31");
			return -1;
		}
		sbi->s_inode_readahead_blks = arg;
	} else if (token == Opt_init_itable) {
		set_opt(sb, INIT_INODE_TABLE);
		if (!args->from)
			arg = EXT4_DEF_LI_WAIT_MULT;
		sbi->s_li_wait_mult = arg;
	} else if (token == Opt_max_dir_size_kb) {
		sbi->s_max_dir_size_kb = arg;
#ifdef CONFIG_EXT4_DEBUG
	} else if (token == Opt_fc_debug_max_replay) {
		sbi->s_fc_debug_max_replay = arg;
#endif
	} else if (token == Opt_stripe) {
		sbi->s_stripe = arg;
	} else if (token == Opt_resuid) {
		uid = make_kuid(current_user_ns(), arg);
		if (!uid_valid(uid)) {
			ext4_msg(sb, KERN_ERR, "Invalid uid value %d", arg);
			return -1;
		}
		sbi->s_resuid = uid;
	} else if (token == Opt_resgid) {
		gid = make_kgid(current_user_ns(), arg);
		if (!gid_valid(gid)) {
			ext4_msg(sb, KERN_ERR, "Invalid gid value %d", arg);
			return -1;
		}
		sbi->s_resgid = gid;
	} else if (token == Opt_journal_dev) {
		if (is_remount) {
			ext4_msg(sb, KERN_ERR,
				 "Cannot specify journal on remount");
			return -1;
		}
		*journal_devnum = arg;
	} else if (token == Opt_journal_path) {
		char *journal_path;
		struct inode *journal_inode;
		struct path path;
		int error;

		if (is_remount) {
			ext4_msg(sb, KERN_ERR,
				 "Cannot specify journal on remount");
			return -1;
		}
		journal_path = match_strdup(&args[0]);
		if (!journal_path) {
			ext4_msg(sb, KERN_ERR, "error: could not dup "
				"journal device string");
			return -1;
		}

		error = kern_path(journal_path, LOOKUP_FOLLOW, &path);
		if (error) {
			ext4_msg(sb, KERN_ERR, "error: could not find "
				"journal device path: error %d", error);
			kfree(journal_path);
			return -1;
		}

		journal_inode = d_inode(path.dentry);
		if (!S_ISBLK(journal_inode->i_mode)) {
			ext4_msg(sb, KERN_ERR, "error: journal path %s "
				"is not a block device", journal_path);
			path_put(&path);
			kfree(journal_path);
			return -1;
		}

		*journal_devnum = new_encode_dev(journal_inode->i_rdev);
		path_put(&path);
		kfree(journal_path);
	} else if (token == Opt_journal_ioprio) {
		if (arg > 7) {
			ext4_msg(sb, KERN_ERR, "Invalid journal IO priority"
				 " (must be 0-7)");
			return -1;
		}
		*journal_ioprio =
			IOPRIO_PRIO_VALUE(IOPRIO_CLASS_BE, arg);
	} else if (token == Opt_test_dummy_encryption) {
		return ext4_set_test_dummy_encryption(sb, opt, &args[0],
						      is_remount);
	} else if (m->flags & MOPT_DATAJ) {
		if (is_remount) {
			if (!sbi->s_journal)
				ext4_msg(sb, KERN_WARNING, "Remounting file system with no journal so ignoring journalled data option");
			else if (test_opt(sb, DATA_FLAGS) != m->mount_opt) {
				ext4_msg(sb, KERN_ERR,
					 "Cannot change data mode on remount");
				return -1;
			}
		} else {
			clear_opt(sb, DATA_FLAGS);
			sbi->s_mount_opt |= m->mount_opt;
		}
#ifdef CONFIG_QUOTA
	} else if (m->flags & MOPT_QFMT) {
		if (sb_any_quota_loaded(sb) &&
		    sbi->s_jquota_fmt != m->mount_opt) {
			ext4_msg(sb, KERN_ERR, "Cannot change journaled "
				 "quota options when quota turned on");
			return -1;
		}
		if (ext4_has_feature_quota(sb)) {
			ext4_msg(sb, KERN_INFO,
				 "Quota format mount options ignored "
				 "when QUOTA feature is enabled");
			return 1;
		}
		sbi->s_jquota_fmt = m->mount_opt;
#endif
	} else if (token == Opt_dax || token == Opt_dax_always ||
		   token == Opt_dax_inode || token == Opt_dax_never) {
#ifdef CONFIG_FS_DAX
		switch (token) {
		case Opt_dax:
		case Opt_dax_always:
			if (is_remount &&
			    (!(sbi->s_mount_opt & EXT4_MOUNT_DAX_ALWAYS) ||
			     (sbi->s_mount_opt2 & EXT4_MOUNT2_DAX_NEVER))) {
			fail_dax_change_remount:
				ext4_msg(sb, KERN_ERR, "can't change "
					 "dax mount option while remounting");
				return -1;
			}
			if (is_remount &&
			    (test_opt(sb, DATA_FLAGS) ==
			     EXT4_MOUNT_JOURNAL_DATA)) {
				    ext4_msg(sb, KERN_ERR, "can't mount with "
					     "both data=journal and dax");
				    return -1;
			}
			ext4_msg(sb, KERN_WARNING,
				"DAX enabled. Warning: EXPERIMENTAL, use at your own risk");
			sbi->s_mount_opt |= EXT4_MOUNT_DAX_ALWAYS;
			sbi->s_mount_opt2 &= ~EXT4_MOUNT2_DAX_NEVER;
			break;
		case Opt_dax_never:
			if (is_remount &&
			    (!(sbi->s_mount_opt2 & EXT4_MOUNT2_DAX_NEVER) ||
			     (sbi->s_mount_opt & EXT4_MOUNT_DAX_ALWAYS)))
				goto fail_dax_change_remount;
			sbi->s_mount_opt2 |= EXT4_MOUNT2_DAX_NEVER;
			sbi->s_mount_opt &= ~EXT4_MOUNT_DAX_ALWAYS;
			break;
		case Opt_dax_inode:
			if (is_remount &&
			    ((sbi->s_mount_opt & EXT4_MOUNT_DAX_ALWAYS) ||
			     (sbi->s_mount_opt2 & EXT4_MOUNT2_DAX_NEVER) ||
			     !(sbi->s_mount_opt2 & EXT4_MOUNT2_DAX_INODE)))
				goto fail_dax_change_remount;
			sbi->s_mount_opt &= ~EXT4_MOUNT_DAX_ALWAYS;
			sbi->s_mount_opt2 &= ~EXT4_MOUNT2_DAX_NEVER;
			/* Strictly for printing options */
			sbi->s_mount_opt2 |= EXT4_MOUNT2_DAX_INODE;
			break;
		}
#else
		ext4_msg(sb, KERN_INFO, "dax option not supported");
		sbi->s_mount_opt2 |= EXT4_MOUNT2_DAX_NEVER;
		sbi->s_mount_opt &= ~EXT4_MOUNT_DAX_ALWAYS;
		return -1;
#endif
	} else if (token == Opt_data_err_abort) {
		sbi->s_mount_opt |= m->mount_opt;
	} else if (token == Opt_data_err_ignore) {
		sbi->s_mount_opt &= ~m->mount_opt;
	} else {
		if (!args->from)
			arg = 1;
		if (m->flags & MOPT_CLEAR)
			arg = !arg;
		else if (unlikely(!(m->flags & MOPT_SET))) {
			ext4_msg(sb, KERN_WARNING,
				 "buggy handling of option %s", opt);
			WARN_ON(1);
			return -1;
		}
		if (m->flags & MOPT_2) {
			if (arg != 0)
				sbi->s_mount_opt2 |= m->mount_opt;
			else
				sbi->s_mount_opt2 &= ~m->mount_opt;
		} else {
			if (arg != 0)
				sbi->s_mount_opt |= m->mount_opt;
			else
				sbi->s_mount_opt &= ~m->mount_opt;
		}
	}
	return 1;
}

static int parse_options(char *options, struct super_block *sb,
			 unsigned long *journal_devnum,
			 unsigned int *journal_ioprio,
			 int is_remount)
{
	struct ext4_sb_info __maybe_unused *sbi = EXT4_SB(sb);
	char *p, __maybe_unused *usr_qf_name, __maybe_unused *grp_qf_name;
	substring_t args[MAX_OPT_ARGS];
	int token;

	if (!options)
		return 1;

	while ((p = strsep(&options, ",")) != NULL) {
		if (!*p)
			continue;
		/*
		 * Initialize args struct so we know whether arg was
		 * found; some options take optional arguments.
		 */
		args[0].to = args[0].from = NULL;
		token = match_token(p, tokens, args);
		if (handle_mount_opt(sb, p, token, args, journal_devnum,
				     journal_ioprio, is_remount) < 0)
			return 0;
	}
#ifdef CONFIG_QUOTA
	/*
	 * We do the test below only for project quotas. 'usrquota' and
	 * 'grpquota' mount options are allowed even without quota feature
	 * to support legacy quotas in quota files.
	 */
	if (test_opt(sb, PRJQUOTA) && !ext4_has_feature_project(sb)) {
		ext4_msg(sb, KERN_ERR, "Project quota feature not enabled. "
			 "Cannot enable project quota enforcement.");
		return 0;
	}
	usr_qf_name = get_qf_name(sb, sbi, USRQUOTA);
	grp_qf_name = get_qf_name(sb, sbi, GRPQUOTA);
	if (usr_qf_name || grp_qf_name) {
		if (test_opt(sb, USRQUOTA) && usr_qf_name)
			clear_opt(sb, USRQUOTA);

		if (test_opt(sb, GRPQUOTA) && grp_qf_name)
			clear_opt(sb, GRPQUOTA);

		if (test_opt(sb, GRPQUOTA) || test_opt(sb, USRQUOTA)) {
			ext4_msg(sb, KERN_ERR, "old and new quota "
					"format mixing");
			return 0;
		}

		if (!sbi->s_jquota_fmt) {
			ext4_msg(sb, KERN_ERR, "journaled quota format "
					"not specified");
			return 0;
		}
	}
#endif
	if (test_opt(sb, DIOREAD_NOLOCK)) {
		int blocksize =
			BLOCK_SIZE << le32_to_cpu(sbi->s_es->s_log_block_size);
		if (blocksize < PAGE_SIZE)
			ext4_msg(sb, KERN_WARNING, "Warning: mounting with an "
				 "experimental mount option 'dioread_nolock' "
				 "for blocksize < PAGE_SIZE");
	}
	return 1;
}

static inline void ext4_show_quota_options(struct seq_file *seq,
					   struct super_block *sb)
{
#if defined(CONFIG_QUOTA)
	struct ext4_sb_info *sbi = EXT4_SB(sb);
	char *usr_qf_name, *grp_qf_name;

	if (sbi->s_jquota_fmt) {
		char *fmtname = "";

		switch (sbi->s_jquota_fmt) {
		case QFMT_VFS_OLD:
			fmtname = "vfsold";
			break;
		case QFMT_VFS_V0:
			fmtname = "vfsv0";
			break;
		case QFMT_VFS_V1:
			fmtname = "vfsv1";
			break;
		}
		seq_printf(seq, ",jqfmt=%s", fmtname);
	}

	rcu_read_lock();
	usr_qf_name = rcu_dereference(sbi->s_qf_names[USRQUOTA]);
	grp_qf_name = rcu_dereference(sbi->s_qf_names[GRPQUOTA]);
	if (usr_qf_name)
		seq_show_option(seq, "usrjquota", usr_qf_name);
	if (grp_qf_name)
		seq_show_option(seq, "grpjquota", grp_qf_name);
	rcu_read_unlock();
#endif
}

static const char *token2str(int token)
{
	const struct match_token *t;

	for (t = tokens; t->token != Opt_err; t++)
		if (t->token == token && !strchr(t->pattern, '='))
			break;
	return t->pattern;
}

/*
 * Show an option if
 *  - it's set to a non-default value OR
 *  - if the per-sb default is different from the global default
 */
static int _ext4_show_options(struct seq_file *seq, struct super_block *sb,
			      int nodefs)
{
	struct ext4_sb_info *sbi = EXT4_SB(sb);
	struct ext4_super_block *es = sbi->s_es;
	int def_errors, def_mount_opt = sbi->s_def_mount_opt;
	const struct mount_opts *m;
	char sep = nodefs ? '\n' : ',';

#define SEQ_OPTS_PUTS(str) seq_printf(seq, "%c" str, sep)
#define SEQ_OPTS_PRINT(str, arg) seq_printf(seq, "%c" str, sep, arg)

	if (sbi->s_sb_block != 1)
		SEQ_OPTS_PRINT("sb=%llu", sbi->s_sb_block);

	for (m = ext4_mount_opts; m->token != Opt_err; m++) {
		int want_set = m->flags & MOPT_SET;
		if (((m->flags & (MOPT_SET|MOPT_CLEAR)) == 0) ||
		    (m->flags & MOPT_CLEAR_ERR) || m->flags & MOPT_SKIP)
			continue;
		if (!nodefs && !(m->mount_opt & (sbi->s_mount_opt ^ def_mount_opt)))
			continue; /* skip if same as the default */
		if ((want_set &&
		     (sbi->s_mount_opt & m->mount_opt) != m->mount_opt) ||
		    (!want_set && (sbi->s_mount_opt & m->mount_opt)))
			continue; /* select Opt_noFoo vs Opt_Foo */
		SEQ_OPTS_PRINT("%s", token2str(m->token));
	}

	if (nodefs || !uid_eq(sbi->s_resuid, make_kuid(&init_user_ns, EXT4_DEF_RESUID)) ||
	    le16_to_cpu(es->s_def_resuid) != EXT4_DEF_RESUID)
		SEQ_OPTS_PRINT("resuid=%u",
				from_kuid_munged(&init_user_ns, sbi->s_resuid));
	if (nodefs || !gid_eq(sbi->s_resgid, make_kgid(&init_user_ns, EXT4_DEF_RESGID)) ||
	    le16_to_cpu(es->s_def_resgid) != EXT4_DEF_RESGID)
		SEQ_OPTS_PRINT("resgid=%u",
				from_kgid_munged(&init_user_ns, sbi->s_resgid));
	def_errors = nodefs ? -1 : le16_to_cpu(es->s_errors);
	if (test_opt(sb, ERRORS_RO) && def_errors != EXT4_ERRORS_RO)
		SEQ_OPTS_PUTS("errors=remount-ro");
	if (test_opt(sb, ERRORS_CONT) && def_errors != EXT4_ERRORS_CONTINUE)
		SEQ_OPTS_PUTS("errors=continue");
	if (test_opt(sb, ERRORS_PANIC) && def_errors != EXT4_ERRORS_PANIC)
		SEQ_OPTS_PUTS("errors=panic");
	if (nodefs || sbi->s_commit_interval != JBD2_DEFAULT_MAX_COMMIT_AGE*HZ)
		SEQ_OPTS_PRINT("commit=%lu", sbi->s_commit_interval / HZ);
	if (nodefs || sbi->s_min_batch_time != EXT4_DEF_MIN_BATCH_TIME)
		SEQ_OPTS_PRINT("min_batch_time=%u", sbi->s_min_batch_time);
	if (nodefs || sbi->s_max_batch_time != EXT4_DEF_MAX_BATCH_TIME)
		SEQ_OPTS_PRINT("max_batch_time=%u", sbi->s_max_batch_time);
	if (sb->s_flags & SB_I_VERSION)
		SEQ_OPTS_PUTS("i_version");
	if (nodefs || sbi->s_stripe)
		SEQ_OPTS_PRINT("stripe=%lu", sbi->s_stripe);
	if (nodefs || EXT4_MOUNT_DATA_FLAGS &
			(sbi->s_mount_opt ^ def_mount_opt)) {
		if (test_opt(sb, DATA_FLAGS) == EXT4_MOUNT_JOURNAL_DATA)
			SEQ_OPTS_PUTS("data=journal");
		else if (test_opt(sb, DATA_FLAGS) == EXT4_MOUNT_ORDERED_DATA)
			SEQ_OPTS_PUTS("data=ordered");
		else if (test_opt(sb, DATA_FLAGS) == EXT4_MOUNT_WRITEBACK_DATA)
			SEQ_OPTS_PUTS("data=writeback");
	}
	if (nodefs ||
	    sbi->s_inode_readahead_blks != EXT4_DEF_INODE_READAHEAD_BLKS)
		SEQ_OPTS_PRINT("inode_readahead_blks=%u",
			       sbi->s_inode_readahead_blks);

	if (test_opt(sb, INIT_INODE_TABLE) && (nodefs ||
		       (sbi->s_li_wait_mult != EXT4_DEF_LI_WAIT_MULT)))
		SEQ_OPTS_PRINT("init_itable=%u", sbi->s_li_wait_mult);
	if (nodefs || sbi->s_max_dir_size_kb)
		SEQ_OPTS_PRINT("max_dir_size_kb=%u", sbi->s_max_dir_size_kb);
	if (test_opt(sb, DATA_ERR_ABORT))
		SEQ_OPTS_PUTS("data_err=abort");

	fscrypt_show_test_dummy_encryption(seq, sep, sb);

	if (sb->s_flags & SB_INLINECRYPT)
		SEQ_OPTS_PUTS("inlinecrypt");

	if (test_opt(sb, DAX_ALWAYS)) {
		if (IS_EXT2_SB(sb))
			SEQ_OPTS_PUTS("dax");
		else
			SEQ_OPTS_PUTS("dax=always");
	} else if (test_opt2(sb, DAX_NEVER)) {
		SEQ_OPTS_PUTS("dax=never");
	} else if (test_opt2(sb, DAX_INODE)) {
		SEQ_OPTS_PUTS("dax=inode");
	}
	ext4_show_quota_options(seq, sb);
	return 0;
}

static int ext4_show_options(struct seq_file *seq, struct dentry *root)
{
	return _ext4_show_options(seq, root->d_sb, 0);
}

int ext4_seq_options_show(struct seq_file *seq, void *offset)
{
	struct super_block *sb = seq->private;
	int rc;

	seq_puts(seq, sb_rdonly(sb) ? "ro" : "rw");
	rc = _ext4_show_options(seq, sb, 1);
	seq_puts(seq, "\n");
	return rc;
}

static int ext4_setup_super(struct super_block *sb, struct ext4_super_block *es,
			    int read_only)
{
	struct ext4_sb_info *sbi = EXT4_SB(sb);
	int err = 0;

	if (le32_to_cpu(es->s_rev_level) > EXT4_MAX_SUPP_REV) {
		ext4_msg(sb, KERN_ERR, "revision level too high, "
			 "forcing read-only mode");
		err = -EROFS;
		goto done;
	}
	if (read_only)
		goto done;
	if (!(sbi->s_mount_state & EXT4_VALID_FS))
		ext4_msg(sb, KERN_WARNING, "warning: mounting unchecked fs, "
			 "running e2fsck is recommended");
	else if (sbi->s_mount_state & EXT4_ERROR_FS)
		ext4_msg(sb, KERN_WARNING,
			 "warning: mounting fs with errors, "
			 "running e2fsck is recommended");
	else if ((__s16) le16_to_cpu(es->s_max_mnt_count) > 0 &&
		 le16_to_cpu(es->s_mnt_count) >=
		 (unsigned short) (__s16) le16_to_cpu(es->s_max_mnt_count))
		ext4_msg(sb, KERN_WARNING,
			 "warning: maximal mount count reached, "
			 "running e2fsck is recommended");
	else if (le32_to_cpu(es->s_checkinterval) &&
		 (ext4_get_tstamp(es, s_lastcheck) +
		  le32_to_cpu(es->s_checkinterval) <= ktime_get_real_seconds()))
		ext4_msg(sb, KERN_WARNING,
			 "warning: checktime reached, "
			 "running e2fsck is recommended");
	if (!sbi->s_journal)
		es->s_state &= cpu_to_le16(~EXT4_VALID_FS);
	if (!(__s16) le16_to_cpu(es->s_max_mnt_count))
		es->s_max_mnt_count = cpu_to_le16(EXT4_DFL_MAX_MNT_COUNT);
	le16_add_cpu(&es->s_mnt_count, 1);
	ext4_update_tstamp(es, s_mtime);
	if (sbi->s_journal)
		ext4_set_feature_journal_needs_recovery(sb);

	err = ext4_commit_super(sb, 1);
done:
	if (test_opt(sb, DEBUG))
		printk(KERN_INFO "[EXT4 FS bs=%lu, gc=%u, "
				"bpg=%lu, ipg=%lu, mo=%04x, mo2=%04x]\n",
			sb->s_blocksize,
			sbi->s_groups_count,
			EXT4_BLOCKS_PER_GROUP(sb),
			EXT4_INODES_PER_GROUP(sb),
			sbi->s_mount_opt, sbi->s_mount_opt2);

	cleancache_init_fs(sb);
	return err;
}

int ext4_alloc_flex_bg_array(struct super_block *sb, ext4_group_t ngroup)
{
	struct ext4_sb_info *sbi = EXT4_SB(sb);
	struct flex_groups **old_groups, **new_groups;
	int size, i, j;

	if (!sbi->s_log_groups_per_flex)
		return 0;

	size = ext4_flex_group(sbi, ngroup - 1) + 1;
	if (size <= sbi->s_flex_groups_allocated)
		return 0;

	new_groups = kvzalloc(roundup_pow_of_two(size *
			      sizeof(*sbi->s_flex_groups)), GFP_KERNEL);
	if (!new_groups) {
		ext4_msg(sb, KERN_ERR,
			 "not enough memory for %d flex group pointers", size);
		return -ENOMEM;
	}
	for (i = sbi->s_flex_groups_allocated; i < size; i++) {
		new_groups[i] = kvzalloc(roundup_pow_of_two(
					 sizeof(struct flex_groups)),
					 GFP_KERNEL);
		if (!new_groups[i]) {
			for (j = sbi->s_flex_groups_allocated; j < i; j++)
				kvfree(new_groups[j]);
			kvfree(new_groups);
			ext4_msg(sb, KERN_ERR,
				 "not enough memory for %d flex groups", size);
			return -ENOMEM;
		}
	}
	rcu_read_lock();
	old_groups = rcu_dereference(sbi->s_flex_groups);
	if (old_groups)
		memcpy(new_groups, old_groups,
		       (sbi->s_flex_groups_allocated *
			sizeof(struct flex_groups *)));
	rcu_read_unlock();
	rcu_assign_pointer(sbi->s_flex_groups, new_groups);
	sbi->s_flex_groups_allocated = size;
	if (old_groups)
		ext4_kvfree_array_rcu(old_groups);
	return 0;
}

static int ext4_fill_flex_info(struct super_block *sb)
{
	struct ext4_sb_info *sbi = EXT4_SB(sb);
	struct ext4_group_desc *gdp = NULL;
	struct flex_groups *fg;
	ext4_group_t flex_group;
	int i, err;

	sbi->s_log_groups_per_flex = sbi->s_es->s_log_groups_per_flex;
	if (sbi->s_log_groups_per_flex < 1 || sbi->s_log_groups_per_flex > 31) {
		sbi->s_log_groups_per_flex = 0;
		return 1;
	}

	err = ext4_alloc_flex_bg_array(sb, sbi->s_groups_count);
	if (err)
		goto failed;

	for (i = 0; i < sbi->s_groups_count; i++) {
		gdp = ext4_get_group_desc(sb, i, NULL);

		flex_group = ext4_flex_group(sbi, i);
		fg = sbi_array_rcu_deref(sbi, s_flex_groups, flex_group);
		atomic_add(ext4_free_inodes_count(sb, gdp), &fg->free_inodes);
		atomic64_add(ext4_free_group_clusters(sb, gdp),
			     &fg->free_clusters);
		atomic_add(ext4_used_dirs_count(sb, gdp), &fg->used_dirs);
	}

	return 1;
failed:
	return 0;
}

static __le16 ext4_group_desc_csum(struct super_block *sb, __u32 block_group,
				   struct ext4_group_desc *gdp)
{
	int offset = offsetof(struct ext4_group_desc, bg_checksum);
	__u16 crc = 0;
	__le32 le_group = cpu_to_le32(block_group);
	struct ext4_sb_info *sbi = EXT4_SB(sb);

	if (ext4_has_metadata_csum(sbi->s_sb)) {
		/* Use new metadata_csum algorithm */
		__u32 csum32;
		__u16 dummy_csum = 0;

		csum32 = ext4_chksum(sbi, sbi->s_csum_seed, (__u8 *)&le_group,
				     sizeof(le_group));
		csum32 = ext4_chksum(sbi, csum32, (__u8 *)gdp, offset);
		csum32 = ext4_chksum(sbi, csum32, (__u8 *)&dummy_csum,
				     sizeof(dummy_csum));
		offset += sizeof(dummy_csum);
		if (offset < sbi->s_desc_size)
			csum32 = ext4_chksum(sbi, csum32, (__u8 *)gdp + offset,
					     sbi->s_desc_size - offset);

		crc = csum32 & 0xFFFF;
		goto out;
	}

	/* old crc16 code */
	if (!ext4_has_feature_gdt_csum(sb))
		return 0;

	crc = crc16(~0, sbi->s_es->s_uuid, sizeof(sbi->s_es->s_uuid));
	crc = crc16(crc, (__u8 *)&le_group, sizeof(le_group));
	crc = crc16(crc, (__u8 *)gdp, offset);
	offset += sizeof(gdp->bg_checksum); /* skip checksum */
	/* for checksum of struct ext4_group_desc do the rest...*/
	if (ext4_has_feature_64bit(sb) &&
	    offset < le16_to_cpu(sbi->s_es->s_desc_size))
		crc = crc16(crc, (__u8 *)gdp + offset,
			    le16_to_cpu(sbi->s_es->s_desc_size) -
				offset);

out:
	return cpu_to_le16(crc);
}

int ext4_group_desc_csum_verify(struct super_block *sb, __u32 block_group,
				struct ext4_group_desc *gdp)
{
	if (ext4_has_group_desc_csum(sb) &&
	    (gdp->bg_checksum != ext4_group_desc_csum(sb, block_group, gdp)))
		return 0;

	return 1;
}

void ext4_group_desc_csum_set(struct super_block *sb, __u32 block_group,
			      struct ext4_group_desc *gdp)
{
	if (!ext4_has_group_desc_csum(sb))
		return;
	gdp->bg_checksum = ext4_group_desc_csum(sb, block_group, gdp);
}

/* Called at mount-time, super-block is locked */
static int ext4_check_descriptors(struct super_block *sb,
				  ext4_fsblk_t sb_block,
				  ext4_group_t *first_not_zeroed)
{
	struct ext4_sb_info *sbi = EXT4_SB(sb);
	ext4_fsblk_t first_block = le32_to_cpu(sbi->s_es->s_first_data_block);
	ext4_fsblk_t last_block;
	ext4_fsblk_t last_bg_block = sb_block + ext4_bg_num_gdb(sb, 0);
	ext4_fsblk_t block_bitmap;
	ext4_fsblk_t inode_bitmap;
	ext4_fsblk_t inode_table;
	int flexbg_flag = 0;
	ext4_group_t i, grp = sbi->s_groups_count;

	if (ext4_has_feature_flex_bg(sb))
		flexbg_flag = 1;

	ext4_debug("Checking group descriptors");

	for (i = 0; i < sbi->s_groups_count; i++) {
		struct ext4_group_desc *gdp = ext4_get_group_desc(sb, i, NULL);

		if (i == sbi->s_groups_count - 1 || flexbg_flag)
			last_block = ext4_blocks_count(sbi->s_es) - 1;
		else
			last_block = first_block +
				(EXT4_BLOCKS_PER_GROUP(sb) - 1);

		if ((grp == sbi->s_groups_count) &&
		   !(gdp->bg_flags & cpu_to_le16(EXT4_BG_INODE_ZEROED)))
			grp = i;

		block_bitmap = ext4_block_bitmap(sb, gdp);
		if (block_bitmap == sb_block) {
			ext4_msg(sb, KERN_ERR, "ext4_check_descriptors: "
				 "Block bitmap for group %u overlaps "
				 "superblock", i);
			if (!sb_rdonly(sb))
				return 0;
		}
		if (block_bitmap >= sb_block + 1 &&
		    block_bitmap <= last_bg_block) {
			ext4_msg(sb, KERN_ERR, "ext4_check_descriptors: "
				 "Block bitmap for group %u overlaps "
				 "block group descriptors", i);
			if (!sb_rdonly(sb))
				return 0;
		}
		if (block_bitmap < first_block || block_bitmap > last_block) {
			ext4_msg(sb, KERN_ERR, "ext4_check_descriptors: "
			       "Block bitmap for group %u not in group "
			       "(block %llu)!", i, block_bitmap);
			return 0;
		}
		inode_bitmap = ext4_inode_bitmap(sb, gdp);
		if (inode_bitmap == sb_block) {
			ext4_msg(sb, KERN_ERR, "ext4_check_descriptors: "
				 "Inode bitmap for group %u overlaps "
				 "superblock", i);
			if (!sb_rdonly(sb))
				return 0;
		}
		if (inode_bitmap >= sb_block + 1 &&
		    inode_bitmap <= last_bg_block) {
			ext4_msg(sb, KERN_ERR, "ext4_check_descriptors: "
				 "Inode bitmap for group %u overlaps "
				 "block group descriptors", i);
			if (!sb_rdonly(sb))
				return 0;
		}
		if (inode_bitmap < first_block || inode_bitmap > last_block) {
			ext4_msg(sb, KERN_ERR, "ext4_check_descriptors: "
			       "Inode bitmap for group %u not in group "
			       "(block %llu)!", i, inode_bitmap);
			return 0;
		}
		inode_table = ext4_inode_table(sb, gdp);
		if (inode_table == sb_block) {
			ext4_msg(sb, KERN_ERR, "ext4_check_descriptors: "
				 "Inode table for group %u overlaps "
				 "superblock", i);
			if (!sb_rdonly(sb))
				return 0;
		}
		if (inode_table >= sb_block + 1 &&
		    inode_table <= last_bg_block) {
			ext4_msg(sb, KERN_ERR, "ext4_check_descriptors: "
				 "Inode table for group %u overlaps "
				 "block group descriptors", i);
			if (!sb_rdonly(sb))
				return 0;
		}
		if (inode_table < first_block ||
		    inode_table + sbi->s_itb_per_group - 1 > last_block) {
			ext4_msg(sb, KERN_ERR, "ext4_check_descriptors: "
			       "Inode table for group %u not in group "
			       "(block %llu)!", i, inode_table);
			return 0;
		}
		ext4_lock_group(sb, i);
		if (!ext4_group_desc_csum_verify(sb, i, gdp)) {
			ext4_msg(sb, KERN_ERR, "ext4_check_descriptors: "
				 "Checksum for group %u failed (%u!=%u)",
				 i, le16_to_cpu(ext4_group_desc_csum(sb, i,
				     gdp)), le16_to_cpu(gdp->bg_checksum));
			if (!sb_rdonly(sb)) {
				ext4_unlock_group(sb, i);
				return 0;
			}
		}
		ext4_unlock_group(sb, i);
		if (!flexbg_flag)
			first_block += EXT4_BLOCKS_PER_GROUP(sb);
	}
	if (NULL != first_not_zeroed)
		*first_not_zeroed = grp;
	return 1;
}

/* ext4_orphan_cleanup() walks a singly-linked list of inodes (starting at
 * the superblock) which were deleted from all directories, but held open by
 * a process at the time of a crash.  We walk the list and try to delete these
 * inodes at recovery time (only with a read-write filesystem).
 *
 * In order to keep the orphan inode chain consistent during traversal (in
 * case of crash during recovery), we link each inode into the superblock
 * orphan list_head and handle it the same way as an inode deletion during
 * normal operation (which journals the operations for us).
 *
 * We only do an iget() and an iput() on each inode, which is very safe if we
 * accidentally point at an in-use or already deleted inode.  The worst that
 * can happen in this case is that we get a "bit already cleared" message from
 * ext4_free_inode().  The only reason we would point at a wrong inode is if
 * e2fsck was run on this filesystem, and it must have already done the orphan
 * inode cleanup for us, so we can safely abort without any further action.
 */
static void ext4_orphan_cleanup(struct super_block *sb,
				struct ext4_super_block *es)
{
	unsigned int s_flags = sb->s_flags;
	int ret, nr_orphans = 0, nr_truncates = 0;
#ifdef CONFIG_QUOTA
	int quota_update = 0;
	int i;
#endif
	if (!es->s_last_orphan) {
		jbd_debug(4, "no orphan inodes to clean up\n");
		return;
	}

	if (bdev_read_only(sb->s_bdev)) {
		ext4_msg(sb, KERN_ERR, "write access "
			"unavailable, skipping orphan cleanup");
		return;
	}

	/* Check if feature set would not allow a r/w mount */
	if (!ext4_feature_set_ok(sb, 0)) {
		ext4_msg(sb, KERN_INFO, "Skipping orphan cleanup due to "
			 "unknown ROCOMPAT features");
		return;
	}

	if (EXT4_SB(sb)->s_mount_state & EXT4_ERROR_FS) {
		/* don't clear list on RO mount w/ errors */
		if (es->s_last_orphan && !(s_flags & SB_RDONLY)) {
			ext4_msg(sb, KERN_INFO, "Errors on filesystem, "
				  "clearing orphan list.\n");
			es->s_last_orphan = 0;
		}
		jbd_debug(1, "Skipping orphan recovery on fs with errors.\n");
		return;
	}

	if (s_flags & SB_RDONLY) {
		ext4_msg(sb, KERN_INFO, "orphan cleanup on readonly fs");
		sb->s_flags &= ~SB_RDONLY;
	}
#ifdef CONFIG_QUOTA
	/* Needed for iput() to work correctly and not trash data */
	sb->s_flags |= SB_ACTIVE;

	/*
	 * Turn on quotas which were not enabled for read-only mounts if
	 * filesystem has quota feature, so that they are updated correctly.
	 */
	if (ext4_has_feature_quota(sb) && (s_flags & SB_RDONLY)) {
		int ret = ext4_enable_quotas(sb);

		if (!ret)
			quota_update = 1;
		else
			ext4_msg(sb, KERN_ERR,
				"Cannot turn on quotas: error %d", ret);
	}

	/* Turn on journaled quotas used for old sytle */
	for (i = 0; i < EXT4_MAXQUOTAS; i++) {
		if (EXT4_SB(sb)->s_qf_names[i]) {
			int ret = ext4_quota_on_mount(sb, i);

			if (!ret)
				quota_update = 1;
			else
				ext4_msg(sb, KERN_ERR,
					"Cannot turn on journaled "
					"quota: type %d: error %d", i, ret);
		}
	}
#endif

	while (es->s_last_orphan) {
		struct inode *inode;

		/*
		 * We may have encountered an error during cleanup; if
		 * so, skip the rest.
		 */
		if (EXT4_SB(sb)->s_mount_state & EXT4_ERROR_FS) {
			jbd_debug(1, "Skipping orphan recovery on fs with errors.\n");
			es->s_last_orphan = 0;
			break;
		}

		inode = ext4_orphan_get(sb, le32_to_cpu(es->s_last_orphan));
		if (IS_ERR(inode)) {
			es->s_last_orphan = 0;
			break;
		}

		list_add(&EXT4_I(inode)->i_orphan, &EXT4_SB(sb)->s_orphan);
		dquot_initialize(inode);
		if (inode->i_nlink) {
			if (test_opt(sb, DEBUG))
				ext4_msg(sb, KERN_DEBUG,
					"%s: truncating inode %lu to %lld bytes",
					__func__, inode->i_ino, inode->i_size);
			jbd_debug(2, "truncating inode %lu to %lld bytes\n",
				  inode->i_ino, inode->i_size);
			inode_lock(inode);
			truncate_inode_pages(inode->i_mapping, inode->i_size);
			ret = ext4_truncate(inode);
			if (ret)
				ext4_std_error(inode->i_sb, ret);
			inode_unlock(inode);
			nr_truncates++;
		} else {
			if (test_opt(sb, DEBUG))
				ext4_msg(sb, KERN_DEBUG,
					"%s: deleting unreferenced inode %lu",
					__func__, inode->i_ino);
			jbd_debug(2, "deleting unreferenced inode %lu\n",
				  inode->i_ino);
			nr_orphans++;
		}
		iput(inode);  /* The delete magic happens here! */
	}

#define PLURAL(x) (x), ((x) == 1) ? "" : "s"

	if (nr_orphans)
		ext4_msg(sb, KERN_INFO, "%d orphan inode%s deleted",
		       PLURAL(nr_orphans));
	if (nr_truncates)
		ext4_msg(sb, KERN_INFO, "%d truncate%s cleaned up",
		       PLURAL(nr_truncates));
#ifdef CONFIG_QUOTA
	/* Turn off quotas if they were enabled for orphan cleanup */
	if (quota_update) {
		for (i = 0; i < EXT4_MAXQUOTAS; i++) {
			if (sb_dqopt(sb)->files[i])
				dquot_quota_off(sb, i);
		}
	}
#endif
	sb->s_flags = s_flags; /* Restore SB_RDONLY status */
}

/*
 * Maximal extent format file size.
 * Resulting logical blkno at s_maxbytes must fit in our on-disk
 * extent format containers, within a sector_t, and within i_blocks
 * in the vfs.  ext4 inode has 48 bits of i_block in fsblock units,
 * so that won't be a limiting factor.
 *
 * However there is other limiting factor. We do store extents in the form
 * of starting block and length, hence the resulting length of the extent
 * covering maximum file size must fit into on-disk format containers as
 * well. Given that length is always by 1 unit bigger than max unit (because
 * we count 0 as well) we have to lower the s_maxbytes by one fs block.
 *
 * Note, this does *not* consider any metadata overhead for vfs i_blocks.
 */
static loff_t ext4_max_size(int blkbits, int has_huge_files)
{
	loff_t res;
	loff_t upper_limit = MAX_LFS_FILESIZE;

	BUILD_BUG_ON(sizeof(blkcnt_t) < sizeof(u64));

	if (!has_huge_files) {
		upper_limit = (1LL << 32) - 1;

		/* total blocks in file system block size */
		upper_limit >>= (blkbits - 9);
		upper_limit <<= blkbits;
	}

	/*
	 * 32-bit extent-start container, ee_block. We lower the maxbytes
	 * by one fs block, so ee_len can cover the extent of maximum file
	 * size
	 */
	res = (1LL << 32) - 1;
	res <<= blkbits;

	/* Sanity check against vm- & vfs- imposed limits */
	if (res > upper_limit)
		res = upper_limit;

	return res;
}

/*
 * Maximal bitmap file size.  There is a direct, and {,double-,triple-}indirect
 * block limit, and also a limit of (2^48 - 1) 512-byte sectors in i_blocks.
 * We need to be 1 filesystem block less than the 2^48 sector limit.
 */
static loff_t ext4_max_bitmap_size(int bits, int has_huge_files)
{
	loff_t res = EXT4_NDIR_BLOCKS;
	int meta_blocks;
	loff_t upper_limit;
	/* This is calculated to be the largest file size for a dense, block
	 * mapped file such that the file's total number of 512-byte sectors,
	 * including data and all indirect blocks, does not exceed (2^48 - 1).
	 *
	 * __u32 i_blocks_lo and _u16 i_blocks_high represent the total
	 * number of 512-byte sectors of the file.
	 */

	if (!has_huge_files) {
		/*
		 * !has_huge_files or implies that the inode i_block field
		 * represents total file blocks in 2^32 512-byte sectors ==
		 * size of vfs inode i_blocks * 8
		 */
		upper_limit = (1LL << 32) - 1;

		/* total blocks in file system block size */
		upper_limit >>= (bits - 9);

	} else {
		/*
		 * We use 48 bit ext4_inode i_blocks
		 * With EXT4_HUGE_FILE_FL set the i_blocks
		 * represent total number of blocks in
		 * file system block size
		 */
		upper_limit = (1LL << 48) - 1;

	}

	/* indirect blocks */
	meta_blocks = 1;
	/* double indirect blocks */
	meta_blocks += 1 + (1LL << (bits-2));
	/* tripple indirect blocks */
	meta_blocks += 1 + (1LL << (bits-2)) + (1LL << (2*(bits-2)));

	upper_limit -= meta_blocks;
	upper_limit <<= bits;

	res += 1LL << (bits-2);
	res += 1LL << (2*(bits-2));
	res += 1LL << (3*(bits-2));
	res <<= bits;
	if (res > upper_limit)
		res = upper_limit;

	if (res > MAX_LFS_FILESIZE)
		res = MAX_LFS_FILESIZE;

	return res;
}

static ext4_fsblk_t descriptor_loc(struct super_block *sb,
				   ext4_fsblk_t logical_sb_block, int nr)
{
	struct ext4_sb_info *sbi = EXT4_SB(sb);
	ext4_group_t bg, first_meta_bg;
	int has_super = 0;

	first_meta_bg = le32_to_cpu(sbi->s_es->s_first_meta_bg);

	if (!ext4_has_feature_meta_bg(sb) || nr < first_meta_bg)
		return logical_sb_block + nr + 1;
	bg = sbi->s_desc_per_block * nr;
	if (ext4_bg_has_super(sb, bg))
		has_super = 1;

	/*
	 * If we have a meta_bg fs with 1k blocks, group 0's GDT is at
	 * block 2, not 1.  If s_first_data_block == 0 (bigalloc is enabled
	 * on modern mke2fs or blksize > 1k on older mke2fs) then we must
	 * compensate.
	 */
	if (sb->s_blocksize == 1024 && nr == 0 &&
	    le32_to_cpu(sbi->s_es->s_first_data_block) == 0)
		has_super++;

	return (has_super + ext4_group_first_block_no(sb, bg));
}

/**
 * ext4_get_stripe_size: Get the stripe size.
 * @sbi: In memory super block info
 *
 * If we have specified it via mount option, then
 * use the mount option value. If the value specified at mount time is
 * greater than the blocks per group use the super block value.
 * If the super block value is greater than blocks per group return 0.
 * Allocator needs it be less than blocks per group.
 *
 */
static unsigned long ext4_get_stripe_size(struct ext4_sb_info *sbi)
{
	unsigned long stride = le16_to_cpu(sbi->s_es->s_raid_stride);
	unsigned long stripe_width =
			le32_to_cpu(sbi->s_es->s_raid_stripe_width);
	int ret;

	if (sbi->s_stripe && sbi->s_stripe <= sbi->s_blocks_per_group)
		ret = sbi->s_stripe;
	else if (stripe_width && stripe_width <= sbi->s_blocks_per_group)
		ret = stripe_width;
	else if (stride && stride <= sbi->s_blocks_per_group)
		ret = stride;
	else
		ret = 0;

	/*
	 * If the stripe width is 1, this makes no sense and
	 * we set it to 0 to turn off stripe handling code.
	 */
	if (ret <= 1)
		ret = 0;

	return ret;
}

/*
 * Check whether this filesystem can be mounted based on
 * the features present and the RDONLY/RDWR mount requested.
 * Returns 1 if this filesystem can be mounted as requested,
 * 0 if it cannot be.
 */
static int ext4_feature_set_ok(struct super_block *sb, int readonly)
{
	if (ext4_has_unknown_ext4_incompat_features(sb)) {
		ext4_msg(sb, KERN_ERR,
			"Couldn't mount because of "
			"unsupported optional features (%x)",
			(le32_to_cpu(EXT4_SB(sb)->s_es->s_feature_incompat) &
			~EXT4_FEATURE_INCOMPAT_SUPP));
		return 0;
	}

#ifndef CONFIG_UNICODE
	if (ext4_has_feature_casefold(sb)) {
		ext4_msg(sb, KERN_ERR,
			 "Filesystem with casefold feature cannot be "
			 "mounted without CONFIG_UNICODE");
		return 0;
	}
#endif

	if (readonly)
		return 1;

	if (ext4_has_feature_readonly(sb)) {
		ext4_msg(sb, KERN_INFO, "filesystem is read-only");
		sb->s_flags |= SB_RDONLY;
		return 1;
	}

	/* Check that feature set is OK for a read-write mount */
	if (ext4_has_unknown_ext4_ro_compat_features(sb)) {
		ext4_msg(sb, KERN_ERR, "couldn't mount RDWR because of "
			 "unsupported optional features (%x)",
			 (le32_to_cpu(EXT4_SB(sb)->s_es->s_feature_ro_compat) &
				~EXT4_FEATURE_RO_COMPAT_SUPP));
		return 0;
	}
	if (ext4_has_feature_bigalloc(sb) && !ext4_has_feature_extents(sb)) {
		ext4_msg(sb, KERN_ERR,
			 "Can't support bigalloc feature without "
			 "extents feature\n");
		return 0;
	}

#if !IS_ENABLED(CONFIG_QUOTA) || !IS_ENABLED(CONFIG_QFMT_V2)
	if (!readonly && (ext4_has_feature_quota(sb) ||
			  ext4_has_feature_project(sb))) {
		ext4_msg(sb, KERN_ERR,
			 "The kernel was not built with CONFIG_QUOTA and CONFIG_QFMT_V2");
		return 0;
	}
#endif  /* CONFIG_QUOTA */
	return 1;
}

/*
 * This function is called once a day if we have errors logged
 * on the file system
 */
static void print_daily_error_info(struct timer_list *t)
{
	struct ext4_sb_info *sbi = from_timer(sbi, t, s_err_report);
	struct super_block *sb = sbi->s_sb;
	struct ext4_super_block *es = sbi->s_es;

	if (es->s_error_count)
		/* fsck newer than v1.41.13 is needed to clean this condition. */
		ext4_msg(sb, KERN_NOTICE, "error count since last fsck: %u",
			 le32_to_cpu(es->s_error_count));
	if (es->s_first_error_time) {
		printk(KERN_NOTICE "EXT4-fs (%s): initial error at time %llu: %.*s:%d",
		       sb->s_id,
		       ext4_get_tstamp(es, s_first_error_time),
		       (int) sizeof(es->s_first_error_func),
		       es->s_first_error_func,
		       le32_to_cpu(es->s_first_error_line));
		if (es->s_first_error_ino)
			printk(KERN_CONT ": inode %u",
			       le32_to_cpu(es->s_first_error_ino));
		if (es->s_first_error_block)
			printk(KERN_CONT ": block %llu", (unsigned long long)
			       le64_to_cpu(es->s_first_error_block));
		printk(KERN_CONT "\n");
	}
	if (es->s_last_error_time) {
		printk(KERN_NOTICE "EXT4-fs (%s): last error at time %llu: %.*s:%d",
		       sb->s_id,
		       ext4_get_tstamp(es, s_last_error_time),
		       (int) sizeof(es->s_last_error_func),
		       es->s_last_error_func,
		       le32_to_cpu(es->s_last_error_line));
		if (es->s_last_error_ino)
			printk(KERN_CONT ": inode %u",
			       le32_to_cpu(es->s_last_error_ino));
		if (es->s_last_error_block)
			printk(KERN_CONT ": block %llu", (unsigned long long)
			       le64_to_cpu(es->s_last_error_block));
		printk(KERN_CONT "\n");
	}
	mod_timer(&sbi->s_err_report, jiffies + 24*60*60*HZ);  /* Once a day */
}

/* Find next suitable group and run ext4_init_inode_table */
static int ext4_run_li_request(struct ext4_li_request *elr)
{
	struct ext4_group_desc *gdp = NULL;
	struct super_block *sb = elr->lr_super;
	ext4_group_t ngroups = EXT4_SB(sb)->s_groups_count;
	ext4_group_t group = elr->lr_next_group;
	unsigned long timeout = 0;
	unsigned int prefetch_ios = 0;
	int ret = 0;

	if (elr->lr_mode == EXT4_LI_MODE_PREFETCH_BBITMAP) {
		elr->lr_next_group = ext4_mb_prefetch(sb, group,
				EXT4_SB(sb)->s_mb_prefetch, &prefetch_ios);
		if (prefetch_ios)
			ext4_mb_prefetch_fini(sb, elr->lr_next_group,
					      prefetch_ios);
		trace_ext4_prefetch_bitmaps(sb, group, elr->lr_next_group,
					    prefetch_ios);
		if (group >= elr->lr_next_group) {
			ret = 1;
			if (elr->lr_first_not_zeroed != ngroups &&
			    !sb_rdonly(sb) && test_opt(sb, INIT_INODE_TABLE)) {
				elr->lr_next_group = elr->lr_first_not_zeroed;
				elr->lr_mode = EXT4_LI_MODE_ITABLE;
				ret = 0;
			}
		}
		return ret;
	}

	for (; group < ngroups; group++) {
		gdp = ext4_get_group_desc(sb, group, NULL);
		if (!gdp) {
			ret = 1;
			break;
		}

		if (!(gdp->bg_flags & cpu_to_le16(EXT4_BG_INODE_ZEROED)))
			break;
	}

	if (group >= ngroups)
		ret = 1;

	if (!ret) {
		timeout = jiffies;
		ret = ext4_init_inode_table(sb, group,
					    elr->lr_timeout ? 0 : 1);
		trace_ext4_lazy_itable_init(sb, group);
		if (elr->lr_timeout == 0) {
			timeout = (jiffies - timeout) *
				EXT4_SB(elr->lr_super)->s_li_wait_mult;
			elr->lr_timeout = timeout;
		}
		elr->lr_next_sched = jiffies + elr->lr_timeout;
		elr->lr_next_group = group + 1;
	}
	return ret;
}

/*
 * Remove lr_request from the list_request and free the
 * request structure. Should be called with li_list_mtx held
 */
static void ext4_remove_li_request(struct ext4_li_request *elr)
{
	if (!elr)
		return;

	list_del(&elr->lr_request);
	EXT4_SB(elr->lr_super)->s_li_request = NULL;
	kfree(elr);
}

static void ext4_unregister_li_request(struct super_block *sb)
{
	mutex_lock(&ext4_li_mtx);
	if (!ext4_li_info) {
		mutex_unlock(&ext4_li_mtx);
		return;
	}

	mutex_lock(&ext4_li_info->li_list_mtx);
	ext4_remove_li_request(EXT4_SB(sb)->s_li_request);
	mutex_unlock(&ext4_li_info->li_list_mtx);
	mutex_unlock(&ext4_li_mtx);
}

static struct task_struct *ext4_lazyinit_task;

/*
 * This is the function where ext4lazyinit thread lives. It walks
 * through the request list searching for next scheduled filesystem.
 * When such a fs is found, run the lazy initialization request
 * (ext4_rn_li_request) and keep track of the time spend in this
 * function. Based on that time we compute next schedule time of
 * the request. When walking through the list is complete, compute
 * next waking time and put itself into sleep.
 */
static int ext4_lazyinit_thread(void *arg)
{
	struct ext4_lazy_init *eli = (struct ext4_lazy_init *)arg;
	struct list_head *pos, *n;
	struct ext4_li_request *elr;
	unsigned long next_wakeup, cur;

	BUG_ON(NULL == eli);

cont_thread:
	while (true) {
		next_wakeup = MAX_JIFFY_OFFSET;

		mutex_lock(&eli->li_list_mtx);
		if (list_empty(&eli->li_request_list)) {
			mutex_unlock(&eli->li_list_mtx);
			goto exit_thread;
		}
		list_for_each_safe(pos, n, &eli->li_request_list) {
			int err = 0;
			int progress = 0;
			elr = list_entry(pos, struct ext4_li_request,
					 lr_request);

			if (time_before(jiffies, elr->lr_next_sched)) {
				if (time_before(elr->lr_next_sched, next_wakeup))
					next_wakeup = elr->lr_next_sched;
				continue;
			}
			if (down_read_trylock(&elr->lr_super->s_umount)) {
				if (sb_start_write_trylock(elr->lr_super)) {
					progress = 1;
					/*
					 * We hold sb->s_umount, sb can not
					 * be removed from the list, it is
					 * now safe to drop li_list_mtx
					 */
					mutex_unlock(&eli->li_list_mtx);
					err = ext4_run_li_request(elr);
					sb_end_write(elr->lr_super);
					mutex_lock(&eli->li_list_mtx);
					n = pos->next;
				}
				up_read((&elr->lr_super->s_umount));
			}
			/* error, remove the lazy_init job */
			if (err) {
				ext4_remove_li_request(elr);
				continue;
			}
			if (!progress) {
				elr->lr_next_sched = jiffies +
					(prandom_u32()
					 % (EXT4_DEF_LI_MAX_START_DELAY * HZ));
			}
			if (time_before(elr->lr_next_sched, next_wakeup))
				next_wakeup = elr->lr_next_sched;
		}
		mutex_unlock(&eli->li_list_mtx);

		try_to_freeze();

		cur = jiffies;
		if ((time_after_eq(cur, next_wakeup)) ||
		    (MAX_JIFFY_OFFSET == next_wakeup)) {
			cond_resched();
			continue;
		}

		schedule_timeout_interruptible(next_wakeup - cur);

		if (kthread_should_stop()) {
			ext4_clear_request_list();
			goto exit_thread;
		}
	}

exit_thread:
	/*
	 * It looks like the request list is empty, but we need
	 * to check it under the li_list_mtx lock, to prevent any
	 * additions into it, and of course we should lock ext4_li_mtx
	 * to atomically free the list and ext4_li_info, because at
	 * this point another ext4 filesystem could be registering
	 * new one.
	 */
	mutex_lock(&ext4_li_mtx);
	mutex_lock(&eli->li_list_mtx);
	if (!list_empty(&eli->li_request_list)) {
		mutex_unlock(&eli->li_list_mtx);
		mutex_unlock(&ext4_li_mtx);
		goto cont_thread;
	}
	mutex_unlock(&eli->li_list_mtx);
	kfree(ext4_li_info);
	ext4_li_info = NULL;
	mutex_unlock(&ext4_li_mtx);

	return 0;
}

static void ext4_clear_request_list(void)
{
	struct list_head *pos, *n;
	struct ext4_li_request *elr;

	mutex_lock(&ext4_li_info->li_list_mtx);
	list_for_each_safe(pos, n, &ext4_li_info->li_request_list) {
		elr = list_entry(pos, struct ext4_li_request,
				 lr_request);
		ext4_remove_li_request(elr);
	}
	mutex_unlock(&ext4_li_info->li_list_mtx);
}

static int ext4_run_lazyinit_thread(void)
{
	ext4_lazyinit_task = kthread_run(ext4_lazyinit_thread,
					 ext4_li_info, "ext4lazyinit");
	if (IS_ERR(ext4_lazyinit_task)) {
		int err = PTR_ERR(ext4_lazyinit_task);
		ext4_clear_request_list();
		kfree(ext4_li_info);
		ext4_li_info = NULL;
		printk(KERN_CRIT "EXT4-fs: error %d creating inode table "
				 "initialization thread\n",
				 err);
		return err;
	}
	ext4_li_info->li_state |= EXT4_LAZYINIT_RUNNING;
	return 0;
}

/*
 * Check whether it make sense to run itable init. thread or not.
 * If there is at least one uninitialized inode table, return
 * corresponding group number, else the loop goes through all
 * groups and return total number of groups.
 */
static ext4_group_t ext4_has_uninit_itable(struct super_block *sb)
{
	ext4_group_t group, ngroups = EXT4_SB(sb)->s_groups_count;
	struct ext4_group_desc *gdp = NULL;

	if (!ext4_has_group_desc_csum(sb))
		return ngroups;

	for (group = 0; group < ngroups; group++) {
		gdp = ext4_get_group_desc(sb, group, NULL);
		if (!gdp)
			continue;

		if (!(gdp->bg_flags & cpu_to_le16(EXT4_BG_INODE_ZEROED)))
			break;
	}

	return group;
}

static int ext4_li_info_new(void)
{
	struct ext4_lazy_init *eli = NULL;

	eli = kzalloc(sizeof(*eli), GFP_KERNEL);
	if (!eli)
		return -ENOMEM;

	INIT_LIST_HEAD(&eli->li_request_list);
	mutex_init(&eli->li_list_mtx);

	eli->li_state |= EXT4_LAZYINIT_QUIT;

	ext4_li_info = eli;

	return 0;
}

static struct ext4_li_request *ext4_li_request_new(struct super_block *sb,
					    ext4_group_t start)
{
	struct ext4_li_request *elr;

	elr = kzalloc(sizeof(*elr), GFP_KERNEL);
	if (!elr)
		return NULL;

	elr->lr_super = sb;
	elr->lr_first_not_zeroed = start;
	if (test_opt(sb, PREFETCH_BLOCK_BITMAPS))
		elr->lr_mode = EXT4_LI_MODE_PREFETCH_BBITMAP;
	else {
		elr->lr_mode = EXT4_LI_MODE_ITABLE;
		elr->lr_next_group = start;
	}

	/*
	 * Randomize first schedule time of the request to
	 * spread the inode table initialization requests
	 * better.
	 */
	elr->lr_next_sched = jiffies + (prandom_u32() %
				(EXT4_DEF_LI_MAX_START_DELAY * HZ));
	return elr;
}

int ext4_register_li_request(struct super_block *sb,
			     ext4_group_t first_not_zeroed)
{
	struct ext4_sb_info *sbi = EXT4_SB(sb);
	struct ext4_li_request *elr = NULL;
	ext4_group_t ngroups = sbi->s_groups_count;
	int ret = 0;

	mutex_lock(&ext4_li_mtx);
	if (sbi->s_li_request != NULL) {
		/*
		 * Reset timeout so it can be computed again, because
		 * s_li_wait_mult might have changed.
		 */
		sbi->s_li_request->lr_timeout = 0;
		goto out;
	}

	if (!test_opt(sb, PREFETCH_BLOCK_BITMAPS) &&
	    (first_not_zeroed == ngroups || sb_rdonly(sb) ||
	     !test_opt(sb, INIT_INODE_TABLE)))
		goto out;

	elr = ext4_li_request_new(sb, first_not_zeroed);
	if (!elr) {
		ret = -ENOMEM;
		goto out;
	}

	if (NULL == ext4_li_info) {
		ret = ext4_li_info_new();
		if (ret)
			goto out;
	}

	mutex_lock(&ext4_li_info->li_list_mtx);
	list_add(&elr->lr_request, &ext4_li_info->li_request_list);
	mutex_unlock(&ext4_li_info->li_list_mtx);

	sbi->s_li_request = elr;
	/*
	 * set elr to NULL here since it has been inserted to
	 * the request_list and the removal and free of it is
	 * handled by ext4_clear_request_list from now on.
	 */
	elr = NULL;

	if (!(ext4_li_info->li_state & EXT4_LAZYINIT_RUNNING)) {
		ret = ext4_run_lazyinit_thread();
		if (ret)
			goto out;
	}
out:
	mutex_unlock(&ext4_li_mtx);
	if (ret)
		kfree(elr);
	return ret;
}

/*
 * We do not need to lock anything since this is called on
 * module unload.
 */
static void ext4_destroy_lazyinit_thread(void)
{
	/*
	 * If thread exited earlier
	 * there's nothing to be done.
	 */
	if (!ext4_li_info || !ext4_lazyinit_task)
		return;

	kthread_stop(ext4_lazyinit_task);
}

static int set_journal_csum_feature_set(struct super_block *sb)
{
	int ret = 1;
	int compat, incompat;
	struct ext4_sb_info *sbi = EXT4_SB(sb);

	if (ext4_has_metadata_csum(sb)) {
		/* journal checksum v3 */
		compat = 0;
		incompat = JBD2_FEATURE_INCOMPAT_CSUM_V3;
	} else {
		/* journal checksum v1 */
		compat = JBD2_FEATURE_COMPAT_CHECKSUM;
		incompat = 0;
	}

	jbd2_journal_clear_features(sbi->s_journal,
			JBD2_FEATURE_COMPAT_CHECKSUM, 0,
			JBD2_FEATURE_INCOMPAT_CSUM_V3 |
			JBD2_FEATURE_INCOMPAT_CSUM_V2);
	if (test_opt(sb, JOURNAL_ASYNC_COMMIT)) {
		ret = jbd2_journal_set_features(sbi->s_journal,
				compat, 0,
				JBD2_FEATURE_INCOMPAT_ASYNC_COMMIT |
				incompat);
	} else if (test_opt(sb, JOURNAL_CHECKSUM)) {
		ret = jbd2_journal_set_features(sbi->s_journal,
				compat, 0,
				incompat);
		jbd2_journal_clear_features(sbi->s_journal, 0, 0,
				JBD2_FEATURE_INCOMPAT_ASYNC_COMMIT);
	} else {
		jbd2_journal_clear_features(sbi->s_journal, 0, 0,
				JBD2_FEATURE_INCOMPAT_ASYNC_COMMIT);
	}

	return ret;
}

/*
 * Note: calculating the overhead so we can be compatible with
 * historical BSD practice is quite difficult in the face of
 * clusters/bigalloc.  This is because multiple metadata blocks from
 * different block group can end up in the same allocation cluster.
 * Calculating the exact overhead in the face of clustered allocation
 * requires either O(all block bitmaps) in memory or O(number of block
 * groups**2) in time.  We will still calculate the superblock for
 * older file systems --- and if we come across with a bigalloc file
 * system with zero in s_overhead_clusters the estimate will be close to
 * correct especially for very large cluster sizes --- but for newer
 * file systems, it's better to calculate this figure once at mkfs
 * time, and store it in the superblock.  If the superblock value is
 * present (even for non-bigalloc file systems), we will use it.
 */
static int count_overhead(struct super_block *sb, ext4_group_t grp,
			  char *buf)
{
	struct ext4_sb_info	*sbi = EXT4_SB(sb);
	struct ext4_group_desc	*gdp;
	ext4_fsblk_t		first_block, last_block, b;
	ext4_group_t		i, ngroups = ext4_get_groups_count(sb);
	int			s, j, count = 0;

	if (!ext4_has_feature_bigalloc(sb))
		return (ext4_bg_has_super(sb, grp) + ext4_bg_num_gdb(sb, grp) +
			sbi->s_itb_per_group + 2);

	first_block = le32_to_cpu(sbi->s_es->s_first_data_block) +
		(grp * EXT4_BLOCKS_PER_GROUP(sb));
	last_block = first_block + EXT4_BLOCKS_PER_GROUP(sb) - 1;
	for (i = 0; i < ngroups; i++) {
		gdp = ext4_get_group_desc(sb, i, NULL);
		b = ext4_block_bitmap(sb, gdp);
		if (b >= first_block && b <= last_block) {
			ext4_set_bit(EXT4_B2C(sbi, b - first_block), buf);
			count++;
		}
		b = ext4_inode_bitmap(sb, gdp);
		if (b >= first_block && b <= last_block) {
			ext4_set_bit(EXT4_B2C(sbi, b - first_block), buf);
			count++;
		}
		b = ext4_inode_table(sb, gdp);
		if (b >= first_block && b + sbi->s_itb_per_group <= last_block)
			for (j = 0; j < sbi->s_itb_per_group; j++, b++) {
				int c = EXT4_B2C(sbi, b - first_block);
				ext4_set_bit(c, buf);
				count++;
			}
		if (i != grp)
			continue;
		s = 0;
		if (ext4_bg_has_super(sb, grp)) {
			ext4_set_bit(s++, buf);
			count++;
		}
		j = ext4_bg_num_gdb(sb, grp);
		if (s + j > EXT4_BLOCKS_PER_GROUP(sb)) {
			ext4_error(sb, "Invalid number of block group "
				   "descriptor blocks: %d", j);
			j = EXT4_BLOCKS_PER_GROUP(sb) - s;
		}
		count += j;
		for (; j > 0; j--)
			ext4_set_bit(EXT4_B2C(sbi, s++), buf);
	}
	if (!count)
		return 0;
	return EXT4_CLUSTERS_PER_GROUP(sb) -
		ext4_count_free(buf, EXT4_CLUSTERS_PER_GROUP(sb) / 8);
}

/*
 * Compute the overhead and stash it in sbi->s_overhead
 */
int ext4_calculate_overhead(struct super_block *sb)
{
	struct ext4_sb_info *sbi = EXT4_SB(sb);
	struct ext4_super_block *es = sbi->s_es;
	struct inode *j_inode;
	unsigned int j_blocks, j_inum = le32_to_cpu(es->s_journal_inum);
	ext4_group_t i, ngroups = ext4_get_groups_count(sb);
	ext4_fsblk_t overhead = 0;
	char *buf = (char *) get_zeroed_page(GFP_NOFS);

	if (!buf)
		return -ENOMEM;

	/*
	 * Compute the overhead (FS structures).  This is constant
	 * for a given filesystem unless the number of block groups
	 * changes so we cache the previous value until it does.
	 */

	/*
	 * All of the blocks before first_data_block are overhead
	 */
	overhead = EXT4_B2C(sbi, le32_to_cpu(es->s_first_data_block));

	/*
	 * Add the overhead found in each block group
	 */
	for (i = 0; i < ngroups; i++) {
		int blks;

		blks = count_overhead(sb, i, buf);
		overhead += blks;
		if (blks)
			memset(buf, 0, PAGE_SIZE);
		cond_resched();
	}

	/*
	 * Add the internal journal blocks whether the journal has been
	 * loaded or not
	 */
	if (sbi->s_journal && !sbi->s_journal_bdev)
		overhead += EXT4_NUM_B2C(sbi, sbi->s_journal->j_total_len);
	else if (ext4_has_feature_journal(sb) && !sbi->s_journal && j_inum) {
		/* j_inum for internal journal is non-zero */
		j_inode = ext4_get_journal_inode(sb, j_inum);
		if (j_inode) {
			j_blocks = j_inode->i_size >> sb->s_blocksize_bits;
			overhead += EXT4_NUM_B2C(sbi, j_blocks);
			iput(j_inode);
		} else {
			ext4_msg(sb, KERN_ERR, "can't get journal size");
		}
	}
	sbi->s_overhead = overhead;
	smp_wmb();
	free_page((unsigned long) buf);
	return 0;
}

static void ext4_set_resv_clusters(struct super_block *sb)
{
	ext4_fsblk_t resv_clusters;
	struct ext4_sb_info *sbi = EXT4_SB(sb);

	/*
	 * There's no need to reserve anything when we aren't using extents.
	 * The space estimates are exact, there are no unwritten extents,
	 * hole punching doesn't need new metadata... This is needed especially
	 * to keep ext2/3 backward compatibility.
	 */
	if (!ext4_has_feature_extents(sb))
		return;
	/*
	 * By default we reserve 2% or 4096 clusters, whichever is smaller.
	 * This should cover the situations where we can not afford to run
	 * out of space like for example punch hole, or converting
	 * unwritten extents in delalloc path. In most cases such
	 * allocation would require 1, or 2 blocks, higher numbers are
	 * very rare.
	 */
	resv_clusters = (ext4_blocks_count(sbi->s_es) >>
			 sbi->s_cluster_bits);

	do_div(resv_clusters, 50);
	resv_clusters = min_t(ext4_fsblk_t, resv_clusters, 4096);

	atomic64_set(&sbi->s_resv_clusters, resv_clusters);
}

static const char *ext4_quota_mode(struct super_block *sb)
{
#ifdef CONFIG_QUOTA
	if (!ext4_quota_capable(sb))
		return "none";

	if (EXT4_SB(sb)->s_journal && ext4_is_quota_journalled(sb))
		return "journalled";
	else
		return "writeback";
#else
	return "disabled";
#endif
}

static int ext4_fill_super(struct super_block *sb, void *data, int silent)
{
	struct dax_device *dax_dev = fs_dax_get_by_bdev(sb->s_bdev);
	char *orig_data = kstrdup(data, GFP_KERNEL);
	struct buffer_head *bh, **group_desc;
	struct ext4_super_block *es = NULL;
	struct ext4_sb_info *sbi = kzalloc(sizeof(*sbi), GFP_KERNEL);
	struct flex_groups **flex_groups;
	ext4_fsblk_t block;
	ext4_fsblk_t sb_block = get_sb_block(&data);
	ext4_fsblk_t logical_sb_block;
	unsigned long offset = 0;
	unsigned long journal_devnum = 0;
	unsigned long def_mount_opts;
	struct inode *root;
	const char *descr;
	int ret = -ENOMEM;
	int blocksize, clustersize;
	unsigned int db_count;
	unsigned int i;
	int needs_recovery, has_huge_files;
	__u64 blocks_count;
	int err = 0;
	unsigned int journal_ioprio = DEFAULT_JOURNAL_IOPRIO;
	ext4_group_t first_not_zeroed;

	if ((data && !orig_data) || !sbi)
		goto out_free_base;

	sbi->s_daxdev = dax_dev;
	sbi->s_blockgroup_lock =
		kzalloc(sizeof(struct blockgroup_lock), GFP_KERNEL);
	if (!sbi->s_blockgroup_lock)
		goto out_free_base;

	sb->s_fs_info = sbi;
	sbi->s_sb = sb;
	sbi->s_inode_readahead_blks = EXT4_DEF_INODE_READAHEAD_BLKS;
	sbi->s_sb_block = sb_block;
	sbi->s_sectors_written_start =
		part_stat_read(sb->s_bdev, sectors[STAT_WRITE]);

	/* Cleanup superblock name */
	strreplace(sb->s_id, '/', '!');

	/* -EINVAL is default */
	ret = -EINVAL;
	blocksize = sb_min_blocksize(sb, EXT4_MIN_BLOCK_SIZE);
	if (!blocksize) {
		ext4_msg(sb, KERN_ERR, "unable to set blocksize");
		goto out_fail;
	}

	/*
	 * The ext4 superblock will not be buffer aligned for other than 1kB
	 * block sizes.  We need to calculate the offset from buffer start.
	 */
	if (blocksize != EXT4_MIN_BLOCK_SIZE) {
		logical_sb_block = sb_block * EXT4_MIN_BLOCK_SIZE;
		offset = do_div(logical_sb_block, blocksize);
	} else {
		logical_sb_block = sb_block;
	}

	bh = ext4_sb_bread_unmovable(sb, logical_sb_block);
	if (IS_ERR(bh)) {
		ext4_msg(sb, KERN_ERR, "unable to read superblock");
		ret = PTR_ERR(bh);
		goto out_fail;
	}
	/*
	 * Note: s_es must be initialized as soon as possible because
	 *       some ext4 macro-instructions depend on its value
	 */
	es = (struct ext4_super_block *) (bh->b_data + offset);
	sbi->s_es = es;
	sb->s_magic = le16_to_cpu(es->s_magic);
	if (sb->s_magic != EXT4_SUPER_MAGIC)
		goto cantfind_ext4;
	sbi->s_kbytes_written = le64_to_cpu(es->s_kbytes_written);

	/* Warn if metadata_csum and gdt_csum are both set. */
	if (ext4_has_feature_metadata_csum(sb) &&
	    ext4_has_feature_gdt_csum(sb))
		ext4_warning(sb, "metadata_csum and uninit_bg are "
			     "redundant flags; please run fsck.");

	/* Check for a known checksum algorithm */
	if (!ext4_verify_csum_type(sb, es)) {
		ext4_msg(sb, KERN_ERR, "VFS: Found ext4 filesystem with "
			 "unknown checksum algorithm.");
		silent = 1;
		goto cantfind_ext4;
	}

	/* Load the checksum driver */
	sbi->s_chksum_driver = crypto_alloc_shash("crc32c", 0, 0);
	if (IS_ERR(sbi->s_chksum_driver)) {
		ext4_msg(sb, KERN_ERR, "Cannot load crc32c driver.");
		ret = PTR_ERR(sbi->s_chksum_driver);
		sbi->s_chksum_driver = NULL;
		goto failed_mount;
	}

	/* Check superblock checksum */
	if (!ext4_superblock_csum_verify(sb, es)) {
		ext4_msg(sb, KERN_ERR, "VFS: Found ext4 filesystem with "
			 "invalid superblock checksum.  Run e2fsck?");
		silent = 1;
		ret = -EFSBADCRC;
		goto cantfind_ext4;
	}

	/* Precompute checksum seed for all metadata */
	if (ext4_has_feature_csum_seed(sb))
		sbi->s_csum_seed = le32_to_cpu(es->s_checksum_seed);
	else if (ext4_has_metadata_csum(sb) || ext4_has_feature_ea_inode(sb))
		sbi->s_csum_seed = ext4_chksum(sbi, ~0, es->s_uuid,
					       sizeof(es->s_uuid));

	/* Set defaults before we parse the mount options */
	def_mount_opts = le32_to_cpu(es->s_default_mount_opts);
	set_opt(sb, INIT_INODE_TABLE);
	if (def_mount_opts & EXT4_DEFM_DEBUG)
		set_opt(sb, DEBUG);
	if (def_mount_opts & EXT4_DEFM_BSDGROUPS)
		set_opt(sb, GRPID);
	if (def_mount_opts & EXT4_DEFM_UID16)
		set_opt(sb, NO_UID32);
	/* xattr user namespace & acls are now defaulted on */
	set_opt(sb, XATTR_USER);
#ifdef CONFIG_EXT4_FS_POSIX_ACL
	set_opt(sb, POSIX_ACL);
#endif
	if (ext4_has_feature_fast_commit(sb))
		set_opt2(sb, JOURNAL_FAST_COMMIT);
	/* don't forget to enable journal_csum when metadata_csum is enabled. */
	if (ext4_has_metadata_csum(sb))
		set_opt(sb, JOURNAL_CHECKSUM);

	if ((def_mount_opts & EXT4_DEFM_JMODE) == EXT4_DEFM_JMODE_DATA)
		set_opt(sb, JOURNAL_DATA);
	else if ((def_mount_opts & EXT4_DEFM_JMODE) == EXT4_DEFM_JMODE_ORDERED)
		set_opt(sb, ORDERED_DATA);
	else if ((def_mount_opts & EXT4_DEFM_JMODE) == EXT4_DEFM_JMODE_WBACK)
		set_opt(sb, WRITEBACK_DATA);

	if (le16_to_cpu(sbi->s_es->s_errors) == EXT4_ERRORS_PANIC)
		set_opt(sb, ERRORS_PANIC);
	else if (le16_to_cpu(sbi->s_es->s_errors) == EXT4_ERRORS_CONTINUE)
		set_opt(sb, ERRORS_CONT);
	else
		set_opt(sb, ERRORS_RO);
	/* block_validity enabled by default; disable with noblock_validity */
	set_opt(sb, BLOCK_VALIDITY);
	if (def_mount_opts & EXT4_DEFM_DISCARD)
		set_opt(sb, DISCARD);

	sbi->s_resuid = make_kuid(&init_user_ns, le16_to_cpu(es->s_def_resuid));
	sbi->s_resgid = make_kgid(&init_user_ns, le16_to_cpu(es->s_def_resgid));
	sbi->s_commit_interval = JBD2_DEFAULT_MAX_COMMIT_AGE * HZ;
	sbi->s_min_batch_time = EXT4_DEF_MIN_BATCH_TIME;
	sbi->s_max_batch_time = EXT4_DEF_MAX_BATCH_TIME;

	if ((def_mount_opts & EXT4_DEFM_NOBARRIER) == 0)
		set_opt(sb, BARRIER);

	/*
	 * enable delayed allocation by default
	 * Use -o nodelalloc to turn it off
	 */
	if (!IS_EXT3_SB(sb) && !IS_EXT2_SB(sb) &&
	    ((def_mount_opts & EXT4_DEFM_NODELALLOC) == 0))
		set_opt(sb, DELALLOC);

	/*
	 * set default s_li_wait_mult for lazyinit, for the case there is
	 * no mount option specified.
	 */
	sbi->s_li_wait_mult = EXT4_DEF_LI_WAIT_MULT;

	if (le32_to_cpu(es->s_log_block_size) >
	    (EXT4_MAX_BLOCK_LOG_SIZE - EXT4_MIN_BLOCK_LOG_SIZE)) {
		ext4_msg(sb, KERN_ERR,
			 "Invalid log block size: %u",
			 le32_to_cpu(es->s_log_block_size));
		goto failed_mount;
	}
	if (le32_to_cpu(es->s_log_cluster_size) >
	    (EXT4_MAX_CLUSTER_LOG_SIZE - EXT4_MIN_BLOCK_LOG_SIZE)) {
		ext4_msg(sb, KERN_ERR,
			 "Invalid log cluster size: %u",
			 le32_to_cpu(es->s_log_cluster_size));
		goto failed_mount;
	}

	blocksize = EXT4_MIN_BLOCK_SIZE << le32_to_cpu(es->s_log_block_size);

	if (blocksize == PAGE_SIZE)
		set_opt(sb, DIOREAD_NOLOCK);

	if (le32_to_cpu(es->s_rev_level) == EXT4_GOOD_OLD_REV) {
		sbi->s_inode_size = EXT4_GOOD_OLD_INODE_SIZE;
		sbi->s_first_ino = EXT4_GOOD_OLD_FIRST_INO;
	} else {
		sbi->s_inode_size = le16_to_cpu(es->s_inode_size);
		sbi->s_first_ino = le32_to_cpu(es->s_first_ino);
		if (sbi->s_first_ino < EXT4_GOOD_OLD_FIRST_INO) {
			ext4_msg(sb, KERN_ERR, "invalid first ino: %u",
				 sbi->s_first_ino);
			goto failed_mount;
		}
		if ((sbi->s_inode_size < EXT4_GOOD_OLD_INODE_SIZE) ||
		    (!is_power_of_2(sbi->s_inode_size)) ||
		    (sbi->s_inode_size > blocksize)) {
			ext4_msg(sb, KERN_ERR,
			       "unsupported inode size: %d",
			       sbi->s_inode_size);
			ext4_msg(sb, KERN_ERR, "blocksize: %d", blocksize);
			goto failed_mount;
		}
		/*
		 * i_atime_extra is the last extra field available for
		 * [acm]times in struct ext4_inode. Checking for that
		 * field should suffice to ensure we have extra space
		 * for all three.
		 */
		if (sbi->s_inode_size >= offsetof(struct ext4_inode, i_atime_extra) +
			sizeof(((struct ext4_inode *)0)->i_atime_extra)) {
			sb->s_time_gran = 1;
			sb->s_time_max = EXT4_EXTRA_TIMESTAMP_MAX;
		} else {
			sb->s_time_gran = NSEC_PER_SEC;
			sb->s_time_max = EXT4_NON_EXTRA_TIMESTAMP_MAX;
		}
		sb->s_time_min = EXT4_TIMESTAMP_MIN;
	}
	if (sbi->s_inode_size > EXT4_GOOD_OLD_INODE_SIZE) {
		sbi->s_want_extra_isize = sizeof(struct ext4_inode) -
			EXT4_GOOD_OLD_INODE_SIZE;
		if (ext4_has_feature_extra_isize(sb)) {
			unsigned v, max = (sbi->s_inode_size -
					   EXT4_GOOD_OLD_INODE_SIZE);

			v = le16_to_cpu(es->s_want_extra_isize);
			if (v > max) {
				ext4_msg(sb, KERN_ERR,
					 "bad s_want_extra_isize: %d", v);
				goto failed_mount;
			}
			if (sbi->s_want_extra_isize < v)
				sbi->s_want_extra_isize = v;

			v = le16_to_cpu(es->s_min_extra_isize);
			if (v > max) {
				ext4_msg(sb, KERN_ERR,
					 "bad s_min_extra_isize: %d", v);
				goto failed_mount;
			}
			if (sbi->s_want_extra_isize < v)
				sbi->s_want_extra_isize = v;
		}
	}

	if (sbi->s_es->s_mount_opts[0]) {
		char *s_mount_opts = kstrndup(sbi->s_es->s_mount_opts,
					      sizeof(sbi->s_es->s_mount_opts),
					      GFP_KERNEL);
		if (!s_mount_opts)
			goto failed_mount;
		if (!parse_options(s_mount_opts, sb, &journal_devnum,
				   &journal_ioprio, 0)) {
			ext4_msg(sb, KERN_WARNING,
				 "failed to parse options in superblock: %s",
				 s_mount_opts);
		}
		kfree(s_mount_opts);
	}
	sbi->s_def_mount_opt = sbi->s_mount_opt;
	if (!parse_options((char *) data, sb, &journal_devnum,
			   &journal_ioprio, 0))
		goto failed_mount;

#ifdef CONFIG_UNICODE
	if (ext4_has_feature_casefold(sb) && !sb->s_encoding) {
		const struct ext4_sb_encodings *encoding_info;
		struct unicode_map *encoding;
		__u16 encoding_flags;

		if (ext4_has_feature_encrypt(sb)) {
			ext4_msg(sb, KERN_ERR,
				 "Can't mount with encoding and encryption");
			goto failed_mount;
		}

		if (ext4_sb_read_encoding(es, &encoding_info,
					  &encoding_flags)) {
			ext4_msg(sb, KERN_ERR,
				 "Encoding requested by superblock is unknown");
			goto failed_mount;
		}

		encoding = utf8_load(encoding_info->version);
		if (IS_ERR(encoding)) {
			ext4_msg(sb, KERN_ERR,
				 "can't mount with superblock charset: %s-%s "
				 "not supported by the kernel. flags: 0x%x.",
				 encoding_info->name, encoding_info->version,
				 encoding_flags);
			goto failed_mount;
		}
		ext4_msg(sb, KERN_INFO,"Using encoding defined by superblock: "
			 "%s-%s with flags 0x%hx", encoding_info->name,
			 encoding_info->version?:"\b", encoding_flags);

		sb->s_encoding = encoding;
		sb->s_encoding_flags = encoding_flags;
	}
#endif

	if (test_opt(sb, DATA_FLAGS) == EXT4_MOUNT_JOURNAL_DATA) {
		printk_once(KERN_WARNING "EXT4-fs: Warning: mounting with data=journal disables delayed allocation, dioread_nolock, O_DIRECT and fast_commit support!\n");
		/* can't mount with both data=journal and dioread_nolock. */
		clear_opt(sb, DIOREAD_NOLOCK);
		clear_opt2(sb, JOURNAL_FAST_COMMIT);
		if (test_opt2(sb, EXPLICIT_DELALLOC)) {
			ext4_msg(sb, KERN_ERR, "can't mount with "
				 "both data=journal and delalloc");
			goto failed_mount;
		}
		if (test_opt(sb, DAX_ALWAYS)) {
			ext4_msg(sb, KERN_ERR, "can't mount with "
				 "both data=journal and dax");
			goto failed_mount;
		}
		if (ext4_has_feature_encrypt(sb)) {
			ext4_msg(sb, KERN_WARNING,
				 "encrypted files will use data=ordered "
				 "instead of data journaling mode");
		}
		if (test_opt(sb, DELALLOC))
			clear_opt(sb, DELALLOC);
	} else {
		sb->s_iflags |= SB_I_CGROUPWB;
	}

	sb->s_flags = (sb->s_flags & ~SB_POSIXACL) |
		(test_opt(sb, POSIX_ACL) ? SB_POSIXACL : 0);

	if (le32_to_cpu(es->s_rev_level) == EXT4_GOOD_OLD_REV &&
	    (ext4_has_compat_features(sb) ||
	     ext4_has_ro_compat_features(sb) ||
	     ext4_has_incompat_features(sb)))
		ext4_msg(sb, KERN_WARNING,
		       "feature flags set on rev 0 fs, "
		       "running e2fsck is recommended");

	if (es->s_creator_os == cpu_to_le32(EXT4_OS_HURD)) {
		set_opt2(sb, HURD_COMPAT);
		if (ext4_has_feature_64bit(sb)) {
			ext4_msg(sb, KERN_ERR,
				 "The Hurd can't support 64-bit file systems");
			goto failed_mount;
		}

		/*
		 * ea_inode feature uses l_i_version field which is not
		 * available in HURD_COMPAT mode.
		 */
		if (ext4_has_feature_ea_inode(sb)) {
			ext4_msg(sb, KERN_ERR,
				 "ea_inode feature is not supported for Hurd");
			goto failed_mount;
		}
	}

	if (IS_EXT2_SB(sb)) {
		if (ext2_feature_set_ok(sb))
			ext4_msg(sb, KERN_INFO, "mounting ext2 file system "
				 "using the ext4 subsystem");
		else {
			/*
			 * If we're probing be silent, if this looks like
			 * it's actually an ext[34] filesystem.
			 */
			if (silent && ext4_feature_set_ok(sb, sb_rdonly(sb)))
				goto failed_mount;
			ext4_msg(sb, KERN_ERR, "couldn't mount as ext2 due "
				 "to feature incompatibilities");
			goto failed_mount;
		}
	}

	if (IS_EXT3_SB(sb)) {
		if (ext3_feature_set_ok(sb))
			ext4_msg(sb, KERN_INFO, "mounting ext3 file system "
				 "using the ext4 subsystem");
		else {
			/*
			 * If we're probing be silent, if this looks like
			 * it's actually an ext4 filesystem.
			 */
			if (silent && ext4_feature_set_ok(sb, sb_rdonly(sb)))
				goto failed_mount;
			ext4_msg(sb, KERN_ERR, "couldn't mount as ext3 due "
				 "to feature incompatibilities");
			goto failed_mount;
		}
	}

	/*
	 * Check feature flags regardless of the revision level, since we
	 * previously didn't change the revision level when setting the flags,
	 * so there is a chance incompat flags are set on a rev 0 filesystem.
	 */
	if (!ext4_feature_set_ok(sb, (sb_rdonly(sb))))
		goto failed_mount;

	if (le16_to_cpu(sbi->s_es->s_reserved_gdt_blocks) > (blocksize / 4)) {
		ext4_msg(sb, KERN_ERR,
			 "Number of reserved GDT blocks insanely large: %d",
			 le16_to_cpu(sbi->s_es->s_reserved_gdt_blocks));
		goto failed_mount;
	}

	if (bdev_dax_supported(sb->s_bdev, blocksize))
		set_bit(EXT4_FLAGS_BDEV_IS_DAX, &sbi->s_ext4_flags);

	if (sbi->s_mount_opt & EXT4_MOUNT_DAX_ALWAYS) {
		if (ext4_has_feature_inline_data(sb)) {
			ext4_msg(sb, KERN_ERR, "Cannot use DAX on a filesystem"
					" that may contain inline data");
			goto failed_mount;
		}
		if (!test_bit(EXT4_FLAGS_BDEV_IS_DAX, &sbi->s_ext4_flags)) {
			ext4_msg(sb, KERN_ERR,
				"DAX unsupported by block device.");
			goto failed_mount;
		}
	}

	if (ext4_has_feature_encrypt(sb) && es->s_encryption_level) {
		ext4_msg(sb, KERN_ERR, "Unsupported encryption level %d",
			 es->s_encryption_level);
		goto failed_mount;
	}

	if (sb->s_blocksize != blocksize) {
		/* Validate the filesystem blocksize */
		if (!sb_set_blocksize(sb, blocksize)) {
			ext4_msg(sb, KERN_ERR, "bad block size %d",
					blocksize);
			goto failed_mount;
		}

		brelse(bh);
		logical_sb_block = sb_block * EXT4_MIN_BLOCK_SIZE;
		offset = do_div(logical_sb_block, blocksize);
		bh = ext4_sb_bread_unmovable(sb, logical_sb_block);
		if (IS_ERR(bh)) {
			ext4_msg(sb, KERN_ERR,
			       "Can't read superblock on 2nd try");
			ret = PTR_ERR(bh);
			bh = NULL;
			goto failed_mount;
		}
		es = (struct ext4_super_block *)(bh->b_data + offset);
		sbi->s_es = es;
		if (es->s_magic != cpu_to_le16(EXT4_SUPER_MAGIC)) {
			ext4_msg(sb, KERN_ERR,
			       "Magic mismatch, very weird!");
			goto failed_mount;
		}
	}

	has_huge_files = ext4_has_feature_huge_file(sb);
	sbi->s_bitmap_maxbytes = ext4_max_bitmap_size(sb->s_blocksize_bits,
						      has_huge_files);
	sb->s_maxbytes = ext4_max_size(sb->s_blocksize_bits, has_huge_files);

	sbi->s_desc_size = le16_to_cpu(es->s_desc_size);
	if (ext4_has_feature_64bit(sb)) {
		if (sbi->s_desc_size < EXT4_MIN_DESC_SIZE_64BIT ||
		    sbi->s_desc_size > EXT4_MAX_DESC_SIZE ||
		    !is_power_of_2(sbi->s_desc_size)) {
			ext4_msg(sb, KERN_ERR,
			       "unsupported descriptor size %lu",
			       sbi->s_desc_size);
			goto failed_mount;
		}
	} else
		sbi->s_desc_size = EXT4_MIN_DESC_SIZE;

	sbi->s_blocks_per_group = le32_to_cpu(es->s_blocks_per_group);
	sbi->s_inodes_per_group = le32_to_cpu(es->s_inodes_per_group);

	sbi->s_inodes_per_block = blocksize / EXT4_INODE_SIZE(sb);
	if (sbi->s_inodes_per_block == 0)
		goto cantfind_ext4;
	if (sbi->s_inodes_per_group < sbi->s_inodes_per_block ||
	    sbi->s_inodes_per_group > blocksize * 8) {
		ext4_msg(sb, KERN_ERR, "invalid inodes per group: %lu\n",
			 sbi->s_inodes_per_group);
		goto failed_mount;
	}
	sbi->s_itb_per_group = sbi->s_inodes_per_group /
					sbi->s_inodes_per_block;
	sbi->s_desc_per_block = blocksize / EXT4_DESC_SIZE(sb);
	sbi->s_sbh = bh;
	sbi->s_mount_state = le16_to_cpu(es->s_state);
	sbi->s_addr_per_block_bits = ilog2(EXT4_ADDR_PER_BLOCK(sb));
	sbi->s_desc_per_block_bits = ilog2(EXT4_DESC_PER_BLOCK(sb));

	for (i = 0; i < 4; i++)
		sbi->s_hash_seed[i] = le32_to_cpu(es->s_hash_seed[i]);
	sbi->s_def_hash_version = es->s_def_hash_version;
	if (ext4_has_feature_dir_index(sb)) {
		i = le32_to_cpu(es->s_flags);
		if (i & EXT2_FLAGS_UNSIGNED_HASH)
			sbi->s_hash_unsigned = 3;
		else if ((i & EXT2_FLAGS_SIGNED_HASH) == 0) {
#ifdef __CHAR_UNSIGNED__
			if (!sb_rdonly(sb))
				es->s_flags |=
					cpu_to_le32(EXT2_FLAGS_UNSIGNED_HASH);
			sbi->s_hash_unsigned = 3;
#else
			if (!sb_rdonly(sb))
				es->s_flags |=
					cpu_to_le32(EXT2_FLAGS_SIGNED_HASH);
#endif
		}
	}

	/* Handle clustersize */
	clustersize = BLOCK_SIZE << le32_to_cpu(es->s_log_cluster_size);
	if (ext4_has_feature_bigalloc(sb)) {
		if (clustersize < blocksize) {
			ext4_msg(sb, KERN_ERR,
				 "cluster size (%d) smaller than "
				 "block size (%d)", clustersize, blocksize);
			goto failed_mount;
		}
		sbi->s_cluster_bits = le32_to_cpu(es->s_log_cluster_size) -
			le32_to_cpu(es->s_log_block_size);
		sbi->s_clusters_per_group =
			le32_to_cpu(es->s_clusters_per_group);
		if (sbi->s_clusters_per_group > blocksize * 8) {
			ext4_msg(sb, KERN_ERR,
				 "#clusters per group too big: %lu",
				 sbi->s_clusters_per_group);
			goto failed_mount;
		}
		if (sbi->s_blocks_per_group !=
		    (sbi->s_clusters_per_group * (clustersize / blocksize))) {
			ext4_msg(sb, KERN_ERR, "blocks per group (%lu) and "
				 "clusters per group (%lu) inconsistent",
				 sbi->s_blocks_per_group,
				 sbi->s_clusters_per_group);
			goto failed_mount;
		}
	} else {
		if (clustersize != blocksize) {
			ext4_msg(sb, KERN_ERR,
				 "fragment/cluster size (%d) != "
				 "block size (%d)", clustersize, blocksize);
			goto failed_mount;
		}
		if (sbi->s_blocks_per_group > blocksize * 8) {
			ext4_msg(sb, KERN_ERR,
				 "#blocks per group too big: %lu",
				 sbi->s_blocks_per_group);
			goto failed_mount;
		}
		sbi->s_clusters_per_group = sbi->s_blocks_per_group;
		sbi->s_cluster_bits = 0;
	}
	sbi->s_cluster_ratio = clustersize / blocksize;

	/* Do we have standard group size of clustersize * 8 blocks ? */
	if (sbi->s_blocks_per_group == clustersize << 3)
		set_opt2(sb, STD_GROUP_SIZE);

	/*
	 * Test whether we have more sectors than will fit in sector_t,
	 * and whether the max offset is addressable by the page cache.
	 */
	err = generic_check_addressable(sb->s_blocksize_bits,
					ext4_blocks_count(es));
	if (err) {
		ext4_msg(sb, KERN_ERR, "filesystem"
			 " too large to mount safely on this system");
		goto failed_mount;
	}

	if (EXT4_BLOCKS_PER_GROUP(sb) == 0)
		goto cantfind_ext4;

	/* check blocks count against device size */
	blocks_count = sb->s_bdev->bd_inode->i_size >> sb->s_blocksize_bits;
	if (blocks_count && ext4_blocks_count(es) > blocks_count) {
		ext4_msg(sb, KERN_WARNING, "bad geometry: block count %llu "
		       "exceeds size of device (%llu blocks)",
		       ext4_blocks_count(es), blocks_count);
		goto failed_mount;
	}

	/*
	 * It makes no sense for the first data block to be beyond the end
	 * of the filesystem.
	 */
	if (le32_to_cpu(es->s_first_data_block) >= ext4_blocks_count(es)) {
		ext4_msg(sb, KERN_WARNING, "bad geometry: first data "
			 "block %u is beyond end of filesystem (%llu)",
			 le32_to_cpu(es->s_first_data_block),
			 ext4_blocks_count(es));
		goto failed_mount;
	}
	if ((es->s_first_data_block == 0) && (es->s_log_block_size == 0) &&
	    (sbi->s_cluster_ratio == 1)) {
		ext4_msg(sb, KERN_WARNING, "bad geometry: first data "
			 "block is 0 with a 1k block and cluster size");
		goto failed_mount;
	}

	blocks_count = (ext4_blocks_count(es) -
			le32_to_cpu(es->s_first_data_block) +
			EXT4_BLOCKS_PER_GROUP(sb) - 1);
	do_div(blocks_count, EXT4_BLOCKS_PER_GROUP(sb));
	if (blocks_count > ((uint64_t)1<<32) - EXT4_DESC_PER_BLOCK(sb)) {
		ext4_msg(sb, KERN_WARNING, "groups count too large: %llu "
		       "(block count %llu, first data block %u, "
		       "blocks per group %lu)", blocks_count,
		       ext4_blocks_count(es),
		       le32_to_cpu(es->s_first_data_block),
		       EXT4_BLOCKS_PER_GROUP(sb));
		goto failed_mount;
	}
	sbi->s_groups_count = blocks_count;
	sbi->s_blockfile_groups = min_t(ext4_group_t, sbi->s_groups_count,
			(EXT4_MAX_BLOCK_FILE_PHYS / EXT4_BLOCKS_PER_GROUP(sb)));
	if (((u64)sbi->s_groups_count * sbi->s_inodes_per_group) !=
	    le32_to_cpu(es->s_inodes_count)) {
		ext4_msg(sb, KERN_ERR, "inodes count not valid: %u vs %llu",
			 le32_to_cpu(es->s_inodes_count),
			 ((u64)sbi->s_groups_count * sbi->s_inodes_per_group));
		ret = -EINVAL;
		goto failed_mount;
	}
	db_count = (sbi->s_groups_count + EXT4_DESC_PER_BLOCK(sb) - 1) /
		   EXT4_DESC_PER_BLOCK(sb);
	if (ext4_has_feature_meta_bg(sb)) {
		if (le32_to_cpu(es->s_first_meta_bg) > db_count) {
			ext4_msg(sb, KERN_WARNING,
				 "first meta block group too large: %u "
				 "(group descriptor block count %u)",
				 le32_to_cpu(es->s_first_meta_bg), db_count);
			goto failed_mount;
		}
	}
	rcu_assign_pointer(sbi->s_group_desc,
			   kvmalloc_array(db_count,
					  sizeof(struct buffer_head *),
					  GFP_KERNEL));
	if (sbi->s_group_desc == NULL) {
		ext4_msg(sb, KERN_ERR, "not enough memory");
		ret = -ENOMEM;
		goto failed_mount;
	}

	bgl_lock_init(sbi->s_blockgroup_lock);

	/* Pre-read the descriptors into the buffer cache */
	for (i = 0; i < db_count; i++) {
		block = descriptor_loc(sb, logical_sb_block, i);
		ext4_sb_breadahead_unmovable(sb, block);
	}

	for (i = 0; i < db_count; i++) {
		struct buffer_head *bh;

		block = descriptor_loc(sb, logical_sb_block, i);
		bh = ext4_sb_bread_unmovable(sb, block);
		if (IS_ERR(bh)) {
			ext4_msg(sb, KERN_ERR,
			       "can't read group descriptor %d", i);
			db_count = i;
			ret = PTR_ERR(bh);
			goto failed_mount2;
		}
		rcu_read_lock();
		rcu_dereference(sbi->s_group_desc)[i] = bh;
		rcu_read_unlock();
	}
	sbi->s_gdb_count = db_count;
	if (!ext4_check_descriptors(sb, logical_sb_block, &first_not_zeroed)) {
		ext4_msg(sb, KERN_ERR, "group descriptors corrupted!");
		ret = -EFSCORRUPTED;
		goto failed_mount2;
	}

	timer_setup(&sbi->s_err_report, print_daily_error_info, 0);
	spin_lock_init(&sbi->s_error_lock);
	INIT_WORK(&sbi->s_error_work, flush_stashed_error_work);

	/* Register extent status tree shrinker */
	if (ext4_es_register_shrinker(sbi))
		goto failed_mount3;

	sbi->s_stripe = ext4_get_stripe_size(sbi);
	sbi->s_extent_max_zeroout_kb = 32;

	/*
	 * set up enough so that it can read an inode
	 */
	sb->s_op = &ext4_sops;
	sb->s_export_op = &ext4_export_ops;
	sb->s_xattr = ext4_xattr_handlers;
#ifdef CONFIG_FS_ENCRYPTION
	sb->s_cop = &ext4_cryptops;
#endif
#ifdef CONFIG_FS_VERITY
	sb->s_vop = &ext4_verityops;
#endif
#ifdef CONFIG_QUOTA
	sb->dq_op = &ext4_quota_operations;
	if (ext4_has_feature_quota(sb))
		sb->s_qcop = &dquot_quotactl_sysfile_ops;
	else
		sb->s_qcop = &ext4_qctl_operations;
	sb->s_quota_types = QTYPE_MASK_USR | QTYPE_MASK_GRP | QTYPE_MASK_PRJ;
#endif
	memcpy(&sb->s_uuid, es->s_uuid, sizeof(es->s_uuid));

	INIT_LIST_HEAD(&sbi->s_orphan); /* unlinked but open files */
	mutex_init(&sbi->s_orphan_lock);

	/* Initialize fast commit stuff */
	atomic_set(&sbi->s_fc_subtid, 0);
	atomic_set(&sbi->s_fc_ineligible_updates, 0);
	INIT_LIST_HEAD(&sbi->s_fc_q[FC_Q_MAIN]);
	INIT_LIST_HEAD(&sbi->s_fc_q[FC_Q_STAGING]);
	INIT_LIST_HEAD(&sbi->s_fc_dentry_q[FC_Q_MAIN]);
	INIT_LIST_HEAD(&sbi->s_fc_dentry_q[FC_Q_STAGING]);
	sbi->s_fc_bytes = 0;
	ext4_clear_mount_flag(sb, EXT4_MF_FC_INELIGIBLE);
	ext4_clear_mount_flag(sb, EXT4_MF_FC_COMMITTING);
	spin_lock_init(&sbi->s_fc_lock);
	memset(&sbi->s_fc_stats, 0, sizeof(sbi->s_fc_stats));
	sbi->s_fc_replay_state.fc_regions = NULL;
	sbi->s_fc_replay_state.fc_regions_size = 0;
	sbi->s_fc_replay_state.fc_regions_used = 0;
	sbi->s_fc_replay_state.fc_regions_valid = 0;
	sbi->s_fc_replay_state.fc_modified_inodes = NULL;
	sbi->s_fc_replay_state.fc_modified_inodes_size = 0;
	sbi->s_fc_replay_state.fc_modified_inodes_used = 0;

	sb->s_root = NULL;

	needs_recovery = (es->s_last_orphan != 0 ||
			  ext4_has_feature_journal_needs_recovery(sb));

	if (ext4_has_feature_mmp(sb) && !sb_rdonly(sb))
		if (ext4_multi_mount_protect(sb, le64_to_cpu(es->s_mmp_block)))
			goto failed_mount3a;

	/*
	 * The first inode we look at is the journal inode.  Don't try
	 * root first: it may be modified in the journal!
	 */
	if (!test_opt(sb, NOLOAD) && ext4_has_feature_journal(sb)) {
		err = ext4_load_journal(sb, es, journal_devnum);
		if (err)
			goto failed_mount3a;
	} else if (test_opt(sb, NOLOAD) && !sb_rdonly(sb) &&
		   ext4_has_feature_journal_needs_recovery(sb)) {
		ext4_msg(sb, KERN_ERR, "required journal recovery "
		       "suppressed and not mounted read-only");
		goto failed_mount_wq;
	} else {
		/* Nojournal mode, all journal mount options are illegal */
		if (test_opt2(sb, EXPLICIT_JOURNAL_CHECKSUM)) {
			ext4_msg(sb, KERN_ERR, "can't mount with "
				 "journal_checksum, fs mounted w/o journal");
			goto failed_mount_wq;
		}
		if (test_opt(sb, JOURNAL_ASYNC_COMMIT)) {
			ext4_msg(sb, KERN_ERR, "can't mount with "
				 "journal_async_commit, fs mounted w/o journal");
			goto failed_mount_wq;
		}
		if (sbi->s_commit_interval != JBD2_DEFAULT_MAX_COMMIT_AGE*HZ) {
			ext4_msg(sb, KERN_ERR, "can't mount with "
				 "commit=%lu, fs mounted w/o journal",
				 sbi->s_commit_interval / HZ);
			goto failed_mount_wq;
		}
		if (EXT4_MOUNT_DATA_FLAGS &
		    (sbi->s_mount_opt ^ sbi->s_def_mount_opt)) {
			ext4_msg(sb, KERN_ERR, "can't mount with "
				 "data=, fs mounted w/o journal");
			goto failed_mount_wq;
		}
		sbi->s_def_mount_opt &= ~EXT4_MOUNT_JOURNAL_CHECKSUM;
		clear_opt(sb, JOURNAL_CHECKSUM);
		clear_opt(sb, DATA_FLAGS);
		clear_opt2(sb, JOURNAL_FAST_COMMIT);
		sbi->s_journal = NULL;
		needs_recovery = 0;
		goto no_journal;
	}

	if (ext4_has_feature_64bit(sb) &&
	    !jbd2_journal_set_features(EXT4_SB(sb)->s_journal, 0, 0,
				       JBD2_FEATURE_INCOMPAT_64BIT)) {
		ext4_msg(sb, KERN_ERR, "Failed to set 64-bit journal feature");
		goto failed_mount_wq;
	}

	if (!set_journal_csum_feature_set(sb)) {
		ext4_msg(sb, KERN_ERR, "Failed to set journal checksum "
			 "feature set");
		goto failed_mount_wq;
	}

	if (test_opt2(sb, JOURNAL_FAST_COMMIT) &&
		!jbd2_journal_set_features(EXT4_SB(sb)->s_journal, 0, 0,
					  JBD2_FEATURE_INCOMPAT_FAST_COMMIT)) {
		ext4_msg(sb, KERN_ERR,
			"Failed to set fast commit journal feature");
		goto failed_mount_wq;
	}

	/* We have now updated the journal if required, so we can
	 * validate the data journaling mode. */
	switch (test_opt(sb, DATA_FLAGS)) {
	case 0:
		/* No mode set, assume a default based on the journal
		 * capabilities: ORDERED_DATA if the journal can
		 * cope, else JOURNAL_DATA
		 */
		if (jbd2_journal_check_available_features
		    (sbi->s_journal, 0, 0, JBD2_FEATURE_INCOMPAT_REVOKE)) {
			set_opt(sb, ORDERED_DATA);
			sbi->s_def_mount_opt |= EXT4_MOUNT_ORDERED_DATA;
		} else {
			set_opt(sb, JOURNAL_DATA);
			sbi->s_def_mount_opt |= EXT4_MOUNT_JOURNAL_DATA;
		}
		break;

	case EXT4_MOUNT_ORDERED_DATA:
	case EXT4_MOUNT_WRITEBACK_DATA:
		if (!jbd2_journal_check_available_features
		    (sbi->s_journal, 0, 0, JBD2_FEATURE_INCOMPAT_REVOKE)) {
			ext4_msg(sb, KERN_ERR, "Journal does not support "
			       "requested data journaling mode");
			goto failed_mount_wq;
		}
		break;
	default:
		break;
	}

	if (test_opt(sb, DATA_FLAGS) == EXT4_MOUNT_ORDERED_DATA &&
	    test_opt(sb, JOURNAL_ASYNC_COMMIT)) {
		ext4_msg(sb, KERN_ERR, "can't mount with "
			"journal_async_commit in data=ordered mode");
		goto failed_mount_wq;
	}

	set_task_ioprio(sbi->s_journal->j_task, journal_ioprio);

	sbi->s_journal->j_commit_callback = ext4_journal_commit_callback;
	sbi->s_journal->j_submit_inode_data_buffers =
		ext4_journal_submit_inode_data_buffers;
	sbi->s_journal->j_finish_inode_data_buffers =
		ext4_journal_finish_inode_data_buffers;

no_journal:
	if (!test_opt(sb, NO_MBCACHE)) {
		sbi->s_ea_block_cache = ext4_xattr_create_cache();
		if (!sbi->s_ea_block_cache) {
			ext4_msg(sb, KERN_ERR,
				 "Failed to create ea_block_cache");
			goto failed_mount_wq;
		}

		if (ext4_has_feature_ea_inode(sb)) {
			sbi->s_ea_inode_cache = ext4_xattr_create_cache();
			if (!sbi->s_ea_inode_cache) {
				ext4_msg(sb, KERN_ERR,
					 "Failed to create ea_inode_cache");
				goto failed_mount_wq;
			}
		}
	}

	if (ext4_has_feature_verity(sb) && blocksize != PAGE_SIZE) {
		ext4_msg(sb, KERN_ERR, "Unsupported blocksize for fs-verity");
		goto failed_mount_wq;
	}

	if (DUMMY_ENCRYPTION_ENABLED(sbi) && !sb_rdonly(sb) &&
	    !ext4_has_feature_encrypt(sb)) {
		ext4_set_feature_encrypt(sb);
		ext4_commit_super(sb, 1);
	}

	/*
	 * Get the # of file system overhead blocks from the
	 * superblock if present.
	 */
	if (es->s_overhead_clusters)
		sbi->s_overhead = le32_to_cpu(es->s_overhead_clusters);
	else {
		err = ext4_calculate_overhead(sb);
		if (err)
			goto failed_mount_wq;
	}

	/*
	 * The maximum number of concurrent works can be high and
	 * concurrency isn't really necessary.  Limit it to 1.
	 */
	EXT4_SB(sb)->rsv_conversion_wq =
		alloc_workqueue("ext4-rsv-conversion", WQ_MEM_RECLAIM | WQ_UNBOUND, 1);
	if (!EXT4_SB(sb)->rsv_conversion_wq) {
		printk(KERN_ERR "EXT4-fs: failed to create workqueue\n");
		ret = -ENOMEM;
		goto failed_mount4;
	}

	/*
	 * The jbd2_journal_load will have done any necessary log recovery,
	 * so we can safely mount the rest of the filesystem now.
	 */

	root = ext4_iget(sb, EXT4_ROOT_INO, EXT4_IGET_SPECIAL);
	if (IS_ERR(root)) {
		ext4_msg(sb, KERN_ERR, "get root inode failed");
		ret = PTR_ERR(root);
		root = NULL;
		goto failed_mount4;
	}
	if (!S_ISDIR(root->i_mode) || !root->i_blocks || !root->i_size) {
		ext4_msg(sb, KERN_ERR, "corrupt root inode, run e2fsck");
		iput(root);
		goto failed_mount4;
	}

<<<<<<< HEAD
#ifdef CONFIG_UNICODE
	if (sb->s_encoding)
		sb->s_d_op = &ext4_dentry_ops;
#endif

=======
>>>>>>> 76ec55ca
	sb->s_root = d_make_root(root);
	if (!sb->s_root) {
		ext4_msg(sb, KERN_ERR, "get root dentry failed");
		ret = -ENOMEM;
		goto failed_mount4;
	}

	ret = ext4_setup_super(sb, es, sb_rdonly(sb));
	if (ret == -EROFS) {
		sb->s_flags |= SB_RDONLY;
		ret = 0;
	} else if (ret)
		goto failed_mount4a;

	ext4_set_resv_clusters(sb);

	if (test_opt(sb, BLOCK_VALIDITY)) {
		err = ext4_setup_system_zone(sb);
		if (err) {
			ext4_msg(sb, KERN_ERR, "failed to initialize system "
				 "zone (%d)", err);
			goto failed_mount4a;
		}
	}
	ext4_fc_replay_cleanup(sb);

	ext4_ext_init(sb);
	err = ext4_mb_init(sb);
	if (err) {
		ext4_msg(sb, KERN_ERR, "failed to initialize mballoc (%d)",
			 err);
		goto failed_mount5;
	}

	block = ext4_count_free_clusters(sb);
	ext4_free_blocks_count_set(sbi->s_es, 
				   EXT4_C2B(sbi, block));
	err = percpu_counter_init(&sbi->s_freeclusters_counter, block,
				  GFP_KERNEL);
	if (!err) {
		unsigned long freei = ext4_count_free_inodes(sb);
		sbi->s_es->s_free_inodes_count = cpu_to_le32(freei);
		err = percpu_counter_init(&sbi->s_freeinodes_counter, freei,
					  GFP_KERNEL);
	}
	if (!err)
		err = percpu_counter_init(&sbi->s_dirs_counter,
					  ext4_count_dirs(sb), GFP_KERNEL);
	if (!err)
		err = percpu_counter_init(&sbi->s_dirtyclusters_counter, 0,
					  GFP_KERNEL);
	if (!err)
		err = percpu_init_rwsem(&sbi->s_writepages_rwsem);

	if (err) {
		ext4_msg(sb, KERN_ERR, "insufficient memory");
		goto failed_mount6;
	}

	if (ext4_has_feature_flex_bg(sb))
		if (!ext4_fill_flex_info(sb)) {
			ext4_msg(sb, KERN_ERR,
			       "unable to initialize "
			       "flex_bg meta info!");
			goto failed_mount6;
		}

	err = ext4_register_li_request(sb, first_not_zeroed);
	if (err)
		goto failed_mount6;

	err = ext4_register_sysfs(sb);
	if (err)
		goto failed_mount7;

#ifdef CONFIG_QUOTA
	/* Enable quota usage during mount. */
	if (ext4_has_feature_quota(sb) && !sb_rdonly(sb)) {
		err = ext4_enable_quotas(sb);
		if (err)
			goto failed_mount8;
	}
#endif  /* CONFIG_QUOTA */

	/*
	 * Save the original bdev mapping's wb_err value which could be
	 * used to detect the metadata async write error.
	 */
	spin_lock_init(&sbi->s_bdev_wb_lock);
	errseq_check_and_advance(&sb->s_bdev->bd_inode->i_mapping->wb_err,
				 &sbi->s_bdev_wb_err);
	sb->s_bdev->bd_super = sb;
	EXT4_SB(sb)->s_mount_state |= EXT4_ORPHAN_FS;
	ext4_orphan_cleanup(sb, es);
	EXT4_SB(sb)->s_mount_state &= ~EXT4_ORPHAN_FS;
	if (needs_recovery) {
		ext4_msg(sb, KERN_INFO, "recovery complete");
		err = ext4_mark_recovery_complete(sb, es);
		if (err)
			goto failed_mount8;
	}
	if (EXT4_SB(sb)->s_journal) {
		if (test_opt(sb, DATA_FLAGS) == EXT4_MOUNT_JOURNAL_DATA)
			descr = " journalled data mode";
		else if (test_opt(sb, DATA_FLAGS) == EXT4_MOUNT_ORDERED_DATA)
			descr = " ordered data mode";
		else
			descr = " writeback data mode";
	} else
		descr = "out journal";

	if (test_opt(sb, DISCARD)) {
		struct request_queue *q = bdev_get_queue(sb->s_bdev);
		if (!blk_queue_discard(q))
			ext4_msg(sb, KERN_WARNING,
				 "mounting with \"discard\" option, but "
				 "the device does not support discard");
	}

	if (___ratelimit(&ext4_mount_msg_ratelimit, "EXT4-fs mount"))
		ext4_msg(sb, KERN_INFO, "mounted filesystem with%s. "
			 "Opts: %.*s%s%s. Quota mode: %s.", descr,
			 (int) sizeof(sbi->s_es->s_mount_opts),
			 sbi->s_es->s_mount_opts,
			 *sbi->s_es->s_mount_opts ? "; " : "", orig_data,
			 ext4_quota_mode(sb));

	if (es->s_error_count)
		mod_timer(&sbi->s_err_report, jiffies + 300*HZ); /* 5 minutes */

	/* Enable message ratelimiting. Default is 10 messages per 5 secs. */
	ratelimit_state_init(&sbi->s_err_ratelimit_state, 5 * HZ, 10);
	ratelimit_state_init(&sbi->s_warning_ratelimit_state, 5 * HZ, 10);
	ratelimit_state_init(&sbi->s_msg_ratelimit_state, 5 * HZ, 10);
	atomic_set(&sbi->s_warning_count, 0);
	atomic_set(&sbi->s_msg_count, 0);

	kfree(orig_data);
	return 0;

cantfind_ext4:
	if (!silent)
		ext4_msg(sb, KERN_ERR, "VFS: Can't find ext4 filesystem");
	goto failed_mount;

failed_mount8:
	ext4_unregister_sysfs(sb);
	kobject_put(&sbi->s_kobj);
failed_mount7:
	ext4_unregister_li_request(sb);
failed_mount6:
	ext4_mb_release(sb);
	rcu_read_lock();
	flex_groups = rcu_dereference(sbi->s_flex_groups);
	if (flex_groups) {
		for (i = 0; i < sbi->s_flex_groups_allocated; i++)
			kvfree(flex_groups[i]);
		kvfree(flex_groups);
	}
	rcu_read_unlock();
	percpu_counter_destroy(&sbi->s_freeclusters_counter);
	percpu_counter_destroy(&sbi->s_freeinodes_counter);
	percpu_counter_destroy(&sbi->s_dirs_counter);
	percpu_counter_destroy(&sbi->s_dirtyclusters_counter);
	percpu_free_rwsem(&sbi->s_writepages_rwsem);
failed_mount5:
	ext4_ext_release(sb);
	ext4_release_system_zone(sb);
failed_mount4a:
	dput(sb->s_root);
	sb->s_root = NULL;
failed_mount4:
	ext4_msg(sb, KERN_ERR, "mount failed");
	if (EXT4_SB(sb)->rsv_conversion_wq)
		destroy_workqueue(EXT4_SB(sb)->rsv_conversion_wq);
failed_mount_wq:
	ext4_xattr_destroy_cache(sbi->s_ea_inode_cache);
	sbi->s_ea_inode_cache = NULL;

	ext4_xattr_destroy_cache(sbi->s_ea_block_cache);
	sbi->s_ea_block_cache = NULL;

	if (sbi->s_journal) {
		jbd2_journal_destroy(sbi->s_journal);
		sbi->s_journal = NULL;
	}
failed_mount3a:
	ext4_es_unregister_shrinker(sbi);
failed_mount3:
	del_timer_sync(&sbi->s_err_report);
	flush_work(&sbi->s_error_work);
	if (sbi->s_mmp_tsk)
		kthread_stop(sbi->s_mmp_tsk);
failed_mount2:
	rcu_read_lock();
	group_desc = rcu_dereference(sbi->s_group_desc);
	for (i = 0; i < db_count; i++)
		brelse(group_desc[i]);
	kvfree(group_desc);
	rcu_read_unlock();
failed_mount:
	if (sbi->s_chksum_driver)
		crypto_free_shash(sbi->s_chksum_driver);

#ifdef CONFIG_UNICODE
	utf8_unload(sb->s_encoding);
#endif

#ifdef CONFIG_QUOTA
	for (i = 0; i < EXT4_MAXQUOTAS; i++)
		kfree(get_qf_name(sb, sbi, i));
#endif
	fscrypt_free_dummy_policy(&sbi->s_dummy_enc_policy);
	ext4_blkdev_remove(sbi);
	brelse(bh);
out_fail:
	sb->s_fs_info = NULL;
	kfree(sbi->s_blockgroup_lock);
out_free_base:
	kfree(sbi);
	kfree(orig_data);
	fs_put_dax(dax_dev);
	return err ? err : ret;
}

/*
 * Setup any per-fs journal parameters now.  We'll do this both on
 * initial mount, once the journal has been initialised but before we've
 * done any recovery; and again on any subsequent remount.
 */
static void ext4_init_journal_params(struct super_block *sb, journal_t *journal)
{
	struct ext4_sb_info *sbi = EXT4_SB(sb);

	journal->j_commit_interval = sbi->s_commit_interval;
	journal->j_min_batch_time = sbi->s_min_batch_time;
	journal->j_max_batch_time = sbi->s_max_batch_time;
	ext4_fc_init(sb, journal);

	write_lock(&journal->j_state_lock);
	if (test_opt(sb, BARRIER))
		journal->j_flags |= JBD2_BARRIER;
	else
		journal->j_flags &= ~JBD2_BARRIER;
	if (test_opt(sb, DATA_ERR_ABORT))
		journal->j_flags |= JBD2_ABORT_ON_SYNCDATA_ERR;
	else
		journal->j_flags &= ~JBD2_ABORT_ON_SYNCDATA_ERR;
	write_unlock(&journal->j_state_lock);
}

static struct inode *ext4_get_journal_inode(struct super_block *sb,
					     unsigned int journal_inum)
{
	struct inode *journal_inode;

	/*
	 * Test for the existence of a valid inode on disk.  Bad things
	 * happen if we iget() an unused inode, as the subsequent iput()
	 * will try to delete it.
	 */
	journal_inode = ext4_iget(sb, journal_inum, EXT4_IGET_SPECIAL);
	if (IS_ERR(journal_inode)) {
		ext4_msg(sb, KERN_ERR, "no journal found");
		return NULL;
	}
	if (!journal_inode->i_nlink) {
		make_bad_inode(journal_inode);
		iput(journal_inode);
		ext4_msg(sb, KERN_ERR, "journal inode is deleted");
		return NULL;
	}

	jbd_debug(2, "Journal inode found at %p: %lld bytes\n",
		  journal_inode, journal_inode->i_size);
	if (!S_ISREG(journal_inode->i_mode)) {
		ext4_msg(sb, KERN_ERR, "invalid journal inode");
		iput(journal_inode);
		return NULL;
	}
	return journal_inode;
}

static journal_t *ext4_get_journal(struct super_block *sb,
				   unsigned int journal_inum)
{
	struct inode *journal_inode;
	journal_t *journal;

	if (WARN_ON_ONCE(!ext4_has_feature_journal(sb)))
		return NULL;

	journal_inode = ext4_get_journal_inode(sb, journal_inum);
	if (!journal_inode)
		return NULL;

	journal = jbd2_journal_init_inode(journal_inode);
	if (!journal) {
		ext4_msg(sb, KERN_ERR, "Could not load journal inode");
		iput(journal_inode);
		return NULL;
	}
	journal->j_private = sb;
	ext4_init_journal_params(sb, journal);
	return journal;
}

static journal_t *ext4_get_dev_journal(struct super_block *sb,
				       dev_t j_dev)
{
	struct buffer_head *bh;
	journal_t *journal;
	ext4_fsblk_t start;
	ext4_fsblk_t len;
	int hblock, blocksize;
	ext4_fsblk_t sb_block;
	unsigned long offset;
	struct ext4_super_block *es;
	struct block_device *bdev;

	if (WARN_ON_ONCE(!ext4_has_feature_journal(sb)))
		return NULL;

	bdev = ext4_blkdev_get(j_dev, sb);
	if (bdev == NULL)
		return NULL;

	blocksize = sb->s_blocksize;
	hblock = bdev_logical_block_size(bdev);
	if (blocksize < hblock) {
		ext4_msg(sb, KERN_ERR,
			"blocksize too small for journal device");
		goto out_bdev;
	}

	sb_block = EXT4_MIN_BLOCK_SIZE / blocksize;
	offset = EXT4_MIN_BLOCK_SIZE % blocksize;
	set_blocksize(bdev, blocksize);
	if (!(bh = __bread(bdev, sb_block, blocksize))) {
		ext4_msg(sb, KERN_ERR, "couldn't read superblock of "
		       "external journal");
		goto out_bdev;
	}

	es = (struct ext4_super_block *) (bh->b_data + offset);
	if ((le16_to_cpu(es->s_magic) != EXT4_SUPER_MAGIC) ||
	    !(le32_to_cpu(es->s_feature_incompat) &
	      EXT4_FEATURE_INCOMPAT_JOURNAL_DEV)) {
		ext4_msg(sb, KERN_ERR, "external journal has "
					"bad superblock");
		brelse(bh);
		goto out_bdev;
	}

	if ((le32_to_cpu(es->s_feature_ro_compat) &
	     EXT4_FEATURE_RO_COMPAT_METADATA_CSUM) &&
	    es->s_checksum != ext4_superblock_csum(sb, es)) {
		ext4_msg(sb, KERN_ERR, "external journal has "
				       "corrupt superblock");
		brelse(bh);
		goto out_bdev;
	}

	if (memcmp(EXT4_SB(sb)->s_es->s_journal_uuid, es->s_uuid, 16)) {
		ext4_msg(sb, KERN_ERR, "journal UUID does not match");
		brelse(bh);
		goto out_bdev;
	}

	len = ext4_blocks_count(es);
	start = sb_block + 1;
	brelse(bh);	/* we're done with the superblock */

	journal = jbd2_journal_init_dev(bdev, sb->s_bdev,
					start, len, blocksize);
	if (!journal) {
		ext4_msg(sb, KERN_ERR, "failed to create device journal");
		goto out_bdev;
	}
	journal->j_private = sb;
	if (ext4_read_bh_lock(journal->j_sb_buffer, REQ_META | REQ_PRIO, true)) {
		ext4_msg(sb, KERN_ERR, "I/O error on journal device");
		goto out_journal;
	}
	if (be32_to_cpu(journal->j_superblock->s_nr_users) != 1) {
		ext4_msg(sb, KERN_ERR, "External journal has more than one "
					"user (unsupported) - %d",
			be32_to_cpu(journal->j_superblock->s_nr_users));
		goto out_journal;
	}
	EXT4_SB(sb)->s_journal_bdev = bdev;
	ext4_init_journal_params(sb, journal);
	return journal;

out_journal:
	jbd2_journal_destroy(journal);
out_bdev:
	ext4_blkdev_put(bdev);
	return NULL;
}

static int ext4_load_journal(struct super_block *sb,
			     struct ext4_super_block *es,
			     unsigned long journal_devnum)
{
	journal_t *journal;
	unsigned int journal_inum = le32_to_cpu(es->s_journal_inum);
	dev_t journal_dev;
	int err = 0;
	int really_read_only;
	int journal_dev_ro;

	if (WARN_ON_ONCE(!ext4_has_feature_journal(sb)))
		return -EFSCORRUPTED;

	if (journal_devnum &&
	    journal_devnum != le32_to_cpu(es->s_journal_dev)) {
		ext4_msg(sb, KERN_INFO, "external journal device major/minor "
			"numbers have changed");
		journal_dev = new_decode_dev(journal_devnum);
	} else
		journal_dev = new_decode_dev(le32_to_cpu(es->s_journal_dev));

	if (journal_inum && journal_dev) {
		ext4_msg(sb, KERN_ERR,
			 "filesystem has both journal inode and journal device!");
		return -EINVAL;
	}

	if (journal_inum) {
		journal = ext4_get_journal(sb, journal_inum);
		if (!journal)
			return -EINVAL;
	} else {
		journal = ext4_get_dev_journal(sb, journal_dev);
		if (!journal)
			return -EINVAL;
	}

	journal_dev_ro = bdev_read_only(journal->j_dev);
	really_read_only = bdev_read_only(sb->s_bdev) | journal_dev_ro;

	if (journal_dev_ro && !sb_rdonly(sb)) {
		ext4_msg(sb, KERN_ERR,
			 "journal device read-only, try mounting with '-o ro'");
		err = -EROFS;
		goto err_out;
	}

	/*
	 * Are we loading a blank journal or performing recovery after a
	 * crash?  For recovery, we need to check in advance whether we
	 * can get read-write access to the device.
	 */
	if (ext4_has_feature_journal_needs_recovery(sb)) {
		if (sb_rdonly(sb)) {
			ext4_msg(sb, KERN_INFO, "INFO: recovery "
					"required on readonly filesystem");
			if (really_read_only) {
				ext4_msg(sb, KERN_ERR, "write access "
					"unavailable, cannot proceed "
					"(try mounting with noload)");
				err = -EROFS;
				goto err_out;
			}
			ext4_msg(sb, KERN_INFO, "write access will "
			       "be enabled during recovery");
		}
	}

	if (!(journal->j_flags & JBD2_BARRIER))
		ext4_msg(sb, KERN_INFO, "barriers disabled");

	if (!ext4_has_feature_journal_needs_recovery(sb))
		err = jbd2_journal_wipe(journal, !really_read_only);
	if (!err) {
		char *save = kmalloc(EXT4_S_ERR_LEN, GFP_KERNEL);
		if (save)
			memcpy(save, ((char *) es) +
			       EXT4_S_ERR_START, EXT4_S_ERR_LEN);
		err = jbd2_journal_load(journal);
		if (save)
			memcpy(((char *) es) + EXT4_S_ERR_START,
			       save, EXT4_S_ERR_LEN);
		kfree(save);
	}

	if (err) {
		ext4_msg(sb, KERN_ERR, "error loading journal");
		goto err_out;
	}

	EXT4_SB(sb)->s_journal = journal;
	err = ext4_clear_journal_err(sb, es);
	if (err) {
		EXT4_SB(sb)->s_journal = NULL;
		jbd2_journal_destroy(journal);
		return err;
	}

	if (!really_read_only && journal_devnum &&
	    journal_devnum != le32_to_cpu(es->s_journal_dev)) {
		es->s_journal_dev = cpu_to_le32(journal_devnum);

		/* Make sure we flush the recovery flag to disk. */
		ext4_commit_super(sb, 1);
	}

	return 0;

err_out:
	jbd2_journal_destroy(journal);
	return err;
}

static int ext4_commit_super(struct super_block *sb, int sync)
{
	struct ext4_sb_info *sbi = EXT4_SB(sb);
	struct ext4_super_block *es = EXT4_SB(sb)->s_es;
	struct buffer_head *sbh = EXT4_SB(sb)->s_sbh;
	int error = 0;

	if (!sbh || block_device_ejected(sb))
		return error;

	/*
	 * If the file system is mounted read-only, don't update the
	 * superblock write time.  This avoids updating the superblock
	 * write time when we are mounting the root file system
	 * read/only but we need to replay the journal; at that point,
	 * for people who are east of GMT and who make their clock
	 * tick in localtime for Windows bug-for-bug compatibility,
	 * the clock is set in the future, and this will cause e2fsck
	 * to complain and force a full file system check.
	 */
	if (!(sb->s_flags & SB_RDONLY))
		ext4_update_tstamp(es, s_wtime);
	es->s_kbytes_written =
		cpu_to_le64(EXT4_SB(sb)->s_kbytes_written +
		    ((part_stat_read(sb->s_bdev, sectors[STAT_WRITE]) -
		      EXT4_SB(sb)->s_sectors_written_start) >> 1));
	if (percpu_counter_initialized(&EXT4_SB(sb)->s_freeclusters_counter))
		ext4_free_blocks_count_set(es,
			EXT4_C2B(EXT4_SB(sb), percpu_counter_sum_positive(
				&EXT4_SB(sb)->s_freeclusters_counter)));
	if (percpu_counter_initialized(&EXT4_SB(sb)->s_freeinodes_counter))
		es->s_free_inodes_count =
			cpu_to_le32(percpu_counter_sum_positive(
				&EXT4_SB(sb)->s_freeinodes_counter));
	/* Copy error information to the on-disk superblock */
	spin_lock(&sbi->s_error_lock);
	if (sbi->s_add_error_count > 0) {
		es->s_state |= cpu_to_le16(EXT4_ERROR_FS);
		if (!es->s_first_error_time && !es->s_first_error_time_hi) {
			__ext4_update_tstamp(&es->s_first_error_time,
					     &es->s_first_error_time_hi,
					     sbi->s_first_error_time);
			strncpy(es->s_first_error_func, sbi->s_first_error_func,
				sizeof(es->s_first_error_func));
			es->s_first_error_line =
				cpu_to_le32(sbi->s_first_error_line);
			es->s_first_error_ino =
				cpu_to_le32(sbi->s_first_error_ino);
			es->s_first_error_block =
				cpu_to_le64(sbi->s_first_error_block);
			es->s_first_error_errcode =
				ext4_errno_to_code(sbi->s_first_error_code);
		}
		__ext4_update_tstamp(&es->s_last_error_time,
				     &es->s_last_error_time_hi,
				     sbi->s_last_error_time);
		strncpy(es->s_last_error_func, sbi->s_last_error_func,
			sizeof(es->s_last_error_func));
		es->s_last_error_line = cpu_to_le32(sbi->s_last_error_line);
		es->s_last_error_ino = cpu_to_le32(sbi->s_last_error_ino);
		es->s_last_error_block = cpu_to_le64(sbi->s_last_error_block);
		es->s_last_error_errcode =
				ext4_errno_to_code(sbi->s_last_error_code);
		/*
		 * Start the daily error reporting function if it hasn't been
		 * started already
		 */
		if (!es->s_error_count)
			mod_timer(&sbi->s_err_report, jiffies + 24*60*60*HZ);
		le32_add_cpu(&es->s_error_count, sbi->s_add_error_count);
		sbi->s_add_error_count = 0;
	}
	spin_unlock(&sbi->s_error_lock);

	BUFFER_TRACE(sbh, "marking dirty");
	ext4_superblock_csum_set(sb);
	if (sync)
		lock_buffer(sbh);
	if (buffer_write_io_error(sbh) || !buffer_uptodate(sbh)) {
		/*
		 * Oh, dear.  A previous attempt to write the
		 * superblock failed.  This could happen because the
		 * USB device was yanked out.  Or it could happen to
		 * be a transient write error and maybe the block will
		 * be remapped.  Nothing we can do but to retry the
		 * write and hope for the best.
		 */
		ext4_msg(sb, KERN_ERR, "previous I/O error to "
		       "superblock detected");
		clear_buffer_write_io_error(sbh);
		set_buffer_uptodate(sbh);
	}
	mark_buffer_dirty(sbh);
	if (sync) {
		unlock_buffer(sbh);
		error = __sync_dirty_buffer(sbh,
			REQ_SYNC | (test_opt(sb, BARRIER) ? REQ_FUA : 0));
		if (buffer_write_io_error(sbh)) {
			ext4_msg(sb, KERN_ERR, "I/O error while writing "
			       "superblock");
			clear_buffer_write_io_error(sbh);
			set_buffer_uptodate(sbh);
		}
	}
	return error;
}

/*
 * Have we just finished recovery?  If so, and if we are mounting (or
 * remounting) the filesystem readonly, then we will end up with a
 * consistent fs on disk.  Record that fact.
 */
static int ext4_mark_recovery_complete(struct super_block *sb,
				       struct ext4_super_block *es)
{
	int err;
	journal_t *journal = EXT4_SB(sb)->s_journal;

	if (!ext4_has_feature_journal(sb)) {
		if (journal != NULL) {
			ext4_error(sb, "Journal got removed while the fs was "
				   "mounted!");
			return -EFSCORRUPTED;
		}
		return 0;
	}
	jbd2_journal_lock_updates(journal);
	err = jbd2_journal_flush(journal);
	if (err < 0)
		goto out;

	if (ext4_has_feature_journal_needs_recovery(sb) && sb_rdonly(sb)) {
		ext4_clear_feature_journal_needs_recovery(sb);
		ext4_commit_super(sb, 1);
	}
out:
	jbd2_journal_unlock_updates(journal);
	return err;
}

/*
 * If we are mounting (or read-write remounting) a filesystem whose journal
 * has recorded an error from a previous lifetime, move that error to the
 * main filesystem now.
 */
static int ext4_clear_journal_err(struct super_block *sb,
				   struct ext4_super_block *es)
{
	journal_t *journal;
	int j_errno;
	const char *errstr;

	if (!ext4_has_feature_journal(sb)) {
		ext4_error(sb, "Journal got removed while the fs was mounted!");
		return -EFSCORRUPTED;
	}

	journal = EXT4_SB(sb)->s_journal;

	/*
	 * Now check for any error status which may have been recorded in the
	 * journal by a prior ext4_error() or ext4_abort()
	 */

	j_errno = jbd2_journal_errno(journal);
	if (j_errno) {
		char nbuf[16];

		errstr = ext4_decode_error(sb, j_errno, nbuf);
		ext4_warning(sb, "Filesystem error recorded "
			     "from previous mount: %s", errstr);
		ext4_warning(sb, "Marking fs in need of filesystem check.");

		EXT4_SB(sb)->s_mount_state |= EXT4_ERROR_FS;
		es->s_state |= cpu_to_le16(EXT4_ERROR_FS);
		ext4_commit_super(sb, 1);

		jbd2_journal_clear_err(journal);
		jbd2_journal_update_sb_errno(journal);
	}
	return 0;
}

/*
 * Force the running and committing transactions to commit,
 * and wait on the commit.
 */
int ext4_force_commit(struct super_block *sb)
{
	journal_t *journal;

	if (sb_rdonly(sb))
		return 0;

	journal = EXT4_SB(sb)->s_journal;
	return ext4_journal_force_commit(journal);
}

static int ext4_sync_fs(struct super_block *sb, int wait)
{
	int ret = 0;
	tid_t target;
	bool needs_barrier = false;
	struct ext4_sb_info *sbi = EXT4_SB(sb);

	if (unlikely(ext4_forced_shutdown(sbi)))
		return 0;

	trace_ext4_sync_fs(sb, wait);
	flush_workqueue(sbi->rsv_conversion_wq);
	/*
	 * Writeback quota in non-journalled quota case - journalled quota has
	 * no dirty dquots
	 */
	dquot_writeback_dquots(sb, -1);
	/*
	 * Data writeback is possible w/o journal transaction, so barrier must
	 * being sent at the end of the function. But we can skip it if
	 * transaction_commit will do it for us.
	 */
	if (sbi->s_journal) {
		target = jbd2_get_latest_transaction(sbi->s_journal);
		if (wait && sbi->s_journal->j_flags & JBD2_BARRIER &&
		    !jbd2_trans_will_send_data_barrier(sbi->s_journal, target))
			needs_barrier = true;

		if (jbd2_journal_start_commit(sbi->s_journal, &target)) {
			if (wait)
				ret = jbd2_log_wait_commit(sbi->s_journal,
							   target);
		}
	} else if (wait && test_opt(sb, BARRIER))
		needs_barrier = true;
	if (needs_barrier) {
		int err;
		err = blkdev_issue_flush(sb->s_bdev, GFP_KERNEL);
		if (!ret)
			ret = err;
	}

	return ret;
}

/*
 * LVM calls this function before a (read-only) snapshot is created.  This
 * gives us a chance to flush the journal completely and mark the fs clean.
 *
 * Note that only this function cannot bring a filesystem to be in a clean
 * state independently. It relies on upper layer to stop all data & metadata
 * modifications.
 */
static int ext4_freeze(struct super_block *sb)
{
	int error = 0;
	journal_t *journal;

	if (sb_rdonly(sb))
		return 0;

	journal = EXT4_SB(sb)->s_journal;

	if (journal) {
		/* Now we set up the journal barrier. */
		jbd2_journal_lock_updates(journal);

		/*
		 * Don't clear the needs_recovery flag if we failed to
		 * flush the journal.
		 */
		error = jbd2_journal_flush(journal);
		if (error < 0)
			goto out;

		/* Journal blocked and flushed, clear needs_recovery flag. */
		ext4_clear_feature_journal_needs_recovery(sb);
	}

	error = ext4_commit_super(sb, 1);
out:
	if (journal)
		/* we rely on upper layer to stop further updates */
		jbd2_journal_unlock_updates(journal);
	return error;
}

/*
 * Called by LVM after the snapshot is done.  We need to reset the RECOVER
 * flag here, even though the filesystem is not technically dirty yet.
 */
static int ext4_unfreeze(struct super_block *sb)
{
	if (sb_rdonly(sb) || ext4_forced_shutdown(EXT4_SB(sb)))
		return 0;

	if (EXT4_SB(sb)->s_journal) {
		/* Reset the needs_recovery flag before the fs is unlocked. */
		ext4_set_feature_journal_needs_recovery(sb);
	}

	ext4_commit_super(sb, 1);
	return 0;
}

/*
 * Structure to save mount options for ext4_remount's benefit
 */
struct ext4_mount_options {
	unsigned long s_mount_opt;
	unsigned long s_mount_opt2;
	kuid_t s_resuid;
	kgid_t s_resgid;
	unsigned long s_commit_interval;
	u32 s_min_batch_time, s_max_batch_time;
#ifdef CONFIG_QUOTA
	int s_jquota_fmt;
	char *s_qf_names[EXT4_MAXQUOTAS];
#endif
};

static int ext4_remount(struct super_block *sb, int *flags, char *data)
{
	struct ext4_super_block *es;
	struct ext4_sb_info *sbi = EXT4_SB(sb);
	unsigned long old_sb_flags, vfs_flags;
	struct ext4_mount_options old_opts;
	int enable_quota = 0;
	ext4_group_t g;
	unsigned int journal_ioprio = DEFAULT_JOURNAL_IOPRIO;
	int err = 0;
#ifdef CONFIG_QUOTA
	int i, j;
	char *to_free[EXT4_MAXQUOTAS];
#endif
	char *orig_data = kstrdup(data, GFP_KERNEL);

	if (data && !orig_data)
		return -ENOMEM;

	/* Store the original options */
	old_sb_flags = sb->s_flags;
	old_opts.s_mount_opt = sbi->s_mount_opt;
	old_opts.s_mount_opt2 = sbi->s_mount_opt2;
	old_opts.s_resuid = sbi->s_resuid;
	old_opts.s_resgid = sbi->s_resgid;
	old_opts.s_commit_interval = sbi->s_commit_interval;
	old_opts.s_min_batch_time = sbi->s_min_batch_time;
	old_opts.s_max_batch_time = sbi->s_max_batch_time;
#ifdef CONFIG_QUOTA
	old_opts.s_jquota_fmt = sbi->s_jquota_fmt;
	for (i = 0; i < EXT4_MAXQUOTAS; i++)
		if (sbi->s_qf_names[i]) {
			char *qf_name = get_qf_name(sb, sbi, i);

			old_opts.s_qf_names[i] = kstrdup(qf_name, GFP_KERNEL);
			if (!old_opts.s_qf_names[i]) {
				for (j = 0; j < i; j++)
					kfree(old_opts.s_qf_names[j]);
				kfree(orig_data);
				return -ENOMEM;
			}
		} else
			old_opts.s_qf_names[i] = NULL;
#endif
	if (sbi->s_journal && sbi->s_journal->j_task->io_context)
		journal_ioprio = sbi->s_journal->j_task->io_context->ioprio;

	/*
	 * Some options can be enabled by ext4 and/or by VFS mount flag
	 * either way we need to make sure it matches in both *flags and
	 * s_flags. Copy those selected flags from *flags to s_flags
	 */
	vfs_flags = SB_LAZYTIME | SB_I_VERSION;
	sb->s_flags = (sb->s_flags & ~vfs_flags) | (*flags & vfs_flags);

	if (!parse_options(data, sb, NULL, &journal_ioprio, 1)) {
		err = -EINVAL;
		goto restore_opts;
	}

	if ((old_opts.s_mount_opt & EXT4_MOUNT_JOURNAL_CHECKSUM) ^
	    test_opt(sb, JOURNAL_CHECKSUM)) {
		ext4_msg(sb, KERN_ERR, "changing journal_checksum "
			 "during remount not supported; ignoring");
		sbi->s_mount_opt ^= EXT4_MOUNT_JOURNAL_CHECKSUM;
	}

	if (test_opt(sb, DATA_FLAGS) == EXT4_MOUNT_JOURNAL_DATA) {
		if (test_opt2(sb, EXPLICIT_DELALLOC)) {
			ext4_msg(sb, KERN_ERR, "can't mount with "
				 "both data=journal and delalloc");
			err = -EINVAL;
			goto restore_opts;
		}
		if (test_opt(sb, DIOREAD_NOLOCK)) {
			ext4_msg(sb, KERN_ERR, "can't mount with "
				 "both data=journal and dioread_nolock");
			err = -EINVAL;
			goto restore_opts;
		}
	} else if (test_opt(sb, DATA_FLAGS) == EXT4_MOUNT_ORDERED_DATA) {
		if (test_opt(sb, JOURNAL_ASYNC_COMMIT)) {
			ext4_msg(sb, KERN_ERR, "can't mount with "
				"journal_async_commit in data=ordered mode");
			err = -EINVAL;
			goto restore_opts;
		}
	}

	if ((sbi->s_mount_opt ^ old_opts.s_mount_opt) & EXT4_MOUNT_NO_MBCACHE) {
		ext4_msg(sb, KERN_ERR, "can't enable nombcache during remount");
		err = -EINVAL;
		goto restore_opts;
	}

	if (ext4_test_mount_flag(sb, EXT4_MF_FS_ABORTED))
		ext4_abort(sb, EXT4_ERR_ESHUTDOWN, "Abort forced by user");

	sb->s_flags = (sb->s_flags & ~SB_POSIXACL) |
		(test_opt(sb, POSIX_ACL) ? SB_POSIXACL : 0);

	es = sbi->s_es;

	if (sbi->s_journal) {
		ext4_init_journal_params(sb, sbi->s_journal);
		set_task_ioprio(sbi->s_journal->j_task, journal_ioprio);
	}

	/* Flush outstanding errors before changing fs state */
	flush_work(&sbi->s_error_work);

	if ((bool)(*flags & SB_RDONLY) != sb_rdonly(sb)) {
		if (ext4_test_mount_flag(sb, EXT4_MF_FS_ABORTED)) {
			err = -EROFS;
			goto restore_opts;
		}

		if (*flags & SB_RDONLY) {
			err = sync_filesystem(sb);
			if (err < 0)
				goto restore_opts;
			err = dquot_suspend(sb, -1);
			if (err < 0)
				goto restore_opts;

			/*
			 * First of all, the unconditional stuff we have to do
			 * to disable replay of the journal when we next remount
			 */
			sb->s_flags |= SB_RDONLY;

			/*
			 * OK, test if we are remounting a valid rw partition
			 * readonly, and if so set the rdonly flag and then
			 * mark the partition as valid again.
			 */
			if (!(es->s_state & cpu_to_le16(EXT4_VALID_FS)) &&
			    (sbi->s_mount_state & EXT4_VALID_FS))
				es->s_state = cpu_to_le16(sbi->s_mount_state);

			if (sbi->s_journal) {
				/*
				 * We let remount-ro finish even if marking fs
				 * as clean failed...
				 */
				ext4_mark_recovery_complete(sb, es);
			}
			if (sbi->s_mmp_tsk)
				kthread_stop(sbi->s_mmp_tsk);
		} else {
			/* Make sure we can mount this feature set readwrite */
			if (ext4_has_feature_readonly(sb) ||
			    !ext4_feature_set_ok(sb, 0)) {
				err = -EROFS;
				goto restore_opts;
			}
			/*
			 * Make sure the group descriptor checksums
			 * are sane.  If they aren't, refuse to remount r/w.
			 */
			for (g = 0; g < sbi->s_groups_count; g++) {
				struct ext4_group_desc *gdp =
					ext4_get_group_desc(sb, g, NULL);

				if (!ext4_group_desc_csum_verify(sb, g, gdp)) {
					ext4_msg(sb, KERN_ERR,
	       "ext4_remount: Checksum for group %u failed (%u!=%u)",
		g, le16_to_cpu(ext4_group_desc_csum(sb, g, gdp)),
					       le16_to_cpu(gdp->bg_checksum));
					err = -EFSBADCRC;
					goto restore_opts;
				}
			}

			/*
			 * If we have an unprocessed orphan list hanging
			 * around from a previously readonly bdev mount,
			 * require a full umount/remount for now.
			 */
			if (es->s_last_orphan) {
				ext4_msg(sb, KERN_WARNING, "Couldn't "
				       "remount RDWR because of unprocessed "
				       "orphan inode list.  Please "
				       "umount/remount instead");
				err = -EINVAL;
				goto restore_opts;
			}

			/*
			 * Mounting a RDONLY partition read-write, so reread
			 * and store the current valid flag.  (It may have
			 * been changed by e2fsck since we originally mounted
			 * the partition.)
			 */
			if (sbi->s_journal) {
				err = ext4_clear_journal_err(sb, es);
				if (err)
					goto restore_opts;
			}
			sbi->s_mount_state = le16_to_cpu(es->s_state);

			err = ext4_setup_super(sb, es, 0);
			if (err)
				goto restore_opts;

			sb->s_flags &= ~SB_RDONLY;
			if (ext4_has_feature_mmp(sb))
				if (ext4_multi_mount_protect(sb,
						le64_to_cpu(es->s_mmp_block))) {
					err = -EROFS;
					goto restore_opts;
				}
			enable_quota = 1;
		}
	}

	/*
	 * Reinitialize lazy itable initialization thread based on
	 * current settings
	 */
	if (sb_rdonly(sb) || !test_opt(sb, INIT_INODE_TABLE))
		ext4_unregister_li_request(sb);
	else {
		ext4_group_t first_not_zeroed;
		first_not_zeroed = ext4_has_uninit_itable(sb);
		ext4_register_li_request(sb, first_not_zeroed);
	}

	/*
	 * Handle creation of system zone data early because it can fail.
	 * Releasing of existing data is done when we are sure remount will
	 * succeed.
	 */
	if (test_opt(sb, BLOCK_VALIDITY) && !sbi->s_system_blks) {
		err = ext4_setup_system_zone(sb);
		if (err)
			goto restore_opts;
	}

	if (sbi->s_journal == NULL && !(old_sb_flags & SB_RDONLY)) {
		err = ext4_commit_super(sb, 1);
		if (err)
			goto restore_opts;
	}

#ifdef CONFIG_QUOTA
	/* Release old quota file names */
	for (i = 0; i < EXT4_MAXQUOTAS; i++)
		kfree(old_opts.s_qf_names[i]);
	if (enable_quota) {
		if (sb_any_quota_suspended(sb))
			dquot_resume(sb, -1);
		else if (ext4_has_feature_quota(sb)) {
			err = ext4_enable_quotas(sb);
			if (err)
				goto restore_opts;
		}
	}
#endif
	if (!test_opt(sb, BLOCK_VALIDITY) && sbi->s_system_blks)
		ext4_release_system_zone(sb);

	/*
	 * Some options can be enabled by ext4 and/or by VFS mount flag
	 * either way we need to make sure it matches in both *flags and
	 * s_flags. Copy those selected flags from s_flags to *flags
	 */
	*flags = (*flags & ~vfs_flags) | (sb->s_flags & vfs_flags);

	ext4_msg(sb, KERN_INFO, "re-mounted. Opts: %s. Quota mode: %s.",
		 orig_data, ext4_quota_mode(sb));
	kfree(orig_data);
	return 0;

restore_opts:
	sb->s_flags = old_sb_flags;
	sbi->s_mount_opt = old_opts.s_mount_opt;
	sbi->s_mount_opt2 = old_opts.s_mount_opt2;
	sbi->s_resuid = old_opts.s_resuid;
	sbi->s_resgid = old_opts.s_resgid;
	sbi->s_commit_interval = old_opts.s_commit_interval;
	sbi->s_min_batch_time = old_opts.s_min_batch_time;
	sbi->s_max_batch_time = old_opts.s_max_batch_time;
	if (!test_opt(sb, BLOCK_VALIDITY) && sbi->s_system_blks)
		ext4_release_system_zone(sb);
#ifdef CONFIG_QUOTA
	sbi->s_jquota_fmt = old_opts.s_jquota_fmt;
	for (i = 0; i < EXT4_MAXQUOTAS; i++) {
		to_free[i] = get_qf_name(sb, sbi, i);
		rcu_assign_pointer(sbi->s_qf_names[i], old_opts.s_qf_names[i]);
	}
	synchronize_rcu();
	for (i = 0; i < EXT4_MAXQUOTAS; i++)
		kfree(to_free[i]);
#endif
	kfree(orig_data);
	return err;
}

#ifdef CONFIG_QUOTA
static int ext4_statfs_project(struct super_block *sb,
			       kprojid_t projid, struct kstatfs *buf)
{
	struct kqid qid;
	struct dquot *dquot;
	u64 limit;
	u64 curblock;

	qid = make_kqid_projid(projid);
	dquot = dqget(sb, qid);
	if (IS_ERR(dquot))
		return PTR_ERR(dquot);
	spin_lock(&dquot->dq_dqb_lock);

	limit = min_not_zero(dquot->dq_dqb.dqb_bsoftlimit,
			     dquot->dq_dqb.dqb_bhardlimit);
	limit >>= sb->s_blocksize_bits;

	if (limit && buf->f_blocks > limit) {
		curblock = (dquot->dq_dqb.dqb_curspace +
			    dquot->dq_dqb.dqb_rsvspace) >> sb->s_blocksize_bits;
		buf->f_blocks = limit;
		buf->f_bfree = buf->f_bavail =
			(buf->f_blocks > curblock) ?
			 (buf->f_blocks - curblock) : 0;
	}

	limit = min_not_zero(dquot->dq_dqb.dqb_isoftlimit,
			     dquot->dq_dqb.dqb_ihardlimit);
	if (limit && buf->f_files > limit) {
		buf->f_files = limit;
		buf->f_ffree =
			(buf->f_files > dquot->dq_dqb.dqb_curinodes) ?
			 (buf->f_files - dquot->dq_dqb.dqb_curinodes) : 0;
	}

	spin_unlock(&dquot->dq_dqb_lock);
	dqput(dquot);
	return 0;
}
#endif

static int ext4_statfs(struct dentry *dentry, struct kstatfs *buf)
{
	struct super_block *sb = dentry->d_sb;
	struct ext4_sb_info *sbi = EXT4_SB(sb);
	struct ext4_super_block *es = sbi->s_es;
	ext4_fsblk_t overhead = 0, resv_blocks;
	u64 fsid;
	s64 bfree;
	resv_blocks = EXT4_C2B(sbi, atomic64_read(&sbi->s_resv_clusters));

	if (!test_opt(sb, MINIX_DF))
		overhead = sbi->s_overhead;

	buf->f_type = EXT4_SUPER_MAGIC;
	buf->f_bsize = sb->s_blocksize;
	buf->f_blocks = ext4_blocks_count(es) - EXT4_C2B(sbi, overhead);
	bfree = percpu_counter_sum_positive(&sbi->s_freeclusters_counter) -
		percpu_counter_sum_positive(&sbi->s_dirtyclusters_counter);
	/* prevent underflow in case that few free space is available */
	buf->f_bfree = EXT4_C2B(sbi, max_t(s64, bfree, 0));
	buf->f_bavail = buf->f_bfree -
			(ext4_r_blocks_count(es) + resv_blocks);
	if (buf->f_bfree < (ext4_r_blocks_count(es) + resv_blocks))
		buf->f_bavail = 0;
	buf->f_files = le32_to_cpu(es->s_inodes_count);
	buf->f_ffree = percpu_counter_sum_positive(&sbi->s_freeinodes_counter);
	buf->f_namelen = EXT4_NAME_LEN;
	fsid = le64_to_cpup((void *)es->s_uuid) ^
	       le64_to_cpup((void *)es->s_uuid + sizeof(u64));
	buf->f_fsid = u64_to_fsid(fsid);

#ifdef CONFIG_QUOTA
	if (ext4_test_inode_flag(dentry->d_inode, EXT4_INODE_PROJINHERIT) &&
	    sb_has_quota_limits_enabled(sb, PRJQUOTA))
		ext4_statfs_project(sb, EXT4_I(dentry->d_inode)->i_projid, buf);
#endif
	return 0;
}


#ifdef CONFIG_QUOTA

/*
 * Helper functions so that transaction is started before we acquire dqio_sem
 * to keep correct lock ordering of transaction > dqio_sem
 */
static inline struct inode *dquot_to_inode(struct dquot *dquot)
{
	return sb_dqopt(dquot->dq_sb)->files[dquot->dq_id.type];
}

static int ext4_write_dquot(struct dquot *dquot)
{
	int ret, err;
	handle_t *handle;
	struct inode *inode;

	inode = dquot_to_inode(dquot);
	handle = ext4_journal_start(inode, EXT4_HT_QUOTA,
				    EXT4_QUOTA_TRANS_BLOCKS(dquot->dq_sb));
	if (IS_ERR(handle))
		return PTR_ERR(handle);
	ret = dquot_commit(dquot);
	err = ext4_journal_stop(handle);
	if (!ret)
		ret = err;
	return ret;
}

static int ext4_acquire_dquot(struct dquot *dquot)
{
	int ret, err;
	handle_t *handle;

	handle = ext4_journal_start(dquot_to_inode(dquot), EXT4_HT_QUOTA,
				    EXT4_QUOTA_INIT_BLOCKS(dquot->dq_sb));
	if (IS_ERR(handle))
		return PTR_ERR(handle);
	ret = dquot_acquire(dquot);
	err = ext4_journal_stop(handle);
	if (!ret)
		ret = err;
	return ret;
}

static int ext4_release_dquot(struct dquot *dquot)
{
	int ret, err;
	handle_t *handle;

	handle = ext4_journal_start(dquot_to_inode(dquot), EXT4_HT_QUOTA,
				    EXT4_QUOTA_DEL_BLOCKS(dquot->dq_sb));
	if (IS_ERR(handle)) {
		/* Release dquot anyway to avoid endless cycle in dqput() */
		dquot_release(dquot);
		return PTR_ERR(handle);
	}
	ret = dquot_release(dquot);
	err = ext4_journal_stop(handle);
	if (!ret)
		ret = err;
	return ret;
}

static int ext4_mark_dquot_dirty(struct dquot *dquot)
{
	struct super_block *sb = dquot->dq_sb;

	if (ext4_is_quota_journalled(sb)) {
		dquot_mark_dquot_dirty(dquot);
		return ext4_write_dquot(dquot);
	} else {
		return dquot_mark_dquot_dirty(dquot);
	}
}

static int ext4_write_info(struct super_block *sb, int type)
{
	int ret, err;
	handle_t *handle;

	/* Data block + inode block */
	handle = ext4_journal_start(d_inode(sb->s_root), EXT4_HT_QUOTA, 2);
	if (IS_ERR(handle))
		return PTR_ERR(handle);
	ret = dquot_commit_info(sb, type);
	err = ext4_journal_stop(handle);
	if (!ret)
		ret = err;
	return ret;
}

/*
 * Turn on quotas during mount time - we need to find
 * the quota file and such...
 */
static int ext4_quota_on_mount(struct super_block *sb, int type)
{
	return dquot_quota_on_mount(sb, get_qf_name(sb, EXT4_SB(sb), type),
					EXT4_SB(sb)->s_jquota_fmt, type);
}

static void lockdep_set_quota_inode(struct inode *inode, int subclass)
{
	struct ext4_inode_info *ei = EXT4_I(inode);

	/* The first argument of lockdep_set_subclass has to be
	 * *exactly* the same as the argument to init_rwsem() --- in
	 * this case, in init_once() --- or lockdep gets unhappy
	 * because the name of the lock is set using the
	 * stringification of the argument to init_rwsem().
	 */
	(void) ei;	/* shut up clang warning if !CONFIG_LOCKDEP */
	lockdep_set_subclass(&ei->i_data_sem, subclass);
}

/*
 * Standard function to be called on quota_on
 */
static int ext4_quota_on(struct super_block *sb, int type, int format_id,
			 const struct path *path)
{
	int err;

	if (!test_opt(sb, QUOTA))
		return -EINVAL;

	/* Quotafile not on the same filesystem? */
	if (path->dentry->d_sb != sb)
		return -EXDEV;

	/* Quota already enabled for this file? */
	if (IS_NOQUOTA(d_inode(path->dentry)))
		return -EBUSY;

	/* Journaling quota? */
	if (EXT4_SB(sb)->s_qf_names[type]) {
		/* Quotafile not in fs root? */
		if (path->dentry->d_parent != sb->s_root)
			ext4_msg(sb, KERN_WARNING,
				"Quota file not on filesystem root. "
				"Journaled quota will not work");
		sb_dqopt(sb)->flags |= DQUOT_NOLIST_DIRTY;
	} else {
		/*
		 * Clear the flag just in case mount options changed since
		 * last time.
		 */
		sb_dqopt(sb)->flags &= ~DQUOT_NOLIST_DIRTY;
	}

	/*
	 * When we journal data on quota file, we have to flush journal to see
	 * all updates to the file when we bypass pagecache...
	 */
	if (EXT4_SB(sb)->s_journal &&
	    ext4_should_journal_data(d_inode(path->dentry))) {
		/*
		 * We don't need to lock updates but journal_flush() could
		 * otherwise be livelocked...
		 */
		jbd2_journal_lock_updates(EXT4_SB(sb)->s_journal);
		err = jbd2_journal_flush(EXT4_SB(sb)->s_journal);
		jbd2_journal_unlock_updates(EXT4_SB(sb)->s_journal);
		if (err)
			return err;
	}

	lockdep_set_quota_inode(path->dentry->d_inode, I_DATA_SEM_QUOTA);
	err = dquot_quota_on(sb, type, format_id, path);
	if (err) {
		lockdep_set_quota_inode(path->dentry->d_inode,
					     I_DATA_SEM_NORMAL);
	} else {
		struct inode *inode = d_inode(path->dentry);
		handle_t *handle;

		/*
		 * Set inode flags to prevent userspace from messing with quota
		 * files. If this fails, we return success anyway since quotas
		 * are already enabled and this is not a hard failure.
		 */
		inode_lock(inode);
		handle = ext4_journal_start(inode, EXT4_HT_QUOTA, 1);
		if (IS_ERR(handle))
			goto unlock_inode;
		EXT4_I(inode)->i_flags |= EXT4_NOATIME_FL | EXT4_IMMUTABLE_FL;
		inode_set_flags(inode, S_NOATIME | S_IMMUTABLE,
				S_NOATIME | S_IMMUTABLE);
		err = ext4_mark_inode_dirty(handle, inode);
		ext4_journal_stop(handle);
	unlock_inode:
		inode_unlock(inode);
	}
	return err;
}

static int ext4_quota_enable(struct super_block *sb, int type, int format_id,
			     unsigned int flags)
{
	int err;
	struct inode *qf_inode;
	unsigned long qf_inums[EXT4_MAXQUOTAS] = {
		le32_to_cpu(EXT4_SB(sb)->s_es->s_usr_quota_inum),
		le32_to_cpu(EXT4_SB(sb)->s_es->s_grp_quota_inum),
		le32_to_cpu(EXT4_SB(sb)->s_es->s_prj_quota_inum)
	};

	BUG_ON(!ext4_has_feature_quota(sb));

	if (!qf_inums[type])
		return -EPERM;

	qf_inode = ext4_iget(sb, qf_inums[type], EXT4_IGET_SPECIAL);
	if (IS_ERR(qf_inode)) {
		ext4_error(sb, "Bad quota inode # %lu", qf_inums[type]);
		return PTR_ERR(qf_inode);
	}

	/* Don't account quota for quota files to avoid recursion */
	qf_inode->i_flags |= S_NOQUOTA;
	lockdep_set_quota_inode(qf_inode, I_DATA_SEM_QUOTA);
	err = dquot_load_quota_inode(qf_inode, type, format_id, flags);
	if (err)
		lockdep_set_quota_inode(qf_inode, I_DATA_SEM_NORMAL);
	iput(qf_inode);

	return err;
}

/* Enable usage tracking for all quota types. */
static int ext4_enable_quotas(struct super_block *sb)
{
	int type, err = 0;
	unsigned long qf_inums[EXT4_MAXQUOTAS] = {
		le32_to_cpu(EXT4_SB(sb)->s_es->s_usr_quota_inum),
		le32_to_cpu(EXT4_SB(sb)->s_es->s_grp_quota_inum),
		le32_to_cpu(EXT4_SB(sb)->s_es->s_prj_quota_inum)
	};
	bool quota_mopt[EXT4_MAXQUOTAS] = {
		test_opt(sb, USRQUOTA),
		test_opt(sb, GRPQUOTA),
		test_opt(sb, PRJQUOTA),
	};

	sb_dqopt(sb)->flags |= DQUOT_QUOTA_SYS_FILE | DQUOT_NOLIST_DIRTY;
	for (type = 0; type < EXT4_MAXQUOTAS; type++) {
		if (qf_inums[type]) {
			err = ext4_quota_enable(sb, type, QFMT_VFS_V1,
				DQUOT_USAGE_ENABLED |
				(quota_mopt[type] ? DQUOT_LIMITS_ENABLED : 0));
			if (err) {
				ext4_warning(sb,
					"Failed to enable quota tracking "
					"(type=%d, err=%d). Please run "
					"e2fsck to fix.", type, err);
				for (type--; type >= 0; type--)
					dquot_quota_off(sb, type);

				return err;
			}
		}
	}
	return 0;
}

static int ext4_quota_off(struct super_block *sb, int type)
{
	struct inode *inode = sb_dqopt(sb)->files[type];
	handle_t *handle;
	int err;

	/* Force all delayed allocation blocks to be allocated.
	 * Caller already holds s_umount sem */
	if (test_opt(sb, DELALLOC))
		sync_filesystem(sb);

	if (!inode || !igrab(inode))
		goto out;

	err = dquot_quota_off(sb, type);
	if (err || ext4_has_feature_quota(sb))
		goto out_put;

	inode_lock(inode);
	/*
	 * Update modification times of quota files when userspace can
	 * start looking at them. If we fail, we return success anyway since
	 * this is not a hard failure and quotas are already disabled.
	 */
	handle = ext4_journal_start(inode, EXT4_HT_QUOTA, 1);
	if (IS_ERR(handle)) {
		err = PTR_ERR(handle);
		goto out_unlock;
	}
	EXT4_I(inode)->i_flags &= ~(EXT4_NOATIME_FL | EXT4_IMMUTABLE_FL);
	inode_set_flags(inode, 0, S_NOATIME | S_IMMUTABLE);
	inode->i_mtime = inode->i_ctime = current_time(inode);
	err = ext4_mark_inode_dirty(handle, inode);
	ext4_journal_stop(handle);
out_unlock:
	inode_unlock(inode);
out_put:
	lockdep_set_quota_inode(inode, I_DATA_SEM_NORMAL);
	iput(inode);
	return err;
out:
	return dquot_quota_off(sb, type);
}

/* Read data from quotafile - avoid pagecache and such because we cannot afford
 * acquiring the locks... As quota files are never truncated and quota code
 * itself serializes the operations (and no one else should touch the files)
 * we don't have to be afraid of races */
static ssize_t ext4_quota_read(struct super_block *sb, int type, char *data,
			       size_t len, loff_t off)
{
	struct inode *inode = sb_dqopt(sb)->files[type];
	ext4_lblk_t blk = off >> EXT4_BLOCK_SIZE_BITS(sb);
	int offset = off & (sb->s_blocksize - 1);
	int tocopy;
	size_t toread;
	struct buffer_head *bh;
	loff_t i_size = i_size_read(inode);

	if (off > i_size)
		return 0;
	if (off+len > i_size)
		len = i_size-off;
	toread = len;
	while (toread > 0) {
		tocopy = sb->s_blocksize - offset < toread ?
				sb->s_blocksize - offset : toread;
		bh = ext4_bread(NULL, inode, blk, 0);
		if (IS_ERR(bh))
			return PTR_ERR(bh);
		if (!bh)	/* A hole? */
			memset(data, 0, tocopy);
		else
			memcpy(data, bh->b_data+offset, tocopy);
		brelse(bh);
		offset = 0;
		toread -= tocopy;
		data += tocopy;
		blk++;
	}
	return len;
}

/* Write to quotafile (we know the transaction is already started and has
 * enough credits) */
static ssize_t ext4_quota_write(struct super_block *sb, int type,
				const char *data, size_t len, loff_t off)
{
	struct inode *inode = sb_dqopt(sb)->files[type];
	ext4_lblk_t blk = off >> EXT4_BLOCK_SIZE_BITS(sb);
	int err = 0, err2 = 0, offset = off & (sb->s_blocksize - 1);
	int retries = 0;
	struct buffer_head *bh;
	handle_t *handle = journal_current_handle();

	if (EXT4_SB(sb)->s_journal && !handle) {
		ext4_msg(sb, KERN_WARNING, "Quota write (off=%llu, len=%llu)"
			" cancelled because transaction is not started",
			(unsigned long long)off, (unsigned long long)len);
		return -EIO;
	}
	/*
	 * Since we account only one data block in transaction credits,
	 * then it is impossible to cross a block boundary.
	 */
	if (sb->s_blocksize - offset < len) {
		ext4_msg(sb, KERN_WARNING, "Quota write (off=%llu, len=%llu)"
			" cancelled because not block aligned",
			(unsigned long long)off, (unsigned long long)len);
		return -EIO;
	}

	do {
		bh = ext4_bread(handle, inode, blk,
				EXT4_GET_BLOCKS_CREATE |
				EXT4_GET_BLOCKS_METADATA_NOFAIL);
	} while (PTR_ERR(bh) == -ENOSPC &&
		 ext4_should_retry_alloc(inode->i_sb, &retries));
	if (IS_ERR(bh))
		return PTR_ERR(bh);
	if (!bh)
		goto out;
	BUFFER_TRACE(bh, "get write access");
	err = ext4_journal_get_write_access(handle, bh);
	if (err) {
		brelse(bh);
		return err;
	}
	lock_buffer(bh);
	memcpy(bh->b_data+offset, data, len);
	flush_dcache_page(bh->b_page);
	unlock_buffer(bh);
	err = ext4_handle_dirty_metadata(handle, NULL, bh);
	brelse(bh);
out:
	if (inode->i_size < off + len) {
		i_size_write(inode, off + len);
		EXT4_I(inode)->i_disksize = inode->i_size;
		err2 = ext4_mark_inode_dirty(handle, inode);
		if (unlikely(err2 && !err))
			err = err2;
	}
	return err ? err : len;
}
#endif

static struct dentry *ext4_mount(struct file_system_type *fs_type, int flags,
		       const char *dev_name, void *data)
{
	return mount_bdev(fs_type, flags, dev_name, data, ext4_fill_super);
}

#if !defined(CONFIG_EXT2_FS) && !defined(CONFIG_EXT2_FS_MODULE) && defined(CONFIG_EXT4_USE_FOR_EXT2)
static inline void register_as_ext2(void)
{
	int err = register_filesystem(&ext2_fs_type);
	if (err)
		printk(KERN_WARNING
		       "EXT4-fs: Unable to register as ext2 (%d)\n", err);
}

static inline void unregister_as_ext2(void)
{
	unregister_filesystem(&ext2_fs_type);
}

static inline int ext2_feature_set_ok(struct super_block *sb)
{
	if (ext4_has_unknown_ext2_incompat_features(sb))
		return 0;
	if (sb_rdonly(sb))
		return 1;
	if (ext4_has_unknown_ext2_ro_compat_features(sb))
		return 0;
	return 1;
}
#else
static inline void register_as_ext2(void) { }
static inline void unregister_as_ext2(void) { }
static inline int ext2_feature_set_ok(struct super_block *sb) { return 0; }
#endif

static inline void register_as_ext3(void)
{
	int err = register_filesystem(&ext3_fs_type);
	if (err)
		printk(KERN_WARNING
		       "EXT4-fs: Unable to register as ext3 (%d)\n", err);
}

static inline void unregister_as_ext3(void)
{
	unregister_filesystem(&ext3_fs_type);
}

static inline int ext3_feature_set_ok(struct super_block *sb)
{
	if (ext4_has_unknown_ext3_incompat_features(sb))
		return 0;
	if (!ext4_has_feature_journal(sb))
		return 0;
	if (sb_rdonly(sb))
		return 1;
	if (ext4_has_unknown_ext3_ro_compat_features(sb))
		return 0;
	return 1;
}

static struct file_system_type ext4_fs_type = {
	.owner		= THIS_MODULE,
	.name		= "ext4",
	.mount		= ext4_mount,
	.kill_sb	= kill_block_super,
	.fs_flags	= FS_REQUIRES_DEV,
};
MODULE_ALIAS_FS("ext4");

/* Shared across all ext4 file systems */
wait_queue_head_t ext4__ioend_wq[EXT4_WQ_HASH_SZ];

static int __init ext4_init_fs(void)
{
	int i, err;

	ratelimit_state_init(&ext4_mount_msg_ratelimit, 30 * HZ, 64);
	ext4_li_info = NULL;
	mutex_init(&ext4_li_mtx);

	/* Build-time check for flags consistency */
	ext4_check_flag_values();

	for (i = 0; i < EXT4_WQ_HASH_SZ; i++)
		init_waitqueue_head(&ext4__ioend_wq[i]);

	err = ext4_init_es();
	if (err)
		return err;

	err = ext4_init_pending();
	if (err)
		goto out7;

	err = ext4_init_post_read_processing();
	if (err)
		goto out6;

	err = ext4_init_pageio();
	if (err)
		goto out5;

	err = ext4_init_system_zone();
	if (err)
		goto out4;

	err = ext4_init_sysfs();
	if (err)
		goto out3;

	err = ext4_init_mballoc();
	if (err)
		goto out2;
	err = init_inodecache();
	if (err)
		goto out1;

	err = ext4_fc_init_dentry_cache();
	if (err)
		goto out05;

	register_as_ext3();
	register_as_ext2();
	err = register_filesystem(&ext4_fs_type);
	if (err)
		goto out;

	return 0;
out:
	unregister_as_ext2();
	unregister_as_ext3();
out05:
	destroy_inodecache();
out1:
	ext4_exit_mballoc();
out2:
	ext4_exit_sysfs();
out3:
	ext4_exit_system_zone();
out4:
	ext4_exit_pageio();
out5:
	ext4_exit_post_read_processing();
out6:
	ext4_exit_pending();
out7:
	ext4_exit_es();

	return err;
}

static void __exit ext4_exit_fs(void)
{
	ext4_destroy_lazyinit_thread();
	unregister_as_ext2();
	unregister_as_ext3();
	unregister_filesystem(&ext4_fs_type);
	destroy_inodecache();
	ext4_exit_mballoc();
	ext4_exit_sysfs();
	ext4_exit_system_zone();
	ext4_exit_pageio();
	ext4_exit_post_read_processing();
	ext4_exit_es();
	ext4_exit_pending();
}

MODULE_AUTHOR("Remy Card, Stephen Tweedie, Andrew Morton, Andreas Dilger, Theodore Ts'o and others");
MODULE_DESCRIPTION("Fourth Extended Filesystem");
MODULE_LICENSE("GPL");
MODULE_SOFTDEP("pre: crc32c");
module_init(ext4_init_fs)
module_exit(ext4_exit_fs)<|MERGE_RESOLUTION|>--- conflicted
+++ resolved
@@ -657,19 +657,9 @@
 	if (sb_rdonly(sb) || (!force_ro && test_opt(sb, ERRORS_CONT)))
 		return;
 
-<<<<<<< HEAD
-	if (!test_opt(sb, ERRORS_CONT)) {
-		journal_t *journal = EXT4_SB(sb)->s_journal;
-
-		ext4_set_mount_flag(sb, EXT4_MF_FS_ABORTED);
-		if (journal)
-			jbd2_journal_abort(journal, -EIO);
-	}
-=======
 	ext4_set_mount_flag(sb, EXT4_MF_FS_ABORTED);
 	if (journal)
 		jbd2_journal_abort(journal, -EIO);
->>>>>>> 76ec55ca
 	/*
 	 * We force ERRORS_RO behavior when system is rebooting. Otherwise we
 	 * could panic during 'reboot -f' as the underlying device got already
@@ -860,55 +850,7 @@
 	}
 
 	save_error_info(sb, -errno, 0, 0, function, line);
-<<<<<<< HEAD
-	ext4_handle_error(sb);
-}
-
-/*
- * ext4_abort is a much stronger failure handler than ext4_error.  The
- * abort function may be used to deal with unrecoverable failures such
- * as journal IO errors or ENOMEM at a critical moment in log management.
- *
- * We unconditionally force the filesystem into an ABORT|READONLY state,
- * unless the error response on the fs has been set to panic in which
- * case we take the easy way out and panic immediately.
- */
-
-void __ext4_abort(struct super_block *sb, const char *function,
-		  unsigned int line, int error, const char *fmt, ...)
-{
-	struct va_format vaf;
-	va_list args;
-
-	if (unlikely(ext4_forced_shutdown(EXT4_SB(sb))))
-		return;
-
-	save_error_info(sb, error, 0, 0, function, line);
-	va_start(args, fmt);
-	vaf.fmt = fmt;
-	vaf.va = &args;
-	printk(KERN_CRIT "EXT4-fs error (device %s): %s:%d: %pV\n",
-	       sb->s_id, function, line, &vaf);
-	va_end(args);
-
-	if (sb_rdonly(sb) == 0) {
-		ext4_set_mount_flag(sb, EXT4_MF_FS_ABORTED);
-		if (EXT4_SB(sb)->s_journal)
-			jbd2_journal_abort(EXT4_SB(sb)->s_journal, -EIO);
-
-		ext4_msg(sb, KERN_CRIT, "Remounting filesystem read-only");
-		/*
-		 * Make sure updated value of ->s_mount_flags will be visible
-		 * before ->s_flags update
-		 */
-		smp_wmb();
-		sb->s_flags |= SB_RDONLY;
-	}
-	if (test_opt(sb, ERRORS_PANIC) && !system_going_down())
-		panic("EXT4-fs panic from previous error\n");
-=======
 	ext4_handle_error(sb, false);
->>>>>>> 76ec55ca
 }
 
 void __ext4_msg(struct super_block *sb,
@@ -4971,14 +4913,6 @@
 		goto failed_mount4;
 	}
 
-<<<<<<< HEAD
-#ifdef CONFIG_UNICODE
-	if (sb->s_encoding)
-		sb->s_d_op = &ext4_dentry_ops;
-#endif
-
-=======
->>>>>>> 76ec55ca
 	sb->s_root = d_make_root(root);
 	if (!sb->s_root) {
 		ext4_msg(sb, KERN_ERR, "get root dentry failed");
