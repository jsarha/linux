--- conflicted
+++ resolved
@@ -319,12 +319,9 @@
 	dn_off = le32_to_cpu(authblob->DomainName.BufferOffset);
 	dn_len = le16_to_cpu(authblob->DomainName.Length);
 
-<<<<<<< HEAD
-=======
 	if (blob_len < (u64)dn_off + dn_len || blob_len < (u64)nt_off + nt_len)
 		return -EINVAL;
 
->>>>>>> 0f1a073d
 	/* TODO : use domain name that imported from configuration file */
 	domain_name = smb_strndup_from_utf16((const char *)authblob + dn_off,
 					     dn_len, true, sess->conn->local_nls);
