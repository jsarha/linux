// SPDX-License-Identifier: GPL-2.0-or-later
/*
 *   Copyright (C) 2016 Namjae Jeon <linkinjeon@kernel.org>
 *   Copyright (C) 2018 Samsung Electronics Co., Ltd.
 */

#include <linux/inetdevice.h>
#include <net/addrconf.h>
#include <linux/syscalls.h>
#include <linux/namei.h>
#include <linux/statfs.h>
#include <linux/ethtool.h>
#include <linux/falloc.h>

#include "glob.h"
#include "smb2pdu.h"
#include "smbfsctl.h"
#include "oplock.h"
#include "smbacl.h"

#include "auth.h"
#include "asn1.h"
#include "connection.h"
#include "transport_ipc.h"
#include "transport_rdma.h"
#include "vfs.h"
#include "vfs_cache.h"
#include "misc.h"

#include "server.h"
#include "smb_common.h"
#include "smbstatus.h"
#include "ksmbd_work.h"
#include "mgmt/user_config.h"
#include "mgmt/share_config.h"
#include "mgmt/tree_connect.h"
#include "mgmt/user_session.h"
#include "mgmt/ksmbd_ida.h"
#include "ndr.h"

static void __wbuf(struct ksmbd_work *work, void **req, void **rsp)
{
	if (work->next_smb2_rcv_hdr_off) {
		*req = ksmbd_req_buf_next(work);
		*rsp = ksmbd_resp_buf_next(work);
	} else {
		*req = work->request_buf;
		*rsp = work->response_buf;
	}
}

#define WORK_BUFFERS(w, rq, rs)	__wbuf((w), (void **)&(rq), (void **)&(rs))

/**
 * check_session_id() - check for valid session id in smb header
 * @conn:	connection instance
 * @id:		session id from smb header
 *
 * Return:      1 if valid session id, otherwise 0
 */
static inline bool check_session_id(struct ksmbd_conn *conn, u64 id)
{
	struct ksmbd_session *sess;

	if (id == 0 || id == -1)
		return false;

	sess = ksmbd_session_lookup_all(conn, id);
	if (sess)
		return true;
	pr_err("Invalid user session id: %llu\n", id);
	return false;
}

struct channel *lookup_chann_list(struct ksmbd_session *sess, struct ksmbd_conn *conn)
{
	struct channel *chann;

	list_for_each_entry(chann, &sess->ksmbd_chann_list, chann_list) {
		if (chann->conn == conn)
			return chann;
	}

	return NULL;
}

/**
 * smb2_get_ksmbd_tcon() - get tree connection information using a tree id.
 * @work:	smb work
 *
 * Return:	0 if there is a tree connection matched or these are
 *		skipable commands, otherwise error
 */
int smb2_get_ksmbd_tcon(struct ksmbd_work *work)
{
	struct smb2_hdr *req_hdr = work->request_buf;
	int tree_id;

	work->tcon = NULL;
	if (work->conn->ops->get_cmd_val(work) == SMB2_TREE_CONNECT_HE ||
	    work->conn->ops->get_cmd_val(work) ==  SMB2_CANCEL_HE ||
	    work->conn->ops->get_cmd_val(work) ==  SMB2_LOGOFF_HE) {
		ksmbd_debug(SMB, "skip to check tree connect request\n");
		return 0;
	}

	if (xa_empty(&work->sess->tree_conns)) {
		ksmbd_debug(SMB, "NO tree connected\n");
		return -ENOENT;
	}

	tree_id = le32_to_cpu(req_hdr->Id.SyncId.TreeId);
	work->tcon = ksmbd_tree_conn_lookup(work->sess, tree_id);
	if (!work->tcon) {
		pr_err("Invalid tid %d\n", tree_id);
		return -EINVAL;
	}

	return 1;
}

/**
 * smb2_set_err_rsp() - set error response code on smb response
 * @work:	smb work containing response buffer
 */
void smb2_set_err_rsp(struct ksmbd_work *work)
{
	struct smb2_err_rsp *err_rsp;

	if (work->next_smb2_rcv_hdr_off)
		err_rsp = ksmbd_resp_buf_next(work);
	else
		err_rsp = work->response_buf;

	if (err_rsp->hdr.Status != STATUS_STOPPED_ON_SYMLINK) {
		err_rsp->StructureSize = SMB2_ERROR_STRUCTURE_SIZE2_LE;
		err_rsp->ErrorContextCount = 0;
		err_rsp->Reserved = 0;
		err_rsp->ByteCount = 0;
		err_rsp->ErrorData[0] = 0;
		inc_rfc1001_len(work->response_buf, SMB2_ERROR_STRUCTURE_SIZE2);
	}
}

/**
 * is_smb2_neg_cmd() - is it smb2 negotiation command
 * @work:	smb work containing smb header
 *
 * Return:      true if smb2 negotiation command, otherwise false
 */
bool is_smb2_neg_cmd(struct ksmbd_work *work)
{
	struct smb2_hdr *hdr = work->request_buf;

	/* is it SMB2 header ? */
	if (hdr->ProtocolId != SMB2_PROTO_NUMBER)
		return false;

	/* make sure it is request not response message */
	if (hdr->Flags & SMB2_FLAGS_SERVER_TO_REDIR)
		return false;

	if (hdr->Command != SMB2_NEGOTIATE)
		return false;

	return true;
}

/**
 * is_smb2_rsp() - is it smb2 response
 * @work:	smb work containing smb response buffer
 *
 * Return:      true if smb2 response, otherwise false
 */
bool is_smb2_rsp(struct ksmbd_work *work)
{
	struct smb2_hdr *hdr = work->response_buf;

	/* is it SMB2 header ? */
	if (hdr->ProtocolId != SMB2_PROTO_NUMBER)
		return false;

	/* make sure it is response not request message */
	if (!(hdr->Flags & SMB2_FLAGS_SERVER_TO_REDIR))
		return false;

	return true;
}

/**
 * get_smb2_cmd_val() - get smb command code from smb header
 * @work:	smb work containing smb request buffer
 *
 * Return:      smb2 request command value
 */
u16 get_smb2_cmd_val(struct ksmbd_work *work)
{
	struct smb2_hdr *rcv_hdr;

	if (work->next_smb2_rcv_hdr_off)
		rcv_hdr = ksmbd_req_buf_next(work);
	else
		rcv_hdr = work->request_buf;
	return le16_to_cpu(rcv_hdr->Command);
}

/**
 * set_smb2_rsp_status() - set error response code on smb2 header
 * @work:	smb work containing response buffer
 * @err:	error response code
 */
void set_smb2_rsp_status(struct ksmbd_work *work, __le32 err)
{
	struct smb2_hdr *rsp_hdr;

	if (work->next_smb2_rcv_hdr_off)
		rsp_hdr = ksmbd_resp_buf_next(work);
	else
		rsp_hdr = work->response_buf;
	rsp_hdr->Status = err;
	smb2_set_err_rsp(work);
}

/**
 * init_smb2_neg_rsp() - initialize smb2 response for negotiate command
 * @work:	smb work containing smb request buffer
 *
 * smb2 negotiate response is sent in reply of smb1 negotiate command for
 * dialect auto-negotiation.
 */
int init_smb2_neg_rsp(struct ksmbd_work *work)
{
	struct smb2_hdr *rsp_hdr;
	struct smb2_negotiate_rsp *rsp;
	struct ksmbd_conn *conn = work->conn;

	if (conn->need_neg == false)
		return -EINVAL;

	rsp_hdr = work->response_buf;

	memset(rsp_hdr, 0, sizeof(struct smb2_hdr) + 2);

	rsp_hdr->smb2_buf_length =
		cpu_to_be32(smb2_hdr_size_no_buflen(conn->vals));

	rsp_hdr->ProtocolId = SMB2_PROTO_NUMBER;
	rsp_hdr->StructureSize = SMB2_HEADER_STRUCTURE_SIZE;
	rsp_hdr->CreditRequest = cpu_to_le16(2);
	rsp_hdr->Command = SMB2_NEGOTIATE;
	rsp_hdr->Flags = (SMB2_FLAGS_SERVER_TO_REDIR);
	rsp_hdr->NextCommand = 0;
	rsp_hdr->MessageId = 0;
	rsp_hdr->Id.SyncId.ProcessId = 0;
	rsp_hdr->Id.SyncId.TreeId = 0;
	rsp_hdr->SessionId = 0;
	memset(rsp_hdr->Signature, 0, 16);

	rsp = work->response_buf;

	WARN_ON(ksmbd_conn_good(work));

	rsp->StructureSize = cpu_to_le16(65);
	ksmbd_debug(SMB, "conn->dialect 0x%x\n", conn->dialect);
	rsp->DialectRevision = cpu_to_le16(conn->dialect);
	/* Not setting conn guid rsp->ServerGUID, as it
	 * not used by client for identifying connection
	 */
	rsp->Capabilities = cpu_to_le32(conn->vals->capabilities);
	/* Default Max Message Size till SMB2.0, 64K*/
	rsp->MaxTransactSize = cpu_to_le32(conn->vals->max_trans_size);
	rsp->MaxReadSize = cpu_to_le32(conn->vals->max_read_size);
	rsp->MaxWriteSize = cpu_to_le32(conn->vals->max_write_size);

	rsp->SystemTime = cpu_to_le64(ksmbd_systime());
	rsp->ServerStartTime = 0;

	rsp->SecurityBufferOffset = cpu_to_le16(128);
	rsp->SecurityBufferLength = cpu_to_le16(AUTH_GSS_LENGTH);
	ksmbd_copy_gss_neg_header(((char *)(&rsp->hdr) +
		sizeof(rsp->hdr.smb2_buf_length)) +
		le16_to_cpu(rsp->SecurityBufferOffset));
	inc_rfc1001_len(rsp, sizeof(struct smb2_negotiate_rsp) -
		sizeof(struct smb2_hdr) - sizeof(rsp->Buffer) +
		AUTH_GSS_LENGTH);
	rsp->SecurityMode = SMB2_NEGOTIATE_SIGNING_ENABLED_LE;
	if (server_conf.signing == KSMBD_CONFIG_OPT_MANDATORY)
		rsp->SecurityMode |= SMB2_NEGOTIATE_SIGNING_REQUIRED_LE;
	conn->use_spnego = true;

	ksmbd_conn_set_need_negotiate(work);
	return 0;
}

/**
 * smb2_set_rsp_credits() - set number of credits in response buffer
 * @work:	smb work containing smb response buffer
 */
int smb2_set_rsp_credits(struct ksmbd_work *work)
{
	struct smb2_hdr *req_hdr = ksmbd_req_buf_next(work);
	struct smb2_hdr *hdr = ksmbd_resp_buf_next(work);
	struct ksmbd_conn *conn = work->conn;
	unsigned short credits_requested;
	unsigned short credit_charge, credits_granted = 0;
	unsigned short aux_max, aux_credits;

	if (work->send_no_response)
		return 0;

	hdr->CreditCharge = req_hdr->CreditCharge;

	if (conn->total_credits > conn->max_credits) {
		hdr->CreditRequest = 0;
		pr_err("Total credits overflow: %d\n", conn->total_credits);
		return -EINVAL;
	}

	credit_charge = max_t(unsigned short,
			      le16_to_cpu(req_hdr->CreditCharge), 1);
	credits_requested = max_t(unsigned short,
				  le16_to_cpu(req_hdr->CreditRequest), 1);

	/* according to smb2.credits smbtorture, Windows server
	 * 2016 or later grant up to 8192 credits at once.
	 *
	 * TODO: Need to adjuct CreditRequest value according to
	 * current cpu load
	 */
	aux_credits = credits_requested - 1;
	if (hdr->Command == SMB2_NEGOTIATE)
		aux_max = 0;
	else
		aux_max = conn->max_credits - credit_charge;
	aux_credits = min_t(unsigned short, aux_credits, aux_max);
	credits_granted = credit_charge + aux_credits;

	if (conn->max_credits - conn->total_credits < credits_granted)
		credits_granted = conn->max_credits -
			conn->total_credits;

	conn->total_credits += credits_granted;
	work->credits_granted += credits_granted;

	if (!req_hdr->NextCommand) {
		/* Update CreditRequest in last request */
		hdr->CreditRequest = cpu_to_le16(work->credits_granted);
	}
	ksmbd_debug(SMB,
		    "credits: requested[%d] granted[%d] total_granted[%d]\n",
		    credits_requested, credits_granted,
		    conn->total_credits);
	return 0;
}

/**
 * init_chained_smb2_rsp() - initialize smb2 chained response
 * @work:	smb work containing smb response buffer
 */
static void init_chained_smb2_rsp(struct ksmbd_work *work)
{
	struct smb2_hdr *req = ksmbd_req_buf_next(work);
	struct smb2_hdr *rsp = ksmbd_resp_buf_next(work);
	struct smb2_hdr *rsp_hdr;
	struct smb2_hdr *rcv_hdr;
	int next_hdr_offset = 0;
	int len, new_len;

	/* Len of this response = updated RFC len - offset of previous cmd
	 * in the compound rsp
	 */

	/* Storing the current local FID which may be needed by subsequent
	 * command in the compound request
	 */
	if (req->Command == SMB2_CREATE && rsp->Status == STATUS_SUCCESS) {
		work->compound_fid =
			le64_to_cpu(((struct smb2_create_rsp *)rsp)->
				VolatileFileId);
		work->compound_pfid =
			le64_to_cpu(((struct smb2_create_rsp *)rsp)->
				PersistentFileId);
		work->compound_sid = le64_to_cpu(rsp->SessionId);
	}

	len = get_rfc1002_len(work->response_buf) - work->next_smb2_rsp_hdr_off;
	next_hdr_offset = le32_to_cpu(req->NextCommand);

	new_len = ALIGN(len, 8);
	inc_rfc1001_len(work->response_buf, ((sizeof(struct smb2_hdr) - 4)
			+ new_len - len));
	rsp->NextCommand = cpu_to_le32(new_len);

	work->next_smb2_rcv_hdr_off += next_hdr_offset;
	work->next_smb2_rsp_hdr_off += new_len;
	ksmbd_debug(SMB,
		    "Compound req new_len = %d rcv off = %d rsp off = %d\n",
		    new_len, work->next_smb2_rcv_hdr_off,
		    work->next_smb2_rsp_hdr_off);

	rsp_hdr = ksmbd_resp_buf_next(work);
	rcv_hdr = ksmbd_req_buf_next(work);

	if (!(rcv_hdr->Flags & SMB2_FLAGS_RELATED_OPERATIONS)) {
		ksmbd_debug(SMB, "related flag should be set\n");
		work->compound_fid = KSMBD_NO_FID;
		work->compound_pfid = KSMBD_NO_FID;
	}
	memset((char *)rsp_hdr + 4, 0, sizeof(struct smb2_hdr) + 2);
	rsp_hdr->ProtocolId = SMB2_PROTO_NUMBER;
	rsp_hdr->StructureSize = SMB2_HEADER_STRUCTURE_SIZE;
	rsp_hdr->Command = rcv_hdr->Command;

	/*
	 * Message is response. We don't grant oplock yet.
	 */
	rsp_hdr->Flags = (SMB2_FLAGS_SERVER_TO_REDIR |
				SMB2_FLAGS_RELATED_OPERATIONS);
	rsp_hdr->NextCommand = 0;
	rsp_hdr->MessageId = rcv_hdr->MessageId;
	rsp_hdr->Id.SyncId.ProcessId = rcv_hdr->Id.SyncId.ProcessId;
	rsp_hdr->Id.SyncId.TreeId = rcv_hdr->Id.SyncId.TreeId;
	rsp_hdr->SessionId = rcv_hdr->SessionId;
	memcpy(rsp_hdr->Signature, rcv_hdr->Signature, 16);
}

/**
 * is_chained_smb2_message() - check for chained command
 * @work:	smb work containing smb request buffer
 *
 * Return:      true if chained request, otherwise false
 */
bool is_chained_smb2_message(struct ksmbd_work *work)
{
	struct smb2_hdr *hdr = work->request_buf;
	unsigned int len, next_cmd;

	if (hdr->ProtocolId != SMB2_PROTO_NUMBER)
		return false;

	hdr = ksmbd_req_buf_next(work);
	next_cmd = le32_to_cpu(hdr->NextCommand);
	if (next_cmd > 0) {
		if ((u64)work->next_smb2_rcv_hdr_off + next_cmd +
			__SMB2_HEADER_STRUCTURE_SIZE >
		    get_rfc1002_len(work->request_buf)) {
			pr_err("next command(%u) offset exceeds smb msg size\n",
			       next_cmd);
			return false;
		}

<<<<<<< HEAD
=======
		if ((u64)get_rfc1002_len(work->response_buf) + MAX_CIFS_SMALL_BUFFER_SIZE >
		    work->response_sz) {
			pr_err("next response offset exceeds response buffer size\n");
			return false;
		}

>>>>>>> 0f1a073d
		ksmbd_debug(SMB, "got SMB2 chained command\n");
		init_chained_smb2_rsp(work);
		return true;
	} else if (work->next_smb2_rcv_hdr_off) {
		/*
		 * This is last request in chained command,
		 * align response to 8 byte
		 */
		len = ALIGN(get_rfc1002_len(work->response_buf), 8);
		len = len - get_rfc1002_len(work->response_buf);
		if (len) {
			ksmbd_debug(SMB, "padding len %u\n", len);
			inc_rfc1001_len(work->response_buf, len);
			if (work->aux_payload_sz)
				work->aux_payload_sz += len;
		}
	}
	return false;
}

/**
 * init_smb2_rsp_hdr() - initialize smb2 response
 * @work:	smb work containing smb request buffer
 *
 * Return:      0
 */
int init_smb2_rsp_hdr(struct ksmbd_work *work)
{
	struct smb2_hdr *rsp_hdr = work->response_buf;
	struct smb2_hdr *rcv_hdr = work->request_buf;
	struct ksmbd_conn *conn = work->conn;

	memset(rsp_hdr, 0, sizeof(struct smb2_hdr) + 2);
	rsp_hdr->smb2_buf_length =
		cpu_to_be32(smb2_hdr_size_no_buflen(conn->vals));
	rsp_hdr->ProtocolId = rcv_hdr->ProtocolId;
	rsp_hdr->StructureSize = SMB2_HEADER_STRUCTURE_SIZE;
	rsp_hdr->Command = rcv_hdr->Command;

	/*
	 * Message is response. We don't grant oplock yet.
	 */
	rsp_hdr->Flags = (SMB2_FLAGS_SERVER_TO_REDIR);
	rsp_hdr->NextCommand = 0;
	rsp_hdr->MessageId = rcv_hdr->MessageId;
	rsp_hdr->Id.SyncId.ProcessId = rcv_hdr->Id.SyncId.ProcessId;
	rsp_hdr->Id.SyncId.TreeId = rcv_hdr->Id.SyncId.TreeId;
	rsp_hdr->SessionId = rcv_hdr->SessionId;
	memcpy(rsp_hdr->Signature, rcv_hdr->Signature, 16);

	work->syncronous = true;
	if (work->async_id) {
		ksmbd_release_id(&conn->async_ida, work->async_id);
		work->async_id = 0;
	}

	return 0;
}

/**
 * smb2_allocate_rsp_buf() - allocate smb2 response buffer
 * @work:	smb work containing smb request buffer
 *
 * Return:      0 on success, otherwise -ENOMEM
 */
int smb2_allocate_rsp_buf(struct ksmbd_work *work)
{
	struct smb2_hdr *hdr = work->request_buf;
	size_t small_sz = MAX_CIFS_SMALL_BUFFER_SIZE;
	size_t large_sz = small_sz + work->conn->vals->max_trans_size;
	size_t sz = small_sz;
	int cmd = le16_to_cpu(hdr->Command);

	if (cmd == SMB2_IOCTL_HE || cmd == SMB2_QUERY_DIRECTORY_HE)
		sz = large_sz;

	if (cmd == SMB2_QUERY_INFO_HE) {
		struct smb2_query_info_req *req;

		req = work->request_buf;
		if (req->InfoType == SMB2_O_INFO_FILE &&
		    (req->FileInfoClass == FILE_FULL_EA_INFORMATION ||
		     req->FileInfoClass == FILE_ALL_INFORMATION))
			sz = large_sz;
	}

	/* allocate large response buf for chained commands */
	if (le32_to_cpu(hdr->NextCommand) > 0)
		sz = large_sz;

	work->response_buf = kvmalloc(sz, GFP_KERNEL | __GFP_ZERO);
	if (!work->response_buf)
		return -ENOMEM;

	work->response_sz = sz;
	return 0;
}

/**
 * smb2_check_user_session() - check for valid session for a user
 * @work:	smb work containing smb request buffer
 *
 * Return:      0 on success, otherwise error
 */
int smb2_check_user_session(struct ksmbd_work *work)
{
	struct smb2_hdr *req_hdr = work->request_buf;
	struct ksmbd_conn *conn = work->conn;
	unsigned int cmd = conn->ops->get_cmd_val(work);
	unsigned long long sess_id;

	work->sess = NULL;
	/*
	 * SMB2_ECHO, SMB2_NEGOTIATE, SMB2_SESSION_SETUP command do not
	 * require a session id, so no need to validate user session's for
	 * these commands.
	 */
	if (cmd == SMB2_ECHO_HE || cmd == SMB2_NEGOTIATE_HE ||
	    cmd == SMB2_SESSION_SETUP_HE)
		return 0;

	if (!ksmbd_conn_good(work))
		return -EINVAL;

	sess_id = le64_to_cpu(req_hdr->SessionId);
	/* Check for validity of user session */
	work->sess = ksmbd_session_lookup_all(conn, sess_id);
	if (work->sess)
		return 1;
	ksmbd_debug(SMB, "Invalid user session, Uid %llu\n", sess_id);
	return -EINVAL;
}

static void destroy_previous_session(struct ksmbd_user *user, u64 id)
{
	struct ksmbd_session *prev_sess = ksmbd_session_lookup_slowpath(id);
	struct ksmbd_user *prev_user;

	if (!prev_sess)
		return;

	prev_user = prev_sess->user;

	if (!prev_user ||
	    strcmp(user->name, prev_user->name) ||
	    user->passkey_sz != prev_user->passkey_sz ||
	    memcmp(user->passkey, prev_user->passkey, user->passkey_sz)) {
		put_session(prev_sess);
		return;
	}

	put_session(prev_sess);
	ksmbd_session_destroy(prev_sess);
}

/**
 * smb2_get_name() - get filename string from on the wire smb format
 * @share:	ksmbd_share_config pointer
 * @src:	source buffer
 * @maxlen:	maxlen of source string
 * @nls_table:	nls_table pointer
 *
 * Return:      matching converted filename on success, otherwise error ptr
 */
static char *
smb2_get_name(struct ksmbd_share_config *share, const char *src,
	      const int maxlen, struct nls_table *local_nls)
{
	char *name;

	name = smb_strndup_from_utf16(src, maxlen, 1, local_nls);
	if (IS_ERR(name)) {
		pr_err("failed to get name %ld\n", PTR_ERR(name));
		return name;
	}

	ksmbd_conv_path_to_unix(name);
	ksmbd_strip_last_slash(name);
	return name;
}

int setup_async_work(struct ksmbd_work *work, void (*fn)(void **), void **arg)
{
	struct smb2_hdr *rsp_hdr;
	struct ksmbd_conn *conn = work->conn;
	int id;

	rsp_hdr = work->response_buf;
	rsp_hdr->Flags |= SMB2_FLAGS_ASYNC_COMMAND;

	id = ksmbd_acquire_async_msg_id(&conn->async_ida);
	if (id < 0) {
		pr_err("Failed to alloc async message id\n");
		return id;
	}
	work->syncronous = false;
	work->async_id = id;
	rsp_hdr->Id.AsyncId = cpu_to_le64(id);

	ksmbd_debug(SMB,
		    "Send interim Response to inform async request id : %d\n",
		    work->async_id);

	work->cancel_fn = fn;
	work->cancel_argv = arg;

	if (list_empty(&work->async_request_entry)) {
		spin_lock(&conn->request_lock);
		list_add_tail(&work->async_request_entry, &conn->async_requests);
		spin_unlock(&conn->request_lock);
	}

	return 0;
}

void smb2_send_interim_resp(struct ksmbd_work *work, __le32 status)
{
	struct smb2_hdr *rsp_hdr;

	rsp_hdr = work->response_buf;
	smb2_set_err_rsp(work);
	rsp_hdr->Status = status;

	work->multiRsp = 1;
	ksmbd_conn_write(work);
	rsp_hdr->Status = 0;
	work->multiRsp = 0;
}

static __le32 smb2_get_reparse_tag_special_file(umode_t mode)
{
	if (S_ISDIR(mode) || S_ISREG(mode))
		return 0;

	if (S_ISLNK(mode))
		return IO_REPARSE_TAG_LX_SYMLINK_LE;
	else if (S_ISFIFO(mode))
		return IO_REPARSE_TAG_LX_FIFO_LE;
	else if (S_ISSOCK(mode))
		return IO_REPARSE_TAG_AF_UNIX_LE;
	else if (S_ISCHR(mode))
		return IO_REPARSE_TAG_LX_CHR_LE;
	else if (S_ISBLK(mode))
		return IO_REPARSE_TAG_LX_BLK_LE;

	return 0;
}

/**
 * smb2_get_dos_mode() - get file mode in dos format from unix mode
 * @stat:	kstat containing file mode
 * @attribute:	attribute flags
 *
 * Return:      converted dos mode
 */
static int smb2_get_dos_mode(struct kstat *stat, int attribute)
{
	int attr = 0;

	if (S_ISDIR(stat->mode)) {
		attr = ATTR_DIRECTORY |
			(attribute & (ATTR_HIDDEN | ATTR_SYSTEM));
	} else {
		attr = (attribute & 0x00005137) | ATTR_ARCHIVE;
		attr &= ~(ATTR_DIRECTORY);
		if (S_ISREG(stat->mode) && (server_conf.share_fake_fscaps &
				FILE_SUPPORTS_SPARSE_FILES))
			attr |= ATTR_SPARSE;

		if (smb2_get_reparse_tag_special_file(stat->mode))
			attr |= ATTR_REPARSE;
	}

	return attr;
}

static void build_preauth_ctxt(struct smb2_preauth_neg_context *pneg_ctxt,
			       __le16 hash_id)
{
	pneg_ctxt->ContextType = SMB2_PREAUTH_INTEGRITY_CAPABILITIES;
	pneg_ctxt->DataLength = cpu_to_le16(38);
	pneg_ctxt->HashAlgorithmCount = cpu_to_le16(1);
	pneg_ctxt->Reserved = cpu_to_le32(0);
	pneg_ctxt->SaltLength = cpu_to_le16(SMB311_SALT_SIZE);
	get_random_bytes(pneg_ctxt->Salt, SMB311_SALT_SIZE);
	pneg_ctxt->HashAlgorithms = hash_id;
}

static void build_encrypt_ctxt(struct smb2_encryption_neg_context *pneg_ctxt,
			       __le16 cipher_type)
{
	pneg_ctxt->ContextType = SMB2_ENCRYPTION_CAPABILITIES;
	pneg_ctxt->DataLength = cpu_to_le16(4);
	pneg_ctxt->Reserved = cpu_to_le32(0);
	pneg_ctxt->CipherCount = cpu_to_le16(1);
	pneg_ctxt->Ciphers[0] = cipher_type;
}

static void build_compression_ctxt(struct smb2_compression_ctx *pneg_ctxt,
				   __le16 comp_algo)
{
	pneg_ctxt->ContextType = SMB2_COMPRESSION_CAPABILITIES;
	pneg_ctxt->DataLength =
		cpu_to_le16(sizeof(struct smb2_compression_ctx)
			- sizeof(struct smb2_neg_context));
	pneg_ctxt->Reserved = cpu_to_le32(0);
	pneg_ctxt->CompressionAlgorithmCount = cpu_to_le16(1);
	pneg_ctxt->Reserved1 = cpu_to_le32(0);
	pneg_ctxt->CompressionAlgorithms[0] = comp_algo;
}

static void build_sign_cap_ctxt(struct smb2_signing_capabilities *pneg_ctxt,
				__le16 sign_algo)
{
	pneg_ctxt->ContextType = SMB2_SIGNING_CAPABILITIES;
	pneg_ctxt->DataLength =
		cpu_to_le16((sizeof(struct smb2_signing_capabilities) + 2)
			- sizeof(struct smb2_neg_context));
	pneg_ctxt->Reserved = cpu_to_le32(0);
	pneg_ctxt->SigningAlgorithmCount = cpu_to_le16(1);
	pneg_ctxt->SigningAlgorithms[0] = sign_algo;
}

static void build_posix_ctxt(struct smb2_posix_neg_context *pneg_ctxt)
{
	pneg_ctxt->ContextType = SMB2_POSIX_EXTENSIONS_AVAILABLE;
	pneg_ctxt->DataLength = cpu_to_le16(POSIX_CTXT_DATA_LEN);
	/* SMB2_CREATE_TAG_POSIX is "0x93AD25509CB411E7B42383DE968BCD7C" */
	pneg_ctxt->Name[0] = 0x93;
	pneg_ctxt->Name[1] = 0xAD;
	pneg_ctxt->Name[2] = 0x25;
	pneg_ctxt->Name[3] = 0x50;
	pneg_ctxt->Name[4] = 0x9C;
	pneg_ctxt->Name[5] = 0xB4;
	pneg_ctxt->Name[6] = 0x11;
	pneg_ctxt->Name[7] = 0xE7;
	pneg_ctxt->Name[8] = 0xB4;
	pneg_ctxt->Name[9] = 0x23;
	pneg_ctxt->Name[10] = 0x83;
	pneg_ctxt->Name[11] = 0xDE;
	pneg_ctxt->Name[12] = 0x96;
	pneg_ctxt->Name[13] = 0x8B;
	pneg_ctxt->Name[14] = 0xCD;
	pneg_ctxt->Name[15] = 0x7C;
}

static void assemble_neg_contexts(struct ksmbd_conn *conn,
				  struct smb2_negotiate_rsp *rsp)
{
	/* +4 is to account for the RFC1001 len field */
	char *pneg_ctxt = (char *)rsp +
			le32_to_cpu(rsp->NegotiateContextOffset) + 4;
	int neg_ctxt_cnt = 1;
	int ctxt_size;

	ksmbd_debug(SMB,
		    "assemble SMB2_PREAUTH_INTEGRITY_CAPABILITIES context\n");
	build_preauth_ctxt((struct smb2_preauth_neg_context *)pneg_ctxt,
			   conn->preauth_info->Preauth_HashId);
	rsp->NegotiateContextCount = cpu_to_le16(neg_ctxt_cnt);
	inc_rfc1001_len(rsp, AUTH_GSS_PADDING);
	ctxt_size = sizeof(struct smb2_preauth_neg_context);
	/* Round to 8 byte boundary */
	pneg_ctxt += round_up(sizeof(struct smb2_preauth_neg_context), 8);

	if (conn->cipher_type) {
		ctxt_size = round_up(ctxt_size, 8);
		ksmbd_debug(SMB,
			    "assemble SMB2_ENCRYPTION_CAPABILITIES context\n");
		build_encrypt_ctxt((struct smb2_encryption_neg_context *)pneg_ctxt,
				   conn->cipher_type);
		rsp->NegotiateContextCount = cpu_to_le16(++neg_ctxt_cnt);
		ctxt_size += sizeof(struct smb2_encryption_neg_context) + 2;
		/* Round to 8 byte boundary */
		pneg_ctxt +=
			round_up(sizeof(struct smb2_encryption_neg_context) + 2,
				 8);
	}

	if (conn->compress_algorithm) {
		ctxt_size = round_up(ctxt_size, 8);
		ksmbd_debug(SMB,
			    "assemble SMB2_COMPRESSION_CAPABILITIES context\n");
		/* Temporarily set to SMB3_COMPRESS_NONE */
		build_compression_ctxt((struct smb2_compression_ctx *)pneg_ctxt,
				       conn->compress_algorithm);
		rsp->NegotiateContextCount = cpu_to_le16(++neg_ctxt_cnt);
		ctxt_size += sizeof(struct smb2_compression_ctx) + 2;
		/* Round to 8 byte boundary */
		pneg_ctxt += round_up(sizeof(struct smb2_compression_ctx) + 2,
				      8);
	}

	if (conn->posix_ext_supported) {
		ctxt_size = round_up(ctxt_size, 8);
		ksmbd_debug(SMB,
			    "assemble SMB2_POSIX_EXTENSIONS_AVAILABLE context\n");
		build_posix_ctxt((struct smb2_posix_neg_context *)pneg_ctxt);
		rsp->NegotiateContextCount = cpu_to_le16(++neg_ctxt_cnt);
		ctxt_size += sizeof(struct smb2_posix_neg_context);
		/* Round to 8 byte boundary */
		pneg_ctxt += round_up(sizeof(struct smb2_posix_neg_context), 8);
	}

	if (conn->signing_negotiated) {
		ctxt_size = round_up(ctxt_size, 8);
		ksmbd_debug(SMB,
			    "assemble SMB2_SIGNING_CAPABILITIES context\n");
		build_sign_cap_ctxt((struct smb2_signing_capabilities *)pneg_ctxt,
				    conn->signing_algorithm);
		rsp->NegotiateContextCount = cpu_to_le16(++neg_ctxt_cnt);
		ctxt_size += sizeof(struct smb2_signing_capabilities) + 2;
	}

	inc_rfc1001_len(rsp, ctxt_size);
}

static __le32 decode_preauth_ctxt(struct ksmbd_conn *conn,
				  struct smb2_preauth_neg_context *pneg_ctxt)
{
	__le32 err = STATUS_NO_PREAUTH_INTEGRITY_HASH_OVERLAP;

	if (pneg_ctxt->HashAlgorithms == SMB2_PREAUTH_INTEGRITY_SHA512) {
		conn->preauth_info->Preauth_HashId =
			SMB2_PREAUTH_INTEGRITY_SHA512;
		err = STATUS_SUCCESS;
	}

	return err;
}

static void decode_encrypt_ctxt(struct ksmbd_conn *conn,
				struct smb2_encryption_neg_context *pneg_ctxt,
				int len_of_ctxts)
{
	int cph_cnt = le16_to_cpu(pneg_ctxt->CipherCount);
	int i, cphs_size = cph_cnt * sizeof(__le16);

	conn->cipher_type = 0;

	if (sizeof(struct smb2_encryption_neg_context) + cphs_size >
	    len_of_ctxts) {
		pr_err("Invalid cipher count(%d)\n", cph_cnt);
		return;
	}

	if (!(server_conf.flags & KSMBD_GLOBAL_FLAG_SMB2_ENCRYPTION))
		return;

	for (i = 0; i < cph_cnt; i++) {
		if (pneg_ctxt->Ciphers[i] == SMB2_ENCRYPTION_AES128_GCM ||
		    pneg_ctxt->Ciphers[i] == SMB2_ENCRYPTION_AES128_CCM ||
		    pneg_ctxt->Ciphers[i] == SMB2_ENCRYPTION_AES256_CCM ||
		    pneg_ctxt->Ciphers[i] == SMB2_ENCRYPTION_AES256_GCM) {
			ksmbd_debug(SMB, "Cipher ID = 0x%x\n",
				    pneg_ctxt->Ciphers[i]);
			conn->cipher_type = pneg_ctxt->Ciphers[i];
			break;
		}
	}
}

static void decode_compress_ctxt(struct ksmbd_conn *conn,
				 struct smb2_compression_ctx *pneg_ctxt)
{
	conn->compress_algorithm = SMB3_COMPRESS_NONE;
}

static void decode_sign_cap_ctxt(struct ksmbd_conn *conn,
				 struct smb2_signing_capabilities *pneg_ctxt,
				 int len_of_ctxts)
{
	int sign_algo_cnt = le16_to_cpu(pneg_ctxt->SigningAlgorithmCount);
	int i, sign_alos_size = sign_algo_cnt * sizeof(__le16);

	conn->signing_negotiated = false;

	if (sizeof(struct smb2_signing_capabilities) + sign_alos_size >
	    len_of_ctxts) {
		pr_err("Invalid signing algorithm count(%d)\n", sign_algo_cnt);
		return;
	}

	for (i = 0; i < sign_algo_cnt; i++) {
		if (pneg_ctxt->SigningAlgorithms[i] == SIGNING_ALG_HMAC_SHA256 ||
		    pneg_ctxt->SigningAlgorithms[i] == SIGNING_ALG_AES_CMAC) {
			ksmbd_debug(SMB, "Signing Algorithm ID = 0x%x\n",
				    pneg_ctxt->SigningAlgorithms[i]);
			conn->signing_negotiated = true;
			conn->signing_algorithm =
				pneg_ctxt->SigningAlgorithms[i];
			break;
		}
	}
}

static __le32 deassemble_neg_contexts(struct ksmbd_conn *conn,
				      struct smb2_negotiate_req *req)
{
	/* +4 is to account for the RFC1001 len field */
	struct smb2_neg_context *pctx = (struct smb2_neg_context *)((char *)req + 4);
	int i = 0, len_of_ctxts;
	int offset = le32_to_cpu(req->NegotiateContextOffset);
	int neg_ctxt_cnt = le16_to_cpu(req->NegotiateContextCount);
	int len_of_smb = be32_to_cpu(req->hdr.smb2_buf_length);
	__le32 status = STATUS_INVALID_PARAMETER;

	ksmbd_debug(SMB, "decoding %d negotiate contexts\n", neg_ctxt_cnt);
	if (len_of_smb <= offset) {
		ksmbd_debug(SMB, "Invalid response: negotiate context offset\n");
		return status;
	}

	len_of_ctxts = len_of_smb - offset;

	while (i++ < neg_ctxt_cnt) {
		int clen;

		/* check that offset is not beyond end of SMB */
		if (len_of_ctxts == 0)
			break;

		if (len_of_ctxts < sizeof(struct smb2_neg_context))
			break;

		pctx = (struct smb2_neg_context *)((char *)pctx + offset);
		clen = le16_to_cpu(pctx->DataLength);
		if (clen + sizeof(struct smb2_neg_context) > len_of_ctxts)
			break;

		if (pctx->ContextType == SMB2_PREAUTH_INTEGRITY_CAPABILITIES) {
			ksmbd_debug(SMB,
				    "deassemble SMB2_PREAUTH_INTEGRITY_CAPABILITIES context\n");
			if (conn->preauth_info->Preauth_HashId)
				break;

			status = decode_preauth_ctxt(conn,
						     (struct smb2_preauth_neg_context *)pctx);
			if (status != STATUS_SUCCESS)
				break;
		} else if (pctx->ContextType == SMB2_ENCRYPTION_CAPABILITIES) {
			ksmbd_debug(SMB,
				    "deassemble SMB2_ENCRYPTION_CAPABILITIES context\n");
			if (conn->cipher_type)
				break;

			decode_encrypt_ctxt(conn,
					    (struct smb2_encryption_neg_context *)pctx,
					    len_of_ctxts);
		} else if (pctx->ContextType == SMB2_COMPRESSION_CAPABILITIES) {
			ksmbd_debug(SMB,
				    "deassemble SMB2_COMPRESSION_CAPABILITIES context\n");
			if (conn->compress_algorithm)
				break;

			decode_compress_ctxt(conn,
					     (struct smb2_compression_ctx *)pctx);
		} else if (pctx->ContextType == SMB2_NETNAME_NEGOTIATE_CONTEXT_ID) {
			ksmbd_debug(SMB,
				    "deassemble SMB2_NETNAME_NEGOTIATE_CONTEXT_ID context\n");
		} else if (pctx->ContextType == SMB2_POSIX_EXTENSIONS_AVAILABLE) {
			ksmbd_debug(SMB,
				    "deassemble SMB2_POSIX_EXTENSIONS_AVAILABLE context\n");
			conn->posix_ext_supported = true;
		} else if (pctx->ContextType == SMB2_SIGNING_CAPABILITIES) {
			ksmbd_debug(SMB,
				    "deassemble SMB2_SIGNING_CAPABILITIES context\n");
			decode_sign_cap_ctxt(conn,
					     (struct smb2_signing_capabilities *)pctx,
					     len_of_ctxts);
		}

		/* offsets must be 8 byte aligned */
		clen = (clen + 7) & ~0x7;
		offset = clen + sizeof(struct smb2_neg_context);
		len_of_ctxts -= clen + sizeof(struct smb2_neg_context);
	}
	return status;
}

/**
 * smb2_handle_negotiate() - handler for smb2 negotiate command
 * @work:	smb work containing smb request buffer
 *
 * Return:      0
 */
int smb2_handle_negotiate(struct ksmbd_work *work)
{
	struct ksmbd_conn *conn = work->conn;
	struct smb2_negotiate_req *req = work->request_buf;
	struct smb2_negotiate_rsp *rsp = work->response_buf;
	int rc = 0;
	unsigned int smb2_buf_len, smb2_neg_size;
	__le32 status;

	ksmbd_debug(SMB, "Received negotiate request\n");
	conn->need_neg = false;
	if (ksmbd_conn_good(work)) {
		pr_err("conn->tcp_status is already in CifsGood State\n");
		work->send_no_response = 1;
		return rc;
	}

	if (req->DialectCount == 0) {
		pr_err("malformed packet\n");
		rsp->hdr.Status = STATUS_INVALID_PARAMETER;
		rc = -EINVAL;
		goto err_out;
	}

	smb2_buf_len = get_rfc1002_len(work->request_buf);
	smb2_neg_size = offsetof(struct smb2_negotiate_req, Dialects) - 4;
	if (smb2_neg_size > smb2_buf_len) {
		rsp->hdr.Status = STATUS_INVALID_PARAMETER;
		rc = -EINVAL;
		goto err_out;
	}

	if (conn->dialect == SMB311_PROT_ID) {
		unsigned int nego_ctxt_off = le32_to_cpu(req->NegotiateContextOffset);

		if (smb2_buf_len < nego_ctxt_off) {
			rsp->hdr.Status = STATUS_INVALID_PARAMETER;
			rc = -EINVAL;
			goto err_out;
		}

		if (smb2_neg_size > nego_ctxt_off) {
			rsp->hdr.Status = STATUS_INVALID_PARAMETER;
			rc = -EINVAL;
			goto err_out;
		}

		if (smb2_neg_size + le16_to_cpu(req->DialectCount) * sizeof(__le16) >
		    nego_ctxt_off) {
			rsp->hdr.Status = STATUS_INVALID_PARAMETER;
			rc = -EINVAL;
			goto err_out;
		}
	} else {
		if (smb2_neg_size + le16_to_cpu(req->DialectCount) * sizeof(__le16) >
		    smb2_buf_len) {
			rsp->hdr.Status = STATUS_INVALID_PARAMETER;
			rc = -EINVAL;
			goto err_out;
		}
	}

	conn->cli_cap = le32_to_cpu(req->Capabilities);
	switch (conn->dialect) {
	case SMB311_PROT_ID:
		conn->preauth_info =
			kzalloc(sizeof(struct preauth_integrity_info),
				GFP_KERNEL);
		if (!conn->preauth_info) {
			rc = -ENOMEM;
			rsp->hdr.Status = STATUS_INVALID_PARAMETER;
			goto err_out;
		}

		status = deassemble_neg_contexts(conn, req);
		if (status != STATUS_SUCCESS) {
			pr_err("deassemble_neg_contexts error(0x%x)\n",
			       status);
			rsp->hdr.Status = status;
			rc = -EINVAL;
			goto err_out;
		}

		rc = init_smb3_11_server(conn);
		if (rc < 0) {
			rsp->hdr.Status = STATUS_INVALID_PARAMETER;
			goto err_out;
		}

		ksmbd_gen_preauth_integrity_hash(conn,
						 work->request_buf,
						 conn->preauth_info->Preauth_HashValue);
		rsp->NegotiateContextOffset =
				cpu_to_le32(OFFSET_OF_NEG_CONTEXT);
		assemble_neg_contexts(conn, rsp);
		break;
	case SMB302_PROT_ID:
		init_smb3_02_server(conn);
		break;
	case SMB30_PROT_ID:
		init_smb3_0_server(conn);
		break;
	case SMB21_PROT_ID:
		init_smb2_1_server(conn);
		break;
	case SMB2X_PROT_ID:
	case BAD_PROT_ID:
	default:
		ksmbd_debug(SMB, "Server dialect :0x%x not supported\n",
			    conn->dialect);
		rsp->hdr.Status = STATUS_NOT_SUPPORTED;
		rc = -EINVAL;
		goto err_out;
	}
	rsp->Capabilities = cpu_to_le32(conn->vals->capabilities);

	/* For stats */
	conn->connection_type = conn->dialect;

	rsp->MaxTransactSize = cpu_to_le32(conn->vals->max_trans_size);
	rsp->MaxReadSize = cpu_to_le32(conn->vals->max_read_size);
	rsp->MaxWriteSize = cpu_to_le32(conn->vals->max_write_size);

	memcpy(conn->ClientGUID, req->ClientGUID,
			SMB2_CLIENT_GUID_SIZE);
	conn->cli_sec_mode = le16_to_cpu(req->SecurityMode);

	rsp->StructureSize = cpu_to_le16(65);
	rsp->DialectRevision = cpu_to_le16(conn->dialect);
	/* Not setting conn guid rsp->ServerGUID, as it
	 * not used by client for identifying server
	 */
	memset(rsp->ServerGUID, 0, SMB2_CLIENT_GUID_SIZE);

	rsp->SystemTime = cpu_to_le64(ksmbd_systime());
	rsp->ServerStartTime = 0;
	ksmbd_debug(SMB, "negotiate context offset %d, count %d\n",
		    le32_to_cpu(rsp->NegotiateContextOffset),
		    le16_to_cpu(rsp->NegotiateContextCount));

	rsp->SecurityBufferOffset = cpu_to_le16(128);
	rsp->SecurityBufferLength = cpu_to_le16(AUTH_GSS_LENGTH);
	ksmbd_copy_gss_neg_header(((char *)(&rsp->hdr) +
				  sizeof(rsp->hdr.smb2_buf_length)) +
				   le16_to_cpu(rsp->SecurityBufferOffset));
	inc_rfc1001_len(rsp, sizeof(struct smb2_negotiate_rsp) -
			sizeof(struct smb2_hdr) - sizeof(rsp->Buffer) +
			 AUTH_GSS_LENGTH);
	rsp->SecurityMode = SMB2_NEGOTIATE_SIGNING_ENABLED_LE;
	conn->use_spnego = true;

	if ((server_conf.signing == KSMBD_CONFIG_OPT_AUTO ||
	     server_conf.signing == KSMBD_CONFIG_OPT_DISABLED) &&
	    req->SecurityMode & SMB2_NEGOTIATE_SIGNING_REQUIRED_LE)
		conn->sign = true;
	else if (server_conf.signing == KSMBD_CONFIG_OPT_MANDATORY) {
		server_conf.enforced_signing = true;
		rsp->SecurityMode |= SMB2_NEGOTIATE_SIGNING_REQUIRED_LE;
		conn->sign = true;
	}

	conn->srv_sec_mode = le16_to_cpu(rsp->SecurityMode);
	ksmbd_conn_set_need_negotiate(work);

err_out:
	if (rc < 0)
		smb2_set_err_rsp(work);

	return rc;
}

static int alloc_preauth_hash(struct ksmbd_session *sess,
			      struct ksmbd_conn *conn)
{
	if (sess->Preauth_HashValue)
		return 0;

	sess->Preauth_HashValue = kmemdup(conn->preauth_info->Preauth_HashValue,
					  PREAUTH_HASHVALUE_SIZE, GFP_KERNEL);
	if (!sess->Preauth_HashValue)
		return -ENOMEM;

	return 0;
}

static int generate_preauth_hash(struct ksmbd_work *work)
{
	struct ksmbd_conn *conn = work->conn;
	struct ksmbd_session *sess = work->sess;
	u8 *preauth_hash;

	if (conn->dialect != SMB311_PROT_ID)
		return 0;

	if (conn->binding) {
		struct preauth_session *preauth_sess;

		preauth_sess = ksmbd_preauth_session_lookup(conn, sess->id);
		if (!preauth_sess) {
			preauth_sess = ksmbd_preauth_session_alloc(conn, sess->id);
			if (!preauth_sess)
				return -ENOMEM;
		}

		preauth_hash = preauth_sess->Preauth_HashValue;
	} else {
		if (!sess->Preauth_HashValue)
			if (alloc_preauth_hash(sess, conn))
				return -ENOMEM;
		preauth_hash = sess->Preauth_HashValue;
	}

	ksmbd_gen_preauth_integrity_hash(conn, work->request_buf, preauth_hash);
	return 0;
}

static int decode_negotiation_token(struct ksmbd_conn *conn,
				    struct negotiate_message *negblob,
				    size_t sz)
{
	if (!conn->use_spnego)
		return -EINVAL;

	if (ksmbd_decode_negTokenInit((char *)negblob, sz, conn)) {
		if (ksmbd_decode_negTokenTarg((char *)negblob, sz, conn)) {
			conn->auth_mechs |= KSMBD_AUTH_NTLMSSP;
			conn->preferred_auth_mech = KSMBD_AUTH_NTLMSSP;
			conn->use_spnego = false;
		}
	}
	return 0;
}

static int ntlm_negotiate(struct ksmbd_work *work,
			  struct negotiate_message *negblob,
			  size_t negblob_len)
{
	struct smb2_sess_setup_rsp *rsp = work->response_buf;
	struct challenge_message *chgblob;
	unsigned char *spnego_blob = NULL;
	u16 spnego_blob_len;
	char *neg_blob;
	int sz, rc;

	ksmbd_debug(SMB, "negotiate phase\n");
	rc = ksmbd_decode_ntlmssp_neg_blob(negblob, negblob_len, work->sess);
	if (rc)
		return rc;

	sz = le16_to_cpu(rsp->SecurityBufferOffset);
	chgblob =
		(struct challenge_message *)((char *)&rsp->hdr.ProtocolId + sz);
	memset(chgblob, 0, sizeof(struct challenge_message));

	if (!work->conn->use_spnego) {
		sz = ksmbd_build_ntlmssp_challenge_blob(chgblob, work->sess);
		if (sz < 0)
			return -ENOMEM;

		rsp->SecurityBufferLength = cpu_to_le16(sz);
		return 0;
	}

	sz = sizeof(struct challenge_message);
	sz += (strlen(ksmbd_netbios_name()) * 2 + 1 + 4) * 6;

	neg_blob = kzalloc(sz, GFP_KERNEL);
	if (!neg_blob)
		return -ENOMEM;

	chgblob = (struct challenge_message *)neg_blob;
	sz = ksmbd_build_ntlmssp_challenge_blob(chgblob, work->sess);
	if (sz < 0) {
		rc = -ENOMEM;
		goto out;
	}

	rc = build_spnego_ntlmssp_neg_blob(&spnego_blob, &spnego_blob_len,
					   neg_blob, sz);
	if (rc) {
		rc = -ENOMEM;
		goto out;
	}

	sz = le16_to_cpu(rsp->SecurityBufferOffset);
	memcpy((char *)&rsp->hdr.ProtocolId + sz, spnego_blob, spnego_blob_len);
	rsp->SecurityBufferLength = cpu_to_le16(spnego_blob_len);

out:
	kfree(spnego_blob);
	kfree(neg_blob);
	return rc;
}

static struct authenticate_message *user_authblob(struct ksmbd_conn *conn,
						  struct smb2_sess_setup_req *req)
{
	int sz;

	if (conn->use_spnego && conn->mechToken)
		return (struct authenticate_message *)conn->mechToken;

	sz = le16_to_cpu(req->SecurityBufferOffset);
	return (struct authenticate_message *)((char *)&req->hdr.ProtocolId
					       + sz);
}

static struct ksmbd_user *session_user(struct ksmbd_conn *conn,
				       struct smb2_sess_setup_req *req)
{
	struct authenticate_message *authblob;
	struct ksmbd_user *user;
	char *name;
	unsigned int auth_msg_len, name_off, name_len, secbuf_len;

	secbuf_len = le16_to_cpu(req->SecurityBufferLength);
	if (secbuf_len < sizeof(struct authenticate_message)) {
		ksmbd_debug(SMB, "blob len %d too small\n", secbuf_len);
		return NULL;
	}
	authblob = user_authblob(conn, req);
	name_off = le32_to_cpu(authblob->UserName.BufferOffset);
	name_len = le16_to_cpu(authblob->UserName.Length);
	auth_msg_len = le16_to_cpu(req->SecurityBufferOffset) + secbuf_len;

	if (auth_msg_len < (u64)name_off + name_len)
		return NULL;

	name = smb_strndup_from_utf16((const char *)authblob + name_off,
				      name_len,
				      true,
				      conn->local_nls);
	if (IS_ERR(name)) {
		pr_err("cannot allocate memory\n");
		return NULL;
	}

	ksmbd_debug(SMB, "session setup request for user %s\n", name);
	user = ksmbd_login_user(name);
	kfree(name);
	return user;
}

static int ntlm_authenticate(struct ksmbd_work *work)
{
	struct smb2_sess_setup_req *req = work->request_buf;
	struct smb2_sess_setup_rsp *rsp = work->response_buf;
	struct ksmbd_conn *conn = work->conn;
	struct ksmbd_session *sess = work->sess;
	struct channel *chann = NULL;
	struct ksmbd_user *user;
	u64 prev_id;
	int sz, rc;

	ksmbd_debug(SMB, "authenticate phase\n");
	if (conn->use_spnego) {
		unsigned char *spnego_blob;
		u16 spnego_blob_len;

		rc = build_spnego_ntlmssp_auth_blob(&spnego_blob,
						    &spnego_blob_len,
						    0);
		if (rc)
			return -ENOMEM;

		sz = le16_to_cpu(rsp->SecurityBufferOffset);
		memcpy((char *)&rsp->hdr.ProtocolId + sz, spnego_blob, spnego_blob_len);
		rsp->SecurityBufferLength = cpu_to_le16(spnego_blob_len);
		kfree(spnego_blob);
		inc_rfc1001_len(rsp, spnego_blob_len - 1);
	}

	user = session_user(conn, req);
	if (!user) {
		ksmbd_debug(SMB, "Unknown user name or an error\n");
		return -EPERM;
	}

	/* Check for previous session */
	prev_id = le64_to_cpu(req->PreviousSessionId);
	if (prev_id && prev_id != sess->id)
		destroy_previous_session(user, prev_id);

	if (sess->state == SMB2_SESSION_VALID) {
		/*
		 * Reuse session if anonymous try to connect
		 * on reauthetication.
		 */
		if (ksmbd_anonymous_user(user)) {
			ksmbd_free_user(user);
			return 0;
		}
		ksmbd_free_user(sess->user);
	}

	sess->user = user;
	if (user_guest(sess->user)) {
		if (conn->sign) {
			ksmbd_debug(SMB, "Guest login not allowed when signing enabled\n");
			return -EPERM;
		}

		rsp->SessionFlags = SMB2_SESSION_FLAG_IS_GUEST_LE;
	} else {
		struct authenticate_message *authblob;

		authblob = user_authblob(conn, req);
		sz = le16_to_cpu(req->SecurityBufferLength);
		rc = ksmbd_decode_ntlmssp_auth_blob(authblob, sz, sess);
		if (rc) {
			set_user_flag(sess->user, KSMBD_USER_FLAG_BAD_PASSWORD);
			ksmbd_debug(SMB, "authentication failed\n");
			return -EPERM;
		}

		/*
		 * If session state is SMB2_SESSION_VALID, We can assume
		 * that it is reauthentication. And the user/password
		 * has been verified, so return it here.
		 */
		if (sess->state == SMB2_SESSION_VALID) {
			if (conn->binding)
				goto binding_session;
			return 0;
		}

		if ((conn->sign || server_conf.enforced_signing) ||
		    (req->SecurityMode & SMB2_NEGOTIATE_SIGNING_REQUIRED))
			sess->sign = true;

		if (conn->vals->capabilities & SMB2_GLOBAL_CAP_ENCRYPTION &&
		    conn->ops->generate_encryptionkey &&
		    !(req->Flags & SMB2_SESSION_REQ_FLAG_BINDING)) {
			rc = conn->ops->generate_encryptionkey(sess);
			if (rc) {
				ksmbd_debug(SMB,
					    "SMB3 encryption key generation failed\n");
				return -EINVAL;
			}
			sess->enc = true;
			rsp->SessionFlags = SMB2_SESSION_FLAG_ENCRYPT_DATA_LE;
			/*
			 * signing is disable if encryption is enable
			 * on this session
			 */
			sess->sign = false;
		}
	}

binding_session:
	if (conn->dialect >= SMB30_PROT_ID) {
		chann = lookup_chann_list(sess, conn);
		if (!chann) {
			chann = kmalloc(sizeof(struct channel), GFP_KERNEL);
			if (!chann)
				return -ENOMEM;

			chann->conn = conn;
			INIT_LIST_HEAD(&chann->chann_list);
			list_add(&chann->chann_list, &sess->ksmbd_chann_list);
		}
	}

	if (conn->ops->generate_signingkey) {
		rc = conn->ops->generate_signingkey(sess, conn);
		if (rc) {
			ksmbd_debug(SMB, "SMB3 signing key generation failed\n");
			return -EINVAL;
		}
	}

	if (!ksmbd_conn_lookup_dialect(conn)) {
		pr_err("fail to verify the dialect\n");
		return -ENOENT;
	}
	return 0;
}

#ifdef CONFIG_SMB_SERVER_KERBEROS5
static int krb5_authenticate(struct ksmbd_work *work)
{
	struct smb2_sess_setup_req *req = work->request_buf;
	struct smb2_sess_setup_rsp *rsp = work->response_buf;
	struct ksmbd_conn *conn = work->conn;
	struct ksmbd_session *sess = work->sess;
	char *in_blob, *out_blob;
	struct channel *chann = NULL;
	u64 prev_sess_id;
	int in_len, out_len;
	int retval;

	in_blob = (char *)&req->hdr.ProtocolId +
		le16_to_cpu(req->SecurityBufferOffset);
	in_len = le16_to_cpu(req->SecurityBufferLength);
	out_blob = (char *)&rsp->hdr.ProtocolId +
		le16_to_cpu(rsp->SecurityBufferOffset);
	out_len = work->response_sz -
		offsetof(struct smb2_hdr, smb2_buf_length) -
		le16_to_cpu(rsp->SecurityBufferOffset);

	/* Check previous session */
	prev_sess_id = le64_to_cpu(req->PreviousSessionId);
	if (prev_sess_id && prev_sess_id != sess->id)
		destroy_previous_session(sess->user, prev_sess_id);

	if (sess->state == SMB2_SESSION_VALID)
		ksmbd_free_user(sess->user);

	retval = ksmbd_krb5_authenticate(sess, in_blob, in_len,
					 out_blob, &out_len);
	if (retval) {
		ksmbd_debug(SMB, "krb5 authentication failed\n");
		return -EINVAL;
	}
	rsp->SecurityBufferLength = cpu_to_le16(out_len);
	inc_rfc1001_len(rsp, out_len - 1);

	if ((conn->sign || server_conf.enforced_signing) ||
	    (req->SecurityMode & SMB2_NEGOTIATE_SIGNING_REQUIRED))
		sess->sign = true;

	if ((conn->vals->capabilities & SMB2_GLOBAL_CAP_ENCRYPTION) &&
	    conn->ops->generate_encryptionkey) {
		retval = conn->ops->generate_encryptionkey(sess);
		if (retval) {
			ksmbd_debug(SMB,
				    "SMB3 encryption key generation failed\n");
			return -EINVAL;
		}
		sess->enc = true;
		rsp->SessionFlags = SMB2_SESSION_FLAG_ENCRYPT_DATA_LE;
		sess->sign = false;
	}

	if (conn->dialect >= SMB30_PROT_ID) {
		chann = lookup_chann_list(sess, conn);
		if (!chann) {
			chann = kmalloc(sizeof(struct channel), GFP_KERNEL);
			if (!chann)
				return -ENOMEM;

			chann->conn = conn;
			INIT_LIST_HEAD(&chann->chann_list);
			list_add(&chann->chann_list, &sess->ksmbd_chann_list);
		}
	}

	if (conn->ops->generate_signingkey) {
		retval = conn->ops->generate_signingkey(sess, conn);
		if (retval) {
			ksmbd_debug(SMB, "SMB3 signing key generation failed\n");
			return -EINVAL;
		}
	}

	if (!ksmbd_conn_lookup_dialect(conn)) {
		pr_err("fail to verify the dialect\n");
		return -ENOENT;
	}
	return 0;
}
#else
static int krb5_authenticate(struct ksmbd_work *work)
{
	return -EOPNOTSUPP;
}
#endif

int smb2_sess_setup(struct ksmbd_work *work)
{
	struct ksmbd_conn *conn = work->conn;
	struct smb2_sess_setup_req *req = work->request_buf;
	struct smb2_sess_setup_rsp *rsp = work->response_buf;
	struct ksmbd_session *sess;
	struct negotiate_message *negblob;
	unsigned int negblob_len, negblob_off;
	int rc = 0;

	ksmbd_debug(SMB, "Received request for session setup\n");

	rsp->StructureSize = cpu_to_le16(9);
	rsp->SessionFlags = 0;
	rsp->SecurityBufferOffset = cpu_to_le16(72);
	rsp->SecurityBufferLength = 0;
	inc_rfc1001_len(rsp, 9);

	if (!req->hdr.SessionId) {
		sess = ksmbd_smb2_session_create();
		if (!sess) {
			rc = -ENOMEM;
			goto out_err;
		}
		rsp->hdr.SessionId = cpu_to_le64(sess->id);
		ksmbd_session_register(conn, sess);
	} else if (conn->dialect >= SMB30_PROT_ID &&
		   (server_conf.flags & KSMBD_GLOBAL_FLAG_SMB3_MULTICHANNEL) &&
		   req->Flags & SMB2_SESSION_REQ_FLAG_BINDING) {
		u64 sess_id = le64_to_cpu(req->hdr.SessionId);

		sess = ksmbd_session_lookup_slowpath(sess_id);
		if (!sess) {
			rc = -ENOENT;
			goto out_err;
		}

		if (conn->dialect != sess->conn->dialect) {
			rc = -EINVAL;
			goto out_err;
		}

		if (!(req->hdr.Flags & SMB2_FLAGS_SIGNED)) {
			rc = -EINVAL;
			goto out_err;
		}

		if (strncmp(conn->ClientGUID, sess->conn->ClientGUID,
			    SMB2_CLIENT_GUID_SIZE)) {
			rc = -ENOENT;
			goto out_err;
		}

		if (sess->state == SMB2_SESSION_IN_PROGRESS) {
			rc = -EACCES;
			goto out_err;
		}

		if (sess->state == SMB2_SESSION_EXPIRED) {
			rc = -EFAULT;
			goto out_err;
		}

		if (ksmbd_session_lookup(conn, sess_id)) {
			rc = -EACCES;
			goto out_err;
		}

		conn->binding = true;
	} else if ((conn->dialect < SMB30_PROT_ID ||
		    server_conf.flags & KSMBD_GLOBAL_FLAG_SMB3_MULTICHANNEL) &&
		   (req->Flags & SMB2_SESSION_REQ_FLAG_BINDING)) {
		sess = NULL;
		rc = -EACCES;
		goto out_err;
	} else {
		sess = ksmbd_session_lookup(conn,
					    le64_to_cpu(req->hdr.SessionId));
		if (!sess) {
			rc = -ENOENT;
			goto out_err;
		}
	}
	work->sess = sess;

	if (sess->state == SMB2_SESSION_EXPIRED)
		sess->state = SMB2_SESSION_IN_PROGRESS;

	negblob_off = le16_to_cpu(req->SecurityBufferOffset);
	negblob_len = le16_to_cpu(req->SecurityBufferLength);
	if (negblob_off < (offsetof(struct smb2_sess_setup_req, Buffer) - 4) ||
	    negblob_len < offsetof(struct negotiate_message, NegotiateFlags))
		return -EINVAL;

	negblob = (struct negotiate_message *)((char *)&req->hdr.ProtocolId +
			negblob_off);

	if (decode_negotiation_token(conn, negblob, negblob_len) == 0) {
		if (conn->mechToken)
			negblob = (struct negotiate_message *)conn->mechToken;
	}

	if (server_conf.auth_mechs & conn->auth_mechs) {
		rc = generate_preauth_hash(work);
		if (rc)
			goto out_err;

		if (conn->preferred_auth_mech &
				(KSMBD_AUTH_KRB5 | KSMBD_AUTH_MSKRB5)) {
			rc = krb5_authenticate(work);
			if (rc) {
				rc = -EINVAL;
				goto out_err;
			}

			ksmbd_conn_set_good(work);
			sess->state = SMB2_SESSION_VALID;
			kfree(sess->Preauth_HashValue);
			sess->Preauth_HashValue = NULL;
		} else if (conn->preferred_auth_mech == KSMBD_AUTH_NTLMSSP) {
			if (negblob->MessageType == NtLmNegotiate) {
				rc = ntlm_negotiate(work, negblob, negblob_len);
				if (rc)
					goto out_err;
				rsp->hdr.Status =
					STATUS_MORE_PROCESSING_REQUIRED;
				/*
				 * Note: here total size -1 is done as an
				 * adjustment for 0 size blob
				 */
				inc_rfc1001_len(rsp, le16_to_cpu(rsp->SecurityBufferLength) - 1);

			} else if (negblob->MessageType == NtLmAuthenticate) {
				rc = ntlm_authenticate(work);
				if (rc)
					goto out_err;

				ksmbd_conn_set_good(work);
				sess->state = SMB2_SESSION_VALID;
				if (conn->binding) {
					struct preauth_session *preauth_sess;

					preauth_sess =
						ksmbd_preauth_session_lookup(conn, sess->id);
					if (preauth_sess) {
						list_del(&preauth_sess->preauth_entry);
						kfree(preauth_sess);
					}
				}
				kfree(sess->Preauth_HashValue);
				sess->Preauth_HashValue = NULL;
			}
		} else {
			/* TODO: need one more negotiation */
			pr_err("Not support the preferred authentication\n");
			rc = -EINVAL;
		}
	} else {
		pr_err("Not support authentication\n");
		rc = -EINVAL;
	}

out_err:
	if (rc == -EINVAL)
		rsp->hdr.Status = STATUS_INVALID_PARAMETER;
	else if (rc == -ENOENT)
		rsp->hdr.Status = STATUS_USER_SESSION_DELETED;
	else if (rc == -EACCES)
		rsp->hdr.Status = STATUS_REQUEST_NOT_ACCEPTED;
	else if (rc == -EFAULT)
		rsp->hdr.Status = STATUS_NETWORK_SESSION_EXPIRED;
	else if (rc == -ENOMEM)
		rsp->hdr.Status = STATUS_INSUFFICIENT_RESOURCES;
	else if (rc)
		rsp->hdr.Status = STATUS_LOGON_FAILURE;

	if (conn->use_spnego && conn->mechToken) {
		kfree(conn->mechToken);
		conn->mechToken = NULL;
	}

	if (rc < 0) {
		/*
		 * SecurityBufferOffset should be set to zero
		 * in session setup error response.
		 */
		rsp->SecurityBufferOffset = 0;

		if (sess) {
			bool try_delay = false;

			/*
			 * To avoid dictionary attacks (repeated session setups rapidly sent) to
			 * connect to server, ksmbd make a delay of a 5 seconds on session setup
			 * failure to make it harder to send enough random connection requests
			 * to break into a server.
			 */
			if (sess->user && sess->user->flags & KSMBD_USER_FLAG_DELAY_SESSION)
				try_delay = true;

			ksmbd_session_destroy(sess);
			work->sess = NULL;
			if (try_delay)
				ssleep(5);
		}
	}

	return rc;
}

/**
 * smb2_tree_connect() - handler for smb2 tree connect command
 * @work:	smb work containing smb request buffer
 *
 * Return:      0 on success, otherwise error
 */
int smb2_tree_connect(struct ksmbd_work *work)
{
	struct ksmbd_conn *conn = work->conn;
	struct smb2_tree_connect_req *req = work->request_buf;
	struct smb2_tree_connect_rsp *rsp = work->response_buf;
	struct ksmbd_session *sess = work->sess;
	char *treename = NULL, *name = NULL;
	struct ksmbd_tree_conn_status status;
	struct ksmbd_share_config *share;
	int rc = -EINVAL;

	treename = smb_strndup_from_utf16(req->Buffer,
					  le16_to_cpu(req->PathLength), true,
					  conn->local_nls);
	if (IS_ERR(treename)) {
		pr_err("treename is NULL\n");
		status.ret = KSMBD_TREE_CONN_STATUS_ERROR;
		goto out_err1;
	}

	name = ksmbd_extract_sharename(treename);
	if (IS_ERR(name)) {
		status.ret = KSMBD_TREE_CONN_STATUS_ERROR;
		goto out_err1;
	}

	ksmbd_debug(SMB, "tree connect request for tree %s treename %s\n",
		    name, treename);

	status = ksmbd_tree_conn_connect(sess, name);
	if (status.ret == KSMBD_TREE_CONN_STATUS_OK)
		rsp->hdr.Id.SyncId.TreeId = cpu_to_le32(status.tree_conn->id);
	else
		goto out_err1;

	share = status.tree_conn->share_conf;
	if (test_share_config_flag(share, KSMBD_SHARE_FLAG_PIPE)) {
		ksmbd_debug(SMB, "IPC share path request\n");
		rsp->ShareType = SMB2_SHARE_TYPE_PIPE;
		rsp->MaximalAccess = FILE_READ_DATA_LE | FILE_READ_EA_LE |
			FILE_EXECUTE_LE | FILE_READ_ATTRIBUTES_LE |
			FILE_DELETE_LE | FILE_READ_CONTROL_LE |
			FILE_WRITE_DAC_LE | FILE_WRITE_OWNER_LE |
			FILE_SYNCHRONIZE_LE;
	} else {
		rsp->ShareType = SMB2_SHARE_TYPE_DISK;
		rsp->MaximalAccess = FILE_READ_DATA_LE | FILE_READ_EA_LE |
			FILE_EXECUTE_LE | FILE_READ_ATTRIBUTES_LE;
		if (test_tree_conn_flag(status.tree_conn,
					KSMBD_TREE_CONN_FLAG_WRITABLE)) {
			rsp->MaximalAccess |= FILE_WRITE_DATA_LE |
				FILE_APPEND_DATA_LE | FILE_WRITE_EA_LE |
				FILE_DELETE_LE | FILE_WRITE_ATTRIBUTES_LE |
				FILE_DELETE_CHILD_LE | FILE_READ_CONTROL_LE |
				FILE_WRITE_DAC_LE | FILE_WRITE_OWNER_LE |
				FILE_SYNCHRONIZE_LE;
		}
	}

	status.tree_conn->maximal_access = le32_to_cpu(rsp->MaximalAccess);
	if (conn->posix_ext_supported)
		status.tree_conn->posix_extensions = true;

out_err1:
	rsp->StructureSize = cpu_to_le16(16);
	rsp->Capabilities = 0;
	rsp->Reserved = 0;
	/* default manual caching */
	rsp->ShareFlags = SMB2_SHAREFLAG_MANUAL_CACHING;
	inc_rfc1001_len(rsp, 16);

	if (!IS_ERR(treename))
		kfree(treename);
	if (!IS_ERR(name))
		kfree(name);

	switch (status.ret) {
	case KSMBD_TREE_CONN_STATUS_OK:
		rsp->hdr.Status = STATUS_SUCCESS;
		rc = 0;
		break;
	case KSMBD_TREE_CONN_STATUS_NO_SHARE:
		rsp->hdr.Status = STATUS_BAD_NETWORK_PATH;
		break;
	case -ENOMEM:
	case KSMBD_TREE_CONN_STATUS_NOMEM:
		rsp->hdr.Status = STATUS_NO_MEMORY;
		break;
	case KSMBD_TREE_CONN_STATUS_ERROR:
	case KSMBD_TREE_CONN_STATUS_TOO_MANY_CONNS:
	case KSMBD_TREE_CONN_STATUS_TOO_MANY_SESSIONS:
		rsp->hdr.Status = STATUS_ACCESS_DENIED;
		break;
	case -EINVAL:
		rsp->hdr.Status = STATUS_INVALID_PARAMETER;
		break;
	default:
		rsp->hdr.Status = STATUS_ACCESS_DENIED;
	}

	return rc;
}

/**
 * smb2_create_open_flags() - convert smb open flags to unix open flags
 * @file_present:	is file already present
 * @access:		file access flags
 * @disposition:	file disposition flags
 * @may_flags:		set with MAY_ flags
 *
 * Return:      file open flags
 */
static int smb2_create_open_flags(bool file_present, __le32 access,
				  __le32 disposition,
				  int *may_flags)
{
	int oflags = O_NONBLOCK | O_LARGEFILE;

	if (access & FILE_READ_DESIRED_ACCESS_LE &&
	    access & FILE_WRITE_DESIRE_ACCESS_LE) {
		oflags |= O_RDWR;
		*may_flags = MAY_OPEN | MAY_READ | MAY_WRITE;
	} else if (access & FILE_WRITE_DESIRE_ACCESS_LE) {
		oflags |= O_WRONLY;
		*may_flags = MAY_OPEN | MAY_WRITE;
	} else {
		oflags |= O_RDONLY;
		*may_flags = MAY_OPEN | MAY_READ;
	}

	if (access == FILE_READ_ATTRIBUTES_LE)
		oflags |= O_PATH;

	if (file_present) {
		switch (disposition & FILE_CREATE_MASK_LE) {
		case FILE_OPEN_LE:
		case FILE_CREATE_LE:
			break;
		case FILE_SUPERSEDE_LE:
		case FILE_OVERWRITE_LE:
		case FILE_OVERWRITE_IF_LE:
			oflags |= O_TRUNC;
			break;
		default:
			break;
		}
	} else {
		switch (disposition & FILE_CREATE_MASK_LE) {
		case FILE_SUPERSEDE_LE:
		case FILE_CREATE_LE:
		case FILE_OPEN_IF_LE:
		case FILE_OVERWRITE_IF_LE:
			oflags |= O_CREAT;
			break;
		case FILE_OPEN_LE:
		case FILE_OVERWRITE_LE:
			oflags &= ~O_CREAT;
			break;
		default:
			break;
		}
	}

	return oflags;
}

/**
 * smb2_tree_disconnect() - handler for smb tree connect request
 * @work:	smb work containing request buffer
 *
 * Return:      0
 */
int smb2_tree_disconnect(struct ksmbd_work *work)
{
	struct smb2_tree_disconnect_rsp *rsp = work->response_buf;
	struct ksmbd_session *sess = work->sess;
	struct ksmbd_tree_connect *tcon = work->tcon;

	rsp->StructureSize = cpu_to_le16(4);
	inc_rfc1001_len(rsp, 4);

	ksmbd_debug(SMB, "request\n");

	if (!tcon) {
		struct smb2_tree_disconnect_req *req = work->request_buf;

		ksmbd_debug(SMB, "Invalid tid %d\n", req->hdr.Id.SyncId.TreeId);
		rsp->hdr.Status = STATUS_NETWORK_NAME_DELETED;
		smb2_set_err_rsp(work);
		return 0;
	}

	ksmbd_close_tree_conn_fds(work);
	ksmbd_tree_conn_disconnect(sess, tcon);
	return 0;
}

/**
 * smb2_session_logoff() - handler for session log off request
 * @work:	smb work containing request buffer
 *
 * Return:      0
 */
int smb2_session_logoff(struct ksmbd_work *work)
{
	struct ksmbd_conn *conn = work->conn;
	struct smb2_logoff_rsp *rsp = work->response_buf;
	struct ksmbd_session *sess = work->sess;

	rsp->StructureSize = cpu_to_le16(4);
	inc_rfc1001_len(rsp, 4);

	ksmbd_debug(SMB, "request\n");

	/* Got a valid session, set connection state */
	WARN_ON(sess->conn != conn);

	/* setting CifsExiting here may race with start_tcp_sess */
	ksmbd_conn_set_need_reconnect(work);
	ksmbd_close_session_fds(work);
	ksmbd_conn_wait_idle(conn);

	if (ksmbd_tree_conn_session_logoff(sess)) {
		struct smb2_logoff_req *req = work->request_buf;

		ksmbd_debug(SMB, "Invalid tid %d\n", req->hdr.Id.SyncId.TreeId);
		rsp->hdr.Status = STATUS_NETWORK_NAME_DELETED;
		smb2_set_err_rsp(work);
		return 0;
	}

	ksmbd_destroy_file_table(&sess->file_table);
	sess->state = SMB2_SESSION_EXPIRED;

	ksmbd_free_user(sess->user);
	sess->user = NULL;

	/* let start_tcp_sess free connection info now */
	ksmbd_conn_set_need_negotiate(work);
	return 0;
}

/**
 * create_smb2_pipe() - create IPC pipe
 * @work:	smb work containing request buffer
 *
 * Return:      0 on success, otherwise error
 */
static noinline int create_smb2_pipe(struct ksmbd_work *work)
{
	struct smb2_create_rsp *rsp = work->response_buf;
	struct smb2_create_req *req = work->request_buf;
	int id;
	int err;
	char *name;

	name = smb_strndup_from_utf16(req->Buffer, le16_to_cpu(req->NameLength),
				      1, work->conn->local_nls);
	if (IS_ERR(name)) {
		rsp->hdr.Status = STATUS_NO_MEMORY;
		err = PTR_ERR(name);
		goto out;
	}

	id = ksmbd_session_rpc_open(work->sess, name);
	if (id < 0) {
		pr_err("Unable to open RPC pipe: %d\n", id);
		err = id;
		goto out;
	}

	rsp->hdr.Status = STATUS_SUCCESS;
	rsp->StructureSize = cpu_to_le16(89);
	rsp->OplockLevel = SMB2_OPLOCK_LEVEL_NONE;
	rsp->Reserved = 0;
	rsp->CreateAction = cpu_to_le32(FILE_OPENED);

	rsp->CreationTime = cpu_to_le64(0);
	rsp->LastAccessTime = cpu_to_le64(0);
	rsp->ChangeTime = cpu_to_le64(0);
	rsp->AllocationSize = cpu_to_le64(0);
	rsp->EndofFile = cpu_to_le64(0);
	rsp->FileAttributes = ATTR_NORMAL_LE;
	rsp->Reserved2 = 0;
	rsp->VolatileFileId = cpu_to_le64(id);
	rsp->PersistentFileId = 0;
	rsp->CreateContextsOffset = 0;
	rsp->CreateContextsLength = 0;

	inc_rfc1001_len(rsp, 88); /* StructureSize - 1*/
	kfree(name);
	return 0;

out:
	switch (err) {
	case -EINVAL:
		rsp->hdr.Status = STATUS_INVALID_PARAMETER;
		break;
	case -ENOSPC:
	case -ENOMEM:
		rsp->hdr.Status = STATUS_NO_MEMORY;
		break;
	}

	if (!IS_ERR(name))
		kfree(name);

	smb2_set_err_rsp(work);
	return err;
}

/**
 * smb2_set_ea() - handler for setting extended attributes using set
 *		info command
 * @eabuf:	set info command buffer
 * @buf_len:	set info command buffer length
 * @path:	dentry path for get ea
 *
 * Return:	0 on success, otherwise error
 */
static int smb2_set_ea(struct smb2_ea_info *eabuf, unsigned int buf_len,
		       struct path *path)
{
	struct user_namespace *user_ns = mnt_user_ns(path->mnt);
	char *attr_name = NULL, *value;
	int rc = 0;
	unsigned int next = 0;

	if (buf_len < sizeof(struct smb2_ea_info) + eabuf->EaNameLength +
			le16_to_cpu(eabuf->EaValueLength))
		return -EINVAL;

	attr_name = kmalloc(XATTR_NAME_MAX + 1, GFP_KERNEL);
	if (!attr_name)
		return -ENOMEM;

	do {
		if (!eabuf->EaNameLength)
			goto next;

		ksmbd_debug(SMB,
			    "name : <%s>, name_len : %u, value_len : %u, next : %u\n",
			    eabuf->name, eabuf->EaNameLength,
			    le16_to_cpu(eabuf->EaValueLength),
			    le32_to_cpu(eabuf->NextEntryOffset));

		if (eabuf->EaNameLength >
		    (XATTR_NAME_MAX - XATTR_USER_PREFIX_LEN)) {
			rc = -EINVAL;
			break;
		}

		memcpy(attr_name, XATTR_USER_PREFIX, XATTR_USER_PREFIX_LEN);
		memcpy(&attr_name[XATTR_USER_PREFIX_LEN], eabuf->name,
		       eabuf->EaNameLength);
		attr_name[XATTR_USER_PREFIX_LEN + eabuf->EaNameLength] = '\0';
		value = (char *)&eabuf->name + eabuf->EaNameLength + 1;

		if (!eabuf->EaValueLength) {
			rc = ksmbd_vfs_casexattr_len(user_ns,
						     path->dentry,
						     attr_name,
						     XATTR_USER_PREFIX_LEN +
						     eabuf->EaNameLength);

			/* delete the EA only when it exits */
			if (rc > 0) {
				rc = ksmbd_vfs_remove_xattr(user_ns,
							    path->dentry,
							    attr_name);

				if (rc < 0) {
					ksmbd_debug(SMB,
						    "remove xattr failed(%d)\n",
						    rc);
					break;
				}
			}

			/* if the EA doesn't exist, just do nothing. */
			rc = 0;
		} else {
			rc = ksmbd_vfs_setxattr(user_ns,
						path->dentry, attr_name, value,
						le16_to_cpu(eabuf->EaValueLength), 0);
			if (rc < 0) {
				ksmbd_debug(SMB,
					    "ksmbd_vfs_setxattr is failed(%d)\n",
					    rc);
				break;
			}
		}

next:
		next = le32_to_cpu(eabuf->NextEntryOffset);
		if (next == 0 || buf_len < next)
			break;
		buf_len -= next;
		eabuf = (struct smb2_ea_info *)((char *)eabuf + next);
		if (next < (u32)eabuf->EaNameLength + le16_to_cpu(eabuf->EaValueLength))
			break;

	} while (next != 0);

	kfree(attr_name);
	return rc;
}

static noinline int smb2_set_stream_name_xattr(struct path *path,
					       struct ksmbd_file *fp,
					       char *stream_name, int s_type)
{
	struct user_namespace *user_ns = mnt_user_ns(path->mnt);
	size_t xattr_stream_size;
	char *xattr_stream_name;
	int rc;

	rc = ksmbd_vfs_xattr_stream_name(stream_name,
					 &xattr_stream_name,
					 &xattr_stream_size,
					 s_type);
	if (rc)
		return rc;

	fp->stream.name = xattr_stream_name;
	fp->stream.size = xattr_stream_size;

	/* Check if there is stream prefix in xattr space */
	rc = ksmbd_vfs_casexattr_len(user_ns,
				     path->dentry,
				     xattr_stream_name,
				     xattr_stream_size);
	if (rc >= 0)
		return 0;

	if (fp->cdoption == FILE_OPEN_LE) {
		ksmbd_debug(SMB, "XATTR stream name lookup failed: %d\n", rc);
		return -EBADF;
	}

	rc = ksmbd_vfs_setxattr(user_ns, path->dentry,
				xattr_stream_name, NULL, 0, 0);
	if (rc < 0)
		pr_err("Failed to store XATTR stream name :%d\n", rc);
	return 0;
}

static int smb2_remove_smb_xattrs(struct path *path)
{
	struct user_namespace *user_ns = mnt_user_ns(path->mnt);
	char *name, *xattr_list = NULL;
	ssize_t xattr_list_len;
	int err = 0;

	xattr_list_len = ksmbd_vfs_listxattr(path->dentry, &xattr_list);
	if (xattr_list_len < 0) {
		goto out;
	} else if (!xattr_list_len) {
		ksmbd_debug(SMB, "empty xattr in the file\n");
		goto out;
	}

	for (name = xattr_list; name - xattr_list < xattr_list_len;
			name += strlen(name) + 1) {
		ksmbd_debug(SMB, "%s, len %zd\n", name, strlen(name));

		if (strncmp(name, XATTR_USER_PREFIX, XATTR_USER_PREFIX_LEN) &&
		    strncmp(&name[XATTR_USER_PREFIX_LEN], DOS_ATTRIBUTE_PREFIX,
			    DOS_ATTRIBUTE_PREFIX_LEN) &&
		    strncmp(&name[XATTR_USER_PREFIX_LEN], STREAM_PREFIX, STREAM_PREFIX_LEN))
			continue;

		err = ksmbd_vfs_remove_xattr(user_ns, path->dentry, name);
		if (err)
			ksmbd_debug(SMB, "remove xattr failed : %s\n", name);
	}
out:
	kvfree(xattr_list);
	return err;
}

static int smb2_create_truncate(struct path *path)
{
	int rc = vfs_truncate(path, 0);

	if (rc) {
		pr_err("vfs_truncate failed, rc %d\n", rc);
		return rc;
	}

	rc = smb2_remove_smb_xattrs(path);
	if (rc == -EOPNOTSUPP)
		rc = 0;
	if (rc)
		ksmbd_debug(SMB,
			    "ksmbd_truncate_stream_name_xattr failed, rc %d\n",
			    rc);
	return rc;
}

static void smb2_new_xattrs(struct ksmbd_tree_connect *tcon, struct path *path,
			    struct ksmbd_file *fp)
{
	struct xattr_dos_attrib da = {0};
	int rc;

	if (!test_share_config_flag(tcon->share_conf,
				    KSMBD_SHARE_FLAG_STORE_DOS_ATTRS))
		return;

	da.version = 4;
	da.attr = le32_to_cpu(fp->f_ci->m_fattr);
	da.itime = da.create_time = fp->create_time;
	da.flags = XATTR_DOSINFO_ATTRIB | XATTR_DOSINFO_CREATE_TIME |
		XATTR_DOSINFO_ITIME;

	rc = ksmbd_vfs_set_dos_attrib_xattr(mnt_user_ns(path->mnt),
					    path->dentry, &da);
	if (rc)
		ksmbd_debug(SMB, "failed to store file attribute into xattr\n");
}

static void smb2_update_xattrs(struct ksmbd_tree_connect *tcon,
			       struct path *path, struct ksmbd_file *fp)
{
	struct xattr_dos_attrib da;
	int rc;

	fp->f_ci->m_fattr &= ~(ATTR_HIDDEN_LE | ATTR_SYSTEM_LE);

	/* get FileAttributes from XATTR_NAME_DOS_ATTRIBUTE */
	if (!test_share_config_flag(tcon->share_conf,
				    KSMBD_SHARE_FLAG_STORE_DOS_ATTRS))
		return;

	rc = ksmbd_vfs_get_dos_attrib_xattr(mnt_user_ns(path->mnt),
					    path->dentry, &da);
	if (rc > 0) {
		fp->f_ci->m_fattr = cpu_to_le32(da.attr);
		fp->create_time = da.create_time;
		fp->itime = da.itime;
	}
}

static int smb2_creat(struct ksmbd_work *work, struct path *path, char *name,
		      int open_flags, umode_t posix_mode, bool is_dir)
{
	struct ksmbd_tree_connect *tcon = work->tcon;
	struct ksmbd_share_config *share = tcon->share_conf;
	umode_t mode;
	int rc;

	if (!(open_flags & O_CREAT))
		return -EBADF;

	ksmbd_debug(SMB, "file does not exist, so creating\n");
	if (is_dir == true) {
		ksmbd_debug(SMB, "creating directory\n");

		mode = share_config_directory_mode(share, posix_mode);
		rc = ksmbd_vfs_mkdir(work, name, mode);
		if (rc)
			return rc;
	} else {
		ksmbd_debug(SMB, "creating regular file\n");

		mode = share_config_create_mode(share, posix_mode);
		rc = ksmbd_vfs_create(work, name, mode);
		if (rc)
			return rc;
	}

	rc = ksmbd_vfs_kern_path(work, name, 0, path, 0);
	if (rc) {
		pr_err("cannot get linux path (%s), err = %d\n",
		       name, rc);
		return rc;
	}
	return 0;
}

static int smb2_create_sd_buffer(struct ksmbd_work *work,
				 struct smb2_create_req *req,
				 struct path *path)
{
	struct create_context *context;
	struct create_sd_buf_req *sd_buf;

	if (!req->CreateContextsOffset)
		return -ENOENT;

	/* Parse SD BUFFER create contexts */
	context = smb2_find_context_vals(req, SMB2_CREATE_SD_BUFFER);
	if (!context)
		return -ENOENT;
	else if (IS_ERR(context))
		return PTR_ERR(context);

	ksmbd_debug(SMB,
		    "Set ACLs using SMB2_CREATE_SD_BUFFER context\n");
	sd_buf = (struct create_sd_buf_req *)context;
	if (le16_to_cpu(context->DataOffset) +
	    le32_to_cpu(context->DataLength) <
	    sizeof(struct create_sd_buf_req))
		return -EINVAL;
	return set_info_sec(work->conn, work->tcon, path, &sd_buf->ntsd,
			    le32_to_cpu(sd_buf->ccontext.DataLength), true);
}

static void ksmbd_acls_fattr(struct smb_fattr *fattr,
			     struct user_namespace *mnt_userns,
			     struct inode *inode)
{
	fattr->cf_uid = i_uid_into_mnt(mnt_userns, inode);
	fattr->cf_gid = i_gid_into_mnt(mnt_userns, inode);
	fattr->cf_mode = inode->i_mode;
	fattr->cf_acls = NULL;
	fattr->cf_dacls = NULL;

	if (IS_ENABLED(CONFIG_FS_POSIX_ACL)) {
		fattr->cf_acls = get_acl(inode, ACL_TYPE_ACCESS);
		if (S_ISDIR(inode->i_mode))
			fattr->cf_dacls = get_acl(inode, ACL_TYPE_DEFAULT);
	}
}

/**
 * smb2_open() - handler for smb file open request
 * @work:	smb work containing request buffer
 *
 * Return:      0 on success, otherwise error
 */
int smb2_open(struct ksmbd_work *work)
{
	struct ksmbd_conn *conn = work->conn;
	struct ksmbd_session *sess = work->sess;
	struct ksmbd_tree_connect *tcon = work->tcon;
	struct smb2_create_req *req;
	struct smb2_create_rsp *rsp, *rsp_org;
	struct path path;
	struct ksmbd_share_config *share = tcon->share_conf;
	struct ksmbd_file *fp = NULL;
	struct file *filp = NULL;
	struct user_namespace *user_ns = NULL;
	struct kstat stat;
	struct create_context *context;
	struct lease_ctx_info *lc = NULL;
	struct create_ea_buf_req *ea_buf = NULL;
	struct oplock_info *opinfo;
	__le32 *next_ptr = NULL;
	int req_op_level = 0, open_flags = 0, may_flags = 0, file_info = 0;
	int rc = 0;
	int contxt_cnt = 0, query_disk_id = 0;
	int maximal_access_ctxt = 0, posix_ctxt = 0;
	int s_type = 0;
	int next_off = 0;
	char *name = NULL;
	char *stream_name = NULL;
	bool file_present = false, created = false, already_permitted = false;
	int share_ret, need_truncate = 0;
	u64 time;
	umode_t posix_mode = 0;
	__le32 daccess, maximal_access = 0;

	rsp_org = work->response_buf;
	WORK_BUFFERS(work, req, rsp);

	if (req->hdr.NextCommand && !work->next_smb2_rcv_hdr_off &&
	    (req->hdr.Flags & SMB2_FLAGS_RELATED_OPERATIONS)) {
		ksmbd_debug(SMB, "invalid flag in chained command\n");
		rsp->hdr.Status = STATUS_INVALID_PARAMETER;
		smb2_set_err_rsp(work);
		return -EINVAL;
	}

	if (test_share_config_flag(share, KSMBD_SHARE_FLAG_PIPE)) {
		ksmbd_debug(SMB, "IPC pipe create request\n");
		return create_smb2_pipe(work);
	}

	if (req->NameLength) {
		if ((req->CreateOptions & FILE_DIRECTORY_FILE_LE) &&
		    *(char *)req->Buffer == '\\') {
			pr_err("not allow directory name included leading slash\n");
			rc = -EINVAL;
			goto err_out1;
		}

		name = smb2_get_name(share,
				     req->Buffer,
				     le16_to_cpu(req->NameLength),
				     work->conn->local_nls);
		if (IS_ERR(name)) {
			rc = PTR_ERR(name);
			if (rc != -ENOMEM)
				rc = -ENOENT;
			name = NULL;
			goto err_out1;
		}

		ksmbd_debug(SMB, "converted name = %s\n", name);
		if (strchr(name, ':')) {
			if (!test_share_config_flag(work->tcon->share_conf,
						    KSMBD_SHARE_FLAG_STREAMS)) {
				rc = -EBADF;
				goto err_out1;
			}
			rc = parse_stream_name(name, &stream_name, &s_type);
			if (rc < 0)
				goto err_out1;
		}

		rc = ksmbd_validate_filename(name);
		if (rc < 0)
			goto err_out1;

		if (ksmbd_share_veto_filename(share, name)) {
			rc = -ENOENT;
			ksmbd_debug(SMB, "Reject open(), vetoed file: %s\n",
				    name);
			goto err_out1;
		}
	} else {
		name = kstrdup("", GFP_KERNEL);
		if (!name) {
			rc = -ENOMEM;
			goto err_out1;
		}
	}

	req_op_level = req->RequestedOplockLevel;
	if (req_op_level == SMB2_OPLOCK_LEVEL_LEASE)
		lc = parse_lease_state(req);

	if (le32_to_cpu(req->ImpersonationLevel) > le32_to_cpu(IL_DELEGATE_LE)) {
		pr_err("Invalid impersonationlevel : 0x%x\n",
		       le32_to_cpu(req->ImpersonationLevel));
		rc = -EIO;
		rsp->hdr.Status = STATUS_BAD_IMPERSONATION_LEVEL;
		goto err_out1;
	}

	if (req->CreateOptions && !(req->CreateOptions & CREATE_OPTIONS_MASK)) {
		pr_err("Invalid create options : 0x%x\n",
		       le32_to_cpu(req->CreateOptions));
		rc = -EINVAL;
		goto err_out1;
	} else {
		if (req->CreateOptions & FILE_SEQUENTIAL_ONLY_LE &&
		    req->CreateOptions & FILE_RANDOM_ACCESS_LE)
			req->CreateOptions = ~(FILE_SEQUENTIAL_ONLY_LE);

		if (req->CreateOptions &
		    (FILE_OPEN_BY_FILE_ID_LE | CREATE_TREE_CONNECTION |
		     FILE_RESERVE_OPFILTER_LE)) {
			rc = -EOPNOTSUPP;
			goto err_out1;
		}

		if (req->CreateOptions & FILE_DIRECTORY_FILE_LE) {
			if (req->CreateOptions & FILE_NON_DIRECTORY_FILE_LE) {
				rc = -EINVAL;
				goto err_out1;
			} else if (req->CreateOptions & FILE_NO_COMPRESSION_LE) {
				req->CreateOptions = ~(FILE_NO_COMPRESSION_LE);
			}
		}
	}

	if (le32_to_cpu(req->CreateDisposition) >
	    le32_to_cpu(FILE_OVERWRITE_IF_LE)) {
		pr_err("Invalid create disposition : 0x%x\n",
		       le32_to_cpu(req->CreateDisposition));
		rc = -EINVAL;
		goto err_out1;
	}

	if (!(req->DesiredAccess & DESIRED_ACCESS_MASK)) {
		pr_err("Invalid desired access : 0x%x\n",
		       le32_to_cpu(req->DesiredAccess));
		rc = -EACCES;
		goto err_out1;
	}

	if (req->FileAttributes && !(req->FileAttributes & ATTR_MASK_LE)) {
		pr_err("Invalid file attribute : 0x%x\n",
		       le32_to_cpu(req->FileAttributes));
		rc = -EINVAL;
		goto err_out1;
	}

	if (req->CreateContextsOffset) {
		/* Parse non-durable handle create contexts */
		context = smb2_find_context_vals(req, SMB2_CREATE_EA_BUFFER);
		if (IS_ERR(context)) {
			rc = PTR_ERR(context);
			goto err_out1;
		} else if (context) {
			ea_buf = (struct create_ea_buf_req *)context;
			if (le16_to_cpu(context->DataOffset) +
			    le32_to_cpu(context->DataLength) <
			    sizeof(struct create_ea_buf_req)) {
				rc = -EINVAL;
				goto err_out1;
			}
			if (req->CreateOptions & FILE_NO_EA_KNOWLEDGE_LE) {
				rsp->hdr.Status = STATUS_ACCESS_DENIED;
				rc = -EACCES;
				goto err_out1;
			}
		}

		context = smb2_find_context_vals(req,
						 SMB2_CREATE_QUERY_MAXIMAL_ACCESS_REQUEST);
		if (IS_ERR(context)) {
			rc = PTR_ERR(context);
			goto err_out1;
		} else if (context) {
			ksmbd_debug(SMB,
				    "get query maximal access context\n");
			maximal_access_ctxt = 1;
		}

		context = smb2_find_context_vals(req,
						 SMB2_CREATE_TIMEWARP_REQUEST);
		if (IS_ERR(context)) {
			rc = PTR_ERR(context);
			goto err_out1;
		} else if (context) {
			ksmbd_debug(SMB, "get timewarp context\n");
			rc = -EBADF;
			goto err_out1;
		}

		if (tcon->posix_extensions) {
			context = smb2_find_context_vals(req,
							 SMB2_CREATE_TAG_POSIX);
			if (IS_ERR(context)) {
				rc = PTR_ERR(context);
				goto err_out1;
			} else if (context) {
				struct create_posix *posix =
					(struct create_posix *)context;
				if (le16_to_cpu(context->DataOffset) +
				    le32_to_cpu(context->DataLength) <
				    sizeof(struct create_posix)) {
					rc = -EINVAL;
					goto err_out1;
				}
				ksmbd_debug(SMB, "get posix context\n");

				posix_mode = le32_to_cpu(posix->Mode);
				posix_ctxt = 1;
			}
		}
	}

	if (ksmbd_override_fsids(work)) {
		rc = -ENOMEM;
		goto err_out1;
	}

	rc = ksmbd_vfs_kern_path(work, name, LOOKUP_NO_SYMLINKS, &path, 1);
	if (!rc) {
		if (req->CreateOptions & FILE_DELETE_ON_CLOSE_LE) {
			/*
			 * If file exists with under flags, return access
			 * denied error.
			 */
			if (req->CreateDisposition == FILE_OVERWRITE_IF_LE ||
			    req->CreateDisposition == FILE_OPEN_IF_LE) {
				rc = -EACCES;
				path_put(&path);
				goto err_out;
			}

			if (!test_tree_conn_flag(tcon, KSMBD_TREE_CONN_FLAG_WRITABLE)) {
				ksmbd_debug(SMB,
					    "User does not have write permission\n");
				rc = -EACCES;
				path_put(&path);
				goto err_out;
			}
		} else if (d_is_symlink(path.dentry)) {
			rc = -EACCES;
			path_put(&path);
			goto err_out;
		}
	}

	if (rc) {
		if (rc != -ENOENT)
			goto err_out;
		ksmbd_debug(SMB, "can not get linux path for %s, rc = %d\n",
			    name, rc);
		rc = 0;
	} else {
		file_present = true;
		user_ns = mnt_user_ns(path.mnt);
		generic_fillattr(user_ns, d_inode(path.dentry), &stat);
	}
	if (stream_name) {
		if (req->CreateOptions & FILE_DIRECTORY_FILE_LE) {
			if (s_type == DATA_STREAM) {
				rc = -EIO;
				rsp->hdr.Status = STATUS_NOT_A_DIRECTORY;
			}
		} else {
			if (S_ISDIR(stat.mode) && s_type == DATA_STREAM) {
				rc = -EIO;
				rsp->hdr.Status = STATUS_FILE_IS_A_DIRECTORY;
			}
		}

		if (req->CreateOptions & FILE_DIRECTORY_FILE_LE &&
		    req->FileAttributes & ATTR_NORMAL_LE) {
			rsp->hdr.Status = STATUS_NOT_A_DIRECTORY;
			rc = -EIO;
		}

		if (rc < 0)
			goto err_out;
	}

	if (file_present && req->CreateOptions & FILE_NON_DIRECTORY_FILE_LE &&
	    S_ISDIR(stat.mode) && !(req->CreateOptions & FILE_DELETE_ON_CLOSE_LE)) {
		ksmbd_debug(SMB, "open() argument is a directory: %s, %x\n",
			    name, req->CreateOptions);
		rsp->hdr.Status = STATUS_FILE_IS_A_DIRECTORY;
		rc = -EIO;
		goto err_out;
	}

	if (file_present && (req->CreateOptions & FILE_DIRECTORY_FILE_LE) &&
	    !(req->CreateDisposition == FILE_CREATE_LE) &&
	    !S_ISDIR(stat.mode)) {
		rsp->hdr.Status = STATUS_NOT_A_DIRECTORY;
		rc = -EIO;
		goto err_out;
	}

	if (!stream_name && file_present &&
	    req->CreateDisposition == FILE_CREATE_LE) {
		rc = -EEXIST;
		goto err_out;
	}

	daccess = smb_map_generic_desired_access(req->DesiredAccess);

	if (file_present && !(req->CreateOptions & FILE_DELETE_ON_CLOSE_LE)) {
		rc = smb_check_perm_dacl(conn, &path, &daccess,
					 sess->user->uid);
		if (rc)
			goto err_out;
	}

	if (daccess & FILE_MAXIMAL_ACCESS_LE) {
		if (!file_present) {
			daccess = cpu_to_le32(GENERIC_ALL_FLAGS);
		} else {
			rc = ksmbd_vfs_query_maximal_access(user_ns,
							    path.dentry,
							    &daccess);
			if (rc)
				goto err_out;
			already_permitted = true;
		}
		maximal_access = daccess;
	}

	open_flags = smb2_create_open_flags(file_present, daccess,
					    req->CreateDisposition,
					    &may_flags);

	if (!test_tree_conn_flag(tcon, KSMBD_TREE_CONN_FLAG_WRITABLE)) {
		if (open_flags & O_CREAT) {
			ksmbd_debug(SMB,
				    "User does not have write permission\n");
			rc = -EACCES;
			goto err_out;
		}
	}

	/*create file if not present */
	if (!file_present) {
		rc = smb2_creat(work, &path, name, open_flags, posix_mode,
				req->CreateOptions & FILE_DIRECTORY_FILE_LE);
		if (rc) {
			if (rc == -ENOENT) {
				rc = -EIO;
				rsp->hdr.Status = STATUS_OBJECT_PATH_NOT_FOUND;
			}
			goto err_out;
		}

		created = true;
		user_ns = mnt_user_ns(path.mnt);
		if (ea_buf) {
			if (le32_to_cpu(ea_buf->ccontext.DataLength) <
			    sizeof(struct smb2_ea_info)) {
				rc = -EINVAL;
				goto err_out;
			}

			rc = smb2_set_ea(&ea_buf->ea,
					 le32_to_cpu(ea_buf->ccontext.DataLength),
					 &path);
			if (rc == -EOPNOTSUPP)
				rc = 0;
			else if (rc)
				goto err_out;
		}
	} else if (!already_permitted) {
		/* FILE_READ_ATTRIBUTE is allowed without inode_permission,
		 * because execute(search) permission on a parent directory,
		 * is already granted.
		 */
		if (daccess & ~(FILE_READ_ATTRIBUTES_LE | FILE_READ_CONTROL_LE)) {
			rc = inode_permission(user_ns,
					      d_inode(path.dentry),
					      may_flags);
			if (rc)
				goto err_out;

			if ((daccess & FILE_DELETE_LE) ||
			    (req->CreateOptions & FILE_DELETE_ON_CLOSE_LE)) {
				rc = ksmbd_vfs_may_delete(user_ns,
							  path.dentry);
				if (rc)
					goto err_out;
			}
		}
	}

	rc = ksmbd_query_inode_status(d_inode(path.dentry->d_parent));
	if (rc == KSMBD_INODE_STATUS_PENDING_DELETE) {
		rc = -EBUSY;
		goto err_out;
	}

	rc = 0;
	filp = dentry_open(&path, open_flags, current_cred());
	if (IS_ERR(filp)) {
		rc = PTR_ERR(filp);
		pr_err("dentry open for dir failed, rc %d\n", rc);
		goto err_out;
	}

	if (file_present) {
		if (!(open_flags & O_TRUNC))
			file_info = FILE_OPENED;
		else
			file_info = FILE_OVERWRITTEN;

		if ((req->CreateDisposition & FILE_CREATE_MASK_LE) ==
		    FILE_SUPERSEDE_LE)
			file_info = FILE_SUPERSEDED;
	} else if (open_flags & O_CREAT) {
		file_info = FILE_CREATED;
	}

	ksmbd_vfs_set_fadvise(filp, req->CreateOptions);

	/* Obtain Volatile-ID */
	fp = ksmbd_open_fd(work, filp);
	if (IS_ERR(fp)) {
		fput(filp);
		rc = PTR_ERR(fp);
		fp = NULL;
		goto err_out;
	}

	/* Get Persistent-ID */
	ksmbd_open_durable_fd(fp);
	if (!has_file_id(fp->persistent_id)) {
		rc = -ENOMEM;
		goto err_out;
	}

	fp->filename = name;
	fp->cdoption = req->CreateDisposition;
	fp->daccess = daccess;
	fp->saccess = req->ShareAccess;
	fp->coption = req->CreateOptions;

	/* Set default windows and posix acls if creating new file */
	if (created) {
		int posix_acl_rc;
		struct inode *inode = d_inode(path.dentry);

		posix_acl_rc = ksmbd_vfs_inherit_posix_acl(user_ns,
							   inode,
							   d_inode(path.dentry->d_parent));
		if (posix_acl_rc)
			ksmbd_debug(SMB, "inherit posix acl failed : %d\n", posix_acl_rc);

		if (test_share_config_flag(work->tcon->share_conf,
					   KSMBD_SHARE_FLAG_ACL_XATTR)) {
			rc = smb_inherit_dacl(conn, &path, sess->user->uid,
					      sess->user->gid);
		}

		if (rc) {
			rc = smb2_create_sd_buffer(work, req, &path);
			if (rc) {
				if (posix_acl_rc)
					ksmbd_vfs_set_init_posix_acl(user_ns,
								     inode);

				if (test_share_config_flag(work->tcon->share_conf,
							   KSMBD_SHARE_FLAG_ACL_XATTR)) {
					struct smb_fattr fattr;
					struct smb_ntsd *pntsd;
					int pntsd_size, ace_num = 0;

					ksmbd_acls_fattr(&fattr, user_ns, inode);
					if (fattr.cf_acls)
						ace_num = fattr.cf_acls->a_count;
					if (fattr.cf_dacls)
						ace_num += fattr.cf_dacls->a_count;

					pntsd = kmalloc(sizeof(struct smb_ntsd) +
							sizeof(struct smb_sid) * 3 +
							sizeof(struct smb_acl) +
							sizeof(struct smb_ace) * ace_num * 2,
							GFP_KERNEL);
					if (!pntsd)
						goto err_out;

					rc = build_sec_desc(user_ns,
							    pntsd, NULL,
							    OWNER_SECINFO |
							    GROUP_SECINFO |
							    DACL_SECINFO,
							    &pntsd_size, &fattr);
					posix_acl_release(fattr.cf_acls);
					posix_acl_release(fattr.cf_dacls);

					rc = ksmbd_vfs_set_sd_xattr(conn,
								    user_ns,
								    path.dentry,
								    pntsd,
								    pntsd_size);
					kfree(pntsd);
					if (rc)
						pr_err("failed to store ntacl in xattr : %d\n",
						       rc);
				}
			}
		}
		rc = 0;
	}

	if (stream_name) {
		rc = smb2_set_stream_name_xattr(&path,
						fp,
						stream_name,
						s_type);
		if (rc)
			goto err_out;
		file_info = FILE_CREATED;
	}

	fp->attrib_only = !(req->DesiredAccess & ~(FILE_READ_ATTRIBUTES_LE |
			FILE_WRITE_ATTRIBUTES_LE | FILE_SYNCHRONIZE_LE));
	if (!S_ISDIR(file_inode(filp)->i_mode) && open_flags & O_TRUNC &&
	    !fp->attrib_only && !stream_name) {
		smb_break_all_oplock(work, fp);
		need_truncate = 1;
	}

	/* fp should be searchable through ksmbd_inode.m_fp_list
	 * after daccess, saccess, attrib_only, and stream are
	 * initialized.
	 */
	write_lock(&fp->f_ci->m_lock);
	list_add(&fp->node, &fp->f_ci->m_fp_list);
	write_unlock(&fp->f_ci->m_lock);

	rc = ksmbd_vfs_getattr(&path, &stat);
	if (rc) {
		generic_fillattr(user_ns, d_inode(path.dentry), &stat);
		rc = 0;
	}

	/* Check delete pending among previous fp before oplock break */
	if (ksmbd_inode_pending_delete(fp)) {
		rc = -EBUSY;
		goto err_out;
	}

	share_ret = ksmbd_smb_check_shared_mode(fp->filp, fp);
	if (!test_share_config_flag(work->tcon->share_conf, KSMBD_SHARE_FLAG_OPLOCKS) ||
	    (req_op_level == SMB2_OPLOCK_LEVEL_LEASE &&
	     !(conn->vals->capabilities & SMB2_GLOBAL_CAP_LEASING))) {
		if (share_ret < 0 && !S_ISDIR(file_inode(fp->filp)->i_mode)) {
			rc = share_ret;
			goto err_out;
		}
	} else {
		if (req_op_level == SMB2_OPLOCK_LEVEL_LEASE) {
			req_op_level = smb2_map_lease_to_oplock(lc->req_state);
			ksmbd_debug(SMB,
				    "lease req for(%s) req oplock state 0x%x, lease state 0x%x\n",
				    name, req_op_level, lc->req_state);
			rc = find_same_lease_key(sess, fp->f_ci, lc);
			if (rc)
				goto err_out;
		} else if (open_flags == O_RDONLY &&
			   (req_op_level == SMB2_OPLOCK_LEVEL_BATCH ||
			    req_op_level == SMB2_OPLOCK_LEVEL_EXCLUSIVE))
			req_op_level = SMB2_OPLOCK_LEVEL_II;

		rc = smb_grant_oplock(work, req_op_level,
				      fp->persistent_id, fp,
				      le32_to_cpu(req->hdr.Id.SyncId.TreeId),
				      lc, share_ret);
		if (rc < 0)
			goto err_out;
	}

	if (req->CreateOptions & FILE_DELETE_ON_CLOSE_LE)
		ksmbd_fd_set_delete_on_close(fp, file_info);

	if (need_truncate) {
		rc = smb2_create_truncate(&path);
		if (rc)
			goto err_out;
	}

	if (req->CreateContextsOffset) {
		struct create_alloc_size_req *az_req;

		az_req = (struct create_alloc_size_req *)smb2_find_context_vals(req,
					SMB2_CREATE_ALLOCATION_SIZE);
		if (IS_ERR(az_req)) {
			rc = PTR_ERR(az_req);
			goto err_out;
		} else if (az_req) {
			loff_t alloc_size;
			int err;

			if (le16_to_cpu(az_req->ccontext.DataOffset) +
			    le32_to_cpu(az_req->ccontext.DataLength) <
			    sizeof(struct create_alloc_size_req)) {
				rc = -EINVAL;
				goto err_out;
			}
			alloc_size = le64_to_cpu(az_req->AllocationSize);
			ksmbd_debug(SMB,
				    "request smb2 create allocate size : %llu\n",
				    alloc_size);
			smb_break_all_levII_oplock(work, fp, 1);
			err = vfs_fallocate(fp->filp, FALLOC_FL_KEEP_SIZE, 0,
					    alloc_size);
			if (err < 0)
				ksmbd_debug(SMB,
					    "vfs_fallocate is failed : %d\n",
					    err);
		}

		context = smb2_find_context_vals(req, SMB2_CREATE_QUERY_ON_DISK_ID);
		if (IS_ERR(context)) {
			rc = PTR_ERR(context);
			goto err_out;
		} else if (context) {
			ksmbd_debug(SMB, "get query on disk id context\n");
			query_disk_id = 1;
		}
	}

	if (stat.result_mask & STATX_BTIME)
		fp->create_time = ksmbd_UnixTimeToNT(stat.btime);
	else
		fp->create_time = ksmbd_UnixTimeToNT(stat.ctime);
	if (req->FileAttributes || fp->f_ci->m_fattr == 0)
		fp->f_ci->m_fattr =
			cpu_to_le32(smb2_get_dos_mode(&stat, le32_to_cpu(req->FileAttributes)));

	if (!created)
		smb2_update_xattrs(tcon, &path, fp);
	else
		smb2_new_xattrs(tcon, &path, fp);

	memcpy(fp->client_guid, conn->ClientGUID, SMB2_CLIENT_GUID_SIZE);

	generic_fillattr(user_ns, file_inode(fp->filp),
			 &stat);

	rsp->StructureSize = cpu_to_le16(89);
	rcu_read_lock();
	opinfo = rcu_dereference(fp->f_opinfo);
	rsp->OplockLevel = opinfo != NULL ? opinfo->level : 0;
	rcu_read_unlock();
	rsp->Reserved = 0;
	rsp->CreateAction = cpu_to_le32(file_info);
	rsp->CreationTime = cpu_to_le64(fp->create_time);
	time = ksmbd_UnixTimeToNT(stat.atime);
	rsp->LastAccessTime = cpu_to_le64(time);
	time = ksmbd_UnixTimeToNT(stat.mtime);
	rsp->LastWriteTime = cpu_to_le64(time);
	time = ksmbd_UnixTimeToNT(stat.ctime);
	rsp->ChangeTime = cpu_to_le64(time);
	rsp->AllocationSize = S_ISDIR(stat.mode) ? 0 :
		cpu_to_le64(stat.blocks << 9);
	rsp->EndofFile = S_ISDIR(stat.mode) ? 0 : cpu_to_le64(stat.size);
	rsp->FileAttributes = fp->f_ci->m_fattr;

	rsp->Reserved2 = 0;

	rsp->PersistentFileId = cpu_to_le64(fp->persistent_id);
	rsp->VolatileFileId = cpu_to_le64(fp->volatile_id);

	rsp->CreateContextsOffset = 0;
	rsp->CreateContextsLength = 0;
	inc_rfc1001_len(rsp_org, 88); /* StructureSize - 1*/

	/* If lease is request send lease context response */
	if (opinfo && opinfo->is_lease) {
		struct create_context *lease_ccontext;

		ksmbd_debug(SMB, "lease granted on(%s) lease state 0x%x\n",
			    name, opinfo->o_lease->state);
		rsp->OplockLevel = SMB2_OPLOCK_LEVEL_LEASE;

		lease_ccontext = (struct create_context *)rsp->Buffer;
		contxt_cnt++;
		create_lease_buf(rsp->Buffer, opinfo->o_lease);
		le32_add_cpu(&rsp->CreateContextsLength,
			     conn->vals->create_lease_size);
		inc_rfc1001_len(rsp_org, conn->vals->create_lease_size);
		next_ptr = &lease_ccontext->Next;
		next_off = conn->vals->create_lease_size;
	}

	if (maximal_access_ctxt) {
		struct create_context *mxac_ccontext;

		if (maximal_access == 0)
			ksmbd_vfs_query_maximal_access(user_ns,
						       path.dentry,
						       &maximal_access);
		mxac_ccontext = (struct create_context *)(rsp->Buffer +
				le32_to_cpu(rsp->CreateContextsLength));
		contxt_cnt++;
		create_mxac_rsp_buf(rsp->Buffer +
				le32_to_cpu(rsp->CreateContextsLength),
				le32_to_cpu(maximal_access));
		le32_add_cpu(&rsp->CreateContextsLength,
			     conn->vals->create_mxac_size);
		inc_rfc1001_len(rsp_org, conn->vals->create_mxac_size);
		if (next_ptr)
			*next_ptr = cpu_to_le32(next_off);
		next_ptr = &mxac_ccontext->Next;
		next_off = conn->vals->create_mxac_size;
	}

	if (query_disk_id) {
		struct create_context *disk_id_ccontext;

		disk_id_ccontext = (struct create_context *)(rsp->Buffer +
				le32_to_cpu(rsp->CreateContextsLength));
		contxt_cnt++;
		create_disk_id_rsp_buf(rsp->Buffer +
				le32_to_cpu(rsp->CreateContextsLength),
				stat.ino, tcon->id);
		le32_add_cpu(&rsp->CreateContextsLength,
			     conn->vals->create_disk_id_size);
		inc_rfc1001_len(rsp_org, conn->vals->create_disk_id_size);
		if (next_ptr)
			*next_ptr = cpu_to_le32(next_off);
		next_ptr = &disk_id_ccontext->Next;
		next_off = conn->vals->create_disk_id_size;
	}

	if (posix_ctxt) {
		contxt_cnt++;
		create_posix_rsp_buf(rsp->Buffer +
				le32_to_cpu(rsp->CreateContextsLength),
				fp);
		le32_add_cpu(&rsp->CreateContextsLength,
			     conn->vals->create_posix_size);
		inc_rfc1001_len(rsp_org, conn->vals->create_posix_size);
		if (next_ptr)
			*next_ptr = cpu_to_le32(next_off);
	}

	if (contxt_cnt > 0) {
		rsp->CreateContextsOffset =
			cpu_to_le32(offsetof(struct smb2_create_rsp, Buffer)
			- 4);
	}

err_out:
	if (file_present || created)
		path_put(&path);
	ksmbd_revert_fsids(work);
err_out1:
	if (rc) {
		if (rc == -EINVAL)
			rsp->hdr.Status = STATUS_INVALID_PARAMETER;
		else if (rc == -EOPNOTSUPP)
			rsp->hdr.Status = STATUS_NOT_SUPPORTED;
		else if (rc == -EACCES || rc == -ESTALE || rc == -EXDEV)
			rsp->hdr.Status = STATUS_ACCESS_DENIED;
		else if (rc == -ENOENT)
			rsp->hdr.Status = STATUS_OBJECT_NAME_INVALID;
		else if (rc == -EPERM)
			rsp->hdr.Status = STATUS_SHARING_VIOLATION;
		else if (rc == -EBUSY)
			rsp->hdr.Status = STATUS_DELETE_PENDING;
		else if (rc == -EBADF)
			rsp->hdr.Status = STATUS_OBJECT_NAME_NOT_FOUND;
		else if (rc == -ENOEXEC)
			rsp->hdr.Status = STATUS_DUPLICATE_OBJECTID;
		else if (rc == -ENXIO)
			rsp->hdr.Status = STATUS_NO_SUCH_DEVICE;
		else if (rc == -EEXIST)
			rsp->hdr.Status = STATUS_OBJECT_NAME_COLLISION;
		else if (rc == -EMFILE)
			rsp->hdr.Status = STATUS_INSUFFICIENT_RESOURCES;
		if (!rsp->hdr.Status)
			rsp->hdr.Status = STATUS_UNEXPECTED_IO_ERROR;

		if (!fp || !fp->filename)
			kfree(name);
		if (fp)
			ksmbd_fd_put(work, fp);
		smb2_set_err_rsp(work);
		ksmbd_debug(SMB, "Error response: %x\n", rsp->hdr.Status);
	}

	kfree(lc);

	return 0;
}

static int readdir_info_level_struct_sz(int info_level)
{
	switch (info_level) {
	case FILE_FULL_DIRECTORY_INFORMATION:
		return sizeof(struct file_full_directory_info);
	case FILE_BOTH_DIRECTORY_INFORMATION:
		return sizeof(struct file_both_directory_info);
	case FILE_DIRECTORY_INFORMATION:
		return sizeof(struct file_directory_info);
	case FILE_NAMES_INFORMATION:
		return sizeof(struct file_names_info);
	case FILEID_FULL_DIRECTORY_INFORMATION:
		return sizeof(struct file_id_full_dir_info);
	case FILEID_BOTH_DIRECTORY_INFORMATION:
		return sizeof(struct file_id_both_directory_info);
	case SMB_FIND_FILE_POSIX_INFO:
		return sizeof(struct smb2_posix_info);
	default:
		return -EOPNOTSUPP;
	}
}

static int dentry_name(struct ksmbd_dir_info *d_info, int info_level)
{
	switch (info_level) {
	case FILE_FULL_DIRECTORY_INFORMATION:
	{
		struct file_full_directory_info *ffdinfo;

		ffdinfo = (struct file_full_directory_info *)d_info->rptr;
		d_info->rptr += le32_to_cpu(ffdinfo->NextEntryOffset);
		d_info->name = ffdinfo->FileName;
		d_info->name_len = le32_to_cpu(ffdinfo->FileNameLength);
		return 0;
	}
	case FILE_BOTH_DIRECTORY_INFORMATION:
	{
		struct file_both_directory_info *fbdinfo;

		fbdinfo = (struct file_both_directory_info *)d_info->rptr;
		d_info->rptr += le32_to_cpu(fbdinfo->NextEntryOffset);
		d_info->name = fbdinfo->FileName;
		d_info->name_len = le32_to_cpu(fbdinfo->FileNameLength);
		return 0;
	}
	case FILE_DIRECTORY_INFORMATION:
	{
		struct file_directory_info *fdinfo;

		fdinfo = (struct file_directory_info *)d_info->rptr;
		d_info->rptr += le32_to_cpu(fdinfo->NextEntryOffset);
		d_info->name = fdinfo->FileName;
		d_info->name_len = le32_to_cpu(fdinfo->FileNameLength);
		return 0;
	}
	case FILE_NAMES_INFORMATION:
	{
		struct file_names_info *fninfo;

		fninfo = (struct file_names_info *)d_info->rptr;
		d_info->rptr += le32_to_cpu(fninfo->NextEntryOffset);
		d_info->name = fninfo->FileName;
		d_info->name_len = le32_to_cpu(fninfo->FileNameLength);
		return 0;
	}
	case FILEID_FULL_DIRECTORY_INFORMATION:
	{
		struct file_id_full_dir_info *dinfo;

		dinfo = (struct file_id_full_dir_info *)d_info->rptr;
		d_info->rptr += le32_to_cpu(dinfo->NextEntryOffset);
		d_info->name = dinfo->FileName;
		d_info->name_len = le32_to_cpu(dinfo->FileNameLength);
		return 0;
	}
	case FILEID_BOTH_DIRECTORY_INFORMATION:
	{
		struct file_id_both_directory_info *fibdinfo;

		fibdinfo = (struct file_id_both_directory_info *)d_info->rptr;
		d_info->rptr += le32_to_cpu(fibdinfo->NextEntryOffset);
		d_info->name = fibdinfo->FileName;
		d_info->name_len = le32_to_cpu(fibdinfo->FileNameLength);
		return 0;
	}
	case SMB_FIND_FILE_POSIX_INFO:
	{
		struct smb2_posix_info *posix_info;

		posix_info = (struct smb2_posix_info *)d_info->rptr;
		d_info->rptr += le32_to_cpu(posix_info->NextEntryOffset);
		d_info->name = posix_info->name;
		d_info->name_len = le32_to_cpu(posix_info->name_len);
		return 0;
	}
	default:
		return -EINVAL;
	}
}

/**
 * smb2_populate_readdir_entry() - encode directory entry in smb2 response
 * buffer
 * @conn:	connection instance
 * @info_level:	smb information level
 * @d_info:	structure included variables for query dir
 * @user_ns:	user namespace
 * @ksmbd_kstat:	ksmbd wrapper of dirent stat information
 *
 * if directory has many entries, find first can't read it fully.
 * find next might be called multiple times to read remaining dir entries
 *
 * Return:	0 on success, otherwise error
 */
static int smb2_populate_readdir_entry(struct ksmbd_conn *conn, int info_level,
				       struct ksmbd_dir_info *d_info,
				       struct ksmbd_kstat *ksmbd_kstat)
{
	int next_entry_offset = 0;
	char *conv_name;
	int conv_len;
	void *kstat;
	int struct_sz, rc = 0;

	conv_name = ksmbd_convert_dir_info_name(d_info,
						conn->local_nls,
						&conv_len);
	if (!conv_name)
		return -ENOMEM;

	/* Somehow the name has only terminating NULL bytes */
	if (conv_len < 0) {
		rc = -EINVAL;
		goto free_conv_name;
	}

	struct_sz = readdir_info_level_struct_sz(info_level);
	next_entry_offset = ALIGN(struct_sz - 1 + conv_len,
				  KSMBD_DIR_INFO_ALIGNMENT);

	if (next_entry_offset > d_info->out_buf_len) {
		d_info->out_buf_len = 0;
		rc = -ENOSPC;
		goto free_conv_name;
	}

	kstat = d_info->wptr;
	if (info_level != FILE_NAMES_INFORMATION)
		kstat = ksmbd_vfs_init_kstat(&d_info->wptr, ksmbd_kstat);

	switch (info_level) {
	case FILE_FULL_DIRECTORY_INFORMATION:
	{
		struct file_full_directory_info *ffdinfo;

		ffdinfo = (struct file_full_directory_info *)kstat;
		ffdinfo->FileNameLength = cpu_to_le32(conv_len);
		ffdinfo->EaSize =
			smb2_get_reparse_tag_special_file(ksmbd_kstat->kstat->mode);
		if (ffdinfo->EaSize)
			ffdinfo->ExtFileAttributes = ATTR_REPARSE_POINT_LE;
		if (d_info->hide_dot_file && d_info->name[0] == '.')
			ffdinfo->ExtFileAttributes |= ATTR_HIDDEN_LE;
		memcpy(ffdinfo->FileName, conv_name, conv_len);
		ffdinfo->NextEntryOffset = cpu_to_le32(next_entry_offset);
		break;
	}
	case FILE_BOTH_DIRECTORY_INFORMATION:
	{
		struct file_both_directory_info *fbdinfo;

		fbdinfo = (struct file_both_directory_info *)kstat;
		fbdinfo->FileNameLength = cpu_to_le32(conv_len);
		fbdinfo->EaSize =
			smb2_get_reparse_tag_special_file(ksmbd_kstat->kstat->mode);
		if (fbdinfo->EaSize)
			fbdinfo->ExtFileAttributes = ATTR_REPARSE_POINT_LE;
		fbdinfo->ShortNameLength = 0;
		fbdinfo->Reserved = 0;
		if (d_info->hide_dot_file && d_info->name[0] == '.')
			fbdinfo->ExtFileAttributes |= ATTR_HIDDEN_LE;
		memcpy(fbdinfo->FileName, conv_name, conv_len);
		fbdinfo->NextEntryOffset = cpu_to_le32(next_entry_offset);
		break;
	}
	case FILE_DIRECTORY_INFORMATION:
	{
		struct file_directory_info *fdinfo;

		fdinfo = (struct file_directory_info *)kstat;
		fdinfo->FileNameLength = cpu_to_le32(conv_len);
		if (d_info->hide_dot_file && d_info->name[0] == '.')
			fdinfo->ExtFileAttributes |= ATTR_HIDDEN_LE;
		memcpy(fdinfo->FileName, conv_name, conv_len);
		fdinfo->NextEntryOffset = cpu_to_le32(next_entry_offset);
		break;
	}
	case FILE_NAMES_INFORMATION:
	{
		struct file_names_info *fninfo;

		fninfo = (struct file_names_info *)kstat;
		fninfo->FileNameLength = cpu_to_le32(conv_len);
		memcpy(fninfo->FileName, conv_name, conv_len);
		fninfo->NextEntryOffset = cpu_to_le32(next_entry_offset);
		break;
	}
	case FILEID_FULL_DIRECTORY_INFORMATION:
	{
		struct file_id_full_dir_info *dinfo;

		dinfo = (struct file_id_full_dir_info *)kstat;
		dinfo->FileNameLength = cpu_to_le32(conv_len);
		dinfo->EaSize =
			smb2_get_reparse_tag_special_file(ksmbd_kstat->kstat->mode);
		if (dinfo->EaSize)
			dinfo->ExtFileAttributes = ATTR_REPARSE_POINT_LE;
		dinfo->Reserved = 0;
		dinfo->UniqueId = cpu_to_le64(ksmbd_kstat->kstat->ino);
		if (d_info->hide_dot_file && d_info->name[0] == '.')
			dinfo->ExtFileAttributes |= ATTR_HIDDEN_LE;
		memcpy(dinfo->FileName, conv_name, conv_len);
		dinfo->NextEntryOffset = cpu_to_le32(next_entry_offset);
		break;
	}
	case FILEID_BOTH_DIRECTORY_INFORMATION:
	{
		struct file_id_both_directory_info *fibdinfo;

		fibdinfo = (struct file_id_both_directory_info *)kstat;
		fibdinfo->FileNameLength = cpu_to_le32(conv_len);
		fibdinfo->EaSize =
			smb2_get_reparse_tag_special_file(ksmbd_kstat->kstat->mode);
		if (fibdinfo->EaSize)
			fibdinfo->ExtFileAttributes = ATTR_REPARSE_POINT_LE;
		fibdinfo->UniqueId = cpu_to_le64(ksmbd_kstat->kstat->ino);
		fibdinfo->ShortNameLength = 0;
		fibdinfo->Reserved = 0;
		fibdinfo->Reserved2 = cpu_to_le16(0);
		if (d_info->hide_dot_file && d_info->name[0] == '.')
			fibdinfo->ExtFileAttributes |= ATTR_HIDDEN_LE;
		memcpy(fibdinfo->FileName, conv_name, conv_len);
		fibdinfo->NextEntryOffset = cpu_to_le32(next_entry_offset);
		break;
	}
	case SMB_FIND_FILE_POSIX_INFO:
	{
		struct smb2_posix_info *posix_info;
		u64 time;

		posix_info = (struct smb2_posix_info *)kstat;
		posix_info->Ignored = 0;
		posix_info->CreationTime = cpu_to_le64(ksmbd_kstat->create_time);
		time = ksmbd_UnixTimeToNT(ksmbd_kstat->kstat->ctime);
		posix_info->ChangeTime = cpu_to_le64(time);
		time = ksmbd_UnixTimeToNT(ksmbd_kstat->kstat->atime);
		posix_info->LastAccessTime = cpu_to_le64(time);
		time = ksmbd_UnixTimeToNT(ksmbd_kstat->kstat->mtime);
		posix_info->LastWriteTime = cpu_to_le64(time);
		posix_info->EndOfFile = cpu_to_le64(ksmbd_kstat->kstat->size);
		posix_info->AllocationSize = cpu_to_le64(ksmbd_kstat->kstat->blocks << 9);
		posix_info->DeviceId = cpu_to_le32(ksmbd_kstat->kstat->rdev);
		posix_info->HardLinks = cpu_to_le32(ksmbd_kstat->kstat->nlink);
		posix_info->Mode = cpu_to_le32(ksmbd_kstat->kstat->mode);
		posix_info->Inode = cpu_to_le64(ksmbd_kstat->kstat->ino);
		posix_info->DosAttributes =
			S_ISDIR(ksmbd_kstat->kstat->mode) ? ATTR_DIRECTORY_LE : ATTR_ARCHIVE_LE;
		if (d_info->hide_dot_file && d_info->name[0] == '.')
			posix_info->DosAttributes |= ATTR_HIDDEN_LE;
		id_to_sid(from_kuid_munged(&init_user_ns, ksmbd_kstat->kstat->uid),
			  SIDNFS_USER, (struct smb_sid *)&posix_info->SidBuffer[0]);
		id_to_sid(from_kgid_munged(&init_user_ns, ksmbd_kstat->kstat->gid),
			  SIDNFS_GROUP, (struct smb_sid *)&posix_info->SidBuffer[20]);
		memcpy(posix_info->name, conv_name, conv_len);
		posix_info->name_len = cpu_to_le32(conv_len);
		posix_info->NextEntryOffset = cpu_to_le32(next_entry_offset);
		break;
	}

	} /* switch (info_level) */

	d_info->last_entry_offset = d_info->data_count;
	d_info->data_count += next_entry_offset;
	d_info->out_buf_len -= next_entry_offset;
	d_info->wptr += next_entry_offset;

	ksmbd_debug(SMB,
		    "info_level : %d, buf_len :%d, next_offset : %d, data_count : %d\n",
		    info_level, d_info->out_buf_len,
		    next_entry_offset, d_info->data_count);

free_conv_name:
	kfree(conv_name);
	return rc;
}

struct smb2_query_dir_private {
	struct ksmbd_work	*work;
	char			*search_pattern;
	struct ksmbd_file	*dir_fp;

	struct ksmbd_dir_info	*d_info;
	int			info_level;
};

static void lock_dir(struct ksmbd_file *dir_fp)
{
	struct dentry *dir = dir_fp->filp->f_path.dentry;

	inode_lock_nested(d_inode(dir), I_MUTEX_PARENT);
}

static void unlock_dir(struct ksmbd_file *dir_fp)
{
	struct dentry *dir = dir_fp->filp->f_path.dentry;

	inode_unlock(d_inode(dir));
}

static int process_query_dir_entries(struct smb2_query_dir_private *priv)
{
	struct user_namespace	*user_ns = file_mnt_user_ns(priv->dir_fp->filp);
	struct kstat		kstat;
	struct ksmbd_kstat	ksmbd_kstat;
	int			rc;
	int			i;

	for (i = 0; i < priv->d_info->num_entry; i++) {
		struct dentry *dent;

		if (dentry_name(priv->d_info, priv->info_level))
			return -EINVAL;

		lock_dir(priv->dir_fp);
		dent = lookup_one(user_ns, priv->d_info->name,
				  priv->dir_fp->filp->f_path.dentry,
				  priv->d_info->name_len);
		unlock_dir(priv->dir_fp);

		if (IS_ERR(dent)) {
			ksmbd_debug(SMB, "Cannot lookup `%s' [%ld]\n",
				    priv->d_info->name,
				    PTR_ERR(dent));
			continue;
		}
		if (unlikely(d_is_negative(dent))) {
			dput(dent);
			ksmbd_debug(SMB, "Negative dentry `%s'\n",
				    priv->d_info->name);
			continue;
		}

		ksmbd_kstat.kstat = &kstat;
		if (priv->info_level != FILE_NAMES_INFORMATION)
			ksmbd_vfs_fill_dentry_attrs(priv->work,
						    user_ns,
						    dent,
						    &ksmbd_kstat);

		rc = smb2_populate_readdir_entry(priv->work->conn,
						 priv->info_level,
						 priv->d_info,
						 &ksmbd_kstat);
		dput(dent);
		if (rc)
			return rc;
	}
	return 0;
}

static int reserve_populate_dentry(struct ksmbd_dir_info *d_info,
				   int info_level)
{
	int struct_sz;
	int conv_len;
	int next_entry_offset;

	struct_sz = readdir_info_level_struct_sz(info_level);
	if (struct_sz == -EOPNOTSUPP)
		return -EOPNOTSUPP;

	conv_len = (d_info->name_len + 1) * 2;
	next_entry_offset = ALIGN(struct_sz - 1 + conv_len,
				  KSMBD_DIR_INFO_ALIGNMENT);

	if (next_entry_offset > d_info->out_buf_len) {
		d_info->out_buf_len = 0;
		return -ENOSPC;
	}

	switch (info_level) {
	case FILE_FULL_DIRECTORY_INFORMATION:
	{
		struct file_full_directory_info *ffdinfo;

		ffdinfo = (struct file_full_directory_info *)d_info->wptr;
		memcpy(ffdinfo->FileName, d_info->name, d_info->name_len);
		ffdinfo->FileName[d_info->name_len] = 0x00;
		ffdinfo->FileNameLength = cpu_to_le32(d_info->name_len);
		ffdinfo->NextEntryOffset = cpu_to_le32(next_entry_offset);
		break;
	}
	case FILE_BOTH_DIRECTORY_INFORMATION:
	{
		struct file_both_directory_info *fbdinfo;

		fbdinfo = (struct file_both_directory_info *)d_info->wptr;
		memcpy(fbdinfo->FileName, d_info->name, d_info->name_len);
		fbdinfo->FileName[d_info->name_len] = 0x00;
		fbdinfo->FileNameLength = cpu_to_le32(d_info->name_len);
		fbdinfo->NextEntryOffset = cpu_to_le32(next_entry_offset);
		break;
	}
	case FILE_DIRECTORY_INFORMATION:
	{
		struct file_directory_info *fdinfo;

		fdinfo = (struct file_directory_info *)d_info->wptr;
		memcpy(fdinfo->FileName, d_info->name, d_info->name_len);
		fdinfo->FileName[d_info->name_len] = 0x00;
		fdinfo->FileNameLength = cpu_to_le32(d_info->name_len);
		fdinfo->NextEntryOffset = cpu_to_le32(next_entry_offset);
		break;
	}
	case FILE_NAMES_INFORMATION:
	{
		struct file_names_info *fninfo;

		fninfo = (struct file_names_info *)d_info->wptr;
		memcpy(fninfo->FileName, d_info->name, d_info->name_len);
		fninfo->FileName[d_info->name_len] = 0x00;
		fninfo->FileNameLength = cpu_to_le32(d_info->name_len);
		fninfo->NextEntryOffset = cpu_to_le32(next_entry_offset);
		break;
	}
	case FILEID_FULL_DIRECTORY_INFORMATION:
	{
		struct file_id_full_dir_info *dinfo;

		dinfo = (struct file_id_full_dir_info *)d_info->wptr;
		memcpy(dinfo->FileName, d_info->name, d_info->name_len);
		dinfo->FileName[d_info->name_len] = 0x00;
		dinfo->FileNameLength = cpu_to_le32(d_info->name_len);
		dinfo->NextEntryOffset = cpu_to_le32(next_entry_offset);
		break;
	}
	case FILEID_BOTH_DIRECTORY_INFORMATION:
	{
		struct file_id_both_directory_info *fibdinfo;

		fibdinfo = (struct file_id_both_directory_info *)d_info->wptr;
		memcpy(fibdinfo->FileName, d_info->name, d_info->name_len);
		fibdinfo->FileName[d_info->name_len] = 0x00;
		fibdinfo->FileNameLength = cpu_to_le32(d_info->name_len);
		fibdinfo->NextEntryOffset = cpu_to_le32(next_entry_offset);
		break;
	}
	case SMB_FIND_FILE_POSIX_INFO:
	{
		struct smb2_posix_info *posix_info;

		posix_info = (struct smb2_posix_info *)d_info->wptr;
		memcpy(posix_info->name, d_info->name, d_info->name_len);
		posix_info->name[d_info->name_len] = 0x00;
		posix_info->name_len = cpu_to_le32(d_info->name_len);
		posix_info->NextEntryOffset =
			cpu_to_le32(next_entry_offset);
		break;
	}
	} /* switch (info_level) */

	d_info->num_entry++;
	d_info->out_buf_len -= next_entry_offset;
	d_info->wptr += next_entry_offset;
	return 0;
}

static int __query_dir(struct dir_context *ctx, const char *name, int namlen,
		       loff_t offset, u64 ino, unsigned int d_type)
{
	struct ksmbd_readdir_data	*buf;
	struct smb2_query_dir_private	*priv;
	struct ksmbd_dir_info		*d_info;
	int				rc;

	buf	= container_of(ctx, struct ksmbd_readdir_data, ctx);
	priv	= buf->private;
	d_info	= priv->d_info;

	/* dot and dotdot entries are already reserved */
	if (!strcmp(".", name) || !strcmp("..", name))
		return 0;
	if (ksmbd_share_veto_filename(priv->work->tcon->share_conf, name))
		return 0;
	if (!match_pattern(name, namlen, priv->search_pattern))
		return 0;

	d_info->name		= name;
	d_info->name_len	= namlen;
	rc = reserve_populate_dentry(d_info, priv->info_level);
	if (rc)
		return rc;
	if (d_info->flags & SMB2_RETURN_SINGLE_ENTRY) {
		d_info->out_buf_len = 0;
		return 0;
	}
	return 0;
}

static void restart_ctx(struct dir_context *ctx)
{
	ctx->pos = 0;
}

static int verify_info_level(int info_level)
{
	switch (info_level) {
	case FILE_FULL_DIRECTORY_INFORMATION:
	case FILE_BOTH_DIRECTORY_INFORMATION:
	case FILE_DIRECTORY_INFORMATION:
	case FILE_NAMES_INFORMATION:
	case FILEID_FULL_DIRECTORY_INFORMATION:
	case FILEID_BOTH_DIRECTORY_INFORMATION:
	case SMB_FIND_FILE_POSIX_INFO:
		break;
	default:
		return -EOPNOTSUPP;
	}

	return 0;
}

static int smb2_calc_max_out_buf_len(struct ksmbd_work *work,
				     unsigned short hdr2_len,
				     unsigned int out_buf_len)
{
	int free_len;

	if (out_buf_len > work->conn->vals->max_trans_size)
		return -EINVAL;

	free_len = (int)(work->response_sz -
			 (get_rfc1002_len(work->response_buf) + 4)) -
		hdr2_len;
	if (free_len < 0)
		return -EINVAL;

	return min_t(int, out_buf_len, free_len);
}

int smb2_query_dir(struct ksmbd_work *work)
{
	struct ksmbd_conn *conn = work->conn;
	struct smb2_query_directory_req *req;
	struct smb2_query_directory_rsp *rsp, *rsp_org;
	struct ksmbd_share_config *share = work->tcon->share_conf;
	struct ksmbd_file *dir_fp = NULL;
	struct ksmbd_dir_info d_info;
	int rc = 0;
	char *srch_ptr = NULL;
	unsigned char srch_flag;
	int buffer_sz;
	struct smb2_query_dir_private query_dir_private = {NULL, };

	rsp_org = work->response_buf;
	WORK_BUFFERS(work, req, rsp);

	if (ksmbd_override_fsids(work)) {
		rsp->hdr.Status = STATUS_NO_MEMORY;
		smb2_set_err_rsp(work);
		return -ENOMEM;
	}

	rc = verify_info_level(req->FileInformationClass);
	if (rc) {
		rc = -EFAULT;
		goto err_out2;
	}

	dir_fp = ksmbd_lookup_fd_slow(work,
				      le64_to_cpu(req->VolatileFileId),
				      le64_to_cpu(req->PersistentFileId));
	if (!dir_fp) {
		rc = -EBADF;
		goto err_out2;
	}

	if (!(dir_fp->daccess & FILE_LIST_DIRECTORY_LE) ||
	    inode_permission(file_mnt_user_ns(dir_fp->filp),
			     file_inode(dir_fp->filp),
			     MAY_READ | MAY_EXEC)) {
		pr_err("no right to enumerate directory (%pd)\n",
		       dir_fp->filp->f_path.dentry);
		rc = -EACCES;
		goto err_out2;
	}

	if (!S_ISDIR(file_inode(dir_fp->filp)->i_mode)) {
		pr_err("can't do query dir for a file\n");
		rc = -EINVAL;
		goto err_out2;
	}

	srch_flag = req->Flags;
	srch_ptr = smb_strndup_from_utf16(req->Buffer,
					  le16_to_cpu(req->FileNameLength), 1,
					  conn->local_nls);
	if (IS_ERR(srch_ptr)) {
		ksmbd_debug(SMB, "Search Pattern not found\n");
		rc = -EINVAL;
		goto err_out2;
	} else {
		ksmbd_debug(SMB, "Search pattern is %s\n", srch_ptr);
	}

	ksmbd_debug(SMB, "Directory name is %s\n", dir_fp->filename);

	if (srch_flag & SMB2_REOPEN || srch_flag & SMB2_RESTART_SCANS) {
		ksmbd_debug(SMB, "Restart directory scan\n");
		generic_file_llseek(dir_fp->filp, 0, SEEK_SET);
		restart_ctx(&dir_fp->readdir_data.ctx);
	}

	memset(&d_info, 0, sizeof(struct ksmbd_dir_info));
	d_info.wptr = (char *)rsp->Buffer;
	d_info.rptr = (char *)rsp->Buffer;
	d_info.out_buf_len =
		smb2_calc_max_out_buf_len(work, 8,
					  le32_to_cpu(req->OutputBufferLength));
	if (d_info.out_buf_len < 0) {
		rc = -EINVAL;
		goto err_out;
	}
	d_info.flags = srch_flag;

	/*
	 * reserve dot and dotdot entries in head of buffer
	 * in first response
	 */
	rc = ksmbd_populate_dot_dotdot_entries(work, req->FileInformationClass,
					       dir_fp, &d_info, srch_ptr,
					       smb2_populate_readdir_entry);
	if (rc == -ENOSPC)
		rc = 0;
	else if (rc)
		goto err_out;

	if (test_share_config_flag(share, KSMBD_SHARE_FLAG_HIDE_DOT_FILES))
		d_info.hide_dot_file = true;

	buffer_sz				= d_info.out_buf_len;
	d_info.rptr				= d_info.wptr;
	query_dir_private.work			= work;
	query_dir_private.search_pattern	= srch_ptr;
	query_dir_private.dir_fp		= dir_fp;
	query_dir_private.d_info		= &d_info;
	query_dir_private.info_level		= req->FileInformationClass;
	dir_fp->readdir_data.private		= &query_dir_private;
	set_ctx_actor(&dir_fp->readdir_data.ctx, __query_dir);

	rc = iterate_dir(dir_fp->filp, &dir_fp->readdir_data.ctx);
	if (rc == 0)
		restart_ctx(&dir_fp->readdir_data.ctx);
	if (rc == -ENOSPC)
		rc = 0;
	if (rc)
		goto err_out;

	d_info.wptr = d_info.rptr;
	d_info.out_buf_len = buffer_sz;
	rc = process_query_dir_entries(&query_dir_private);
	if (rc)
		goto err_out;

	if (!d_info.data_count && d_info.out_buf_len >= 0) {
		if (srch_flag & SMB2_RETURN_SINGLE_ENTRY && !is_asterisk(srch_ptr)) {
			rsp->hdr.Status = STATUS_NO_SUCH_FILE;
		} else {
			dir_fp->dot_dotdot[0] = dir_fp->dot_dotdot[1] = 0;
			rsp->hdr.Status = STATUS_NO_MORE_FILES;
		}
		rsp->StructureSize = cpu_to_le16(9);
		rsp->OutputBufferOffset = cpu_to_le16(0);
		rsp->OutputBufferLength = cpu_to_le32(0);
		rsp->Buffer[0] = 0;
		inc_rfc1001_len(rsp_org, 9);
	} else {
		((struct file_directory_info *)
		((char *)rsp->Buffer + d_info.last_entry_offset))
		->NextEntryOffset = 0;

		rsp->StructureSize = cpu_to_le16(9);
		rsp->OutputBufferOffset = cpu_to_le16(72);
		rsp->OutputBufferLength = cpu_to_le32(d_info.data_count);
		inc_rfc1001_len(rsp_org, 8 + d_info.data_count);
	}

	kfree(srch_ptr);
	ksmbd_fd_put(work, dir_fp);
	ksmbd_revert_fsids(work);
	return 0;

err_out:
	pr_err("error while processing smb2 query dir rc = %d\n", rc);
	kfree(srch_ptr);

err_out2:
	if (rc == -EINVAL)
		rsp->hdr.Status = STATUS_INVALID_PARAMETER;
	else if (rc == -EACCES)
		rsp->hdr.Status = STATUS_ACCESS_DENIED;
	else if (rc == -ENOENT)
		rsp->hdr.Status = STATUS_NO_SUCH_FILE;
	else if (rc == -EBADF)
		rsp->hdr.Status = STATUS_FILE_CLOSED;
	else if (rc == -ENOMEM)
		rsp->hdr.Status = STATUS_NO_MEMORY;
	else if (rc == -EFAULT)
		rsp->hdr.Status = STATUS_INVALID_INFO_CLASS;
	if (!rsp->hdr.Status)
		rsp->hdr.Status = STATUS_UNEXPECTED_IO_ERROR;

	smb2_set_err_rsp(work);
	ksmbd_fd_put(work, dir_fp);
	ksmbd_revert_fsids(work);
	return 0;
}

/**
 * buffer_check_err() - helper function to check buffer errors
 * @reqOutputBufferLength:	max buffer length expected in command response
 * @rsp:		query info response buffer contains output buffer length
 * @infoclass_size:	query info class response buffer size
 *
 * Return:	0 on success, otherwise error
 */
static int buffer_check_err(int reqOutputBufferLength,
			    struct smb2_query_info_rsp *rsp, int infoclass_size)
{
	if (reqOutputBufferLength < le32_to_cpu(rsp->OutputBufferLength)) {
		if (reqOutputBufferLength < infoclass_size) {
			pr_err("Invalid Buffer Size Requested\n");
			rsp->hdr.Status = STATUS_INFO_LENGTH_MISMATCH;
			rsp->hdr.smb2_buf_length = cpu_to_be32(sizeof(struct smb2_hdr) - 4);
			return -EINVAL;
		}

		ksmbd_debug(SMB, "Buffer Overflow\n");
		rsp->hdr.Status = STATUS_BUFFER_OVERFLOW;
		rsp->hdr.smb2_buf_length = cpu_to_be32(sizeof(struct smb2_hdr) - 4 +
				reqOutputBufferLength);
		rsp->OutputBufferLength = cpu_to_le32(reqOutputBufferLength);
	}
	return 0;
}

static void get_standard_info_pipe(struct smb2_query_info_rsp *rsp)
{
	struct smb2_file_standard_info *sinfo;

	sinfo = (struct smb2_file_standard_info *)rsp->Buffer;

	sinfo->AllocationSize = cpu_to_le64(4096);
	sinfo->EndOfFile = cpu_to_le64(0);
	sinfo->NumberOfLinks = cpu_to_le32(1);
	sinfo->DeletePending = 1;
	sinfo->Directory = 0;
	rsp->OutputBufferLength =
		cpu_to_le32(sizeof(struct smb2_file_standard_info));
	inc_rfc1001_len(rsp, sizeof(struct smb2_file_standard_info));
}

static void get_internal_info_pipe(struct smb2_query_info_rsp *rsp, u64 num)
{
	struct smb2_file_internal_info *file_info;

	file_info = (struct smb2_file_internal_info *)rsp->Buffer;

	/* any unique number */
	file_info->IndexNumber = cpu_to_le64(num | (1ULL << 63));
	rsp->OutputBufferLength =
		cpu_to_le32(sizeof(struct smb2_file_internal_info));
	inc_rfc1001_len(rsp, sizeof(struct smb2_file_internal_info));
}

static int smb2_get_info_file_pipe(struct ksmbd_session *sess,
				   struct smb2_query_info_req *req,
				   struct smb2_query_info_rsp *rsp)
{
	u64 id;
	int rc;

	/*
	 * Windows can sometime send query file info request on
	 * pipe without opening it, checking error condition here
	 */
	id = le64_to_cpu(req->VolatileFileId);
	if (!ksmbd_session_rpc_method(sess, id))
		return -ENOENT;

	ksmbd_debug(SMB, "FileInfoClass %u, FileId 0x%llx\n",
		    req->FileInfoClass, le64_to_cpu(req->VolatileFileId));

	switch (req->FileInfoClass) {
	case FILE_STANDARD_INFORMATION:
		get_standard_info_pipe(rsp);
		rc = buffer_check_err(le32_to_cpu(req->OutputBufferLength),
				      rsp, FILE_STANDARD_INFORMATION_SIZE);
		break;
	case FILE_INTERNAL_INFORMATION:
		get_internal_info_pipe(rsp, id);
		rc = buffer_check_err(le32_to_cpu(req->OutputBufferLength),
				      rsp, FILE_INTERNAL_INFORMATION_SIZE);
		break;
	default:
		ksmbd_debug(SMB, "smb2_info_file_pipe for %u not supported\n",
			    req->FileInfoClass);
		rc = -EOPNOTSUPP;
	}
	return rc;
}

/**
 * smb2_get_ea() - handler for smb2 get extended attribute command
 * @work:	smb work containing query info command buffer
 * @fp:		ksmbd_file pointer
 * @req:	get extended attribute request
 * @rsp:	response buffer pointer
 * @rsp_org:	base response buffer pointer in case of chained response
 *
 * Return:	0 on success, otherwise error
 */
static int smb2_get_ea(struct ksmbd_work *work, struct ksmbd_file *fp,
		       struct smb2_query_info_req *req,
		       struct smb2_query_info_rsp *rsp, void *rsp_org)
{
	struct smb2_ea_info *eainfo, *prev_eainfo;
	char *name, *ptr, *xattr_list = NULL, *buf;
	int rc, name_len, value_len, xattr_list_len, idx;
	ssize_t buf_free_len, alignment_bytes, next_offset, rsp_data_cnt = 0;
	struct smb2_ea_info_req *ea_req = NULL;
	struct path *path;
	struct user_namespace *user_ns = file_mnt_user_ns(fp->filp);

	if (!(fp->daccess & FILE_READ_EA_LE)) {
		pr_err("Not permitted to read ext attr : 0x%x\n",
		       fp->daccess);
		return -EACCES;
	}

	path = &fp->filp->f_path;
	/* single EA entry is requested with given user.* name */
	if (req->InputBufferLength) {
		if (le32_to_cpu(req->InputBufferLength) <
		    sizeof(struct smb2_ea_info_req))
			return -EINVAL;

		ea_req = (struct smb2_ea_info_req *)req->Buffer;
	} else {
		/* need to send all EAs, if no specific EA is requested*/
		if (le32_to_cpu(req->Flags) & SL_RETURN_SINGLE_ENTRY)
			ksmbd_debug(SMB,
				    "All EAs are requested but need to send single EA entry in rsp flags 0x%x\n",
				    le32_to_cpu(req->Flags));
	}

	buf_free_len =
		smb2_calc_max_out_buf_len(work, 8,
					  le32_to_cpu(req->OutputBufferLength));
	if (buf_free_len < 0)
		return -EINVAL;

	rc = ksmbd_vfs_listxattr(path->dentry, &xattr_list);
	if (rc < 0) {
		rsp->hdr.Status = STATUS_INVALID_HANDLE;
		goto out;
	} else if (!rc) { /* there is no EA in the file */
		ksmbd_debug(SMB, "no ea data in the file\n");
		goto done;
	}
	xattr_list_len = rc;

	ptr = (char *)rsp->Buffer;
	eainfo = (struct smb2_ea_info *)ptr;
	prev_eainfo = eainfo;
	idx = 0;

	while (idx < xattr_list_len) {
		name = xattr_list + idx;
		name_len = strlen(name);

		ksmbd_debug(SMB, "%s, len %d\n", name, name_len);
		idx += name_len + 1;

		/*
		 * CIFS does not support EA other than user.* namespace,
		 * still keep the framework generic, to list other attrs
		 * in future.
		 */
		if (strncmp(name, XATTR_USER_PREFIX, XATTR_USER_PREFIX_LEN))
			continue;

		if (!strncmp(&name[XATTR_USER_PREFIX_LEN], STREAM_PREFIX,
			     STREAM_PREFIX_LEN))
			continue;

		if (req->InputBufferLength &&
		    strncmp(&name[XATTR_USER_PREFIX_LEN], ea_req->name,
			    ea_req->EaNameLength))
			continue;

		if (!strncmp(&name[XATTR_USER_PREFIX_LEN],
			     DOS_ATTRIBUTE_PREFIX, DOS_ATTRIBUTE_PREFIX_LEN))
			continue;

		if (!strncmp(name, XATTR_USER_PREFIX, XATTR_USER_PREFIX_LEN))
			name_len -= XATTR_USER_PREFIX_LEN;

		ptr = (char *)(&eainfo->name + name_len + 1);
		buf_free_len -= (offsetof(struct smb2_ea_info, name) +
				name_len + 1);
		/* bailout if xattr can't fit in buf_free_len */
		value_len = ksmbd_vfs_getxattr(user_ns, path->dentry,
					       name, &buf);
		if (value_len <= 0) {
			rc = -ENOENT;
			rsp->hdr.Status = STATUS_INVALID_HANDLE;
			goto out;
		}

		buf_free_len -= value_len;
		if (buf_free_len < 0) {
			kfree(buf);
			break;
		}

		memcpy(ptr, buf, value_len);
		kfree(buf);

		ptr += value_len;
		eainfo->Flags = 0;
		eainfo->EaNameLength = name_len;

		if (!strncmp(name, XATTR_USER_PREFIX, XATTR_USER_PREFIX_LEN))
			memcpy(eainfo->name, &name[XATTR_USER_PREFIX_LEN],
			       name_len);
		else
			memcpy(eainfo->name, name, name_len);

		eainfo->name[name_len] = '\0';
		eainfo->EaValueLength = cpu_to_le16(value_len);
		next_offset = offsetof(struct smb2_ea_info, name) +
			name_len + 1 + value_len;

		/* align next xattr entry at 4 byte bundary */
		alignment_bytes = ((next_offset + 3) & ~3) - next_offset;
		if (alignment_bytes) {
			memset(ptr, '\0', alignment_bytes);
			ptr += alignment_bytes;
			next_offset += alignment_bytes;
			buf_free_len -= alignment_bytes;
		}
		eainfo->NextEntryOffset = cpu_to_le32(next_offset);
		prev_eainfo = eainfo;
		eainfo = (struct smb2_ea_info *)ptr;
		rsp_data_cnt += next_offset;

		if (req->InputBufferLength) {
			ksmbd_debug(SMB, "single entry requested\n");
			break;
		}
	}

	/* no more ea entries */
	prev_eainfo->NextEntryOffset = 0;
done:
	rc = 0;
	if (rsp_data_cnt == 0)
		rsp->hdr.Status = STATUS_NO_EAS_ON_FILE;
	rsp->OutputBufferLength = cpu_to_le32(rsp_data_cnt);
	inc_rfc1001_len(rsp_org, rsp_data_cnt);
out:
	kvfree(xattr_list);
	return rc;
}

static void get_file_access_info(struct smb2_query_info_rsp *rsp,
				 struct ksmbd_file *fp, void *rsp_org)
{
	struct smb2_file_access_info *file_info;

	file_info = (struct smb2_file_access_info *)rsp->Buffer;
	file_info->AccessFlags = fp->daccess;
	rsp->OutputBufferLength =
		cpu_to_le32(sizeof(struct smb2_file_access_info));
	inc_rfc1001_len(rsp_org, sizeof(struct smb2_file_access_info));
}

static int get_file_basic_info(struct smb2_query_info_rsp *rsp,
			       struct ksmbd_file *fp, void *rsp_org)
{
	struct smb2_file_basic_info *basic_info;
	struct kstat stat;
	u64 time;

	if (!(fp->daccess & FILE_READ_ATTRIBUTES_LE)) {
		pr_err("no right to read the attributes : 0x%x\n",
		       fp->daccess);
		return -EACCES;
	}

	basic_info = (struct smb2_file_basic_info *)rsp->Buffer;
	generic_fillattr(file_mnt_user_ns(fp->filp), file_inode(fp->filp),
			 &stat);
	basic_info->CreationTime = cpu_to_le64(fp->create_time);
	time = ksmbd_UnixTimeToNT(stat.atime);
	basic_info->LastAccessTime = cpu_to_le64(time);
	time = ksmbd_UnixTimeToNT(stat.mtime);
	basic_info->LastWriteTime = cpu_to_le64(time);
	time = ksmbd_UnixTimeToNT(stat.ctime);
	basic_info->ChangeTime = cpu_to_le64(time);
	basic_info->Attributes = fp->f_ci->m_fattr;
	basic_info->Pad1 = 0;
	rsp->OutputBufferLength =
		cpu_to_le32(sizeof(struct smb2_file_basic_info));
	inc_rfc1001_len(rsp_org, sizeof(struct smb2_file_basic_info));
	return 0;
}

static unsigned long long get_allocation_size(struct inode *inode,
					      struct kstat *stat)
{
	unsigned long long alloc_size = 0;

	if (!S_ISDIR(stat->mode)) {
		if ((inode->i_blocks << 9) <= stat->size)
			alloc_size = stat->size;
		else
			alloc_size = inode->i_blocks << 9;
	}

	return alloc_size;
}

static void get_file_standard_info(struct smb2_query_info_rsp *rsp,
				   struct ksmbd_file *fp, void *rsp_org)
{
	struct smb2_file_standard_info *sinfo;
	unsigned int delete_pending;
	struct inode *inode;
	struct kstat stat;

	inode = file_inode(fp->filp);
	generic_fillattr(file_mnt_user_ns(fp->filp), inode, &stat);

	sinfo = (struct smb2_file_standard_info *)rsp->Buffer;
	delete_pending = ksmbd_inode_pending_delete(fp);

	sinfo->AllocationSize = cpu_to_le64(get_allocation_size(inode, &stat));
	sinfo->EndOfFile = S_ISDIR(stat.mode) ? 0 : cpu_to_le64(stat.size);
	sinfo->NumberOfLinks = cpu_to_le32(get_nlink(&stat) - delete_pending);
	sinfo->DeletePending = delete_pending;
	sinfo->Directory = S_ISDIR(stat.mode) ? 1 : 0;
	rsp->OutputBufferLength =
		cpu_to_le32(sizeof(struct smb2_file_standard_info));
	inc_rfc1001_len(rsp_org,
			sizeof(struct smb2_file_standard_info));
}

static void get_file_alignment_info(struct smb2_query_info_rsp *rsp,
				    void *rsp_org)
{
	struct smb2_file_alignment_info *file_info;

	file_info = (struct smb2_file_alignment_info *)rsp->Buffer;
	file_info->AlignmentRequirement = 0;
	rsp->OutputBufferLength =
		cpu_to_le32(sizeof(struct smb2_file_alignment_info));
	inc_rfc1001_len(rsp_org,
			sizeof(struct smb2_file_alignment_info));
}

static int get_file_all_info(struct ksmbd_work *work,
			     struct smb2_query_info_rsp *rsp,
			     struct ksmbd_file *fp,
			     void *rsp_org)
{
	struct ksmbd_conn *conn = work->conn;
	struct smb2_file_all_info *file_info;
	unsigned int delete_pending;
	struct inode *inode;
	struct kstat stat;
	int conv_len;
	char *filename;
	u64 time;

	if (!(fp->daccess & FILE_READ_ATTRIBUTES_LE)) {
		ksmbd_debug(SMB, "no right to read the attributes : 0x%x\n",
			    fp->daccess);
		return -EACCES;
	}

	filename = convert_to_nt_pathname(fp->filename);
	if (!filename)
		return -ENOMEM;

	inode = file_inode(fp->filp);
	generic_fillattr(file_mnt_user_ns(fp->filp), inode, &stat);

	ksmbd_debug(SMB, "filename = %s\n", filename);
	delete_pending = ksmbd_inode_pending_delete(fp);
	file_info = (struct smb2_file_all_info *)rsp->Buffer;

	file_info->CreationTime = cpu_to_le64(fp->create_time);
	time = ksmbd_UnixTimeToNT(stat.atime);
	file_info->LastAccessTime = cpu_to_le64(time);
	time = ksmbd_UnixTimeToNT(stat.mtime);
	file_info->LastWriteTime = cpu_to_le64(time);
	time = ksmbd_UnixTimeToNT(stat.ctime);
	file_info->ChangeTime = cpu_to_le64(time);
	file_info->Attributes = fp->f_ci->m_fattr;
	file_info->Pad1 = 0;
	file_info->AllocationSize =
		cpu_to_le64(get_allocation_size(inode, &stat));
	file_info->EndOfFile = S_ISDIR(stat.mode) ? 0 : cpu_to_le64(stat.size);
	file_info->NumberOfLinks =
			cpu_to_le32(get_nlink(&stat) - delete_pending);
	file_info->DeletePending = delete_pending;
	file_info->Directory = S_ISDIR(stat.mode) ? 1 : 0;
	file_info->Pad2 = 0;
	file_info->IndexNumber = cpu_to_le64(stat.ino);
	file_info->EASize = 0;
	file_info->AccessFlags = fp->daccess;
	file_info->CurrentByteOffset = cpu_to_le64(fp->filp->f_pos);
	file_info->Mode = fp->coption;
	file_info->AlignmentRequirement = 0;
	conv_len = smbConvertToUTF16((__le16 *)file_info->FileName, filename,
				     PATH_MAX, conn->local_nls, 0);
	conv_len *= 2;
	file_info->FileNameLength = cpu_to_le32(conv_len);
	rsp->OutputBufferLength =
		cpu_to_le32(sizeof(struct smb2_file_all_info) + conv_len - 1);
	kfree(filename);
	inc_rfc1001_len(rsp_org, le32_to_cpu(rsp->OutputBufferLength));
	return 0;
}

static void get_file_alternate_info(struct ksmbd_work *work,
				    struct smb2_query_info_rsp *rsp,
				    struct ksmbd_file *fp,
				    void *rsp_org)
{
	struct ksmbd_conn *conn = work->conn;
	struct smb2_file_alt_name_info *file_info;
	struct dentry *dentry = fp->filp->f_path.dentry;
	int conv_len;

	spin_lock(&dentry->d_lock);
	file_info = (struct smb2_file_alt_name_info *)rsp->Buffer;
	conv_len = ksmbd_extract_shortname(conn,
					   dentry->d_name.name,
					   file_info->FileName);
	spin_unlock(&dentry->d_lock);
	file_info->FileNameLength = cpu_to_le32(conv_len);
	rsp->OutputBufferLength =
		cpu_to_le32(sizeof(struct smb2_file_alt_name_info) + conv_len);
	inc_rfc1001_len(rsp_org, le32_to_cpu(rsp->OutputBufferLength));
}

static void get_file_stream_info(struct ksmbd_work *work,
				 struct smb2_query_info_rsp *rsp,
				 struct ksmbd_file *fp,
				 void *rsp_org)
{
	struct ksmbd_conn *conn = work->conn;
	struct smb2_file_stream_info *file_info;
	char *stream_name, *xattr_list = NULL, *stream_buf;
	struct kstat stat;
	struct path *path = &fp->filp->f_path;
	ssize_t xattr_list_len;
	int nbytes = 0, streamlen, stream_name_len, next, idx = 0;
	int buf_free_len;
	struct smb2_query_info_req *req = ksmbd_req_buf_next(work);

	generic_fillattr(file_mnt_user_ns(fp->filp), file_inode(fp->filp),
			 &stat);
	file_info = (struct smb2_file_stream_info *)rsp->Buffer;

	xattr_list_len = ksmbd_vfs_listxattr(path->dentry, &xattr_list);
	if (xattr_list_len < 0) {
		goto out;
	} else if (!xattr_list_len) {
		ksmbd_debug(SMB, "empty xattr in the file\n");
		goto out;
	}

	buf_free_len =
		smb2_calc_max_out_buf_len(work, 8,
					  le32_to_cpu(req->OutputBufferLength));
	if (buf_free_len < 0)
		goto out;

	while (idx < xattr_list_len) {
		stream_name = xattr_list + idx;
		streamlen = strlen(stream_name);
		idx += streamlen + 1;

		ksmbd_debug(SMB, "%s, len %d\n", stream_name, streamlen);

		if (strncmp(&stream_name[XATTR_USER_PREFIX_LEN],
			    STREAM_PREFIX, STREAM_PREFIX_LEN))
			continue;

		stream_name_len = streamlen - (XATTR_USER_PREFIX_LEN +
				STREAM_PREFIX_LEN);
		streamlen = stream_name_len;

		/* plus : size */
		streamlen += 1;
		stream_buf = kmalloc(streamlen + 1, GFP_KERNEL);
		if (!stream_buf)
			break;

		streamlen = snprintf(stream_buf, streamlen + 1,
				     ":%s", &stream_name[XATTR_NAME_STREAM_LEN]);

		next = sizeof(struct smb2_file_stream_info) + streamlen * 2;
		if (next > buf_free_len)
			break;

		file_info = (struct smb2_file_stream_info *)&rsp->Buffer[nbytes];
		streamlen  = smbConvertToUTF16((__le16 *)file_info->StreamName,
					       stream_buf, streamlen,
					       conn->local_nls, 0);
		streamlen *= 2;
		kfree(stream_buf);
		file_info->StreamNameLength = cpu_to_le32(streamlen);
		file_info->StreamSize = cpu_to_le64(stream_name_len);
		file_info->StreamAllocationSize = cpu_to_le64(stream_name_len);

		nbytes += next;
		buf_free_len -= next;
		file_info->NextEntryOffset = cpu_to_le32(next);
	}

<<<<<<< HEAD
	if (!S_ISDIR(stat.mode)) {
=======
	if (!S_ISDIR(stat.mode) &&
	    buf_free_len >= sizeof(struct smb2_file_stream_info) + 7 * 2) {
>>>>>>> 0f1a073d
		file_info = (struct smb2_file_stream_info *)
			&rsp->Buffer[nbytes];
		streamlen = smbConvertToUTF16((__le16 *)file_info->StreamName,
					      "::$DATA", 7, conn->local_nls, 0);
		streamlen *= 2;
		file_info->StreamNameLength = cpu_to_le32(streamlen);
		file_info->StreamSize = 0;
		file_info->StreamAllocationSize = 0;
		nbytes += sizeof(struct smb2_file_stream_info) + streamlen;
	}

	/* last entry offset should be 0 */
	file_info->NextEntryOffset = 0;
out:
	kvfree(xattr_list);

	rsp->OutputBufferLength = cpu_to_le32(nbytes);
	inc_rfc1001_len(rsp_org, nbytes);
}

static void get_file_internal_info(struct smb2_query_info_rsp *rsp,
				   struct ksmbd_file *fp, void *rsp_org)
{
	struct smb2_file_internal_info *file_info;
	struct kstat stat;

	generic_fillattr(file_mnt_user_ns(fp->filp), file_inode(fp->filp),
			 &stat);
	file_info = (struct smb2_file_internal_info *)rsp->Buffer;
	file_info->IndexNumber = cpu_to_le64(stat.ino);
	rsp->OutputBufferLength =
		cpu_to_le32(sizeof(struct smb2_file_internal_info));
	inc_rfc1001_len(rsp_org, sizeof(struct smb2_file_internal_info));
}

static int get_file_network_open_info(struct smb2_query_info_rsp *rsp,
				      struct ksmbd_file *fp, void *rsp_org)
{
	struct smb2_file_ntwrk_info *file_info;
	struct inode *inode;
	struct kstat stat;
	u64 time;

	if (!(fp->daccess & FILE_READ_ATTRIBUTES_LE)) {
		pr_err("no right to read the attributes : 0x%x\n",
		       fp->daccess);
		return -EACCES;
	}

	file_info = (struct smb2_file_ntwrk_info *)rsp->Buffer;

	inode = file_inode(fp->filp);
	generic_fillattr(file_mnt_user_ns(fp->filp), inode, &stat);

	file_info->CreationTime = cpu_to_le64(fp->create_time);
	time = ksmbd_UnixTimeToNT(stat.atime);
	file_info->LastAccessTime = cpu_to_le64(time);
	time = ksmbd_UnixTimeToNT(stat.mtime);
	file_info->LastWriteTime = cpu_to_le64(time);
	time = ksmbd_UnixTimeToNT(stat.ctime);
	file_info->ChangeTime = cpu_to_le64(time);
	file_info->Attributes = fp->f_ci->m_fattr;
	file_info->AllocationSize =
		cpu_to_le64(get_allocation_size(inode, &stat));
	file_info->EndOfFile = S_ISDIR(stat.mode) ? 0 : cpu_to_le64(stat.size);
	file_info->Reserved = cpu_to_le32(0);
	rsp->OutputBufferLength =
		cpu_to_le32(sizeof(struct smb2_file_ntwrk_info));
	inc_rfc1001_len(rsp_org, sizeof(struct smb2_file_ntwrk_info));
	return 0;
}

static void get_file_ea_info(struct smb2_query_info_rsp *rsp, void *rsp_org)
{
	struct smb2_file_ea_info *file_info;

	file_info = (struct smb2_file_ea_info *)rsp->Buffer;
	file_info->EASize = 0;
	rsp->OutputBufferLength =
		cpu_to_le32(sizeof(struct smb2_file_ea_info));
	inc_rfc1001_len(rsp_org, sizeof(struct smb2_file_ea_info));
}

static void get_file_position_info(struct smb2_query_info_rsp *rsp,
				   struct ksmbd_file *fp, void *rsp_org)
{
	struct smb2_file_pos_info *file_info;

	file_info = (struct smb2_file_pos_info *)rsp->Buffer;
	file_info->CurrentByteOffset = cpu_to_le64(fp->filp->f_pos);
	rsp->OutputBufferLength =
		cpu_to_le32(sizeof(struct smb2_file_pos_info));
	inc_rfc1001_len(rsp_org, sizeof(struct smb2_file_pos_info));
}

static void get_file_mode_info(struct smb2_query_info_rsp *rsp,
			       struct ksmbd_file *fp, void *rsp_org)
{
	struct smb2_file_mode_info *file_info;

	file_info = (struct smb2_file_mode_info *)rsp->Buffer;
	file_info->Mode = fp->coption & FILE_MODE_INFO_MASK;
	rsp->OutputBufferLength =
		cpu_to_le32(sizeof(struct smb2_file_mode_info));
	inc_rfc1001_len(rsp_org, sizeof(struct smb2_file_mode_info));
}

static void get_file_compression_info(struct smb2_query_info_rsp *rsp,
				      struct ksmbd_file *fp, void *rsp_org)
{
	struct smb2_file_comp_info *file_info;
	struct kstat stat;

	generic_fillattr(file_mnt_user_ns(fp->filp), file_inode(fp->filp),
			 &stat);

	file_info = (struct smb2_file_comp_info *)rsp->Buffer;
	file_info->CompressedFileSize = cpu_to_le64(stat.blocks << 9);
	file_info->CompressionFormat = COMPRESSION_FORMAT_NONE;
	file_info->CompressionUnitShift = 0;
	file_info->ChunkShift = 0;
	file_info->ClusterShift = 0;
	memset(&file_info->Reserved[0], 0, 3);

	rsp->OutputBufferLength =
		cpu_to_le32(sizeof(struct smb2_file_comp_info));
	inc_rfc1001_len(rsp_org, sizeof(struct smb2_file_comp_info));
}

static int get_file_attribute_tag_info(struct smb2_query_info_rsp *rsp,
				       struct ksmbd_file *fp, void *rsp_org)
{
	struct smb2_file_attr_tag_info *file_info;

	if (!(fp->daccess & FILE_READ_ATTRIBUTES_LE)) {
		pr_err("no right to read the attributes : 0x%x\n",
		       fp->daccess);
		return -EACCES;
	}

	file_info = (struct smb2_file_attr_tag_info *)rsp->Buffer;
	file_info->FileAttributes = fp->f_ci->m_fattr;
	file_info->ReparseTag = 0;
	rsp->OutputBufferLength =
		cpu_to_le32(sizeof(struct smb2_file_attr_tag_info));
	inc_rfc1001_len(rsp_org, sizeof(struct smb2_file_attr_tag_info));
	return 0;
}

static int find_file_posix_info(struct smb2_query_info_rsp *rsp,
				struct ksmbd_file *fp, void *rsp_org)
{
	struct smb311_posix_qinfo *file_info;
	struct inode *inode = file_inode(fp->filp);
	u64 time;

	file_info = (struct smb311_posix_qinfo *)rsp->Buffer;
	file_info->CreationTime = cpu_to_le64(fp->create_time);
	time = ksmbd_UnixTimeToNT(inode->i_atime);
	file_info->LastAccessTime = cpu_to_le64(time);
	time = ksmbd_UnixTimeToNT(inode->i_mtime);
	file_info->LastWriteTime = cpu_to_le64(time);
	time = ksmbd_UnixTimeToNT(inode->i_ctime);
	file_info->ChangeTime = cpu_to_le64(time);
	file_info->DosAttributes = fp->f_ci->m_fattr;
	file_info->Inode = cpu_to_le64(inode->i_ino);
	file_info->EndOfFile = cpu_to_le64(inode->i_size);
	file_info->AllocationSize = cpu_to_le64(inode->i_blocks << 9);
	file_info->HardLinks = cpu_to_le32(inode->i_nlink);
	file_info->Mode = cpu_to_le32(inode->i_mode);
	file_info->DeviceId = cpu_to_le32(inode->i_rdev);
	rsp->OutputBufferLength =
		cpu_to_le32(sizeof(struct smb311_posix_qinfo));
	inc_rfc1001_len(rsp_org, sizeof(struct smb311_posix_qinfo));
	return 0;
}

static int smb2_get_info_file(struct ksmbd_work *work,
			      struct smb2_query_info_req *req,
			      struct smb2_query_info_rsp *rsp, void *rsp_org)
{
	struct ksmbd_file *fp;
	int fileinfoclass = 0;
	int rc = 0;
	int file_infoclass_size;
	unsigned int id = KSMBD_NO_FID, pid = KSMBD_NO_FID;

	if (test_share_config_flag(work->tcon->share_conf,
				   KSMBD_SHARE_FLAG_PIPE)) {
		/* smb2 info file called for pipe */
		return smb2_get_info_file_pipe(work->sess, req, rsp);
	}

	if (work->next_smb2_rcv_hdr_off) {
		if (!has_file_id(le64_to_cpu(req->VolatileFileId))) {
			ksmbd_debug(SMB, "Compound request set FID = %llu\n",
				    work->compound_fid);
			id = work->compound_fid;
			pid = work->compound_pfid;
		}
	}

	if (!has_file_id(id)) {
		id = le64_to_cpu(req->VolatileFileId);
		pid = le64_to_cpu(req->PersistentFileId);
	}

	fp = ksmbd_lookup_fd_slow(work, id, pid);
	if (!fp)
		return -ENOENT;

	fileinfoclass = req->FileInfoClass;

	switch (fileinfoclass) {
	case FILE_ACCESS_INFORMATION:
		get_file_access_info(rsp, fp, rsp_org);
		file_infoclass_size = FILE_ACCESS_INFORMATION_SIZE;
		break;

	case FILE_BASIC_INFORMATION:
		rc = get_file_basic_info(rsp, fp, rsp_org);
		file_infoclass_size = FILE_BASIC_INFORMATION_SIZE;
		break;

	case FILE_STANDARD_INFORMATION:
		get_file_standard_info(rsp, fp, rsp_org);
		file_infoclass_size = FILE_STANDARD_INFORMATION_SIZE;
		break;

	case FILE_ALIGNMENT_INFORMATION:
		get_file_alignment_info(rsp, rsp_org);
		file_infoclass_size = FILE_ALIGNMENT_INFORMATION_SIZE;
		break;

	case FILE_ALL_INFORMATION:
		rc = get_file_all_info(work, rsp, fp, rsp_org);
		file_infoclass_size = FILE_ALL_INFORMATION_SIZE;
		break;

	case FILE_ALTERNATE_NAME_INFORMATION:
		get_file_alternate_info(work, rsp, fp, rsp_org);
		file_infoclass_size = FILE_ALTERNATE_NAME_INFORMATION_SIZE;
		break;

	case FILE_STREAM_INFORMATION:
		get_file_stream_info(work, rsp, fp, rsp_org);
		file_infoclass_size = FILE_STREAM_INFORMATION_SIZE;
		break;

	case FILE_INTERNAL_INFORMATION:
		get_file_internal_info(rsp, fp, rsp_org);
		file_infoclass_size = FILE_INTERNAL_INFORMATION_SIZE;
		break;

	case FILE_NETWORK_OPEN_INFORMATION:
		rc = get_file_network_open_info(rsp, fp, rsp_org);
		file_infoclass_size = FILE_NETWORK_OPEN_INFORMATION_SIZE;
		break;

	case FILE_EA_INFORMATION:
		get_file_ea_info(rsp, rsp_org);
		file_infoclass_size = FILE_EA_INFORMATION_SIZE;
		break;

	case FILE_FULL_EA_INFORMATION:
		rc = smb2_get_ea(work, fp, req, rsp, rsp_org);
		file_infoclass_size = FILE_FULL_EA_INFORMATION_SIZE;
		break;

	case FILE_POSITION_INFORMATION:
		get_file_position_info(rsp, fp, rsp_org);
		file_infoclass_size = FILE_POSITION_INFORMATION_SIZE;
		break;

	case FILE_MODE_INFORMATION:
		get_file_mode_info(rsp, fp, rsp_org);
		file_infoclass_size = FILE_MODE_INFORMATION_SIZE;
		break;

	case FILE_COMPRESSION_INFORMATION:
		get_file_compression_info(rsp, fp, rsp_org);
		file_infoclass_size = FILE_COMPRESSION_INFORMATION_SIZE;
		break;

	case FILE_ATTRIBUTE_TAG_INFORMATION:
		rc = get_file_attribute_tag_info(rsp, fp, rsp_org);
		file_infoclass_size = FILE_ATTRIBUTE_TAG_INFORMATION_SIZE;
		break;
	case SMB_FIND_FILE_POSIX_INFO:
		if (!work->tcon->posix_extensions) {
			pr_err("client doesn't negotiate with SMB3.1.1 POSIX Extensions\n");
			rc = -EOPNOTSUPP;
		} else {
			rc = find_file_posix_info(rsp, fp, rsp_org);
			file_infoclass_size = sizeof(struct smb311_posix_qinfo);
		}
		break;
	default:
		ksmbd_debug(SMB, "fileinfoclass %d not supported yet\n",
			    fileinfoclass);
		rc = -EOPNOTSUPP;
	}
	if (!rc)
		rc = buffer_check_err(le32_to_cpu(req->OutputBufferLength),
				      rsp,
				      file_infoclass_size);
	ksmbd_fd_put(work, fp);
	return rc;
}

static int smb2_get_info_filesystem(struct ksmbd_work *work,
				    struct smb2_query_info_req *req,
				    struct smb2_query_info_rsp *rsp, void *rsp_org)
{
	struct ksmbd_session *sess = work->sess;
	struct ksmbd_conn *conn = sess->conn;
	struct ksmbd_share_config *share = work->tcon->share_conf;
	int fsinfoclass = 0;
	struct kstatfs stfs;
	struct path path;
	int rc = 0, len;
	int fs_infoclass_size = 0;

	rc = kern_path(share->path, LOOKUP_NO_SYMLINKS, &path);
	if (rc) {
		pr_err("cannot create vfs path\n");
		return -EIO;
	}

	rc = vfs_statfs(&path, &stfs);
	if (rc) {
		pr_err("cannot do stat of path %s\n", share->path);
		path_put(&path);
		return -EIO;
	}

	fsinfoclass = req->FileInfoClass;

	switch (fsinfoclass) {
	case FS_DEVICE_INFORMATION:
	{
		struct filesystem_device_info *info;

		info = (struct filesystem_device_info *)rsp->Buffer;

		info->DeviceType = cpu_to_le32(stfs.f_type);
		info->DeviceCharacteristics = cpu_to_le32(0x00000020);
		rsp->OutputBufferLength = cpu_to_le32(8);
		inc_rfc1001_len(rsp_org, 8);
		fs_infoclass_size = FS_DEVICE_INFORMATION_SIZE;
		break;
	}
	case FS_ATTRIBUTE_INFORMATION:
	{
		struct filesystem_attribute_info *info;
		size_t sz;

		info = (struct filesystem_attribute_info *)rsp->Buffer;
		info->Attributes = cpu_to_le32(FILE_SUPPORTS_OBJECT_IDS |
					       FILE_PERSISTENT_ACLS |
					       FILE_UNICODE_ON_DISK |
					       FILE_CASE_PRESERVED_NAMES |
					       FILE_CASE_SENSITIVE_SEARCH |
					       FILE_SUPPORTS_BLOCK_REFCOUNTING);

		info->Attributes |= cpu_to_le32(server_conf.share_fake_fscaps);

		info->MaxPathNameComponentLength = cpu_to_le32(stfs.f_namelen);
		len = smbConvertToUTF16((__le16 *)info->FileSystemName,
					"NTFS", PATH_MAX, conn->local_nls, 0);
		len = len * 2;
		info->FileSystemNameLen = cpu_to_le32(len);
		sz = sizeof(struct filesystem_attribute_info) - 2 + len;
		rsp->OutputBufferLength = cpu_to_le32(sz);
		inc_rfc1001_len(rsp_org, sz);
		fs_infoclass_size = FS_ATTRIBUTE_INFORMATION_SIZE;
		break;
	}
	case FS_VOLUME_INFORMATION:
	{
		struct filesystem_vol_info *info;
		size_t sz;

		info = (struct filesystem_vol_info *)(rsp->Buffer);
		info->VolumeCreationTime = 0;
		/* Taking dummy value of serial number*/
		info->SerialNumber = cpu_to_le32(0xbc3ac512);
		len = smbConvertToUTF16((__le16 *)info->VolumeLabel,
					share->name, PATH_MAX,
					conn->local_nls, 0);
		len = len * 2;
		info->VolumeLabelSize = cpu_to_le32(len);
		info->Reserved = 0;
		sz = sizeof(struct filesystem_vol_info) - 2 + len;
		rsp->OutputBufferLength = cpu_to_le32(sz);
		inc_rfc1001_len(rsp_org, sz);
		fs_infoclass_size = FS_VOLUME_INFORMATION_SIZE;
		break;
	}
	case FS_SIZE_INFORMATION:
	{
		struct filesystem_info *info;

		info = (struct filesystem_info *)(rsp->Buffer);
		info->TotalAllocationUnits = cpu_to_le64(stfs.f_blocks);
		info->FreeAllocationUnits = cpu_to_le64(stfs.f_bfree);
		info->SectorsPerAllocationUnit = cpu_to_le32(1);
		info->BytesPerSector = cpu_to_le32(stfs.f_bsize);
		rsp->OutputBufferLength = cpu_to_le32(24);
		inc_rfc1001_len(rsp_org, 24);
		fs_infoclass_size = FS_SIZE_INFORMATION_SIZE;
		break;
	}
	case FS_FULL_SIZE_INFORMATION:
	{
		struct smb2_fs_full_size_info *info;

		info = (struct smb2_fs_full_size_info *)(rsp->Buffer);
		info->TotalAllocationUnits = cpu_to_le64(stfs.f_blocks);
		info->CallerAvailableAllocationUnits =
					cpu_to_le64(stfs.f_bavail);
		info->ActualAvailableAllocationUnits =
					cpu_to_le64(stfs.f_bfree);
		info->SectorsPerAllocationUnit = cpu_to_le32(1);
		info->BytesPerSector = cpu_to_le32(stfs.f_bsize);
		rsp->OutputBufferLength = cpu_to_le32(32);
		inc_rfc1001_len(rsp_org, 32);
		fs_infoclass_size = FS_FULL_SIZE_INFORMATION_SIZE;
		break;
	}
	case FS_OBJECT_ID_INFORMATION:
	{
		struct object_id_info *info;

		info = (struct object_id_info *)(rsp->Buffer);

		if (!user_guest(sess->user))
			memcpy(info->objid, user_passkey(sess->user), 16);
		else
			memset(info->objid, 0, 16);

		info->extended_info.magic = cpu_to_le32(EXTENDED_INFO_MAGIC);
		info->extended_info.version = cpu_to_le32(1);
		info->extended_info.release = cpu_to_le32(1);
		info->extended_info.rel_date = 0;
		memcpy(info->extended_info.version_string, "1.1.0", strlen("1.1.0"));
		rsp->OutputBufferLength = cpu_to_le32(64);
		inc_rfc1001_len(rsp_org, 64);
		fs_infoclass_size = FS_OBJECT_ID_INFORMATION_SIZE;
		break;
	}
	case FS_SECTOR_SIZE_INFORMATION:
	{
		struct smb3_fs_ss_info *info;

		info = (struct smb3_fs_ss_info *)(rsp->Buffer);

		info->LogicalBytesPerSector = cpu_to_le32(stfs.f_bsize);
		info->PhysicalBytesPerSectorForAtomicity =
				cpu_to_le32(stfs.f_bsize);
		info->PhysicalBytesPerSectorForPerf = cpu_to_le32(stfs.f_bsize);
		info->FSEffPhysicalBytesPerSectorForAtomicity =
				cpu_to_le32(stfs.f_bsize);
		info->Flags = cpu_to_le32(SSINFO_FLAGS_ALIGNED_DEVICE |
				    SSINFO_FLAGS_PARTITION_ALIGNED_ON_DEVICE);
		info->ByteOffsetForSectorAlignment = 0;
		info->ByteOffsetForPartitionAlignment = 0;
		rsp->OutputBufferLength = cpu_to_le32(28);
		inc_rfc1001_len(rsp_org, 28);
		fs_infoclass_size = FS_SECTOR_SIZE_INFORMATION_SIZE;
		break;
	}
	case FS_CONTROL_INFORMATION:
	{
		/*
		 * TODO : The current implementation is based on
		 * test result with win7(NTFS) server. It's need to
		 * modify this to get valid Quota values
		 * from Linux kernel
		 */
		struct smb2_fs_control_info *info;

		info = (struct smb2_fs_control_info *)(rsp->Buffer);
		info->FreeSpaceStartFiltering = 0;
		info->FreeSpaceThreshold = 0;
		info->FreeSpaceStopFiltering = 0;
		info->DefaultQuotaThreshold = cpu_to_le64(SMB2_NO_FID);
		info->DefaultQuotaLimit = cpu_to_le64(SMB2_NO_FID);
		info->Padding = 0;
		rsp->OutputBufferLength = cpu_to_le32(48);
		inc_rfc1001_len(rsp_org, 48);
		fs_infoclass_size = FS_CONTROL_INFORMATION_SIZE;
		break;
	}
	case FS_POSIX_INFORMATION:
	{
		struct filesystem_posix_info *info;

		if (!work->tcon->posix_extensions) {
			pr_err("client doesn't negotiate with SMB3.1.1 POSIX Extensions\n");
			rc = -EOPNOTSUPP;
		} else {
			info = (struct filesystem_posix_info *)(rsp->Buffer);
			info->OptimalTransferSize = cpu_to_le32(stfs.f_bsize);
			info->BlockSize = cpu_to_le32(stfs.f_bsize);
			info->TotalBlocks = cpu_to_le64(stfs.f_blocks);
			info->BlocksAvail = cpu_to_le64(stfs.f_bfree);
			info->UserBlocksAvail = cpu_to_le64(stfs.f_bavail);
			info->TotalFileNodes = cpu_to_le64(stfs.f_files);
			info->FreeFileNodes = cpu_to_le64(stfs.f_ffree);
			rsp->OutputBufferLength = cpu_to_le32(56);
			inc_rfc1001_len(rsp_org, 56);
			fs_infoclass_size = FS_POSIX_INFORMATION_SIZE;
		}
		break;
	}
	default:
		path_put(&path);
		return -EOPNOTSUPP;
	}
	rc = buffer_check_err(le32_to_cpu(req->OutputBufferLength),
			      rsp,
			      fs_infoclass_size);
	path_put(&path);
	return rc;
}

static int smb2_get_info_sec(struct ksmbd_work *work,
			     struct smb2_query_info_req *req,
			     struct smb2_query_info_rsp *rsp, void *rsp_org)
{
	struct ksmbd_file *fp;
	struct user_namespace *user_ns;
	struct smb_ntsd *pntsd = (struct smb_ntsd *)rsp->Buffer, *ppntsd = NULL;
	struct smb_fattr fattr = {{0}};
	struct inode *inode;
	__u32 secdesclen;
	unsigned int id = KSMBD_NO_FID, pid = KSMBD_NO_FID;
	int addition_info = le32_to_cpu(req->AdditionalInformation);
	int rc;

	if (addition_info & ~(OWNER_SECINFO | GROUP_SECINFO | DACL_SECINFO |
			      PROTECTED_DACL_SECINFO |
			      UNPROTECTED_DACL_SECINFO)) {
		pr_err("Unsupported addition info: 0x%x)\n",
		       addition_info);

		pntsd->revision = cpu_to_le16(1);
		pntsd->type = cpu_to_le16(SELF_RELATIVE | DACL_PROTECTED);
		pntsd->osidoffset = 0;
		pntsd->gsidoffset = 0;
		pntsd->sacloffset = 0;
		pntsd->dacloffset = 0;

		secdesclen = sizeof(struct smb_ntsd);
		rsp->OutputBufferLength = cpu_to_le32(secdesclen);
		inc_rfc1001_len(rsp_org, secdesclen);

		return 0;
	}

	if (work->next_smb2_rcv_hdr_off) {
		if (!has_file_id(le64_to_cpu(req->VolatileFileId))) {
			ksmbd_debug(SMB, "Compound request set FID = %llu\n",
				    work->compound_fid);
			id = work->compound_fid;
			pid = work->compound_pfid;
		}
	}

	if (!has_file_id(id)) {
		id = le64_to_cpu(req->VolatileFileId);
		pid = le64_to_cpu(req->PersistentFileId);
	}

	fp = ksmbd_lookup_fd_slow(work, id, pid);
	if (!fp)
		return -ENOENT;

	user_ns = file_mnt_user_ns(fp->filp);
	inode = file_inode(fp->filp);
	ksmbd_acls_fattr(&fattr, user_ns, inode);

	if (test_share_config_flag(work->tcon->share_conf,
				   KSMBD_SHARE_FLAG_ACL_XATTR))
		ksmbd_vfs_get_sd_xattr(work->conn, user_ns,
				       fp->filp->f_path.dentry, &ppntsd);

	rc = build_sec_desc(user_ns, pntsd, ppntsd, addition_info,
			    &secdesclen, &fattr);
	posix_acl_release(fattr.cf_acls);
	posix_acl_release(fattr.cf_dacls);
	kfree(ppntsd);
	ksmbd_fd_put(work, fp);
	if (rc)
		return rc;

	rsp->OutputBufferLength = cpu_to_le32(secdesclen);
	inc_rfc1001_len(rsp_org, secdesclen);
	return 0;
}

/**
 * smb2_query_info() - handler for smb2 query info command
 * @work:	smb work containing query info request buffer
 *
 * Return:	0 on success, otherwise error
 */
int smb2_query_info(struct ksmbd_work *work)
{
	struct smb2_query_info_req *req;
	struct smb2_query_info_rsp *rsp, *rsp_org;
	int rc = 0;

	rsp_org = work->response_buf;
	WORK_BUFFERS(work, req, rsp);

	ksmbd_debug(SMB, "GOT query info request\n");

	switch (req->InfoType) {
	case SMB2_O_INFO_FILE:
		ksmbd_debug(SMB, "GOT SMB2_O_INFO_FILE\n");
		rc = smb2_get_info_file(work, req, rsp, (void *)rsp_org);
		break;
	case SMB2_O_INFO_FILESYSTEM:
		ksmbd_debug(SMB, "GOT SMB2_O_INFO_FILESYSTEM\n");
		rc = smb2_get_info_filesystem(work, req, rsp, (void *)rsp_org);
		break;
	case SMB2_O_INFO_SECURITY:
		ksmbd_debug(SMB, "GOT SMB2_O_INFO_SECURITY\n");
		rc = smb2_get_info_sec(work, req, rsp, (void *)rsp_org);
		break;
	default:
		ksmbd_debug(SMB, "InfoType %d not supported yet\n",
			    req->InfoType);
		rc = -EOPNOTSUPP;
	}

	if (rc < 0) {
		if (rc == -EACCES)
			rsp->hdr.Status = STATUS_ACCESS_DENIED;
		else if (rc == -ENOENT)
			rsp->hdr.Status = STATUS_FILE_CLOSED;
		else if (rc == -EIO)
			rsp->hdr.Status = STATUS_UNEXPECTED_IO_ERROR;
		else if (rc == -EOPNOTSUPP || rsp->hdr.Status == 0)
			rsp->hdr.Status = STATUS_INVALID_INFO_CLASS;
		smb2_set_err_rsp(work);

		ksmbd_debug(SMB, "error while processing smb2 query rc = %d\n",
			    rc);
		return rc;
	}
	rsp->StructureSize = cpu_to_le16(9);
	rsp->OutputBufferOffset = cpu_to_le16(72);
	inc_rfc1001_len(rsp_org, 8);
	return 0;
}

/**
 * smb2_close_pipe() - handler for closing IPC pipe
 * @work:	smb work containing close request buffer
 *
 * Return:	0
 */
static noinline int smb2_close_pipe(struct ksmbd_work *work)
{
	u64 id;
	struct smb2_close_req *req = work->request_buf;
	struct smb2_close_rsp *rsp = work->response_buf;

	id = le64_to_cpu(req->VolatileFileId);
	ksmbd_session_rpc_close(work->sess, id);

	rsp->StructureSize = cpu_to_le16(60);
	rsp->Flags = 0;
	rsp->Reserved = 0;
	rsp->CreationTime = 0;
	rsp->LastAccessTime = 0;
	rsp->LastWriteTime = 0;
	rsp->ChangeTime = 0;
	rsp->AllocationSize = 0;
	rsp->EndOfFile = 0;
	rsp->Attributes = 0;
	inc_rfc1001_len(rsp, 60);
	return 0;
}

/**
 * smb2_close() - handler for smb2 close file command
 * @work:	smb work containing close request buffer
 *
 * Return:	0
 */
int smb2_close(struct ksmbd_work *work)
{
	u64 volatile_id = KSMBD_NO_FID;
	u64 sess_id;
	struct smb2_close_req *req;
	struct smb2_close_rsp *rsp;
	struct smb2_close_rsp *rsp_org;
	struct ksmbd_conn *conn = work->conn;
	struct ksmbd_file *fp;
	struct inode *inode;
	u64 time;
	int err = 0;

	rsp_org = work->response_buf;
	WORK_BUFFERS(work, req, rsp);

	if (test_share_config_flag(work->tcon->share_conf,
				   KSMBD_SHARE_FLAG_PIPE)) {
		ksmbd_debug(SMB, "IPC pipe close request\n");
		return smb2_close_pipe(work);
	}

	sess_id = le64_to_cpu(req->hdr.SessionId);
	if (req->hdr.Flags & SMB2_FLAGS_RELATED_OPERATIONS)
		sess_id = work->compound_sid;

	work->compound_sid = 0;
	if (check_session_id(conn, sess_id)) {
		work->compound_sid = sess_id;
	} else {
		rsp->hdr.Status = STATUS_USER_SESSION_DELETED;
		if (req->hdr.Flags & SMB2_FLAGS_RELATED_OPERATIONS)
			rsp->hdr.Status = STATUS_INVALID_PARAMETER;
		err = -EBADF;
		goto out;
	}

	if (work->next_smb2_rcv_hdr_off &&
	    !has_file_id(le64_to_cpu(req->VolatileFileId))) {
		if (!has_file_id(work->compound_fid)) {
			/* file already closed, return FILE_CLOSED */
			ksmbd_debug(SMB, "file already closed\n");
			rsp->hdr.Status = STATUS_FILE_CLOSED;
			err = -EBADF;
			goto out;
		} else {
			ksmbd_debug(SMB,
				    "Compound request set FID = %llu:%llu\n",
				    work->compound_fid,
				    work->compound_pfid);
			volatile_id = work->compound_fid;

			/* file closed, stored id is not valid anymore */
			work->compound_fid = KSMBD_NO_FID;
			work->compound_pfid = KSMBD_NO_FID;
		}
	} else {
		volatile_id = le64_to_cpu(req->VolatileFileId);
	}
	ksmbd_debug(SMB, "volatile_id = %llu\n", volatile_id);

	rsp->StructureSize = cpu_to_le16(60);
	rsp->Reserved = 0;

	if (req->Flags == SMB2_CLOSE_FLAG_POSTQUERY_ATTRIB) {
		fp = ksmbd_lookup_fd_fast(work, volatile_id);
		if (!fp) {
			err = -ENOENT;
			goto out;
		}

		inode = file_inode(fp->filp);
		rsp->Flags = SMB2_CLOSE_FLAG_POSTQUERY_ATTRIB;
		rsp->AllocationSize = S_ISDIR(inode->i_mode) ? 0 :
			cpu_to_le64(inode->i_blocks << 9);
		rsp->EndOfFile = cpu_to_le64(inode->i_size);
		rsp->Attributes = fp->f_ci->m_fattr;
		rsp->CreationTime = cpu_to_le64(fp->create_time);
		time = ksmbd_UnixTimeToNT(inode->i_atime);
		rsp->LastAccessTime = cpu_to_le64(time);
		time = ksmbd_UnixTimeToNT(inode->i_mtime);
		rsp->LastWriteTime = cpu_to_le64(time);
		time = ksmbd_UnixTimeToNT(inode->i_ctime);
		rsp->ChangeTime = cpu_to_le64(time);
		ksmbd_fd_put(work, fp);
	} else {
		rsp->Flags = 0;
		rsp->AllocationSize = 0;
		rsp->EndOfFile = 0;
		rsp->Attributes = 0;
		rsp->CreationTime = 0;
		rsp->LastAccessTime = 0;
		rsp->LastWriteTime = 0;
		rsp->ChangeTime = 0;
	}

	err = ksmbd_close_fd(work, volatile_id);
out:
	if (err) {
		if (rsp->hdr.Status == 0)
			rsp->hdr.Status = STATUS_FILE_CLOSED;
		smb2_set_err_rsp(work);
	} else {
		inc_rfc1001_len(rsp_org, 60);
	}

	return 0;
}

/**
 * smb2_echo() - handler for smb2 echo(ping) command
 * @work:	smb work containing echo request buffer
 *
 * Return:	0
 */
int smb2_echo(struct ksmbd_work *work)
{
	struct smb2_echo_rsp *rsp = work->response_buf;

	rsp->StructureSize = cpu_to_le16(4);
	rsp->Reserved = 0;
	inc_rfc1001_len(rsp, 4);
	return 0;
}

static int smb2_rename(struct ksmbd_work *work,
		       struct ksmbd_file *fp,
		       struct user_namespace *user_ns,
		       struct smb2_file_rename_info *file_info,
		       struct nls_table *local_nls)
{
	struct ksmbd_share_config *share = fp->tcon->share_conf;
	char *new_name = NULL, *abs_oldname = NULL, *old_name = NULL;
	char *pathname = NULL;
	struct path path;
	bool file_present = true;
	int rc;

	ksmbd_debug(SMB, "setting FILE_RENAME_INFO\n");
	pathname = kmalloc(PATH_MAX, GFP_KERNEL);
	if (!pathname)
		return -ENOMEM;

	abs_oldname = d_path(&fp->filp->f_path, pathname, PATH_MAX);
	if (IS_ERR(abs_oldname)) {
		rc = -EINVAL;
		goto out;
	}
	old_name = strrchr(abs_oldname, '/');
	if (old_name && old_name[1] != '\0') {
		old_name++;
	} else {
		ksmbd_debug(SMB, "can't get last component in path %s\n",
			    abs_oldname);
		rc = -ENOENT;
		goto out;
	}

	new_name = smb2_get_name(share,
				 file_info->FileName,
				 le32_to_cpu(file_info->FileNameLength),
				 local_nls);
	if (IS_ERR(new_name)) {
		rc = PTR_ERR(new_name);
		goto out;
	}

	if (strchr(new_name, ':')) {
		int s_type;
		char *xattr_stream_name, *stream_name = NULL;
		size_t xattr_stream_size;
		int len;

		rc = parse_stream_name(new_name, &stream_name, &s_type);
		if (rc < 0)
			goto out;

		len = strlen(new_name);
		if (len > 0 && new_name[len - 1] != '/') {
			pr_err("not allow base filename in rename\n");
			rc = -ESHARE;
			goto out;
		}

		rc = ksmbd_vfs_xattr_stream_name(stream_name,
						 &xattr_stream_name,
						 &xattr_stream_size,
						 s_type);
		if (rc)
			goto out;

		rc = ksmbd_vfs_setxattr(user_ns,
					fp->filp->f_path.dentry,
					xattr_stream_name,
					NULL, 0, 0);
		if (rc < 0) {
			pr_err("failed to store stream name in xattr: %d\n",
			       rc);
			rc = -EINVAL;
			goto out;
		}

		goto out;
	}

	ksmbd_debug(SMB, "new name %s\n", new_name);
	rc = ksmbd_vfs_kern_path(work, new_name, LOOKUP_NO_SYMLINKS, &path, 1);
	if (rc) {
		if (rc != -ENOENT)
			goto out;
		file_present = false;
	} else {
		path_put(&path);
	}

	if (ksmbd_share_veto_filename(share, new_name)) {
		rc = -ENOENT;
		ksmbd_debug(SMB, "Can't rename vetoed file: %s\n", new_name);
		goto out;
	}

	if (file_info->ReplaceIfExists) {
		if (file_present) {
			rc = ksmbd_vfs_remove_file(work, new_name);
			if (rc) {
				if (rc != -ENOTEMPTY)
					rc = -EINVAL;
				ksmbd_debug(SMB, "cannot delete %s, rc %d\n",
					    new_name, rc);
				goto out;
			}
		}
	} else {
		if (file_present &&
		    strncmp(old_name, path.dentry->d_name.name, strlen(old_name))) {
			rc = -EEXIST;
			ksmbd_debug(SMB,
				    "cannot rename already existing file\n");
			goto out;
		}
	}

	rc = ksmbd_vfs_fp_rename(work, fp, new_name);
out:
	kfree(pathname);
	if (!IS_ERR(new_name))
		kfree(new_name);
	return rc;
}

static int smb2_create_link(struct ksmbd_work *work,
			    struct ksmbd_share_config *share,
			    struct smb2_file_link_info *file_info,
			    unsigned int buf_len, struct file *filp,
			    struct nls_table *local_nls)
{
	char *link_name = NULL, *target_name = NULL, *pathname = NULL;
	struct path path;
	bool file_present = true;
	int rc;

	if (buf_len < (u64)sizeof(struct smb2_file_link_info) +
			le32_to_cpu(file_info->FileNameLength))
		return -EINVAL;

	ksmbd_debug(SMB, "setting FILE_LINK_INFORMATION\n");
	pathname = kmalloc(PATH_MAX, GFP_KERNEL);
	if (!pathname)
		return -ENOMEM;

	link_name = smb2_get_name(share,
				  file_info->FileName,
				  le32_to_cpu(file_info->FileNameLength),
				  local_nls);
	if (IS_ERR(link_name) || S_ISDIR(file_inode(filp)->i_mode)) {
		rc = -EINVAL;
		goto out;
	}

	ksmbd_debug(SMB, "link name is %s\n", link_name);
	target_name = d_path(&filp->f_path, pathname, PATH_MAX);
	if (IS_ERR(target_name)) {
		rc = -EINVAL;
		goto out;
	}

	ksmbd_debug(SMB, "target name is %s\n", target_name);
	rc = ksmbd_vfs_kern_path(work, link_name, LOOKUP_NO_SYMLINKS, &path, 0);
	if (rc) {
		if (rc != -ENOENT)
			goto out;
		file_present = false;
	} else {
		path_put(&path);
	}

	if (file_info->ReplaceIfExists) {
		if (file_present) {
			rc = ksmbd_vfs_remove_file(work, link_name);
			if (rc) {
				rc = -EINVAL;
				ksmbd_debug(SMB, "cannot delete %s\n",
					    link_name);
				goto out;
			}
		}
	} else {
		if (file_present) {
			rc = -EEXIST;
			ksmbd_debug(SMB, "link already exists\n");
			goto out;
		}
	}

	rc = ksmbd_vfs_link(work, target_name, link_name);
	if (rc)
		rc = -EINVAL;
out:
	if (!IS_ERR(link_name))
		kfree(link_name);
	kfree(pathname);
	return rc;
}

static int set_file_basic_info(struct ksmbd_file *fp,
			       struct smb2_file_basic_info *file_info,
			       struct ksmbd_share_config *share)
{
	struct iattr attrs;
	struct file *filp;
	struct inode *inode;
	struct user_namespace *user_ns;
	int rc = 0;

	if (!(fp->daccess & FILE_WRITE_ATTRIBUTES_LE))
		return -EACCES;

	attrs.ia_valid = 0;
	filp = fp->filp;
	inode = file_inode(filp);
	user_ns = file_mnt_user_ns(filp);

	if (file_info->CreationTime)
		fp->create_time = le64_to_cpu(file_info->CreationTime);

	if (file_info->LastAccessTime) {
		attrs.ia_atime = ksmbd_NTtimeToUnix(file_info->LastAccessTime);
		attrs.ia_valid |= (ATTR_ATIME | ATTR_ATIME_SET);
	}

	attrs.ia_valid |= ATTR_CTIME;
	if (file_info->ChangeTime)
		attrs.ia_ctime = ksmbd_NTtimeToUnix(file_info->ChangeTime);
	else
		attrs.ia_ctime = inode->i_ctime;

	if (file_info->LastWriteTime) {
		attrs.ia_mtime = ksmbd_NTtimeToUnix(file_info->LastWriteTime);
		attrs.ia_valid |= (ATTR_MTIME | ATTR_MTIME_SET);
	}

	if (file_info->Attributes) {
		if (!S_ISDIR(inode->i_mode) &&
		    file_info->Attributes & ATTR_DIRECTORY_LE) {
			pr_err("can't change a file to a directory\n");
			return -EINVAL;
		}

		if (!(S_ISDIR(inode->i_mode) && file_info->Attributes == ATTR_NORMAL_LE))
			fp->f_ci->m_fattr = file_info->Attributes |
				(fp->f_ci->m_fattr & ATTR_DIRECTORY_LE);
	}

	if (test_share_config_flag(share, KSMBD_SHARE_FLAG_STORE_DOS_ATTRS) &&
	    (file_info->CreationTime || file_info->Attributes)) {
		struct xattr_dos_attrib da = {0};

		da.version = 4;
		da.itime = fp->itime;
		da.create_time = fp->create_time;
		da.attr = le32_to_cpu(fp->f_ci->m_fattr);
		da.flags = XATTR_DOSINFO_ATTRIB | XATTR_DOSINFO_CREATE_TIME |
			XATTR_DOSINFO_ITIME;

		rc = ksmbd_vfs_set_dos_attrib_xattr(user_ns,
						    filp->f_path.dentry, &da);
		if (rc)
			ksmbd_debug(SMB,
				    "failed to restore file attribute in EA\n");
		rc = 0;
	}

	if (attrs.ia_valid) {
		struct dentry *dentry = filp->f_path.dentry;
		struct inode *inode = d_inode(dentry);

		if (IS_IMMUTABLE(inode) || IS_APPEND(inode))
			return -EACCES;

		inode_lock(inode);
		inode->i_ctime = attrs.ia_ctime;
		attrs.ia_valid &= ~ATTR_CTIME;
		rc = notify_change(user_ns, dentry, &attrs, NULL);
		inode_unlock(inode);
	}
	return rc;
}

static int set_file_allocation_info(struct ksmbd_work *work,
				    struct ksmbd_file *fp,
				    struct smb2_file_alloc_info *file_alloc_info)
{
	/*
	 * TODO : It's working fine only when store dos attributes
	 * is not yes. need to implement a logic which works
	 * properly with any smb.conf option
	 */

	loff_t alloc_blks;
	struct inode *inode;
	int rc;

	if (!(fp->daccess & FILE_WRITE_DATA_LE))
		return -EACCES;

	alloc_blks = (le64_to_cpu(file_alloc_info->AllocationSize) + 511) >> 9;
	inode = file_inode(fp->filp);

	if (alloc_blks > inode->i_blocks) {
		smb_break_all_levII_oplock(work, fp, 1);
		rc = vfs_fallocate(fp->filp, FALLOC_FL_KEEP_SIZE, 0,
				   alloc_blks * 512);
		if (rc && rc != -EOPNOTSUPP) {
			pr_err("vfs_fallocate is failed : %d\n", rc);
			return rc;
		}
	} else if (alloc_blks < inode->i_blocks) {
		loff_t size;

		/*
		 * Allocation size could be smaller than original one
		 * which means allocated blocks in file should be
		 * deallocated. use truncate to cut out it, but inode
		 * size is also updated with truncate offset.
		 * inode size is retained by backup inode size.
		 */
		size = i_size_read(inode);
		rc = ksmbd_vfs_truncate(work, fp, alloc_blks * 512);
		if (rc) {
			pr_err("truncate failed! filename : %s, err %d\n",
			       fp->filename, rc);
			return rc;
		}
		if (size < alloc_blks * 512)
			i_size_write(inode, size);
	}
	return 0;
}

static int set_end_of_file_info(struct ksmbd_work *work, struct ksmbd_file *fp,
				struct smb2_file_eof_info *file_eof_info)
{
	loff_t newsize;
	struct inode *inode;
	int rc;

	if (!(fp->daccess & FILE_WRITE_DATA_LE))
		return -EACCES;

	newsize = le64_to_cpu(file_eof_info->EndOfFile);
	inode = file_inode(fp->filp);

	/*
	 * If FILE_END_OF_FILE_INFORMATION of set_info_file is called
	 * on FAT32 shared device, truncate execution time is too long
	 * and network error could cause from windows client. because
	 * truncate of some filesystem like FAT32 fill zero data in
	 * truncated range.
	 */
	if (inode->i_sb->s_magic != MSDOS_SUPER_MAGIC) {
		ksmbd_debug(SMB, "filename : %s truncated to newsize %lld\n",
			    fp->filename, newsize);
		rc = ksmbd_vfs_truncate(work, fp, newsize);
		if (rc) {
			ksmbd_debug(SMB, "truncate failed! filename : %s err %d\n",
				    fp->filename, rc);
			if (rc != -EAGAIN)
				rc = -EBADF;
			return rc;
		}
	}
	return 0;
}

static int set_rename_info(struct ksmbd_work *work, struct ksmbd_file *fp,
			   struct smb2_file_rename_info *rename_info,
			   unsigned int buf_len)
{
	struct user_namespace *user_ns;
	struct ksmbd_file *parent_fp;
	struct dentry *parent;
	struct dentry *dentry = fp->filp->f_path.dentry;
	int ret;

	if (!(fp->daccess & FILE_DELETE_LE)) {
		pr_err("no right to delete : 0x%x\n", fp->daccess);
		return -EACCES;
	}

	if (buf_len < (u64)sizeof(struct smb2_file_rename_info) +
			le32_to_cpu(rename_info->FileNameLength))
		return -EINVAL;

	user_ns = file_mnt_user_ns(fp->filp);
	if (ksmbd_stream_fd(fp))
		goto next;

	parent = dget_parent(dentry);
	ret = ksmbd_vfs_lock_parent(user_ns, parent, dentry);
	if (ret) {
		dput(parent);
		return ret;
	}

	parent_fp = ksmbd_lookup_fd_inode(d_inode(parent));
	inode_unlock(d_inode(parent));
	dput(parent);

	if (parent_fp) {
		if (parent_fp->daccess & FILE_DELETE_LE) {
			pr_err("parent dir is opened with delete access\n");
			return -ESHARE;
		}
	}
next:
	return smb2_rename(work, fp, user_ns, rename_info,
			   work->sess->conn->local_nls);
}

static int set_file_disposition_info(struct ksmbd_file *fp,
				     struct smb2_file_disposition_info *file_info)
{
	struct inode *inode;

	if (!(fp->daccess & FILE_DELETE_LE)) {
		pr_err("no right to delete : 0x%x\n", fp->daccess);
		return -EACCES;
	}

	inode = file_inode(fp->filp);
	if (file_info->DeletePending) {
		if (S_ISDIR(inode->i_mode) &&
		    ksmbd_vfs_empty_dir(fp) == -ENOTEMPTY)
			return -EBUSY;
		ksmbd_set_inode_pending_delete(fp);
	} else {
		ksmbd_clear_inode_pending_delete(fp);
	}
	return 0;
}

static int set_file_position_info(struct ksmbd_file *fp,
				  struct smb2_file_pos_info *file_info)
{
	loff_t current_byte_offset;
	unsigned long sector_size;
	struct inode *inode;

	inode = file_inode(fp->filp);
	current_byte_offset = le64_to_cpu(file_info->CurrentByteOffset);
	sector_size = inode->i_sb->s_blocksize;

	if (current_byte_offset < 0 ||
	    (fp->coption == FILE_NO_INTERMEDIATE_BUFFERING_LE &&
	     current_byte_offset & (sector_size - 1))) {
		pr_err("CurrentByteOffset is not valid : %llu\n",
		       current_byte_offset);
		return -EINVAL;
	}

	fp->filp->f_pos = current_byte_offset;
	return 0;
}

static int set_file_mode_info(struct ksmbd_file *fp,
			      struct smb2_file_mode_info *file_info)
{
	__le32 mode;

	mode = file_info->Mode;

	if ((mode & ~FILE_MODE_INFO_MASK) ||
	    (mode & FILE_SYNCHRONOUS_IO_ALERT_LE &&
	     mode & FILE_SYNCHRONOUS_IO_NONALERT_LE)) {
		pr_err("Mode is not valid : 0x%x\n", le32_to_cpu(mode));
		return -EINVAL;
	}

	/*
	 * TODO : need to implement consideration for
	 * FILE_SYNCHRONOUS_IO_ALERT and FILE_SYNCHRONOUS_IO_NONALERT
	 */
	ksmbd_vfs_set_fadvise(fp->filp, mode);
	fp->coption = mode;
	return 0;
}

/**
 * smb2_set_info_file() - handler for smb2 set info command
 * @work:	smb work containing set info command buffer
 * @fp:		ksmbd_file pointer
 * @info_class:	smb2 set info class
 * @share:	ksmbd_share_config pointer
 *
 * Return:	0 on success, otherwise error
 * TODO: need to implement an error handling for STATUS_INFO_LENGTH_MISMATCH
 */
static int smb2_set_info_file(struct ksmbd_work *work, struct ksmbd_file *fp,
			      struct smb2_set_info_req *req,
			      struct ksmbd_share_config *share)
{
	unsigned int buf_len = le32_to_cpu(req->BufferLength);

	switch (req->FileInfoClass) {
	case FILE_BASIC_INFORMATION:
	{
		if (buf_len < sizeof(struct smb2_file_basic_info))
			return -EINVAL;

		return set_file_basic_info(fp, (struct smb2_file_basic_info *)req->Buffer, share);
	}
	case FILE_ALLOCATION_INFORMATION:
	{
		if (buf_len < sizeof(struct smb2_file_alloc_info))
			return -EINVAL;

		return set_file_allocation_info(work, fp,
						(struct smb2_file_alloc_info *)req->Buffer);
	}
	case FILE_END_OF_FILE_INFORMATION:
	{
		if (buf_len < sizeof(struct smb2_file_eof_info))
			return -EINVAL;

		return set_end_of_file_info(work, fp,
					    (struct smb2_file_eof_info *)req->Buffer);
	}
	case FILE_RENAME_INFORMATION:
	{
		if (!test_tree_conn_flag(work->tcon, KSMBD_TREE_CONN_FLAG_WRITABLE)) {
			ksmbd_debug(SMB,
				    "User does not have write permission\n");
			return -EACCES;
		}

		if (buf_len < sizeof(struct smb2_file_rename_info))
			return -EINVAL;

		return set_rename_info(work, fp,
				       (struct smb2_file_rename_info *)req->Buffer,
				       buf_len);
	}
	case FILE_LINK_INFORMATION:
	{
		if (buf_len < sizeof(struct smb2_file_link_info))
			return -EINVAL;

		return smb2_create_link(work, work->tcon->share_conf,
					(struct smb2_file_link_info *)req->Buffer,
					buf_len, fp->filp,
					work->sess->conn->local_nls);
	}
	case FILE_DISPOSITION_INFORMATION:
	{
		if (!test_tree_conn_flag(work->tcon, KSMBD_TREE_CONN_FLAG_WRITABLE)) {
			ksmbd_debug(SMB,
				    "User does not have write permission\n");
			return -EACCES;
		}

		if (buf_len < sizeof(struct smb2_file_disposition_info))
			return -EINVAL;

		return set_file_disposition_info(fp,
						 (struct smb2_file_disposition_info *)req->Buffer);
	}
	case FILE_FULL_EA_INFORMATION:
	{
		if (!(fp->daccess & FILE_WRITE_EA_LE)) {
			pr_err("Not permitted to write ext  attr: 0x%x\n",
			       fp->daccess);
			return -EACCES;
		}

		if (buf_len < sizeof(struct smb2_ea_info))
			return -EINVAL;

		return smb2_set_ea((struct smb2_ea_info *)req->Buffer,
				   buf_len, &fp->filp->f_path);
	}
	case FILE_POSITION_INFORMATION:
	{
		if (buf_len < sizeof(struct smb2_file_pos_info))
			return -EINVAL;

		return set_file_position_info(fp, (struct smb2_file_pos_info *)req->Buffer);
	}
	case FILE_MODE_INFORMATION:
	{
		if (buf_len < sizeof(struct smb2_file_mode_info))
			return -EINVAL;

		return set_file_mode_info(fp, (struct smb2_file_mode_info *)req->Buffer);
	}
	}

	pr_err("Unimplemented Fileinfoclass :%d\n", req->FileInfoClass);
	return -EOPNOTSUPP;
}

static int smb2_set_info_sec(struct ksmbd_file *fp, int addition_info,
			     char *buffer, int buf_len)
{
	struct smb_ntsd *pntsd = (struct smb_ntsd *)buffer;

	fp->saccess |= FILE_SHARE_DELETE_LE;

	return set_info_sec(fp->conn, fp->tcon, &fp->filp->f_path, pntsd,
			buf_len, false);
}

/**
 * smb2_set_info() - handler for smb2 set info command handler
 * @work:	smb work containing set info request buffer
 *
 * Return:	0 on success, otherwise error
 */
int smb2_set_info(struct ksmbd_work *work)
{
	struct smb2_set_info_req *req;
	struct smb2_set_info_rsp *rsp, *rsp_org;
	struct ksmbd_file *fp;
	int rc = 0;
	unsigned int id = KSMBD_NO_FID, pid = KSMBD_NO_FID;

	ksmbd_debug(SMB, "Received set info request\n");

	rsp_org = work->response_buf;
	if (work->next_smb2_rcv_hdr_off) {
		req = ksmbd_req_buf_next(work);
		rsp = ksmbd_resp_buf_next(work);
		if (!has_file_id(le64_to_cpu(req->VolatileFileId))) {
			ksmbd_debug(SMB, "Compound request set FID = %llu\n",
				    work->compound_fid);
			id = work->compound_fid;
			pid = work->compound_pfid;
		}
	} else {
		req = work->request_buf;
		rsp = work->response_buf;
	}

	if (!has_file_id(id)) {
		id = le64_to_cpu(req->VolatileFileId);
		pid = le64_to_cpu(req->PersistentFileId);
	}

	fp = ksmbd_lookup_fd_slow(work, id, pid);
	if (!fp) {
		ksmbd_debug(SMB, "Invalid id for close: %u\n", id);
		rc = -ENOENT;
		goto err_out;
	}

	switch (req->InfoType) {
	case SMB2_O_INFO_FILE:
		ksmbd_debug(SMB, "GOT SMB2_O_INFO_FILE\n");
		rc = smb2_set_info_file(work, fp, req, work->tcon->share_conf);
		break;
	case SMB2_O_INFO_SECURITY:
		ksmbd_debug(SMB, "GOT SMB2_O_INFO_SECURITY\n");
		if (ksmbd_override_fsids(work)) {
			rc = -ENOMEM;
			goto err_out;
		}
		rc = smb2_set_info_sec(fp,
				       le32_to_cpu(req->AdditionalInformation),
				       req->Buffer,
				       le32_to_cpu(req->BufferLength));
		ksmbd_revert_fsids(work);
		break;
	default:
		rc = -EOPNOTSUPP;
	}

	if (rc < 0)
		goto err_out;

	rsp->StructureSize = cpu_to_le16(2);
	inc_rfc1001_len(rsp_org, 2);
	ksmbd_fd_put(work, fp);
	return 0;

err_out:
	if (rc == -EACCES || rc == -EPERM || rc == -EXDEV)
		rsp->hdr.Status = STATUS_ACCESS_DENIED;
	else if (rc == -EINVAL)
		rsp->hdr.Status = STATUS_INVALID_PARAMETER;
	else if (rc == -ESHARE)
		rsp->hdr.Status = STATUS_SHARING_VIOLATION;
	else if (rc == -ENOENT)
		rsp->hdr.Status = STATUS_OBJECT_NAME_INVALID;
	else if (rc == -EBUSY || rc == -ENOTEMPTY)
		rsp->hdr.Status = STATUS_DIRECTORY_NOT_EMPTY;
	else if (rc == -EAGAIN)
		rsp->hdr.Status = STATUS_FILE_LOCK_CONFLICT;
	else if (rc == -EBADF || rc == -ESTALE)
		rsp->hdr.Status = STATUS_INVALID_HANDLE;
	else if (rc == -EEXIST)
		rsp->hdr.Status = STATUS_OBJECT_NAME_COLLISION;
	else if (rsp->hdr.Status == 0 || rc == -EOPNOTSUPP)
		rsp->hdr.Status = STATUS_INVALID_INFO_CLASS;
	smb2_set_err_rsp(work);
	ksmbd_fd_put(work, fp);
	ksmbd_debug(SMB, "error while processing smb2 query rc = %d\n", rc);
	return rc;
}

/**
 * smb2_read_pipe() - handler for smb2 read from IPC pipe
 * @work:	smb work containing read IPC pipe command buffer
 *
 * Return:	0 on success, otherwise error
 */
static noinline int smb2_read_pipe(struct ksmbd_work *work)
{
	int nbytes = 0, err;
	u64 id;
	struct ksmbd_rpc_command *rpc_resp;
	struct smb2_read_req *req = work->request_buf;
	struct smb2_read_rsp *rsp = work->response_buf;

	id = le64_to_cpu(req->VolatileFileId);

	inc_rfc1001_len(rsp, 16);
	rpc_resp = ksmbd_rpc_read(work->sess, id);
	if (rpc_resp) {
		if (rpc_resp->flags != KSMBD_RPC_OK) {
			err = -EINVAL;
			goto out;
		}

		work->aux_payload_buf =
			kvmalloc(rpc_resp->payload_sz, GFP_KERNEL | __GFP_ZERO);
		if (!work->aux_payload_buf) {
			err = -ENOMEM;
			goto out;
		}

		memcpy(work->aux_payload_buf, rpc_resp->payload,
		       rpc_resp->payload_sz);

		nbytes = rpc_resp->payload_sz;
		work->resp_hdr_sz = get_rfc1002_len(rsp) + 4;
		work->aux_payload_sz = nbytes;
		kvfree(rpc_resp);
	}

	rsp->StructureSize = cpu_to_le16(17);
	rsp->DataOffset = 80;
	rsp->Reserved = 0;
	rsp->DataLength = cpu_to_le32(nbytes);
	rsp->DataRemaining = 0;
	rsp->Reserved2 = 0;
	inc_rfc1001_len(rsp, nbytes);
	return 0;

out:
	rsp->hdr.Status = STATUS_UNEXPECTED_IO_ERROR;
	smb2_set_err_rsp(work);
	kvfree(rpc_resp);
	return err;
}

static ssize_t smb2_read_rdma_channel(struct ksmbd_work *work,
				      struct smb2_read_req *req, void *data_buf,
				      size_t length)
{
	struct smb2_buffer_desc_v1 *desc =
		(struct smb2_buffer_desc_v1 *)&req->Buffer[0];
	int err;

	if (work->conn->dialect == SMB30_PROT_ID &&
	    req->Channel != SMB2_CHANNEL_RDMA_V1)
		return -EINVAL;

	if (req->ReadChannelInfoOffset == 0 ||
	    le16_to_cpu(req->ReadChannelInfoLength) < sizeof(*desc))
		return -EINVAL;

	work->need_invalidate_rkey =
		(req->Channel == SMB2_CHANNEL_RDMA_V1_INVALIDATE);
	work->remote_key = le32_to_cpu(desc->token);

	err = ksmbd_conn_rdma_write(work->conn, data_buf, length,
				    le32_to_cpu(desc->token),
				    le64_to_cpu(desc->offset),
				    le32_to_cpu(desc->length));
	if (err)
		return err;

	return length;
}

/**
 * smb2_read() - handler for smb2 read from file
 * @work:	smb work containing read command buffer
 *
 * Return:	0 on success, otherwise error
 */
int smb2_read(struct ksmbd_work *work)
{
	struct ksmbd_conn *conn = work->conn;
	struct smb2_read_req *req;
	struct smb2_read_rsp *rsp, *rsp_org;
	struct ksmbd_file *fp;
	loff_t offset;
	size_t length, mincount;
	ssize_t nbytes = 0, remain_bytes = 0;
	int err = 0;

	rsp_org = work->response_buf;
	WORK_BUFFERS(work, req, rsp);

	if (test_share_config_flag(work->tcon->share_conf,
				   KSMBD_SHARE_FLAG_PIPE)) {
		ksmbd_debug(SMB, "IPC pipe read request\n");
		return smb2_read_pipe(work);
	}

	fp = ksmbd_lookup_fd_slow(work, le64_to_cpu(req->VolatileFileId),
				  le64_to_cpu(req->PersistentFileId));
	if (!fp) {
		err = -ENOENT;
		goto out;
	}

	if (!(fp->daccess & (FILE_READ_DATA_LE | FILE_READ_ATTRIBUTES_LE))) {
		pr_err("Not permitted to read : 0x%x\n", fp->daccess);
		err = -EACCES;
		goto out;
	}

	offset = le64_to_cpu(req->Offset);
	length = le32_to_cpu(req->Length);
	mincount = le32_to_cpu(req->MinimumCount);

	if (length > conn->vals->max_read_size) {
		ksmbd_debug(SMB, "limiting read size to max size(%u)\n",
			    conn->vals->max_read_size);
		err = -EINVAL;
		goto out;
	}

	ksmbd_debug(SMB, "filename %pd, offset %lld, len %zu\n",
		    fp->filp->f_path.dentry, offset, length);

	work->aux_payload_buf = kvmalloc(length, GFP_KERNEL | __GFP_ZERO);
	if (!work->aux_payload_buf) {
		err = -ENOMEM;
		goto out;
	}

	nbytes = ksmbd_vfs_read(work, fp, length, &offset);
	if (nbytes < 0) {
		err = nbytes;
		goto out;
	}

	if ((nbytes == 0 && length != 0) || nbytes < mincount) {
		kvfree(work->aux_payload_buf);
		work->aux_payload_buf = NULL;
		rsp->hdr.Status = STATUS_END_OF_FILE;
		smb2_set_err_rsp(work);
		ksmbd_fd_put(work, fp);
		return 0;
	}

	ksmbd_debug(SMB, "nbytes %zu, offset %lld mincount %zu\n",
		    nbytes, offset, mincount);

	if (req->Channel == SMB2_CHANNEL_RDMA_V1_INVALIDATE ||
	    req->Channel == SMB2_CHANNEL_RDMA_V1) {
		/* write data to the client using rdma channel */
		remain_bytes = smb2_read_rdma_channel(work, req,
						      work->aux_payload_buf,
						      nbytes);
		kvfree(work->aux_payload_buf);
		work->aux_payload_buf = NULL;

		nbytes = 0;
		if (remain_bytes < 0) {
			err = (int)remain_bytes;
			goto out;
		}
	}

	rsp->StructureSize = cpu_to_le16(17);
	rsp->DataOffset = 80;
	rsp->Reserved = 0;
	rsp->DataLength = cpu_to_le32(nbytes);
	rsp->DataRemaining = cpu_to_le32(remain_bytes);
	rsp->Reserved2 = 0;
	inc_rfc1001_len(rsp_org, 16);
	work->resp_hdr_sz = get_rfc1002_len(rsp_org) + 4;
	work->aux_payload_sz = nbytes;
	inc_rfc1001_len(rsp_org, nbytes);
	ksmbd_fd_put(work, fp);
	return 0;

out:
	if (err) {
		if (err == -EISDIR)
			rsp->hdr.Status = STATUS_INVALID_DEVICE_REQUEST;
		else if (err == -EAGAIN)
			rsp->hdr.Status = STATUS_FILE_LOCK_CONFLICT;
		else if (err == -ENOENT)
			rsp->hdr.Status = STATUS_FILE_CLOSED;
		else if (err == -EACCES)
			rsp->hdr.Status = STATUS_ACCESS_DENIED;
		else if (err == -ESHARE)
			rsp->hdr.Status = STATUS_SHARING_VIOLATION;
		else if (err == -EINVAL)
			rsp->hdr.Status = STATUS_INVALID_PARAMETER;
		else
			rsp->hdr.Status = STATUS_INVALID_HANDLE;

		smb2_set_err_rsp(work);
	}
	ksmbd_fd_put(work, fp);
	return err;
}

/**
 * smb2_write_pipe() - handler for smb2 write on IPC pipe
 * @work:	smb work containing write IPC pipe command buffer
 *
 * Return:	0 on success, otherwise error
 */
static noinline int smb2_write_pipe(struct ksmbd_work *work)
{
	struct smb2_write_req *req = work->request_buf;
	struct smb2_write_rsp *rsp = work->response_buf;
	struct ksmbd_rpc_command *rpc_resp;
	u64 id = 0;
	int err = 0, ret = 0;
	char *data_buf;
	size_t length;

	length = le32_to_cpu(req->Length);
	id = le64_to_cpu(req->VolatileFileId);

	if (le16_to_cpu(req->DataOffset) ==
	    (offsetof(struct smb2_write_req, Buffer) - 4)) {
		data_buf = (char *)&req->Buffer[0];
	} else {
		if ((u64)le16_to_cpu(req->DataOffset) + length > get_rfc1002_len(req)) {
			pr_err("invalid write data offset %u, smb_len %u\n",
			       le16_to_cpu(req->DataOffset),
			       get_rfc1002_len(req));
			err = -EINVAL;
			goto out;
		}

		data_buf = (char *)(((char *)&req->hdr.ProtocolId) +
				le16_to_cpu(req->DataOffset));
	}

	rpc_resp = ksmbd_rpc_write(work->sess, id, data_buf, length);
	if (rpc_resp) {
		if (rpc_resp->flags == KSMBD_RPC_ENOTIMPLEMENTED) {
			rsp->hdr.Status = STATUS_NOT_SUPPORTED;
			kvfree(rpc_resp);
			smb2_set_err_rsp(work);
			return -EOPNOTSUPP;
		}
		if (rpc_resp->flags != KSMBD_RPC_OK) {
			rsp->hdr.Status = STATUS_INVALID_HANDLE;
			smb2_set_err_rsp(work);
			kvfree(rpc_resp);
			return ret;
		}
		kvfree(rpc_resp);
	}

	rsp->StructureSize = cpu_to_le16(17);
	rsp->DataOffset = 0;
	rsp->Reserved = 0;
	rsp->DataLength = cpu_to_le32(length);
	rsp->DataRemaining = 0;
	rsp->Reserved2 = 0;
	inc_rfc1001_len(rsp, 16);
	return 0;
out:
	if (err) {
		rsp->hdr.Status = STATUS_INVALID_HANDLE;
		smb2_set_err_rsp(work);
	}

	return err;
}

static ssize_t smb2_write_rdma_channel(struct ksmbd_work *work,
				       struct smb2_write_req *req,
				       struct ksmbd_file *fp,
				       loff_t offset, size_t length, bool sync)
{
	struct smb2_buffer_desc_v1 *desc;
	char *data_buf;
	int ret;
	ssize_t nbytes;

	desc = (struct smb2_buffer_desc_v1 *)&req->Buffer[0];

	if (work->conn->dialect == SMB30_PROT_ID &&
	    req->Channel != SMB2_CHANNEL_RDMA_V1)
		return -EINVAL;

	if (req->Length != 0 || req->DataOffset != 0)
		return -EINVAL;

	if (req->WriteChannelInfoOffset == 0 ||
	    le16_to_cpu(req->WriteChannelInfoLength) < sizeof(*desc))
		return -EINVAL;

	work->need_invalidate_rkey =
		(req->Channel == SMB2_CHANNEL_RDMA_V1_INVALIDATE);
	work->remote_key = le32_to_cpu(desc->token);

	data_buf = kvmalloc(length, GFP_KERNEL | __GFP_ZERO);
	if (!data_buf)
		return -ENOMEM;

	ret = ksmbd_conn_rdma_read(work->conn, data_buf, length,
				   le32_to_cpu(desc->token),
				   le64_to_cpu(desc->offset),
				   le32_to_cpu(desc->length));
	if (ret < 0) {
		kvfree(data_buf);
		return ret;
	}

	ret = ksmbd_vfs_write(work, fp, data_buf, length, &offset, sync, &nbytes);
	kvfree(data_buf);
	if (ret < 0)
		return ret;

	return nbytes;
}

/**
 * smb2_write() - handler for smb2 write from file
 * @work:	smb work containing write command buffer
 *
 * Return:	0 on success, otherwise error
 */
int smb2_write(struct ksmbd_work *work)
{
	struct smb2_write_req *req;
	struct smb2_write_rsp *rsp, *rsp_org;
	struct ksmbd_file *fp = NULL;
	loff_t offset;
	size_t length;
	ssize_t nbytes;
	char *data_buf;
	bool writethrough = false;
	int err = 0;

	rsp_org = work->response_buf;
	WORK_BUFFERS(work, req, rsp);

	if (test_share_config_flag(work->tcon->share_conf, KSMBD_SHARE_FLAG_PIPE)) {
		ksmbd_debug(SMB, "IPC pipe write request\n");
		return smb2_write_pipe(work);
	}

	if (!test_tree_conn_flag(work->tcon, KSMBD_TREE_CONN_FLAG_WRITABLE)) {
		ksmbd_debug(SMB, "User does not have write permission\n");
		err = -EACCES;
		goto out;
	}

	fp = ksmbd_lookup_fd_slow(work, le64_to_cpu(req->VolatileFileId),
				  le64_to_cpu(req->PersistentFileId));
	if (!fp) {
		err = -ENOENT;
		goto out;
	}

	if (!(fp->daccess & (FILE_WRITE_DATA_LE | FILE_READ_ATTRIBUTES_LE))) {
		pr_err("Not permitted to write : 0x%x\n", fp->daccess);
		err = -EACCES;
		goto out;
	}

	offset = le64_to_cpu(req->Offset);
	length = le32_to_cpu(req->Length);

	if (length > work->conn->vals->max_write_size) {
		ksmbd_debug(SMB, "limiting write size to max size(%u)\n",
			    work->conn->vals->max_write_size);
		err = -EINVAL;
		goto out;
	}

	if (le32_to_cpu(req->Flags) & SMB2_WRITEFLAG_WRITE_THROUGH)
		writethrough = true;

	if (req->Channel != SMB2_CHANNEL_RDMA_V1 &&
	    req->Channel != SMB2_CHANNEL_RDMA_V1_INVALIDATE) {
		if (le16_to_cpu(req->DataOffset) ==
		    (offsetof(struct smb2_write_req, Buffer) - 4)) {
			data_buf = (char *)&req->Buffer[0];
		} else {
			if ((u64)le16_to_cpu(req->DataOffset) + length > get_rfc1002_len(req)) {
				pr_err("invalid write data offset %u, smb_len %u\n",
				       le16_to_cpu(req->DataOffset),
				       get_rfc1002_len(req));
				err = -EINVAL;
				goto out;
			}

			data_buf = (char *)(((char *)&req->hdr.ProtocolId) +
					le16_to_cpu(req->DataOffset));
		}

		ksmbd_debug(SMB, "flags %u\n", le32_to_cpu(req->Flags));
		if (le32_to_cpu(req->Flags) & SMB2_WRITEFLAG_WRITE_THROUGH)
			writethrough = true;

		ksmbd_debug(SMB, "filename %pd, offset %lld, len %zu\n",
			    fp->filp->f_path.dentry, offset, length);
		err = ksmbd_vfs_write(work, fp, data_buf, length, &offset,
				      writethrough, &nbytes);
		if (err < 0)
			goto out;
	} else {
		/* read data from the client using rdma channel, and
		 * write the data.
		 */
		nbytes = smb2_write_rdma_channel(work, req, fp, offset,
						 le32_to_cpu(req->RemainingBytes),
						 writethrough);
		if (nbytes < 0) {
			err = (int)nbytes;
			goto out;
		}
	}

	rsp->StructureSize = cpu_to_le16(17);
	rsp->DataOffset = 0;
	rsp->Reserved = 0;
	rsp->DataLength = cpu_to_le32(nbytes);
	rsp->DataRemaining = 0;
	rsp->Reserved2 = 0;
	inc_rfc1001_len(rsp_org, 16);
	ksmbd_fd_put(work, fp);
	return 0;

out:
	if (err == -EAGAIN)
		rsp->hdr.Status = STATUS_FILE_LOCK_CONFLICT;
	else if (err == -ENOSPC || err == -EFBIG)
		rsp->hdr.Status = STATUS_DISK_FULL;
	else if (err == -ENOENT)
		rsp->hdr.Status = STATUS_FILE_CLOSED;
	else if (err == -EACCES)
		rsp->hdr.Status = STATUS_ACCESS_DENIED;
	else if (err == -ESHARE)
		rsp->hdr.Status = STATUS_SHARING_VIOLATION;
	else if (err == -EINVAL)
		rsp->hdr.Status = STATUS_INVALID_PARAMETER;
	else
		rsp->hdr.Status = STATUS_INVALID_HANDLE;

	smb2_set_err_rsp(work);
	ksmbd_fd_put(work, fp);
	return err;
}

/**
 * smb2_flush() - handler for smb2 flush file - fsync
 * @work:	smb work containing flush command buffer
 *
 * Return:	0 on success, otherwise error
 */
int smb2_flush(struct ksmbd_work *work)
{
	struct smb2_flush_req *req;
	struct smb2_flush_rsp *rsp, *rsp_org;
	int err;

	rsp_org = work->response_buf;
	WORK_BUFFERS(work, req, rsp);

	ksmbd_debug(SMB, "SMB2_FLUSH called for fid %llu\n",
		    le64_to_cpu(req->VolatileFileId));

	err = ksmbd_vfs_fsync(work,
			      le64_to_cpu(req->VolatileFileId),
			      le64_to_cpu(req->PersistentFileId));
	if (err)
		goto out;

	rsp->StructureSize = cpu_to_le16(4);
	rsp->Reserved = 0;
	inc_rfc1001_len(rsp_org, 4);
	return 0;

out:
	if (err) {
		rsp->hdr.Status = STATUS_INVALID_HANDLE;
		smb2_set_err_rsp(work);
	}

	return err;
}

/**
 * smb2_cancel() - handler for smb2 cancel command
 * @work:	smb work containing cancel command buffer
 *
 * Return:	0 on success, otherwise error
 */
int smb2_cancel(struct ksmbd_work *work)
{
	struct ksmbd_conn *conn = work->conn;
	struct smb2_hdr *hdr = work->request_buf;
	struct smb2_hdr *chdr;
	struct ksmbd_work *cancel_work = NULL;
	int canceled = 0;
	struct list_head *command_list;

	ksmbd_debug(SMB, "smb2 cancel called on mid %llu, async flags 0x%x\n",
		    hdr->MessageId, hdr->Flags);

	if (hdr->Flags & SMB2_FLAGS_ASYNC_COMMAND) {
		command_list = &conn->async_requests;

		spin_lock(&conn->request_lock);
		list_for_each_entry(cancel_work, command_list,
				    async_request_entry) {
			chdr = cancel_work->request_buf;

			if (cancel_work->async_id !=
			    le64_to_cpu(hdr->Id.AsyncId))
				continue;

			ksmbd_debug(SMB,
				    "smb2 with AsyncId %llu cancelled command = 0x%x\n",
				    le64_to_cpu(hdr->Id.AsyncId),
				    le16_to_cpu(chdr->Command));
			canceled = 1;
			break;
		}
		spin_unlock(&conn->request_lock);
	} else {
		command_list = &conn->requests;

		spin_lock(&conn->request_lock);
		list_for_each_entry(cancel_work, command_list, request_entry) {
			chdr = cancel_work->request_buf;

			if (chdr->MessageId != hdr->MessageId ||
			    cancel_work == work)
				continue;

			ksmbd_debug(SMB,
				    "smb2 with mid %llu cancelled command = 0x%x\n",
				    le64_to_cpu(hdr->MessageId),
				    le16_to_cpu(chdr->Command));
			canceled = 1;
			break;
		}
		spin_unlock(&conn->request_lock);
	}

	if (canceled) {
		cancel_work->state = KSMBD_WORK_CANCELLED;
		if (cancel_work->cancel_fn)
			cancel_work->cancel_fn(cancel_work->cancel_argv);
	}

	/* For SMB2_CANCEL command itself send no response*/
	work->send_no_response = 1;
	return 0;
}

struct file_lock *smb_flock_init(struct file *f)
{
	struct file_lock *fl;

	fl = locks_alloc_lock();
	if (!fl)
		goto out;

	locks_init_lock(fl);

	fl->fl_owner = f;
	fl->fl_pid = current->tgid;
	fl->fl_file = f;
	fl->fl_flags = FL_POSIX;
	fl->fl_ops = NULL;
	fl->fl_lmops = NULL;

out:
	return fl;
}

static int smb2_set_flock_flags(struct file_lock *flock, int flags)
{
	int cmd = -EINVAL;

	/* Checking for wrong flag combination during lock request*/
	switch (flags) {
	case SMB2_LOCKFLAG_SHARED:
		ksmbd_debug(SMB, "received shared request\n");
		cmd = F_SETLKW;
		flock->fl_type = F_RDLCK;
		flock->fl_flags |= FL_SLEEP;
		break;
	case SMB2_LOCKFLAG_EXCLUSIVE:
		ksmbd_debug(SMB, "received exclusive request\n");
		cmd = F_SETLKW;
		flock->fl_type = F_WRLCK;
		flock->fl_flags |= FL_SLEEP;
		break;
	case SMB2_LOCKFLAG_SHARED | SMB2_LOCKFLAG_FAIL_IMMEDIATELY:
		ksmbd_debug(SMB,
			    "received shared & fail immediately request\n");
		cmd = F_SETLK;
		flock->fl_type = F_RDLCK;
		break;
	case SMB2_LOCKFLAG_EXCLUSIVE | SMB2_LOCKFLAG_FAIL_IMMEDIATELY:
		ksmbd_debug(SMB,
			    "received exclusive & fail immediately request\n");
		cmd = F_SETLK;
		flock->fl_type = F_WRLCK;
		break;
	case SMB2_LOCKFLAG_UNLOCK:
		ksmbd_debug(SMB, "received unlock request\n");
		flock->fl_type = F_UNLCK;
		cmd = 0;
		break;
	}

	return cmd;
}

static struct ksmbd_lock *smb2_lock_init(struct file_lock *flock,
					 unsigned int cmd, int flags,
					 struct list_head *lock_list)
{
	struct ksmbd_lock *lock;

	lock = kzalloc(sizeof(struct ksmbd_lock), GFP_KERNEL);
	if (!lock)
		return NULL;

	lock->cmd = cmd;
	lock->fl = flock;
	lock->start = flock->fl_start;
	lock->end = flock->fl_end;
	lock->flags = flags;
	if (lock->start == lock->end)
		lock->zero_len = 1;
	INIT_LIST_HEAD(&lock->clist);
	INIT_LIST_HEAD(&lock->flist);
	INIT_LIST_HEAD(&lock->llist);
	list_add_tail(&lock->llist, lock_list);

	return lock;
}

static void smb2_remove_blocked_lock(void **argv)
{
	struct file_lock *flock = (struct file_lock *)argv[0];

	ksmbd_vfs_posix_lock_unblock(flock);
	wake_up(&flock->fl_wait);
}

static inline bool lock_defer_pending(struct file_lock *fl)
{
	/* check pending lock waiters */
	return waitqueue_active(&fl->fl_wait);
}

/**
 * smb2_lock() - handler for smb2 file lock command
 * @work:	smb work containing lock command buffer
 *
 * Return:	0 on success, otherwise error
 */
int smb2_lock(struct ksmbd_work *work)
{
	struct smb2_lock_req *req = work->request_buf;
	struct smb2_lock_rsp *rsp = work->response_buf;
	struct smb2_lock_element *lock_ele;
	struct ksmbd_file *fp = NULL;
	struct file_lock *flock = NULL;
	struct file *filp = NULL;
	int lock_count;
	int flags = 0;
	int cmd = 0;
	int err = -EIO, i, rc = 0;
	u64 lock_start, lock_length;
	struct ksmbd_lock *smb_lock = NULL, *cmp_lock, *tmp, *tmp2;
	struct ksmbd_conn *conn;
	int nolock = 0;
	LIST_HEAD(lock_list);
	LIST_HEAD(rollback_list);
	int prior_lock = 0;

	ksmbd_debug(SMB, "Received lock request\n");
	fp = ksmbd_lookup_fd_slow(work,
				  le64_to_cpu(req->VolatileFileId),
				  le64_to_cpu(req->PersistentFileId));
	if (!fp) {
		ksmbd_debug(SMB, "Invalid file id for lock : %llu\n",
			    le64_to_cpu(req->VolatileFileId));
		err = -ENOENT;
		goto out2;
	}

	filp = fp->filp;
	lock_count = le16_to_cpu(req->LockCount);
	lock_ele = req->locks;

	ksmbd_debug(SMB, "lock count is %d\n", lock_count);
	if (!lock_count) {
		err = -EINVAL;
		goto out2;
	}

	for (i = 0; i < lock_count; i++) {
		flags = le32_to_cpu(lock_ele[i].Flags);

		flock = smb_flock_init(filp);
		if (!flock)
			goto out;

		cmd = smb2_set_flock_flags(flock, flags);

		lock_start = le64_to_cpu(lock_ele[i].Offset);
		lock_length = le64_to_cpu(lock_ele[i].Length);
		if (lock_start > U64_MAX - lock_length) {
			pr_err("Invalid lock range requested\n");
			rsp->hdr.Status = STATUS_INVALID_LOCK_RANGE;
			goto out;
		}

		if (lock_start > OFFSET_MAX)
			flock->fl_start = OFFSET_MAX;
		else
			flock->fl_start = lock_start;

		lock_length = le64_to_cpu(lock_ele[i].Length);
		if (lock_length > OFFSET_MAX - flock->fl_start)
			lock_length = OFFSET_MAX - flock->fl_start;

		flock->fl_end = flock->fl_start + lock_length;

		if (flock->fl_end < flock->fl_start) {
			ksmbd_debug(SMB,
				    "the end offset(%llx) is smaller than the start offset(%llx)\n",
				    flock->fl_end, flock->fl_start);
			rsp->hdr.Status = STATUS_INVALID_LOCK_RANGE;
			goto out;
		}

		/* Check conflict locks in one request */
		list_for_each_entry(cmp_lock, &lock_list, llist) {
			if (cmp_lock->fl->fl_start <= flock->fl_start &&
			    cmp_lock->fl->fl_end >= flock->fl_end) {
				if (cmp_lock->fl->fl_type != F_UNLCK &&
				    flock->fl_type != F_UNLCK) {
					pr_err("conflict two locks in one request\n");
					err = -EINVAL;
					goto out;
				}
			}
		}

		smb_lock = smb2_lock_init(flock, cmd, flags, &lock_list);
		if (!smb_lock) {
			err = -EINVAL;
			goto out;
		}
	}

	list_for_each_entry_safe(smb_lock, tmp, &lock_list, llist) {
		if (smb_lock->cmd < 0) {
			err = -EINVAL;
			goto out;
		}

		if (!(smb_lock->flags & SMB2_LOCKFLAG_MASK)) {
			err = -EINVAL;
			goto out;
		}

		if ((prior_lock & (SMB2_LOCKFLAG_EXCLUSIVE | SMB2_LOCKFLAG_SHARED) &&
		     smb_lock->flags & SMB2_LOCKFLAG_UNLOCK) ||
		    (prior_lock == SMB2_LOCKFLAG_UNLOCK &&
		     !(smb_lock->flags & SMB2_LOCKFLAG_UNLOCK))) {
			err = -EINVAL;
			goto out;
		}

		prior_lock = smb_lock->flags;

		if (!(smb_lock->flags & SMB2_LOCKFLAG_UNLOCK) &&
		    !(smb_lock->flags & SMB2_LOCKFLAG_FAIL_IMMEDIATELY))
			goto no_check_cl;

		nolock = 1;
		/* check locks in connection list */
		read_lock(&conn_list_lock);
		list_for_each_entry(conn, &conn_list, conns_list) {
			spin_lock(&conn->llist_lock);
			list_for_each_entry_safe(cmp_lock, tmp2, &conn->lock_list, clist) {
				if (file_inode(cmp_lock->fl->fl_file) !=
				    file_inode(smb_lock->fl->fl_file))
					continue;

				if (smb_lock->fl->fl_type == F_UNLCK) {
					if (cmp_lock->fl->fl_file == smb_lock->fl->fl_file &&
					    cmp_lock->start == smb_lock->start &&
					    cmp_lock->end == smb_lock->end &&
					    !lock_defer_pending(cmp_lock->fl)) {
						nolock = 0;
						list_del(&cmp_lock->flist);
						list_del(&cmp_lock->clist);
						spin_unlock(&conn->llist_lock);
						read_unlock(&conn_list_lock);

						locks_free_lock(cmp_lock->fl);
						kfree(cmp_lock);
						goto out_check_cl;
					}
					continue;
				}

				if (cmp_lock->fl->fl_file == smb_lock->fl->fl_file) {
					if (smb_lock->flags & SMB2_LOCKFLAG_SHARED)
						continue;
				} else {
					if (cmp_lock->flags & SMB2_LOCKFLAG_SHARED)
						continue;
				}

				/* check zero byte lock range */
				if (cmp_lock->zero_len && !smb_lock->zero_len &&
				    cmp_lock->start > smb_lock->start &&
				    cmp_lock->start < smb_lock->end) {
					spin_unlock(&conn->llist_lock);
					read_unlock(&conn_list_lock);
					pr_err("previous lock conflict with zero byte lock range\n");
					goto out;
				}

				if (smb_lock->zero_len && !cmp_lock->zero_len &&
				    smb_lock->start > cmp_lock->start &&
				    smb_lock->start < cmp_lock->end) {
					spin_unlock(&conn->llist_lock);
					read_unlock(&conn_list_lock);
					pr_err("current lock conflict with zero byte lock range\n");
					goto out;
				}

				if (((cmp_lock->start <= smb_lock->start &&
				      cmp_lock->end > smb_lock->start) ||
				     (cmp_lock->start < smb_lock->end &&
				      cmp_lock->end >= smb_lock->end)) &&
				    !cmp_lock->zero_len && !smb_lock->zero_len) {
					spin_unlock(&conn->llist_lock);
					read_unlock(&conn_list_lock);
					pr_err("Not allow lock operation on exclusive lock range\n");
					goto out;
				}
			}
			spin_unlock(&conn->llist_lock);
		}
		read_unlock(&conn_list_lock);
out_check_cl:
		if (smb_lock->fl->fl_type == F_UNLCK && nolock) {
			pr_err("Try to unlock nolocked range\n");
			rsp->hdr.Status = STATUS_RANGE_NOT_LOCKED;
			goto out;
		}

no_check_cl:
		if (smb_lock->zero_len) {
			err = 0;
			goto skip;
		}

		flock = smb_lock->fl;
		list_del(&smb_lock->llist);
retry:
		rc = vfs_lock_file(filp, smb_lock->cmd, flock, NULL);
skip:
		if (flags & SMB2_LOCKFLAG_UNLOCK) {
			if (!rc) {
				ksmbd_debug(SMB, "File unlocked\n");
			} else if (rc == -ENOENT) {
				rsp->hdr.Status = STATUS_NOT_LOCKED;
				goto out;
			}
			locks_free_lock(flock);
			kfree(smb_lock);
		} else {
			if (rc == FILE_LOCK_DEFERRED) {
				void **argv;

				ksmbd_debug(SMB,
					    "would have to wait for getting lock\n");
				spin_lock(&work->conn->llist_lock);
				list_add_tail(&smb_lock->clist,
					      &work->conn->lock_list);
				spin_unlock(&work->conn->llist_lock);
				list_add(&smb_lock->llist, &rollback_list);

				argv = kmalloc(sizeof(void *), GFP_KERNEL);
				if (!argv) {
					err = -ENOMEM;
					goto out;
				}
				argv[0] = flock;

				rc = setup_async_work(work,
						      smb2_remove_blocked_lock,
						      argv);
				if (rc) {
					err = -ENOMEM;
					goto out;
				}
				spin_lock(&fp->f_lock);
				list_add(&work->fp_entry, &fp->blocked_works);
				spin_unlock(&fp->f_lock);

				smb2_send_interim_resp(work, STATUS_PENDING);

				ksmbd_vfs_posix_lock_wait(flock);

				if (work->state != KSMBD_WORK_ACTIVE) {
					list_del(&smb_lock->llist);
					spin_lock(&work->conn->llist_lock);
					list_del(&smb_lock->clist);
					spin_unlock(&work->conn->llist_lock);
					locks_free_lock(flock);

					if (work->state == KSMBD_WORK_CANCELLED) {
						spin_lock(&fp->f_lock);
						list_del(&work->fp_entry);
						spin_unlock(&fp->f_lock);
						rsp->hdr.Status =
							STATUS_CANCELLED;
						kfree(smb_lock);
						smb2_send_interim_resp(work,
								       STATUS_CANCELLED);
						work->send_no_response = 1;
						goto out;
					}
					init_smb2_rsp_hdr(work);
					smb2_set_err_rsp(work);
					rsp->hdr.Status =
						STATUS_RANGE_NOT_LOCKED;
					kfree(smb_lock);
					goto out2;
				}

				list_del(&smb_lock->llist);
				spin_lock(&work->conn->llist_lock);
				list_del(&smb_lock->clist);
				spin_unlock(&work->conn->llist_lock);

				spin_lock(&fp->f_lock);
				list_del(&work->fp_entry);
				spin_unlock(&fp->f_lock);
				goto retry;
			} else if (!rc) {
				spin_lock(&work->conn->llist_lock);
				list_add_tail(&smb_lock->clist,
					      &work->conn->lock_list);
				list_add_tail(&smb_lock->flist,
					      &fp->lock_list);
				spin_unlock(&work->conn->llist_lock);
				list_add(&smb_lock->llist, &rollback_list);
				ksmbd_debug(SMB, "successful in taking lock\n");
			} else {
				goto out;
			}
		}
	}

	if (atomic_read(&fp->f_ci->op_count) > 1)
		smb_break_all_oplock(work, fp);

	rsp->StructureSize = cpu_to_le16(4);
	ksmbd_debug(SMB, "successful in taking lock\n");
	rsp->hdr.Status = STATUS_SUCCESS;
	rsp->Reserved = 0;
	inc_rfc1001_len(rsp, 4);
	ksmbd_fd_put(work, fp);
	return 0;

out:
	list_for_each_entry_safe(smb_lock, tmp, &lock_list, llist) {
		locks_free_lock(smb_lock->fl);
		list_del(&smb_lock->llist);
		kfree(smb_lock);
	}

	list_for_each_entry_safe(smb_lock, tmp, &rollback_list, llist) {
		struct file_lock *rlock = NULL;

		rlock = smb_flock_init(filp);
		rlock->fl_type = F_UNLCK;
		rlock->fl_start = smb_lock->start;
		rlock->fl_end = smb_lock->end;

		rc = vfs_lock_file(filp, 0, rlock, NULL);
		if (rc)
			pr_err("rollback unlock fail : %d\n", rc);

		list_del(&smb_lock->llist);
		spin_lock(&work->conn->llist_lock);
		if (!list_empty(&smb_lock->flist))
			list_del(&smb_lock->flist);
		list_del(&smb_lock->clist);
		spin_unlock(&work->conn->llist_lock);

		locks_free_lock(smb_lock->fl);
		locks_free_lock(rlock);
		kfree(smb_lock);
	}
out2:
	ksmbd_debug(SMB, "failed in taking lock(flags : %x), err : %d\n", flags, err);

	if (!rsp->hdr.Status) {
		if (err == -EINVAL)
			rsp->hdr.Status = STATUS_INVALID_PARAMETER;
		else if (err == -ENOMEM)
			rsp->hdr.Status = STATUS_INSUFFICIENT_RESOURCES;
		else if (err == -ENOENT)
			rsp->hdr.Status = STATUS_FILE_CLOSED;
		else
			rsp->hdr.Status = STATUS_LOCK_NOT_GRANTED;
	}

	smb2_set_err_rsp(work);
	ksmbd_fd_put(work, fp);
	return err;
}

static int fsctl_copychunk(struct ksmbd_work *work,
			   struct copychunk_ioctl_req *ci_req,
			   unsigned int cnt_code,
			   unsigned int input_count,
			   unsigned long long volatile_id,
			   unsigned long long persistent_id,
			   struct smb2_ioctl_rsp *rsp)
{
	struct copychunk_ioctl_rsp *ci_rsp;
	struct ksmbd_file *src_fp = NULL, *dst_fp = NULL;
	struct srv_copychunk *chunks;
	unsigned int i, chunk_count, chunk_count_written = 0;
	unsigned int chunk_size_written = 0;
	loff_t total_size_written = 0;
	int ret = 0;

	ci_rsp = (struct copychunk_ioctl_rsp *)&rsp->Buffer[0];

	rsp->VolatileFileId = cpu_to_le64(volatile_id);
	rsp->PersistentFileId = cpu_to_le64(persistent_id);
	ci_rsp->ChunksWritten =
		cpu_to_le32(ksmbd_server_side_copy_max_chunk_count());
	ci_rsp->ChunkBytesWritten =
		cpu_to_le32(ksmbd_server_side_copy_max_chunk_size());
	ci_rsp->TotalBytesWritten =
		cpu_to_le32(ksmbd_server_side_copy_max_total_size());

	chunks = (struct srv_copychunk *)&ci_req->Chunks[0];
	chunk_count = le32_to_cpu(ci_req->ChunkCount);
	if (chunk_count == 0)
		goto out;
	total_size_written = 0;

	/* verify the SRV_COPYCHUNK_COPY packet */
	if (chunk_count > ksmbd_server_side_copy_max_chunk_count() ||
	    input_count < offsetof(struct copychunk_ioctl_req, Chunks) +
	     chunk_count * sizeof(struct srv_copychunk)) {
		rsp->hdr.Status = STATUS_INVALID_PARAMETER;
		return -EINVAL;
	}

	for (i = 0; i < chunk_count; i++) {
		if (le32_to_cpu(chunks[i].Length) == 0 ||
		    le32_to_cpu(chunks[i].Length) > ksmbd_server_side_copy_max_chunk_size())
			break;
		total_size_written += le32_to_cpu(chunks[i].Length);
	}

	if (i < chunk_count ||
	    total_size_written > ksmbd_server_side_copy_max_total_size()) {
		rsp->hdr.Status = STATUS_INVALID_PARAMETER;
		return -EINVAL;
	}

	src_fp = ksmbd_lookup_foreign_fd(work,
					 le64_to_cpu(ci_req->ResumeKey[0]));
	dst_fp = ksmbd_lookup_fd_slow(work, volatile_id, persistent_id);
	ret = -EINVAL;
	if (!src_fp ||
	    src_fp->persistent_id != le64_to_cpu(ci_req->ResumeKey[1])) {
		rsp->hdr.Status = STATUS_OBJECT_NAME_NOT_FOUND;
		goto out;
	}

	if (!dst_fp) {
		rsp->hdr.Status = STATUS_FILE_CLOSED;
		goto out;
	}

	/*
	 * FILE_READ_DATA should only be included in
	 * the FSCTL_COPYCHUNK case
	 */
	if (cnt_code == FSCTL_COPYCHUNK &&
	    !(dst_fp->daccess & (FILE_READ_DATA_LE | FILE_GENERIC_READ_LE))) {
		rsp->hdr.Status = STATUS_ACCESS_DENIED;
		goto out;
	}

	ret = ksmbd_vfs_copy_file_ranges(work, src_fp, dst_fp,
					 chunks, chunk_count,
					 &chunk_count_written,
					 &chunk_size_written,
					 &total_size_written);
	if (ret < 0) {
		if (ret == -EACCES)
			rsp->hdr.Status = STATUS_ACCESS_DENIED;
		if (ret == -EAGAIN)
			rsp->hdr.Status = STATUS_FILE_LOCK_CONFLICT;
		else if (ret == -EBADF)
			rsp->hdr.Status = STATUS_INVALID_HANDLE;
		else if (ret == -EFBIG || ret == -ENOSPC)
			rsp->hdr.Status = STATUS_DISK_FULL;
		else if (ret == -EINVAL)
			rsp->hdr.Status = STATUS_INVALID_PARAMETER;
		else if (ret == -EISDIR)
			rsp->hdr.Status = STATUS_FILE_IS_A_DIRECTORY;
		else if (ret == -E2BIG)
			rsp->hdr.Status = STATUS_INVALID_VIEW_SIZE;
		else
			rsp->hdr.Status = STATUS_UNEXPECTED_IO_ERROR;
	}

	ci_rsp->ChunksWritten = cpu_to_le32(chunk_count_written);
	ci_rsp->ChunkBytesWritten = cpu_to_le32(chunk_size_written);
	ci_rsp->TotalBytesWritten = cpu_to_le32(total_size_written);
out:
	ksmbd_fd_put(work, src_fp);
	ksmbd_fd_put(work, dst_fp);
	return ret;
}

static __be32 idev_ipv4_address(struct in_device *idev)
{
	__be32 addr = 0;

	struct in_ifaddr *ifa;

	rcu_read_lock();
	in_dev_for_each_ifa_rcu(ifa, idev) {
		if (ifa->ifa_flags & IFA_F_SECONDARY)
			continue;

		addr = ifa->ifa_address;
		break;
	}
	rcu_read_unlock();
	return addr;
}

static int fsctl_query_iface_info_ioctl(struct ksmbd_conn *conn,
					struct smb2_ioctl_rsp *rsp,
					unsigned int out_buf_len)
{
	struct network_interface_info_ioctl_rsp *nii_rsp = NULL;
	int nbytes = 0;
	struct net_device *netdev;
	struct sockaddr_storage_rsp *sockaddr_storage;
	unsigned int flags;
	unsigned long long speed;
	struct sockaddr_in6 *csin6 = (struct sockaddr_in6 *)&conn->peer_addr;

	rtnl_lock();
	for_each_netdev(&init_net, netdev) {
		if (out_buf_len <
		    nbytes + sizeof(struct network_interface_info_ioctl_rsp)) {
			rtnl_unlock();
			return -ENOSPC;
		}

		if (netdev->type == ARPHRD_LOOPBACK)
			continue;

		flags = dev_get_flags(netdev);
		if (!(flags & IFF_RUNNING))
			continue;

		nii_rsp = (struct network_interface_info_ioctl_rsp *)
				&rsp->Buffer[nbytes];
		nii_rsp->IfIndex = cpu_to_le32(netdev->ifindex);

		nii_rsp->Capability = 0;
		if (ksmbd_rdma_capable_netdev(netdev))
			nii_rsp->Capability |= cpu_to_le32(RDMA_CAPABLE);

		nii_rsp->Next = cpu_to_le32(152);
		nii_rsp->Reserved = 0;

		if (netdev->ethtool_ops->get_link_ksettings) {
			struct ethtool_link_ksettings cmd;

			netdev->ethtool_ops->get_link_ksettings(netdev, &cmd);
			speed = cmd.base.speed;
		} else {
			ksmbd_debug(SMB, "%s %s\n", netdev->name,
				    "speed is unknown, defaulting to 1Gb/sec");
			speed = SPEED_1000;
		}

		speed *= 1000000;
		nii_rsp->LinkSpeed = cpu_to_le64(speed);

		sockaddr_storage = (struct sockaddr_storage_rsp *)
					nii_rsp->SockAddr_Storage;
		memset(sockaddr_storage, 0, 128);

		if (conn->peer_addr.ss_family == PF_INET ||
		    ipv6_addr_v4mapped(&csin6->sin6_addr)) {
			struct in_device *idev;

			sockaddr_storage->Family = cpu_to_le16(INTERNETWORK);
			sockaddr_storage->addr4.Port = 0;

			idev = __in_dev_get_rtnl(netdev);
			if (!idev)
				continue;
			sockaddr_storage->addr4.IPv4address =
						idev_ipv4_address(idev);
		} else {
			struct inet6_dev *idev6;
			struct inet6_ifaddr *ifa;
			__u8 *ipv6_addr = sockaddr_storage->addr6.IPv6address;

			sockaddr_storage->Family = cpu_to_le16(INTERNETWORKV6);
			sockaddr_storage->addr6.Port = 0;
			sockaddr_storage->addr6.FlowInfo = 0;

			idev6 = __in6_dev_get(netdev);
			if (!idev6)
				continue;

			list_for_each_entry(ifa, &idev6->addr_list, if_list) {
				if (ifa->flags & (IFA_F_TENTATIVE |
							IFA_F_DEPRECATED))
					continue;
				memcpy(ipv6_addr, ifa->addr.s6_addr, 16);
				break;
			}
			sockaddr_storage->addr6.ScopeId = 0;
		}

		nbytes += sizeof(struct network_interface_info_ioctl_rsp);
	}
	rtnl_unlock();

	/* zero if this is last one */
	if (nii_rsp)
		nii_rsp->Next = 0;

	rsp->PersistentFileId = cpu_to_le64(SMB2_NO_FID);
	rsp->VolatileFileId = cpu_to_le64(SMB2_NO_FID);
	return nbytes;
}

static int fsctl_validate_negotiate_info(struct ksmbd_conn *conn,
					 struct validate_negotiate_info_req *neg_req,
					 struct validate_negotiate_info_rsp *neg_rsp,
					 unsigned int in_buf_len)
{
	int ret = 0;
	int dialect;

	if (in_buf_len < sizeof(struct validate_negotiate_info_req) +
			le16_to_cpu(neg_req->DialectCount) * sizeof(__le16))
		return -EINVAL;

	dialect = ksmbd_lookup_dialect_by_id(neg_req->Dialects,
					     neg_req->DialectCount);
	if (dialect == BAD_PROT_ID || dialect != conn->dialect) {
		ret = -EINVAL;
		goto err_out;
	}

	if (strncmp(neg_req->Guid, conn->ClientGUID, SMB2_CLIENT_GUID_SIZE)) {
		ret = -EINVAL;
		goto err_out;
	}

	if (le16_to_cpu(neg_req->SecurityMode) != conn->cli_sec_mode) {
		ret = -EINVAL;
		goto err_out;
	}

	if (le32_to_cpu(neg_req->Capabilities) != conn->cli_cap) {
		ret = -EINVAL;
		goto err_out;
	}

	neg_rsp->Capabilities = cpu_to_le32(conn->vals->capabilities);
	memset(neg_rsp->Guid, 0, SMB2_CLIENT_GUID_SIZE);
	neg_rsp->SecurityMode = cpu_to_le16(conn->srv_sec_mode);
	neg_rsp->Dialect = cpu_to_le16(conn->dialect);
err_out:
	return ret;
}

static int fsctl_query_allocated_ranges(struct ksmbd_work *work, u64 id,
					struct file_allocated_range_buffer *qar_req,
					struct file_allocated_range_buffer *qar_rsp,
					unsigned int in_count, unsigned int *out_count)
{
	struct ksmbd_file *fp;
	loff_t start, length;
	int ret = 0;

	*out_count = 0;
	if (in_count == 0)
		return -EINVAL;

	fp = ksmbd_lookup_fd_fast(work, id);
	if (!fp)
		return -ENOENT;

	start = le64_to_cpu(qar_req->file_offset);
	length = le64_to_cpu(qar_req->length);

	ret = ksmbd_vfs_fqar_lseek(fp, start, length,
				   qar_rsp, in_count, out_count);
	if (ret && ret != -E2BIG)
		*out_count = 0;

	ksmbd_fd_put(work, fp);
	return ret;
}

static int fsctl_pipe_transceive(struct ksmbd_work *work, u64 id,
				 unsigned int out_buf_len,
				 struct smb2_ioctl_req *req,
				 struct smb2_ioctl_rsp *rsp)
{
	struct ksmbd_rpc_command *rpc_resp;
	char *data_buf = (char *)&req->Buffer[0];
	int nbytes = 0;

	rpc_resp = ksmbd_rpc_ioctl(work->sess, id, data_buf,
				   le32_to_cpu(req->InputCount));
	if (rpc_resp) {
		if (rpc_resp->flags == KSMBD_RPC_SOME_NOT_MAPPED) {
			/*
			 * set STATUS_SOME_NOT_MAPPED response
			 * for unknown domain sid.
			 */
			rsp->hdr.Status = STATUS_SOME_NOT_MAPPED;
		} else if (rpc_resp->flags == KSMBD_RPC_ENOTIMPLEMENTED) {
			rsp->hdr.Status = STATUS_NOT_SUPPORTED;
			goto out;
		} else if (rpc_resp->flags != KSMBD_RPC_OK) {
			rsp->hdr.Status = STATUS_INVALID_PARAMETER;
			goto out;
		}

		nbytes = rpc_resp->payload_sz;
		if (rpc_resp->payload_sz > out_buf_len) {
			rsp->hdr.Status = STATUS_BUFFER_OVERFLOW;
			nbytes = out_buf_len;
		}

		if (!rpc_resp->payload_sz) {
			rsp->hdr.Status =
				STATUS_UNEXPECTED_IO_ERROR;
			goto out;
		}

		memcpy((char *)rsp->Buffer, rpc_resp->payload, nbytes);
	}
out:
	kvfree(rpc_resp);
	return nbytes;
}

static inline int fsctl_set_sparse(struct ksmbd_work *work, u64 id,
				   struct file_sparse *sparse)
{
	struct ksmbd_file *fp;
	struct user_namespace *user_ns;
	int ret = 0;
	__le32 old_fattr;

	fp = ksmbd_lookup_fd_fast(work, id);
	if (!fp)
		return -ENOENT;
	user_ns = file_mnt_user_ns(fp->filp);

	old_fattr = fp->f_ci->m_fattr;
	if (sparse->SetSparse)
		fp->f_ci->m_fattr |= ATTR_SPARSE_FILE_LE;
	else
		fp->f_ci->m_fattr &= ~ATTR_SPARSE_FILE_LE;

	if (fp->f_ci->m_fattr != old_fattr &&
	    test_share_config_flag(work->tcon->share_conf,
				   KSMBD_SHARE_FLAG_STORE_DOS_ATTRS)) {
		struct xattr_dos_attrib da;

		ret = ksmbd_vfs_get_dos_attrib_xattr(user_ns,
						     fp->filp->f_path.dentry, &da);
		if (ret <= 0)
			goto out;

		da.attr = le32_to_cpu(fp->f_ci->m_fattr);
		ret = ksmbd_vfs_set_dos_attrib_xattr(user_ns,
						     fp->filp->f_path.dentry, &da);
		if (ret)
			fp->f_ci->m_fattr = old_fattr;
	}

out:
	ksmbd_fd_put(work, fp);
	return ret;
}

static int fsctl_request_resume_key(struct ksmbd_work *work,
				    struct smb2_ioctl_req *req,
				    struct resume_key_ioctl_rsp *key_rsp)
{
	struct ksmbd_file *fp;

	fp = ksmbd_lookup_fd_slow(work,
				  le64_to_cpu(req->VolatileFileId),
				  le64_to_cpu(req->PersistentFileId));
	if (!fp)
		return -ENOENT;

	memset(key_rsp, 0, sizeof(*key_rsp));
	key_rsp->ResumeKey[0] = req->VolatileFileId;
	key_rsp->ResumeKey[1] = req->PersistentFileId;
	ksmbd_fd_put(work, fp);

	return 0;
}

/**
 * smb2_ioctl() - handler for smb2 ioctl command
 * @work:	smb work containing ioctl command buffer
 *
 * Return:	0 on success, otherwise error
 */
int smb2_ioctl(struct ksmbd_work *work)
{
	struct smb2_ioctl_req *req;
	struct smb2_ioctl_rsp *rsp, *rsp_org;
	unsigned int cnt_code, nbytes = 0, out_buf_len, in_buf_len;
	u64 id = KSMBD_NO_FID;
	struct ksmbd_conn *conn = work->conn;
	int ret = 0;

	rsp_org = work->response_buf;
	if (work->next_smb2_rcv_hdr_off) {
		req = ksmbd_req_buf_next(work);
		rsp = ksmbd_resp_buf_next(work);
		if (!has_file_id(le64_to_cpu(req->VolatileFileId))) {
			ksmbd_debug(SMB, "Compound request set FID = %llu\n",
				    work->compound_fid);
			id = work->compound_fid;
		}
	} else {
		req = work->request_buf;
		rsp = work->response_buf;
	}

	if (!has_file_id(id))
		id = le64_to_cpu(req->VolatileFileId);

	if (req->Flags != cpu_to_le32(SMB2_0_IOCTL_IS_FSCTL)) {
		rsp->hdr.Status = STATUS_NOT_SUPPORTED;
		goto out;
	}

	cnt_code = le32_to_cpu(req->CntCode);
	ret = smb2_calc_max_out_buf_len(work, 48,
					le32_to_cpu(req->MaxOutputResponse));
	if (ret < 0) {
		rsp->hdr.Status = STATUS_INVALID_PARAMETER;
		goto out;
	}
	out_buf_len = (unsigned int)ret;
	in_buf_len = le32_to_cpu(req->InputCount);

	switch (cnt_code) {
	case FSCTL_DFS_GET_REFERRALS:
	case FSCTL_DFS_GET_REFERRALS_EX:
		/* Not support DFS yet */
		rsp->hdr.Status = STATUS_FS_DRIVER_REQUIRED;
		goto out;
	case FSCTL_CREATE_OR_GET_OBJECT_ID:
	{
		struct file_object_buf_type1_ioctl_rsp *obj_buf;

		nbytes = sizeof(struct file_object_buf_type1_ioctl_rsp);
		obj_buf = (struct file_object_buf_type1_ioctl_rsp *)
			&rsp->Buffer[0];

		/*
		 * TODO: This is dummy implementation to pass smbtorture
		 * Need to check correct response later
		 */
		memset(obj_buf->ObjectId, 0x0, 16);
		memset(obj_buf->BirthVolumeId, 0x0, 16);
		memset(obj_buf->BirthObjectId, 0x0, 16);
		memset(obj_buf->DomainId, 0x0, 16);

		break;
	}
	case FSCTL_PIPE_TRANSCEIVE:
		out_buf_len = min_t(u32, KSMBD_IPC_MAX_PAYLOAD, out_buf_len);
		nbytes = fsctl_pipe_transceive(work, id, out_buf_len, req, rsp);
		break;
	case FSCTL_VALIDATE_NEGOTIATE_INFO:
		if (conn->dialect < SMB30_PROT_ID) {
			ret = -EOPNOTSUPP;
			goto out;
		}

		if (in_buf_len < sizeof(struct validate_negotiate_info_req))
			return -EINVAL;

		if (out_buf_len < sizeof(struct validate_negotiate_info_rsp))
			return -EINVAL;

		ret = fsctl_validate_negotiate_info(conn,
			(struct validate_negotiate_info_req *)&req->Buffer[0],
			(struct validate_negotiate_info_rsp *)&rsp->Buffer[0],
			in_buf_len);
		if (ret < 0)
			goto out;

		nbytes = sizeof(struct validate_negotiate_info_rsp);
		rsp->PersistentFileId = cpu_to_le64(SMB2_NO_FID);
		rsp->VolatileFileId = cpu_to_le64(SMB2_NO_FID);
		break;
	case FSCTL_QUERY_NETWORK_INTERFACE_INFO:
		ret = fsctl_query_iface_info_ioctl(conn, rsp, out_buf_len);
		if (ret < 0)
			goto out;
		nbytes = ret;
		break;
	case FSCTL_REQUEST_RESUME_KEY:
		if (out_buf_len < sizeof(struct resume_key_ioctl_rsp)) {
			ret = -EINVAL;
			goto out;
		}

		ret = fsctl_request_resume_key(work, req,
					       (struct resume_key_ioctl_rsp *)&rsp->Buffer[0]);
		if (ret < 0)
			goto out;
		rsp->PersistentFileId = req->PersistentFileId;
		rsp->VolatileFileId = req->VolatileFileId;
		nbytes = sizeof(struct resume_key_ioctl_rsp);
		break;
	case FSCTL_COPYCHUNK:
	case FSCTL_COPYCHUNK_WRITE:
		if (!test_tree_conn_flag(work->tcon, KSMBD_TREE_CONN_FLAG_WRITABLE)) {
			ksmbd_debug(SMB,
				    "User does not have write permission\n");
			ret = -EACCES;
			goto out;
		}

		if (in_buf_len < sizeof(struct copychunk_ioctl_req)) {
			ret = -EINVAL;
			goto out;
		}

		if (out_buf_len < sizeof(struct copychunk_ioctl_rsp)) {
			ret = -EINVAL;
			goto out;
		}

		nbytes = sizeof(struct copychunk_ioctl_rsp);
		rsp->VolatileFileId = req->VolatileFileId;
		rsp->PersistentFileId = req->PersistentFileId;
		fsctl_copychunk(work,
				(struct copychunk_ioctl_req *)&req->Buffer[0],
				le32_to_cpu(req->CntCode),
				le32_to_cpu(req->InputCount),
				le64_to_cpu(req->VolatileFileId),
				le64_to_cpu(req->PersistentFileId),
				rsp);
		break;
	case FSCTL_SET_SPARSE:
		if (in_buf_len < sizeof(struct file_sparse)) {
			ret = -EINVAL;
			goto out;
		}

		ret = fsctl_set_sparse(work, id,
				       (struct file_sparse *)&req->Buffer[0]);
		if (ret < 0)
			goto out;
		break;
	case FSCTL_SET_ZERO_DATA:
	{
		struct file_zero_data_information *zero_data;
		struct ksmbd_file *fp;
		loff_t off, len;

		if (!test_tree_conn_flag(work->tcon, KSMBD_TREE_CONN_FLAG_WRITABLE)) {
			ksmbd_debug(SMB,
				    "User does not have write permission\n");
			ret = -EACCES;
			goto out;
		}

		if (in_buf_len < sizeof(struct file_zero_data_information)) {
			ret = -EINVAL;
			goto out;
		}

		zero_data =
			(struct file_zero_data_information *)&req->Buffer[0];

		fp = ksmbd_lookup_fd_fast(work, id);
		if (!fp) {
			ret = -ENOENT;
			goto out;
		}

		off = le64_to_cpu(zero_data->FileOffset);
		len = le64_to_cpu(zero_data->BeyondFinalZero) - off;

		ret = ksmbd_vfs_zero_data(work, fp, off, len);
		ksmbd_fd_put(work, fp);
		if (ret < 0)
			goto out;
		break;
	}
	case FSCTL_QUERY_ALLOCATED_RANGES:
		if (in_buf_len < sizeof(struct file_allocated_range_buffer)) {
			ret = -EINVAL;
			goto out;
		}

		ret = fsctl_query_allocated_ranges(work, id,
			(struct file_allocated_range_buffer *)&req->Buffer[0],
			(struct file_allocated_range_buffer *)&rsp->Buffer[0],
			out_buf_len /
			sizeof(struct file_allocated_range_buffer), &nbytes);
		if (ret == -E2BIG) {
			rsp->hdr.Status = STATUS_BUFFER_OVERFLOW;
		} else if (ret < 0) {
			nbytes = 0;
			goto out;
		}

		nbytes *= sizeof(struct file_allocated_range_buffer);
		break;
	case FSCTL_GET_REPARSE_POINT:
	{
		struct reparse_data_buffer *reparse_ptr;
		struct ksmbd_file *fp;

		reparse_ptr = (struct reparse_data_buffer *)&rsp->Buffer[0];
		fp = ksmbd_lookup_fd_fast(work, id);
		if (!fp) {
			pr_err("not found fp!!\n");
			ret = -ENOENT;
			goto out;
		}

		reparse_ptr->ReparseTag =
			smb2_get_reparse_tag_special_file(file_inode(fp->filp)->i_mode);
		reparse_ptr->ReparseDataLength = 0;
		ksmbd_fd_put(work, fp);
		nbytes = sizeof(struct reparse_data_buffer);
		break;
	}
	case FSCTL_DUPLICATE_EXTENTS_TO_FILE:
	{
		struct ksmbd_file *fp_in, *fp_out = NULL;
		struct duplicate_extents_to_file *dup_ext;
		loff_t src_off, dst_off, length, cloned;

		if (in_buf_len < sizeof(struct duplicate_extents_to_file)) {
			ret = -EINVAL;
			goto out;
		}

		dup_ext = (struct duplicate_extents_to_file *)&req->Buffer[0];

		fp_in = ksmbd_lookup_fd_slow(work, dup_ext->VolatileFileHandle,
					     dup_ext->PersistentFileHandle);
		if (!fp_in) {
			pr_err("not found file handle in duplicate extent to file\n");
			ret = -ENOENT;
			goto out;
		}

		fp_out = ksmbd_lookup_fd_fast(work, id);
		if (!fp_out) {
			pr_err("not found fp\n");
			ret = -ENOENT;
			goto dup_ext_out;
		}

		src_off = le64_to_cpu(dup_ext->SourceFileOffset);
		dst_off = le64_to_cpu(dup_ext->TargetFileOffset);
		length = le64_to_cpu(dup_ext->ByteCount);
		cloned = vfs_clone_file_range(fp_in->filp, src_off, fp_out->filp,
					      dst_off, length, 0);
		if (cloned == -EXDEV || cloned == -EOPNOTSUPP) {
			ret = -EOPNOTSUPP;
			goto dup_ext_out;
		} else if (cloned != length) {
			cloned = vfs_copy_file_range(fp_in->filp, src_off,
						     fp_out->filp, dst_off, length, 0);
			if (cloned != length) {
				if (cloned < 0)
					ret = cloned;
				else
					ret = -EINVAL;
			}
		}

dup_ext_out:
		ksmbd_fd_put(work, fp_in);
		ksmbd_fd_put(work, fp_out);
		if (ret < 0)
			goto out;
		break;
	}
	default:
		ksmbd_debug(SMB, "not implemented yet ioctl command 0x%x\n",
			    cnt_code);
		ret = -EOPNOTSUPP;
		goto out;
	}

	rsp->CntCode = cpu_to_le32(cnt_code);
	rsp->InputCount = cpu_to_le32(0);
	rsp->InputOffset = cpu_to_le32(112);
	rsp->OutputOffset = cpu_to_le32(112);
	rsp->OutputCount = cpu_to_le32(nbytes);
	rsp->StructureSize = cpu_to_le16(49);
	rsp->Reserved = cpu_to_le16(0);
	rsp->Flags = cpu_to_le32(0);
	rsp->Reserved2 = cpu_to_le32(0);
	inc_rfc1001_len(rsp_org, 48 + nbytes);

	return 0;

out:
	if (ret == -EACCES)
		rsp->hdr.Status = STATUS_ACCESS_DENIED;
	else if (ret == -ENOENT)
		rsp->hdr.Status = STATUS_OBJECT_NAME_NOT_FOUND;
	else if (ret == -EOPNOTSUPP)
		rsp->hdr.Status = STATUS_NOT_SUPPORTED;
	else if (ret == -ENOSPC)
		rsp->hdr.Status = STATUS_BUFFER_TOO_SMALL;
	else if (ret < 0 || rsp->hdr.Status == 0)
		rsp->hdr.Status = STATUS_INVALID_PARAMETER;
	smb2_set_err_rsp(work);
	return 0;
}

/**
 * smb20_oplock_break_ack() - handler for smb2.0 oplock break command
 * @work:	smb work containing oplock break command buffer
 *
 * Return:	0
 */
static void smb20_oplock_break_ack(struct ksmbd_work *work)
{
	struct smb2_oplock_break *req = work->request_buf;
	struct smb2_oplock_break *rsp = work->response_buf;
	struct ksmbd_file *fp;
	struct oplock_info *opinfo = NULL;
	__le32 err = 0;
	int ret = 0;
	u64 volatile_id, persistent_id;
	char req_oplevel = 0, rsp_oplevel = 0;
	unsigned int oplock_change_type;

	volatile_id = le64_to_cpu(req->VolatileFid);
	persistent_id = le64_to_cpu(req->PersistentFid);
	req_oplevel = req->OplockLevel;
	ksmbd_debug(OPLOCK, "v_id %llu, p_id %llu request oplock level %d\n",
		    volatile_id, persistent_id, req_oplevel);

	fp = ksmbd_lookup_fd_slow(work, volatile_id, persistent_id);
	if (!fp) {
		rsp->hdr.Status = STATUS_FILE_CLOSED;
		smb2_set_err_rsp(work);
		return;
	}

	opinfo = opinfo_get(fp);
	if (!opinfo) {
		pr_err("unexpected null oplock_info\n");
		rsp->hdr.Status = STATUS_INVALID_OPLOCK_PROTOCOL;
		smb2_set_err_rsp(work);
		ksmbd_fd_put(work, fp);
		return;
	}

	if (opinfo->level == SMB2_OPLOCK_LEVEL_NONE) {
		rsp->hdr.Status = STATUS_INVALID_OPLOCK_PROTOCOL;
		goto err_out;
	}

	if (opinfo->op_state == OPLOCK_STATE_NONE) {
		ksmbd_debug(SMB, "unexpected oplock state 0x%x\n", opinfo->op_state);
		rsp->hdr.Status = STATUS_UNSUCCESSFUL;
		goto err_out;
	}

	if ((opinfo->level == SMB2_OPLOCK_LEVEL_EXCLUSIVE ||
	     opinfo->level == SMB2_OPLOCK_LEVEL_BATCH) &&
	    (req_oplevel != SMB2_OPLOCK_LEVEL_II &&
	     req_oplevel != SMB2_OPLOCK_LEVEL_NONE)) {
		err = STATUS_INVALID_OPLOCK_PROTOCOL;
		oplock_change_type = OPLOCK_WRITE_TO_NONE;
	} else if (opinfo->level == SMB2_OPLOCK_LEVEL_II &&
		   req_oplevel != SMB2_OPLOCK_LEVEL_NONE) {
		err = STATUS_INVALID_OPLOCK_PROTOCOL;
		oplock_change_type = OPLOCK_READ_TO_NONE;
	} else if (req_oplevel == SMB2_OPLOCK_LEVEL_II ||
		   req_oplevel == SMB2_OPLOCK_LEVEL_NONE) {
		err = STATUS_INVALID_DEVICE_STATE;
		if ((opinfo->level == SMB2_OPLOCK_LEVEL_EXCLUSIVE ||
		     opinfo->level == SMB2_OPLOCK_LEVEL_BATCH) &&
		    req_oplevel == SMB2_OPLOCK_LEVEL_II) {
			oplock_change_type = OPLOCK_WRITE_TO_READ;
		} else if ((opinfo->level == SMB2_OPLOCK_LEVEL_EXCLUSIVE ||
			    opinfo->level == SMB2_OPLOCK_LEVEL_BATCH) &&
			   req_oplevel == SMB2_OPLOCK_LEVEL_NONE) {
			oplock_change_type = OPLOCK_WRITE_TO_NONE;
		} else if (opinfo->level == SMB2_OPLOCK_LEVEL_II &&
			   req_oplevel == SMB2_OPLOCK_LEVEL_NONE) {
			oplock_change_type = OPLOCK_READ_TO_NONE;
		} else {
			oplock_change_type = 0;
		}
	} else {
		oplock_change_type = 0;
	}

	switch (oplock_change_type) {
	case OPLOCK_WRITE_TO_READ:
		ret = opinfo_write_to_read(opinfo);
		rsp_oplevel = SMB2_OPLOCK_LEVEL_II;
		break;
	case OPLOCK_WRITE_TO_NONE:
		ret = opinfo_write_to_none(opinfo);
		rsp_oplevel = SMB2_OPLOCK_LEVEL_NONE;
		break;
	case OPLOCK_READ_TO_NONE:
		ret = opinfo_read_to_none(opinfo);
		rsp_oplevel = SMB2_OPLOCK_LEVEL_NONE;
		break;
	default:
		pr_err("unknown oplock change 0x%x -> 0x%x\n",
		       opinfo->level, rsp_oplevel);
	}

	if (ret < 0) {
		rsp->hdr.Status = err;
		goto err_out;
	}

	opinfo_put(opinfo);
	ksmbd_fd_put(work, fp);
	opinfo->op_state = OPLOCK_STATE_NONE;
	wake_up_interruptible_all(&opinfo->oplock_q);

	rsp->StructureSize = cpu_to_le16(24);
	rsp->OplockLevel = rsp_oplevel;
	rsp->Reserved = 0;
	rsp->Reserved2 = 0;
	rsp->VolatileFid = cpu_to_le64(volatile_id);
	rsp->PersistentFid = cpu_to_le64(persistent_id);
	inc_rfc1001_len(rsp, 24);
	return;

err_out:
	opinfo->op_state = OPLOCK_STATE_NONE;
	wake_up_interruptible_all(&opinfo->oplock_q);

	opinfo_put(opinfo);
	ksmbd_fd_put(work, fp);
	smb2_set_err_rsp(work);
}

static int check_lease_state(struct lease *lease, __le32 req_state)
{
	if ((lease->new_state ==
	     (SMB2_LEASE_READ_CACHING_LE | SMB2_LEASE_HANDLE_CACHING_LE)) &&
	    !(req_state & SMB2_LEASE_WRITE_CACHING_LE)) {
		lease->new_state = req_state;
		return 0;
	}

	if (lease->new_state == req_state)
		return 0;

	return 1;
}

/**
 * smb21_lease_break_ack() - handler for smb2.1 lease break command
 * @work:	smb work containing lease break command buffer
 *
 * Return:	0
 */
static void smb21_lease_break_ack(struct ksmbd_work *work)
{
	struct ksmbd_conn *conn = work->conn;
	struct smb2_lease_ack *req = work->request_buf;
	struct smb2_lease_ack *rsp = work->response_buf;
	struct oplock_info *opinfo;
	__le32 err = 0;
	int ret = 0;
	unsigned int lease_change_type;
	__le32 lease_state;
	struct lease *lease;

	ksmbd_debug(OPLOCK, "smb21 lease break, lease state(0x%x)\n",
		    le32_to_cpu(req->LeaseState));
	opinfo = lookup_lease_in_table(conn, req->LeaseKey);
	if (!opinfo) {
		ksmbd_debug(OPLOCK, "file not opened\n");
		smb2_set_err_rsp(work);
		rsp->hdr.Status = STATUS_UNSUCCESSFUL;
		return;
	}
	lease = opinfo->o_lease;

	if (opinfo->op_state == OPLOCK_STATE_NONE) {
		pr_err("unexpected lease break state 0x%x\n",
		       opinfo->op_state);
		rsp->hdr.Status = STATUS_UNSUCCESSFUL;
		goto err_out;
	}

	if (check_lease_state(lease, req->LeaseState)) {
		rsp->hdr.Status = STATUS_REQUEST_NOT_ACCEPTED;
		ksmbd_debug(OPLOCK,
			    "req lease state: 0x%x, expected state: 0x%x\n",
			    req->LeaseState, lease->new_state);
		goto err_out;
	}

	if (!atomic_read(&opinfo->breaking_cnt)) {
		rsp->hdr.Status = STATUS_UNSUCCESSFUL;
		goto err_out;
	}

	/* check for bad lease state */
	if (req->LeaseState &
	    (~(SMB2_LEASE_READ_CACHING_LE | SMB2_LEASE_HANDLE_CACHING_LE))) {
		err = STATUS_INVALID_OPLOCK_PROTOCOL;
		if (lease->state & SMB2_LEASE_WRITE_CACHING_LE)
			lease_change_type = OPLOCK_WRITE_TO_NONE;
		else
			lease_change_type = OPLOCK_READ_TO_NONE;
		ksmbd_debug(OPLOCK, "handle bad lease state 0x%x -> 0x%x\n",
			    le32_to_cpu(lease->state),
			    le32_to_cpu(req->LeaseState));
	} else if (lease->state == SMB2_LEASE_READ_CACHING_LE &&
		   req->LeaseState != SMB2_LEASE_NONE_LE) {
		err = STATUS_INVALID_OPLOCK_PROTOCOL;
		lease_change_type = OPLOCK_READ_TO_NONE;
		ksmbd_debug(OPLOCK, "handle bad lease state 0x%x -> 0x%x\n",
			    le32_to_cpu(lease->state),
			    le32_to_cpu(req->LeaseState));
	} else {
		/* valid lease state changes */
		err = STATUS_INVALID_DEVICE_STATE;
		if (req->LeaseState == SMB2_LEASE_NONE_LE) {
			if (lease->state & SMB2_LEASE_WRITE_CACHING_LE)
				lease_change_type = OPLOCK_WRITE_TO_NONE;
			else
				lease_change_type = OPLOCK_READ_TO_NONE;
		} else if (req->LeaseState & SMB2_LEASE_READ_CACHING_LE) {
			if (lease->state & SMB2_LEASE_WRITE_CACHING_LE)
				lease_change_type = OPLOCK_WRITE_TO_READ;
			else
				lease_change_type = OPLOCK_READ_HANDLE_TO_READ;
		} else {
			lease_change_type = 0;
		}
	}

	switch (lease_change_type) {
	case OPLOCK_WRITE_TO_READ:
		ret = opinfo_write_to_read(opinfo);
		break;
	case OPLOCK_READ_HANDLE_TO_READ:
		ret = opinfo_read_handle_to_read(opinfo);
		break;
	case OPLOCK_WRITE_TO_NONE:
		ret = opinfo_write_to_none(opinfo);
		break;
	case OPLOCK_READ_TO_NONE:
		ret = opinfo_read_to_none(opinfo);
		break;
	default:
		ksmbd_debug(OPLOCK, "unknown lease change 0x%x -> 0x%x\n",
			    le32_to_cpu(lease->state),
			    le32_to_cpu(req->LeaseState));
	}

	lease_state = lease->state;
	opinfo->op_state = OPLOCK_STATE_NONE;
	wake_up_interruptible_all(&opinfo->oplock_q);
	atomic_dec(&opinfo->breaking_cnt);
	wake_up_interruptible_all(&opinfo->oplock_brk);
	opinfo_put(opinfo);

	if (ret < 0) {
		rsp->hdr.Status = err;
		goto err_out;
	}

	rsp->StructureSize = cpu_to_le16(36);
	rsp->Reserved = 0;
	rsp->Flags = 0;
	memcpy(rsp->LeaseKey, req->LeaseKey, 16);
	rsp->LeaseState = lease_state;
	rsp->LeaseDuration = 0;
	inc_rfc1001_len(rsp, 36);
	return;

err_out:
	opinfo->op_state = OPLOCK_STATE_NONE;
	wake_up_interruptible_all(&opinfo->oplock_q);
	atomic_dec(&opinfo->breaking_cnt);
	wake_up_interruptible_all(&opinfo->oplock_brk);

	opinfo_put(opinfo);
	smb2_set_err_rsp(work);
}

/**
 * smb2_oplock_break() - dispatcher for smb2.0 and 2.1 oplock/lease break
 * @work:	smb work containing oplock/lease break command buffer
 *
 * Return:	0
 */
int smb2_oplock_break(struct ksmbd_work *work)
{
	struct smb2_oplock_break *req = work->request_buf;
	struct smb2_oplock_break *rsp = work->response_buf;

	switch (le16_to_cpu(req->StructureSize)) {
	case OP_BREAK_STRUCT_SIZE_20:
		smb20_oplock_break_ack(work);
		break;
	case OP_BREAK_STRUCT_SIZE_21:
		smb21_lease_break_ack(work);
		break;
	default:
		ksmbd_debug(OPLOCK, "invalid break cmd %d\n",
			    le16_to_cpu(req->StructureSize));
		rsp->hdr.Status = STATUS_INVALID_PARAMETER;
		smb2_set_err_rsp(work);
	}

	return 0;
}

/**
 * smb2_notify() - handler for smb2 notify request
 * @work:   smb work containing notify command buffer
 *
 * Return:      0
 */
int smb2_notify(struct ksmbd_work *work)
{
	struct smb2_notify_req *req;
	struct smb2_notify_rsp *rsp;

	WORK_BUFFERS(work, req, rsp);

	if (work->next_smb2_rcv_hdr_off && req->hdr.NextCommand) {
		rsp->hdr.Status = STATUS_INTERNAL_ERROR;
		smb2_set_err_rsp(work);
		return 0;
	}

	smb2_set_err_rsp(work);
	rsp->hdr.Status = STATUS_NOT_IMPLEMENTED;
	return 0;
}

/**
 * smb2_is_sign_req() - handler for checking packet signing status
 * @work:	smb work containing notify command buffer
 * @command:	SMB2 command id
 *
 * Return:	true if packed is signed, false otherwise
 */
bool smb2_is_sign_req(struct ksmbd_work *work, unsigned int command)
{
	struct smb2_hdr *rcv_hdr2 = work->request_buf;

	if ((rcv_hdr2->Flags & SMB2_FLAGS_SIGNED) &&
	    command != SMB2_NEGOTIATE_HE &&
	    command != SMB2_SESSION_SETUP_HE &&
	    command != SMB2_OPLOCK_BREAK_HE)
		return true;

	return false;
}

/**
 * smb2_check_sign_req() - handler for req packet sign processing
 * @work:   smb work containing notify command buffer
 *
 * Return:	1 on success, 0 otherwise
 */
int smb2_check_sign_req(struct ksmbd_work *work)
{
	struct smb2_hdr *hdr, *hdr_org;
	char signature_req[SMB2_SIGNATURE_SIZE];
	char signature[SMB2_HMACSHA256_SIZE];
	struct kvec iov[1];
	size_t len;

	hdr_org = hdr = work->request_buf;
	if (work->next_smb2_rcv_hdr_off)
		hdr = ksmbd_req_buf_next(work);

	if (!hdr->NextCommand && !work->next_smb2_rcv_hdr_off)
		len = be32_to_cpu(hdr_org->smb2_buf_length);
	else if (hdr->NextCommand)
		len = le32_to_cpu(hdr->NextCommand);
	else
		len = be32_to_cpu(hdr_org->smb2_buf_length) -
			work->next_smb2_rcv_hdr_off;

	memcpy(signature_req, hdr->Signature, SMB2_SIGNATURE_SIZE);
	memset(hdr->Signature, 0, SMB2_SIGNATURE_SIZE);

	iov[0].iov_base = (char *)&hdr->ProtocolId;
	iov[0].iov_len = len;

	if (ksmbd_sign_smb2_pdu(work->conn, work->sess->sess_key, iov, 1,
				signature))
		return 0;

	if (memcmp(signature, signature_req, SMB2_SIGNATURE_SIZE)) {
		pr_err("bad smb2 signature\n");
		return 0;
	}

	return 1;
}

/**
 * smb2_set_sign_rsp() - handler for rsp packet sign processing
 * @work:   smb work containing notify command buffer
 *
 */
void smb2_set_sign_rsp(struct ksmbd_work *work)
{
	struct smb2_hdr *hdr, *hdr_org;
	struct smb2_hdr *req_hdr;
	char signature[SMB2_HMACSHA256_SIZE];
	struct kvec iov[2];
	size_t len;
	int n_vec = 1;

	hdr_org = hdr = work->response_buf;
	if (work->next_smb2_rsp_hdr_off)
		hdr = ksmbd_resp_buf_next(work);

	req_hdr = ksmbd_req_buf_next(work);

	if (!work->next_smb2_rsp_hdr_off) {
		len = get_rfc1002_len(hdr_org);
		if (req_hdr->NextCommand)
			len = ALIGN(len, 8);
	} else {
		len = get_rfc1002_len(hdr_org) - work->next_smb2_rsp_hdr_off;
		len = ALIGN(len, 8);
	}

	if (req_hdr->NextCommand)
		hdr->NextCommand = cpu_to_le32(len);

	hdr->Flags |= SMB2_FLAGS_SIGNED;
	memset(hdr->Signature, 0, SMB2_SIGNATURE_SIZE);

	iov[0].iov_base = (char *)&hdr->ProtocolId;
	iov[0].iov_len = len;

	if (work->aux_payload_sz) {
		iov[0].iov_len -= work->aux_payload_sz;

		iov[1].iov_base = work->aux_payload_buf;
		iov[1].iov_len = work->aux_payload_sz;
		n_vec++;
	}

	if (!ksmbd_sign_smb2_pdu(work->conn, work->sess->sess_key, iov, n_vec,
				 signature))
		memcpy(hdr->Signature, signature, SMB2_SIGNATURE_SIZE);
}

/**
 * smb3_check_sign_req() - handler for req packet sign processing
 * @work:   smb work containing notify command buffer
 *
 * Return:	1 on success, 0 otherwise
 */
int smb3_check_sign_req(struct ksmbd_work *work)
{
	struct ksmbd_conn *conn = work->conn;
	char *signing_key;
	struct smb2_hdr *hdr, *hdr_org;
	struct channel *chann;
	char signature_req[SMB2_SIGNATURE_SIZE];
	char signature[SMB2_CMACAES_SIZE];
	struct kvec iov[1];
	size_t len;

	hdr_org = hdr = work->request_buf;
	if (work->next_smb2_rcv_hdr_off)
		hdr = ksmbd_req_buf_next(work);

	if (!hdr->NextCommand && !work->next_smb2_rcv_hdr_off)
		len = be32_to_cpu(hdr_org->smb2_buf_length);
	else if (hdr->NextCommand)
		len = le32_to_cpu(hdr->NextCommand);
	else
		len = be32_to_cpu(hdr_org->smb2_buf_length) -
			work->next_smb2_rcv_hdr_off;

	if (le16_to_cpu(hdr->Command) == SMB2_SESSION_SETUP_HE) {
		signing_key = work->sess->smb3signingkey;
	} else {
		chann = lookup_chann_list(work->sess, conn);
		if (!chann)
			return 0;
		signing_key = chann->smb3signingkey;
	}

	if (!signing_key) {
		pr_err("SMB3 signing key is not generated\n");
		return 0;
	}

	memcpy(signature_req, hdr->Signature, SMB2_SIGNATURE_SIZE);
	memset(hdr->Signature, 0, SMB2_SIGNATURE_SIZE);
	iov[0].iov_base = (char *)&hdr->ProtocolId;
	iov[0].iov_len = len;

	if (ksmbd_sign_smb3_pdu(conn, signing_key, iov, 1, signature))
		return 0;

	if (memcmp(signature, signature_req, SMB2_SIGNATURE_SIZE)) {
		pr_err("bad smb2 signature\n");
		return 0;
	}

	return 1;
}

/**
 * smb3_set_sign_rsp() - handler for rsp packet sign processing
 * @work:   smb work containing notify command buffer
 *
 */
void smb3_set_sign_rsp(struct ksmbd_work *work)
{
	struct ksmbd_conn *conn = work->conn;
	struct smb2_hdr *req_hdr;
	struct smb2_hdr *hdr, *hdr_org;
	struct channel *chann;
	char signature[SMB2_CMACAES_SIZE];
	struct kvec iov[2];
	int n_vec = 1;
	size_t len;
	char *signing_key;

	hdr_org = hdr = work->response_buf;
	if (work->next_smb2_rsp_hdr_off)
		hdr = ksmbd_resp_buf_next(work);

	req_hdr = ksmbd_req_buf_next(work);

	if (!work->next_smb2_rsp_hdr_off) {
		len = get_rfc1002_len(hdr_org);
		if (req_hdr->NextCommand)
			len = ALIGN(len, 8);
	} else {
		len = get_rfc1002_len(hdr_org) - work->next_smb2_rsp_hdr_off;
		len = ALIGN(len, 8);
	}

	if (conn->binding == false &&
	    le16_to_cpu(hdr->Command) == SMB2_SESSION_SETUP_HE) {
		signing_key = work->sess->smb3signingkey;
	} else {
		chann = lookup_chann_list(work->sess, work->conn);
		if (!chann)
			return;
		signing_key = chann->smb3signingkey;
	}

	if (!signing_key)
		return;

	if (req_hdr->NextCommand)
		hdr->NextCommand = cpu_to_le32(len);

	hdr->Flags |= SMB2_FLAGS_SIGNED;
	memset(hdr->Signature, 0, SMB2_SIGNATURE_SIZE);
	iov[0].iov_base = (char *)&hdr->ProtocolId;
	iov[0].iov_len = len;
	if (work->aux_payload_sz) {
		iov[0].iov_len -= work->aux_payload_sz;
		iov[1].iov_base = work->aux_payload_buf;
		iov[1].iov_len = work->aux_payload_sz;
		n_vec++;
	}

	if (!ksmbd_sign_smb3_pdu(conn, signing_key, iov, n_vec, signature))
		memcpy(hdr->Signature, signature, SMB2_SIGNATURE_SIZE);
}

/**
 * smb3_preauth_hash_rsp() - handler for computing preauth hash on response
 * @work:   smb work containing response buffer
 *
 */
void smb3_preauth_hash_rsp(struct ksmbd_work *work)
{
	struct ksmbd_conn *conn = work->conn;
	struct ksmbd_session *sess = work->sess;
	struct smb2_hdr *req, *rsp;

	if (conn->dialect != SMB311_PROT_ID)
		return;

	WORK_BUFFERS(work, req, rsp);

	if (le16_to_cpu(req->Command) == SMB2_NEGOTIATE_HE &&
	    conn->preauth_info)
		ksmbd_gen_preauth_integrity_hash(conn, (char *)rsp,
						 conn->preauth_info->Preauth_HashValue);

	if (le16_to_cpu(rsp->Command) == SMB2_SESSION_SETUP_HE && sess) {
		__u8 *hash_value;

		if (conn->binding) {
			struct preauth_session *preauth_sess;

			preauth_sess = ksmbd_preauth_session_lookup(conn, sess->id);
			if (!preauth_sess)
				return;
			hash_value = preauth_sess->Preauth_HashValue;
		} else {
			hash_value = sess->Preauth_HashValue;
			if (!hash_value)
				return;
		}
		ksmbd_gen_preauth_integrity_hash(conn, (char *)rsp,
						 hash_value);
	}
}

static void fill_transform_hdr(struct smb2_transform_hdr *tr_hdr, char *old_buf,
			       __le16 cipher_type)
{
	struct smb2_hdr *hdr = (struct smb2_hdr *)old_buf;
	unsigned int orig_len = get_rfc1002_len(old_buf);

	memset(tr_hdr, 0, sizeof(struct smb2_transform_hdr));
	tr_hdr->ProtocolId = SMB2_TRANSFORM_PROTO_NUM;
	tr_hdr->OriginalMessageSize = cpu_to_le32(orig_len);
	tr_hdr->Flags = cpu_to_le16(0x01);
	if (cipher_type == SMB2_ENCRYPTION_AES128_GCM ||
	    cipher_type == SMB2_ENCRYPTION_AES256_GCM)
		get_random_bytes(&tr_hdr->Nonce, SMB3_AES_GCM_NONCE);
	else
		get_random_bytes(&tr_hdr->Nonce, SMB3_AES_CCM_NONCE);
	memcpy(&tr_hdr->SessionId, &hdr->SessionId, 8);
	inc_rfc1001_len(tr_hdr, sizeof(struct smb2_transform_hdr) - 4);
	inc_rfc1001_len(tr_hdr, orig_len);
}

int smb3_encrypt_resp(struct ksmbd_work *work)
{
	char *buf = work->response_buf;
	struct smb2_transform_hdr *tr_hdr;
	struct kvec iov[3];
	int rc = -ENOMEM;
	int buf_size = 0, rq_nvec = 2 + (work->aux_payload_sz ? 1 : 0);

	if (ARRAY_SIZE(iov) < rq_nvec)
		return -ENOMEM;

	tr_hdr = kzalloc(sizeof(struct smb2_transform_hdr), GFP_KERNEL);
	if (!tr_hdr)
		return rc;

	/* fill transform header */
	fill_transform_hdr(tr_hdr, buf, work->conn->cipher_type);

	iov[0].iov_base = tr_hdr;
	iov[0].iov_len = sizeof(struct smb2_transform_hdr);
	buf_size += iov[0].iov_len - 4;

	iov[1].iov_base = buf + 4;
	iov[1].iov_len = get_rfc1002_len(buf);
	if (work->aux_payload_sz) {
		iov[1].iov_len = work->resp_hdr_sz - 4;

		iov[2].iov_base = work->aux_payload_buf;
		iov[2].iov_len = work->aux_payload_sz;
		buf_size += iov[2].iov_len;
	}
	buf_size += iov[1].iov_len;
	work->resp_hdr_sz = iov[1].iov_len;

	rc = ksmbd_crypt_message(work->conn, iov, rq_nvec, 1);
	if (rc)
		return rc;

	memmove(buf, iov[1].iov_base, iov[1].iov_len);
	tr_hdr->smb2_buf_length = cpu_to_be32(buf_size);
	work->tr_buf = tr_hdr;

	return rc;
}

bool smb3_is_transform_hdr(void *buf)
{
	struct smb2_transform_hdr *trhdr = buf;

	return trhdr->ProtocolId == SMB2_TRANSFORM_PROTO_NUM;
}

int smb3_decrypt_req(struct ksmbd_work *work)
{
	struct ksmbd_conn *conn = work->conn;
	struct ksmbd_session *sess;
	char *buf = work->request_buf;
	struct smb2_hdr *hdr;
	unsigned int pdu_length = get_rfc1002_len(buf);
	struct kvec iov[2];
	int buf_data_size = pdu_length + 4 -
		sizeof(struct smb2_transform_hdr);
	struct smb2_transform_hdr *tr_hdr = (struct smb2_transform_hdr *)buf;
	int rc = 0;

<<<<<<< HEAD
	if (pdu_length + 4 <
	    sizeof(struct smb2_transform_hdr) + sizeof(struct smb2_hdr)) {
=======
	if (buf_data_size < sizeof(struct smb2_hdr)) {
>>>>>>> 0f1a073d
		pr_err("Transform message is too small (%u)\n",
		       pdu_length);
		return -ECONNABORTED;
	}

<<<<<<< HEAD
	if (pdu_length + 4 <
	    le32_to_cpu(tr_hdr->OriginalMessageSize) + sizeof(struct smb2_transform_hdr)) {
=======
	if (buf_data_size < le32_to_cpu(tr_hdr->OriginalMessageSize)) {
>>>>>>> 0f1a073d
		pr_err("Transform message is broken\n");
		return -ECONNABORTED;
	}

	sess = ksmbd_session_lookup_all(conn, le64_to_cpu(tr_hdr->SessionId));
	if (!sess) {
		pr_err("invalid session id(%llx) in transform header\n",
		       le64_to_cpu(tr_hdr->SessionId));
		return -ECONNABORTED;
	}

	iov[0].iov_base = buf;
	iov[0].iov_len = sizeof(struct smb2_transform_hdr);
	iov[1].iov_base = buf + sizeof(struct smb2_transform_hdr);
	iov[1].iov_len = buf_data_size;
	rc = ksmbd_crypt_message(conn, iov, 2, 0);
	if (rc)
		return rc;

	memmove(buf + 4, iov[1].iov_base, buf_data_size);
	hdr = (struct smb2_hdr *)buf;
	hdr->smb2_buf_length = cpu_to_be32(buf_data_size);

	return rc;
}

bool smb3_11_final_sess_setup_resp(struct ksmbd_work *work)
{
	struct ksmbd_conn *conn = work->conn;
	struct smb2_hdr *rsp = work->response_buf;

	if (conn->dialect < SMB30_PROT_ID)
		return false;

	if (work->next_smb2_rcv_hdr_off)
		rsp = ksmbd_resp_buf_next(work);

	if (le16_to_cpu(rsp->Command) == SMB2_SESSION_SETUP_HE &&
	    rsp->Status == STATUS_SUCCESS)
		return true;
	return false;
}<|MERGE_RESOLUTION|>--- conflicted
+++ resolved
@@ -449,15 +449,12 @@
 			return false;
 		}
 
-<<<<<<< HEAD
-=======
 		if ((u64)get_rfc1002_len(work->response_buf) + MAX_CIFS_SMALL_BUFFER_SIZE >
 		    work->response_sz) {
 			pr_err("next response offset exceeds response buffer size\n");
 			return false;
 		}
 
->>>>>>> 0f1a073d
 		ksmbd_debug(SMB, "got SMB2 chained command\n");
 		init_chained_smb2_rsp(work);
 		return true;
@@ -4510,12 +4507,8 @@
 		file_info->NextEntryOffset = cpu_to_le32(next);
 	}
 
-<<<<<<< HEAD
-	if (!S_ISDIR(stat.mode)) {
-=======
 	if (!S_ISDIR(stat.mode) &&
 	    buf_free_len >= sizeof(struct smb2_file_stream_info) + 7 * 2) {
->>>>>>> 0f1a073d
 		file_info = (struct smb2_file_stream_info *)
 			&rsp->Buffer[nbytes];
 		streamlen = smbConvertToUTF16((__le16 *)file_info->StreamName,
@@ -8506,23 +8499,13 @@
 	struct smb2_transform_hdr *tr_hdr = (struct smb2_transform_hdr *)buf;
 	int rc = 0;
 
-<<<<<<< HEAD
-	if (pdu_length + 4 <
-	    sizeof(struct smb2_transform_hdr) + sizeof(struct smb2_hdr)) {
-=======
 	if (buf_data_size < sizeof(struct smb2_hdr)) {
->>>>>>> 0f1a073d
 		pr_err("Transform message is too small (%u)\n",
 		       pdu_length);
 		return -ECONNABORTED;
 	}
 
-<<<<<<< HEAD
-	if (pdu_length + 4 <
-	    le32_to_cpu(tr_hdr->OriginalMessageSize) + sizeof(struct smb2_transform_hdr)) {
-=======
 	if (buf_data_size < le32_to_cpu(tr_hdr->OriginalMessageSize)) {
->>>>>>> 0f1a073d
 		pr_err("Transform message is broken\n");
 		return -ECONNABORTED;
 	}
