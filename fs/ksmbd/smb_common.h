--- conflicted
+++ resolved
@@ -48,11 +48,8 @@
 #define CIFS_DEFAULT_IOSIZE	(64 * 1024)
 #define MAX_CIFS_SMALL_BUFFER_SIZE 448 /* big enough for most */
 
-<<<<<<< HEAD
-=======
 #define MAX_STREAM_PROT_LEN	0x00FFFFFF
 
->>>>>>> 0f1a073d
 /* Responses when opening a file. */
 #define F_SUPERSEDED	0
 #define F_OPENED	1
