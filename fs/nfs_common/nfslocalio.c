--- conflicted
+++ resolved
@@ -155,17 +155,9 @@
 	/* We have an implied reference to net thanks to nfsd_serv_try_get */
 	localio = nfs_to->nfsd_open_local_fh(net, uuid->dom, rpc_clnt,
 					     cred, nfs_fh, fmode);
-<<<<<<< HEAD
-	if (IS_ERR(localio)) {
-		rcu_read_lock();
-		nfs_to->nfsd_serv_put(net);
-		rcu_read_unlock();
-	}
-=======
 	if (IS_ERR(localio))
 		nfs_to_nfsd_net_put(net);
 
->>>>>>> 3bec0c29
 	return localio;
 }
 EXPORT_SYMBOL_GPL(nfs_open_local_fh);
