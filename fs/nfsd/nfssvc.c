// SPDX-License-Identifier: GPL-2.0
/*
 * Central processing for nfsd.
 *
 * Authors:	Olaf Kirch (okir@monad.swb.de)
 *
 * Copyright (C) 1995, 1996, 1997 Olaf Kirch <okir@monad.swb.de>
 */

#include <linux/sched/signal.h>
#include <linux/freezer.h>
#include <linux/module.h>
#include <linux/fs_struct.h>
#include <linux/swap.h>
#include <linux/siphash.h>

#include <linux/sunrpc/stats.h>
#include <linux/sunrpc/svcsock.h>
#include <linux/sunrpc/svc_xprt.h>
#include <linux/lockd/bind.h>
#include <linux/nfsacl.h>
#include <linux/seq_file.h>
#include <linux/inetdevice.h>
#include <net/addrconf.h>
#include <net/ipv6.h>
#include <net/net_namespace.h>
#include "nfsd.h"
#include "cache.h"
#include "vfs.h"
#include "netns.h"
#include "filecache.h"

#include "trace.h"

#define NFSDDBG_FACILITY	NFSDDBG_SVC

extern struct svc_program	nfsd_program;
static int			nfsd(void *vrqstp);
#if defined(CONFIG_NFSD_V2_ACL) || defined(CONFIG_NFSD_V3_ACL)
static int			nfsd_acl_rpcbind_set(struct net *,
						     const struct svc_program *,
						     u32, int,
						     unsigned short,
						     unsigned short);
static __be32			nfsd_acl_init_request(struct svc_rqst *,
						const struct svc_program *,
						struct svc_process_info *);
#endif
static int			nfsd_rpcbind_set(struct net *,
						 const struct svc_program *,
						 u32, int,
						 unsigned short,
						 unsigned short);
static __be32			nfsd_init_request(struct svc_rqst *,
						const struct svc_program *,
						struct svc_process_info *);

/*
 * nfsd_mutex protects nn->nfsd_serv -- both the pointer itself and some members
 * of the svc_serv struct such as ->sv_temp_socks and ->sv_permsocks.
 *
 * If (out side the lock) nn->nfsd_serv is non-NULL, then it must point to a
 * properly initialised 'struct svc_serv' with ->sv_nrthreads > 0 (unless
 * nn->keep_active is set).  That number of nfsd threads must
 * exist and each must be listed in ->sp_all_threads in some entry of
 * ->sv_pools[].
 *
 * Each active thread holds a counted reference on nn->nfsd_serv, as does
 * the nn->keep_active flag and various transient calls to svc_get().
 *
 * Finally, the nfsd_mutex also protects some of the global variables that are
 * accessed when nfsd starts and that are settable via the write_* routines in
 * nfsctl.c. In particular:
 *
 *	user_recovery_dirname
 *	user_lease_time
 *	nfsd_versions
 */
DEFINE_MUTEX(nfsd_mutex);

/*
 * nfsd_drc_lock protects nfsd_drc_max_pages and nfsd_drc_pages_used.
 * nfsd_drc_max_pages limits the total amount of memory available for
 * version 4.1 DRC caches.
 * nfsd_drc_pages_used tracks the current version 4.1 DRC memory usage.
 */
DEFINE_SPINLOCK(nfsd_drc_lock);
unsigned long	nfsd_drc_max_mem;
unsigned long	nfsd_drc_mem_used;

#if defined(CONFIG_NFSD_V2_ACL) || defined(CONFIG_NFSD_V3_ACL)
static struct svc_stat	nfsd_acl_svcstats;
static const struct svc_version *nfsd_acl_version[] = {
# if defined(CONFIG_NFSD_V2_ACL)
	[2] = &nfsd_acl_version2,
# endif
# if defined(CONFIG_NFSD_V3_ACL)
	[3] = &nfsd_acl_version3,
# endif
};

#define NFSD_ACL_MINVERS            2
#define NFSD_ACL_NRVERS		ARRAY_SIZE(nfsd_acl_version)

static struct svc_program	nfsd_acl_program = {
	.pg_prog		= NFS_ACL_PROGRAM,
	.pg_nvers		= NFSD_ACL_NRVERS,
	.pg_vers		= nfsd_acl_version,
	.pg_name		= "nfsacl",
	.pg_class		= "nfsd",
	.pg_stats		= &nfsd_acl_svcstats,
	.pg_authenticate	= &svc_set_client,
	.pg_init_request	= nfsd_acl_init_request,
	.pg_rpcbind_set		= nfsd_acl_rpcbind_set,
};

static struct svc_stat	nfsd_acl_svcstats = {
	.program	= &nfsd_acl_program,
};
#endif /* defined(CONFIG_NFSD_V2_ACL) || defined(CONFIG_NFSD_V3_ACL) */

static const struct svc_version *nfsd_version[] = {
#if defined(CONFIG_NFSD_V2)
	[2] = &nfsd_version2,
#endif
	[3] = &nfsd_version3,
#if defined(CONFIG_NFSD_V4)
	[4] = &nfsd_version4,
#endif
};

#define NFSD_MINVERS    	2
#define NFSD_NRVERS		ARRAY_SIZE(nfsd_version)

struct svc_program		nfsd_program = {
#if defined(CONFIG_NFSD_V2_ACL) || defined(CONFIG_NFSD_V3_ACL)
	.pg_next		= &nfsd_acl_program,
#endif
	.pg_prog		= NFS_PROGRAM,		/* program number */
	.pg_nvers		= NFSD_NRVERS,		/* nr of entries in nfsd_version */
	.pg_vers		= nfsd_version,		/* version table */
	.pg_name		= "nfsd",		/* program name */
	.pg_class		= "nfsd",		/* authentication class */
	.pg_stats		= &nfsd_svcstats,	/* version table */
	.pg_authenticate	= &svc_set_client,	/* export authentication */
	.pg_init_request	= nfsd_init_request,
	.pg_rpcbind_set		= nfsd_rpcbind_set,
};

static bool
nfsd_support_version(int vers)
{
	if (vers >= NFSD_MINVERS && vers < NFSD_NRVERS)
		return nfsd_version[vers] != NULL;
	return false;
}

static bool *
nfsd_alloc_versions(void)
{
	bool *vers = kmalloc_array(NFSD_NRVERS, sizeof(bool), GFP_KERNEL);
	unsigned i;

	if (vers) {
		/* All compiled versions are enabled by default */
		for (i = 0; i < NFSD_NRVERS; i++)
			vers[i] = nfsd_support_version(i);
	}
	return vers;
}

static bool *
nfsd_alloc_minorversions(void)
{
	bool *vers = kmalloc_array(NFSD_SUPPORTED_MINOR_VERSION + 1,
			sizeof(bool), GFP_KERNEL);
	unsigned i;

	if (vers) {
		/* All minor versions are enabled by default */
		for (i = 0; i <= NFSD_SUPPORTED_MINOR_VERSION; i++)
			vers[i] = nfsd_support_version(4);
	}
	return vers;
}

void
nfsd_netns_free_versions(struct nfsd_net *nn)
{
	kfree(nn->nfsd_versions);
	kfree(nn->nfsd4_minorversions);
	nn->nfsd_versions = NULL;
	nn->nfsd4_minorversions = NULL;
}

static void
nfsd_netns_init_versions(struct nfsd_net *nn)
{
	if (!nn->nfsd_versions) {
		nn->nfsd_versions = nfsd_alloc_versions();
		nn->nfsd4_minorversions = nfsd_alloc_minorversions();
		if (!nn->nfsd_versions || !nn->nfsd4_minorversions)
			nfsd_netns_free_versions(nn);
	}
}

int nfsd_vers(struct nfsd_net *nn, int vers, enum vers_op change)
{
	if (vers < NFSD_MINVERS || vers >= NFSD_NRVERS)
		return 0;
	switch(change) {
	case NFSD_SET:
		if (nn->nfsd_versions)
			nn->nfsd_versions[vers] = nfsd_support_version(vers);
		break;
	case NFSD_CLEAR:
		nfsd_netns_init_versions(nn);
		if (nn->nfsd_versions)
			nn->nfsd_versions[vers] = false;
		break;
	case NFSD_TEST:
		if (nn->nfsd_versions)
			return nn->nfsd_versions[vers];
		fallthrough;
	case NFSD_AVAIL:
		return nfsd_support_version(vers);
	}
	return 0;
}

static void
nfsd_adjust_nfsd_versions4(struct nfsd_net *nn)
{
	unsigned i;

	for (i = 0; i <= NFSD_SUPPORTED_MINOR_VERSION; i++) {
		if (nn->nfsd4_minorversions[i])
			return;
	}
	nfsd_vers(nn, 4, NFSD_CLEAR);
}

int nfsd_minorversion(struct nfsd_net *nn, u32 minorversion, enum vers_op change)
{
	if (minorversion > NFSD_SUPPORTED_MINOR_VERSION &&
	    change != NFSD_AVAIL)
		return -1;

	switch(change) {
	case NFSD_SET:
		if (nn->nfsd4_minorversions) {
			nfsd_vers(nn, 4, NFSD_SET);
			nn->nfsd4_minorversions[minorversion] =
				nfsd_vers(nn, 4, NFSD_TEST);
		}
		break;
	case NFSD_CLEAR:
		nfsd_netns_init_versions(nn);
		if (nn->nfsd4_minorversions) {
			nn->nfsd4_minorversions[minorversion] = false;
			nfsd_adjust_nfsd_versions4(nn);
		}
		break;
	case NFSD_TEST:
		if (nn->nfsd4_minorversions)
			return nn->nfsd4_minorversions[minorversion];
		return nfsd_vers(nn, 4, NFSD_TEST);
	case NFSD_AVAIL:
		return minorversion <= NFSD_SUPPORTED_MINOR_VERSION &&
			nfsd_vers(nn, 4, NFSD_AVAIL);
	}
	return 0;
}

/*
 * Maximum number of nfsd processes
 */
#define	NFSD_MAXSERVS		8192

int nfsd_nrthreads(struct net *net)
{
	int rv = 0;
	struct nfsd_net *nn = net_generic(net, nfsd_net_id);

	mutex_lock(&nfsd_mutex);
	if (nn->nfsd_serv)
		rv = nn->nfsd_serv->sv_nrthreads;
	mutex_unlock(&nfsd_mutex);
	return rv;
}

static int nfsd_init_socks(struct net *net, const struct cred *cred)
{
	int error;
	struct nfsd_net *nn = net_generic(net, nfsd_net_id);

	if (!list_empty(&nn->nfsd_serv->sv_permsocks))
		return 0;

	error = svc_xprt_create(nn->nfsd_serv, "udp", net, PF_INET, NFS_PORT,
				SVC_SOCK_DEFAULTS, cred);
	if (error < 0)
		return error;

	error = svc_xprt_create(nn->nfsd_serv, "tcp", net, PF_INET, NFS_PORT,
				SVC_SOCK_DEFAULTS, cred);
	if (error < 0)
		return error;

	return 0;
}

static int nfsd_users = 0;

static int nfsd_startup_generic(void)
{
	int ret;

	if (nfsd_users++)
		return 0;

	ret = nfsd_file_cache_init();
	if (ret)
		goto dec_users;

	ret = nfs4_state_start();
	if (ret)
		goto out_file_cache;
	return 0;

out_file_cache:
	nfsd_file_cache_shutdown();
dec_users:
	nfsd_users--;
	return ret;
}

static void nfsd_shutdown_generic(void)
{
	if (--nfsd_users)
		return;

	nfs4_state_shutdown();
	nfsd_file_cache_shutdown();
}

static bool nfsd_needs_lockd(struct nfsd_net *nn)
{
	return nfsd_vers(nn, 2, NFSD_TEST) || nfsd_vers(nn, 3, NFSD_TEST);
}

/**
 * nfsd_copy_write_verifier - Atomically copy a write verifier
 * @verf: buffer in which to receive the verifier cookie
 * @nn: NFS net namespace
 *
 * This function provides a wait-free mechanism for copying the
 * namespace's write verifier without tearing it.
 */
void nfsd_copy_write_verifier(__be32 verf[2], struct nfsd_net *nn)
{
	int seq = 0;

	do {
		read_seqbegin_or_lock(&nn->writeverf_lock, &seq);
		memcpy(verf, nn->writeverf, sizeof(nn->writeverf));
	} while (need_seqretry(&nn->writeverf_lock, seq));
	done_seqretry(&nn->writeverf_lock, seq);
}

static void nfsd_reset_write_verifier_locked(struct nfsd_net *nn)
{
	struct timespec64 now;
	u64 verf;

	/*
	 * Because the time value is hashed, y2038 time_t overflow
	 * is irrelevant in this usage.
	 */
	ktime_get_raw_ts64(&now);
	verf = siphash_2u64(now.tv_sec, now.tv_nsec, &nn->siphash_key);
	memcpy(nn->writeverf, &verf, sizeof(nn->writeverf));
}

/**
 * nfsd_reset_write_verifier - Generate a new write verifier
 * @nn: NFS net namespace
 *
 * This function updates the ->writeverf field of @nn. This field
 * contains an opaque cookie that, according to Section 18.32.3 of
 * RFC 8881, "the client can use to determine whether a server has
 * changed instance state (e.g., server restart) between a call to
 * WRITE and a subsequent call to either WRITE or COMMIT.  This
 * cookie MUST be unchanged during a single instance of the NFSv4.1
 * server and MUST be unique between instances of the NFSv4.1
 * server."
 */
void nfsd_reset_write_verifier(struct nfsd_net *nn)
{
	write_seqlock(&nn->writeverf_lock);
	nfsd_reset_write_verifier_locked(nn);
	write_sequnlock(&nn->writeverf_lock);
}

static int nfsd_startup_net(struct net *net, const struct cred *cred)
{
	struct nfsd_net *nn = net_generic(net, nfsd_net_id);
	int ret;

	if (nn->nfsd_net_up)
		return 0;

	ret = nfsd_startup_generic();
	if (ret)
		return ret;
	ret = nfsd_init_socks(net, cred);
	if (ret)
		goto out_socks;

	if (nfsd_needs_lockd(nn) && !nn->lockd_up) {
		ret = lockd_up(net, cred);
		if (ret)
			goto out_socks;
		nn->lockd_up = true;
	}

	ret = nfsd_file_cache_start_net(net);
	if (ret)
		goto out_lockd;

	ret = nfsd_reply_cache_init(nn);
	if (ret)
		goto out_filecache;

	ret = nfs4_state_start_net(net);
	if (ret)
		goto out_reply_cache;

#ifdef CONFIG_NFSD_V4_2_INTER_SSC
	nfsd4_ssc_init_umount_work(nn);
#endif
	nn->nfsd_net_up = true;
	return 0;

out_reply_cache:
	nfsd_reply_cache_shutdown(nn);
out_filecache:
	nfsd_file_cache_shutdown_net(net);
out_lockd:
	if (nn->lockd_up) {
		lockd_down(net);
		nn->lockd_up = false;
	}
out_socks:
	nfsd_shutdown_generic();
	return ret;
}

static void nfsd_shutdown_net(struct net *net)
{
	struct nfsd_net *nn = net_generic(net, nfsd_net_id);

	nfs4_state_shutdown_net(net);
<<<<<<< HEAD
=======
	nfsd_reply_cache_shutdown(nn);
>>>>>>> 282db109
	nfsd_file_cache_shutdown_net(net);
	if (nn->lockd_up) {
		lockd_down(net);
		nn->lockd_up = false;
	}
	nn->nfsd_net_up = false;
	nfsd_shutdown_generic();
}

static DEFINE_SPINLOCK(nfsd_notifier_lock);
static int nfsd_inetaddr_event(struct notifier_block *this, unsigned long event,
	void *ptr)
{
	struct in_ifaddr *ifa = (struct in_ifaddr *)ptr;
	struct net_device *dev = ifa->ifa_dev->dev;
	struct net *net = dev_net(dev);
	struct nfsd_net *nn = net_generic(net, nfsd_net_id);
	struct sockaddr_in sin;

	if (event != NETDEV_DOWN || !nn->nfsd_serv)
		goto out;

	spin_lock(&nfsd_notifier_lock);
	if (nn->nfsd_serv) {
		dprintk("nfsd_inetaddr_event: removed %pI4\n", &ifa->ifa_local);
		sin.sin_family = AF_INET;
		sin.sin_addr.s_addr = ifa->ifa_local;
		svc_age_temp_xprts_now(nn->nfsd_serv, (struct sockaddr *)&sin);
	}
	spin_unlock(&nfsd_notifier_lock);

out:
	return NOTIFY_DONE;
}

static struct notifier_block nfsd_inetaddr_notifier = {
	.notifier_call = nfsd_inetaddr_event,
};

#if IS_ENABLED(CONFIG_IPV6)
static int nfsd_inet6addr_event(struct notifier_block *this,
	unsigned long event, void *ptr)
{
	struct inet6_ifaddr *ifa = (struct inet6_ifaddr *)ptr;
	struct net_device *dev = ifa->idev->dev;
	struct net *net = dev_net(dev);
	struct nfsd_net *nn = net_generic(net, nfsd_net_id);
	struct sockaddr_in6 sin6;

	if (event != NETDEV_DOWN || !nn->nfsd_serv)
		goto out;

	spin_lock(&nfsd_notifier_lock);
	if (nn->nfsd_serv) {
		dprintk("nfsd_inet6addr_event: removed %pI6\n", &ifa->addr);
		sin6.sin6_family = AF_INET6;
		sin6.sin6_addr = ifa->addr;
		if (ipv6_addr_type(&sin6.sin6_addr) & IPV6_ADDR_LINKLOCAL)
			sin6.sin6_scope_id = ifa->idev->dev->ifindex;
		svc_age_temp_xprts_now(nn->nfsd_serv, (struct sockaddr *)&sin6);
	}
	spin_unlock(&nfsd_notifier_lock);

out:
	return NOTIFY_DONE;
}

static struct notifier_block nfsd_inet6addr_notifier = {
	.notifier_call = nfsd_inet6addr_event,
};
#endif

/* Only used under nfsd_mutex, so this atomic may be overkill: */
static atomic_t nfsd_notifier_refcount = ATOMIC_INIT(0);

static void nfsd_last_thread(struct svc_serv *serv, struct net *net)
{
	struct nfsd_net *nn = net_generic(net, nfsd_net_id);

	/* check if the notifier still has clients */
	if (atomic_dec_return(&nfsd_notifier_refcount) == 0) {
		unregister_inetaddr_notifier(&nfsd_inetaddr_notifier);
#if IS_ENABLED(CONFIG_IPV6)
		unregister_inet6addr_notifier(&nfsd_inet6addr_notifier);
#endif
	}

	/*
	 * write_ports can create the server without actually starting
	 * any threads--if we get shut down before any threads are
	 * started, then nfsd_last_thread will be run before any of this
	 * other initialization has been done except the rpcb information.
	 */
	svc_rpcb_cleanup(serv, net);
	if (!nn->nfsd_net_up)
		return;

	nfsd_shutdown_net(net);
	pr_info("nfsd: last server has exited, flushing export cache\n");
	nfsd_export_flush(net);
}

void nfsd_reset_versions(struct nfsd_net *nn)
{
	int i;

	for (i = 0; i < NFSD_NRVERS; i++)
		if (nfsd_vers(nn, i, NFSD_TEST))
			return;

	for (i = 0; i < NFSD_NRVERS; i++)
		if (i != 4)
			nfsd_vers(nn, i, NFSD_SET);
		else {
			int minor = 0;
			while (nfsd_minorversion(nn, minor, NFSD_SET) >= 0)
				minor++;
		}
}

/*
 * Each session guarantees a negotiated per slot memory cache for replies
 * which in turn consumes memory beyond the v2/v3/v4.0 server. A dedicated
 * NFSv4.1 server might want to use more memory for a DRC than a machine
 * with mutiple services.
 *
 * Impose a hard limit on the number of pages for the DRC which varies
 * according to the machines free pages. This is of course only a default.
 *
 * For now this is a #defined shift which could be under admin control
 * in the future.
 */
static void set_max_drc(void)
{
	#define NFSD_DRC_SIZE_SHIFT	7
	nfsd_drc_max_mem = (nr_free_buffer_pages()
					>> NFSD_DRC_SIZE_SHIFT) * PAGE_SIZE;
	nfsd_drc_mem_used = 0;
	dprintk("%s nfsd_drc_max_mem %lu \n", __func__, nfsd_drc_max_mem);
}

static int nfsd_get_default_max_blksize(void)
{
	struct sysinfo i;
	unsigned long long target;
	unsigned long ret;

	si_meminfo(&i);
	target = (i.totalram - i.totalhigh) << PAGE_SHIFT;
	/*
	 * Aim for 1/4096 of memory per thread This gives 1MB on 4Gig
	 * machines, but only uses 32K on 128M machines.  Bottom out at
	 * 8K on 32M and smaller.  Of course, this is only a default.
	 */
	target >>= 12;

	ret = NFSSVC_MAXBLKSIZE;
	while (ret > target && ret >= 8*1024*2)
		ret /= 2;
	return ret;
}

void nfsd_shutdown_threads(struct net *net)
{
	struct nfsd_net *nn = net_generic(net, nfsd_net_id);
	struct svc_serv *serv;

	mutex_lock(&nfsd_mutex);
	serv = nn->nfsd_serv;
	if (serv == NULL) {
		mutex_unlock(&nfsd_mutex);
		return;
	}

	svc_get(serv);
	/* Kill outstanding nfsd threads */
	svc_set_num_threads(serv, NULL, 0);
	nfsd_put(net);
	mutex_unlock(&nfsd_mutex);
}

bool i_am_nfsd(void)
{
	return kthread_func(current) == nfsd;
}

int nfsd_create_serv(struct net *net)
{
	int error;
	struct nfsd_net *nn = net_generic(net, nfsd_net_id);
	struct svc_serv *serv;

	WARN_ON(!mutex_is_locked(&nfsd_mutex));
	if (nn->nfsd_serv) {
		svc_get(nn->nfsd_serv);
		return 0;
	}
	if (nfsd_max_blksize == 0)
		nfsd_max_blksize = nfsd_get_default_max_blksize();
	nfsd_reset_versions(nn);
	serv = svc_create_pooled(&nfsd_program, nfsd_max_blksize, nfsd);
	if (serv == NULL)
		return -ENOMEM;

	serv->sv_maxconn = nn->max_connections;
	error = svc_bind(serv, net);
	if (error < 0) {
		/* NOT nfsd_put() as notifiers (see below) haven't
		 * been set up yet.
		 */
		svc_put(serv);
		return error;
	}
	spin_lock(&nfsd_notifier_lock);
	nn->nfsd_serv = serv;
	spin_unlock(&nfsd_notifier_lock);

	set_max_drc();
	/* check if the notifier is already set */
	if (atomic_inc_return(&nfsd_notifier_refcount) == 1) {
		register_inetaddr_notifier(&nfsd_inetaddr_notifier);
#if IS_ENABLED(CONFIG_IPV6)
		register_inet6addr_notifier(&nfsd_inet6addr_notifier);
#endif
	}
	nfsd_reset_write_verifier(nn);
	return 0;
}

int nfsd_nrpools(struct net *net)
{
	struct nfsd_net *nn = net_generic(net, nfsd_net_id);

	if (nn->nfsd_serv == NULL)
		return 0;
	else
		return nn->nfsd_serv->sv_nrpools;
}

int nfsd_get_nrthreads(int n, int *nthreads, struct net *net)
{
	int i = 0;
	struct nfsd_net *nn = net_generic(net, nfsd_net_id);

	if (nn->nfsd_serv != NULL) {
		for (i = 0; i < nn->nfsd_serv->sv_nrpools && i < n; i++)
			nthreads[i] = nn->nfsd_serv->sv_pools[i].sp_nrthreads;
	}

	return 0;
}

/* This is the callback for kref_put() below.
 * There is no code here as the first thing to be done is
 * call svc_shutdown_net(), but we cannot get the 'net' from
 * the kref.  So do all the work when kref_put returns true.
 */
static void nfsd_noop(struct kref *ref)
{
}

void nfsd_put(struct net *net)
{
	struct nfsd_net *nn = net_generic(net, nfsd_net_id);

	if (kref_put(&nn->nfsd_serv->sv_refcnt, nfsd_noop)) {
		svc_xprt_destroy_all(nn->nfsd_serv, net);
		nfsd_last_thread(nn->nfsd_serv, net);
		svc_destroy(&nn->nfsd_serv->sv_refcnt);
		spin_lock(&nfsd_notifier_lock);
		nn->nfsd_serv = NULL;
		spin_unlock(&nfsd_notifier_lock);
	}
}

int nfsd_set_nrthreads(int n, int *nthreads, struct net *net)
{
	int i = 0;
	int tot = 0;
	int err = 0;
	struct nfsd_net *nn = net_generic(net, nfsd_net_id);

	WARN_ON(!mutex_is_locked(&nfsd_mutex));

	if (nn->nfsd_serv == NULL || n <= 0)
		return 0;

	if (n > nn->nfsd_serv->sv_nrpools)
		n = nn->nfsd_serv->sv_nrpools;

	/* enforce a global maximum number of threads */
	tot = 0;
	for (i = 0; i < n; i++) {
		nthreads[i] = min(nthreads[i], NFSD_MAXSERVS);
		tot += nthreads[i];
	}
	if (tot > NFSD_MAXSERVS) {
		/* total too large: scale down requested numbers */
		for (i = 0; i < n && tot > 0; i++) {
			int new = nthreads[i] * NFSD_MAXSERVS / tot;
			tot -= (nthreads[i] - new);
			nthreads[i] = new;
		}
		for (i = 0; i < n && tot > 0; i++) {
			nthreads[i]--;
			tot--;
		}
	}

	/*
	 * There must always be a thread in pool 0; the admin
	 * can't shut down NFS completely using pool_threads.
	 */
	if (nthreads[0] == 0)
		nthreads[0] = 1;

	/* apply the new numbers */
	svc_get(nn->nfsd_serv);
	for (i = 0; i < n; i++) {
		err = svc_set_num_threads(nn->nfsd_serv,
					  &nn->nfsd_serv->sv_pools[i],
					  nthreads[i]);
		if (err)
			break;
	}
	nfsd_put(net);
	return err;
}

/*
 * Adjust the number of threads and return the new number of threads.
 * This is also the function that starts the server if necessary, if
 * this is the first time nrservs is nonzero.
 */
int
nfsd_svc(int nrservs, struct net *net, const struct cred *cred)
{
	int	error;
	bool	nfsd_up_before;
	struct nfsd_net *nn = net_generic(net, nfsd_net_id);

	mutex_lock(&nfsd_mutex);
	dprintk("nfsd: creating service\n");

	nrservs = max(nrservs, 0);
	nrservs = min(nrservs, NFSD_MAXSERVS);
	error = 0;

	if (nrservs == 0 && nn->nfsd_serv == NULL)
		goto out;

	strscpy(nn->nfsd_name, utsname()->nodename,
		sizeof(nn->nfsd_name));

	error = nfsd_create_serv(net);
	if (error)
		goto out;

	nfsd_up_before = nn->nfsd_net_up;

	error = nfsd_startup_net(net, cred);
	if (error)
		goto out_put;
	error = svc_set_num_threads(nn->nfsd_serv, NULL, nrservs);
	if (error)
		goto out_shutdown;
	error = nn->nfsd_serv->sv_nrthreads;
out_shutdown:
	if (error < 0 && !nfsd_up_before)
		nfsd_shutdown_net(net);
out_put:
	/* Threads now hold service active */
	if (xchg(&nn->keep_active, 0))
		nfsd_put(net);
	nfsd_put(net);
out:
	mutex_unlock(&nfsd_mutex);
	return error;
}

#if defined(CONFIG_NFSD_V2_ACL) || defined(CONFIG_NFSD_V3_ACL)
static bool
nfsd_support_acl_version(int vers)
{
	if (vers >= NFSD_ACL_MINVERS && vers < NFSD_ACL_NRVERS)
		return nfsd_acl_version[vers] != NULL;
	return false;
}

static int
nfsd_acl_rpcbind_set(struct net *net, const struct svc_program *progp,
		     u32 version, int family, unsigned short proto,
		     unsigned short port)
{
	if (!nfsd_support_acl_version(version) ||
	    !nfsd_vers(net_generic(net, nfsd_net_id), version, NFSD_TEST))
		return 0;
	return svc_generic_rpcbind_set(net, progp, version, family,
			proto, port);
}

static __be32
nfsd_acl_init_request(struct svc_rqst *rqstp,
		      const struct svc_program *progp,
		      struct svc_process_info *ret)
{
	struct nfsd_net *nn = net_generic(SVC_NET(rqstp), nfsd_net_id);
	int i;

	if (likely(nfsd_support_acl_version(rqstp->rq_vers) &&
	    nfsd_vers(nn, rqstp->rq_vers, NFSD_TEST)))
		return svc_generic_init_request(rqstp, progp, ret);

	ret->mismatch.lovers = NFSD_ACL_NRVERS;
	for (i = NFSD_ACL_MINVERS; i < NFSD_ACL_NRVERS; i++) {
		if (nfsd_support_acl_version(rqstp->rq_vers) &&
		    nfsd_vers(nn, i, NFSD_TEST)) {
			ret->mismatch.lovers = i;
			break;
		}
	}
	if (ret->mismatch.lovers == NFSD_ACL_NRVERS)
		return rpc_prog_unavail;
	ret->mismatch.hivers = NFSD_ACL_MINVERS;
	for (i = NFSD_ACL_NRVERS - 1; i >= NFSD_ACL_MINVERS; i--) {
		if (nfsd_support_acl_version(rqstp->rq_vers) &&
		    nfsd_vers(nn, i, NFSD_TEST)) {
			ret->mismatch.hivers = i;
			break;
		}
	}
	return rpc_prog_mismatch;
}
#endif

static int
nfsd_rpcbind_set(struct net *net, const struct svc_program *progp,
		 u32 version, int family, unsigned short proto,
		 unsigned short port)
{
	if (!nfsd_vers(net_generic(net, nfsd_net_id), version, NFSD_TEST))
		return 0;
	return svc_generic_rpcbind_set(net, progp, version, family,
			proto, port);
}

static __be32
nfsd_init_request(struct svc_rqst *rqstp,
		  const struct svc_program *progp,
		  struct svc_process_info *ret)
{
	struct nfsd_net *nn = net_generic(SVC_NET(rqstp), nfsd_net_id);
	int i;

	if (likely(nfsd_vers(nn, rqstp->rq_vers, NFSD_TEST)))
		return svc_generic_init_request(rqstp, progp, ret);

	ret->mismatch.lovers = NFSD_NRVERS;
	for (i = NFSD_MINVERS; i < NFSD_NRVERS; i++) {
		if (nfsd_vers(nn, i, NFSD_TEST)) {
			ret->mismatch.lovers = i;
			break;
		}
	}
	if (ret->mismatch.lovers == NFSD_NRVERS)
		return rpc_prog_unavail;
	ret->mismatch.hivers = NFSD_MINVERS;
	for (i = NFSD_NRVERS - 1; i >= NFSD_MINVERS; i--) {
		if (nfsd_vers(nn, i, NFSD_TEST)) {
			ret->mismatch.hivers = i;
			break;
		}
	}
	return rpc_prog_mismatch;
}

/*
 * This is the NFS server kernel thread
 */
static int
nfsd(void *vrqstp)
{
	struct svc_rqst *rqstp = (struct svc_rqst *) vrqstp;
	struct svc_xprt *perm_sock = list_entry(rqstp->rq_server->sv_permsocks.next, typeof(struct svc_xprt), xpt_list);
	struct net *net = perm_sock->xpt_net;
	struct nfsd_net *nn = net_generic(net, nfsd_net_id);
	int err;

	/* At this point, the thread shares current->fs
	 * with the init process. We need to create files with the
	 * umask as defined by the client instead of init's umask. */
	if (unshare_fs_struct() < 0) {
		printk("Unable to start nfsd thread: out of memory\n");
		goto out;
	}

	current->fs->umask = 0;

	/*
	 * thread is spawned with all signals set to SIG_IGN, re-enable
	 * the ones that will bring down the thread
	 */
	allow_signal(SIGKILL);
	allow_signal(SIGHUP);
	allow_signal(SIGINT);
	allow_signal(SIGQUIT);

	atomic_inc(&nfsdstats.th_cnt);

	set_freezable();

	/*
	 * The main request loop
	 */
	for (;;) {
		/* Update sv_maxconn if it has changed */
		rqstp->rq_server->sv_maxconn = nn->max_connections;

		/*
		 * Find a socket with data available and call its
		 * recvfrom routine.
		 */
		while ((err = svc_recv(rqstp, 60*60*HZ)) == -EAGAIN)
			;
		if (err == -EINTR)
			break;
		validate_process_creds();
		svc_process(rqstp);
		validate_process_creds();
	}

	/* Clear signals before calling svc_exit_thread() */
	flush_signals(current);

	atomic_dec(&nfsdstats.th_cnt);

out:
	/* Take an extra ref so that the svc_put in svc_exit_thread()
	 * doesn't call svc_destroy()
	 */
	svc_get(nn->nfsd_serv);

	/* Release the thread */
	svc_exit_thread(rqstp);

	/* We need to drop a ref, but may not drop the last reference
	 * without holding nfsd_mutex, and we cannot wait for nfsd_mutex as that
	 * could deadlock with nfsd_shutdown_threads() waiting for us.
	 * So three options are:
	 * - drop a non-final reference,
	 * - get the mutex without waiting
	 * - sleep briefly andd try the above again
	 */
	while (!svc_put_not_last(nn->nfsd_serv)) {
		if (mutex_trylock(&nfsd_mutex)) {
			nfsd_put(net);
			mutex_unlock(&nfsd_mutex);
			break;
		}
		msleep(20);
	}

	return 0;
}

/**
 * nfsd_dispatch - Process an NFS or NFSACL Request
 * @rqstp: incoming request
 *
 * This RPC dispatcher integrates the NFS server's duplicate reply cache.
 *
 * Return values:
 *  %0: Processing complete; do not send a Reply
 *  %1: Processing complete; send Reply in rqstp->rq_res
 */
int nfsd_dispatch(struct svc_rqst *rqstp)
{
	const struct svc_procedure *proc = rqstp->rq_procinfo;
	__be32 *statp = rqstp->rq_accept_statp;

	/*
	 * Give the xdr decoder a chance to change this if it wants
	 * (necessary in the NFSv4.0 compound case)
	 */
	rqstp->rq_cachetype = proc->pc_cachetype;

	if (!proc->pc_decode(rqstp, &rqstp->rq_arg_stream))
		goto out_decode_err;

	switch (nfsd_cache_lookup(rqstp)) {
	case RC_DOIT:
		break;
	case RC_REPLY:
		goto out_cached_reply;
	case RC_DROPIT:
		goto out_dropit;
	}

	*statp = proc->pc_func(rqstp);
	if (test_bit(RQ_DROPME, &rqstp->rq_flags))
		goto out_update_drop;

	if (!proc->pc_encode(rqstp, &rqstp->rq_res_stream))
		goto out_encode_err;

	nfsd_cache_update(rqstp, rqstp->rq_cachetype, statp + 1);
out_cached_reply:
	return 1;

out_decode_err:
	trace_nfsd_garbage_args_err(rqstp);
	*statp = rpc_garbage_args;
	return 1;

out_update_drop:
	nfsd_cache_update(rqstp, RC_NOCACHE, NULL);
out_dropit:
	return 0;

out_encode_err:
	trace_nfsd_cant_encode_err(rqstp);
	nfsd_cache_update(rqstp, RC_NOCACHE, NULL);
	*statp = rpc_system_err;
	return 1;
}

/**
 * nfssvc_decode_voidarg - Decode void arguments
 * @rqstp: Server RPC transaction context
 * @xdr: XDR stream positioned at arguments to decode
 *
 * Return values:
 *   %false: Arguments were not valid
 *   %true: Decoding was successful
 */
bool nfssvc_decode_voidarg(struct svc_rqst *rqstp, struct xdr_stream *xdr)
{
	return true;
}

/**
 * nfssvc_encode_voidres - Encode void results
 * @rqstp: Server RPC transaction context
 * @xdr: XDR stream into which to encode results
 *
 * Return values:
 *   %false: Local error while encoding
 *   %true: Encoding was successful
 */
bool nfssvc_encode_voidres(struct svc_rqst *rqstp, struct xdr_stream *xdr)
{
	return true;
}

int nfsd_pool_stats_open(struct inode *inode, struct file *file)
{
	int ret;
	struct nfsd_net *nn = net_generic(inode->i_sb->s_fs_info, nfsd_net_id);

	mutex_lock(&nfsd_mutex);
	if (nn->nfsd_serv == NULL) {
		mutex_unlock(&nfsd_mutex);
		return -ENODEV;
	}
	svc_get(nn->nfsd_serv);
	ret = svc_pool_stats_open(nn->nfsd_serv, file);
	mutex_unlock(&nfsd_mutex);
	return ret;
}

int nfsd_pool_stats_release(struct inode *inode, struct file *file)
{
	int ret = seq_release(inode, file);
	struct net *net = inode->i_sb->s_fs_info;

	mutex_lock(&nfsd_mutex);
	nfsd_put(net);
	mutex_unlock(&nfsd_mutex);
	return ret;
}<|MERGE_RESOLUTION|>--- conflicted
+++ resolved
@@ -461,10 +461,7 @@
 	struct nfsd_net *nn = net_generic(net, nfsd_net_id);
 
 	nfs4_state_shutdown_net(net);
-<<<<<<< HEAD
-=======
 	nfsd_reply_cache_shutdown(nn);
->>>>>>> 282db109
 	nfsd_file_cache_shutdown_net(net);
 	if (nn->lockd_up) {
 		lockd_down(net);
