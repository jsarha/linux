--- conflicted
+++ resolved
@@ -482,15 +482,9 @@
 	if (unlikely(!bh_org))
 		return -EIO;
 
-<<<<<<< HEAD
-	kaddr = kmap_atomic(page);
-	memcpy(kaddr + from, bh_org->b_data, bh_org->b_size);
-	kunmap_atomic(kaddr);
-=======
 	kaddr = kmap_local_page(page);
 	memcpy(kaddr + from, bh_org->b_data, bh_org->b_size);
 	kunmap_local(kaddr);
->>>>>>> c50bf762
 	brelse(bh_org);
 	return 0;
 }
