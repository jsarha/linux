/*
 *
 * Copyright (C) 2011 Novell Inc.
 *
 * This program is free software; you can redistribute it and/or modify it
 * under the terms of the GNU General Public License version 2 as published by
 * the Free Software Foundation.
 */

#include <linux/fs.h>
#include <linux/slab.h>
#include <linux/namei.h>
#include <linux/file.h>
#include <linux/xattr.h>
#include <linux/rbtree.h>
#include <linux/security.h>
#include <linux/cred.h>
#include <linux/ratelimit.h>
#include "overlayfs.h"

struct ovl_cache_entry {
	unsigned int len;
	unsigned int type;
	u64 real_ino;
	u64 ino;
	struct list_head l_node;
	struct rb_node node;
	struct ovl_cache_entry *next_maybe_whiteout;
	bool is_upper;
	bool is_whiteout;
	char name[];
};

struct ovl_dir_cache {
	long refcount;
	u64 version;
	struct list_head entries;
	struct rb_root root;
};

struct ovl_readdir_data {
	struct dir_context ctx;
	struct dentry *dentry;
	bool is_lowest;
	struct rb_root *root;
	struct list_head *list;
	struct list_head middle;
	struct ovl_cache_entry *first_maybe_whiteout;
	int count;
	int err;
	bool is_upper;
	bool d_type_supported;
};

struct ovl_dir_file {
	bool is_real;
	bool is_upper;
	struct ovl_dir_cache *cache;
	struct list_head *cursor;
	struct file *realfile;
	struct file *upperfile;
};

static struct ovl_cache_entry *ovl_cache_entry_from_node(struct rb_node *n)
{
	return rb_entry(n, struct ovl_cache_entry, node);
}

static bool ovl_cache_entry_find_link(const char *name, int len,
				      struct rb_node ***link,
				      struct rb_node **parent)
{
	bool found = false;
	struct rb_node **newp = *link;

	while (!found && *newp) {
		int cmp;
		struct ovl_cache_entry *tmp;

		*parent = *newp;
		tmp = ovl_cache_entry_from_node(*newp);
		cmp = strncmp(name, tmp->name, len);
		if (cmp > 0)
			newp = &tmp->node.rb_right;
		else if (cmp < 0 || len < tmp->len)
			newp = &tmp->node.rb_left;
		else
			found = true;
	}
	*link = newp;

	return found;
}

static struct ovl_cache_entry *ovl_cache_entry_find(struct rb_root *root,
						    const char *name, int len)
{
	struct rb_node *node = root->rb_node;
	int cmp;

	while (node) {
		struct ovl_cache_entry *p = ovl_cache_entry_from_node(node);

		cmp = strncmp(name, p->name, len);
		if (cmp > 0)
			node = p->node.rb_right;
		else if (cmp < 0 || len < p->len)
			node = p->node.rb_left;
		else
			return p;
	}

	return NULL;
}

static bool ovl_calc_d_ino(struct ovl_readdir_data *rdd,
			   struct ovl_cache_entry *p)
{
	/* Don't care if not doing ovl_iter() */
	if (!rdd->dentry)
		return false;

	/* Always recalc d_ino for parent */
	if (strcmp(p->name, "..") == 0)
		return true;

	/* If this is lower, then native d_ino will do */
	if (!rdd->is_upper)
		return false;

	/*
	 * Recalc d_ino for '.' and for all entries if dir is impure (contains
	 * copied up entries)
	 */
	if ((p->name[0] == '.' && p->len == 1) ||
	    ovl_test_flag(OVL_IMPURE, d_inode(rdd->dentry)))
		return true;

	return false;
}

static struct ovl_cache_entry *ovl_cache_entry_new(struct ovl_readdir_data *rdd,
						   const char *name, int len,
						   u64 ino, unsigned int d_type)
{
	struct ovl_cache_entry *p;
	size_t size = offsetof(struct ovl_cache_entry, name[len + 1]);

	p = kmalloc(size, GFP_KERNEL);
	if (!p)
		return NULL;

	memcpy(p->name, name, len);
	p->name[len] = '\0';
	p->len = len;
	p->type = d_type;
	p->real_ino = ino;
	p->ino = ino;
	/* Defer setting d_ino for upper entry to ovl_iterate() */
	if (ovl_calc_d_ino(rdd, p))
		p->ino = 0;
	p->is_upper = rdd->is_upper;
	p->is_whiteout = false;

	if (d_type == DT_CHR) {
		p->next_maybe_whiteout = rdd->first_maybe_whiteout;
		rdd->first_maybe_whiteout = p;
	}
	return p;
}

static int ovl_cache_entry_add_rb(struct ovl_readdir_data *rdd,
				  const char *name, int len, u64 ino,
				  unsigned int d_type)
{
	struct rb_node **newp = &rdd->root->rb_node;
	struct rb_node *parent = NULL;
	struct ovl_cache_entry *p;

	if (ovl_cache_entry_find_link(name, len, &newp, &parent))
		return 0;

	p = ovl_cache_entry_new(rdd, name, len, ino, d_type);
	if (p == NULL) {
		rdd->err = -ENOMEM;
		return -ENOMEM;
	}

	list_add_tail(&p->l_node, rdd->list);
	rb_link_node(&p->node, parent, newp);
	rb_insert_color(&p->node, rdd->root);

	return 0;
}

static int ovl_fill_lowest(struct ovl_readdir_data *rdd,
			   const char *name, int namelen,
			   loff_t offset, u64 ino, unsigned int d_type)
{
	struct ovl_cache_entry *p;

	p = ovl_cache_entry_find(rdd->root, name, namelen);
	if (p) {
		list_move_tail(&p->l_node, &rdd->middle);
	} else {
		p = ovl_cache_entry_new(rdd, name, namelen, ino, d_type);
		if (p == NULL)
			rdd->err = -ENOMEM;
		else
			list_add_tail(&p->l_node, &rdd->middle);
	}

	return rdd->err;
}

void ovl_cache_free(struct list_head *list)
{
	struct ovl_cache_entry *p;
	struct ovl_cache_entry *n;

	list_for_each_entry_safe(p, n, list, l_node)
		kfree(p);

	INIT_LIST_HEAD(list);
}

void ovl_dir_cache_free(struct inode *inode)
{
	struct ovl_dir_cache *cache = ovl_dir_cache(inode);

	if (cache) {
		ovl_cache_free(&cache->entries);
		kfree(cache);
	}
}

static void ovl_cache_put(struct ovl_dir_file *od, struct dentry *dentry)
{
	struct ovl_dir_cache *cache = od->cache;

	WARN_ON(cache->refcount <= 0);
	cache->refcount--;
	if (!cache->refcount) {
		if (ovl_dir_cache(d_inode(dentry)) == cache)
			ovl_set_dir_cache(d_inode(dentry), NULL);

		ovl_cache_free(&cache->entries);
		kfree(cache);
	}
}

static int ovl_fill_merge(struct dir_context *ctx, const char *name,
			  int namelen, loff_t offset, u64 ino,
			  unsigned int d_type)
{
	struct ovl_readdir_data *rdd =
		container_of(ctx, struct ovl_readdir_data, ctx);

	rdd->count++;
	if (!rdd->is_lowest)
		return ovl_cache_entry_add_rb(rdd, name, namelen, ino, d_type);
	else
		return ovl_fill_lowest(rdd, name, namelen, offset, ino, d_type);
}

static int ovl_check_whiteouts(struct dentry *dir, struct ovl_readdir_data *rdd)
{
	int err;
	struct ovl_cache_entry *p;
	struct dentry *dentry;
	const struct cred *old_cred;

	old_cred = ovl_override_creds(rdd->dentry->d_sb);

	err = down_write_killable(&dir->d_inode->i_rwsem);
	if (!err) {
		while (rdd->first_maybe_whiteout) {
			p = rdd->first_maybe_whiteout;
			rdd->first_maybe_whiteout = p->next_maybe_whiteout;
			dentry = lookup_one_len(p->name, dir, p->len);
			if (!IS_ERR(dentry)) {
				p->is_whiteout = ovl_is_whiteout(dentry);
				dput(dentry);
			}
		}
		inode_unlock(dir->d_inode);
	}
	revert_creds(old_cred);

	return err;
}

static inline int ovl_dir_read(struct path *realpath,
			       struct ovl_readdir_data *rdd)
{
	struct file *realfile;
	int err;

	realfile = ovl_path_open(realpath, O_RDONLY | O_DIRECTORY);
	if (IS_ERR(realfile))
		return PTR_ERR(realfile);

	rdd->first_maybe_whiteout = NULL;
	rdd->ctx.pos = 0;
	do {
		rdd->count = 0;
		rdd->err = 0;
		err = iterate_dir(realfile, &rdd->ctx);
		if (err >= 0)
			err = rdd->err;
	} while (!err && rdd->count);

	if (!err && rdd->first_maybe_whiteout && rdd->dentry)
		err = ovl_check_whiteouts(realpath->dentry, rdd);

	fput(realfile);

	return err;
}

/*
 * Can we iterate real dir directly?
 *
 * Non-merge dir may contain whiteouts from a time it was a merge upper, before
 * lower dir was removed under it and possibly before it was rotated from upper
 * to lower layer.
 */
static bool ovl_dir_is_real(struct dentry *dir)
{
	return !ovl_test_flag(OVL_WHITEOUTS, d_inode(dir));
}

static void ovl_dir_reset(struct file *file)
{
	struct ovl_dir_file *od = file->private_data;
	struct ovl_dir_cache *cache = od->cache;
	struct dentry *dentry = file->f_path.dentry;
	bool is_real;

	if (cache && ovl_dentry_version_get(dentry) != cache->version) {
		ovl_cache_put(od, dentry);
		od->cache = NULL;
		od->cursor = NULL;
	}
	is_real = ovl_dir_is_real(dentry);
	if (od->is_real != is_real) {
		/* is_real can only become false when dir is copied up */
		if (WARN_ON(is_real))
			return;
		od->is_real = false;
	}
}

static int ovl_dir_read_merged(struct dentry *dentry, struct list_head *list,
	struct rb_root *root)
{
	int err;
	struct path realpath;
	struct ovl_readdir_data rdd = {
		.ctx.actor = ovl_fill_merge,
		.dentry = dentry,
		.list = list,
		.root = root,
		.is_lowest = false,
	};
	int idx, next;

	for (idx = 0; idx != -1; idx = next) {
		next = ovl_path_next(idx, dentry, &realpath);
		rdd.is_upper = ovl_dentry_upper(dentry) == realpath.dentry;

		if (next != -1) {
			err = ovl_dir_read(&realpath, &rdd);
			if (err)
				break;
		} else {
			/*
			 * Insert lowest layer entries before upper ones, this
			 * allows offsets to be reasonably constant
			 */
			list_add(&rdd.middle, rdd.list);
			rdd.is_lowest = true;
			err = ovl_dir_read(&realpath, &rdd);
			list_del(&rdd.middle);
		}
	}
	return err;
}

static void ovl_seek_cursor(struct ovl_dir_file *od, loff_t pos)
{
	struct list_head *p;
	loff_t off = 0;

	list_for_each(p, &od->cache->entries) {
		if (off >= pos)
			break;
		off++;
	}
	/* Cursor is safe since the cache is stable */
	od->cursor = p;
}

static struct ovl_dir_cache *ovl_cache_get(struct dentry *dentry)
{
	int res;
	struct ovl_dir_cache *cache;

	cache = ovl_dir_cache(d_inode(dentry));
	if (cache && ovl_dentry_version_get(dentry) == cache->version) {
		WARN_ON(!cache->refcount);
		cache->refcount++;
		return cache;
	}
	ovl_set_dir_cache(d_inode(dentry), NULL);

	cache = kzalloc(sizeof(struct ovl_dir_cache), GFP_KERNEL);
	if (!cache)
		return ERR_PTR(-ENOMEM);

	cache->refcount = 1;
	INIT_LIST_HEAD(&cache->entries);
	cache->root = RB_ROOT;

	res = ovl_dir_read_merged(dentry, &cache->entries, &cache->root);
	if (res) {
		ovl_cache_free(&cache->entries);
		kfree(cache);
		return ERR_PTR(res);
	}

	cache->version = ovl_dentry_version_get(dentry);
	ovl_set_dir_cache(d_inode(dentry), cache);

	return cache;
}

/*
 * Set d_ino for upper entries. Non-upper entries should always report
 * the uppermost real inode ino and should not call this function.
 *
 * When not all layer are on same fs, report real ino also for upper.
 *
 * When all layers are on the same fs, and upper has a reference to
 * copy up origin, call vfs_getattr() on the overlay entry to make
 * sure that d_ino will be consistent with st_ino from stat(2).
 */
static int ovl_cache_update_ino(struct path *path, struct ovl_cache_entry *p)

{
	struct dentry *dir = path->dentry;
	struct dentry *this = NULL;
	enum ovl_path_type type;
	u64 ino = p->real_ino;
	int err = 0;

	if (!ovl_same_sb(dir->d_sb))
		goto out;

	if (p->name[0] == '.') {
		if (p->len == 1) {
			this = dget(dir);
			goto get;
		}
		if (p->len == 2 && p->name[1] == '.') {
			/* we shall not be moved */
			this = dget(dir->d_parent);
			goto get;
		}
	}
	this = lookup_one_len(p->name, dir, p->len);
	if (IS_ERR_OR_NULL(this) || !this->d_inode) {
		if (IS_ERR(this)) {
			err = PTR_ERR(this);
			this = NULL;
			goto fail;
		}
		goto out;
	}

get:
	type = ovl_path_type(this);
	if (OVL_TYPE_ORIGIN(type)) {
		struct kstat stat;
		struct path statpath = *path;

		statpath.dentry = this;
		err = vfs_getattr(&statpath, &stat, STATX_INO, 0);
		if (err)
			goto fail;

		WARN_ON_ONCE(dir->d_sb->s_dev != stat.dev);
		ino = stat.ino;
	}

out:
	p->ino = ino;
	dput(this);
	return err;

fail:
	pr_warn_ratelimited("overlay: failed to look up (%s) for ino (%i)\n",
			    p->name, err);
	goto out;
}

static int ovl_fill_plain(struct dir_context *ctx, const char *name,
			  int namelen, loff_t offset, u64 ino,
			  unsigned int d_type)
{
	struct ovl_cache_entry *p;
	struct ovl_readdir_data *rdd =
		container_of(ctx, struct ovl_readdir_data, ctx);

	rdd->count++;
	p = ovl_cache_entry_new(rdd, name, namelen, ino, d_type);
	if (p == NULL) {
		rdd->err = -ENOMEM;
		return -ENOMEM;
	}
	list_add_tail(&p->l_node, rdd->list);

	return 0;
}

static int ovl_dir_read_impure(struct path *path,  struct list_head *list,
			       struct rb_root *root)
{
	int err;
	struct path realpath;
	struct ovl_cache_entry *p, *n;
	struct ovl_readdir_data rdd = {
		.ctx.actor = ovl_fill_plain,
		.list = list,
		.root = root,
	};

	INIT_LIST_HEAD(list);
	*root = RB_ROOT;
	ovl_path_upper(path->dentry, &realpath);

	err = ovl_dir_read(&realpath, &rdd);
	if (err)
		return err;

	list_for_each_entry_safe(p, n, list, l_node) {
		if (strcmp(p->name, ".") != 0 &&
		    strcmp(p->name, "..") != 0) {
			err = ovl_cache_update_ino(path, p);
			if (err)
				return err;
		}
		if (p->ino == p->real_ino) {
			list_del(&p->l_node);
			kfree(p);
		} else {
			struct rb_node **newp = &root->rb_node;
			struct rb_node *parent = NULL;

			if (WARN_ON(ovl_cache_entry_find_link(p->name, p->len,
							      &newp, &parent)))
				return -EIO;

			rb_link_node(&p->node, parent, newp);
			rb_insert_color(&p->node, root);
		}
	}
	return 0;
}

static struct ovl_dir_cache *ovl_cache_get_impure(struct path *path)
{
	int res;
	struct dentry *dentry = path->dentry;
	struct ovl_dir_cache *cache;

	cache = ovl_dir_cache(d_inode(dentry));
	if (cache && ovl_dentry_version_get(dentry) == cache->version)
		return cache;

	/* Impure cache is not refcounted, free it here */
	ovl_dir_cache_free(d_inode(dentry));
	ovl_set_dir_cache(d_inode(dentry), NULL);

	cache = kzalloc(sizeof(struct ovl_dir_cache), GFP_KERNEL);
	if (!cache)
		return ERR_PTR(-ENOMEM);

	res = ovl_dir_read_impure(path, &cache->entries, &cache->root);
	if (res) {
		ovl_cache_free(&cache->entries);
		kfree(cache);
		return ERR_PTR(res);
	}
	if (list_empty(&cache->entries)) {
		/*
		 * A good opportunity to get rid of an unneeded "impure" flag.
		 * Removing the "impure" xattr is best effort.
		 */
		if (!ovl_want_write(dentry)) {
			ovl_do_removexattr(ovl_dentry_upper(dentry),
					   OVL_XATTR_IMPURE);
			ovl_drop_write(dentry);
		}
		ovl_clear_flag(OVL_IMPURE, d_inode(dentry));
		kfree(cache);
		return NULL;
	}

	cache->version = ovl_dentry_version_get(dentry);
	ovl_set_dir_cache(d_inode(dentry), cache);

	return cache;
}

struct ovl_readdir_translate {
	struct dir_context *orig_ctx;
	struct ovl_dir_cache *cache;
	struct dir_context ctx;
	u64 parent_ino;
};

static int ovl_fill_real(struct dir_context *ctx, const char *name,
			   int namelen, loff_t offset, u64 ino,
			   unsigned int d_type)
{
	struct ovl_readdir_translate *rdt =
		container_of(ctx, struct ovl_readdir_translate, ctx);
	struct dir_context *orig_ctx = rdt->orig_ctx;

	if (rdt->parent_ino && strcmp(name, "..") == 0)
		ino = rdt->parent_ino;
	else if (rdt->cache) {
		struct ovl_cache_entry *p;

		p = ovl_cache_entry_find(&rdt->cache->root, name, namelen);
		if (p)
			ino = p->ino;
	}

	return orig_ctx->actor(orig_ctx, name, namelen, offset, ino, d_type);
}

static bool ovl_is_impure_dir(struct file *file)
{
	struct ovl_dir_file *od = file->private_data;
	struct inode *dir = d_inode(file->f_path.dentry);

	/*
	 * Only upper dir can be impure, but if we are in the middle of
	 * iterating a lower real dir, dir could be copied up and marked
	 * impure. We only want the impure cache if we started iterating
	 * a real upper dir to begin with.
	 */
	return od->is_upper && ovl_test_flag(OVL_IMPURE, dir);

}

static int ovl_iterate_real(struct file *file, struct dir_context *ctx)
{
	int err;
	struct ovl_dir_file *od = file->private_data;
	struct dentry *dir = file->f_path.dentry;
	struct ovl_readdir_translate rdt = {
		.ctx.actor = ovl_fill_real,
		.orig_ctx = ctx,
	};

	if (OVL_TYPE_MERGE(ovl_path_type(dir->d_parent))) {
		struct kstat stat;
		struct path statpath = file->f_path;

		statpath.dentry = dir->d_parent;
		err = vfs_getattr(&statpath, &stat, STATX_INO, 0);
		if (err)
			return err;

		WARN_ON_ONCE(dir->d_sb->s_dev != stat.dev);
		rdt.parent_ino = stat.ino;
	}

<<<<<<< HEAD
	/*
	 * Only upper dir can be impure, but if we are in the middle of
	 * iterating a lower real dir, dir could be copied up and marked
	 * impure. We only want the impure cache if we started iterating
	 * a real upper dir to begin with.
	 */
	if (od->is_upper && ovl_test_flag(OVL_IMPURE, d_inode(dir))) {
=======
	if (ovl_is_impure_dir(file)) {
>>>>>>> 7fe7a0f4
		rdt.cache = ovl_cache_get_impure(&file->f_path);
		if (IS_ERR(rdt.cache))
			return PTR_ERR(rdt.cache);
	}

	err = iterate_dir(od->realfile, &rdt.ctx);
	ctx->pos = rdt.ctx.pos;

	return err;
}


static int ovl_iterate(struct file *file, struct dir_context *ctx)
{
	struct ovl_dir_file *od = file->private_data;
	struct dentry *dentry = file->f_path.dentry;
	struct ovl_cache_entry *p;
	int err;

	if (!ctx->pos)
		ovl_dir_reset(file);

	if (od->is_real) {
		/*
		 * If parent is merge, then need to adjust d_ino for '..'.
		 * If dir is upper and impure then need to adjust d_ino for
		 * copied up entries.
		 */
		if (ovl_same_sb(dentry->d_sb) &&
<<<<<<< HEAD
		    (OVL_TYPE_MERGE(ovl_path_type(dentry->d_parent)) ||
		     (od->is_upper &&
		      ovl_test_flag(OVL_IMPURE, d_inode(dentry))))) {
=======
		    (ovl_is_impure_dir(file) ||
		     OVL_TYPE_MERGE(ovl_path_type(dentry->d_parent)))) {
>>>>>>> 7fe7a0f4
			return ovl_iterate_real(file, ctx);
		}
		return iterate_dir(od->realfile, ctx);
	}

	if (!od->cache) {
		struct ovl_dir_cache *cache;

		cache = ovl_cache_get(dentry);
		if (IS_ERR(cache))
			return PTR_ERR(cache);

		od->cache = cache;
		ovl_seek_cursor(od, ctx->pos);
	}

	while (od->cursor != &od->cache->entries) {
		p = list_entry(od->cursor, struct ovl_cache_entry, l_node);
		if (!p->is_whiteout) {
			if (!p->ino) {
				err = ovl_cache_update_ino(&file->f_path, p);
				if (err)
					return err;
			}
			if (!dir_emit(ctx, p->name, p->len, p->ino, p->type))
				break;
		}
		od->cursor = p->l_node.next;
		ctx->pos++;
	}
	return 0;
}

static loff_t ovl_dir_llseek(struct file *file, loff_t offset, int origin)
{
	loff_t res;
	struct ovl_dir_file *od = file->private_data;

	inode_lock(file_inode(file));
	if (!file->f_pos)
		ovl_dir_reset(file);

	if (od->is_real) {
		res = vfs_llseek(od->realfile, offset, origin);
		file->f_pos = od->realfile->f_pos;
	} else {
		res = -EINVAL;

		switch (origin) {
		case SEEK_CUR:
			offset += file->f_pos;
			break;
		case SEEK_SET:
			break;
		default:
			goto out_unlock;
		}
		if (offset < 0)
			goto out_unlock;

		if (offset != file->f_pos) {
			file->f_pos = offset;
			if (od->cache)
				ovl_seek_cursor(od, offset);
		}
		res = offset;
	}
out_unlock:
	inode_unlock(file_inode(file));

	return res;
}

static int ovl_dir_fsync(struct file *file, loff_t start, loff_t end,
			 int datasync)
{
	struct ovl_dir_file *od = file->private_data;
	struct dentry *dentry = file->f_path.dentry;
	struct file *realfile = od->realfile;

	/* Nothing to sync for lower */
	if (!OVL_TYPE_UPPER(ovl_path_type(dentry)))
		return 0;

	/*
	 * Need to check if we started out being a lower dir, but got copied up
	 */
	if (!od->is_upper) {
		struct inode *inode = file_inode(file);

		realfile = READ_ONCE(od->upperfile);
		if (!realfile) {
			struct path upperpath;

			ovl_path_upper(dentry, &upperpath);
			realfile = ovl_path_open(&upperpath, O_RDONLY);

			inode_lock(inode);
			if (!od->upperfile) {
				if (IS_ERR(realfile)) {
					inode_unlock(inode);
					return PTR_ERR(realfile);
				}
				smp_store_release(&od->upperfile, realfile);
			} else {
				/* somebody has beaten us to it */
				if (!IS_ERR(realfile))
					fput(realfile);
				realfile = od->upperfile;
			}
			inode_unlock(inode);
		}
	}

	return vfs_fsync_range(realfile, start, end, datasync);
}

static int ovl_dir_release(struct inode *inode, struct file *file)
{
	struct ovl_dir_file *od = file->private_data;

	if (od->cache) {
		inode_lock(inode);
		ovl_cache_put(od, file->f_path.dentry);
		inode_unlock(inode);
	}
	fput(od->realfile);
	if (od->upperfile)
		fput(od->upperfile);
	kfree(od);

	return 0;
}

static int ovl_dir_open(struct inode *inode, struct file *file)
{
	struct path realpath;
	struct file *realfile;
	struct ovl_dir_file *od;
	enum ovl_path_type type;

	od = kzalloc(sizeof(struct ovl_dir_file), GFP_KERNEL);
	if (!od)
		return -ENOMEM;

	type = ovl_path_real(file->f_path.dentry, &realpath);
	realfile = ovl_path_open(&realpath, file->f_flags);
	if (IS_ERR(realfile)) {
		kfree(od);
		return PTR_ERR(realfile);
	}
	od->realfile = realfile;
	od->is_real = ovl_dir_is_real(file->f_path.dentry);
	od->is_upper = OVL_TYPE_UPPER(type);
	file->private_data = od;

	return 0;
}

const struct file_operations ovl_dir_operations = {
	.read		= generic_read_dir,
	.open		= ovl_dir_open,
	.iterate	= ovl_iterate,
	.llseek		= ovl_dir_llseek,
	.fsync		= ovl_dir_fsync,
	.release	= ovl_dir_release,
};

int ovl_check_empty_dir(struct dentry *dentry, struct list_head *list)
{
	int err;
	struct ovl_cache_entry *p, *n;
	struct rb_root root = RB_ROOT;

	err = ovl_dir_read_merged(dentry, list, &root);
	if (err)
		return err;

	err = 0;

	list_for_each_entry_safe(p, n, list, l_node) {
		/*
		 * Select whiteouts in upperdir, they should
		 * be cleared when deleting this directory.
		 */
		if (p->is_whiteout) {
			if (p->is_upper)
				continue;
			goto del_entry;
		}

		if (p->name[0] == '.') {
			if (p->len == 1)
				goto del_entry;
			if (p->len == 2 && p->name[1] == '.')
				goto del_entry;
		}
		err = -ENOTEMPTY;
		break;

del_entry:
		list_del(&p->l_node);
		kfree(p);
	}

	return err;
}

void ovl_cleanup_whiteouts(struct dentry *upper, struct list_head *list)
{
	struct ovl_cache_entry *p;

	inode_lock_nested(upper->d_inode, I_MUTEX_CHILD);
	list_for_each_entry(p, list, l_node) {
		struct dentry *dentry;

		if (WARN_ON(!p->is_whiteout || !p->is_upper))
			continue;

		dentry = lookup_one_len(p->name, upper, p->len);
		if (IS_ERR(dentry)) {
			pr_err("overlayfs: lookup '%s/%.*s' failed (%i)\n",
			       upper->d_name.name, p->len, p->name,
			       (int) PTR_ERR(dentry));
			continue;
		}
		if (dentry->d_inode)
			ovl_cleanup(upper->d_inode, dentry);
		dput(dentry);
	}
	inode_unlock(upper->d_inode);
}

static int ovl_check_d_type(struct dir_context *ctx, const char *name,
			  int namelen, loff_t offset, u64 ino,
			  unsigned int d_type)
{
	struct ovl_readdir_data *rdd =
		container_of(ctx, struct ovl_readdir_data, ctx);

	/* Even if d_type is not supported, DT_DIR is returned for . and .. */
	if (!strncmp(name, ".", namelen) || !strncmp(name, "..", namelen))
		return 0;

	if (d_type != DT_UNKNOWN)
		rdd->d_type_supported = true;

	return 0;
}

/*
 * Returns 1 if d_type is supported, 0 not supported/unknown. Negative values
 * if error is encountered.
 */
int ovl_check_d_type_supported(struct path *realpath)
{
	int err;
	struct ovl_readdir_data rdd = {
		.ctx.actor = ovl_check_d_type,
		.d_type_supported = false,
	};

	err = ovl_dir_read(realpath, &rdd);
	if (err)
		return err;

	return rdd.d_type_supported;
}

static void ovl_workdir_cleanup_recurse(struct path *path, int level)
{
	int err;
	struct inode *dir = path->dentry->d_inode;
	LIST_HEAD(list);
	struct rb_root root = RB_ROOT;
	struct ovl_cache_entry *p;
	struct ovl_readdir_data rdd = {
		.ctx.actor = ovl_fill_merge,
		.dentry = NULL,
		.list = &list,
		.root = &root,
		.is_lowest = false,
	};

	err = ovl_dir_read(path, &rdd);
	if (err)
		goto out;

	inode_lock_nested(dir, I_MUTEX_PARENT);
	list_for_each_entry(p, &list, l_node) {
		struct dentry *dentry;

		if (p->name[0] == '.') {
			if (p->len == 1)
				continue;
			if (p->len == 2 && p->name[1] == '.')
				continue;
		}
		dentry = lookup_one_len(p->name, path->dentry, p->len);
		if (IS_ERR(dentry))
			continue;
		if (dentry->d_inode)
			ovl_workdir_cleanup(dir, path->mnt, dentry, level);
		dput(dentry);
	}
	inode_unlock(dir);
out:
	ovl_cache_free(&list);
}

void ovl_workdir_cleanup(struct inode *dir, struct vfsmount *mnt,
			 struct dentry *dentry, int level)
{
	int err;

	if (!d_is_dir(dentry) || level > 1) {
		ovl_cleanup(dir, dentry);
		return;
	}

	err = ovl_do_rmdir(dir, dentry);
	if (err) {
		struct path path = { .mnt = mnt, .dentry = dentry };

		inode_unlock(dir);
		ovl_workdir_cleanup_recurse(&path, level + 1);
		inode_lock_nested(dir, I_MUTEX_PARENT);
		ovl_cleanup(dir, dentry);
	}
}

int ovl_indexdir_cleanup(struct dentry *dentry, struct vfsmount *mnt,
			 struct path *lowerstack, unsigned int numlower)
{
	int err;
	struct dentry *index = NULL;
	struct inode *dir = dentry->d_inode;
	struct path path = { .mnt = mnt, .dentry = dentry };
	LIST_HEAD(list);
	struct rb_root root = RB_ROOT;
	struct ovl_cache_entry *p;
	struct ovl_readdir_data rdd = {
		.ctx.actor = ovl_fill_merge,
		.dentry = NULL,
		.list = &list,
		.root = &root,
		.is_lowest = false,
	};

	err = ovl_dir_read(&path, &rdd);
	if (err)
		goto out;

	inode_lock_nested(dir, I_MUTEX_PARENT);
	list_for_each_entry(p, &list, l_node) {
		if (p->name[0] == '.') {
			if (p->len == 1)
				continue;
			if (p->len == 2 && p->name[1] == '.')
				continue;
		}
		index = lookup_one_len(p->name, dentry, p->len);
		if (IS_ERR(index)) {
			err = PTR_ERR(index);
			index = NULL;
			break;
		}
		err = ovl_verify_index(index, lowerstack, numlower);
		/* Cleanup stale and orphan index entries */
		if (err && (err == -ESTALE || err == -ENOENT))
			err = ovl_cleanup(dir, index);
		if (err)
			break;

		dput(index);
		index = NULL;
	}
	dput(index);
	inode_unlock(dir);
out:
	ovl_cache_free(&list);
	if (err)
		pr_err("overlayfs: failed index dir cleanup (%i)\n", err);
	return err;
}<|MERGE_RESOLUTION|>--- conflicted
+++ resolved
@@ -679,17 +679,7 @@
 		rdt.parent_ino = stat.ino;
 	}
 
-<<<<<<< HEAD
-	/*
-	 * Only upper dir can be impure, but if we are in the middle of
-	 * iterating a lower real dir, dir could be copied up and marked
-	 * impure. We only want the impure cache if we started iterating
-	 * a real upper dir to begin with.
-	 */
-	if (od->is_upper && ovl_test_flag(OVL_IMPURE, d_inode(dir))) {
-=======
 	if (ovl_is_impure_dir(file)) {
->>>>>>> 7fe7a0f4
 		rdt.cache = ovl_cache_get_impure(&file->f_path);
 		if (IS_ERR(rdt.cache))
 			return PTR_ERR(rdt.cache);
@@ -719,14 +709,8 @@
 		 * copied up entries.
 		 */
 		if (ovl_same_sb(dentry->d_sb) &&
-<<<<<<< HEAD
-		    (OVL_TYPE_MERGE(ovl_path_type(dentry->d_parent)) ||
-		     (od->is_upper &&
-		      ovl_test_flag(OVL_IMPURE, d_inode(dentry))))) {
-=======
 		    (ovl_is_impure_dir(file) ||
 		     OVL_TYPE_MERGE(ovl_path_type(dentry->d_parent)))) {
->>>>>>> 7fe7a0f4
 			return ovl_iterate_real(file, ctx);
 		}
 		return iterate_dir(od->realfile, ctx);
