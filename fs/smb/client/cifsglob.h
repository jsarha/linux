/* SPDX-License-Identifier: LGPL-2.1 */
/*
 *
 *   Copyright (C) International Business Machines  Corp., 2002,2008
 *   Author(s): Steve French (sfrench@us.ibm.com)
 *              Jeremy Allison (jra@samba.org)
 *
 */
#ifndef _CIFS_GLOB_H
#define _CIFS_GLOB_H

#include <linux/in.h>
#include <linux/in6.h>
#include <linux/inet.h>
#include <linux/slab.h>
#include <linux/scatterlist.h>
#include <linux/mm.h>
#include <linux/mempool.h>
#include <linux/workqueue.h>
#include <linux/utsname.h>
#include <linux/sched/mm.h>
#include <linux/netfs.h>
#include "cifs_fs_sb.h"
#include "cifsacl.h"
#include <crypto/internal/hash.h>
#include <uapi/linux/cifs/cifs_mount.h>
#include "../common/smb2pdu.h"
#include "smb2pdu.h"
#include <linux/filelock.h>

#define SMB_PATH_MAX 260
#define CIFS_PORT 445
#define RFC1001_PORT 139

/*
 * The sizes of various internal tables and strings
 */
#define MAX_UID_INFO 16
#define MAX_SES_INFO 2
#define MAX_TCON_INFO 4

#define MAX_TREE_SIZE (2 + CIFS_NI_MAXHOST + 1 + CIFS_MAX_SHARE_LEN + 1)

#define CIFS_MIN_RCV_POOL 4

#define MAX_REOPEN_ATT	5 /* these many maximum attempts to reopen a file */
/*
 * default attribute cache timeout (jiffies)
 */
#define CIFS_DEF_ACTIMEO (1 * HZ)

/*
 * max sleep time before retry to server
 */
#define CIFS_MAX_SLEEP 2000

/*
 * max attribute cache timeout (jiffies) - 2^30
 */
#define CIFS_MAX_ACTIMEO (1 << 30)

/*
 * Max persistent and resilient handle timeout (milliseconds).
 * Windows durable max was 960000 (16 minutes)
 */
#define SMB3_MAX_HANDLE_TIMEOUT 960000

/*
 * MAX_REQ is the maximum number of requests that WE will send
 * on one socket concurrently.
 */
#define CIFS_MAX_REQ 32767

#define RFC1001_NAME_LEN 15
#define RFC1001_NAME_LEN_WITH_NULL (RFC1001_NAME_LEN + 1)

/* maximum length of ip addr as a string (including ipv6 and sctp) */
#define SERVER_NAME_LENGTH 80
#define SERVER_NAME_LEN_WITH_NULL     (SERVER_NAME_LENGTH + 1)

/* echo interval in seconds */
#define SMB_ECHO_INTERVAL_MIN 1
#define SMB_ECHO_INTERVAL_MAX 600
#define SMB_ECHO_INTERVAL_DEFAULT 60

/* smb multichannel query server interfaces interval in seconds */
#define SMB_INTERFACE_POLL_INTERVAL	600

/* maximum number of PDUs in one compound */
#define MAX_COMPOUND 7

/*
 * Default number of credits to keep available for SMB3.
 * This value is chosen somewhat arbitrarily. The Windows client
 * defaults to 128 credits, the Windows server allows clients up to
 * 512 credits (or 8K for later versions), and the NetApp server
 * does not limit clients at all.  Choose a high enough default value
 * such that the client shouldn't limit performance, but allow mount
 * to override (until you approach 64K, where we limit credits to 65000
 * to reduce possibility of seeing more server credit overflow bugs.
 */
#define SMB2_MAX_CREDITS_AVAILABLE 32000

#include "cifspdu.h"

#ifndef XATTR_DOS_ATTRIB
#define XATTR_DOS_ATTRIB "user.DOSATTRIB"
#endif

#define CIFS_MAX_WORKSTATION_LEN  (__NEW_UTS_LEN + 1)  /* reasonable max for client */

#define CIFS_DFS_ROOT_SES(ses) ((ses)->dfs_root_ses ?: (ses))

/*
 * CIFS vfs client Status information (based on what we know.)
 */

/* associated with each connection */
enum statusEnum {
	CifsNew = 0,
	CifsGood,
	CifsExiting,
	CifsNeedReconnect,
	CifsNeedNegotiate,
	CifsInNegotiate,
};

/* associated with each smb session */
enum ses_status_enum {
	SES_NEW = 0,
	SES_GOOD,
	SES_EXITING,
	SES_NEED_RECON,
	SES_IN_SETUP
};

/* associated with each tree connection to the server */
enum tid_status_enum {
	TID_NEW = 0,
	TID_GOOD,
	TID_EXITING,
	TID_NEED_RECON,
	TID_NEED_TCON,
	TID_IN_TCON,
	TID_NEED_FILES_INVALIDATE, /* currently unused */
	TID_IN_FILES_INVALIDATE
};

enum securityEnum {
	Unspecified = 0,	/* not specified */
	NTLMv2,			/* Legacy NTLM auth with NTLMv2 hash */
	RawNTLMSSP,		/* NTLMSSP without SPNEGO, NTLMv2 hash */
	Kerberos,		/* Kerberos via SPNEGO */
};

enum cifs_reparse_type {
	CIFS_REPARSE_TYPE_NFS,
	CIFS_REPARSE_TYPE_WSL,
	CIFS_REPARSE_TYPE_DEFAULT = CIFS_REPARSE_TYPE_NFS,
};

static inline const char *cifs_reparse_type_str(enum cifs_reparse_type type)
{
	switch (type) {
	case CIFS_REPARSE_TYPE_NFS:
		return "nfs";
	case CIFS_REPARSE_TYPE_WSL:
		return "wsl";
	default:
		return "unknown";
	}
}

struct session_key {
	unsigned int len;
	char *response;
};

/* crypto hashing related structure/fields, not specific to a sec mech */
struct cifs_secmech {
	struct shash_desc *hmacmd5; /* hmacmd5 hash function, for NTLMv2/CR1 hashes */
	struct shash_desc *md5; /* md5 hash function, for CIFS/SMB1 signatures */
	struct shash_desc *hmacsha256; /* hmac-sha256 hash function, for SMB2 signatures */
	struct shash_desc *sha512; /* sha512 hash function, for SMB3.1.1 preauth hash */
	struct shash_desc *aes_cmac; /* block-cipher based MAC function, for SMB3 signatures */

	struct crypto_aead *enc; /* smb3 encryption AEAD TFM (AES-CCM and AES-GCM) */
	struct crypto_aead *dec; /* smb3 decryption AEAD TFM (AES-CCM and AES-GCM) */
};

/* per smb session structure/fields */
struct ntlmssp_auth {
	bool sesskey_per_smbsess; /* whether session key is per smb session */
	__u32 client_flags; /* sent by client in type 1 ntlmsssp exchange */
	__u32 server_flags; /* sent by server in type 2 ntlmssp exchange */
	unsigned char ciphertext[CIFS_CPHTXT_SIZE]; /* sent to server */
	char cryptkey[CIFS_CRYPTO_KEY_SIZE]; /* used by ntlmssp */
};

struct cifs_cred {
	int uid;
	int gid;
	int mode;
	int cecount;
	struct cifs_sid osid;
	struct cifs_sid gsid;
	struct cifs_ntace *ntaces;
	struct cifs_ace *aces;
};

struct cifs_open_info_data {
	bool adjust_tz;
	union {
		bool reparse_point;
		bool symlink;
	};
	struct {
		/* ioctl response buffer */
		struct {
			int buftype;
			struct kvec iov;
		} io;
		__u32 tag;
		union {
			struct reparse_data_buffer *buf;
			struct reparse_posix_data *posix;
		};
	} reparse;
	struct {
		__u8		eas[SMB2_WSL_MAX_QUERY_EA_RESP_SIZE];
		unsigned int	eas_len;
	} wsl;
	char *symlink_target;
	struct cifs_sid posix_owner;
	struct cifs_sid posix_group;
	union {
		struct smb2_file_all_info fi;
		struct smb311_posix_qinfo posix_fi;
	};
};

/*
 *****************************************************************
 * Except the CIFS PDUs themselves all the
 * globally interesting structs should go here
 *****************************************************************
 */

/*
 * A smb_rqst represents a complete request to be issued to a server. It's
 * formed by a kvec array, followed by an array of pages. Page data is assumed
 * to start at the beginning of the first page.
 */
struct smb_rqst {
	struct kvec	*rq_iov;	/* array of kvecs */
	unsigned int	rq_nvec;	/* number of kvecs in array */
	size_t		rq_iter_size;	/* Amount of data in ->rq_iter */
	struct iov_iter	rq_iter;	/* Data iterator */
	struct xarray	rq_buffer;	/* Page buffer for encryption */
};

struct mid_q_entry;
struct TCP_Server_Info;
struct cifsFileInfo;
struct cifs_ses;
struct cifs_tcon;
struct dfs_info3_param;
struct cifs_fattr;
struct smb3_fs_context;
struct cifs_fid;
struct cifs_readdata;
struct cifs_writedata;
struct cifs_io_parms;
struct cifs_search_info;
struct cifsInodeInfo;
struct cifs_open_parms;
struct cifs_credits;

struct smb_version_operations {
	int (*send_cancel)(struct TCP_Server_Info *, struct smb_rqst *,
			   struct mid_q_entry *);
	bool (*compare_fids)(struct cifsFileInfo *, struct cifsFileInfo *);
	/* setup request: allocate mid, sign message */
	struct mid_q_entry *(*setup_request)(struct cifs_ses *,
					     struct TCP_Server_Info *,
					     struct smb_rqst *);
	/* setup async request: allocate mid, sign message */
	struct mid_q_entry *(*setup_async_request)(struct TCP_Server_Info *,
						struct smb_rqst *);
	/* check response: verify signature, map error */
	int (*check_receive)(struct mid_q_entry *, struct TCP_Server_Info *,
			     bool);
	void (*add_credits)(struct TCP_Server_Info *server,
			    const struct cifs_credits *credits,
			    const int optype);
	void (*set_credits)(struct TCP_Server_Info *, const int);
	int * (*get_credits_field)(struct TCP_Server_Info *, const int);
	unsigned int (*get_credits)(struct mid_q_entry *);
	__u64 (*get_next_mid)(struct TCP_Server_Info *);
	void (*revert_current_mid)(struct TCP_Server_Info *server,
				   const unsigned int val);
	/* data offset from read response message */
	unsigned int (*read_data_offset)(char *);
	/*
	 * Data length from read response message
	 * When in_remaining is true, the returned data length is in
	 * message field DataRemaining for out-of-band data read (e.g through
	 * Memory Registration RDMA write in SMBD).
	 * Otherwise, the returned data length is in message field DataLength.
	 */
	unsigned int (*read_data_length)(char *, bool in_remaining);
	/* map smb to linux error */
	int (*map_error)(char *, bool);
	/* find mid corresponding to the response message */
	struct mid_q_entry * (*find_mid)(struct TCP_Server_Info *, char *);
	void (*dump_detail)(void *buf, struct TCP_Server_Info *ptcp_info);
	void (*clear_stats)(struct cifs_tcon *);
	void (*print_stats)(struct seq_file *m, struct cifs_tcon *);
	void (*dump_share_caps)(struct seq_file *, struct cifs_tcon *);
	/* verify the message */
	int (*check_message)(char *, unsigned int, struct TCP_Server_Info *);
	bool (*is_oplock_break)(char *, struct TCP_Server_Info *);
	int (*handle_cancelled_mid)(struct mid_q_entry *, struct TCP_Server_Info *);
	void (*downgrade_oplock)(struct TCP_Server_Info *server,
				 struct cifsInodeInfo *cinode, __u32 oplock,
				 unsigned int epoch, bool *purge_cache);
	/* process transaction2 response */
	bool (*check_trans2)(struct mid_q_entry *, struct TCP_Server_Info *,
			     char *, int);
	/* check if we need to negotiate */
	bool (*need_neg)(struct TCP_Server_Info *);
	/* negotiate to the server */
	int (*negotiate)(const unsigned int xid,
			 struct cifs_ses *ses,
			 struct TCP_Server_Info *server);
	/* set negotiated write size */
	unsigned int (*negotiate_wsize)(struct cifs_tcon *tcon, struct smb3_fs_context *ctx);
	/* set negotiated read size */
	unsigned int (*negotiate_rsize)(struct cifs_tcon *tcon, struct smb3_fs_context *ctx);
	/* setup smb sessionn */
	int (*sess_setup)(const unsigned int, struct cifs_ses *,
			  struct TCP_Server_Info *server,
			  const struct nls_table *);
	/* close smb session */
	int (*logoff)(const unsigned int, struct cifs_ses *);
	/* connect to a server share */
	int (*tree_connect)(const unsigned int, struct cifs_ses *, const char *,
			    struct cifs_tcon *, const struct nls_table *);
	/* close tree connecion */
	int (*tree_disconnect)(const unsigned int, struct cifs_tcon *);
	/* get DFS referrals */
	int (*get_dfs_refer)(const unsigned int, struct cifs_ses *,
			     const char *, struct dfs_info3_param **,
			     unsigned int *, const struct nls_table *, int);
	/* informational QFS call */
	void (*qfs_tcon)(const unsigned int, struct cifs_tcon *,
			 struct cifs_sb_info *);
	/* query for server interfaces */
	int (*query_server_interfaces)(const unsigned int, struct cifs_tcon *,
				       bool);
	/* check if a path is accessible or not */
	int (*is_path_accessible)(const unsigned int, struct cifs_tcon *,
				  struct cifs_sb_info *, const char *);
	/* query path data from the server */
	int (*query_path_info)(const unsigned int xid,
			       struct cifs_tcon *tcon,
			       struct cifs_sb_info *cifs_sb,
			       const char *full_path,
			       struct cifs_open_info_data *data);
	/* query file data from the server */
	int (*query_file_info)(const unsigned int xid, struct cifs_tcon *tcon,
			       struct cifsFileInfo *cfile, struct cifs_open_info_data *data);
	/* query reparse point to determine which type of special file */
	int (*query_reparse_point)(const unsigned int xid,
				   struct cifs_tcon *tcon,
				   struct cifs_sb_info *cifs_sb,
				   const char *full_path,
				   u32 *tag, struct kvec *rsp,
				   int *rsp_buftype);
	/* get server index number */
	int (*get_srv_inum)(const unsigned int xid, struct cifs_tcon *tcon,
			    struct cifs_sb_info *cifs_sb, const char *full_path, u64 *uniqueid,
			    struct cifs_open_info_data *data);
	/* set size by path */
	int (*set_path_size)(const unsigned int, struct cifs_tcon *,
			     const char *, __u64, struct cifs_sb_info *, bool,
				 struct dentry *);
	/* set size by file handle */
	int (*set_file_size)(const unsigned int, struct cifs_tcon *,
			     struct cifsFileInfo *, __u64, bool);
	/* set attributes */
	int (*set_file_info)(struct inode *, const char *, FILE_BASIC_INFO *,
			     const unsigned int);
	int (*set_compression)(const unsigned int, struct cifs_tcon *,
			       struct cifsFileInfo *);
	/* check if we can send an echo or nor */
	bool (*can_echo)(struct TCP_Server_Info *);
	/* send echo request */
	int (*echo)(struct TCP_Server_Info *);
	/* create directory */
	int (*posix_mkdir)(const unsigned int xid, struct inode *inode,
			umode_t mode, struct cifs_tcon *tcon,
			const char *full_path,
			struct cifs_sb_info *cifs_sb);
	int (*mkdir)(const unsigned int xid, struct inode *inode, umode_t mode,
		     struct cifs_tcon *tcon, const char *name,
		     struct cifs_sb_info *sb);
	/* set info on created directory */
	void (*mkdir_setinfo)(struct inode *, const char *,
			      struct cifs_sb_info *, struct cifs_tcon *,
			      const unsigned int);
	/* remove directory */
	int (*rmdir)(const unsigned int, struct cifs_tcon *, const char *,
		     struct cifs_sb_info *);
	/* unlink file */
	int (*unlink)(const unsigned int, struct cifs_tcon *, const char *,
		      struct cifs_sb_info *, struct dentry *);
	/* open, rename and delete file */
	int (*rename_pending_delete)(const char *, struct dentry *,
				     const unsigned int);
	/* send rename request */
	int (*rename)(const unsigned int xid,
		      struct cifs_tcon *tcon,
		      struct dentry *source_dentry,
		      const char *from_name, const char *to_name,
		      struct cifs_sb_info *cifs_sb);
	/* send create hardlink request */
	int (*create_hardlink)(const unsigned int xid,
			       struct cifs_tcon *tcon,
			       struct dentry *source_dentry,
			       const char *from_name, const char *to_name,
			       struct cifs_sb_info *cifs_sb);
	/* query symlink target */
	int (*query_symlink)(const unsigned int xid,
			     struct cifs_tcon *tcon,
			     struct cifs_sb_info *cifs_sb,
			     const char *full_path,
			     char **target_path);
	/* open a file for non-posix mounts */
	int (*open)(const unsigned int xid, struct cifs_open_parms *oparms, __u32 *oplock,
		    void *buf);
	/* set fid protocol-specific info */
	void (*set_fid)(struct cifsFileInfo *, struct cifs_fid *, __u32);
	/* close a file */
	void (*close)(const unsigned int, struct cifs_tcon *,
		      struct cifs_fid *);
	/* close a file, returning file attributes and timestamps */
	void (*close_getattr)(const unsigned int xid, struct cifs_tcon *tcon,
		      struct cifsFileInfo *pfile_info);
	/* send a flush request to the server */
	int (*flush)(const unsigned int, struct cifs_tcon *, struct cifs_fid *);
	/* async read from the server */
	int (*async_readv)(struct cifs_readdata *);
	/* async write to the server */
	int (*async_writev)(struct cifs_writedata *,
			    void (*release)(struct kref *));
	/* sync read from the server */
	int (*sync_read)(const unsigned int, struct cifs_fid *,
			 struct cifs_io_parms *, unsigned int *, char **,
			 int *);
	/* sync write to the server */
	int (*sync_write)(const unsigned int, struct cifs_fid *,
			  struct cifs_io_parms *, unsigned int *, struct kvec *,
			  unsigned long);
	/* open dir, start readdir */
	int (*query_dir_first)(const unsigned int, struct cifs_tcon *,
			       const char *, struct cifs_sb_info *,
			       struct cifs_fid *, __u16,
			       struct cifs_search_info *);
	/* continue readdir */
	int (*query_dir_next)(const unsigned int, struct cifs_tcon *,
			      struct cifs_fid *,
			      __u16, struct cifs_search_info *srch_inf);
	/* close dir */
	int (*close_dir)(const unsigned int, struct cifs_tcon *,
			 struct cifs_fid *);
	/* calculate a size of SMB message */
	unsigned int (*calc_smb_size)(void *buf);
	/* check for STATUS_PENDING and process the response if yes */
	bool (*is_status_pending)(char *buf, struct TCP_Server_Info *server);
	/* check for STATUS_NETWORK_SESSION_EXPIRED */
	bool (*is_session_expired)(char *);
	/* send oplock break response */
	int (*oplock_response)(struct cifs_tcon *tcon, __u64 persistent_fid, __u64 volatile_fid,
			__u16 net_fid, struct cifsInodeInfo *cifs_inode);
	/* query remote filesystem */
	int (*queryfs)(const unsigned int, struct cifs_tcon *,
		       struct cifs_sb_info *, struct kstatfs *);
	/* send mandatory brlock to the server */
	int (*mand_lock)(const unsigned int, struct cifsFileInfo *, __u64,
			 __u64, __u32, int, int, bool);
	/* unlock range of mandatory locks */
	int (*mand_unlock_range)(struct cifsFileInfo *, struct file_lock *,
				 const unsigned int);
	/* push brlocks from the cache to the server */
	int (*push_mand_locks)(struct cifsFileInfo *);
	/* get lease key of the inode */
	void (*get_lease_key)(struct inode *, struct cifs_fid *);
	/* set lease key of the inode */
	void (*set_lease_key)(struct inode *, struct cifs_fid *);
	/* generate new lease key */
	void (*new_lease_key)(struct cifs_fid *);
	int (*generate_signingkey)(struct cifs_ses *ses,
				   struct TCP_Server_Info *server);
	int (*calc_signature)(struct smb_rqst *, struct TCP_Server_Info *,
				bool allocate_crypto);
	int (*set_integrity)(const unsigned int, struct cifs_tcon *tcon,
			     struct cifsFileInfo *src_file);
	int (*enum_snapshots)(const unsigned int xid, struct cifs_tcon *tcon,
			     struct cifsFileInfo *src_file, void __user *);
	int (*notify)(const unsigned int xid, struct file *pfile,
			     void __user *pbuf, bool return_changes);
	int (*query_mf_symlink)(unsigned int, struct cifs_tcon *,
				struct cifs_sb_info *, const unsigned char *,
				char *, unsigned int *);
	int (*create_mf_symlink)(unsigned int, struct cifs_tcon *,
				 struct cifs_sb_info *, const unsigned char *,
				 char *, unsigned int *);
	/* if we can do cache read operations */
	bool (*is_read_op)(__u32);
	/* set oplock level for the inode */
	void (*set_oplock_level)(struct cifsInodeInfo *, __u32, unsigned int,
				 bool *);
	/* create lease context buffer for CREATE request */
	char * (*create_lease_buf)(u8 *lease_key, u8 oplock);
	/* parse lease context buffer and return oplock/epoch info */
	__u8 (*parse_lease_buf)(void *buf, unsigned int *epoch, char *lkey);
	ssize_t (*copychunk_range)(const unsigned int,
			struct cifsFileInfo *src_file,
			struct cifsFileInfo *target_file,
			u64 src_off, u64 len, u64 dest_off);
	int (*duplicate_extents)(const unsigned int, struct cifsFileInfo *src,
			struct cifsFileInfo *target_file, u64 src_off, u64 len,
			u64 dest_off);
	int (*validate_negotiate)(const unsigned int, struct cifs_tcon *);
	ssize_t (*query_all_EAs)(const unsigned int, struct cifs_tcon *,
			const unsigned char *, const unsigned char *, char *,
			size_t, struct cifs_sb_info *);
	int (*set_EA)(const unsigned int, struct cifs_tcon *, const char *,
			const char *, const void *, const __u16,
			const struct nls_table *, struct cifs_sb_info *);
	struct cifs_ntsd * (*get_acl)(struct cifs_sb_info *, struct inode *,
			const char *, u32 *, u32);
	struct cifs_ntsd * (*get_acl_by_fid)(struct cifs_sb_info *,
			const struct cifs_fid *, u32 *, u32);
	int (*set_acl)(struct cifs_ntsd *, __u32, struct inode *, const char *,
			int);
	/* writepages retry size */
	unsigned int (*wp_retry_size)(struct inode *);
	/* get mtu credits */
	int (*wait_mtu_credits)(struct TCP_Server_Info *, unsigned int,
				unsigned int *, struct cifs_credits *);
	/* adjust previously taken mtu credits to request size */
	int (*adjust_credits)(struct TCP_Server_Info *server,
			      struct cifs_credits *credits,
			      const unsigned int payload_size);
	/* check if we need to issue closedir */
	bool (*dir_needs_close)(struct cifsFileInfo *);
	long (*fallocate)(struct file *, struct cifs_tcon *, int, loff_t,
			  loff_t);
	/* init transform request - used for encryption for now */
	int (*init_transform_rq)(struct TCP_Server_Info *, int num_rqst,
				 struct smb_rqst *, struct smb_rqst *);
	int (*is_transform_hdr)(void *buf);
	int (*receive_transform)(struct TCP_Server_Info *,
				 struct mid_q_entry **, char **, int *);
	enum securityEnum (*select_sectype)(struct TCP_Server_Info *,
			    enum securityEnum);
	int (*next_header)(struct TCP_Server_Info *server, char *buf,
			   unsigned int *noff);
	/* ioctl passthrough for query_info */
	int (*ioctl_query_info)(const unsigned int xid,
				struct cifs_tcon *tcon,
				struct cifs_sb_info *cifs_sb,
				__le16 *path, int is_dir,
				unsigned long p);
	/* make unix special files (block, char, fifo, socket) */
	int (*make_node)(unsigned int xid,
			 struct inode *inode,
			 struct dentry *dentry,
			 struct cifs_tcon *tcon,
			 const char *full_path,
			 umode_t mode,
			 dev_t device_number);
	/* version specific fiemap implementation */
	int (*fiemap)(struct cifs_tcon *tcon, struct cifsFileInfo *,
		      struct fiemap_extent_info *, u64, u64);
	/* version specific llseek implementation */
	loff_t (*llseek)(struct file *, struct cifs_tcon *, loff_t, int);
	/* Check for STATUS_IO_TIMEOUT */
	bool (*is_status_io_timeout)(char *buf);
	/* Check for STATUS_NETWORK_NAME_DELETED */
	bool (*is_network_name_deleted)(char *buf, struct TCP_Server_Info *srv);
	int (*parse_reparse_point)(struct cifs_sb_info *cifs_sb,
				   struct kvec *rsp_iov,
				   struct cifs_open_info_data *data);
	int (*create_reparse_symlink)(const unsigned int xid,
				      struct inode *inode,
				      struct dentry *dentry,
				      struct cifs_tcon *tcon,
				      const char *full_path,
				      const char *symname);
};

struct smb_version_values {
	char		*version_string;
	__u16		protocol_id;
	__u32		req_capabilities;
	__u32		large_lock_type;
	__u32		exclusive_lock_type;
	__u32		shared_lock_type;
	__u32		unlock_lock_type;
	size_t		header_preamble_size;
	size_t		header_size;
	size_t		max_header_size;
	size_t		read_rsp_size;
	__le16		lock_cmd;
	unsigned int	cap_unix;
	unsigned int	cap_nt_find;
	unsigned int	cap_large_files;
	__u16		signing_enabled;
	__u16		signing_required;
	size_t		create_lease_size;
};

#define HEADER_SIZE(server) (server->vals->header_size)
#define MAX_HEADER_SIZE(server) (server->vals->max_header_size)
#define HEADER_PREAMBLE_SIZE(server) (server->vals->header_preamble_size)
#define MID_HEADER_SIZE(server) (HEADER_SIZE(server) - 1 - HEADER_PREAMBLE_SIZE(server))

/**
 * CIFS superblock mount flags (mnt_cifs_flags) to consider when
 * trying to reuse existing superblock for a new mount
 */
#define CIFS_MOUNT_MASK (CIFS_MOUNT_NO_PERM | CIFS_MOUNT_SET_UID | \
			 CIFS_MOUNT_SERVER_INUM | CIFS_MOUNT_DIRECT_IO | \
			 CIFS_MOUNT_NO_XATTR | CIFS_MOUNT_MAP_SPECIAL_CHR | \
			 CIFS_MOUNT_MAP_SFM_CHR | \
			 CIFS_MOUNT_UNX_EMUL | CIFS_MOUNT_NO_BRL | \
			 CIFS_MOUNT_CIFS_ACL | CIFS_MOUNT_OVERR_UID | \
			 CIFS_MOUNT_OVERR_GID | CIFS_MOUNT_DYNPERM | \
			 CIFS_MOUNT_NOPOSIXBRL | CIFS_MOUNT_NOSSYNC | \
			 CIFS_MOUNT_FSCACHE | CIFS_MOUNT_MF_SYMLINKS | \
			 CIFS_MOUNT_MULTIUSER | CIFS_MOUNT_STRICT_IO | \
			 CIFS_MOUNT_CIFS_BACKUPUID | CIFS_MOUNT_CIFS_BACKUPGID | \
			 CIFS_MOUNT_UID_FROM_ACL | CIFS_MOUNT_NO_HANDLE_CACHE | \
			 CIFS_MOUNT_NO_DFS | CIFS_MOUNT_MODE_FROM_SID | \
			 CIFS_MOUNT_RO_CACHE | CIFS_MOUNT_RW_CACHE)

/**
 * Generic VFS superblock mount flags (s_flags) to consider when
 * trying to reuse existing superblock for a new mount
 */
#define CIFS_MS_MASK (SB_RDONLY | SB_MANDLOCK | SB_NOEXEC | SB_NOSUID | \
		      SB_NODEV | SB_SYNCHRONOUS)

struct cifs_mnt_data {
	struct cifs_sb_info *cifs_sb;
	struct smb3_fs_context *ctx;
	int flags;
};

static inline unsigned int
get_rfc1002_length(void *buf)
{
	return be32_to_cpu(*((__be32 *)buf)) & 0xffffff;
}

static inline void
inc_rfc1001_len(void *buf, int count)
{
	be32_add_cpu((__be32 *)buf, count);
}

struct TCP_Server_Info {
	struct list_head tcp_ses_list;
	struct list_head smb_ses_list;
	spinlock_t srv_lock;  /* protect anything here that is not protected */
	__u64 conn_id; /* connection identifier (useful for debugging) */
	int srv_count; /* reference counter */
	/* 15 character server name + 0x20 16th byte indicating type = srv */
	char server_RFC1001_name[RFC1001_NAME_LEN_WITH_NULL];
	struct smb_version_operations	*ops;
	struct smb_version_values	*vals;
	/* updates to tcpStatus protected by cifs_tcp_ses_lock */
	enum statusEnum tcpStatus; /* what we think the status is */
	char *hostname; /* hostname portion of UNC string */
	struct socket *ssocket;
	struct sockaddr_storage dstaddr;
	struct sockaddr_storage srcaddr; /* locally bind to this IP */
#ifdef CONFIG_NET_NS
	struct net *net;
#endif
	wait_queue_head_t response_q;
	wait_queue_head_t request_q; /* if more than maxmpx to srvr must block*/
	spinlock_t mid_lock;  /* protect mid queue and it's entries */
	struct list_head pending_mid_q;
	bool noblocksnd;		/* use blocking sendmsg */
	bool noautotune;		/* do not autotune send buf sizes */
	bool nosharesock;
	bool tcp_nodelay;
	bool terminate;
	unsigned int credits;  /* send no more requests at once */
	unsigned int max_credits; /* can override large 32000 default at mnt */
	unsigned int in_flight;  /* number of requests on the wire to server */
	unsigned int max_in_flight; /* max number of requests that were on wire */
	spinlock_t req_lock;  /* protect the two values above */
	struct mutex _srv_mutex;
	unsigned int nofs_flag;
	struct task_struct *tsk;
	char server_GUID[16];
	__u16 sec_mode;
	bool sign; /* is signing enabled on this connection? */
	bool ignore_signature:1; /* skip validation of signatures in SMB2/3 rsp */
	bool session_estab; /* mark when very first sess is established */
	int echo_credits;  /* echo reserved slots */
	int oplock_credits;  /* oplock break reserved slots */
	bool echoes:1; /* enable echoes */
	__u8 client_guid[SMB2_CLIENT_GUID_SIZE]; /* Client GUID */
	u16 dialect; /* dialect index that server chose */
	bool oplocks:1; /* enable oplocks */
	unsigned int maxReq;	/* Clients should submit no more */
	/* than maxReq distinct unanswered SMBs to the server when using  */
	/* multiplexed reads or writes (for SMB1/CIFS only, not SMB2/SMB3) */
	unsigned int maxBuf;	/* maxBuf specifies the maximum */
	/* message size the server can send or receive for non-raw SMBs */
	/* maxBuf is returned by SMB NegotiateProtocol so maxBuf is only 0 */
	/* when socket is setup (and during reconnect) before NegProt sent */
	unsigned int max_rw;	/* maxRw specifies the maximum */
	/* message size the server can send or receive for */
	/* SMB_COM_WRITE_RAW or SMB_COM_READ_RAW. */
	unsigned int capabilities; /* selective disabling of caps by smb sess */
	int timeAdj;  /* Adjust for difference in server time zone in sec */
	__u64 CurrentMid;         /* multiplex id - rotating counter, protected by GlobalMid_Lock */
	char cryptkey[CIFS_CRYPTO_KEY_SIZE]; /* used by ntlm, ntlmv2 etc */
	/* 16th byte of RFC1001 workstation name is always null */
	char workstation_RFC1001_name[RFC1001_NAME_LEN_WITH_NULL];
	__u32 sequence_number; /* for signing, protected by srv_mutex */
	__u32 reconnect_instance; /* incremented on each reconnect */
	struct session_key session_key;
	unsigned long lstrp; /* when we got last response from this server */
	struct cifs_secmech secmech; /* crypto sec mech functs, descriptors */
#define	CIFS_NEGFLAVOR_UNENCAP	1	/* wct == 17, but no ext_sec */
#define	CIFS_NEGFLAVOR_EXTENDED	2	/* wct == 17, ext_sec bit set */
	char	negflavor;	/* NEGOTIATE response flavor */
	/* extended security flavors that server supports */
	bool	sec_ntlmssp;		/* supports NTLMSSP */
	bool	sec_kerberosu2u;	/* supports U2U Kerberos */
	bool	sec_kerberos;		/* supports plain Kerberos */
	bool	sec_mskerberos;		/* supports legacy MS Kerberos */
	bool	large_buf;		/* is current buffer large? */
	/* use SMBD connection instead of socket */
	bool	rdma;
	/* point to the SMBD connection if RDMA is used instead of socket */
	struct smbd_connection *smbd_conn;
	struct delayed_work	echo; /* echo ping workqueue job */
	char	*smallbuf;	/* pointer to current "small" buffer */
	char	*bigbuf;	/* pointer to current "big" buffer */
	/* Total size of this PDU. Only valid from cifs_demultiplex_thread */
	unsigned int pdu_size;
	unsigned int total_read; /* total amount of data read in this pass */
	atomic_t in_send; /* requests trying to send */
	atomic_t num_waiters;   /* blocked waiting to get in sendrecv */
#ifdef CONFIG_CIFS_STATS2
	atomic_t num_cmds[NUMBER_OF_SMB2_COMMANDS]; /* total requests by cmd */
	atomic_t smb2slowcmd[NUMBER_OF_SMB2_COMMANDS]; /* count resps > 1 sec */
	__u64 time_per_cmd[NUMBER_OF_SMB2_COMMANDS]; /* total time per cmd */
	__u32 slowest_cmd[NUMBER_OF_SMB2_COMMANDS];
	__u32 fastest_cmd[NUMBER_OF_SMB2_COMMANDS];
#endif /* STATS2 */
	unsigned int	max_read;
	unsigned int	max_write;
	unsigned int	min_offload;
	unsigned int	retrans;
	struct {
		bool requested; /* "compress" mount option set*/
		bool enabled; /* actually negotiated with server */
		__le16 alg; /* preferred alg negotiated with server */
	} compression;
	__u16	signing_algorithm;
	__le16	cipher_type;
	 /* save initital negprot hash */
	__u8	preauth_sha_hash[SMB2_PREAUTH_HASH_SIZE];
	bool	signing_negotiated; /* true if valid signing context rcvd from server */
	bool	posix_ext_supported;
	struct delayed_work reconnect; /* reconnect workqueue job */
	struct mutex reconnect_mutex; /* prevent simultaneous reconnects */
	unsigned long echo_interval;

	/*
	 * Number of targets available for reconnect. The more targets
	 * the more tasks have to wait to let the demultiplex thread
	 * reconnect.
	 */
	int nr_targets;
	bool noblockcnt; /* use non-blocking connect() */

	/*
	 * If this is a session channel,
	 * primary_server holds the ref-counted
	 * pointer to primary channel connection for the session.
	 */
#define SERVER_IS_CHAN(server)	(!!(server)->primary_server)
	struct TCP_Server_Info *primary_server;
	__u16 channel_sequence_num;  /* incremented on primary channel on each chan reconnect */

#ifdef CONFIG_CIFS_SWN_UPCALL
	bool use_swn_dstaddr;
	struct sockaddr_storage swn_dstaddr;
#endif
	struct mutex refpath_lock; /* protects leaf_fullpath */
	/*
	 * leaf_fullpath: Canonical DFS referral path related to this
	 *                connection.
	 *                It is used in DFS cache refresher, reconnect and may
	 *                change due to nested DFS links.
	 *
	 * Protected by @refpath_lock and @srv_lock.  The @refpath_lock is
	 * mostly used for not requiring a copy of @leaf_fullpath when getting
	 * cached or new DFS referrals (which might also sleep during I/O).
	 * While @srv_lock is held for making string and NULL comparions against
	 * both fields as in mount(2) and cache refresh.
	 *
	 * format: \\HOST\SHARE[\OPTIONAL PATH]
	 */
	char *leaf_fullpath;
};

static inline bool is_smb1(struct TCP_Server_Info *server)
{
	return HEADER_PREAMBLE_SIZE(server) != 0;
}

static inline void cifs_server_lock(struct TCP_Server_Info *server)
{
	unsigned int nofs_flag = memalloc_nofs_save();

	mutex_lock(&server->_srv_mutex);
	server->nofs_flag = nofs_flag;
}

static inline void cifs_server_unlock(struct TCP_Server_Info *server)
{
	unsigned int nofs_flag = server->nofs_flag;

	mutex_unlock(&server->_srv_mutex);
	memalloc_nofs_restore(nofs_flag);
}

struct cifs_credits {
	unsigned int value;
	unsigned int instance;
};

static inline unsigned int
in_flight(struct TCP_Server_Info *server)
{
	unsigned int num;

	spin_lock(&server->req_lock);
	num = server->in_flight;
	spin_unlock(&server->req_lock);
	return num;
}

static inline bool
has_credits(struct TCP_Server_Info *server, int *credits, int num_credits)
{
	int num;

	spin_lock(&server->req_lock);
	num = *credits;
	spin_unlock(&server->req_lock);
	return num >= num_credits;
}

static inline void
add_credits(struct TCP_Server_Info *server, const struct cifs_credits *credits,
	    const int optype)
{
	server->ops->add_credits(server, credits, optype);
}

static inline void
add_credits_and_wake_if(struct TCP_Server_Info *server,
			const struct cifs_credits *credits, const int optype)
{
	if (credits->value) {
		server->ops->add_credits(server, credits, optype);
		wake_up(&server->request_q);
	}
}

static inline void
set_credits(struct TCP_Server_Info *server, const int val)
{
	server->ops->set_credits(server, val);
}

static inline int
adjust_credits(struct TCP_Server_Info *server, struct cifs_credits *credits,
	       const unsigned int payload_size)
{
	return server->ops->adjust_credits ?
		server->ops->adjust_credits(server, credits, payload_size) : 0;
}

static inline __le64
get_next_mid64(struct TCP_Server_Info *server)
{
	return cpu_to_le64(server->ops->get_next_mid(server));
}

static inline __le16
get_next_mid(struct TCP_Server_Info *server)
{
	__u16 mid = server->ops->get_next_mid(server);
	/*
	 * The value in the SMB header should be little endian for easy
	 * on-the-wire decoding.
	 */
	return cpu_to_le16(mid);
}

static inline void
revert_current_mid(struct TCP_Server_Info *server, const unsigned int val)
{
	if (server->ops->revert_current_mid)
		server->ops->revert_current_mid(server, val);
}

static inline void
revert_current_mid_from_hdr(struct TCP_Server_Info *server,
			    const struct smb2_hdr *shdr)
{
	unsigned int num = le16_to_cpu(shdr->CreditCharge);

	return revert_current_mid(server, num > 0 ? num : 1);
}

static inline __u16
get_mid(const struct smb_hdr *smb)
{
	return le16_to_cpu(smb->Mid);
}

static inline bool
compare_mid(__u16 mid, const struct smb_hdr *smb)
{
	return mid == le16_to_cpu(smb->Mid);
}

/*
 * When the server supports very large reads and writes via POSIX extensions,
 * we can allow up to 2^24-1, minus the size of a READ/WRITE_AND_X header, not
 * including the RFC1001 length.
 *
 * Note that this might make for "interesting" allocation problems during
 * writeback however as we have to allocate an array of pointers for the
 * pages. A 16M write means ~32kb page array with PAGE_SIZE == 4096.
 *
 * For reads, there is a similar problem as we need to allocate an array
 * of kvecs to handle the receive, though that should only need to be done
 * once.
 */
#define CIFS_MAX_WSIZE ((1<<24) - 1 - sizeof(WRITE_REQ) + 4)
#define CIFS_MAX_RSIZE ((1<<24) - sizeof(READ_RSP) + 4)

/*
 * When the server doesn't allow large posix writes, only allow a rsize/wsize
 * of 2^17-1 minus the size of the call header. That allows for a read or
 * write up to the maximum size described by RFC1002.
 */
#define CIFS_MAX_RFC1002_WSIZE ((1<<17) - 1 - sizeof(WRITE_REQ) + 4)
#define CIFS_MAX_RFC1002_RSIZE ((1<<17) - 1 - sizeof(READ_RSP) + 4)

#define CIFS_DEFAULT_IOSIZE (1024 * 1024)

/*
 * Windows only supports a max of 60kb reads and 65535 byte writes. Default to
 * those values when posix extensions aren't in force. In actuality here, we
 * use 65536 to allow for a write that is a multiple of 4k. Most servers seem
 * to be ok with the extra byte even though Windows doesn't send writes that
 * are that large.
 *
 * Citation:
 *
 * https://blogs.msdn.com/b/openspecification/archive/2009/04/10/smb-maximum-transmit-buffer-size-and-performance-tuning.aspx
 */
#define CIFS_DEFAULT_NON_POSIX_RSIZE (60 * 1024)
#define CIFS_DEFAULT_NON_POSIX_WSIZE (65536)

/*
 * Macros to allow the TCP_Server_Info->net field and related code to drop out
 * when CONFIG_NET_NS isn't set.
 */

#ifdef CONFIG_NET_NS

static inline struct net *cifs_net_ns(struct TCP_Server_Info *srv)
{
	return srv->net;
}

static inline void cifs_set_net_ns(struct TCP_Server_Info *srv, struct net *net)
{
	srv->net = net;
}

#else

static inline struct net *cifs_net_ns(struct TCP_Server_Info *srv)
{
	return &init_net;
}

static inline void cifs_set_net_ns(struct TCP_Server_Info *srv, struct net *net)
{
}

#endif

struct cifs_server_iface {
	struct list_head iface_head;
	struct kref refcount;
	size_t speed;
	size_t weight_fulfilled;
	unsigned int num_channels;
	unsigned int rdma_capable : 1;
	unsigned int rss_capable : 1;
	unsigned int is_active : 1; /* unset if non existent */
	struct sockaddr_storage sockaddr;
};

/* release iface when last ref is dropped */
static inline void
release_iface(struct kref *ref)
{
	struct cifs_server_iface *iface = container_of(ref,
						       struct cifs_server_iface,
						       refcount);
	kfree(iface);
}

struct cifs_chan {
	unsigned int in_reconnect : 1; /* if session setup in progress for this channel */
	struct TCP_Server_Info *server;
	struct cifs_server_iface *iface; /* interface in use */
	__u8 signkey[SMB3_SIGN_KEY_SIZE];
};

#define CIFS_SES_FLAG_SCALE_CHANNELS (0x1)

/*
 * Session structure.  One of these for each uid session with a particular host
 */
struct cifs_ses {
	struct list_head smb_ses_list;
	struct list_head rlist; /* reconnect list */
	struct list_head tcon_list;
	struct cifs_tcon *tcon_ipc;
	spinlock_t ses_lock;  /* protect anything here that is not protected */
	struct mutex session_mutex;
	struct TCP_Server_Info *server;	/* pointer to server info */
	int ses_count;		/* reference counter */
	enum ses_status_enum ses_status;  /* updates protected by cifs_tcp_ses_lock */
	unsigned int overrideSecFlg; /* if non-zero override global sec flags */
	char *serverOS;		/* name of operating system underlying server */
	char *serverNOS;	/* name of network operating system of server */
	char *serverDomain;	/* security realm of server */
	__u64 Suid;		/* remote smb uid  */
	kuid_t linux_uid;	/* overriding owner of files on the mount */
	kuid_t cred_uid;	/* owner of credentials */
	unsigned int capabilities;
	char ip_addr[INET6_ADDRSTRLEN + 1]; /* Max ipv6 (or v4) addr string len */
	char *user_name;	/* must not be null except during init of sess
				   and after mount option parsing we fill it */
	char *domainName;
	char *password;
	char workstation_name[CIFS_MAX_WORKSTATION_LEN];
	struct session_key auth_key;
	struct ntlmssp_auth *ntlmssp; /* ciphertext, flags, server challenge */
	enum securityEnum sectype; /* what security flavor was specified? */
	bool sign;		/* is signing required? */
	bool domainAuto:1;
<<<<<<< HEAD
=======
	bool expired_pwd;  /* track if access denied or expired pwd so can know if need to update */
>>>>>>> c50bf762
	unsigned int flags;
	__u16 session_flags;
	__u8 smb3signingkey[SMB3_SIGN_KEY_SIZE];
	__u8 smb3encryptionkey[SMB3_ENC_DEC_KEY_SIZE];
	__u8 smb3decryptionkey[SMB3_ENC_DEC_KEY_SIZE];
	__u8 preauth_sha_hash[SMB2_PREAUTH_HASH_SIZE];

	/*
	 * Network interfaces available on the server this session is
	 * connected to.
	 *
	 * Other channels can be opened by connecting and binding this
	 * session to interfaces from this list.
	 *
	 * iface_lock should be taken when accessing any of these fields
	 */
	spinlock_t iface_lock;
	/* ========= begin: protected by iface_lock ======== */
	struct list_head iface_list;
	size_t iface_count;
	unsigned long iface_last_update; /* jiffies */
	/* ========= end: protected by iface_lock ======== */

	spinlock_t chan_lock;
	/* ========= begin: protected by chan_lock ======== */
#define CIFS_MAX_CHANNELS 16
#define CIFS_INVAL_CHAN_INDEX (-1)
#define CIFS_ALL_CHANNELS_SET(ses)	\
	((1UL << (ses)->chan_count) - 1)
#define CIFS_ALL_CHANS_GOOD(ses)		\
	(!(ses)->chans_need_reconnect)
#define CIFS_ALL_CHANS_NEED_RECONNECT(ses)	\
	((ses)->chans_need_reconnect == CIFS_ALL_CHANNELS_SET(ses))
#define CIFS_SET_ALL_CHANS_NEED_RECONNECT(ses)	\
	((ses)->chans_need_reconnect = CIFS_ALL_CHANNELS_SET(ses))
#define CIFS_CHAN_NEEDS_RECONNECT(ses, index)	\
	test_bit((index), &(ses)->chans_need_reconnect)
#define CIFS_CHAN_IN_RECONNECT(ses, index)	\
	((ses)->chans[(index)].in_reconnect)

	struct cifs_chan chans[CIFS_MAX_CHANNELS];
	size_t chan_count;
	size_t chan_max;
	atomic_t chan_seq; /* round robin state */

	/*
	 * chans_need_reconnect is a bitmap indicating which of the channels
	 * under this smb session needs to be reconnected.
	 * If not multichannel session, only one bit will be used.
	 *
	 * We will ask for sess and tcon reconnection only if all the
	 * channels are marked for needing reconnection. This will
	 * enable the sessions on top to continue to live till any
	 * of the channels below are active.
	 */
	unsigned long chans_need_reconnect;
	/* ========= end: protected by chan_lock ======== */
	struct cifs_ses *dfs_root_ses;
	struct nls_table *local_nls;
};

static inline bool
cap_unix(struct cifs_ses *ses)
{
	return ses->server->vals->cap_unix & ses->capabilities;
}

/*
 * common struct for holding inode info when searching for or updating an
 * inode with new info
 */

#define CIFS_FATTR_JUNCTION		0x1
#define CIFS_FATTR_DELETE_PENDING	0x2
#define CIFS_FATTR_NEED_REVAL		0x4
#define CIFS_FATTR_INO_COLLISION	0x8
#define CIFS_FATTR_UNKNOWN_NLINK	0x10
#define CIFS_FATTR_FAKE_ROOT_INO	0x20

struct cifs_fattr {
	u32		cf_flags;
	u32		cf_cifsattrs;
	u64		cf_uniqueid;
	u64		cf_eof;
	u64		cf_bytes;
	u64		cf_createtime;
	kuid_t		cf_uid;
	kgid_t		cf_gid;
	umode_t		cf_mode;
	dev_t		cf_rdev;
	unsigned int	cf_nlink;
	unsigned int	cf_dtype;
	struct timespec64 cf_atime;
	struct timespec64 cf_mtime;
	struct timespec64 cf_ctime;
	u32             cf_cifstag;
	char            *cf_symlink_target;
};

/*
 * there is one of these for each connection to a resource on a particular
 * session
 */
struct cifs_tcon {
	struct list_head tcon_list;
	int tc_count;
	struct list_head rlist; /* reconnect list */
	spinlock_t tc_lock;  /* protect anything here that is not protected */
	atomic_t num_local_opens;  /* num of all opens including disconnected */
	atomic_t num_remote_opens; /* num of all network opens on server */
	struct list_head openFileList;
	spinlock_t open_file_lock; /* protects list above */
	struct cifs_ses *ses;	/* pointer to session associated with */
	char tree_name[MAX_TREE_SIZE + 1]; /* UNC name of resource in ASCII */
	char *nativeFileSystem;
	char *password;		/* for share-level security */
	__u32 tid;		/* The 4 byte tree id */
	__u16 Flags;		/* optional support bits */
	enum tid_status_enum status;
	atomic_t num_smbs_sent;
	union {
		struct {
			atomic_t num_writes;
			atomic_t num_reads;
			atomic_t num_flushes;
			atomic_t num_oplock_brks;
			atomic_t num_opens;
			atomic_t num_closes;
			atomic_t num_deletes;
			atomic_t num_mkdirs;
			atomic_t num_posixopens;
			atomic_t num_posixmkdirs;
			atomic_t num_rmdirs;
			atomic_t num_renames;
			atomic_t num_t2renames;
			atomic_t num_ffirst;
			atomic_t num_fnext;
			atomic_t num_fclose;
			atomic_t num_hardlinks;
			atomic_t num_symlinks;
			atomic_t num_locks;
			atomic_t num_acl_get;
			atomic_t num_acl_set;
		} cifs_stats;
		struct {
			atomic_t smb2_com_sent[NUMBER_OF_SMB2_COMMANDS];
			atomic_t smb2_com_failed[NUMBER_OF_SMB2_COMMANDS];
		} smb2_stats;
	} stats;
	__u64    bytes_read;
	__u64    bytes_written;
	spinlock_t stat_lock;  /* protects the two fields above */
	time64_t stats_from_time;
	FILE_SYSTEM_DEVICE_INFO fsDevInfo;
	FILE_SYSTEM_ATTRIBUTE_INFO fsAttrInfo; /* ok if fs name truncated */
	FILE_SYSTEM_UNIX_INFO fsUnixInfo;
	bool ipc:1;   /* set if connection to IPC$ share (always also pipe) */
	bool pipe:1;  /* set if connection to pipe share */
	bool print:1; /* set if connection to printer share */
	bool retry:1;
	bool nocase:1;
	bool nohandlecache:1; /* if strange server resource prob can turn off */
	bool nodelete:1;
	bool seal:1;      /* transport encryption for this mounted share */
	bool unix_ext:1;  /* if false disable Linux extensions to CIFS protocol
				for this mount even if server would support */
	bool posix_extensions; /* if true SMB3.11 posix extensions enabled */
	bool local_lease:1; /* check leases (only) on local system not remote */
	bool broken_posix_open; /* e.g. Samba server versions < 3.3.2, 3.2.9 */
	bool broken_sparse_sup; /* if server or share does not support sparse */
	bool need_reconnect:1; /* connection reset, tid now invalid */
	bool need_reopen_files:1; /* need to reopen tcon file handles */
	bool use_resilient:1; /* use resilient instead of durable handles */
	bool use_persistent:1; /* use persistent instead of durable handles */
	bool no_lease:1;    /* Do not request leases on files or directories */
	bool use_witness:1; /* use witness protocol */
	__le32 capabilities;
	__u32 share_flags;
	__u32 maximal_access;
	__u32 vol_serial_number;
	__le64 vol_create_time;
	__u64 snapshot_time; /* for timewarp tokens - timestamp of snapshot */
	__u32 handle_timeout; /* persistent and durable handle timeout in ms */
	__u32 ss_flags;		/* sector size flags */
	__u32 perf_sector_size; /* best sector size for perf */
	__u32 max_chunks;
	__u32 max_bytes_chunk;
	__u32 max_bytes_copy;
	__u32 max_cached_dirs;
#ifdef CONFIG_CIFS_FSCACHE
	u64 resource_id;		/* server resource id */
	struct fscache_volume *fscache;	/* cookie for share */
#endif
	struct list_head pending_opens;	/* list of incomplete opens */
	struct cached_fids *cfids;
	/* BB add field for back pointer to sb struct(s)? */
#ifdef CONFIG_CIFS_DFS_UPCALL
	struct list_head dfs_ses_list;
	struct delayed_work dfs_cache_work;
#endif
	struct delayed_work	query_interfaces; /* query interfaces workqueue job */
	char *origin_fullpath; /* canonical copy of smb3_fs_context::source */
};

/*
 * This is a refcounted and timestamped container for a tcon pointer. The
 * container holds a tcon reference. It is considered safe to free one of
 * these when the tl_count goes to 0. The tl_time is the time of the last
 * "get" on the container.
 */
struct tcon_link {
	struct rb_node		tl_rbnode;
	kuid_t			tl_uid;
	unsigned long		tl_flags;
#define TCON_LINK_MASTER	0
#define TCON_LINK_PENDING	1
#define TCON_LINK_IN_TREE	2
	unsigned long		tl_time;
	atomic_t		tl_count;
	struct cifs_tcon	*tl_tcon;
};

extern struct tcon_link *cifs_sb_tlink(struct cifs_sb_info *cifs_sb);
extern void smb3_free_compound_rqst(int num_rqst, struct smb_rqst *rqst);

static inline struct cifs_tcon *
tlink_tcon(struct tcon_link *tlink)
{
	return tlink->tl_tcon;
}

static inline struct tcon_link *
cifs_sb_master_tlink(struct cifs_sb_info *cifs_sb)
{
	return cifs_sb->master_tlink;
}

extern void cifs_put_tlink(struct tcon_link *tlink);

static inline struct tcon_link *
cifs_get_tlink(struct tcon_link *tlink)
{
	if (tlink && !IS_ERR(tlink))
		atomic_inc(&tlink->tl_count);
	return tlink;
}

/* This function is always expected to succeed */
extern struct cifs_tcon *cifs_sb_master_tcon(struct cifs_sb_info *cifs_sb);

#define CIFS_OPLOCK_NO_CHANGE 0xfe

struct cifs_pending_open {
	struct list_head olist;
	struct tcon_link *tlink;
	__u8 lease_key[16];
	__u32 oplock;
};

struct cifs_deferred_close {
	struct list_head dlist;
	struct tcon_link *tlink;
	__u16  netfid;
	__u64  persistent_fid;
	__u64  volatile_fid;
};

/*
 * This info hangs off the cifsFileInfo structure, pointed to by llist.
 * This is used to track byte stream locks on the file
 */
struct cifsLockInfo {
	struct list_head llist;	/* pointer to next cifsLockInfo */
	struct list_head blist; /* pointer to locks blocked on this */
	wait_queue_head_t block_q;
	__u64 offset;
	__u64 length;
	__u32 pid;
	__u16 type;
	__u16 flags;
};

/*
 * One of these for each open instance of a file
 */
struct cifs_search_info {
	loff_t index_of_last_entry;
	__u16 entries_in_buffer;
	__u16 info_level;
	__u32 resume_key;
	char *ntwrk_buf_start;
	char *srch_entries_start;
	char *last_entry;
	const char *presume_name;
	unsigned int resume_name_len;
	bool endOfSearch:1;
	bool emptyDir:1;
	bool unicode:1;
	bool smallBuf:1; /* so we know which buf_release function to call */
};

#define ACL_NO_MODE	((umode_t)(-1))
struct cifs_open_parms {
	struct cifs_tcon *tcon;
	struct cifs_sb_info *cifs_sb;
	int disposition;
	int desired_access;
	int create_options;
	const char *path;
	struct cifs_fid *fid;
	umode_t mode;
	bool reconnect:1;
	bool replay:1; /* indicates that this open is for a replay */
<<<<<<< HEAD
=======
	struct kvec *ea_cctx;
>>>>>>> c50bf762
};

struct cifs_fid {
	__u16 netfid;
	__u64 persistent_fid;	/* persist file id for smb2 */
	__u64 volatile_fid;	/* volatile file id for smb2 */
	__u8 lease_key[SMB2_LEASE_KEY_SIZE];	/* lease key for smb2 */
	__u8 create_guid[16];
	__u32 access;
	struct cifs_pending_open *pending_open;
	unsigned int epoch;
#ifdef CONFIG_CIFS_DEBUG2
	__u64 mid;
#endif /* CIFS_DEBUG2 */
	bool purge_cache;
};

struct cifs_fid_locks {
	struct list_head llist;
	struct cifsFileInfo *cfile;	/* fid that owns locks */
	struct list_head locks;		/* locks held by fid above */
};

struct cifsFileInfo {
	/* following two lists are protected by tcon->open_file_lock */
	struct list_head tlist;	/* pointer to next fid owned by tcon */
	struct list_head flist;	/* next fid (file instance) for this inode */
	/* lock list below protected by cifsi->lock_sem */
	struct cifs_fid_locks *llist;	/* brlocks held by this fid */
	kuid_t uid;		/* allows finding which FileInfo structure */
	__u32 pid;		/* process id who opened file */
	struct cifs_fid fid;	/* file id from remote */
	struct list_head rlist; /* reconnect list */
	/* BB add lock scope info here if needed */
	/* lock scope id (0 if none) */
	struct dentry *dentry;
	struct tcon_link *tlink;
	unsigned int f_flags;
	bool invalidHandle:1;	/* file closed via session abend */
	bool swapfile:1;
	bool oplock_break_cancelled:1;
	bool status_file_deleted:1; /* file has been deleted */
	unsigned int oplock_epoch; /* epoch from the lease break */
	__u32 oplock_level; /* oplock/lease level from the lease break */
	int count;
	spinlock_t file_info_lock; /* protects four flag/count fields above */
	struct mutex fh_mutex; /* prevents reopen race after dead ses*/
	struct cifs_search_info srch_inf;
	struct work_struct oplock_break; /* work for oplock breaks */
	struct work_struct put; /* work for the final part of _put */
	struct delayed_work deferred;
	bool deferred_close_scheduled; /* Flag to indicate close is scheduled */
	char *symlink_target;
};

struct cifs_io_parms {
	__u16 netfid;
	__u64 persistent_fid;	/* persist file id for smb2 */
	__u64 volatile_fid;	/* volatile file id for smb2 */
	__u32 pid;
	__u64 offset;
	unsigned int length;
	struct cifs_tcon *tcon;
	struct TCP_Server_Info *server;
};

struct cifs_aio_ctx {
	struct kref		refcount;
	struct list_head	list;
	struct mutex		aio_mutex;
	struct completion	done;
	struct iov_iter		iter;
	struct kiocb		*iocb;
	struct cifsFileInfo	*cfile;
	struct bio_vec		*bv;
	loff_t			pos;
	unsigned int		nr_pinned_pages;
	ssize_t			rc;
	unsigned int		len;
	unsigned int		total_len;
	unsigned int		bv_need_unpin;	/* If ->bv[] needs unpinning */
	bool			should_dirty;
	/*
	 * Indicates if this aio_ctx is for direct_io,
	 * If yes, iter is a copy of the user passed iov_iter
	 */
	bool			direct_io;
};

/* asynchronous read support */
struct cifs_readdata {
	struct kref			refcount;
	struct list_head		list;
	struct completion		done;
	struct cifsFileInfo		*cfile;
	struct address_space		*mapping;
	struct cifs_aio_ctx		*ctx;
	__u64				offset;
	ssize_t				got_bytes;
	unsigned int			bytes;
	pid_t				pid;
	int				result;
	struct work_struct		work;
	struct iov_iter			iter;
	struct kvec			iov[2];
	struct TCP_Server_Info		*server;
#ifdef CONFIG_CIFS_SMB_DIRECT
	struct smbd_mr			*mr;
#endif
	struct cifs_credits		credits;
};

/* asynchronous write support */
struct cifs_writedata {
	struct kref			refcount;
	struct list_head		list;
	struct completion		done;
	enum writeback_sync_modes	sync_mode;
	struct work_struct		work;
	struct cifsFileInfo		*cfile;
	struct cifs_aio_ctx		*ctx;
	struct iov_iter			iter;
	struct bio_vec			*bv;
	__u64				offset;
	pid_t				pid;
	unsigned int			bytes;
	int				result;
	struct TCP_Server_Info		*server;
#ifdef CONFIG_CIFS_SMB_DIRECT
	struct smbd_mr			*mr;
#endif
	struct cifs_credits		credits;
	bool				replay;
};

/*
 * Take a reference on the file private data. Must be called with
 * cfile->file_info_lock held.
 */
static inline void
cifsFileInfo_get_locked(struct cifsFileInfo *cifs_file)
{
	++cifs_file->count;
}

struct cifsFileInfo *cifsFileInfo_get(struct cifsFileInfo *cifs_file);
void _cifsFileInfo_put(struct cifsFileInfo *cifs_file, bool wait_oplock_hdlr,
		       bool offload);
void cifsFileInfo_put(struct cifsFileInfo *cifs_file);

#define CIFS_CACHE_READ_FLG	1
#define CIFS_CACHE_HANDLE_FLG	2
#define CIFS_CACHE_RH_FLG	(CIFS_CACHE_READ_FLG | CIFS_CACHE_HANDLE_FLG)
#define CIFS_CACHE_WRITE_FLG	4
#define CIFS_CACHE_RW_FLG	(CIFS_CACHE_READ_FLG | CIFS_CACHE_WRITE_FLG)
#define CIFS_CACHE_RHW_FLG	(CIFS_CACHE_RW_FLG | CIFS_CACHE_HANDLE_FLG)

#define CIFS_CACHE_READ(cinode) ((cinode->oplock & CIFS_CACHE_READ_FLG) || (CIFS_SB(cinode->netfs.inode.i_sb)->mnt_cifs_flags & CIFS_MOUNT_RO_CACHE))
#define CIFS_CACHE_HANDLE(cinode) (cinode->oplock & CIFS_CACHE_HANDLE_FLG)
#define CIFS_CACHE_WRITE(cinode) ((cinode->oplock & CIFS_CACHE_WRITE_FLG) || (CIFS_SB(cinode->netfs.inode.i_sb)->mnt_cifs_flags & CIFS_MOUNT_RW_CACHE))

/*
 * One of these for each file inode
 */

struct cifsInodeInfo {
	struct netfs_inode netfs; /* Netfslib context and vfs inode */
	bool can_cache_brlcks;
	struct list_head llist;	/* locks helb by this inode */
	/*
	 * NOTE: Some code paths call down_read(lock_sem) twice, so
	 * we must always use cifs_down_write() instead of down_write()
	 * for this semaphore to avoid deadlocks.
	 */
	struct rw_semaphore lock_sem;	/* protect the fields above */
	/* BB add in lists for dirty pages i.e. write caching info for oplock */
	struct list_head openFileList;
	spinlock_t	open_file_lock;	/* protects openFileList */
	__u32 cifsAttrs; /* e.g. DOS archive bit, sparse, compressed, system */
	unsigned int oplock;		/* oplock/lease level we have */
	unsigned int epoch;		/* used to track lease state changes */
#define CIFS_INODE_PENDING_OPLOCK_BREAK   (0) /* oplock break in progress */
#define CIFS_INODE_PENDING_WRITERS	  (1) /* Writes in progress */
#define CIFS_INODE_FLAG_UNUSED		  (2) /* Unused flag */
#define CIFS_INO_DELETE_PENDING		  (3) /* delete pending on server */
#define CIFS_INO_INVALID_MAPPING	  (4) /* pagecache is invalid */
#define CIFS_INO_LOCK			  (5) /* lock bit for synchronization */
#define CIFS_INO_MODIFIED_ATTR            (6) /* Indicate change in mtime/ctime */
#define CIFS_INO_CLOSE_ON_LOCK            (7) /* Not to defer the close when lock is set */
	unsigned long flags;
	spinlock_t writers_lock;
	unsigned int writers;		/* Number of writers on this inode */
	unsigned long time;		/* jiffies of last update of inode */
	u64  uniqueid;			/* server inode number */
	u64  createtime;		/* creation time on server */
	__u8 lease_key[SMB2_LEASE_KEY_SIZE];	/* lease key for this inode */
	struct list_head deferred_closes; /* list of deferred closes */
	spinlock_t deferred_lock; /* protection on deferred list */
	bool lease_granted; /* Flag to indicate whether lease or oplock is granted. */
	char *symlink_target;
	__u32 reparse_tag;
};

static inline struct cifsInodeInfo *
CIFS_I(struct inode *inode)
{
	return container_of(inode, struct cifsInodeInfo, netfs.inode);
}

static inline struct cifs_sb_info *
CIFS_SB(struct super_block *sb)
{
	return sb->s_fs_info;
}

static inline struct cifs_sb_info *
CIFS_FILE_SB(struct file *file)
{
	return CIFS_SB(file_inode(file)->i_sb);
}

static inline char CIFS_DIR_SEP(const struct cifs_sb_info *cifs_sb)
{
	if (cifs_sb->mnt_cifs_flags & CIFS_MOUNT_POSIX_PATHS)
		return '/';
	else
		return '\\';
}

static inline void
convert_delimiter(char *path, char delim)
{
	char old_delim, *pos;

	if (delim == '/')
		old_delim = '\\';
	else
		old_delim = '/';

	pos = path;
	while ((pos = strchr(pos, old_delim)))
		*pos = delim;
}

#define cifs_stats_inc atomic_inc

static inline void cifs_stats_bytes_written(struct cifs_tcon *tcon,
					    unsigned int bytes)
{
	if (bytes) {
		spin_lock(&tcon->stat_lock);
		tcon->bytes_written += bytes;
		spin_unlock(&tcon->stat_lock);
	}
}

static inline void cifs_stats_bytes_read(struct cifs_tcon *tcon,
					 unsigned int bytes)
{
	spin_lock(&tcon->stat_lock);
	tcon->bytes_read += bytes;
	spin_unlock(&tcon->stat_lock);
}


/*
 * This is the prototype for the mid receive function. This function is for
 * receiving the rest of the SMB frame, starting with the WordCount (which is
 * just after the MID in struct smb_hdr). Note:
 *
 * - This will be called by cifsd, with no locks held.
 * - The mid will still be on the pending_mid_q.
 * - mid->resp_buf will point to the current buffer.
 *
 * Returns zero on a successful receive, or an error. The receive state in
 * the TCP_Server_Info will also be updated.
 */
typedef int (mid_receive_t)(struct TCP_Server_Info *server,
			    struct mid_q_entry *mid);

/*
 * This is the prototype for the mid callback function. This is called once the
 * mid has been received off of the socket. When creating one, take special
 * care to avoid deadlocks. Things to bear in mind:
 *
 * - it will be called by cifsd, with no locks held
 * - the mid will be removed from any lists
 */
typedef void (mid_callback_t)(struct mid_q_entry *mid);

/*
 * This is the protopyte for mid handle function. This is called once the mid
 * has been recognized after decryption of the message.
 */
typedef int (mid_handle_t)(struct TCP_Server_Info *server,
			    struct mid_q_entry *mid);

/* one of these for every pending CIFS request to the server */
struct mid_q_entry {
	struct list_head qhead;	/* mids waiting on reply from this server */
	struct kref refcount;
	struct TCP_Server_Info *server;	/* server corresponding to this mid */
	__u64 mid;		/* multiplex id */
	__u16 credits;		/* number of credits consumed by this mid */
	__u16 credits_received;	/* number of credits from the response */
	__u32 pid;		/* process id */
	__u32 sequence_number;  /* for CIFS signing */
	unsigned long when_alloc;  /* when mid was created */
#ifdef CONFIG_CIFS_STATS2
	unsigned long when_sent; /* time when smb send finished */
	unsigned long when_received; /* when demux complete (taken off wire) */
#endif
	mid_receive_t *receive; /* call receive callback */
	mid_callback_t *callback; /* call completion callback */
	mid_handle_t *handle; /* call handle mid callback */
	void *callback_data;	  /* general purpose pointer for callback */
	struct task_struct *creator;
	void *resp_buf;		/* pointer to received SMB header */
	unsigned int resp_buf_size;
	int mid_state;	/* wish this were enum but can not pass to wait_event */
	unsigned int mid_flags;
	__le16 command;		/* smb command code */
	unsigned int optype;	/* operation type */
	bool large_buf:1;	/* if valid response, is pointer to large buf */
	bool multiRsp:1;	/* multiple trans2 responses for one request  */
	bool multiEnd:1;	/* both received */
	bool decrypted:1;	/* decrypted entry */
};

struct close_cancelled_open {
	struct cifs_fid         fid;
	struct cifs_tcon        *tcon;
	struct work_struct      work;
	__u64 mid;
	__u16 cmd;
};

/*	Make code in transport.c a little cleaner by moving
	update of optional stats into function below */
static inline void cifs_in_send_inc(struct TCP_Server_Info *server)
{
	atomic_inc(&server->in_send);
}

static inline void cifs_in_send_dec(struct TCP_Server_Info *server)
{
	atomic_dec(&server->in_send);
}

static inline void cifs_num_waiters_inc(struct TCP_Server_Info *server)
{
	atomic_inc(&server->num_waiters);
}

static inline void cifs_num_waiters_dec(struct TCP_Server_Info *server)
{
	atomic_dec(&server->num_waiters);
}

#ifdef CONFIG_CIFS_STATS2
static inline void cifs_save_when_sent(struct mid_q_entry *mid)
{
	mid->when_sent = jiffies;
}
#else
static inline void cifs_save_when_sent(struct mid_q_entry *mid)
{
}
#endif

/* for pending dnotify requests */
struct dir_notify_req {
	struct list_head lhead;
	__le16 Pid;
	__le16 PidHigh;
	__u16 Mid;
	__u16 Tid;
	__u16 Uid;
	__u16 netfid;
	__u32 filter; /* CompletionFilter (for multishot) */
	int multishot;
	struct file *pfile;
};

struct dfs_info3_param {
	int flags; /* DFSREF_REFERRAL_SERVER, DFSREF_STORAGE_SERVER*/
	int path_consumed;
	int server_type;
	int ref_flag;
	char *path_name;
	char *node_name;
	int ttl;
};

struct file_list {
	struct list_head list;
	struct cifsFileInfo *cfile;
};

struct cifs_mount_ctx {
	struct cifs_sb_info *cifs_sb;
	struct smb3_fs_context *fs_ctx;
	unsigned int xid;
	struct TCP_Server_Info *server;
	struct cifs_ses *ses;
	struct cifs_tcon *tcon;
	struct list_head dfs_ses_list;
};

static inline void __free_dfs_info_param(struct dfs_info3_param *param)
{
	kfree(param->path_name);
	kfree(param->node_name);
}

static inline void free_dfs_info_param(struct dfs_info3_param *param)
{
	if (param)
		__free_dfs_info_param(param);
}

static inline void zfree_dfs_info_param(struct dfs_info3_param *param)
{
	if (param) {
		__free_dfs_info_param(param);
		memset(param, 0, sizeof(*param));
	}
}

static inline void free_dfs_info_array(struct dfs_info3_param *param,
				       int number_of_items)
{
	int i;

	if ((number_of_items == 0) || (param == NULL))
		return;
	for (i = 0; i < number_of_items; i++) {
		kfree(param[i].path_name);
		kfree(param[i].node_name);
	}
	kfree(param);
}

static inline bool is_interrupt_error(int error)
{
	switch (error) {
	case -EINTR:
	case -ERESTARTSYS:
	case -ERESTARTNOHAND:
	case -ERESTARTNOINTR:
		return true;
	}
	return false;
}

static inline bool is_retryable_error(int error)
{
	if (is_interrupt_error(error) || error == -EAGAIN)
		return true;
	return false;
}

static inline bool is_replayable_error(int error)
{
	if (error == -EAGAIN || error == -ECONNABORTED)
		return true;
	return false;
}


/* cifs_get_writable_file() flags */
#define FIND_WR_ANY         0
#define FIND_WR_FSUID_ONLY  1
#define FIND_WR_WITH_DELETE 2

#define   MID_FREE 0
#define   MID_REQUEST_ALLOCATED 1
#define   MID_REQUEST_SUBMITTED 2
#define   MID_RESPONSE_RECEIVED 4
#define   MID_RETRY_NEEDED      8 /* session closed while this request out */
#define   MID_RESPONSE_MALFORMED 0x10
#define   MID_SHUTDOWN		 0x20
#define   MID_RESPONSE_READY 0x40 /* ready for other process handle the rsp */

/* Flags */
#define   MID_WAIT_CANCELLED	 1 /* Cancelled while waiting for response */
#define   MID_DELETED            2 /* Mid has been dequeued/deleted */

/* Types of response buffer returned from SendReceive2 */
#define   CIFS_NO_BUFFER        0    /* Response buffer not returned */
#define   CIFS_SMALL_BUFFER     1
#define   CIFS_LARGE_BUFFER     2
#define   CIFS_IOVEC            4    /* array of response buffers */

/* Type of Request to SendReceive2 */
#define   CIFS_BLOCKING_OP      1    /* operation can block */
#define   CIFS_NON_BLOCKING     2    /* do not block waiting for credits */
#define   CIFS_TIMEOUT_MASK 0x003    /* only one of above set in req */
#define   CIFS_LOG_ERROR    0x010    /* log NT STATUS if non-zero */
#define   CIFS_LARGE_BUF_OP 0x020    /* large request buffer */
#define   CIFS_NO_RSP_BUF   0x040    /* no response buffer required */

/* Type of request operation */
#define   CIFS_ECHO_OP            0x080  /* echo request */
#define   CIFS_OBREAK_OP          0x0100 /* oplock break request */
#define   CIFS_NEG_OP             0x0200 /* negotiate request */
#define   CIFS_CP_CREATE_CLOSE_OP 0x0400 /* compound create+close request */
/* Lower bitmask values are reserved by others below. */
#define   CIFS_SESS_OP            0x2000 /* session setup request */
#define   CIFS_OP_MASK            0x2780 /* mask request type */

#define   CIFS_HAS_CREDITS        0x0400 /* already has credits */
#define   CIFS_TRANSFORM_REQ      0x0800 /* transform request before sending */
#define   CIFS_NO_SRV_RSP         0x1000 /* there is no server response */

/* Security Flags: indicate type of session setup needed */
#define   CIFSSEC_MAY_SIGN	0x00001
#define   CIFSSEC_MAY_NTLMV2	0x00004
#define   CIFSSEC_MAY_KRB5	0x00008
#define   CIFSSEC_MAY_SEAL	0x00040 /* not supported yet */
#define   CIFSSEC_MAY_NTLMSSP	0x00080 /* raw ntlmssp with ntlmv2 */

#define   CIFSSEC_MUST_SIGN	0x01001
/* note that only one of the following can be set so the
result of setting MUST flags more than once will be to
require use of the stronger protocol */
#define   CIFSSEC_MUST_NTLMV2	0x04004
#define   CIFSSEC_MUST_KRB5	0x08008
#ifdef CONFIG_CIFS_UPCALL
#define   CIFSSEC_MASK          0x8F08F /* flags supported if no weak allowed */
#else
#define	  CIFSSEC_MASK          0x87087 /* flags supported if no weak allowed */
#endif /* UPCALL */
#define   CIFSSEC_MUST_SEAL	0x40040 /* not supported yet */
#define   CIFSSEC_MUST_NTLMSSP	0x80080 /* raw ntlmssp with ntlmv2 */

#define   CIFSSEC_DEF (CIFSSEC_MAY_SIGN | CIFSSEC_MAY_NTLMV2 | CIFSSEC_MAY_NTLMSSP)
#define   CIFSSEC_MAX (CIFSSEC_MUST_NTLMV2)
#define   CIFSSEC_AUTH_MASK (CIFSSEC_MAY_NTLMV2 | CIFSSEC_MAY_KRB5 | CIFSSEC_MAY_NTLMSSP)
/*
 *****************************************************************
 * All constants go here
 *****************************************************************
 */

#define UID_HASH (16)

/*
 * Note that ONE module should define _DECLARE_GLOBALS_HERE to cause the
 * following to be declared.
 */

/****************************************************************************
 * Here are all the locks (spinlock, mutex, semaphore) in cifs.ko, arranged according
 * to the locking order. i.e. if two locks are to be held together, the lock that
 * appears higher in this list needs to be taken before the other.
 *
 * If you hold a lock that is lower in this list, and you need to take a higher lock
 * (or if you think that one of the functions that you're calling may need to), first
 * drop the lock you hold, pick up the higher lock, then the lower one. This will
 * ensure that locks are picked up only in one direction in the below table
 * (top to bottom).
 *
 * Also, if you expect a function to be called with a lock held, explicitly document
 * this in the comments on top of your function definition.
 *
 * And also, try to keep the critical sections (lock hold time) to be as minimal as
 * possible. Blocking / calling other functions with a lock held always increase
 * the risk of a possible deadlock.
 *
 * Following this rule will avoid unnecessary deadlocks, which can get really hard to
 * debug. Also, any new lock that you introduce, please add to this list in the correct
 * order.
 *
 * Please populate this list whenever you introduce new locks in your changes. Or in
 * case I've missed some existing locks. Please ensure that it's added in the list
 * based on the locking order expected.
 *
 * =====================================================================================
 * Lock				Protects			Initialization fn
 * =====================================================================================
 * vol_list_lock
 * vol_info->ctx_lock		vol_info->ctx
 * cifs_sb_info->tlink_tree_lock	cifs_sb_info->tlink_tree	cifs_setup_cifs_sb
 * TCP_Server_Info->		TCP_Server_Info			cifs_get_tcp_session
 * reconnect_mutex
 * TCP_Server_Info->srv_mutex	TCP_Server_Info			cifs_get_tcp_session
 * cifs_ses->session_mutex		cifs_ses		sesInfoAlloc
 *				cifs_tcon
 * cifs_tcon->open_file_lock	cifs_tcon->openFileList		tconInfoAlloc
 *				cifs_tcon->pending_opens
 * cifs_tcon->stat_lock		cifs_tcon->bytes_read		tconInfoAlloc
 *				cifs_tcon->bytes_written
 * cifs_tcp_ses_lock		cifs_tcp_ses_list		sesInfoAlloc
 * GlobalMid_Lock		GlobalMaxActiveXid		init_cifs
 *				GlobalCurrentXid
 *				GlobalTotalActiveXid
 * TCP_Server_Info->srv_lock	(anything in struct not protected by another lock and can change)
 * TCP_Server_Info->mid_lock	TCP_Server_Info->pending_mid_q	cifs_get_tcp_session
 *				->CurrentMid
 *				(any changes in mid_q_entry fields)
 * TCP_Server_Info->req_lock	TCP_Server_Info->in_flight	cifs_get_tcp_session
 *				->credits
 *				->echo_credits
 *				->oplock_credits
 *				->reconnect_instance
 * cifs_ses->ses_lock		(anything that is not protected by another lock and can change)
 * cifs_ses->iface_lock		cifs_ses->iface_list		sesInfoAlloc
 *				->iface_count
 *				->iface_last_update
 * cifs_ses->chan_lock		cifs_ses->chans
 *				->chans_need_reconnect
 *				->chans_in_reconnect
 * cifs_tcon->tc_lock		(anything that is not protected by another lock and can change)
 * cifsInodeInfo->open_file_lock	cifsInodeInfo->openFileList	cifs_alloc_inode
 * cifsInodeInfo->writers_lock	cifsInodeInfo->writers		cifsInodeInfo_alloc
 * cifsInodeInfo->lock_sem	cifsInodeInfo->llist		cifs_init_once
 *				->can_cache_brlcks
 * cifsInodeInfo->deferred_lock	cifsInodeInfo->deferred_closes	cifsInodeInfo_alloc
 * cached_fid->fid_mutex		cifs_tcon->crfid		tcon_info_alloc
 * cifsFileInfo->fh_mutex		cifsFileInfo			cifs_new_fileinfo
 * cifsFileInfo->file_info_lock	cifsFileInfo->count		cifs_new_fileinfo
 *				->invalidHandle			initiate_cifs_search
 *				->oplock_break_cancelled
 * cifs_aio_ctx->aio_mutex		cifs_aio_ctx			cifs_aio_ctx_alloc
 ****************************************************************************/

#ifdef DECLARE_GLOBALS_HERE
#define GLOBAL_EXTERN
#else
#define GLOBAL_EXTERN extern
#endif

/*
 * the list of TCP_Server_Info structures, ie each of the sockets
 * connecting our client to a distinct server (ip address), is
 * chained together by cifs_tcp_ses_list. The list of all our SMB
 * sessions (and from that the tree connections) can be found
 * by iterating over cifs_tcp_ses_list
 */
extern struct list_head		cifs_tcp_ses_list;

/*
 * This lock protects the cifs_tcp_ses_list, the list of smb sessions per
 * tcp session, and the list of tcon's per smb session. It also protects
 * the reference counters for the server, smb session, and tcon.
 * generally the locks should be taken in order tcp_ses_lock before
 * tcon->open_file_lock and that before file->file_info_lock since the
 * structure order is cifs_socket-->cifs_ses-->cifs_tcon-->cifs_file
 */
extern spinlock_t		cifs_tcp_ses_lock;

/*
 * Global transaction id (XID) information
 */
extern unsigned int GlobalCurrentXid;	/* protected by GlobalMid_Sem */
extern unsigned int GlobalTotalActiveXid; /* prot by GlobalMid_Sem */
extern unsigned int GlobalMaxActiveXid;	/* prot by GlobalMid_Sem */
extern spinlock_t GlobalMid_Lock; /* protects above & list operations on midQ entries */

/*
 *  Global counters, updated atomically
 */
extern atomic_t sesInfoAllocCount;
extern atomic_t tconInfoAllocCount;
extern atomic_t tcpSesNextId;
extern atomic_t tcpSesAllocCount;
extern atomic_t tcpSesReconnectCount;
extern atomic_t tconInfoReconnectCount;

/* Various Debug counters */
extern atomic_t buf_alloc_count;	/* current number allocated  */
extern atomic_t small_buf_alloc_count;
#ifdef CONFIG_CIFS_STATS2
extern atomic_t total_buf_alloc_count; /* total allocated over all time */
extern atomic_t total_small_buf_alloc_count;
extern unsigned int slow_rsp_threshold; /* number of secs before logging */
#endif

/* Misc globals */
extern bool enable_oplocks; /* enable or disable oplocks */
extern bool lookupCacheEnabled;
extern unsigned int global_secflags;	/* if on, session setup sent
				with more secure ntlmssp2 challenge/resp */
extern unsigned int sign_CIFS_PDUs;  /* enable smb packet signing */
extern bool enable_gcm_256; /* allow optional negotiate of strongest signing (aes-gcm-256) */
extern bool require_gcm_256; /* require use of strongest signing (aes-gcm-256) */
extern bool enable_negotiate_signing; /* request use of faster (GMAC) signing if available */
extern bool linuxExtEnabled;/*enable Linux/Unix CIFS extensions*/
extern unsigned int CIFSMaxBufSize;  /* max size not including hdr */
extern unsigned int cifs_min_rcv;    /* min size of big ntwrk buf pool */
extern unsigned int cifs_min_small;  /* min size of small buf pool */
extern unsigned int cifs_max_pending; /* MAX requests at once to server*/
extern unsigned int dir_cache_timeout; /* max time for directory lease caching of dir */
extern bool disable_legacy_dialects;  /* forbid vers=1.0 and vers=2.0 mounts */
extern atomic_t mid_count;

void cifs_oplock_break(struct work_struct *work);
void cifs_queue_oplock_break(struct cifsFileInfo *cfile);
void smb2_deferred_work_close(struct work_struct *work);

extern const struct slow_work_ops cifs_oplock_break_ops;
extern struct workqueue_struct *cifsiod_wq;
extern struct workqueue_struct *decrypt_wq;
extern struct workqueue_struct *fileinfo_put_wq;
extern struct workqueue_struct *cifsoplockd_wq;
extern struct workqueue_struct *deferredclose_wq;
extern __u32 cifs_lock_secret;

extern mempool_t *cifs_sm_req_poolp;
extern mempool_t *cifs_req_poolp;
extern mempool_t *cifs_mid_poolp;

/* Operations for different SMB versions */
#define SMB1_VERSION_STRING	"1.0"
#define SMB20_VERSION_STRING    "2.0"
#ifdef CONFIG_CIFS_ALLOW_INSECURE_LEGACY
extern struct smb_version_operations smb1_operations;
extern struct smb_version_values smb1_values;
extern struct smb_version_operations smb20_operations;
extern struct smb_version_values smb20_values;
#endif /* CIFS_ALLOW_INSECURE_LEGACY */
#define SMB21_VERSION_STRING	"2.1"
extern struct smb_version_operations smb21_operations;
extern struct smb_version_values smb21_values;
#define SMBDEFAULT_VERSION_STRING "default"
extern struct smb_version_values smbdefault_values;
#define SMB3ANY_VERSION_STRING "3"
extern struct smb_version_values smb3any_values;
#define SMB30_VERSION_STRING	"3.0"
extern struct smb_version_operations smb30_operations;
extern struct smb_version_values smb30_values;
#define SMB302_VERSION_STRING	"3.02"
#define ALT_SMB302_VERSION_STRING "3.0.2"
/*extern struct smb_version_operations smb302_operations;*/ /* not needed yet */
extern struct smb_version_values smb302_values;
#define SMB311_VERSION_STRING	"3.1.1"
#define ALT_SMB311_VERSION_STRING "3.11"
extern struct smb_version_operations smb311_operations;
extern struct smb_version_values smb311_values;

static inline char *get_security_type_str(enum securityEnum sectype)
{
	switch (sectype) {
	case RawNTLMSSP:
		return "RawNTLMSSP";
	case Kerberos:
		return "Kerberos";
	case NTLMv2:
		return "NTLMv2";
	default:
		return "Unknown";
	}
}

static inline bool is_smb1_server(struct TCP_Server_Info *server)
{
	return strcmp(server->vals->version_string, SMB1_VERSION_STRING) == 0;
}

static inline bool is_tcon_dfs(struct cifs_tcon *tcon)
{
	/*
	 * For SMB1, see MS-CIFS 2.4.55 SMB_COM_TREE_CONNECT_ANDX (0x75) and MS-CIFS 3.3.4.4 DFS
	 * Subsystem Notifies That a Share Is a DFS Share.
	 *
	 * For SMB2+, see MS-SMB2 2.2.10 SMB2 TREE_CONNECT Response and MS-SMB2 3.3.4.14 Server
	 * Application Updates a Share.
	 */
	if (!tcon || !tcon->ses || !tcon->ses->server)
		return false;
	return is_smb1_server(tcon->ses->server) ? tcon->Flags & SMB_SHARE_IS_IN_DFS :
		tcon->share_flags & (SHI1005_FLAGS_DFS | SHI1005_FLAGS_DFS_ROOT);
}

static inline bool cifs_is_referral_server(struct cifs_tcon *tcon,
					   const struct dfs_info3_param *ref)
{
	/*
	 * Check if all targets are capable of handling DFS referrals as per
	 * MS-DFSC 2.2.4 RESP_GET_DFS_REFERRAL.
	 */
	return is_tcon_dfs(tcon) || (ref && (ref->flags & DFSREF_REFERRAL_SERVER));
}

static inline u64 cifs_flock_len(const struct file_lock *fl)
{
	return (u64)fl->fl_end - fl->fl_start + 1;
}

static inline size_t ntlmssp_workstation_name_size(const struct cifs_ses *ses)
{
	if (WARN_ON_ONCE(!ses || !ses->server))
		return 0;
	/*
	 * Make workstation name no more than 15 chars when using insecure dialects as some legacy
	 * servers do require it during NTLMSSP.
	 */
	if (ses->server->dialect <= SMB20_PROT_ID)
		return min_t(size_t, sizeof(ses->workstation_name), RFC1001_NAME_LEN_WITH_NULL);
	return sizeof(ses->workstation_name);
}

static inline void move_cifs_info_to_smb2(struct smb2_file_all_info *dst, const FILE_ALL_INFO *src)
{
	memcpy(dst, src, (size_t)((u8 *)&src->AccessFlags - (u8 *)src));
	dst->AccessFlags = src->AccessFlags;
	dst->CurrentByteOffset = src->CurrentByteOffset;
	dst->Mode = src->Mode;
	dst->AlignmentRequirement = src->AlignmentRequirement;
	dst->FileNameLength = src->FileNameLength;
}

static inline int cifs_get_num_sgs(const struct smb_rqst *rqst,
				   int num_rqst,
				   const u8 *sig)
{
	unsigned int len, skip;
	unsigned int nents = 0;
	unsigned long addr;
	size_t data_size;
	int i, j;

	/*
	 * The first rqst has a transform header where the first 20 bytes are
	 * not part of the encrypted blob.
	 */
	skip = 20;

	/* Assumes the first rqst has a transform header as the first iov.
	 * I.e.
	 * rqst[0].rq_iov[0]  is transform header
	 * rqst[0].rq_iov[1+] data to be encrypted/decrypted
	 * rqst[1+].rq_iov[0+] data to be encrypted/decrypted
	 */
	for (i = 0; i < num_rqst; i++) {
		data_size = iov_iter_count(&rqst[i].rq_iter);

		/* We really don't want a mixture of pinned and unpinned pages
		 * in the sglist.  It's hard to keep track of which is what.
		 * Instead, we convert to a BVEC-type iterator higher up.
		 */
		if (data_size &&
		    WARN_ON_ONCE(user_backed_iter(&rqst[i].rq_iter)))
			return -EIO;

		/* We also don't want to have any extra refs or pins to clean
		 * up in the sglist.
		 */
		if (data_size &&
		    WARN_ON_ONCE(iov_iter_extract_will_pin(&rqst[i].rq_iter)))
			return -EIO;

		for (j = 0; j < rqst[i].rq_nvec; j++) {
			struct kvec *iov = &rqst[i].rq_iov[j];

			addr = (unsigned long)iov->iov_base + skip;
			if (unlikely(is_vmalloc_addr((void *)addr))) {
				len = iov->iov_len - skip;
				nents += DIV_ROUND_UP(offset_in_page(addr) + len,
						      PAGE_SIZE);
			} else {
				nents++;
			}
			skip = 0;
		}
		if (data_size)
			nents += iov_iter_npages(&rqst[i].rq_iter, INT_MAX);
	}
	nents += DIV_ROUND_UP(offset_in_page(sig) + SMB2_SIGNATURE_SIZE, PAGE_SIZE);
	return nents;
}

/* We can not use the normal sg_set_buf() as we will sometimes pass a
 * stack object as buf.
 */
static inline void cifs_sg_set_buf(struct sg_table *sgtable,
				   const void *buf,
				   unsigned int buflen)
{
	unsigned long addr = (unsigned long)buf;
	unsigned int off = offset_in_page(addr);

	addr &= PAGE_MASK;
	if (unlikely(is_vmalloc_addr((void *)addr))) {
		do {
			unsigned int len = min_t(unsigned int, buflen, PAGE_SIZE - off);

			sg_set_page(&sgtable->sgl[sgtable->nents++],
				    vmalloc_to_page((void *)addr), len, off);

			off = 0;
			addr += PAGE_SIZE;
			buflen -= len;
		} while (buflen);
	} else {
		sg_set_page(&sgtable->sgl[sgtable->nents++],
			    virt_to_page((void *)addr), buflen, off);
	}
}

#define CIFS_OPARMS(_cifs_sb, _tcon, _path, _da, _cd, _co, _mode) \
	((struct cifs_open_parms) { \
		.tcon = _tcon, \
		.path = _path, \
		.desired_access = (_da), \
		.disposition = (_cd), \
		.create_options = cifs_create_options(_cifs_sb, (_co)), \
		.mode = (_mode), \
		.cifs_sb = _cifs_sb, \
	})

struct smb2_compound_vars {
	struct cifs_open_parms oparms;
	struct kvec rsp_iov[MAX_COMPOUND];
	struct smb_rqst rqst[MAX_COMPOUND];
	struct kvec open_iov[SMB2_CREATE_IOV_SIZE];
	struct kvec qi_iov;
	struct kvec io_iov[SMB2_IOCTL_IOV_SIZE];
	struct kvec si_iov[SMB2_SET_INFO_IOV_SIZE];
	struct kvec close_iov;
	struct smb2_file_rename_info rename_info;
	struct smb2_file_link_info link_info;
	struct kvec ea_iov;
};

#endif	/* _CIFS_GLOB_H */<|MERGE_RESOLUTION|>--- conflicted
+++ resolved
@@ -1083,10 +1083,7 @@
 	enum securityEnum sectype; /* what security flavor was specified? */
 	bool sign;		/* is signing required? */
 	bool domainAuto:1;
-<<<<<<< HEAD
-=======
 	bool expired_pwd;  /* track if access denied or expired pwd so can know if need to update */
->>>>>>> c50bf762
 	unsigned int flags;
 	__u16 session_flags;
 	__u8 smb3signingkey[SMB3_SIGN_KEY_SIZE];
@@ -1400,10 +1397,7 @@
 	umode_t mode;
 	bool reconnect:1;
 	bool replay:1; /* indicates that this open is for a replay */
-<<<<<<< HEAD
-=======
 	struct kvec *ea_cctx;
->>>>>>> c50bf762
 };
 
 struct cifs_fid {
