// SPDX-License-Identifier: LGPL-2.1
/*
 *
 *   Copyright (C) International Business Machines  Corp., 2002,2010
 *   Author(s): Steve French (sfrench@us.ibm.com)
 *
 */
#include <linux/fs.h>
#include <linux/stat.h>
#include <linux/slab.h>
#include <linux/pagemap.h>
#include <linux/freezer.h>
#include <linux/sched/signal.h>
#include <linux/wait_bit.h>
#include <linux/fiemap.h>
#include <asm/div64.h>
#include "cifsfs.h"
#include "cifspdu.h"
#include "cifsglob.h"
#include "cifsproto.h"
#include "smb2proto.h"
#include "cifs_debug.h"
#include "cifs_fs_sb.h"
#include "cifs_unicode.h"
#include "fscache.h"
#include "fs_context.h"
#include "cifs_ioctl.h"
#include "cached_dir.h"

static void cifs_set_ops(struct inode *inode)
{
	struct cifs_sb_info *cifs_sb = CIFS_SB(inode->i_sb);

	switch (inode->i_mode & S_IFMT) {
	case S_IFREG:
		inode->i_op = &cifs_file_inode_ops;
		if (cifs_sb->mnt_cifs_flags & CIFS_MOUNT_DIRECT_IO) {
			if (cifs_sb->mnt_cifs_flags & CIFS_MOUNT_NO_BRL)
				inode->i_fop = &cifs_file_direct_nobrl_ops;
			else
				inode->i_fop = &cifs_file_direct_ops;
		} else if (cifs_sb->mnt_cifs_flags & CIFS_MOUNT_STRICT_IO) {
			if (cifs_sb->mnt_cifs_flags & CIFS_MOUNT_NO_BRL)
				inode->i_fop = &cifs_file_strict_nobrl_ops;
			else
				inode->i_fop = &cifs_file_strict_ops;
		} else if (cifs_sb->mnt_cifs_flags & CIFS_MOUNT_NO_BRL)
			inode->i_fop = &cifs_file_nobrl_ops;
		else { /* not direct, send byte range locks */
			inode->i_fop = &cifs_file_ops;
		}

		/* check if server can support readahead */
		if (cifs_sb_master_tcon(cifs_sb)->ses->server->max_read <
				PAGE_SIZE + MAX_CIFS_HDR_SIZE)
			inode->i_data.a_ops = &cifs_addr_ops_smallbuf;
		else
			inode->i_data.a_ops = &cifs_addr_ops;
		break;
	case S_IFDIR:
		if (IS_AUTOMOUNT(inode)) {
			inode->i_op = &cifs_namespace_inode_operations;
		} else {
			inode->i_op = &cifs_dir_inode_ops;
			inode->i_fop = &cifs_dir_ops;
		}
		break;
	case S_IFLNK:
		inode->i_op = &cifs_symlink_inode_ops;
		break;
	default:
		init_special_inode(inode, inode->i_mode, inode->i_rdev);
		break;
	}
}

/* check inode attributes against fattr. If they don't match, tag the
 * inode for cache invalidation
 */
static void
cifs_revalidate_cache(struct inode *inode, struct cifs_fattr *fattr)
{
	struct cifs_fscache_inode_coherency_data cd;
	struct cifsInodeInfo *cifs_i = CIFS_I(inode);
	struct timespec64 mtime;

	cifs_dbg(FYI, "%s: revalidating inode %llu\n",
		 __func__, cifs_i->uniqueid);

	if (inode->i_state & I_NEW) {
		cifs_dbg(FYI, "%s: inode %llu is new\n",
			 __func__, cifs_i->uniqueid);
		return;
	}

	/* don't bother with revalidation if we have an oplock */
	if (CIFS_CACHE_READ(cifs_i)) {
		cifs_dbg(FYI, "%s: inode %llu is oplocked\n",
			 __func__, cifs_i->uniqueid);
		return;
	}

	 /* revalidate if mtime or size have changed */
	fattr->cf_mtime = timestamp_truncate(fattr->cf_mtime, inode);
	mtime = inode_get_mtime(inode);
	if (timespec64_equal(&mtime, &fattr->cf_mtime) &&
	    cifs_i->netfs.remote_i_size == fattr->cf_eof) {
		cifs_dbg(FYI, "%s: inode %llu is unchanged\n",
			 __func__, cifs_i->uniqueid);
		return;
	}

	cifs_dbg(FYI, "%s: invalidating inode %llu mapping\n",
		 __func__, cifs_i->uniqueid);
	set_bit(CIFS_INO_INVALID_MAPPING, &cifs_i->flags);
	/* Invalidate fscache cookie */
	cifs_fscache_fill_coherency(&cifs_i->netfs.inode, &cd);
	fscache_invalidate(cifs_inode_cookie(inode), &cd, i_size_read(inode), 0);
}

/*
 * copy nlink to the inode, unless it wasn't provided.  Provide
 * sane values if we don't have an existing one and none was provided
 */
static void
cifs_nlink_fattr_to_inode(struct inode *inode, struct cifs_fattr *fattr)
{
	/*
	 * if we're in a situation where we can't trust what we
	 * got from the server (readdir, some non-unix cases)
	 * fake reasonable values
	 */
	if (fattr->cf_flags & CIFS_FATTR_UNKNOWN_NLINK) {
		/* only provide fake values on a new inode */
		if (inode->i_state & I_NEW) {
			if (fattr->cf_cifsattrs & ATTR_DIRECTORY)
				set_nlink(inode, 2);
			else
				set_nlink(inode, 1);
		}
		return;
	}

	/* we trust the server, so update it */
	set_nlink(inode, fattr->cf_nlink);
}

/* populate an inode with info from a cifs_fattr struct */
int
cifs_fattr_to_inode(struct inode *inode, struct cifs_fattr *fattr)
{
	struct cifsInodeInfo *cifs_i = CIFS_I(inode);
	struct cifs_sb_info *cifs_sb = CIFS_SB(inode->i_sb);

	if (!(inode->i_state & I_NEW) &&
	    unlikely(inode_wrong_type(inode, fattr->cf_mode))) {
		CIFS_I(inode)->time = 0; /* force reval */
		return -ESTALE;
	}

	cifs_revalidate_cache(inode, fattr);

	spin_lock(&inode->i_lock);
	fattr->cf_mtime = timestamp_truncate(fattr->cf_mtime, inode);
	fattr->cf_atime = timestamp_truncate(fattr->cf_atime, inode);
	fattr->cf_ctime = timestamp_truncate(fattr->cf_ctime, inode);
	/* we do not want atime to be less than mtime, it broke some apps */
	if (timespec64_compare(&fattr->cf_atime, &fattr->cf_mtime) < 0)
		inode_set_atime_to_ts(inode, fattr->cf_mtime);
	else
		inode_set_atime_to_ts(inode, fattr->cf_atime);
	inode_set_mtime_to_ts(inode, fattr->cf_mtime);
	inode_set_ctime_to_ts(inode, fattr->cf_ctime);
	inode->i_rdev = fattr->cf_rdev;
	cifs_nlink_fattr_to_inode(inode, fattr);
	inode->i_uid = fattr->cf_uid;
	inode->i_gid = fattr->cf_gid;

	/* if dynperm is set, don't clobber existing mode */
	if (inode->i_state & I_NEW ||
	    !(cifs_sb->mnt_cifs_flags & CIFS_MOUNT_DYNPERM))
		inode->i_mode = fattr->cf_mode;

	cifs_i->cifsAttrs = fattr->cf_cifsattrs;
	cifs_i->reparse_tag = fattr->cf_cifstag;

	if (fattr->cf_flags & CIFS_FATTR_NEED_REVAL)
		cifs_i->time = 0;
	else
		cifs_i->time = jiffies;

	if (fattr->cf_flags & CIFS_FATTR_DELETE_PENDING)
		set_bit(CIFS_INO_DELETE_PENDING, &cifs_i->flags);
	else
		clear_bit(CIFS_INO_DELETE_PENDING, &cifs_i->flags);

	cifs_i->netfs.remote_i_size = fattr->cf_eof;
	/*
	 * Can't safely change the file size here if the client is writing to
	 * it due to potential races.
	 */
	if (is_size_safe_to_change(cifs_i, fattr->cf_eof)) {
		i_size_write(inode, fattr->cf_eof);

		/*
		 * i_blocks is not related to (i_size / i_blksize),
		 * but instead 512 byte (2**9) size is required for
		 * calculating num blocks.
		 */
		inode->i_blocks = (512 - 1 + fattr->cf_bytes) >> 9;
	}

	if (S_ISLNK(fattr->cf_mode) && fattr->cf_symlink_target) {
		kfree(cifs_i->symlink_target);
		cifs_i->symlink_target = fattr->cf_symlink_target;
		fattr->cf_symlink_target = NULL;
	}
	spin_unlock(&inode->i_lock);

	if (fattr->cf_flags & CIFS_FATTR_JUNCTION)
		inode->i_flags |= S_AUTOMOUNT;
	if (inode->i_state & I_NEW)
		cifs_set_ops(inode);
	return 0;
}

void
cifs_fill_uniqueid(struct super_block *sb, struct cifs_fattr *fattr)
{
	struct cifs_sb_info *cifs_sb = CIFS_SB(sb);

	if (cifs_sb->mnt_cifs_flags & CIFS_MOUNT_SERVER_INUM)
		return;

	fattr->cf_uniqueid = iunique(sb, ROOT_I);
}

/* Fill a cifs_fattr struct with info from FILE_UNIX_BASIC_INFO. */
void
cifs_unix_basic_to_fattr(struct cifs_fattr *fattr, FILE_UNIX_BASIC_INFO *info,
			 struct cifs_sb_info *cifs_sb)
{
	memset(fattr, 0, sizeof(*fattr));
	fattr->cf_uniqueid = le64_to_cpu(info->UniqueId);
	fattr->cf_bytes = le64_to_cpu(info->NumOfBytes);
	fattr->cf_eof = le64_to_cpu(info->EndOfFile);

	fattr->cf_atime = cifs_NTtimeToUnix(info->LastAccessTime);
	fattr->cf_mtime = cifs_NTtimeToUnix(info->LastModificationTime);
	fattr->cf_ctime = cifs_NTtimeToUnix(info->LastStatusChange);
	/* old POSIX extensions don't get create time */

	fattr->cf_mode = le64_to_cpu(info->Permissions);

	/*
	 * Since we set the inode type below we need to mask off
	 * to avoid strange results if bits set above.
	 */
	fattr->cf_mode &= ~S_IFMT;
	switch (le32_to_cpu(info->Type)) {
	case UNIX_FILE:
		fattr->cf_mode |= S_IFREG;
		fattr->cf_dtype = DT_REG;
		break;
	case UNIX_SYMLINK:
		fattr->cf_mode |= S_IFLNK;
		fattr->cf_dtype = DT_LNK;
		break;
	case UNIX_DIR:
		fattr->cf_mode |= S_IFDIR;
		fattr->cf_dtype = DT_DIR;
		break;
	case UNIX_CHARDEV:
		fattr->cf_mode |= S_IFCHR;
		fattr->cf_dtype = DT_CHR;
		fattr->cf_rdev = MKDEV(le64_to_cpu(info->DevMajor),
				       le64_to_cpu(info->DevMinor) & MINORMASK);
		break;
	case UNIX_BLOCKDEV:
		fattr->cf_mode |= S_IFBLK;
		fattr->cf_dtype = DT_BLK;
		fattr->cf_rdev = MKDEV(le64_to_cpu(info->DevMajor),
				       le64_to_cpu(info->DevMinor) & MINORMASK);
		break;
	case UNIX_FIFO:
		fattr->cf_mode |= S_IFIFO;
		fattr->cf_dtype = DT_FIFO;
		break;
	case UNIX_SOCKET:
		fattr->cf_mode |= S_IFSOCK;
		fattr->cf_dtype = DT_SOCK;
		break;
	default:
		/* safest to call it a file if we do not know */
		fattr->cf_mode |= S_IFREG;
		fattr->cf_dtype = DT_REG;
		cifs_dbg(FYI, "unknown type %d\n", le32_to_cpu(info->Type));
		break;
	}

	fattr->cf_uid = cifs_sb->ctx->linux_uid;
	if (!(cifs_sb->mnt_cifs_flags & CIFS_MOUNT_OVERR_UID)) {
		u64 id = le64_to_cpu(info->Uid);
		if (id < ((uid_t)-1)) {
			kuid_t uid = make_kuid(&init_user_ns, id);
			if (uid_valid(uid))
				fattr->cf_uid = uid;
		}
	}
	
	fattr->cf_gid = cifs_sb->ctx->linux_gid;
	if (!(cifs_sb->mnt_cifs_flags & CIFS_MOUNT_OVERR_GID)) {
		u64 id = le64_to_cpu(info->Gid);
		if (id < ((gid_t)-1)) {
			kgid_t gid = make_kgid(&init_user_ns, id);
			if (gid_valid(gid))
				fattr->cf_gid = gid;
		}
	}

	fattr->cf_nlink = le64_to_cpu(info->Nlinks);
}

/*
 * Fill a cifs_fattr struct with fake inode info.
 *
 * Needed to setup cifs_fattr data for the directory which is the
 * junction to the new submount (ie to setup the fake directory
 * which represents a DFS referral or reparse mount point).
 */
static void cifs_create_junction_fattr(struct cifs_fattr *fattr,
				       struct super_block *sb)
{
	struct cifs_sb_info *cifs_sb = CIFS_SB(sb);

	cifs_dbg(FYI, "%s: creating fake fattr\n", __func__);

	memset(fattr, 0, sizeof(*fattr));
	fattr->cf_mode = S_IFDIR | S_IXUGO | S_IRWXU;
	fattr->cf_uid = cifs_sb->ctx->linux_uid;
	fattr->cf_gid = cifs_sb->ctx->linux_gid;
	ktime_get_coarse_real_ts64(&fattr->cf_mtime);
	fattr->cf_atime = fattr->cf_ctime = fattr->cf_mtime;
	fattr->cf_nlink = 2;
	fattr->cf_flags = CIFS_FATTR_JUNCTION;
}

/* Update inode with final fattr data */
static int update_inode_info(struct super_block *sb,
			     struct cifs_fattr *fattr,
			     struct inode **inode)
{
	struct cifs_sb_info *cifs_sb = CIFS_SB(sb);
	int rc = 0;

	if (!*inode) {
		*inode = cifs_iget(sb, fattr);
		if (!*inode)
			rc = -ENOMEM;
		return rc;
	}
	/* We already have inode, update it.
	 *
	 * If file type or uniqueid is different, return error.
	 */
	if (unlikely((cifs_sb->mnt_cifs_flags & CIFS_MOUNT_SERVER_INUM) &&
		     CIFS_I(*inode)->uniqueid != fattr->cf_uniqueid)) {
		CIFS_I(*inode)->time = 0; /* force reval */
		return -ESTALE;
	}
	return cifs_fattr_to_inode(*inode, fattr);
}

#ifdef CONFIG_CIFS_ALLOW_INSECURE_LEGACY
static int
cifs_get_file_info_unix(struct file *filp)
{
	int rc;
	unsigned int xid;
	FILE_UNIX_BASIC_INFO find_data;
	struct cifs_fattr fattr = {};
	struct inode *inode = file_inode(filp);
	struct cifs_sb_info *cifs_sb = CIFS_SB(inode->i_sb);
	struct cifsFileInfo *cfile = filp->private_data;
	struct cifs_tcon *tcon = tlink_tcon(cfile->tlink);

	xid = get_xid();

	if (cfile->symlink_target) {
		fattr.cf_symlink_target = kstrdup(cfile->symlink_target, GFP_KERNEL);
		if (!fattr.cf_symlink_target) {
			rc = -ENOMEM;
			goto cifs_gfiunix_out;
		}
	}

	rc = CIFSSMBUnixQFileInfo(xid, tcon, cfile->fid.netfid, &find_data);
	if (!rc) {
		cifs_unix_basic_to_fattr(&fattr, &find_data, cifs_sb);
	} else if (rc == -EREMOTE) {
		cifs_create_junction_fattr(&fattr, inode->i_sb);
		rc = 0;
	} else
		goto cifs_gfiunix_out;

	rc = cifs_fattr_to_inode(inode, &fattr);

cifs_gfiunix_out:
	free_xid(xid);
	return rc;
}

static int cifs_get_unix_fattr(const unsigned char *full_path,
			       struct super_block *sb,
			       struct cifs_fattr *fattr,
			       struct inode **pinode,
			       const unsigned int xid)
{
	struct TCP_Server_Info *server;
	struct cifs_sb_info *cifs_sb = CIFS_SB(sb);
	FILE_UNIX_BASIC_INFO find_data;
	struct cifs_tcon *tcon;
	struct tcon_link *tlink;
	int rc, tmprc;

	cifs_dbg(FYI, "Getting info on %s\n", full_path);

	tlink = cifs_sb_tlink(cifs_sb);
	if (IS_ERR(tlink))
		return PTR_ERR(tlink);
	tcon = tlink_tcon(tlink);
	server = tcon->ses->server;

	/* could have done a find first instead but this returns more info */
	rc = CIFSSMBUnixQPathInfo(xid, tcon, full_path, &find_data,
				  cifs_sb->local_nls, cifs_remap(cifs_sb));
	cifs_dbg(FYI, "%s: query path info: rc = %d\n", __func__, rc);
	cifs_put_tlink(tlink);

	if (!rc) {
		cifs_unix_basic_to_fattr(fattr, &find_data, cifs_sb);
	} else if (rc == -EREMOTE) {
		cifs_create_junction_fattr(fattr, sb);
		rc = 0;
	} else {
		return rc;
	}

	if (!*pinode)
		cifs_fill_uniqueid(sb, fattr);

	/* check for Minshall+French symlinks */
	if (cifs_sb->mnt_cifs_flags & CIFS_MOUNT_MF_SYMLINKS) {
		tmprc = check_mf_symlink(xid, tcon, cifs_sb, fattr, full_path);
		cifs_dbg(FYI, "check_mf_symlink: %d\n", tmprc);
	}

	if (S_ISLNK(fattr->cf_mode) && !fattr->cf_symlink_target) {
		if (!server->ops->query_symlink)
			return -EOPNOTSUPP;
		rc = server->ops->query_symlink(xid, tcon,
						cifs_sb, full_path,
						&fattr->cf_symlink_target);
		cifs_dbg(FYI, "%s: query_symlink: %d\n", __func__, rc);
	}
	return rc;
}

int cifs_get_inode_info_unix(struct inode **pinode,
			     const unsigned char *full_path,
			     struct super_block *sb, unsigned int xid)
{
	struct cifs_fattr fattr = {};
	int rc;

	rc = cifs_get_unix_fattr(full_path, sb, &fattr, pinode, xid);
	if (rc)
		goto out;

	rc = update_inode_info(sb, &fattr, pinode);
out:
	kfree(fattr.cf_symlink_target);
	return rc;
}
#else
static inline int cifs_get_unix_fattr(const unsigned char *full_path,
				      struct super_block *sb,
				      struct cifs_fattr *fattr,
				      struct inode **pinode,
				      const unsigned int xid)
{
	return -EOPNOTSUPP;
}

int cifs_get_inode_info_unix(struct inode **pinode,
			     const unsigned char *full_path,
			     struct super_block *sb, unsigned int xid)
{
	return -EOPNOTSUPP;
}
#endif /* CONFIG_CIFS_ALLOW_INSECURE_LEGACY */

static int
cifs_sfu_type(struct cifs_fattr *fattr, const char *path,
	      struct cifs_sb_info *cifs_sb, unsigned int xid)
{
	int rc;
	__u32 oplock;
	struct tcon_link *tlink;
	struct cifs_tcon *tcon;
	struct cifs_fid fid;
	struct cifs_open_parms oparms;
	struct cifs_io_parms io_parms = {0};
	char buf[24];
	unsigned int bytes_read;
	char *pbuf;
	int buf_type = CIFS_NO_BUFFER;

	pbuf = buf;

	fattr->cf_mode &= ~S_IFMT;

	if (fattr->cf_eof == 0) {
		fattr->cf_mode |= S_IFIFO;
		fattr->cf_dtype = DT_FIFO;
		return 0;
	} else if (fattr->cf_eof < 8) {
		fattr->cf_mode |= S_IFREG;
		fattr->cf_dtype = DT_REG;
		return -EINVAL;	 /* EOPNOTSUPP? */
	}

	tlink = cifs_sb_tlink(cifs_sb);
	if (IS_ERR(tlink))
		return PTR_ERR(tlink);
	tcon = tlink_tcon(tlink);

	oparms = (struct cifs_open_parms) {
		.tcon = tcon,
		.cifs_sb = cifs_sb,
		.desired_access = GENERIC_READ,
		.create_options = cifs_create_options(cifs_sb, CREATE_NOT_DIR),
		.disposition = FILE_OPEN,
		.path = path,
		.fid = &fid,
	};

	if (tcon->ses->server->oplocks)
		oplock = REQ_OPLOCK;
	else
		oplock = 0;
	rc = tcon->ses->server->ops->open(xid, &oparms, &oplock, NULL);
	if (rc) {
		cifs_dbg(FYI, "check sfu type of %s, open rc = %d\n", path, rc);
		cifs_put_tlink(tlink);
		return rc;
	}

	/* Read header */
	io_parms.netfid = fid.netfid;
	io_parms.pid = current->tgid;
	io_parms.tcon = tcon;
	io_parms.offset = 0;
	io_parms.length = 24;

	rc = tcon->ses->server->ops->sync_read(xid, &fid, &io_parms,
					&bytes_read, &pbuf, &buf_type);
	if ((rc == 0) && (bytes_read >= 8)) {
		if (memcmp("IntxBLK", pbuf, 8) == 0) {
			cifs_dbg(FYI, "Block device\n");
			fattr->cf_mode |= S_IFBLK;
			fattr->cf_dtype = DT_BLK;
			if (bytes_read == 24) {
				/* we have enough to decode dev num */
				__u64 mjr; /* major */
				__u64 mnr; /* minor */
				mjr = le64_to_cpu(*(__le64 *)(pbuf+8));
				mnr = le64_to_cpu(*(__le64 *)(pbuf+16));
				fattr->cf_rdev = MKDEV(mjr, mnr);
			}
		} else if (memcmp("IntxCHR", pbuf, 8) == 0) {
			cifs_dbg(FYI, "Char device\n");
			fattr->cf_mode |= S_IFCHR;
			fattr->cf_dtype = DT_CHR;
			if (bytes_read == 24) {
				/* we have enough to decode dev num */
				__u64 mjr; /* major */
				__u64 mnr; /* minor */
				mjr = le64_to_cpu(*(__le64 *)(pbuf+8));
				mnr = le64_to_cpu(*(__le64 *)(pbuf+16));
				fattr->cf_rdev = MKDEV(mjr, mnr);
			}
		} else if (memcmp("IntxLNK", pbuf, 7) == 0) {
			cifs_dbg(FYI, "Symlink\n");
			fattr->cf_mode |= S_IFLNK;
			fattr->cf_dtype = DT_LNK;
		} else if (memcmp("LnxFIFO", pbuf, 8) == 0) {
			cifs_dbg(FYI, "FIFO\n");
			fattr->cf_mode |= S_IFIFO;
			fattr->cf_dtype = DT_FIFO;
		} else {
			fattr->cf_mode |= S_IFREG; /* file? */
			fattr->cf_dtype = DT_REG;
			rc = -EOPNOTSUPP;
		}
	} else {
		fattr->cf_mode |= S_IFREG; /* then it is a file */
		fattr->cf_dtype = DT_REG;
		rc = -EOPNOTSUPP; /* or some unknown SFU type */
	}

	tcon->ses->server->ops->close(xid, tcon, &fid);
	cifs_put_tlink(tlink);
	return rc;
}

#define SFBITS_MASK (S_ISVTX | S_ISGID | S_ISUID)  /* SETFILEBITS valid bits */

/*
 * Fetch mode bits as provided by SFU.
 *
 * FIXME: Doesn't this clobber the type bit we got from cifs_sfu_type ?
 */
static int cifs_sfu_mode(struct cifs_fattr *fattr, const unsigned char *path,
			 struct cifs_sb_info *cifs_sb, unsigned int xid)
{
#ifdef CONFIG_CIFS_XATTR
	ssize_t rc;
	char ea_value[4];
	__u32 mode;
	struct tcon_link *tlink;
	struct cifs_tcon *tcon;

	tlink = cifs_sb_tlink(cifs_sb);
	if (IS_ERR(tlink))
		return PTR_ERR(tlink);
	tcon = tlink_tcon(tlink);

	if (tcon->ses->server->ops->query_all_EAs == NULL) {
		cifs_put_tlink(tlink);
		return -EOPNOTSUPP;
	}

	rc = tcon->ses->server->ops->query_all_EAs(xid, tcon, path,
			"SETFILEBITS", ea_value, 4 /* size of buf */,
			cifs_sb);
	cifs_put_tlink(tlink);
	if (rc < 0)
		return (int)rc;
	else if (rc > 3) {
		mode = le32_to_cpu(*((__le32 *)ea_value));
		fattr->cf_mode &= ~SFBITS_MASK;
		cifs_dbg(FYI, "special bits 0%o org mode 0%o\n",
			 mode, fattr->cf_mode);
		fattr->cf_mode = (mode & SFBITS_MASK) | fattr->cf_mode;
		cifs_dbg(FYI, "special mode bits 0%o\n", mode);
	}

	return 0;
#else
	return -EOPNOTSUPP;
#endif
}

/* Fill a cifs_fattr struct with info from POSIX info struct */
static void smb311_posix_info_to_fattr(struct cifs_fattr *fattr,
				       struct cifs_open_info_data *data,
				       struct super_block *sb)
{
	struct smb311_posix_qinfo *info = &data->posix_fi;
	struct cifs_sb_info *cifs_sb = CIFS_SB(sb);
	struct cifs_tcon *tcon = cifs_sb_master_tcon(cifs_sb);

	memset(fattr, 0, sizeof(*fattr));

	/* no fattr->flags to set */
	fattr->cf_cifsattrs = le32_to_cpu(info->DosAttributes);
	fattr->cf_uniqueid = le64_to_cpu(info->Inode);

	if (info->LastAccessTime)
		fattr->cf_atime = cifs_NTtimeToUnix(info->LastAccessTime);
	else
		ktime_get_coarse_real_ts64(&fattr->cf_atime);

	fattr->cf_ctime = cifs_NTtimeToUnix(info->ChangeTime);
	fattr->cf_mtime = cifs_NTtimeToUnix(info->LastWriteTime);

	if (data->adjust_tz) {
		fattr->cf_ctime.tv_sec += tcon->ses->server->timeAdj;
		fattr->cf_mtime.tv_sec += tcon->ses->server->timeAdj;
	}

	/*
	 * The srv fs device id is overridden on network mount so setting
	 * @fattr->cf_rdev isn't needed here.
	 */
	fattr->cf_eof = le64_to_cpu(info->EndOfFile);
	fattr->cf_bytes = le64_to_cpu(info->AllocationSize);
	fattr->cf_createtime = le64_to_cpu(info->CreationTime);
	fattr->cf_nlink = le32_to_cpu(info->HardLinks);
	fattr->cf_mode = (umode_t) le32_to_cpu(info->Mode);

	if (cifs_open_data_reparse(data) &&
	    cifs_reparse_point_to_fattr(cifs_sb, fattr, data))
		goto out_reparse;

	fattr->cf_mode &= ~S_IFMT;
	if (fattr->cf_cifsattrs & ATTR_DIRECTORY) {
		fattr->cf_mode |= S_IFDIR;
		fattr->cf_dtype = DT_DIR;
	} else { /* file */
		fattr->cf_mode |= S_IFREG;
		fattr->cf_dtype = DT_REG;
	}

out_reparse:
	if (S_ISLNK(fattr->cf_mode)) {
		if (likely(data->symlink_target))
			fattr->cf_eof = strnlen(data->symlink_target, PATH_MAX);
		fattr->cf_symlink_target = data->symlink_target;
		data->symlink_target = NULL;
	}
	sid_to_id(cifs_sb, &data->posix_owner, fattr, SIDOWNER);
	sid_to_id(cifs_sb, &data->posix_group, fattr, SIDGROUP);

	cifs_dbg(FYI, "POSIX query info: mode 0x%x uniqueid 0x%llx nlink %d\n",
		fattr->cf_mode, fattr->cf_uniqueid, fattr->cf_nlink);
}

static inline dev_t nfs_mkdev(struct reparse_posix_data *buf)
{
	u64 v = le64_to_cpu(*(__le64 *)buf->DataBuffer);

	return MKDEV(v >> 32, v & 0xffffffff);
}

bool cifs_reparse_point_to_fattr(struct cifs_sb_info *cifs_sb,
				 struct cifs_fattr *fattr,
				 struct cifs_open_info_data *data)
{
	struct reparse_posix_data *buf = data->reparse.posix;
	u32 tag = data->reparse.tag;

	if (tag == IO_REPARSE_TAG_NFS && buf) {
		switch (le64_to_cpu(buf->InodeType)) {
		case NFS_SPECFILE_CHR:
<<<<<<< HEAD
			fattr->cf_mode |= S_IFCHR | cifs_sb->ctx->file_mode;
=======
			fattr->cf_mode |= S_IFCHR;
>>>>>>> 87a58d91
			fattr->cf_dtype = DT_CHR;
			fattr->cf_rdev = nfs_mkdev(buf);
			break;
		case NFS_SPECFILE_BLK:
<<<<<<< HEAD
			fattr->cf_mode |= S_IFBLK | cifs_sb->ctx->file_mode;
=======
			fattr->cf_mode |= S_IFBLK;
>>>>>>> 87a58d91
			fattr->cf_dtype = DT_BLK;
			fattr->cf_rdev = nfs_mkdev(buf);
			break;
		case NFS_SPECFILE_FIFO:
<<<<<<< HEAD
			fattr->cf_mode |= S_IFIFO | cifs_sb->ctx->file_mode;
			fattr->cf_dtype = DT_FIFO;
			break;
		case NFS_SPECFILE_SOCK:
			fattr->cf_mode |= S_IFSOCK | cifs_sb->ctx->file_mode;
			fattr->cf_dtype = DT_SOCK;
			break;
		case NFS_SPECFILE_LNK:
			fattr->cf_mode = S_IFLNK | cifs_sb->ctx->file_mode;
=======
			fattr->cf_mode |= S_IFIFO;
			fattr->cf_dtype = DT_FIFO;
			break;
		case NFS_SPECFILE_SOCK:
			fattr->cf_mode |= S_IFSOCK;
			fattr->cf_dtype = DT_SOCK;
			break;
		case NFS_SPECFILE_LNK:
			fattr->cf_mode |= S_IFLNK;
>>>>>>> 87a58d91
			fattr->cf_dtype = DT_LNK;
			break;
		default:
			WARN_ON_ONCE(1);
			return false;
		}
		return true;
	}

	switch (tag) {
	case IO_REPARSE_TAG_LX_SYMLINK:
		fattr->cf_mode |= S_IFLNK;
		fattr->cf_dtype = DT_LNK;
		break;
	case IO_REPARSE_TAG_LX_FIFO:
		fattr->cf_mode |= S_IFIFO;
		fattr->cf_dtype = DT_FIFO;
		break;
	case IO_REPARSE_TAG_AF_UNIX:
		fattr->cf_mode |= S_IFSOCK;
		fattr->cf_dtype = DT_SOCK;
		break;
	case IO_REPARSE_TAG_LX_CHR:
		fattr->cf_mode |= S_IFCHR;
		fattr->cf_dtype = DT_CHR;
		break;
	case IO_REPARSE_TAG_LX_BLK:
		fattr->cf_mode |= S_IFBLK;
		fattr->cf_dtype = DT_BLK;
		break;
	case 0: /* SMB1 symlink */
	case IO_REPARSE_TAG_SYMLINK:
	case IO_REPARSE_TAG_NFS:
		fattr->cf_mode |= S_IFLNK;
		fattr->cf_dtype = DT_LNK;
		break;
	default:
		return false;
	}
	return true;
}

static void cifs_open_info_to_fattr(struct cifs_fattr *fattr,
				    struct cifs_open_info_data *data,
				    struct super_block *sb)
{
	struct smb2_file_all_info *info = &data->fi;
	struct cifs_sb_info *cifs_sb = CIFS_SB(sb);
	struct cifs_tcon *tcon = cifs_sb_master_tcon(cifs_sb);

	memset(fattr, 0, sizeof(*fattr));
	fattr->cf_cifsattrs = le32_to_cpu(info->Attributes);
	if (info->DeletePending)
		fattr->cf_flags |= CIFS_FATTR_DELETE_PENDING;

	if (info->LastAccessTime)
		fattr->cf_atime = cifs_NTtimeToUnix(info->LastAccessTime);
	else
		ktime_get_coarse_real_ts64(&fattr->cf_atime);

	fattr->cf_ctime = cifs_NTtimeToUnix(info->ChangeTime);
	fattr->cf_mtime = cifs_NTtimeToUnix(info->LastWriteTime);

	if (data->adjust_tz) {
		fattr->cf_ctime.tv_sec += tcon->ses->server->timeAdj;
		fattr->cf_mtime.tv_sec += tcon->ses->server->timeAdj;
	}

	fattr->cf_eof = le64_to_cpu(info->EndOfFile);
	fattr->cf_bytes = le64_to_cpu(info->AllocationSize);
	fattr->cf_createtime = le64_to_cpu(info->CreationTime);
	fattr->cf_nlink = le32_to_cpu(info->NumberOfLinks);

	fattr->cf_mode = cifs_sb->ctx->file_mode;
	if (cifs_open_data_reparse(data) &&
	    cifs_reparse_point_to_fattr(cifs_sb, fattr, data))
		goto out_reparse;

	if (fattr->cf_cifsattrs & ATTR_DIRECTORY) {
		fattr->cf_mode = S_IFDIR | cifs_sb->ctx->dir_mode;
		fattr->cf_dtype = DT_DIR;
		/*
		 * Server can return wrong NumberOfLinks value for directories
		 * when Unix extensions are disabled - fake it.
		 */
		if (!tcon->unix_ext)
			fattr->cf_flags |= CIFS_FATTR_UNKNOWN_NLINK;
	} else {
		fattr->cf_mode = S_IFREG | cifs_sb->ctx->file_mode;
		fattr->cf_dtype = DT_REG;

		/* clear write bits if ATTR_READONLY is set */
		if (fattr->cf_cifsattrs & ATTR_READONLY)
			fattr->cf_mode &= ~(S_IWUGO);

		/*
		 * Don't accept zero nlink from non-unix servers unless
		 * delete is pending.  Instead mark it as unknown.
		 */
		if ((fattr->cf_nlink < 1) && !tcon->unix_ext &&
		    !info->DeletePending) {
			cifs_dbg(VFS, "bogus file nlink value %u\n",
				 fattr->cf_nlink);
			fattr->cf_flags |= CIFS_FATTR_UNKNOWN_NLINK;
		}
	}

out_reparse:
	if (S_ISLNK(fattr->cf_mode)) {
		if (likely(data->symlink_target))
			fattr->cf_eof = strnlen(data->symlink_target, PATH_MAX);
		fattr->cf_symlink_target = data->symlink_target;
		data->symlink_target = NULL;
	}

	fattr->cf_uid = cifs_sb->ctx->linux_uid;
	fattr->cf_gid = cifs_sb->ctx->linux_gid;
}

static int
cifs_get_file_info(struct file *filp)
{
	int rc;
	unsigned int xid;
	struct cifs_open_info_data data = {};
	struct cifs_fattr fattr;
	struct inode *inode = file_inode(filp);
	struct cifsFileInfo *cfile = filp->private_data;
	struct cifs_tcon *tcon = tlink_tcon(cfile->tlink);
	struct TCP_Server_Info *server = tcon->ses->server;

	if (!server->ops->query_file_info)
		return -ENOSYS;

	xid = get_xid();
	rc = server->ops->query_file_info(xid, tcon, cfile, &data);
	switch (rc) {
	case 0:
		/* TODO: add support to query reparse tag */
		data.adjust_tz = false;
		if (data.symlink_target) {
			data.symlink = true;
			data.reparse.tag = IO_REPARSE_TAG_SYMLINK;
		}
		cifs_open_info_to_fattr(&fattr, &data, inode->i_sb);
		break;
	case -EREMOTE:
		cifs_create_junction_fattr(&fattr, inode->i_sb);
		rc = 0;
		break;
	case -EOPNOTSUPP:
	case -EINVAL:
		/*
		 * FIXME: legacy server -- fall back to path-based call?
		 * for now, just skip revalidating and mark inode for
		 * immediate reval.
		 */
		rc = 0;
		CIFS_I(inode)->time = 0;
		goto cgfi_exit;
	default:
		goto cgfi_exit;
	}

	/*
	 * don't bother with SFU junk here -- just mark inode as needing
	 * revalidation.
	 */
	fattr.cf_uniqueid = CIFS_I(inode)->uniqueid;
	fattr.cf_flags |= CIFS_FATTR_NEED_REVAL;
	/* if filetype is different, return error */
	rc = cifs_fattr_to_inode(inode, &fattr);
cgfi_exit:
	cifs_free_open_info(&data);
	free_xid(xid);
	return rc;
}

/* Simple function to return a 64 bit hash of string.  Rarely called */
static __u64 simple_hashstr(const char *str)
{
	const __u64 hash_mult =  1125899906842597ULL; /* a big enough prime */
	__u64 hash = 0;

	while (*str)
		hash = (hash + (__u64) *str++) * hash_mult;

	return hash;
}

#ifdef CONFIG_CIFS_ALLOW_INSECURE_LEGACY
/**
 * cifs_backup_query_path_info - SMB1 fallback code to get ino
 *
 * Fallback code to get file metadata when we don't have access to
 * full_path (EACCES) and have backup creds.
 *
 * @xid:	transaction id used to identify original request in logs
 * @tcon:	information about the server share we have mounted
 * @sb:	the superblock stores info such as disk space available
 * @full_path:	name of the file we are getting the metadata for
 * @resp_buf:	will be set to cifs resp buf and needs to be freed with
 * 		cifs_buf_release() when done with @data
 * @data:	will be set to search info result buffer
 */
static int
cifs_backup_query_path_info(int xid,
			    struct cifs_tcon *tcon,
			    struct super_block *sb,
			    const char *full_path,
			    void **resp_buf,
			    FILE_ALL_INFO **data)
{
	struct cifs_sb_info *cifs_sb = CIFS_SB(sb);
	struct cifs_search_info info = {0};
	u16 flags;
	int rc;

	*resp_buf = NULL;
	info.endOfSearch = false;
	if (tcon->unix_ext)
		info.info_level = SMB_FIND_FILE_UNIX;
	else if ((tcon->ses->capabilities &
		  tcon->ses->server->vals->cap_nt_find) == 0)
		info.info_level = SMB_FIND_FILE_INFO_STANDARD;
	else if (cifs_sb->mnt_cifs_flags & CIFS_MOUNT_SERVER_INUM)
		info.info_level = SMB_FIND_FILE_ID_FULL_DIR_INFO;
	else /* no srvino useful for fallback to some netapp */
		info.info_level = SMB_FIND_FILE_DIRECTORY_INFO;

	flags = CIFS_SEARCH_CLOSE_ALWAYS |
		CIFS_SEARCH_CLOSE_AT_END |
		CIFS_SEARCH_BACKUP_SEARCH;

	rc = CIFSFindFirst(xid, tcon, full_path,
			   cifs_sb, NULL, flags, &info, false);
	if (rc)
		return rc;

	*resp_buf = (void *)info.ntwrk_buf_start;
	*data = (FILE_ALL_INFO *)info.srch_entries_start;
	return 0;
}
#endif /* CONFIG_CIFS_ALLOW_INSECURE_LEGACY */

static void cifs_set_fattr_ino(int xid, struct cifs_tcon *tcon, struct super_block *sb,
			       struct inode **inode, const char *full_path,
			       struct cifs_open_info_data *data, struct cifs_fattr *fattr)
{
	struct cifs_sb_info *cifs_sb = CIFS_SB(sb);
	struct TCP_Server_Info *server = tcon->ses->server;
	int rc;

	if (!(cifs_sb->mnt_cifs_flags & CIFS_MOUNT_SERVER_INUM)) {
		if (*inode)
			fattr->cf_uniqueid = CIFS_I(*inode)->uniqueid;
		else
			fattr->cf_uniqueid = iunique(sb, ROOT_I);
		return;
	}

	/*
	 * If we have an inode pass a NULL tcon to ensure we don't
	 * make a round trip to the server. This only works for SMB2+.
	 */
	rc = server->ops->get_srv_inum(xid, *inode ? NULL : tcon, cifs_sb, full_path,
				       &fattr->cf_uniqueid, data);
	if (rc) {
		/*
		 * If that fails reuse existing ino or generate one
		 * and disable server ones
		 */
		if (*inode)
			fattr->cf_uniqueid = CIFS_I(*inode)->uniqueid;
		else {
			fattr->cf_uniqueid = iunique(sb, ROOT_I);
			cifs_autodisable_serverino(cifs_sb);
		}
		return;
	}

	/* If no errors, check for zero root inode (invalid) */
	if (fattr->cf_uniqueid == 0 && strlen(full_path) == 0) {
		cifs_dbg(FYI, "Invalid (0) inodenum\n");
		if (*inode) {
			/* reuse */
			fattr->cf_uniqueid = CIFS_I(*inode)->uniqueid;
		} else {
			/* make an ino by hashing the UNC */
			fattr->cf_flags |= CIFS_FATTR_FAKE_ROOT_INO;
			fattr->cf_uniqueid = simple_hashstr(tcon->tree_name);
		}
	}
}

static inline bool is_inode_cache_good(struct inode *ino)
{
	return ino && CIFS_CACHE_READ(CIFS_I(ino)) && CIFS_I(ino)->time != 0;
}

static int reparse_info_to_fattr(struct cifs_open_info_data *data,
				 struct super_block *sb,
				 const unsigned int xid,
				 struct cifs_tcon *tcon,
				 const char *full_path,
				 struct cifs_fattr *fattr)
{
	struct TCP_Server_Info *server = tcon->ses->server;
	struct cifs_sb_info *cifs_sb = CIFS_SB(sb);
	struct kvec rsp_iov, *iov = NULL;
	int rsp_buftype = CIFS_NO_BUFFER;
	u32 tag = data->reparse.tag;
	int rc = 0;

	if (!tag && server->ops->query_reparse_point) {
		rc = server->ops->query_reparse_point(xid, tcon, cifs_sb,
						      full_path, &tag,
						      &rsp_iov, &rsp_buftype);
		if (!rc)
			iov = &rsp_iov;
	} else if (data->reparse.io.buftype != CIFS_NO_BUFFER &&
		   data->reparse.io.iov.iov_base) {
		iov = &data->reparse.io.iov;
	}

	rc = -EOPNOTSUPP;
	switch ((data->reparse.tag = tag)) {
	case 0: /* SMB1 symlink */
		if (server->ops->query_symlink) {
			rc = server->ops->query_symlink(xid, tcon,
							cifs_sb, full_path,
							&data->symlink_target);
		}
		break;
	case IO_REPARSE_TAG_MOUNT_POINT:
		cifs_create_junction_fattr(fattr, sb);
		rc = 0;
		goto out;
	default:
<<<<<<< HEAD
		if (data->symlink_target) {
			rc = 0;
		} else if (server->ops->parse_reparse_point) {
=======
		/* Check for cached reparse point data */
		if (data->symlink_target || data->reparse.buf) {
			rc = 0;
		} else if (iov && server->ops->parse_reparse_point) {
>>>>>>> 87a58d91
			rc = server->ops->parse_reparse_point(cifs_sb,
							      iov, data);
		}
		break;
	}

	if (tcon->posix_extensions)
		smb311_posix_info_to_fattr(fattr, data, sb);
	else
		cifs_open_info_to_fattr(fattr, data, sb);
out:
	fattr->cf_cifstag = data->reparse.tag;
	free_rsp_buf(rsp_buftype, rsp_iov.iov_base);
	return rc;
}

static int cifs_get_fattr(struct cifs_open_info_data *data,
			  struct super_block *sb, int xid,
			  const struct cifs_fid *fid,
			  struct cifs_fattr *fattr,
			  struct inode **inode,
			  const char *full_path)
{
	struct cifs_open_info_data tmp_data = {};
	struct cifs_tcon *tcon;
	struct TCP_Server_Info *server;
	struct tcon_link *tlink;
	struct cifs_sb_info *cifs_sb = CIFS_SB(sb);
	void *smb1_backup_rsp_buf = NULL;
	int rc = 0;
	int tmprc = 0;

	tlink = cifs_sb_tlink(cifs_sb);
	if (IS_ERR(tlink))
		return PTR_ERR(tlink);
	tcon = tlink_tcon(tlink);
	server = tcon->ses->server;

	/*
	 * 1. Fetch file metadata if not provided (data)
	 */

	if (!data) {
		rc = server->ops->query_path_info(xid, tcon, cifs_sb,
						  full_path, &tmp_data);
		data = &tmp_data;
	}

	/*
	 * 2. Convert it to internal cifs metadata (fattr)
	 */

	switch (rc) {
	case 0:
		/*
		 * If the file is a reparse point, it is more complicated
		 * since we have to check if its reparse tag matches a known
		 * special file type e.g. symlink or fifo or char etc.
		 */
		if (cifs_open_data_reparse(data)) {
			rc = reparse_info_to_fattr(data, sb, xid, tcon,
						   full_path, fattr);
		} else {
			cifs_open_info_to_fattr(fattr, data, sb);
		}
		break;
	case -EREMOTE:
		/* DFS link, no metadata available on this server */
		cifs_create_junction_fattr(fattr, sb);
		rc = 0;
		break;
	case -EACCES:
#ifdef CONFIG_CIFS_ALLOW_INSECURE_LEGACY
		/*
		 * perm errors, try again with backup flags if possible
		 *
		 * For SMB2 and later the backup intent flag
		 * is already sent if needed on open and there
		 * is no path based FindFirst operation to use
		 * to retry with
		 */
		if (backup_cred(cifs_sb) && is_smb1_server(server)) {
			/* for easier reading */
			FILE_ALL_INFO *fi;
			FILE_DIRECTORY_INFO *fdi;
			SEARCH_ID_FULL_DIR_INFO *si;

			rc = cifs_backup_query_path_info(xid, tcon, sb,
							 full_path,
							 &smb1_backup_rsp_buf,
							 &fi);
			if (rc)
				goto out;

			move_cifs_info_to_smb2(&data->fi, fi);
			fdi = (FILE_DIRECTORY_INFO *)fi;
			si = (SEARCH_ID_FULL_DIR_INFO *)fi;

			cifs_dir_info_to_fattr(fattr, fdi, cifs_sb);
			fattr->cf_uniqueid = le64_to_cpu(si->UniqueId);
			/* uniqueid set, skip get inum step */
			goto handle_mnt_opt;
		} else {
			/* nothing we can do, bail out */
			goto out;
		}
#else
		goto out;
#endif /* CONFIG_CIFS_ALLOW_INSECURE_LEGACY */
		break;
	default:
		cifs_dbg(FYI, "%s: unhandled err rc %d\n", __func__, rc);
		goto out;
	}

	/*
	 * 3. Get or update inode number (fattr->cf_uniqueid)
	 */

	cifs_set_fattr_ino(xid, tcon, sb, inode, full_path, data, fattr);

	/*
	 * 4. Tweak fattr based on mount options
	 */
#ifdef CONFIG_CIFS_ALLOW_INSECURE_LEGACY
handle_mnt_opt:
#endif /* CONFIG_CIFS_ALLOW_INSECURE_LEGACY */
	/* query for SFU type info if supported and needed */
	if ((fattr->cf_cifsattrs & ATTR_SYSTEM) &&
	    (cifs_sb->mnt_cifs_flags & CIFS_MOUNT_UNX_EMUL)) {
		tmprc = cifs_sfu_type(fattr, full_path, cifs_sb, xid);
		if (tmprc)
			cifs_dbg(FYI, "cifs_sfu_type failed: %d\n", tmprc);
	}

	/* fill in 0777 bits from ACL */
	if (cifs_sb->mnt_cifs_flags & CIFS_MOUNT_MODE_FROM_SID) {
		rc = cifs_acl_to_fattr(cifs_sb, fattr, *inode,
				       true, full_path, fid);
		if (rc == -EREMOTE)
			rc = 0;
		if (rc) {
			cifs_dbg(FYI, "%s: Get mode from SID failed. rc=%d\n",
				 __func__, rc);
			goto out;
		}
	} else if (cifs_sb->mnt_cifs_flags & CIFS_MOUNT_CIFS_ACL) {
		rc = cifs_acl_to_fattr(cifs_sb, fattr, *inode,
				       false, full_path, fid);
		if (rc == -EREMOTE)
			rc = 0;
		if (rc) {
			cifs_dbg(FYI, "%s: Getting ACL failed with error: %d\n",
				 __func__, rc);
			goto out;
		}
	}

	/* fill in remaining high mode bits e.g. SUID, VTX */
	if (cifs_sb->mnt_cifs_flags & CIFS_MOUNT_UNX_EMUL)
		cifs_sfu_mode(fattr, full_path, cifs_sb, xid);

	/* check for Minshall+French symlinks */
	if (cifs_sb->mnt_cifs_flags & CIFS_MOUNT_MF_SYMLINKS) {
		tmprc = check_mf_symlink(xid, tcon, cifs_sb, fattr, full_path);
		cifs_dbg(FYI, "check_mf_symlink: %d\n", tmprc);
	}

out:
	cifs_buf_release(smb1_backup_rsp_buf);
	cifs_put_tlink(tlink);
	cifs_free_open_info(&tmp_data);
	return rc;
}

int cifs_get_inode_info(struct inode **inode,
			const char *full_path,
			struct cifs_open_info_data *data,
			struct super_block *sb, int xid,
			const struct cifs_fid *fid)
{
	struct cifs_fattr fattr = {};
	int rc;

	if (is_inode_cache_good(*inode)) {
		cifs_dbg(FYI, "No need to revalidate cached inode sizes\n");
		return 0;
	}

	rc = cifs_get_fattr(data, sb, xid, fid, &fattr, inode, full_path);
	if (rc)
		goto out;

	rc = update_inode_info(sb, &fattr, inode);
out:
	kfree(fattr.cf_symlink_target);
	return rc;
}

static int smb311_posix_get_fattr(struct cifs_open_info_data *data,
				  struct cifs_fattr *fattr,
				  const char *full_path,
				  struct super_block *sb,
				  const unsigned int xid)
{
	struct cifs_open_info_data tmp_data = {};
	struct TCP_Server_Info *server;
	struct cifs_sb_info *cifs_sb = CIFS_SB(sb);
	struct cifs_tcon *tcon;
	struct tcon_link *tlink;
	int tmprc;
	int rc = 0;

	tlink = cifs_sb_tlink(cifs_sb);
	if (IS_ERR(tlink))
		return PTR_ERR(tlink);
	tcon = tlink_tcon(tlink);
	server = tcon->ses->server;

	/*
	 * 1. Fetch file metadata if not provided (data)
	 */
	if (!data) {
		rc = server->ops->query_path_info(xid, tcon, cifs_sb,
						  full_path, &tmp_data);
		data = &tmp_data;
	}

	/*
	 * 2. Convert it to internal cifs metadata (fattr)
	 */

	switch (rc) {
	case 0:
		if (cifs_open_data_reparse(data)) {
			rc = reparse_info_to_fattr(data, sb, xid, tcon,
						   full_path, fattr);
		} else {
			smb311_posix_info_to_fattr(fattr, data, sb);
		}
		break;
	case -EREMOTE:
		/* DFS link, no metadata available on this server */
		cifs_create_junction_fattr(fattr, sb);
		rc = 0;
		break;
	case -EACCES:
		/*
		 * For SMB2 and later the backup intent flag
		 * is already sent if needed on open and there
		 * is no path based FindFirst operation to use
		 * to retry with so nothing we can do, bail out
		 */
		goto out;
	default:
		cifs_dbg(FYI, "%s: unhandled err rc %d\n", __func__, rc);
		goto out;
	}

	/*
	 * 3. Tweak fattr based on mount options
	 */
	/* check for Minshall+French symlinks */
	if (cifs_sb->mnt_cifs_flags & CIFS_MOUNT_MF_SYMLINKS) {
		tmprc = check_mf_symlink(xid, tcon, cifs_sb, fattr, full_path);
		cifs_dbg(FYI, "check_mf_symlink: %d\n", tmprc);
	}

out:
	cifs_put_tlink(tlink);
	cifs_free_open_info(data);
	return rc;
}

int smb311_posix_get_inode_info(struct inode **inode,
				const char *full_path,
				struct cifs_open_info_data *data,
				struct super_block *sb,
				const unsigned int xid)
{
	struct cifs_fattr fattr = {};
	int rc;

	if (is_inode_cache_good(*inode)) {
		cifs_dbg(FYI, "No need to revalidate cached inode sizes\n");
		return 0;
	}

	rc = smb311_posix_get_fattr(data, &fattr, full_path, sb, xid);
	if (rc)
		goto out;

	rc = update_inode_info(sb, &fattr, inode);
out:
	kfree(fattr.cf_symlink_target);
	return rc;
}

static const struct inode_operations cifs_ipc_inode_ops = {
	.lookup = cifs_lookup,
};

static int
cifs_find_inode(struct inode *inode, void *opaque)
{
	struct cifs_fattr *fattr = opaque;

	/* don't match inode with different uniqueid */
	if (CIFS_I(inode)->uniqueid != fattr->cf_uniqueid)
		return 0;

	/* use createtime like an i_generation field */
	if (CIFS_I(inode)->createtime != fattr->cf_createtime)
		return 0;

	/* don't match inode of different type */
	if (inode_wrong_type(inode, fattr->cf_mode))
		return 0;

	/* if it's not a directory or has no dentries, then flag it */
	if (S_ISDIR(inode->i_mode) && !hlist_empty(&inode->i_dentry))
		fattr->cf_flags |= CIFS_FATTR_INO_COLLISION;

	return 1;
}

static int
cifs_init_inode(struct inode *inode, void *opaque)
{
	struct cifs_fattr *fattr = opaque;

	CIFS_I(inode)->uniqueid = fattr->cf_uniqueid;
	CIFS_I(inode)->createtime = fattr->cf_createtime;
	return 0;
}

/*
 * walk dentry list for an inode and report whether it has aliases that
 * are hashed. We use this to determine if a directory inode can actually
 * be used.
 */
static bool
inode_has_hashed_dentries(struct inode *inode)
{
	struct dentry *dentry;

	spin_lock(&inode->i_lock);
	hlist_for_each_entry(dentry, &inode->i_dentry, d_u.d_alias) {
		if (!d_unhashed(dentry) || IS_ROOT(dentry)) {
			spin_unlock(&inode->i_lock);
			return true;
		}
	}
	spin_unlock(&inode->i_lock);
	return false;
}

/* Given fattrs, get a corresponding inode */
struct inode *
cifs_iget(struct super_block *sb, struct cifs_fattr *fattr)
{
	unsigned long hash;
	struct inode *inode;

retry_iget5_locked:
	cifs_dbg(FYI, "looking for uniqueid=%llu\n", fattr->cf_uniqueid);

	/* hash down to 32-bits on 32-bit arch */
	hash = cifs_uniqueid_to_ino_t(fattr->cf_uniqueid);

	inode = iget5_locked(sb, hash, cifs_find_inode, cifs_init_inode, fattr);
	if (inode) {
		/* was there a potentially problematic inode collision? */
		if (fattr->cf_flags & CIFS_FATTR_INO_COLLISION) {
			fattr->cf_flags &= ~CIFS_FATTR_INO_COLLISION;

			if (inode_has_hashed_dentries(inode)) {
				cifs_autodisable_serverino(CIFS_SB(sb));
				iput(inode);
				fattr->cf_uniqueid = iunique(sb, ROOT_I);
				goto retry_iget5_locked;
			}
		}

		/* can't fail - see cifs_find_inode() */
		cifs_fattr_to_inode(inode, fattr);
		if (sb->s_flags & SB_NOATIME)
			inode->i_flags |= S_NOATIME | S_NOCMTIME;
		if (inode->i_state & I_NEW) {
			inode->i_ino = hash;
			cifs_fscache_get_inode_cookie(inode);
			unlock_new_inode(inode);
		}
	}

	return inode;
}

/* gets root inode */
struct inode *cifs_root_iget(struct super_block *sb)
{
	struct cifs_sb_info *cifs_sb = CIFS_SB(sb);
	struct cifs_fattr fattr = {};
	struct cifs_tcon *tcon = cifs_sb_master_tcon(cifs_sb);
	struct inode *inode = NULL;
	unsigned int xid;
	char *path = NULL;
	int len;
	int rc;

	if ((cifs_sb->mnt_cifs_flags & CIFS_MOUNT_USE_PREFIX_PATH)
	    && cifs_sb->prepath) {
		len = strlen(cifs_sb->prepath);
		path = kzalloc(len + 2 /* leading sep + null */, GFP_KERNEL);
		if (path == NULL)
			return ERR_PTR(-ENOMEM);
		path[0] = '/';
		memcpy(path+1, cifs_sb->prepath, len);
	} else {
		path = kstrdup("", GFP_KERNEL);
		if (path == NULL)
			return ERR_PTR(-ENOMEM);
	}

	xid = get_xid();
	if (tcon->unix_ext) {
		rc = cifs_get_unix_fattr(path, sb, &fattr, &inode, xid);
		/* some servers mistakenly claim POSIX support */
		if (rc != -EOPNOTSUPP)
			goto iget_root;
		cifs_dbg(VFS, "server does not support POSIX extensions\n");
		tcon->unix_ext = false;
	}

	convert_delimiter(path, CIFS_DIR_SEP(cifs_sb));
	if (tcon->posix_extensions)
		rc = smb311_posix_get_fattr(NULL, &fattr, path, sb, xid);
	else
		rc = cifs_get_fattr(NULL, sb, xid, NULL, &fattr, &inode, path);

iget_root:
	if (!rc) {
		if (fattr.cf_flags & CIFS_FATTR_JUNCTION) {
			fattr.cf_flags &= ~CIFS_FATTR_JUNCTION;
			cifs_autodisable_serverino(cifs_sb);
		}
		inode = cifs_iget(sb, &fattr);
	}

	if (!inode) {
		inode = ERR_PTR(rc);
		goto out;
	}

	if (rc && tcon->pipe) {
		cifs_dbg(FYI, "ipc connection - fake read inode\n");
		spin_lock(&inode->i_lock);
		inode->i_mode |= S_IFDIR;
		set_nlink(inode, 2);
		inode->i_op = &cifs_ipc_inode_ops;
		inode->i_fop = &simple_dir_operations;
		inode->i_uid = cifs_sb->ctx->linux_uid;
		inode->i_gid = cifs_sb->ctx->linux_gid;
		spin_unlock(&inode->i_lock);
	} else if (rc) {
		iget_failed(inode);
		inode = ERR_PTR(rc);
	}

out:
	kfree(path);
	free_xid(xid);
	kfree(fattr.cf_symlink_target);
	return inode;
}

int
cifs_set_file_info(struct inode *inode, struct iattr *attrs, unsigned int xid,
		   const char *full_path, __u32 dosattr)
{
	bool set_time = false;
	struct cifs_sb_info *cifs_sb = CIFS_SB(inode->i_sb);
	struct TCP_Server_Info *server;
	FILE_BASIC_INFO	info_buf;

	if (attrs == NULL)
		return -EINVAL;

	server = cifs_sb_master_tcon(cifs_sb)->ses->server;
	if (!server->ops->set_file_info)
		return -ENOSYS;

	info_buf.Pad = 0;

	if (attrs->ia_valid & ATTR_ATIME) {
		set_time = true;
		info_buf.LastAccessTime =
			cpu_to_le64(cifs_UnixTimeToNT(attrs->ia_atime));
	} else
		info_buf.LastAccessTime = 0;

	if (attrs->ia_valid & ATTR_MTIME) {
		set_time = true;
		info_buf.LastWriteTime =
		    cpu_to_le64(cifs_UnixTimeToNT(attrs->ia_mtime));
	} else
		info_buf.LastWriteTime = 0;

	/*
	 * Samba throws this field away, but windows may actually use it.
	 * Do not set ctime unless other time stamps are changed explicitly
	 * (i.e. by utimes()) since we would then have a mix of client and
	 * server times.
	 */
	if (set_time && (attrs->ia_valid & ATTR_CTIME)) {
		cifs_dbg(FYI, "CIFS - CTIME changed\n");
		info_buf.ChangeTime =
		    cpu_to_le64(cifs_UnixTimeToNT(attrs->ia_ctime));
	} else
		info_buf.ChangeTime = 0;

	info_buf.CreationTime = 0;	/* don't change */
	info_buf.Attributes = cpu_to_le32(dosattr);

	return server->ops->set_file_info(inode, full_path, &info_buf, xid);
}

#ifdef CONFIG_CIFS_ALLOW_INSECURE_LEGACY
/*
 * Open the given file (if it isn't already), set the DELETE_ON_CLOSE bit
 * and rename it to a random name that hopefully won't conflict with
 * anything else.
 */
int
cifs_rename_pending_delete(const char *full_path, struct dentry *dentry,
			   const unsigned int xid)
{
	int oplock = 0;
	int rc;
	struct cifs_fid fid;
	struct cifs_open_parms oparms;
	struct inode *inode = d_inode(dentry);
	struct cifsInodeInfo *cifsInode = CIFS_I(inode);
	struct cifs_sb_info *cifs_sb = CIFS_SB(inode->i_sb);
	struct tcon_link *tlink;
	struct cifs_tcon *tcon;
	__u32 dosattr, origattr;
	FILE_BASIC_INFO *info_buf = NULL;

	tlink = cifs_sb_tlink(cifs_sb);
	if (IS_ERR(tlink))
		return PTR_ERR(tlink);
	tcon = tlink_tcon(tlink);

	/*
	 * We cannot rename the file if the server doesn't support
	 * CAP_INFOLEVEL_PASSTHRU
	 */
	if (!(tcon->ses->capabilities & CAP_INFOLEVEL_PASSTHRU)) {
		rc = -EBUSY;
		goto out;
	}

	oparms = (struct cifs_open_parms) {
		.tcon = tcon,
		.cifs_sb = cifs_sb,
		.desired_access = DELETE | FILE_WRITE_ATTRIBUTES,
		.create_options = cifs_create_options(cifs_sb, CREATE_NOT_DIR),
		.disposition = FILE_OPEN,
		.path = full_path,
		.fid = &fid,
	};

	rc = CIFS_open(xid, &oparms, &oplock, NULL);
	if (rc != 0)
		goto out;

	origattr = cifsInode->cifsAttrs;
	if (origattr == 0)
		origattr |= ATTR_NORMAL;

	dosattr = origattr & ~ATTR_READONLY;
	if (dosattr == 0)
		dosattr |= ATTR_NORMAL;
	dosattr |= ATTR_HIDDEN;

	/* set ATTR_HIDDEN and clear ATTR_READONLY, but only if needed */
	if (dosattr != origattr) {
		info_buf = kzalloc(sizeof(*info_buf), GFP_KERNEL);
		if (info_buf == NULL) {
			rc = -ENOMEM;
			goto out_close;
		}
		info_buf->Attributes = cpu_to_le32(dosattr);
		rc = CIFSSMBSetFileInfo(xid, tcon, info_buf, fid.netfid,
					current->tgid);
		/* although we would like to mark the file hidden
 		   if that fails we will still try to rename it */
		if (!rc)
			cifsInode->cifsAttrs = dosattr;
		else
			dosattr = origattr; /* since not able to change them */
	}

	/* rename the file */
	rc = CIFSSMBRenameOpenFile(xid, tcon, fid.netfid, NULL,
				   cifs_sb->local_nls,
				   cifs_remap(cifs_sb));
	if (rc != 0) {
		rc = -EBUSY;
		goto undo_setattr;
	}

	/* try to set DELETE_ON_CLOSE */
	if (!test_bit(CIFS_INO_DELETE_PENDING, &cifsInode->flags)) {
		rc = CIFSSMBSetFileDisposition(xid, tcon, true, fid.netfid,
					       current->tgid);
		/*
		 * some samba versions return -ENOENT when we try to set the
		 * file disposition here. Likely a samba bug, but work around
		 * it for now. This means that some cifsXXX files may hang
		 * around after they shouldn't.
		 *
		 * BB: remove this hack after more servers have the fix
		 */
		if (rc == -ENOENT)
			rc = 0;
		else if (rc != 0) {
			rc = -EBUSY;
			goto undo_rename;
		}
		set_bit(CIFS_INO_DELETE_PENDING, &cifsInode->flags);
	}

out_close:
	CIFSSMBClose(xid, tcon, fid.netfid);
out:
	kfree(info_buf);
	cifs_put_tlink(tlink);
	return rc;

	/*
	 * reset everything back to the original state. Don't bother
	 * dealing with errors here since we can't do anything about
	 * them anyway.
	 */
undo_rename:
	CIFSSMBRenameOpenFile(xid, tcon, fid.netfid, dentry->d_name.name,
				cifs_sb->local_nls, cifs_remap(cifs_sb));
undo_setattr:
	if (dosattr != origattr) {
		info_buf->Attributes = cpu_to_le32(origattr);
		if (!CIFSSMBSetFileInfo(xid, tcon, info_buf, fid.netfid,
					current->tgid))
			cifsInode->cifsAttrs = origattr;
	}

	goto out_close;
}
#endif /* CONFIG_CIFS_ALLOW_INSECURE_LEGACY */

/* copied from fs/nfs/dir.c with small changes */
static void
cifs_drop_nlink(struct inode *inode)
{
	spin_lock(&inode->i_lock);
	if (inode->i_nlink > 0)
		drop_nlink(inode);
	spin_unlock(&inode->i_lock);
}

/*
 * If d_inode(dentry) is null (usually meaning the cached dentry
 * is a negative dentry) then we would attempt a standard SMB delete, but
 * if that fails we can not attempt the fall back mechanisms on EACCES
 * but will return the EACCES to the caller. Note that the VFS does not call
 * unlink on negative dentries currently.
 */
int cifs_unlink(struct inode *dir, struct dentry *dentry)
{
	int rc = 0;
	unsigned int xid;
	const char *full_path;
	void *page;
	struct inode *inode = d_inode(dentry);
	struct cifsInodeInfo *cifs_inode;
	struct super_block *sb = dir->i_sb;
	struct cifs_sb_info *cifs_sb = CIFS_SB(sb);
	struct tcon_link *tlink;
	struct cifs_tcon *tcon;
	struct TCP_Server_Info *server;
	struct iattr *attrs = NULL;
	__u32 dosattr = 0, origattr = 0;

	cifs_dbg(FYI, "cifs_unlink, dir=0x%p, dentry=0x%p\n", dir, dentry);

	if (unlikely(cifs_forced_shutdown(cifs_sb)))
		return -EIO;

	tlink = cifs_sb_tlink(cifs_sb);
	if (IS_ERR(tlink))
		return PTR_ERR(tlink);
	tcon = tlink_tcon(tlink);
	server = tcon->ses->server;

	xid = get_xid();
	page = alloc_dentry_path();

	if (tcon->nodelete) {
		rc = -EACCES;
		goto unlink_out;
	}

	/* Unlink can be called from rename so we can not take the
	 * sb->s_vfs_rename_mutex here */
	full_path = build_path_from_dentry(dentry, page);
	if (IS_ERR(full_path)) {
		rc = PTR_ERR(full_path);
		goto unlink_out;
	}

	cifs_close_deferred_file_under_dentry(tcon, full_path);
#ifdef CONFIG_CIFS_ALLOW_INSECURE_LEGACY
	if (cap_unix(tcon->ses) && (CIFS_UNIX_POSIX_PATH_OPS_CAP &
				le64_to_cpu(tcon->fsUnixInfo.Capability))) {
		rc = CIFSPOSIXDelFile(xid, tcon, full_path,
			SMB_POSIX_UNLINK_FILE_TARGET, cifs_sb->local_nls,
			cifs_remap(cifs_sb));
		cifs_dbg(FYI, "posix del rc %d\n", rc);
		if ((rc == 0) || (rc == -ENOENT))
			goto psx_del_no_retry;
	}
#endif /* CONFIG_CIFS_ALLOW_INSECURE_LEGACY */

retry_std_delete:
	if (!server->ops->unlink) {
		rc = -ENOSYS;
		goto psx_del_no_retry;
	}

	rc = server->ops->unlink(xid, tcon, full_path, cifs_sb);

psx_del_no_retry:
	if (!rc) {
		if (inode)
			cifs_drop_nlink(inode);
	} else if (rc == -ENOENT) {
		d_drop(dentry);
	} else if (rc == -EBUSY) {
		if (server->ops->rename_pending_delete) {
			rc = server->ops->rename_pending_delete(full_path,
								dentry, xid);
			if (rc == 0)
				cifs_drop_nlink(inode);
		}
	} else if ((rc == -EACCES) && (dosattr == 0) && inode) {
		attrs = kzalloc(sizeof(*attrs), GFP_KERNEL);
		if (attrs == NULL) {
			rc = -ENOMEM;
			goto out_reval;
		}

		/* try to reset dos attributes */
		cifs_inode = CIFS_I(inode);
		origattr = cifs_inode->cifsAttrs;
		if (origattr == 0)
			origattr |= ATTR_NORMAL;
		dosattr = origattr & ~ATTR_READONLY;
		if (dosattr == 0)
			dosattr |= ATTR_NORMAL;
		dosattr |= ATTR_HIDDEN;

		rc = cifs_set_file_info(inode, attrs, xid, full_path, dosattr);
		if (rc != 0)
			goto out_reval;

		goto retry_std_delete;
	}

	/* undo the setattr if we errored out and it's needed */
	if (rc != 0 && dosattr != 0)
		cifs_set_file_info(inode, attrs, xid, full_path, origattr);

out_reval:
	if (inode) {
		cifs_inode = CIFS_I(inode);
		cifs_inode->time = 0;	/* will force revalidate to get info
					   when needed */
		inode_set_ctime_current(inode);
	}
	inode_set_mtime_to_ts(dir, inode_set_ctime_current(dir));
	cifs_inode = CIFS_I(dir);
	CIFS_I(dir)->time = 0;	/* force revalidate of dir as well */
unlink_out:
	free_dentry_path(page);
	kfree(attrs);
	free_xid(xid);
	cifs_put_tlink(tlink);
	return rc;
}

static int
cifs_mkdir_qinfo(struct inode *parent, struct dentry *dentry, umode_t mode,
		 const char *full_path, struct cifs_sb_info *cifs_sb,
		 struct cifs_tcon *tcon, const unsigned int xid)
{
	int rc = 0;
	struct inode *inode = NULL;

	if (tcon->posix_extensions) {
		rc = smb311_posix_get_inode_info(&inode, full_path,
						 NULL, parent->i_sb, xid);
#ifdef CONFIG_CIFS_ALLOW_INSECURE_LEGACY
	} else if (tcon->unix_ext) {
		rc = cifs_get_inode_info_unix(&inode, full_path, parent->i_sb,
					      xid);
#endif /* CONFIG_CIFS_ALLOW_INSECURE_LEGACY */
	} else {
		rc = cifs_get_inode_info(&inode, full_path, NULL, parent->i_sb,
					 xid, NULL);
	}

	if (rc)
		return rc;

	if (!S_ISDIR(inode->i_mode)) {
		/*
		 * mkdir succeeded, but another client has managed to remove the
		 * sucker and replace it with non-directory.  Return success,
		 * but don't leave the child in dcache.
		 */
		 iput(inode);
		 d_drop(dentry);
		 return 0;
	}
	/*
	 * setting nlink not necessary except in cases where we failed to get it
	 * from the server or was set bogus. Also, since this is a brand new
	 * inode, no need to grab the i_lock before setting the i_nlink.
	 */
	if (inode->i_nlink < 2)
		set_nlink(inode, 2);
	mode &= ~current_umask();
	/* must turn on setgid bit if parent dir has it */
	if (parent->i_mode & S_ISGID)
		mode |= S_ISGID;

#ifdef CONFIG_CIFS_ALLOW_INSECURE_LEGACY
	if (tcon->unix_ext) {
		struct cifs_unix_set_info_args args = {
			.mode	= mode,
			.ctime	= NO_CHANGE_64,
			.atime	= NO_CHANGE_64,
			.mtime	= NO_CHANGE_64,
			.device	= 0,
		};
		if (cifs_sb->mnt_cifs_flags & CIFS_MOUNT_SET_UID) {
			args.uid = current_fsuid();
			if (parent->i_mode & S_ISGID)
				args.gid = parent->i_gid;
			else
				args.gid = current_fsgid();
		} else {
			args.uid = INVALID_UID; /* no change */
			args.gid = INVALID_GID; /* no change */
		}
		CIFSSMBUnixSetPathInfo(xid, tcon, full_path, &args,
				       cifs_sb->local_nls,
				       cifs_remap(cifs_sb));
	} else {
#else
	{
#endif /* CONFIG_CIFS_ALLOW_INSECURE_LEGACY */
		struct TCP_Server_Info *server = tcon->ses->server;
		if (!(cifs_sb->mnt_cifs_flags & CIFS_MOUNT_CIFS_ACL) &&
		    (mode & S_IWUGO) == 0 && server->ops->mkdir_setinfo)
			server->ops->mkdir_setinfo(inode, full_path, cifs_sb,
						   tcon, xid);
		if (cifs_sb->mnt_cifs_flags & CIFS_MOUNT_DYNPERM)
			inode->i_mode = (mode | S_IFDIR);

		if (cifs_sb->mnt_cifs_flags & CIFS_MOUNT_SET_UID) {
			inode->i_uid = current_fsuid();
			if (inode->i_mode & S_ISGID)
				inode->i_gid = parent->i_gid;
			else
				inode->i_gid = current_fsgid();
		}
	}
	d_instantiate(dentry, inode);
	return 0;
}

#ifdef CONFIG_CIFS_ALLOW_INSECURE_LEGACY
static int
cifs_posix_mkdir(struct inode *inode, struct dentry *dentry, umode_t mode,
		 const char *full_path, struct cifs_sb_info *cifs_sb,
		 struct cifs_tcon *tcon, const unsigned int xid)
{
	int rc = 0;
	u32 oplock = 0;
	FILE_UNIX_BASIC_INFO *info = NULL;
	struct inode *newinode = NULL;
	struct cifs_fattr fattr;

	info = kzalloc(sizeof(FILE_UNIX_BASIC_INFO), GFP_KERNEL);
	if (info == NULL) {
		rc = -ENOMEM;
		goto posix_mkdir_out;
	}

	mode &= ~current_umask();
	rc = CIFSPOSIXCreate(xid, tcon, SMB_O_DIRECTORY | SMB_O_CREAT, mode,
			     NULL /* netfid */, info, &oplock, full_path,
			     cifs_sb->local_nls, cifs_remap(cifs_sb));
	if (rc == -EOPNOTSUPP)
		goto posix_mkdir_out;
	else if (rc) {
		cifs_dbg(FYI, "posix mkdir returned 0x%x\n", rc);
		d_drop(dentry);
		goto posix_mkdir_out;
	}

	if (info->Type == cpu_to_le32(-1))
		/* no return info, go query for it */
		goto posix_mkdir_get_info;
	/*
	 * BB check (cifs_sb->mnt_cifs_flags & CIFS_MOUNT_SET_UID ) to see if
	 * need to set uid/gid.
	 */

	cifs_unix_basic_to_fattr(&fattr, info, cifs_sb);
	cifs_fill_uniqueid(inode->i_sb, &fattr);
	newinode = cifs_iget(inode->i_sb, &fattr);
	if (!newinode)
		goto posix_mkdir_get_info;

	d_instantiate(dentry, newinode);

#ifdef CONFIG_CIFS_DEBUG2
	cifs_dbg(FYI, "instantiated dentry %p %pd to inode %p\n",
		 dentry, dentry, newinode);

	if (newinode->i_nlink != 2)
		cifs_dbg(FYI, "unexpected number of links %d\n",
			 newinode->i_nlink);
#endif

posix_mkdir_out:
	kfree(info);
	return rc;
posix_mkdir_get_info:
	rc = cifs_mkdir_qinfo(inode, dentry, mode, full_path, cifs_sb, tcon,
			      xid);
	goto posix_mkdir_out;
}
#endif /* CONFIG_CIFS_ALLOW_INSECURE_LEGACY */

int cifs_mkdir(struct mnt_idmap *idmap, struct inode *inode,
	       struct dentry *direntry, umode_t mode)
{
	int rc = 0;
	unsigned int xid;
	struct cifs_sb_info *cifs_sb;
	struct tcon_link *tlink;
	struct cifs_tcon *tcon;
	struct TCP_Server_Info *server;
	const char *full_path;
	void *page;

	cifs_dbg(FYI, "In cifs_mkdir, mode = %04ho inode = 0x%p\n",
		 mode, inode);

	cifs_sb = CIFS_SB(inode->i_sb);
	if (unlikely(cifs_forced_shutdown(cifs_sb)))
		return -EIO;
	tlink = cifs_sb_tlink(cifs_sb);
	if (IS_ERR(tlink))
		return PTR_ERR(tlink);
	tcon = tlink_tcon(tlink);

	xid = get_xid();

	page = alloc_dentry_path();
	full_path = build_path_from_dentry(direntry, page);
	if (IS_ERR(full_path)) {
		rc = PTR_ERR(full_path);
		goto mkdir_out;
	}

	server = tcon->ses->server;

	if ((server->ops->posix_mkdir) && (tcon->posix_extensions)) {
		rc = server->ops->posix_mkdir(xid, inode, mode, tcon, full_path,
					      cifs_sb);
		d_drop(direntry); /* for time being always refresh inode info */
		goto mkdir_out;
	}

#ifdef CONFIG_CIFS_ALLOW_INSECURE_LEGACY
	if (cap_unix(tcon->ses) && (CIFS_UNIX_POSIX_PATH_OPS_CAP &
				le64_to_cpu(tcon->fsUnixInfo.Capability))) {
		rc = cifs_posix_mkdir(inode, direntry, mode, full_path, cifs_sb,
				      tcon, xid);
		if (rc != -EOPNOTSUPP)
			goto mkdir_out;
	}
#endif /* CONFIG_CIFS_ALLOW_INSECURE_LEGACY */

	if (!server->ops->mkdir) {
		rc = -ENOSYS;
		goto mkdir_out;
	}

	/* BB add setting the equivalent of mode via CreateX w/ACLs */
	rc = server->ops->mkdir(xid, inode, mode, tcon, full_path, cifs_sb);
	if (rc) {
		cifs_dbg(FYI, "cifs_mkdir returned 0x%x\n", rc);
		d_drop(direntry);
		goto mkdir_out;
	}

	/* TODO: skip this for smb2/smb3 */
	rc = cifs_mkdir_qinfo(inode, direntry, mode, full_path, cifs_sb, tcon,
			      xid);
mkdir_out:
	/*
	 * Force revalidate to get parent dir info when needed since cached
	 * attributes are invalid now.
	 */
	CIFS_I(inode)->time = 0;
	free_dentry_path(page);
	free_xid(xid);
	cifs_put_tlink(tlink);
	return rc;
}

int cifs_rmdir(struct inode *inode, struct dentry *direntry)
{
	int rc = 0;
	unsigned int xid;
	struct cifs_sb_info *cifs_sb;
	struct tcon_link *tlink;
	struct cifs_tcon *tcon;
	struct TCP_Server_Info *server;
	const char *full_path;
	void *page = alloc_dentry_path();
	struct cifsInodeInfo *cifsInode;

	cifs_dbg(FYI, "cifs_rmdir, inode = 0x%p\n", inode);

	xid = get_xid();

	full_path = build_path_from_dentry(direntry, page);
	if (IS_ERR(full_path)) {
		rc = PTR_ERR(full_path);
		goto rmdir_exit;
	}

	cifs_sb = CIFS_SB(inode->i_sb);
	if (unlikely(cifs_forced_shutdown(cifs_sb))) {
		rc = -EIO;
		goto rmdir_exit;
	}

	tlink = cifs_sb_tlink(cifs_sb);
	if (IS_ERR(tlink)) {
		rc = PTR_ERR(tlink);
		goto rmdir_exit;
	}
	tcon = tlink_tcon(tlink);
	server = tcon->ses->server;

	if (!server->ops->rmdir) {
		rc = -ENOSYS;
		cifs_put_tlink(tlink);
		goto rmdir_exit;
	}

	if (tcon->nodelete) {
		rc = -EACCES;
		cifs_put_tlink(tlink);
		goto rmdir_exit;
	}

	rc = server->ops->rmdir(xid, tcon, full_path, cifs_sb);
	cifs_put_tlink(tlink);

	if (!rc) {
		spin_lock(&d_inode(direntry)->i_lock);
		i_size_write(d_inode(direntry), 0);
		clear_nlink(d_inode(direntry));
		spin_unlock(&d_inode(direntry)->i_lock);
	}

	cifsInode = CIFS_I(d_inode(direntry));
	/* force revalidate to go get info when needed */
	cifsInode->time = 0;

	cifsInode = CIFS_I(inode);
	/*
	 * Force revalidate to get parent dir info when needed since cached
	 * attributes are invalid now.
	 */
	cifsInode->time = 0;

	inode_set_ctime_current(d_inode(direntry));
	inode_set_mtime_to_ts(inode, inode_set_ctime_current(inode));

rmdir_exit:
	free_dentry_path(page);
	free_xid(xid);
	return rc;
}

static int
cifs_do_rename(const unsigned int xid, struct dentry *from_dentry,
	       const char *from_path, struct dentry *to_dentry,
	       const char *to_path)
{
	struct cifs_sb_info *cifs_sb = CIFS_SB(from_dentry->d_sb);
	struct tcon_link *tlink;
	struct cifs_tcon *tcon;
	struct TCP_Server_Info *server;
#ifdef CONFIG_CIFS_ALLOW_INSECURE_LEGACY
	struct cifs_fid fid;
	struct cifs_open_parms oparms;
	int oplock;
#endif /* CONFIG_CIFS_ALLOW_INSECURE_LEGACY */
	int rc;

	tlink = cifs_sb_tlink(cifs_sb);
	if (IS_ERR(tlink))
		return PTR_ERR(tlink);
	tcon = tlink_tcon(tlink);
	server = tcon->ses->server;

	if (!server->ops->rename)
		return -ENOSYS;

	/* try path-based rename first */
	rc = server->ops->rename(xid, tcon, from_dentry,
				 from_path, to_path, cifs_sb);

	/*
	 * Don't bother with rename by filehandle unless file is busy and
	 * source. Note that cross directory moves do not work with
	 * rename by filehandle to various Windows servers.
	 */
	if (rc == 0 || rc != -EBUSY)
		goto do_rename_exit;

	/* Don't fall back to using SMB on SMB 2+ mount */
	if (server->vals->protocol_id != 0)
		goto do_rename_exit;

#ifdef CONFIG_CIFS_ALLOW_INSECURE_LEGACY
	/* open-file renames don't work across directories */
	if (to_dentry->d_parent != from_dentry->d_parent)
		goto do_rename_exit;

	oparms = (struct cifs_open_parms) {
		.tcon = tcon,
		.cifs_sb = cifs_sb,
		/* open the file to be renamed -- we need DELETE perms */
		.desired_access = DELETE,
		.create_options = cifs_create_options(cifs_sb, CREATE_NOT_DIR),
		.disposition = FILE_OPEN,
		.path = from_path,
		.fid = &fid,
	};

	rc = CIFS_open(xid, &oparms, &oplock, NULL);
	if (rc == 0) {
		rc = CIFSSMBRenameOpenFile(xid, tcon, fid.netfid,
				(const char *) to_dentry->d_name.name,
				cifs_sb->local_nls, cifs_remap(cifs_sb));
		CIFSSMBClose(xid, tcon, fid.netfid);
	}
#endif /* CONFIG_CIFS_ALLOW_INSECURE_LEGACY */
do_rename_exit:
	if (rc == 0)
		d_move(from_dentry, to_dentry);
	cifs_put_tlink(tlink);
	return rc;
}

int
cifs_rename2(struct mnt_idmap *idmap, struct inode *source_dir,
	     struct dentry *source_dentry, struct inode *target_dir,
	     struct dentry *target_dentry, unsigned int flags)
{
	const char *from_name, *to_name;
	void *page1, *page2;
	struct cifs_sb_info *cifs_sb;
	struct tcon_link *tlink;
	struct cifs_tcon *tcon;
	unsigned int xid;
	int rc, tmprc;
	int retry_count = 0;
	FILE_UNIX_BASIC_INFO *info_buf_source = NULL;
#ifdef CONFIG_CIFS_ALLOW_INSECURE_LEGACY
	FILE_UNIX_BASIC_INFO *info_buf_target;
#endif /* CONFIG_CIFS_ALLOW_INSECURE_LEGACY */

	if (flags & ~RENAME_NOREPLACE)
		return -EINVAL;

	cifs_sb = CIFS_SB(source_dir->i_sb);
	if (unlikely(cifs_forced_shutdown(cifs_sb)))
		return -EIO;

	tlink = cifs_sb_tlink(cifs_sb);
	if (IS_ERR(tlink))
		return PTR_ERR(tlink);
	tcon = tlink_tcon(tlink);

	page1 = alloc_dentry_path();
	page2 = alloc_dentry_path();
	xid = get_xid();

	from_name = build_path_from_dentry(source_dentry, page1);
	if (IS_ERR(from_name)) {
		rc = PTR_ERR(from_name);
		goto cifs_rename_exit;
	}

	to_name = build_path_from_dentry(target_dentry, page2);
	if (IS_ERR(to_name)) {
		rc = PTR_ERR(to_name);
		goto cifs_rename_exit;
	}

	cifs_close_deferred_file_under_dentry(tcon, from_name);
	if (d_inode(target_dentry) != NULL)
		cifs_close_deferred_file_under_dentry(tcon, to_name);

	rc = cifs_do_rename(xid, source_dentry, from_name, target_dentry,
			    to_name);

	if (rc == -EACCES) {
		while (retry_count < 3) {
			cifs_close_all_deferred_files(tcon);
			rc = cifs_do_rename(xid, source_dentry, from_name, target_dentry,
					    to_name);
			if (rc != -EACCES)
				break;
			retry_count++;
		}
	}

	/*
	 * No-replace is the natural behavior for CIFS, so skip unlink hacks.
	 */
	if (flags & RENAME_NOREPLACE)
		goto cifs_rename_exit;

#ifdef CONFIG_CIFS_ALLOW_INSECURE_LEGACY
	if (rc == -EEXIST && tcon->unix_ext) {
		/*
		 * Are src and dst hardlinks of same inode? We can only tell
		 * with unix extensions enabled.
		 */
		info_buf_source =
			kmalloc_array(2, sizeof(FILE_UNIX_BASIC_INFO),
					GFP_KERNEL);
		if (info_buf_source == NULL) {
			rc = -ENOMEM;
			goto cifs_rename_exit;
		}

		info_buf_target = info_buf_source + 1;
		tmprc = CIFSSMBUnixQPathInfo(xid, tcon, from_name,
					     info_buf_source,
					     cifs_sb->local_nls,
					     cifs_remap(cifs_sb));
		if (tmprc != 0)
			goto unlink_target;

		tmprc = CIFSSMBUnixQPathInfo(xid, tcon, to_name,
					     info_buf_target,
					     cifs_sb->local_nls,
					     cifs_remap(cifs_sb));

		if (tmprc == 0 && (info_buf_source->UniqueId ==
				   info_buf_target->UniqueId)) {
			/* same file, POSIX says that this is a noop */
			rc = 0;
			goto cifs_rename_exit;
		}
	}
	/*
	 * else ... BB we could add the same check for Windows by
	 * checking the UniqueId via FILE_INTERNAL_INFO
	 */

unlink_target:
#endif /* CONFIG_CIFS_ALLOW_INSECURE_LEGACY */

	/* Try unlinking the target dentry if it's not negative */
	if (d_really_is_positive(target_dentry) && (rc == -EACCES || rc == -EEXIST)) {
		if (d_is_dir(target_dentry))
			tmprc = cifs_rmdir(target_dir, target_dentry);
		else
			tmprc = cifs_unlink(target_dir, target_dentry);
		if (tmprc)
			goto cifs_rename_exit;
		rc = cifs_do_rename(xid, source_dentry, from_name,
				    target_dentry, to_name);
	}

	/* force revalidate to go get info when needed */
	CIFS_I(source_dir)->time = CIFS_I(target_dir)->time = 0;

cifs_rename_exit:
	kfree(info_buf_source);
	free_dentry_path(page2);
	free_dentry_path(page1);
	free_xid(xid);
	cifs_put_tlink(tlink);
	return rc;
}

static bool
cifs_dentry_needs_reval(struct dentry *dentry)
{
	struct inode *inode = d_inode(dentry);
	struct cifsInodeInfo *cifs_i = CIFS_I(inode);
	struct cifs_sb_info *cifs_sb = CIFS_SB(inode->i_sb);
	struct cifs_tcon *tcon = cifs_sb_master_tcon(cifs_sb);
	struct cached_fid *cfid = NULL;

	if (cifs_i->time == 0)
		return true;

	if (CIFS_CACHE_READ(cifs_i))
		return false;

	if (!lookupCacheEnabled)
		return true;

	if (!open_cached_dir_by_dentry(tcon, dentry->d_parent, &cfid)) {
		spin_lock(&cfid->fid_lock);
		if (cfid->time && cifs_i->time > cfid->time) {
			spin_unlock(&cfid->fid_lock);
			close_cached_dir(cfid);
			return false;
		}
		spin_unlock(&cfid->fid_lock);
		close_cached_dir(cfid);
	}
	/*
	 * depending on inode type, check if attribute caching disabled for
	 * files or directories
	 */
	if (S_ISDIR(inode->i_mode)) {
		if (!cifs_sb->ctx->acdirmax)
			return true;
		if (!time_in_range(jiffies, cifs_i->time,
				   cifs_i->time + cifs_sb->ctx->acdirmax))
			return true;
	} else { /* file */
		if (!cifs_sb->ctx->acregmax)
			return true;
		if (!time_in_range(jiffies, cifs_i->time,
				   cifs_i->time + cifs_sb->ctx->acregmax))
			return true;
	}

	/* hardlinked files w/ noserverino get "special" treatment */
	if (!(cifs_sb->mnt_cifs_flags & CIFS_MOUNT_SERVER_INUM) &&
	    S_ISREG(inode->i_mode) && inode->i_nlink != 1)
		return true;

	return false;
}

/*
 * Zap the cache. Called when invalid_mapping flag is set.
 */
int
cifs_invalidate_mapping(struct inode *inode)
{
	int rc = 0;

	if (inode->i_mapping && inode->i_mapping->nrpages != 0) {
		rc = invalidate_inode_pages2(inode->i_mapping);
		if (rc)
			cifs_dbg(VFS, "%s: invalidate inode %p failed with rc %d\n",
				 __func__, inode, rc);
	}

	return rc;
}

/**
 * cifs_wait_bit_killable - helper for functions that are sleeping on bit locks
 *
 * @key:	currently unused
 * @mode:	the task state to sleep in
 */
static int
cifs_wait_bit_killable(struct wait_bit_key *key, int mode)
{
	schedule();
	if (signal_pending_state(mode, current))
		return -ERESTARTSYS;
	return 0;
}

int
cifs_revalidate_mapping(struct inode *inode)
{
	int rc;
	unsigned long *flags = &CIFS_I(inode)->flags;
	struct cifs_sb_info *cifs_sb = CIFS_SB(inode->i_sb);

	/* swapfiles are not supposed to be shared */
	if (IS_SWAPFILE(inode))
		return 0;

	rc = wait_on_bit_lock_action(flags, CIFS_INO_LOCK, cifs_wait_bit_killable,
				     TASK_KILLABLE|TASK_FREEZABLE_UNSAFE);
	if (rc)
		return rc;

	if (test_and_clear_bit(CIFS_INO_INVALID_MAPPING, flags)) {
		/* for cache=singleclient, do not invalidate */
		if (cifs_sb->mnt_cifs_flags & CIFS_MOUNT_RW_CACHE)
			goto skip_invalidate;

		rc = cifs_invalidate_mapping(inode);
		if (rc)
			set_bit(CIFS_INO_INVALID_MAPPING, flags);
	}

skip_invalidate:
	clear_bit_unlock(CIFS_INO_LOCK, flags);
	smp_mb__after_atomic();
	wake_up_bit(flags, CIFS_INO_LOCK);

	return rc;
}

int
cifs_zap_mapping(struct inode *inode)
{
	set_bit(CIFS_INO_INVALID_MAPPING, &CIFS_I(inode)->flags);
	return cifs_revalidate_mapping(inode);
}

int cifs_revalidate_file_attr(struct file *filp)
{
	int rc = 0;
	struct dentry *dentry = file_dentry(filp);
#ifdef CONFIG_CIFS_ALLOW_INSECURE_LEGACY
	struct cifsFileInfo *cfile = (struct cifsFileInfo *) filp->private_data;
#endif /* CONFIG_CIFS_ALLOW_INSECURE_LEGACY */

	if (!cifs_dentry_needs_reval(dentry))
		return rc;

#ifdef CONFIG_CIFS_ALLOW_INSECURE_LEGACY
	if (tlink_tcon(cfile->tlink)->unix_ext)
		rc = cifs_get_file_info_unix(filp);
	else
#endif /* CONFIG_CIFS_ALLOW_INSECURE_LEGACY */
		rc = cifs_get_file_info(filp);

	return rc;
}

int cifs_revalidate_dentry_attr(struct dentry *dentry)
{
	unsigned int xid;
	int rc = 0;
	struct inode *inode = d_inode(dentry);
	struct super_block *sb = dentry->d_sb;
	const char *full_path;
	void *page;
	int count = 0;

	if (inode == NULL)
		return -ENOENT;

	if (!cifs_dentry_needs_reval(dentry))
		return rc;

	xid = get_xid();

	page = alloc_dentry_path();
	full_path = build_path_from_dentry(dentry, page);
	if (IS_ERR(full_path)) {
		rc = PTR_ERR(full_path);
		goto out;
	}

	cifs_dbg(FYI, "Update attributes: %s inode 0x%p count %d dentry: 0x%p d_time %ld jiffies %ld\n",
		 full_path, inode, inode->i_count.counter,
		 dentry, cifs_get_time(dentry), jiffies);

again:
	if (cifs_sb_master_tcon(CIFS_SB(sb))->posix_extensions) {
		rc = smb311_posix_get_inode_info(&inode, full_path,
						 NULL, sb, xid);
	} else if (cifs_sb_master_tcon(CIFS_SB(sb))->unix_ext) {
		rc = cifs_get_inode_info_unix(&inode, full_path, sb, xid);
	} else {
		rc = cifs_get_inode_info(&inode, full_path, NULL, sb,
					 xid, NULL);
	}
	if (rc == -EAGAIN && count++ < 10)
		goto again;
out:
	free_dentry_path(page);
	free_xid(xid);

	return rc;
}

int cifs_revalidate_file(struct file *filp)
{
	int rc;
	struct inode *inode = file_inode(filp);

	rc = cifs_revalidate_file_attr(filp);
	if (rc)
		return rc;

	return cifs_revalidate_mapping(inode);
}

/* revalidate a dentry's inode attributes */
int cifs_revalidate_dentry(struct dentry *dentry)
{
	int rc;
	struct inode *inode = d_inode(dentry);

	rc = cifs_revalidate_dentry_attr(dentry);
	if (rc)
		return rc;

	return cifs_revalidate_mapping(inode);
}

int cifs_getattr(struct mnt_idmap *idmap, const struct path *path,
		 struct kstat *stat, u32 request_mask, unsigned int flags)
{
	struct dentry *dentry = path->dentry;
	struct cifs_sb_info *cifs_sb = CIFS_SB(dentry->d_sb);
	struct cifs_tcon *tcon = cifs_sb_master_tcon(cifs_sb);
	struct inode *inode = d_inode(dentry);
	int rc;

	if (unlikely(cifs_forced_shutdown(CIFS_SB(inode->i_sb))))
		return -EIO;

	/*
	 * We need to be sure that all dirty pages are written and the server
	 * has actual ctime, mtime and file length.
	 */
	if ((request_mask & (STATX_CTIME | STATX_MTIME | STATX_SIZE | STATX_BLOCKS)) &&
	    !CIFS_CACHE_READ(CIFS_I(inode)) &&
	    inode->i_mapping && inode->i_mapping->nrpages != 0) {
		rc = filemap_fdatawait(inode->i_mapping);
		if (rc) {
			mapping_set_error(inode->i_mapping, rc);
			return rc;
		}
	}

	if ((flags & AT_STATX_SYNC_TYPE) == AT_STATX_FORCE_SYNC)
		CIFS_I(inode)->time = 0; /* force revalidate */

	/*
	 * If the caller doesn't require syncing, only sync if
	 * necessary (e.g. due to earlier truncate or setattr
	 * invalidating the cached metadata)
	 */
	if (((flags & AT_STATX_SYNC_TYPE) != AT_STATX_DONT_SYNC) ||
	    (CIFS_I(inode)->time == 0)) {
		rc = cifs_revalidate_dentry_attr(dentry);
		if (rc)
			return rc;
	}

	generic_fillattr(&nop_mnt_idmap, request_mask, inode, stat);
	stat->blksize = cifs_sb->ctx->bsize;
	stat->ino = CIFS_I(inode)->uniqueid;

	/* old CIFS Unix Extensions doesn't return create time */
	if (CIFS_I(inode)->createtime) {
		stat->result_mask |= STATX_BTIME;
		stat->btime =
		      cifs_NTtimeToUnix(cpu_to_le64(CIFS_I(inode)->createtime));
	}

	stat->attributes_mask |= (STATX_ATTR_COMPRESSED | STATX_ATTR_ENCRYPTED);
	if (CIFS_I(inode)->cifsAttrs & FILE_ATTRIBUTE_COMPRESSED)
		stat->attributes |= STATX_ATTR_COMPRESSED;
	if (CIFS_I(inode)->cifsAttrs & FILE_ATTRIBUTE_ENCRYPTED)
		stat->attributes |= STATX_ATTR_ENCRYPTED;

	/*
	 * If on a multiuser mount without unix extensions or cifsacl being
	 * enabled, and the admin hasn't overridden them, set the ownership
	 * to the fsuid/fsgid of the current process.
	 */
	if ((cifs_sb->mnt_cifs_flags & CIFS_MOUNT_MULTIUSER) &&
	    !(cifs_sb->mnt_cifs_flags & CIFS_MOUNT_CIFS_ACL) &&
	    !tcon->unix_ext) {
		if (!(cifs_sb->mnt_cifs_flags & CIFS_MOUNT_OVERR_UID))
			stat->uid = current_fsuid();
		if (!(cifs_sb->mnt_cifs_flags & CIFS_MOUNT_OVERR_GID))
			stat->gid = current_fsgid();
	}
	return 0;
}

int cifs_fiemap(struct inode *inode, struct fiemap_extent_info *fei, u64 start,
		u64 len)
{
	struct cifsInodeInfo *cifs_i = CIFS_I(inode);
	struct cifs_sb_info *cifs_sb = CIFS_SB(cifs_i->netfs.inode.i_sb);
	struct cifs_tcon *tcon = cifs_sb_master_tcon(cifs_sb);
	struct TCP_Server_Info *server = tcon->ses->server;
	struct cifsFileInfo *cfile;
	int rc;

	if (unlikely(cifs_forced_shutdown(cifs_sb)))
		return -EIO;

	/*
	 * We need to be sure that all dirty pages are written as they
	 * might fill holes on the server.
	 */
	if (!CIFS_CACHE_READ(CIFS_I(inode)) && inode->i_mapping &&
	    inode->i_mapping->nrpages != 0) {
		rc = filemap_fdatawait(inode->i_mapping);
		if (rc) {
			mapping_set_error(inode->i_mapping, rc);
			return rc;
		}
	}

	cfile = find_readable_file(cifs_i, false);
	if (cfile == NULL)
		return -EINVAL;

	if (server->ops->fiemap) {
		rc = server->ops->fiemap(tcon, cfile, fei, start, len);
		cifsFileInfo_put(cfile);
		return rc;
	}

	cifsFileInfo_put(cfile);
	return -EOPNOTSUPP;
}

int cifs_truncate_page(struct address_space *mapping, loff_t from)
{
	pgoff_t index = from >> PAGE_SHIFT;
	unsigned offset = from & (PAGE_SIZE - 1);
	struct page *page;
	int rc = 0;

	page = grab_cache_page(mapping, index);
	if (!page)
		return -ENOMEM;

	zero_user_segment(page, offset, PAGE_SIZE);
	unlock_page(page);
	put_page(page);
	return rc;
}

void cifs_setsize(struct inode *inode, loff_t offset)
{
	struct cifsInodeInfo *cifs_i = CIFS_I(inode);

	spin_lock(&inode->i_lock);
	i_size_write(inode, offset);
	spin_unlock(&inode->i_lock);

	/* Cached inode must be refreshed on truncate */
	cifs_i->time = 0;
	truncate_pagecache(inode, offset);
}

static int
cifs_set_file_size(struct inode *inode, struct iattr *attrs,
		   unsigned int xid, const char *full_path)
{
	int rc;
	struct cifsFileInfo *open_file;
	struct cifsInodeInfo *cifsInode = CIFS_I(inode);
	struct cifs_sb_info *cifs_sb = CIFS_SB(inode->i_sb);
	struct tcon_link *tlink = NULL;
	struct cifs_tcon *tcon = NULL;
	struct TCP_Server_Info *server;

	/*
	 * To avoid spurious oplock breaks from server, in the case of
	 * inodes that we already have open, avoid doing path based
	 * setting of file size if we can do it by handle.
	 * This keeps our caching token (oplock) and avoids timeouts
	 * when the local oplock break takes longer to flush
	 * writebehind data than the SMB timeout for the SetPathInfo
	 * request would allow
	 */
	open_file = find_writable_file(cifsInode, FIND_WR_FSUID_ONLY);
	if (open_file) {
		tcon = tlink_tcon(open_file->tlink);
		server = tcon->ses->server;
		if (server->ops->set_file_size)
			rc = server->ops->set_file_size(xid, tcon, open_file,
							attrs->ia_size, false);
		else
			rc = -ENOSYS;
		cifsFileInfo_put(open_file);
		cifs_dbg(FYI, "SetFSize for attrs rc = %d\n", rc);
	} else
		rc = -EINVAL;

	if (!rc)
		goto set_size_out;

	if (tcon == NULL) {
		tlink = cifs_sb_tlink(cifs_sb);
		if (IS_ERR(tlink))
			return PTR_ERR(tlink);
		tcon = tlink_tcon(tlink);
		server = tcon->ses->server;
	}

	/*
	 * Set file size by pathname rather than by handle either because no
	 * valid, writeable file handle for it was found or because there was
	 * an error setting it by handle.
	 */
	if (server->ops->set_path_size)
		rc = server->ops->set_path_size(xid, tcon, full_path,
						attrs->ia_size, cifs_sb, false);
	else
		rc = -ENOSYS;
	cifs_dbg(FYI, "SetEOF by path (setattrs) rc = %d\n", rc);

	if (tlink)
		cifs_put_tlink(tlink);

set_size_out:
	if (rc == 0) {
		netfs_resize_file(&cifsInode->netfs, attrs->ia_size, true);
		cifs_setsize(inode, attrs->ia_size);
		/*
		 * i_blocks is not related to (i_size / i_blksize), but instead
		 * 512 byte (2**9) size is required for calculating num blocks.
		 * Until we can query the server for actual allocation size,
		 * this is best estimate we have for blocks allocated for a file
		 * Number of blocks must be rounded up so size 1 is not 0 blocks
		 */
		inode->i_blocks = (512 - 1 + attrs->ia_size) >> 9;

		/*
		 * The man page of truncate says if the size changed,
		 * then the st_ctime and st_mtime fields for the file
		 * are updated.
		 */
		attrs->ia_ctime = attrs->ia_mtime = current_time(inode);
		attrs->ia_valid |= ATTR_CTIME | ATTR_MTIME;

		cifs_truncate_page(inode->i_mapping, inode->i_size);
	}

	return rc;
}

#ifdef CONFIG_CIFS_ALLOW_INSECURE_LEGACY
static int
cifs_setattr_unix(struct dentry *direntry, struct iattr *attrs)
{
	int rc;
	unsigned int xid;
	const char *full_path;
	void *page = alloc_dentry_path();
	struct inode *inode = d_inode(direntry);
	struct cifsInodeInfo *cifsInode = CIFS_I(inode);
	struct cifs_sb_info *cifs_sb = CIFS_SB(inode->i_sb);
	struct tcon_link *tlink;
	struct cifs_tcon *pTcon;
	struct cifs_unix_set_info_args *args = NULL;
	struct cifsFileInfo *open_file;

	cifs_dbg(FYI, "setattr_unix on file %pd attrs->ia_valid=0x%x\n",
		 direntry, attrs->ia_valid);

	xid = get_xid();

	if (cifs_sb->mnt_cifs_flags & CIFS_MOUNT_NO_PERM)
		attrs->ia_valid |= ATTR_FORCE;

	rc = setattr_prepare(&nop_mnt_idmap, direntry, attrs);
	if (rc < 0)
		goto out;

	full_path = build_path_from_dentry(direntry, page);
	if (IS_ERR(full_path)) {
		rc = PTR_ERR(full_path);
		goto out;
	}

	/*
	 * Attempt to flush data before changing attributes. We need to do
	 * this for ATTR_SIZE and ATTR_MTIME for sure, and if we change the
	 * ownership or mode then we may also need to do this. Here, we take
	 * the safe way out and just do the flush on all setattr requests. If
	 * the flush returns error, store it to report later and continue.
	 *
	 * BB: This should be smarter. Why bother flushing pages that
	 * will be truncated anyway? Also, should we error out here if
	 * the flush returns error?
	 */
	rc = filemap_write_and_wait(inode->i_mapping);
	if (is_interrupt_error(rc)) {
		rc = -ERESTARTSYS;
		goto out;
	}

	mapping_set_error(inode->i_mapping, rc);
	rc = 0;

	if (attrs->ia_valid & ATTR_SIZE) {
		rc = cifs_set_file_size(inode, attrs, xid, full_path);
		if (rc != 0)
			goto out;
	}

	/* skip mode change if it's just for clearing setuid/setgid */
	if (attrs->ia_valid & (ATTR_KILL_SUID|ATTR_KILL_SGID))
		attrs->ia_valid &= ~ATTR_MODE;

	args = kmalloc(sizeof(*args), GFP_KERNEL);
	if (args == NULL) {
		rc = -ENOMEM;
		goto out;
	}

	/* set up the struct */
	if (attrs->ia_valid & ATTR_MODE)
		args->mode = attrs->ia_mode;
	else
		args->mode = NO_CHANGE_64;

	if (attrs->ia_valid & ATTR_UID)
		args->uid = attrs->ia_uid;
	else
		args->uid = INVALID_UID; /* no change */

	if (attrs->ia_valid & ATTR_GID)
		args->gid = attrs->ia_gid;
	else
		args->gid = INVALID_GID; /* no change */

	if (attrs->ia_valid & ATTR_ATIME)
		args->atime = cifs_UnixTimeToNT(attrs->ia_atime);
	else
		args->atime = NO_CHANGE_64;

	if (attrs->ia_valid & ATTR_MTIME)
		args->mtime = cifs_UnixTimeToNT(attrs->ia_mtime);
	else
		args->mtime = NO_CHANGE_64;

	if (attrs->ia_valid & ATTR_CTIME)
		args->ctime = cifs_UnixTimeToNT(attrs->ia_ctime);
	else
		args->ctime = NO_CHANGE_64;

	args->device = 0;
	open_file = find_writable_file(cifsInode, FIND_WR_FSUID_ONLY);
	if (open_file) {
		u16 nfid = open_file->fid.netfid;
		u32 npid = open_file->pid;
		pTcon = tlink_tcon(open_file->tlink);
		rc = CIFSSMBUnixSetFileInfo(xid, pTcon, args, nfid, npid);
		cifsFileInfo_put(open_file);
	} else {
		tlink = cifs_sb_tlink(cifs_sb);
		if (IS_ERR(tlink)) {
			rc = PTR_ERR(tlink);
			goto out;
		}
		pTcon = tlink_tcon(tlink);
		rc = CIFSSMBUnixSetPathInfo(xid, pTcon, full_path, args,
				    cifs_sb->local_nls,
				    cifs_remap(cifs_sb));
		cifs_put_tlink(tlink);
	}

	if (rc)
		goto out;

	if ((attrs->ia_valid & ATTR_SIZE) &&
	    attrs->ia_size != i_size_read(inode)) {
		truncate_setsize(inode, attrs->ia_size);
		netfs_resize_file(&cifsInode->netfs, attrs->ia_size, true);
		fscache_resize_cookie(cifs_inode_cookie(inode), attrs->ia_size);
	}

	setattr_copy(&nop_mnt_idmap, inode, attrs);
	mark_inode_dirty(inode);

	/* force revalidate when any of these times are set since some
	   of the fs types (eg ext3, fat) do not have fine enough
	   time granularity to match protocol, and we do not have a
	   a way (yet) to query the server fs's time granularity (and
	   whether it rounds times down).
	*/
	if (attrs->ia_valid & (ATTR_MTIME | ATTR_CTIME))
		cifsInode->time = 0;
out:
	kfree(args);
	free_dentry_path(page);
	free_xid(xid);
	return rc;
}
#endif /* CONFIG_CIFS_ALLOW_INSECURE_LEGACY */

static int
cifs_setattr_nounix(struct dentry *direntry, struct iattr *attrs)
{
	unsigned int xid;
	kuid_t uid = INVALID_UID;
	kgid_t gid = INVALID_GID;
	struct inode *inode = d_inode(direntry);
	struct cifs_sb_info *cifs_sb = CIFS_SB(inode->i_sb);
	struct cifsInodeInfo *cifsInode = CIFS_I(inode);
	struct cifsFileInfo *wfile;
	struct cifs_tcon *tcon;
	const char *full_path;
	void *page = alloc_dentry_path();
	int rc = -EACCES;
	__u32 dosattr = 0;
	__u64 mode = NO_CHANGE_64;

	xid = get_xid();

	cifs_dbg(FYI, "setattr on file %pd attrs->ia_valid 0x%x\n",
		 direntry, attrs->ia_valid);

	if (cifs_sb->mnt_cifs_flags & CIFS_MOUNT_NO_PERM)
		attrs->ia_valid |= ATTR_FORCE;

	rc = setattr_prepare(&nop_mnt_idmap, direntry, attrs);
	if (rc < 0)
		goto cifs_setattr_exit;

	full_path = build_path_from_dentry(direntry, page);
	if (IS_ERR(full_path)) {
		rc = PTR_ERR(full_path);
		goto cifs_setattr_exit;
	}

	/*
	 * Attempt to flush data before changing attributes. We need to do
	 * this for ATTR_SIZE and ATTR_MTIME.  If the flush of the data
	 * returns error, store it to report later and continue.
	 *
	 * BB: This should be smarter. Why bother flushing pages that
	 * will be truncated anyway? Also, should we error out here if
	 * the flush returns error? Do we need to check for ATTR_MTIME_SET flag?
	 */
	if (attrs->ia_valid & (ATTR_MTIME | ATTR_SIZE | ATTR_CTIME)) {
		rc = filemap_write_and_wait(inode->i_mapping);
		if (is_interrupt_error(rc)) {
			rc = -ERESTARTSYS;
			goto cifs_setattr_exit;
		}
		mapping_set_error(inode->i_mapping, rc);
	}

	rc = 0;

	if ((attrs->ia_valid & ATTR_MTIME) &&
	    !(cifs_sb->mnt_cifs_flags & CIFS_MOUNT_NOSSYNC)) {
		rc = cifs_get_writable_file(cifsInode, FIND_WR_ANY, &wfile);
		if (!rc) {
			tcon = tlink_tcon(wfile->tlink);
			rc = tcon->ses->server->ops->flush(xid, tcon, &wfile->fid);
			cifsFileInfo_put(wfile);
			if (rc)
				goto cifs_setattr_exit;
		} else if (rc != -EBADF)
			goto cifs_setattr_exit;
		else
			rc = 0;
	}

	if (attrs->ia_valid & ATTR_SIZE) {
		rc = cifs_set_file_size(inode, attrs, xid, full_path);
		if (rc != 0)
			goto cifs_setattr_exit;
	}

	if (attrs->ia_valid & ATTR_UID)
		uid = attrs->ia_uid;

	if (attrs->ia_valid & ATTR_GID)
		gid = attrs->ia_gid;

	if ((cifs_sb->mnt_cifs_flags & CIFS_MOUNT_CIFS_ACL) ||
	    (cifs_sb->mnt_cifs_flags & CIFS_MOUNT_MODE_FROM_SID)) {
		if (uid_valid(uid) || gid_valid(gid)) {
			mode = NO_CHANGE_64;
			rc = id_mode_to_cifs_acl(inode, full_path, &mode,
							uid, gid);
			if (rc) {
				cifs_dbg(FYI, "%s: Setting id failed with error: %d\n",
					 __func__, rc);
				goto cifs_setattr_exit;
			}
		}
	} else
	if (!(cifs_sb->mnt_cifs_flags & CIFS_MOUNT_SET_UID))
		attrs->ia_valid &= ~(ATTR_UID | ATTR_GID);

	/* skip mode change if it's just for clearing setuid/setgid */
	if (attrs->ia_valid & (ATTR_KILL_SUID|ATTR_KILL_SGID))
		attrs->ia_valid &= ~ATTR_MODE;

	if (attrs->ia_valid & ATTR_MODE) {
		mode = attrs->ia_mode;
		rc = 0;
		if ((cifs_sb->mnt_cifs_flags & CIFS_MOUNT_CIFS_ACL) ||
		    (cifs_sb->mnt_cifs_flags & CIFS_MOUNT_MODE_FROM_SID)) {
			rc = id_mode_to_cifs_acl(inode, full_path, &mode,
						INVALID_UID, INVALID_GID);
			if (rc) {
				cifs_dbg(FYI, "%s: Setting ACL failed with error: %d\n",
					 __func__, rc);
				goto cifs_setattr_exit;
			}

			/*
			 * In case of CIFS_MOUNT_CIFS_ACL, we cannot support all modes.
			 * Pick up the actual mode bits that were set.
			 */
			if (mode != attrs->ia_mode)
				attrs->ia_mode = mode;
		} else
		if (((mode & S_IWUGO) == 0) &&
		    (cifsInode->cifsAttrs & ATTR_READONLY) == 0) {

			dosattr = cifsInode->cifsAttrs | ATTR_READONLY;

			/* fix up mode if we're not using dynperm */
			if ((cifs_sb->mnt_cifs_flags & CIFS_MOUNT_DYNPERM) == 0)
				attrs->ia_mode = inode->i_mode & ~S_IWUGO;
		} else if ((mode & S_IWUGO) &&
			   (cifsInode->cifsAttrs & ATTR_READONLY)) {

			dosattr = cifsInode->cifsAttrs & ~ATTR_READONLY;
			/* Attributes of 0 are ignored */
			if (dosattr == 0)
				dosattr |= ATTR_NORMAL;

			/* reset local inode permissions to normal */
			if (!(cifs_sb->mnt_cifs_flags & CIFS_MOUNT_DYNPERM)) {
				attrs->ia_mode &= ~(S_IALLUGO);
				if (S_ISDIR(inode->i_mode))
					attrs->ia_mode |=
						cifs_sb->ctx->dir_mode;
				else
					attrs->ia_mode |=
						cifs_sb->ctx->file_mode;
			}
		} else if (!(cifs_sb->mnt_cifs_flags & CIFS_MOUNT_DYNPERM)) {
			/* ignore mode change - ATTR_READONLY hasn't changed */
			attrs->ia_valid &= ~ATTR_MODE;
		}
	}

	if (attrs->ia_valid & (ATTR_MTIME|ATTR_ATIME|ATTR_CTIME) ||
	    ((attrs->ia_valid & ATTR_MODE) && dosattr)) {
		rc = cifs_set_file_info(inode, attrs, xid, full_path, dosattr);
		/* BB: check for rc = -EOPNOTSUPP and switch to legacy mode */

		/* Even if error on time set, no sense failing the call if
		the server would set the time to a reasonable value anyway,
		and this check ensures that we are not being called from
		sys_utimes in which case we ought to fail the call back to
		the user when the server rejects the call */
		if ((rc) && (attrs->ia_valid &
				(ATTR_MODE | ATTR_GID | ATTR_UID | ATTR_SIZE)))
			rc = 0;
	}

	/* do not need local check to inode_check_ok since the server does
	   that */
	if (rc)
		goto cifs_setattr_exit;

	if ((attrs->ia_valid & ATTR_SIZE) &&
	    attrs->ia_size != i_size_read(inode)) {
		truncate_setsize(inode, attrs->ia_size);
		netfs_resize_file(&cifsInode->netfs, attrs->ia_size, true);
		fscache_resize_cookie(cifs_inode_cookie(inode), attrs->ia_size);
	}

	setattr_copy(&nop_mnt_idmap, inode, attrs);
	mark_inode_dirty(inode);

cifs_setattr_exit:
	free_xid(xid);
	free_dentry_path(page);
	return rc;
}

int
cifs_setattr(struct mnt_idmap *idmap, struct dentry *direntry,
	     struct iattr *attrs)
{
	struct cifs_sb_info *cifs_sb = CIFS_SB(direntry->d_sb);
	int rc, retries = 0;
#ifdef CONFIG_CIFS_ALLOW_INSECURE_LEGACY
	struct cifs_tcon *pTcon = cifs_sb_master_tcon(cifs_sb);
#endif /* CONFIG_CIFS_ALLOW_INSECURE_LEGACY */

	if (unlikely(cifs_forced_shutdown(cifs_sb)))
		return -EIO;

	do {
#ifdef CONFIG_CIFS_ALLOW_INSECURE_LEGACY
		if (pTcon->unix_ext)
			rc = cifs_setattr_unix(direntry, attrs);
		else
#endif /* CONFIG_CIFS_ALLOW_INSECURE_LEGACY */
			rc = cifs_setattr_nounix(direntry, attrs);
		retries++;
	} while (is_retryable_error(rc) && retries < 2);

	/* BB: add cifs_setattr_legacy for really old servers */
	return rc;
}<|MERGE_RESOLUTION|>--- conflicted
+++ resolved
@@ -744,35 +744,16 @@
 	if (tag == IO_REPARSE_TAG_NFS && buf) {
 		switch (le64_to_cpu(buf->InodeType)) {
 		case NFS_SPECFILE_CHR:
-<<<<<<< HEAD
-			fattr->cf_mode |= S_IFCHR | cifs_sb->ctx->file_mode;
-=======
 			fattr->cf_mode |= S_IFCHR;
->>>>>>> 87a58d91
 			fattr->cf_dtype = DT_CHR;
 			fattr->cf_rdev = nfs_mkdev(buf);
 			break;
 		case NFS_SPECFILE_BLK:
-<<<<<<< HEAD
-			fattr->cf_mode |= S_IFBLK | cifs_sb->ctx->file_mode;
-=======
 			fattr->cf_mode |= S_IFBLK;
->>>>>>> 87a58d91
 			fattr->cf_dtype = DT_BLK;
 			fattr->cf_rdev = nfs_mkdev(buf);
 			break;
 		case NFS_SPECFILE_FIFO:
-<<<<<<< HEAD
-			fattr->cf_mode |= S_IFIFO | cifs_sb->ctx->file_mode;
-			fattr->cf_dtype = DT_FIFO;
-			break;
-		case NFS_SPECFILE_SOCK:
-			fattr->cf_mode |= S_IFSOCK | cifs_sb->ctx->file_mode;
-			fattr->cf_dtype = DT_SOCK;
-			break;
-		case NFS_SPECFILE_LNK:
-			fattr->cf_mode = S_IFLNK | cifs_sb->ctx->file_mode;
-=======
 			fattr->cf_mode |= S_IFIFO;
 			fattr->cf_dtype = DT_FIFO;
 			break;
@@ -782,7 +763,6 @@
 			break;
 		case NFS_SPECFILE_LNK:
 			fattr->cf_mode |= S_IFLNK;
->>>>>>> 87a58d91
 			fattr->cf_dtype = DT_LNK;
 			break;
 		default:
@@ -1122,16 +1102,10 @@
 		rc = 0;
 		goto out;
 	default:
-<<<<<<< HEAD
-		if (data->symlink_target) {
-			rc = 0;
-		} else if (server->ops->parse_reparse_point) {
-=======
 		/* Check for cached reparse point data */
 		if (data->symlink_target || data->reparse.buf) {
 			rc = 0;
 		} else if (iov && server->ops->parse_reparse_point) {
->>>>>>> 87a58d91
 			rc = server->ops->parse_reparse_point(cifs_sb,
 							      iov, data);
 		}
