// SPDX-License-Identifier: GPL-2.0
/*
 *  SMB2 version specific operations
 *
 *  Copyright (c) 2012, Jeff Layton <jlayton@redhat.com>
 */

#include <linux/pagemap.h>
#include <linux/vfs.h>
#include <linux/falloc.h>
#include <linux/scatterlist.h>
#include <linux/uuid.h>
#include <linux/sort.h>
#include <crypto/aead.h>
#include <linux/fiemap.h>
#include <linux/folio_queue.h>
#include <uapi/linux/magic.h>
#include "cifsfs.h"
#include "cifsglob.h"
#include "smb2pdu.h"
#include "smb2proto.h"
#include "cifsproto.h"
#include "cifs_debug.h"
#include "cifs_unicode.h"
#include "../common/smb2status.h"
#include "smb2glob.h"
#include "cifs_ioctl.h"
#include "smbdirect.h"
#include "fscache.h"
#include "fs_context.h"
#include "cached_dir.h"
#include "reparse.h"

/* Change credits for different ops and return the total number of credits */
static int
change_conf(struct TCP_Server_Info *server)
{
	server->credits += server->echo_credits + server->oplock_credits;
	if (server->credits > server->max_credits)
		server->credits = server->max_credits;
	server->oplock_credits = server->echo_credits = 0;
	switch (server->credits) {
	case 0:
		return 0;
	case 1:
		server->echoes = false;
		server->oplocks = false;
		break;
	case 2:
		server->echoes = true;
		server->oplocks = false;
		server->echo_credits = 1;
		break;
	default:
		server->echoes = true;
		if (enable_oplocks) {
			server->oplocks = true;
			server->oplock_credits = 1;
		} else
			server->oplocks = false;

		server->echo_credits = 1;
	}
	server->credits -= server->echo_credits + server->oplock_credits;
	return server->credits + server->echo_credits + server->oplock_credits;
}

static void
smb2_add_credits(struct TCP_Server_Info *server,
		 struct cifs_credits *credits, const int optype)
{
	int *val, rc = -1;
	int scredits, in_flight;
	unsigned int add = credits->value;
	unsigned int instance = credits->instance;
	bool reconnect_detected = false;
	bool reconnect_with_invalid_credits = false;

	spin_lock(&server->req_lock);
	val = server->ops->get_credits_field(server, optype);

	/* eg found case where write overlapping reconnect messed up credits */
	if (((optype & CIFS_OP_MASK) == CIFS_NEG_OP) && (*val != 0))
		reconnect_with_invalid_credits = true;

	if ((instance == 0) || (instance == server->reconnect_instance))
		*val += add;
	else
		reconnect_detected = true;

	if (*val > 65000) {
		*val = 65000; /* Don't get near 64K credits, avoid srv bugs */
		pr_warn_once("server overflowed SMB3 credits\n");
		trace_smb3_overflow_credits(server->CurrentMid,
					    server->conn_id, server->hostname, *val,
					    add, server->in_flight);
	}
	if (credits->in_flight_check > 1) {
		pr_warn_once("rreq R=%08x[%x] Credits not in flight\n",
			     credits->rreq_debug_id, credits->rreq_debug_index);
	} else {
		credits->in_flight_check = 2;
	}
	if (WARN_ON_ONCE(server->in_flight == 0)) {
		pr_warn_once("rreq R=%08x[%x] Zero in_flight\n",
			     credits->rreq_debug_id, credits->rreq_debug_index);
		trace_smb3_rw_credits(credits->rreq_debug_id,
				      credits->rreq_debug_index,
				      credits->value,
				      server->credits, server->in_flight, 0,
				      cifs_trace_rw_credits_zero_in_flight);
	}
	server->in_flight--;
	if (server->in_flight == 0 &&
	   ((optype & CIFS_OP_MASK) != CIFS_NEG_OP) &&
	   ((optype & CIFS_OP_MASK) != CIFS_SESS_OP))
		rc = change_conf(server);
	/*
	 * Sometimes server returns 0 credits on oplock break ack - we need to
	 * rebalance credits in this case.
	 */
	else if (server->in_flight > 0 && server->oplock_credits == 0 &&
		 server->oplocks) {
		if (server->credits > 1) {
			server->credits--;
			server->oplock_credits++;
		}
	} else if ((server->in_flight > 0) && (server->oplock_credits > 3) &&
		   ((optype & CIFS_OP_MASK) == CIFS_OBREAK_OP))
		/* if now have too many oplock credits, rebalance so don't starve normal ops */
		change_conf(server);

	scredits = *val;
	in_flight = server->in_flight;
	spin_unlock(&server->req_lock);
	wake_up(&server->request_q);

	if (reconnect_detected) {
		trace_smb3_reconnect_detected(server->CurrentMid,
			server->conn_id, server->hostname, scredits, add, in_flight);

		cifs_dbg(FYI, "trying to put %d credits from the old server instance %d\n",
			 add, instance);
	}

	if (reconnect_with_invalid_credits) {
		trace_smb3_reconnect_with_invalid_credits(server->CurrentMid,
			server->conn_id, server->hostname, scredits, add, in_flight);
		cifs_dbg(FYI, "Negotiate operation when server credits is non-zero. Optype: %d, server credits: %d, credits added: %d\n",
			 optype, scredits, add);
	}

	spin_lock(&server->srv_lock);
	if (server->tcpStatus == CifsNeedReconnect
	    || server->tcpStatus == CifsExiting) {
		spin_unlock(&server->srv_lock);
		return;
	}
	spin_unlock(&server->srv_lock);

	switch (rc) {
	case -1:
		/* change_conf hasn't been executed */
		break;
	case 0:
		cifs_server_dbg(VFS, "Possible client or server bug - zero credits\n");
		break;
	case 1:
		cifs_server_dbg(VFS, "disabling echoes and oplocks\n");
		break;
	case 2:
		cifs_dbg(FYI, "disabling oplocks\n");
		break;
	default:
		/* change_conf rebalanced credits for different types */
		break;
	}

	trace_smb3_add_credits(server->CurrentMid,
			server->conn_id, server->hostname, scredits, add, in_flight);
	cifs_dbg(FYI, "%s: added %u credits total=%d\n", __func__, add, scredits);
}

static void
smb2_set_credits(struct TCP_Server_Info *server, const int val)
{
	int scredits, in_flight;

	spin_lock(&server->req_lock);
	server->credits = val;
	if (val == 1) {
		server->reconnect_instance++;
		/*
		 * ChannelSequence updated for all channels in primary channel so that consistent
		 * across SMB3 requests sent on any channel. See MS-SMB2 3.2.4.1 and 3.2.7.1
		 */
		if (SERVER_IS_CHAN(server))
			server->primary_server->channel_sequence_num++;
		else
			server->channel_sequence_num++;
	}
	scredits = server->credits;
	in_flight = server->in_flight;
	spin_unlock(&server->req_lock);

	trace_smb3_set_credits(server->CurrentMid,
			server->conn_id, server->hostname, scredits, val, in_flight);
	cifs_dbg(FYI, "%s: set %u credits\n", __func__, val);

	/* don't log while holding the lock */
	if (val == 1)
		cifs_dbg(FYI, "set credits to 1 due to smb2 reconnect\n");
}

static int *
smb2_get_credits_field(struct TCP_Server_Info *server, const int optype)
{
	switch (optype) {
	case CIFS_ECHO_OP:
		return &server->echo_credits;
	case CIFS_OBREAK_OP:
		return &server->oplock_credits;
	default:
		return &server->credits;
	}
}

static unsigned int
smb2_get_credits(struct mid_q_entry *mid)
{
	return mid->credits_received;
}

static int
smb2_wait_mtu_credits(struct TCP_Server_Info *server, size_t size,
		      size_t *num, struct cifs_credits *credits)
{
	int rc = 0;
	unsigned int scredits, in_flight;

	spin_lock(&server->req_lock);
	while (1) {
		spin_unlock(&server->req_lock);

		spin_lock(&server->srv_lock);
		if (server->tcpStatus == CifsExiting) {
			spin_unlock(&server->srv_lock);
			return -ENOENT;
		}
		spin_unlock(&server->srv_lock);

		spin_lock(&server->req_lock);
		if (server->credits <= 0) {
			spin_unlock(&server->req_lock);
			cifs_num_waiters_inc(server);
			rc = wait_event_killable(server->request_q,
				has_credits(server, &server->credits, 1));
			cifs_num_waiters_dec(server);
			if (rc)
				return rc;
			spin_lock(&server->req_lock);
		} else {
			scredits = server->credits;
			/* can deadlock with reopen */
			if (scredits <= 8) {
				*num = SMB2_MAX_BUFFER_SIZE;
				credits->value = 0;
				credits->instance = 0;
				break;
			}

			/* leave some credits for reopen and other ops */
			scredits -= 8;
			*num = min_t(unsigned int, size,
				     scredits * SMB2_MAX_BUFFER_SIZE);

			credits->value =
				DIV_ROUND_UP(*num, SMB2_MAX_BUFFER_SIZE);
			credits->instance = server->reconnect_instance;
			server->credits -= credits->value;
			server->in_flight++;
			if (server->in_flight > server->max_in_flight)
				server->max_in_flight = server->in_flight;
			break;
		}
	}
	scredits = server->credits;
	in_flight = server->in_flight;
	spin_unlock(&server->req_lock);

	trace_smb3_wait_credits(server->CurrentMid,
			server->conn_id, server->hostname, scredits, -(credits->value), in_flight);
	cifs_dbg(FYI, "%s: removed %u credits total=%d\n",
			__func__, credits->value, scredits);

	return rc;
}

static int
smb2_adjust_credits(struct TCP_Server_Info *server,
		    struct cifs_io_subrequest *subreq,
		    unsigned int /*enum smb3_rw_credits_trace*/ trace)
{
	struct cifs_credits *credits = &subreq->credits;
<<<<<<< HEAD
	int new_val = DIV_ROUND_UP(subreq->actual_len, SMB2_MAX_BUFFER_SIZE);
=======
	int new_val = DIV_ROUND_UP(subreq->subreq.len - subreq->subreq.transferred,
				   SMB2_MAX_BUFFER_SIZE);
>>>>>>> 9b70bf0a
	int scredits, in_flight;

	if (!credits->value || credits->value == new_val)
		return 0;

	if (credits->value < new_val) {
		trace_smb3_rw_credits(subreq->rreq->debug_id,
				      subreq->subreq.debug_index,
				      credits->value,
				      server->credits, server->in_flight,
				      new_val - credits->value,
				      cifs_trace_rw_credits_no_adjust_up);
		trace_smb3_too_many_credits(server->CurrentMid,
				server->conn_id, server->hostname, 0, credits->value - new_val, 0);
		cifs_server_dbg(VFS, "R=%x[%x] request has less credits (%d) than required (%d)",
				subreq->rreq->debug_id, subreq->subreq.debug_index,
				credits->value, new_val);

		return -EOPNOTSUPP;
	}

	spin_lock(&server->req_lock);

	if (server->reconnect_instance != credits->instance) {
		scredits = server->credits;
		in_flight = server->in_flight;
		spin_unlock(&server->req_lock);

		trace_smb3_rw_credits(subreq->rreq->debug_id,
				      subreq->subreq.debug_index,
				      credits->value,
				      server->credits, server->in_flight,
				      new_val - credits->value,
				      cifs_trace_rw_credits_old_session);
		trace_smb3_reconnect_detected(server->CurrentMid,
			server->conn_id, server->hostname, scredits,
			credits->value - new_val, in_flight);
		cifs_server_dbg(VFS, "R=%x[%x] trying to return %d credits to old session\n",
				subreq->rreq->debug_id, subreq->subreq.debug_index,
				credits->value - new_val);
		return -EAGAIN;
	}

	trace_smb3_rw_credits(subreq->rreq->debug_id,
			      subreq->subreq.debug_index,
			      credits->value,
			      server->credits, server->in_flight,
			      new_val - credits->value, trace);
	server->credits += credits->value - new_val;
	scredits = server->credits;
	in_flight = server->in_flight;
	spin_unlock(&server->req_lock);
	wake_up(&server->request_q);

	trace_smb3_adj_credits(server->CurrentMid,
			server->conn_id, server->hostname, scredits,
			credits->value - new_val, in_flight);
	cifs_dbg(FYI, "%s: adjust added %u credits total=%d\n",
			__func__, credits->value - new_val, scredits);

	credits->value = new_val;

	return 0;
}

static __u64
smb2_get_next_mid(struct TCP_Server_Info *server)
{
	__u64 mid;
	/* for SMB2 we need the current value */
	spin_lock(&server->mid_lock);
	mid = server->CurrentMid++;
	spin_unlock(&server->mid_lock);
	return mid;
}

static void
smb2_revert_current_mid(struct TCP_Server_Info *server, const unsigned int val)
{
	spin_lock(&server->mid_lock);
	if (server->CurrentMid >= val)
		server->CurrentMid -= val;
	spin_unlock(&server->mid_lock);
}

static struct mid_q_entry *
__smb2_find_mid(struct TCP_Server_Info *server, char *buf, bool dequeue)
{
	struct mid_q_entry *mid;
	struct smb2_hdr *shdr = (struct smb2_hdr *)buf;
	__u64 wire_mid = le64_to_cpu(shdr->MessageId);

	if (shdr->ProtocolId == SMB2_TRANSFORM_PROTO_NUM) {
		cifs_server_dbg(VFS, "Encrypted frame parsing not supported yet\n");
		return NULL;
	}

	spin_lock(&server->mid_lock);
	list_for_each_entry(mid, &server->pending_mid_q, qhead) {
		if ((mid->mid == wire_mid) &&
		    (mid->mid_state == MID_REQUEST_SUBMITTED) &&
		    (mid->command == shdr->Command)) {
			kref_get(&mid->refcount);
			if (dequeue) {
				list_del_init(&mid->qhead);
				mid->mid_flags |= MID_DELETED;
			}
			spin_unlock(&server->mid_lock);
			return mid;
		}
	}
	spin_unlock(&server->mid_lock);
	return NULL;
}

static struct mid_q_entry *
smb2_find_mid(struct TCP_Server_Info *server, char *buf)
{
	return __smb2_find_mid(server, buf, false);
}

static struct mid_q_entry *
smb2_find_dequeue_mid(struct TCP_Server_Info *server, char *buf)
{
	return __smb2_find_mid(server, buf, true);
}

static void
smb2_dump_detail(void *buf, struct TCP_Server_Info *server)
{
#ifdef CONFIG_CIFS_DEBUG2
	struct smb2_hdr *shdr = (struct smb2_hdr *)buf;

	cifs_server_dbg(VFS, "Cmd: %d Err: 0x%x Flags: 0x%x Mid: %llu Pid: %d\n",
		 shdr->Command, shdr->Status, shdr->Flags, shdr->MessageId,
		 shdr->Id.SyncId.ProcessId);
	if (!server->ops->check_message(buf, server->total_read, server)) {
		cifs_server_dbg(VFS, "smb buf %p len %u\n", buf,
				server->ops->calc_smb_size(buf));
	}
#endif
}

static bool
smb2_need_neg(struct TCP_Server_Info *server)
{
	return server->max_read == 0;
}

static int
smb2_negotiate(const unsigned int xid,
	       struct cifs_ses *ses,
	       struct TCP_Server_Info *server)
{
	int rc;

	spin_lock(&server->mid_lock);
	server->CurrentMid = 0;
	spin_unlock(&server->mid_lock);
	rc = SMB2_negotiate(xid, ses, server);
	/* BB we probably don't need to retry with modern servers */
	if (rc == -EAGAIN)
		rc = -EHOSTDOWN;
	return rc;
}

static unsigned int
smb2_negotiate_wsize(struct cifs_tcon *tcon, struct smb3_fs_context *ctx)
{
	struct TCP_Server_Info *server = tcon->ses->server;
	unsigned int wsize;

	/* start with specified wsize, or default */
	wsize = ctx->wsize ? ctx->wsize : CIFS_DEFAULT_IOSIZE;
	wsize = min_t(unsigned int, wsize, server->max_write);
	if (!(server->capabilities & SMB2_GLOBAL_CAP_LARGE_MTU))
		wsize = min_t(unsigned int, wsize, SMB2_MAX_BUFFER_SIZE);

	return wsize;
}

static unsigned int
smb3_negotiate_wsize(struct cifs_tcon *tcon, struct smb3_fs_context *ctx)
{
	struct TCP_Server_Info *server = tcon->ses->server;
	unsigned int wsize;

	/* start with specified wsize, or default */
	wsize = ctx->wsize ? ctx->wsize : SMB3_DEFAULT_IOSIZE;
	wsize = min_t(unsigned int, wsize, server->max_write);
#ifdef CONFIG_CIFS_SMB_DIRECT
	if (server->rdma) {
		if (server->sign)
			/*
			 * Account for SMB2 data transfer packet header and
			 * possible encryption header
			 */
			wsize = min_t(unsigned int,
				wsize,
				server->smbd_conn->max_fragmented_send_size -
					SMB2_READWRITE_PDU_HEADER_SIZE -
					sizeof(struct smb2_transform_hdr));
		else
			wsize = min_t(unsigned int,
				wsize, server->smbd_conn->max_readwrite_size);
	}
#endif
	if (!(server->capabilities & SMB2_GLOBAL_CAP_LARGE_MTU))
		wsize = min_t(unsigned int, wsize, SMB2_MAX_BUFFER_SIZE);

	return wsize;
}

static unsigned int
smb2_negotiate_rsize(struct cifs_tcon *tcon, struct smb3_fs_context *ctx)
{
	struct TCP_Server_Info *server = tcon->ses->server;
	unsigned int rsize;

	/* start with specified rsize, or default */
	rsize = ctx->rsize ? ctx->rsize : CIFS_DEFAULT_IOSIZE;
	rsize = min_t(unsigned int, rsize, server->max_read);

	if (!(server->capabilities & SMB2_GLOBAL_CAP_LARGE_MTU))
		rsize = min_t(unsigned int, rsize, SMB2_MAX_BUFFER_SIZE);

	return rsize;
}

static unsigned int
smb3_negotiate_rsize(struct cifs_tcon *tcon, struct smb3_fs_context *ctx)
{
	struct TCP_Server_Info *server = tcon->ses->server;
	unsigned int rsize;

	/* start with specified rsize, or default */
	rsize = ctx->rsize ? ctx->rsize : SMB3_DEFAULT_IOSIZE;
	rsize = min_t(unsigned int, rsize, server->max_read);
#ifdef CONFIG_CIFS_SMB_DIRECT
	if (server->rdma) {
		if (server->sign)
			/*
			 * Account for SMB2 data transfer packet header and
			 * possible encryption header
			 */
			rsize = min_t(unsigned int,
				rsize,
				server->smbd_conn->max_fragmented_recv_size -
					SMB2_READWRITE_PDU_HEADER_SIZE -
					sizeof(struct smb2_transform_hdr));
		else
			rsize = min_t(unsigned int,
				rsize, server->smbd_conn->max_readwrite_size);
	}
#endif

	if (!(server->capabilities & SMB2_GLOBAL_CAP_LARGE_MTU))
		rsize = min_t(unsigned int, rsize, SMB2_MAX_BUFFER_SIZE);

	return rsize;
}

/*
 * compare two interfaces a and b
 * return 0 if everything matches.
 * return 1 if a is rdma capable, or rss capable, or has higher link speed
 * return -1 otherwise.
 */
static int
iface_cmp(struct cifs_server_iface *a, struct cifs_server_iface *b)
{
	int cmp_ret = 0;

	WARN_ON(!a || !b);
	if (a->rdma_capable == b->rdma_capable) {
		if (a->rss_capable == b->rss_capable) {
			if (a->speed == b->speed) {
				cmp_ret = cifs_ipaddr_cmp((struct sockaddr *) &a->sockaddr,
							  (struct sockaddr *) &b->sockaddr);
				if (!cmp_ret)
					return 0;
				else if (cmp_ret > 0)
					return 1;
				else
					return -1;
			} else if (a->speed > b->speed)
				return 1;
			else
				return -1;
		} else if (a->rss_capable > b->rss_capable)
			return 1;
		else
			return -1;
	} else if (a->rdma_capable > b->rdma_capable)
		return 1;
	else
		return -1;
}

static int
parse_server_interfaces(struct network_interface_info_ioctl_rsp *buf,
			size_t buf_len, struct cifs_ses *ses, bool in_mount)
{
	struct network_interface_info_ioctl_rsp *p;
	struct sockaddr_in *addr4;
	struct sockaddr_in6 *addr6;
	struct iface_info_ipv4 *p4;
	struct iface_info_ipv6 *p6;
	struct cifs_server_iface *info = NULL, *iface = NULL, *niface = NULL;
	struct cifs_server_iface tmp_iface;
	ssize_t bytes_left;
	size_t next = 0;
	int nb_iface = 0;
	int rc = 0, ret = 0;

	bytes_left = buf_len;
	p = buf;

	spin_lock(&ses->iface_lock);
	/* do not query too frequently, this time with lock held */
	if (ses->iface_last_update &&
	    time_before(jiffies, ses->iface_last_update +
			(SMB_INTERFACE_POLL_INTERVAL * HZ))) {
		spin_unlock(&ses->iface_lock);
		return 0;
	}

	/*
	 * Go through iface_list and mark them as inactive
	 */
	list_for_each_entry_safe(iface, niface, &ses->iface_list,
				 iface_head)
		iface->is_active = 0;

	spin_unlock(&ses->iface_lock);

	/*
	 * Samba server e.g. can return an empty interface list in some cases,
	 * which would only be a problem if we were requesting multichannel
	 */
	if (bytes_left == 0) {
		/* avoid spamming logs every 10 minutes, so log only in mount */
		if ((ses->chan_max > 1) && in_mount)
			cifs_dbg(VFS,
				 "multichannel not available\n"
				 "Empty network interface list returned by server %s\n",
				 ses->server->hostname);
		rc = -EOPNOTSUPP;
		ses->iface_last_update = jiffies;
		goto out;
	}

	while (bytes_left >= (ssize_t)sizeof(*p)) {
		memset(&tmp_iface, 0, sizeof(tmp_iface));
		tmp_iface.speed = le64_to_cpu(p->LinkSpeed);
		tmp_iface.rdma_capable = le32_to_cpu(p->Capability & RDMA_CAPABLE) ? 1 : 0;
		tmp_iface.rss_capable = le32_to_cpu(p->Capability & RSS_CAPABLE) ? 1 : 0;

		switch (p->Family) {
		/*
		 * The kernel and wire socket structures have the same
		 * layout and use network byte order but make the
		 * conversion explicit in case either one changes.
		 */
		case INTERNETWORK:
			addr4 = (struct sockaddr_in *)&tmp_iface.sockaddr;
			p4 = (struct iface_info_ipv4 *)p->Buffer;
			addr4->sin_family = AF_INET;
			memcpy(&addr4->sin_addr, &p4->IPv4Address, 4);

			/* [MS-SMB2] 2.2.32.5.1.1 Clients MUST ignore these */
			addr4->sin_port = cpu_to_be16(CIFS_PORT);

			cifs_dbg(FYI, "%s: ipv4 %pI4\n", __func__,
				 &addr4->sin_addr);
			break;
		case INTERNETWORKV6:
			addr6 =	(struct sockaddr_in6 *)&tmp_iface.sockaddr;
			p6 = (struct iface_info_ipv6 *)p->Buffer;
			addr6->sin6_family = AF_INET6;
			memcpy(&addr6->sin6_addr, &p6->IPv6Address, 16);

			/* [MS-SMB2] 2.2.32.5.1.2 Clients MUST ignore these */
			addr6->sin6_flowinfo = 0;
			addr6->sin6_scope_id = 0;
			addr6->sin6_port = cpu_to_be16(CIFS_PORT);

			cifs_dbg(FYI, "%s: ipv6 %pI6\n", __func__,
				 &addr6->sin6_addr);
			break;
		default:
			cifs_dbg(VFS,
				 "%s: skipping unsupported socket family\n",
				 __func__);
			goto next_iface;
		}

		/*
		 * The iface_list is assumed to be sorted by speed.
		 * Check if the new interface exists in that list.
		 * NEVER change iface. it could be in use.
		 * Add a new one instead
		 */
		spin_lock(&ses->iface_lock);
		list_for_each_entry_safe(iface, niface, &ses->iface_list,
					 iface_head) {
			ret = iface_cmp(iface, &tmp_iface);
			if (!ret) {
				iface->is_active = 1;
				spin_unlock(&ses->iface_lock);
				goto next_iface;
			} else if (ret < 0) {
				/* all remaining ifaces are slower */
				kref_get(&iface->refcount);
				break;
			}
		}
		spin_unlock(&ses->iface_lock);

		/* no match. insert the entry in the list */
		info = kmalloc(sizeof(struct cifs_server_iface),
			       GFP_KERNEL);
		if (!info) {
			rc = -ENOMEM;
			goto out;
		}
		memcpy(info, &tmp_iface, sizeof(tmp_iface));

		/* add this new entry to the list */
		kref_init(&info->refcount);
		info->is_active = 1;

		cifs_dbg(FYI, "%s: adding iface %zu\n", __func__, ses->iface_count);
		cifs_dbg(FYI, "%s: speed %zu bps\n", __func__, info->speed);
		cifs_dbg(FYI, "%s: capabilities 0x%08x\n", __func__,
			 le32_to_cpu(p->Capability));

		spin_lock(&ses->iface_lock);
		if (!list_entry_is_head(iface, &ses->iface_list, iface_head)) {
			list_add_tail(&info->iface_head, &iface->iface_head);
			kref_put(&iface->refcount, release_iface);
		} else
			list_add_tail(&info->iface_head, &ses->iface_list);

		ses->iface_count++;
		spin_unlock(&ses->iface_lock);
next_iface:
		nb_iface++;
		next = le32_to_cpu(p->Next);
		if (!next) {
			bytes_left -= sizeof(*p);
			break;
		}
		p = (struct network_interface_info_ioctl_rsp *)((u8 *)p+next);
		bytes_left -= next;
	}

	if (!nb_iface) {
		cifs_dbg(VFS, "%s: malformed interface info\n", __func__);
		rc = -EINVAL;
		goto out;
	}

	/* Azure rounds the buffer size up 8, to a 16 byte boundary */
	if ((bytes_left > 8) || p->Next)
		cifs_dbg(VFS, "%s: incomplete interface info\n", __func__);

	ses->iface_last_update = jiffies;

out:
	/*
	 * Go through the list again and put the inactive entries
	 */
	spin_lock(&ses->iface_lock);
	list_for_each_entry_safe(iface, niface, &ses->iface_list,
				 iface_head) {
		if (!iface->is_active) {
			list_del(&iface->iface_head);
			kref_put(&iface->refcount, release_iface);
			ses->iface_count--;
		}
	}
	spin_unlock(&ses->iface_lock);

	return rc;
}

int
SMB3_request_interfaces(const unsigned int xid, struct cifs_tcon *tcon, bool in_mount)
{
	int rc;
	unsigned int ret_data_len = 0;
	struct network_interface_info_ioctl_rsp *out_buf = NULL;
	struct cifs_ses *ses = tcon->ses;
	struct TCP_Server_Info *pserver;

	/* do not query too frequently */
	if (ses->iface_last_update &&
	    time_before(jiffies, ses->iface_last_update +
			(SMB_INTERFACE_POLL_INTERVAL * HZ)))
		return 0;

	rc = SMB2_ioctl(xid, tcon, NO_FILE_ID, NO_FILE_ID,
			FSCTL_QUERY_NETWORK_INTERFACE_INFO,
			NULL /* no data input */, 0 /* no data input */,
			CIFSMaxBufSize, (char **)&out_buf, &ret_data_len);
	if (rc == -EOPNOTSUPP) {
		cifs_dbg(FYI,
			 "server does not support query network interfaces\n");
		ret_data_len = 0;
	} else if (rc != 0) {
		cifs_tcon_dbg(VFS, "error %d on ioctl to get interface list\n", rc);
		goto out;
	}

	rc = parse_server_interfaces(out_buf, ret_data_len, ses, in_mount);
	if (rc)
		goto out;

	/* check if iface is still active */
	spin_lock(&ses->chan_lock);
	pserver = ses->chans[0].server;
	if (pserver && !cifs_chan_is_iface_active(ses, pserver)) {
		spin_unlock(&ses->chan_lock);
		cifs_chan_update_iface(ses, pserver);
		spin_lock(&ses->chan_lock);
	}
	spin_unlock(&ses->chan_lock);

out:
	kfree(out_buf);
	return rc;
}

static void
smb3_qfs_tcon(const unsigned int xid, struct cifs_tcon *tcon,
	      struct cifs_sb_info *cifs_sb)
{
	int rc;
	__le16 srch_path = 0; /* Null - open root of share */
	u8 oplock = SMB2_OPLOCK_LEVEL_NONE;
	struct cifs_open_parms oparms;
	struct cifs_fid fid;
	struct cached_fid *cfid = NULL;

	oparms = (struct cifs_open_parms) {
		.tcon = tcon,
		.path = "",
		.desired_access = FILE_READ_ATTRIBUTES,
		.disposition = FILE_OPEN,
		.create_options = cifs_create_options(cifs_sb, 0),
		.fid = &fid,
	};

	rc = open_cached_dir(xid, tcon, "", cifs_sb, false, &cfid);
	if (rc == 0)
		memcpy(&fid, &cfid->fid, sizeof(struct cifs_fid));
	else
		rc = SMB2_open(xid, &oparms, &srch_path, &oplock, NULL, NULL,
			       NULL, NULL);
	if (rc)
		return;

	SMB3_request_interfaces(xid, tcon, true /* called during  mount */);

	SMB2_QFS_attr(xid, tcon, fid.persistent_fid, fid.volatile_fid,
			FS_ATTRIBUTE_INFORMATION);
	SMB2_QFS_attr(xid, tcon, fid.persistent_fid, fid.volatile_fid,
			FS_DEVICE_INFORMATION);
	SMB2_QFS_attr(xid, tcon, fid.persistent_fid, fid.volatile_fid,
			FS_VOLUME_INFORMATION);
	SMB2_QFS_attr(xid, tcon, fid.persistent_fid, fid.volatile_fid,
			FS_SECTOR_SIZE_INFORMATION); /* SMB3 specific */
	if (cfid == NULL)
		SMB2_close(xid, tcon, fid.persistent_fid, fid.volatile_fid);
	else
		close_cached_dir(cfid);
}

static void
smb2_qfs_tcon(const unsigned int xid, struct cifs_tcon *tcon,
	      struct cifs_sb_info *cifs_sb)
{
	int rc;
	__le16 srch_path = 0; /* Null - open root of share */
	u8 oplock = SMB2_OPLOCK_LEVEL_NONE;
	struct cifs_open_parms oparms;
	struct cifs_fid fid;

	oparms = (struct cifs_open_parms) {
		.tcon = tcon,
		.path = "",
		.desired_access = FILE_READ_ATTRIBUTES,
		.disposition = FILE_OPEN,
		.create_options = cifs_create_options(cifs_sb, 0),
		.fid = &fid,
	};

	rc = SMB2_open(xid, &oparms, &srch_path, &oplock, NULL, NULL,
		       NULL, NULL);
	if (rc)
		return;

	SMB2_QFS_attr(xid, tcon, fid.persistent_fid, fid.volatile_fid,
			FS_ATTRIBUTE_INFORMATION);
	SMB2_QFS_attr(xid, tcon, fid.persistent_fid, fid.volatile_fid,
			FS_DEVICE_INFORMATION);
	SMB2_close(xid, tcon, fid.persistent_fid, fid.volatile_fid);
}

static int
smb2_is_path_accessible(const unsigned int xid, struct cifs_tcon *tcon,
			struct cifs_sb_info *cifs_sb, const char *full_path)
{
	__le16 *utf16_path;
	__u8 oplock = SMB2_OPLOCK_LEVEL_NONE;
	int err_buftype = CIFS_NO_BUFFER;
	struct cifs_open_parms oparms;
	struct kvec err_iov = {};
	struct cifs_fid fid;
	struct cached_fid *cfid;
	bool islink;
	int rc, rc2;

	rc = open_cached_dir(xid, tcon, full_path, cifs_sb, true, &cfid);
	if (!rc) {
		if (cfid->has_lease) {
			close_cached_dir(cfid);
			return 0;
		}
		close_cached_dir(cfid);
	}

	utf16_path = cifs_convert_path_to_utf16(full_path, cifs_sb);
	if (!utf16_path)
		return -ENOMEM;

	oparms = (struct cifs_open_parms) {
		.tcon = tcon,
		.path = full_path,
		.desired_access = FILE_READ_ATTRIBUTES,
		.disposition = FILE_OPEN,
		.create_options = cifs_create_options(cifs_sb, 0),
		.fid = &fid,
	};

	rc = SMB2_open(xid, &oparms, utf16_path, &oplock, NULL, NULL,
		       &err_iov, &err_buftype);
	if (rc) {
		struct smb2_hdr *hdr = err_iov.iov_base;

		if (unlikely(!hdr || err_buftype == CIFS_NO_BUFFER))
			goto out;

		if (rc != -EREMOTE && hdr->Status == STATUS_OBJECT_NAME_INVALID) {
			rc2 = cifs_inval_name_dfs_link_error(xid, tcon, cifs_sb,
							     full_path, &islink);
			if (rc2) {
				rc = rc2;
				goto out;
			}
			if (islink)
				rc = -EREMOTE;
		}
		if (rc == -EREMOTE && IS_ENABLED(CONFIG_CIFS_DFS_UPCALL) && cifs_sb &&
		    (cifs_sb->mnt_cifs_flags & CIFS_MOUNT_NO_DFS))
			rc = -EOPNOTSUPP;
		goto out;
	}

	rc = SMB2_close(xid, tcon, fid.persistent_fid, fid.volatile_fid);

out:
	free_rsp_buf(err_buftype, err_iov.iov_base);
	kfree(utf16_path);
	return rc;
}

static int smb2_get_srv_inum(const unsigned int xid, struct cifs_tcon *tcon,
			     struct cifs_sb_info *cifs_sb, const char *full_path,
			     u64 *uniqueid, struct cifs_open_info_data *data)
{
	*uniqueid = le64_to_cpu(data->fi.IndexNumber);
	return 0;
}

static int smb2_query_file_info(const unsigned int xid, struct cifs_tcon *tcon,
				struct cifsFileInfo *cfile, struct cifs_open_info_data *data)
{
	struct cifs_fid *fid = &cfile->fid;

	if (cfile->symlink_target) {
		data->symlink_target = kstrdup(cfile->symlink_target, GFP_KERNEL);
		if (!data->symlink_target)
			return -ENOMEM;
	}
	return SMB2_query_info(xid, tcon, fid->persistent_fid, fid->volatile_fid, &data->fi);
}

#ifdef CONFIG_CIFS_XATTR
static ssize_t
move_smb2_ea_to_cifs(char *dst, size_t dst_size,
		     struct smb2_file_full_ea_info *src, size_t src_size,
		     const unsigned char *ea_name)
{
	int rc = 0;
	unsigned int ea_name_len = ea_name ? strlen(ea_name) : 0;
	char *name, *value;
	size_t buf_size = dst_size;
	size_t name_len, value_len, user_name_len;

	while (src_size > 0) {
		name_len = (size_t)src->ea_name_length;
		value_len = (size_t)le16_to_cpu(src->ea_value_length);

		if (name_len == 0)
			break;

		if (src_size < 8 + name_len + 1 + value_len) {
			cifs_dbg(FYI, "EA entry goes beyond length of list\n");
			rc = -EIO;
			goto out;
		}

		name = &src->ea_data[0];
		value = &src->ea_data[src->ea_name_length + 1];

		if (ea_name) {
			if (ea_name_len == name_len &&
			    memcmp(ea_name, name, name_len) == 0) {
				rc = value_len;
				if (dst_size == 0)
					goto out;
				if (dst_size < value_len) {
					rc = -ERANGE;
					goto out;
				}
				memcpy(dst, value, value_len);
				goto out;
			}
		} else {
			/* 'user.' plus a terminating null */
			user_name_len = 5 + 1 + name_len;

			if (buf_size == 0) {
				/* skip copy - calc size only */
				rc += user_name_len;
			} else if (dst_size >= user_name_len) {
				dst_size -= user_name_len;
				memcpy(dst, "user.", 5);
				dst += 5;
				memcpy(dst, src->ea_data, name_len);
				dst += name_len;
				*dst = 0;
				++dst;
				rc += user_name_len;
			} else {
				/* stop before overrun buffer */
				rc = -ERANGE;
				break;
			}
		}

		if (!src->next_entry_offset)
			break;

		if (src_size < le32_to_cpu(src->next_entry_offset)) {
			/* stop before overrun buffer */
			rc = -ERANGE;
			break;
		}
		src_size -= le32_to_cpu(src->next_entry_offset);
		src = (void *)((char *)src +
			       le32_to_cpu(src->next_entry_offset));
	}

	/* didn't find the named attribute */
	if (ea_name)
		rc = -ENODATA;

out:
	return (ssize_t)rc;
}

static ssize_t
smb2_query_eas(const unsigned int xid, struct cifs_tcon *tcon,
	       const unsigned char *path, const unsigned char *ea_name,
	       char *ea_data, size_t buf_size,
	       struct cifs_sb_info *cifs_sb)
{
	int rc;
	struct kvec rsp_iov = {NULL, 0};
	int buftype = CIFS_NO_BUFFER;
	struct smb2_query_info_rsp *rsp;
	struct smb2_file_full_ea_info *info = NULL;

	rc = smb2_query_info_compound(xid, tcon, path,
				      FILE_READ_EA,
				      FILE_FULL_EA_INFORMATION,
				      SMB2_O_INFO_FILE,
				      CIFSMaxBufSize -
				      MAX_SMB2_CREATE_RESPONSE_SIZE -
				      MAX_SMB2_CLOSE_RESPONSE_SIZE,
				      &rsp_iov, &buftype, cifs_sb);
	if (rc) {
		/*
		 * If ea_name is NULL (listxattr) and there are no EAs,
		 * return 0 as it's not an error. Otherwise, the specified
		 * ea_name was not found.
		 */
		if (!ea_name && rc == -ENODATA)
			rc = 0;
		goto qeas_exit;
	}

	rsp = (struct smb2_query_info_rsp *)rsp_iov.iov_base;
	rc = smb2_validate_iov(le16_to_cpu(rsp->OutputBufferOffset),
			       le32_to_cpu(rsp->OutputBufferLength),
			       &rsp_iov,
			       sizeof(struct smb2_file_full_ea_info));
	if (rc)
		goto qeas_exit;

	info = (struct smb2_file_full_ea_info *)(
			le16_to_cpu(rsp->OutputBufferOffset) + (char *)rsp);
	rc = move_smb2_ea_to_cifs(ea_data, buf_size, info,
			le32_to_cpu(rsp->OutputBufferLength), ea_name);

 qeas_exit:
	free_rsp_buf(buftype, rsp_iov.iov_base);
	return rc;
}

static int
smb2_set_ea(const unsigned int xid, struct cifs_tcon *tcon,
	    const char *path, const char *ea_name, const void *ea_value,
	    const __u16 ea_value_len, const struct nls_table *nls_codepage,
	    struct cifs_sb_info *cifs_sb)
{
	struct smb2_compound_vars *vars;
	struct cifs_ses *ses = tcon->ses;
	struct TCP_Server_Info *server;
	struct smb_rqst *rqst;
	struct kvec *rsp_iov;
	__le16 *utf16_path = NULL;
	int ea_name_len = strlen(ea_name);
	int flags = CIFS_CP_CREATE_CLOSE_OP;
	int len;
	int resp_buftype[3];
	struct cifs_open_parms oparms;
	__u8 oplock = SMB2_OPLOCK_LEVEL_NONE;
	struct cifs_fid fid;
	unsigned int size[1];
	void *data[1];
	struct smb2_file_full_ea_info *ea = NULL;
	struct smb2_query_info_rsp *rsp;
	int rc, used_len = 0;
	int retries = 0, cur_sleep = 1;

replay_again:
	/* reinitialize for possible replay */
	flags = CIFS_CP_CREATE_CLOSE_OP;
	oplock = SMB2_OPLOCK_LEVEL_NONE;
	server = cifs_pick_channel(ses);

	if (smb3_encryption_required(tcon))
		flags |= CIFS_TRANSFORM_REQ;

	if (ea_name_len > 255)
		return -EINVAL;

	utf16_path = cifs_convert_path_to_utf16(path, cifs_sb);
	if (!utf16_path)
		return -ENOMEM;

	resp_buftype[0] = resp_buftype[1] = resp_buftype[2] = CIFS_NO_BUFFER;
	vars = kzalloc(sizeof(*vars), GFP_KERNEL);
	if (!vars) {
		rc = -ENOMEM;
		goto out_free_path;
	}
	rqst = vars->rqst;
	rsp_iov = vars->rsp_iov;

	if (ses->server->ops->query_all_EAs) {
		if (!ea_value) {
			rc = ses->server->ops->query_all_EAs(xid, tcon, path,
							     ea_name, NULL, 0,
							     cifs_sb);
			if (rc == -ENODATA)
				goto sea_exit;
		} else {
			/* If we are adding a attribute we should first check
			 * if there will be enough space available to store
			 * the new EA. If not we should not add it since we
			 * would not be able to even read the EAs back.
			 */
			rc = smb2_query_info_compound(xid, tcon, path,
				      FILE_READ_EA,
				      FILE_FULL_EA_INFORMATION,
				      SMB2_O_INFO_FILE,
				      CIFSMaxBufSize -
				      MAX_SMB2_CREATE_RESPONSE_SIZE -
				      MAX_SMB2_CLOSE_RESPONSE_SIZE,
				      &rsp_iov[1], &resp_buftype[1], cifs_sb);
			if (rc == 0) {
				rsp = (struct smb2_query_info_rsp *)rsp_iov[1].iov_base;
				used_len = le32_to_cpu(rsp->OutputBufferLength);
			}
			free_rsp_buf(resp_buftype[1], rsp_iov[1].iov_base);
			resp_buftype[1] = CIFS_NO_BUFFER;
			memset(&rsp_iov[1], 0, sizeof(rsp_iov[1]));
			rc = 0;

			/* Use a fudge factor of 256 bytes in case we collide
			 * with a different set_EAs command.
			 */
			if (CIFSMaxBufSize - MAX_SMB2_CREATE_RESPONSE_SIZE -
			   MAX_SMB2_CLOSE_RESPONSE_SIZE - 256 <
			   used_len + ea_name_len + ea_value_len + 1) {
				rc = -ENOSPC;
				goto sea_exit;
			}
		}
	}

	/* Open */
	rqst[0].rq_iov = vars->open_iov;
	rqst[0].rq_nvec = SMB2_CREATE_IOV_SIZE;

	oparms = (struct cifs_open_parms) {
		.tcon = tcon,
		.path = path,
		.desired_access = FILE_WRITE_EA,
		.disposition = FILE_OPEN,
		.create_options = cifs_create_options(cifs_sb, 0),
		.fid = &fid,
		.replay = !!(retries),
	};

	rc = SMB2_open_init(tcon, server,
			    &rqst[0], &oplock, &oparms, utf16_path);
	if (rc)
		goto sea_exit;
	smb2_set_next_command(tcon, &rqst[0]);


	/* Set Info */
	rqst[1].rq_iov = vars->si_iov;
	rqst[1].rq_nvec = 1;

	len = sizeof(*ea) + ea_name_len + ea_value_len + 1;
	ea = kzalloc(len, GFP_KERNEL);
	if (ea == NULL) {
		rc = -ENOMEM;
		goto sea_exit;
	}

	ea->ea_name_length = ea_name_len;
	ea->ea_value_length = cpu_to_le16(ea_value_len);
	memcpy(ea->ea_data, ea_name, ea_name_len + 1);
	memcpy(ea->ea_data + ea_name_len + 1, ea_value, ea_value_len);

	size[0] = len;
	data[0] = ea;

	rc = SMB2_set_info_init(tcon, server,
				&rqst[1], COMPOUND_FID,
				COMPOUND_FID, current->tgid,
				FILE_FULL_EA_INFORMATION,
				SMB2_O_INFO_FILE, 0, data, size);
	if (rc)
		goto sea_exit;
	smb2_set_next_command(tcon, &rqst[1]);
	smb2_set_related(&rqst[1]);

	/* Close */
	rqst[2].rq_iov = &vars->close_iov;
	rqst[2].rq_nvec = 1;
	rc = SMB2_close_init(tcon, server,
			     &rqst[2], COMPOUND_FID, COMPOUND_FID, false);
	if (rc)
		goto sea_exit;
	smb2_set_related(&rqst[2]);

	if (retries) {
		smb2_set_replay(server, &rqst[0]);
		smb2_set_replay(server, &rqst[1]);
		smb2_set_replay(server, &rqst[2]);
	}

	rc = compound_send_recv(xid, ses, server,
				flags, 3, rqst,
				resp_buftype, rsp_iov);
	/* no need to bump num_remote_opens because handle immediately closed */

 sea_exit:
	kfree(ea);
	SMB2_open_free(&rqst[0]);
	SMB2_set_info_free(&rqst[1]);
	SMB2_close_free(&rqst[2]);
	free_rsp_buf(resp_buftype[0], rsp_iov[0].iov_base);
	free_rsp_buf(resp_buftype[1], rsp_iov[1].iov_base);
	free_rsp_buf(resp_buftype[2], rsp_iov[2].iov_base);
	kfree(vars);
out_free_path:
	kfree(utf16_path);

	if (is_replayable_error(rc) &&
	    smb2_should_replay(tcon, &retries, &cur_sleep))
		goto replay_again;

	return rc;
}
#endif

static bool
smb2_can_echo(struct TCP_Server_Info *server)
{
	return server->echoes;
}

static void
smb2_clear_stats(struct cifs_tcon *tcon)
{
	int i;

	for (i = 0; i < NUMBER_OF_SMB2_COMMANDS; i++) {
		atomic_set(&tcon->stats.smb2_stats.smb2_com_sent[i], 0);
		atomic_set(&tcon->stats.smb2_stats.smb2_com_failed[i], 0);
	}
}

static void
smb2_dump_share_caps(struct seq_file *m, struct cifs_tcon *tcon)
{
	seq_puts(m, "\n\tShare Capabilities:");
	if (tcon->capabilities & SMB2_SHARE_CAP_DFS)
		seq_puts(m, " DFS,");
	if (tcon->capabilities & SMB2_SHARE_CAP_CONTINUOUS_AVAILABILITY)
		seq_puts(m, " CONTINUOUS AVAILABILITY,");
	if (tcon->capabilities & SMB2_SHARE_CAP_SCALEOUT)
		seq_puts(m, " SCALEOUT,");
	if (tcon->capabilities & SMB2_SHARE_CAP_CLUSTER)
		seq_puts(m, " CLUSTER,");
	if (tcon->capabilities & SMB2_SHARE_CAP_ASYMMETRIC)
		seq_puts(m, " ASYMMETRIC,");
	if (tcon->capabilities == 0)
		seq_puts(m, " None");
	if (tcon->ss_flags & SSINFO_FLAGS_ALIGNED_DEVICE)
		seq_puts(m, " Aligned,");
	if (tcon->ss_flags & SSINFO_FLAGS_PARTITION_ALIGNED_ON_DEVICE)
		seq_puts(m, " Partition Aligned,");
	if (tcon->ss_flags & SSINFO_FLAGS_NO_SEEK_PENALTY)
		seq_puts(m, " SSD,");
	if (tcon->ss_flags & SSINFO_FLAGS_TRIM_ENABLED)
		seq_puts(m, " TRIM-support,");

	seq_printf(m, "\tShare Flags: 0x%x", tcon->share_flags);
	seq_printf(m, "\n\ttid: 0x%x", tcon->tid);
	if (tcon->perf_sector_size)
		seq_printf(m, "\tOptimal sector size: 0x%x",
			   tcon->perf_sector_size);
	seq_printf(m, "\tMaximal Access: 0x%x", tcon->maximal_access);
}

static void
smb2_print_stats(struct seq_file *m, struct cifs_tcon *tcon)
{
	atomic_t *sent = tcon->stats.smb2_stats.smb2_com_sent;
	atomic_t *failed = tcon->stats.smb2_stats.smb2_com_failed;

	/*
	 *  Can't display SMB2_NEGOTIATE, SESSION_SETUP, LOGOFF, CANCEL and ECHO
	 *  totals (requests sent) since those SMBs are per-session not per tcon
	 */
	seq_printf(m, "\nBytes read: %llu  Bytes written: %llu",
		   (long long)(tcon->bytes_read),
		   (long long)(tcon->bytes_written));
	seq_printf(m, "\nOpen files: %d total (local), %d open on server",
		   atomic_read(&tcon->num_local_opens),
		   atomic_read(&tcon->num_remote_opens));
	seq_printf(m, "\nTreeConnects: %d total %d failed",
		   atomic_read(&sent[SMB2_TREE_CONNECT_HE]),
		   atomic_read(&failed[SMB2_TREE_CONNECT_HE]));
	seq_printf(m, "\nTreeDisconnects: %d total %d failed",
		   atomic_read(&sent[SMB2_TREE_DISCONNECT_HE]),
		   atomic_read(&failed[SMB2_TREE_DISCONNECT_HE]));
	seq_printf(m, "\nCreates: %d total %d failed",
		   atomic_read(&sent[SMB2_CREATE_HE]),
		   atomic_read(&failed[SMB2_CREATE_HE]));
	seq_printf(m, "\nCloses: %d total %d failed",
		   atomic_read(&sent[SMB2_CLOSE_HE]),
		   atomic_read(&failed[SMB2_CLOSE_HE]));
	seq_printf(m, "\nFlushes: %d total %d failed",
		   atomic_read(&sent[SMB2_FLUSH_HE]),
		   atomic_read(&failed[SMB2_FLUSH_HE]));
	seq_printf(m, "\nReads: %d total %d failed",
		   atomic_read(&sent[SMB2_READ_HE]),
		   atomic_read(&failed[SMB2_READ_HE]));
	seq_printf(m, "\nWrites: %d total %d failed",
		   atomic_read(&sent[SMB2_WRITE_HE]),
		   atomic_read(&failed[SMB2_WRITE_HE]));
	seq_printf(m, "\nLocks: %d total %d failed",
		   atomic_read(&sent[SMB2_LOCK_HE]),
		   atomic_read(&failed[SMB2_LOCK_HE]));
	seq_printf(m, "\nIOCTLs: %d total %d failed",
		   atomic_read(&sent[SMB2_IOCTL_HE]),
		   atomic_read(&failed[SMB2_IOCTL_HE]));
	seq_printf(m, "\nQueryDirectories: %d total %d failed",
		   atomic_read(&sent[SMB2_QUERY_DIRECTORY_HE]),
		   atomic_read(&failed[SMB2_QUERY_DIRECTORY_HE]));
	seq_printf(m, "\nChangeNotifies: %d total %d failed",
		   atomic_read(&sent[SMB2_CHANGE_NOTIFY_HE]),
		   atomic_read(&failed[SMB2_CHANGE_NOTIFY_HE]));
	seq_printf(m, "\nQueryInfos: %d total %d failed",
		   atomic_read(&sent[SMB2_QUERY_INFO_HE]),
		   atomic_read(&failed[SMB2_QUERY_INFO_HE]));
	seq_printf(m, "\nSetInfos: %d total %d failed",
		   atomic_read(&sent[SMB2_SET_INFO_HE]),
		   atomic_read(&failed[SMB2_SET_INFO_HE]));
	seq_printf(m, "\nOplockBreaks: %d sent %d failed",
		   atomic_read(&sent[SMB2_OPLOCK_BREAK_HE]),
		   atomic_read(&failed[SMB2_OPLOCK_BREAK_HE]));
}

static void
smb2_set_fid(struct cifsFileInfo *cfile, struct cifs_fid *fid, __u32 oplock)
{
	struct cifsInodeInfo *cinode = CIFS_I(d_inode(cfile->dentry));
	struct TCP_Server_Info *server = tlink_tcon(cfile->tlink)->ses->server;

	cfile->fid.persistent_fid = fid->persistent_fid;
	cfile->fid.volatile_fid = fid->volatile_fid;
	cfile->fid.access = fid->access;
#ifdef CONFIG_CIFS_DEBUG2
	cfile->fid.mid = fid->mid;
#endif /* CIFS_DEBUG2 */
	server->ops->set_oplock_level(cinode, oplock, fid->epoch,
				      &fid->purge_cache);
	cinode->can_cache_brlcks = CIFS_CACHE_WRITE(cinode);
	memcpy(cfile->fid.create_guid, fid->create_guid, 16);
}

static int
smb2_close_file(const unsigned int xid, struct cifs_tcon *tcon,
		struct cifs_fid *fid)
{
	return SMB2_close(xid, tcon, fid->persistent_fid, fid->volatile_fid);
}

static int
smb2_close_getattr(const unsigned int xid, struct cifs_tcon *tcon,
		   struct cifsFileInfo *cfile)
{
	struct smb2_file_network_open_info file_inf;
	struct inode *inode;
	int rc;

	rc = __SMB2_close(xid, tcon, cfile->fid.persistent_fid,
		   cfile->fid.volatile_fid, &file_inf);
	if (rc)
		return rc;

	inode = d_inode(cfile->dentry);

	spin_lock(&inode->i_lock);
	CIFS_I(inode)->time = jiffies;

	/* Creation time should not need to be updated on close */
	if (file_inf.LastWriteTime)
		inode_set_mtime_to_ts(inode,
				      cifs_NTtimeToUnix(file_inf.LastWriteTime));
	if (file_inf.ChangeTime)
		inode_set_ctime_to_ts(inode,
				      cifs_NTtimeToUnix(file_inf.ChangeTime));
	if (file_inf.LastAccessTime)
		inode_set_atime_to_ts(inode,
				      cifs_NTtimeToUnix(file_inf.LastAccessTime));

	/*
	 * i_blocks is not related to (i_size / i_blksize),
	 * but instead 512 byte (2**9) size is required for
	 * calculating num blocks.
	 */
	if (le64_to_cpu(file_inf.AllocationSize) > 4096)
		inode->i_blocks =
			(512 - 1 + le64_to_cpu(file_inf.AllocationSize)) >> 9;

	/* End of file and Attributes should not have to be updated on close */
	spin_unlock(&inode->i_lock);
	return rc;
}

static int
SMB2_request_res_key(const unsigned int xid, struct cifs_tcon *tcon,
		     u64 persistent_fid, u64 volatile_fid,
		     struct copychunk_ioctl *pcchunk)
{
	int rc;
	unsigned int ret_data_len;
	struct resume_key_req *res_key;

	rc = SMB2_ioctl(xid, tcon, persistent_fid, volatile_fid,
			FSCTL_SRV_REQUEST_RESUME_KEY, NULL, 0 /* no input */,
			CIFSMaxBufSize, (char **)&res_key, &ret_data_len);

	if (rc == -EOPNOTSUPP) {
		pr_warn_once("Server share %s does not support copy range\n", tcon->tree_name);
		goto req_res_key_exit;
	} else if (rc) {
		cifs_tcon_dbg(VFS, "refcpy ioctl error %d getting resume key\n", rc);
		goto req_res_key_exit;
	}
	if (ret_data_len < sizeof(struct resume_key_req)) {
		cifs_tcon_dbg(VFS, "Invalid refcopy resume key length\n");
		rc = -EINVAL;
		goto req_res_key_exit;
	}
	memcpy(pcchunk->SourceKey, res_key->ResumeKey, COPY_CHUNK_RES_KEY_SIZE);

req_res_key_exit:
	kfree(res_key);
	return rc;
}

static int
smb2_ioctl_query_info(const unsigned int xid,
		      struct cifs_tcon *tcon,
		      struct cifs_sb_info *cifs_sb,
		      __le16 *path, int is_dir,
		      unsigned long p)
{
	struct smb2_compound_vars *vars;
	struct smb_rqst *rqst;
	struct kvec *rsp_iov;
	struct cifs_ses *ses = tcon->ses;
	struct TCP_Server_Info *server;
	char __user *arg = (char __user *)p;
	struct smb_query_info qi;
	struct smb_query_info __user *pqi;
	int rc = 0;
	int flags = CIFS_CP_CREATE_CLOSE_OP;
	struct smb2_query_info_rsp *qi_rsp = NULL;
	struct smb2_ioctl_rsp *io_rsp = NULL;
	void *buffer = NULL;
	int resp_buftype[3];
	struct cifs_open_parms oparms;
	u8 oplock = SMB2_OPLOCK_LEVEL_NONE;
	struct cifs_fid fid;
	unsigned int size[2];
	void *data[2];
	int create_options = is_dir ? CREATE_NOT_FILE : CREATE_NOT_DIR;
	void (*free_req1_func)(struct smb_rqst *r);
	int retries = 0, cur_sleep = 1;

replay_again:
	/* reinitialize for possible replay */
	flags = CIFS_CP_CREATE_CLOSE_OP;
	oplock = SMB2_OPLOCK_LEVEL_NONE;
	server = cifs_pick_channel(ses);

	vars = kzalloc(sizeof(*vars), GFP_ATOMIC);
	if (vars == NULL)
		return -ENOMEM;
	rqst = &vars->rqst[0];
	rsp_iov = &vars->rsp_iov[0];

	resp_buftype[0] = resp_buftype[1] = resp_buftype[2] = CIFS_NO_BUFFER;

	if (copy_from_user(&qi, arg, sizeof(struct smb_query_info))) {
		rc = -EFAULT;
		goto free_vars;
	}
	if (qi.output_buffer_length > 1024) {
		rc = -EINVAL;
		goto free_vars;
	}

	if (!ses || !server) {
		rc = -EIO;
		goto free_vars;
	}

	if (smb3_encryption_required(tcon))
		flags |= CIFS_TRANSFORM_REQ;

	if (qi.output_buffer_length) {
		buffer = memdup_user(arg + sizeof(struct smb_query_info), qi.output_buffer_length);
		if (IS_ERR(buffer)) {
			rc = PTR_ERR(buffer);
			goto free_vars;
		}
	}

	/* Open */
	rqst[0].rq_iov = &vars->open_iov[0];
	rqst[0].rq_nvec = SMB2_CREATE_IOV_SIZE;

	oparms = (struct cifs_open_parms) {
		.tcon = tcon,
		.disposition = FILE_OPEN,
		.create_options = cifs_create_options(cifs_sb, create_options),
		.fid = &fid,
		.replay = !!(retries),
	};

	if (qi.flags & PASSTHRU_FSCTL) {
		switch (qi.info_type & FSCTL_DEVICE_ACCESS_MASK) {
		case FSCTL_DEVICE_ACCESS_FILE_READ_WRITE_ACCESS:
			oparms.desired_access = FILE_READ_DATA | FILE_WRITE_DATA | FILE_READ_ATTRIBUTES | SYNCHRONIZE;
			break;
		case FSCTL_DEVICE_ACCESS_FILE_ANY_ACCESS:
			oparms.desired_access = GENERIC_ALL;
			break;
		case FSCTL_DEVICE_ACCESS_FILE_READ_ACCESS:
			oparms.desired_access = GENERIC_READ;
			break;
		case FSCTL_DEVICE_ACCESS_FILE_WRITE_ACCESS:
			oparms.desired_access = GENERIC_WRITE;
			break;
		}
	} else if (qi.flags & PASSTHRU_SET_INFO) {
		oparms.desired_access = GENERIC_WRITE;
	} else {
		oparms.desired_access = FILE_READ_ATTRIBUTES | READ_CONTROL;
	}

	rc = SMB2_open_init(tcon, server,
			    &rqst[0], &oplock, &oparms, path);
	if (rc)
		goto free_output_buffer;
	smb2_set_next_command(tcon, &rqst[0]);

	/* Query */
	if (qi.flags & PASSTHRU_FSCTL) {
		/* Can eventually relax perm check since server enforces too */
		if (!capable(CAP_SYS_ADMIN)) {
			rc = -EPERM;
			goto free_open_req;
		}
		rqst[1].rq_iov = &vars->io_iov[0];
		rqst[1].rq_nvec = SMB2_IOCTL_IOV_SIZE;

		rc = SMB2_ioctl_init(tcon, server, &rqst[1], COMPOUND_FID, COMPOUND_FID,
				     qi.info_type, buffer, qi.output_buffer_length,
				     CIFSMaxBufSize - MAX_SMB2_CREATE_RESPONSE_SIZE -
				     MAX_SMB2_CLOSE_RESPONSE_SIZE);
		free_req1_func = SMB2_ioctl_free;
	} else if (qi.flags == PASSTHRU_SET_INFO) {
		/* Can eventually relax perm check since server enforces too */
		if (!capable(CAP_SYS_ADMIN)) {
			rc = -EPERM;
			goto free_open_req;
		}
		if (qi.output_buffer_length < 8) {
			rc = -EINVAL;
			goto free_open_req;
		}
		rqst[1].rq_iov = vars->si_iov;
		rqst[1].rq_nvec = 1;

		/* MS-FSCC 2.4.13 FileEndOfFileInformation */
		size[0] = 8;
		data[0] = buffer;

		rc = SMB2_set_info_init(tcon, server, &rqst[1], COMPOUND_FID, COMPOUND_FID,
					current->tgid, FILE_END_OF_FILE_INFORMATION,
					SMB2_O_INFO_FILE, 0, data, size);
		free_req1_func = SMB2_set_info_free;
	} else if (qi.flags == PASSTHRU_QUERY_INFO) {
		rqst[1].rq_iov = &vars->qi_iov;
		rqst[1].rq_nvec = 1;

		rc = SMB2_query_info_init(tcon, server,
				  &rqst[1], COMPOUND_FID,
				  COMPOUND_FID, qi.file_info_class,
				  qi.info_type, qi.additional_information,
				  qi.input_buffer_length,
				  qi.output_buffer_length, buffer);
		free_req1_func = SMB2_query_info_free;
	} else { /* unknown flags */
		cifs_tcon_dbg(VFS, "Invalid passthru query flags: 0x%x\n",
			      qi.flags);
		rc = -EINVAL;
	}

	if (rc)
		goto free_open_req;
	smb2_set_next_command(tcon, &rqst[1]);
	smb2_set_related(&rqst[1]);

	/* Close */
	rqst[2].rq_iov = &vars->close_iov;
	rqst[2].rq_nvec = 1;

	rc = SMB2_close_init(tcon, server,
			     &rqst[2], COMPOUND_FID, COMPOUND_FID, false);
	if (rc)
		goto free_req_1;
	smb2_set_related(&rqst[2]);

	if (retries) {
		smb2_set_replay(server, &rqst[0]);
		smb2_set_replay(server, &rqst[1]);
		smb2_set_replay(server, &rqst[2]);
	}

	rc = compound_send_recv(xid, ses, server,
				flags, 3, rqst,
				resp_buftype, rsp_iov);
	if (rc)
		goto out;

	/* No need to bump num_remote_opens since handle immediately closed */
	if (qi.flags & PASSTHRU_FSCTL) {
		pqi = (struct smb_query_info __user *)arg;
		io_rsp = (struct smb2_ioctl_rsp *)rsp_iov[1].iov_base;
		if (le32_to_cpu(io_rsp->OutputCount) < qi.input_buffer_length)
			qi.input_buffer_length = le32_to_cpu(io_rsp->OutputCount);
		if (qi.input_buffer_length > 0 &&
		    le32_to_cpu(io_rsp->OutputOffset) + qi.input_buffer_length
		    > rsp_iov[1].iov_len) {
			rc = -EFAULT;
			goto out;
		}

		if (copy_to_user(&pqi->input_buffer_length,
				 &qi.input_buffer_length,
				 sizeof(qi.input_buffer_length))) {
			rc = -EFAULT;
			goto out;
		}

		if (copy_to_user((void __user *)pqi + sizeof(struct smb_query_info),
				 (const void *)io_rsp + le32_to_cpu(io_rsp->OutputOffset),
				 qi.input_buffer_length))
			rc = -EFAULT;
	} else {
		pqi = (struct smb_query_info __user *)arg;
		qi_rsp = (struct smb2_query_info_rsp *)rsp_iov[1].iov_base;
		if (le32_to_cpu(qi_rsp->OutputBufferLength) < qi.input_buffer_length)
			qi.input_buffer_length = le32_to_cpu(qi_rsp->OutputBufferLength);
		if (copy_to_user(&pqi->input_buffer_length,
				 &qi.input_buffer_length,
				 sizeof(qi.input_buffer_length))) {
			rc = -EFAULT;
			goto out;
		}

		if (copy_to_user(pqi + 1, qi_rsp->Buffer,
				 qi.input_buffer_length))
			rc = -EFAULT;
	}

out:
	free_rsp_buf(resp_buftype[0], rsp_iov[0].iov_base);
	free_rsp_buf(resp_buftype[1], rsp_iov[1].iov_base);
	free_rsp_buf(resp_buftype[2], rsp_iov[2].iov_base);
	SMB2_close_free(&rqst[2]);
free_req_1:
	free_req1_func(&rqst[1]);
free_open_req:
	SMB2_open_free(&rqst[0]);
free_output_buffer:
	kfree(buffer);
free_vars:
	kfree(vars);

	if (is_replayable_error(rc) &&
	    smb2_should_replay(tcon, &retries, &cur_sleep))
		goto replay_again;

	return rc;
}

static ssize_t
smb2_copychunk_range(const unsigned int xid,
			struct cifsFileInfo *srcfile,
			struct cifsFileInfo *trgtfile, u64 src_off,
			u64 len, u64 dest_off)
{
	int rc;
	unsigned int ret_data_len;
	struct copychunk_ioctl *pcchunk;
	struct copychunk_ioctl_rsp *retbuf = NULL;
	struct cifs_tcon *tcon;
	int chunks_copied = 0;
	bool chunk_sizes_updated = false;
	ssize_t bytes_written, total_bytes_written = 0;

	pcchunk = kmalloc(sizeof(struct copychunk_ioctl), GFP_KERNEL);
	if (pcchunk == NULL)
		return -ENOMEM;

	cifs_dbg(FYI, "%s: about to call request res key\n", __func__);
	/* Request a key from the server to identify the source of the copy */
	rc = SMB2_request_res_key(xid, tlink_tcon(srcfile->tlink),
				srcfile->fid.persistent_fid,
				srcfile->fid.volatile_fid, pcchunk);

	/* Note: request_res_key sets res_key null only if rc !=0 */
	if (rc)
		goto cchunk_out;

	/* For now array only one chunk long, will make more flexible later */
	pcchunk->ChunkCount = cpu_to_le32(1);
	pcchunk->Reserved = 0;
	pcchunk->Reserved2 = 0;

	tcon = tlink_tcon(trgtfile->tlink);

	trace_smb3_copychunk_enter(xid, srcfile->fid.volatile_fid,
				   trgtfile->fid.volatile_fid, tcon->tid,
				   tcon->ses->Suid, src_off, dest_off, len);

	while (len > 0) {
		pcchunk->SourceOffset = cpu_to_le64(src_off);
		pcchunk->TargetOffset = cpu_to_le64(dest_off);
		pcchunk->Length =
			cpu_to_le32(min_t(u64, len, tcon->max_bytes_chunk));

		/* Request server copy to target from src identified by key */
		kfree(retbuf);
		retbuf = NULL;
		rc = SMB2_ioctl(xid, tcon, trgtfile->fid.persistent_fid,
			trgtfile->fid.volatile_fid, FSCTL_SRV_COPYCHUNK_WRITE,
			(char *)pcchunk, sizeof(struct copychunk_ioctl),
			CIFSMaxBufSize, (char **)&retbuf, &ret_data_len);
		if (rc == 0) {
			if (ret_data_len !=
					sizeof(struct copychunk_ioctl_rsp)) {
				cifs_tcon_dbg(VFS, "Invalid cchunk response size\n");
				rc = -EIO;
				goto cchunk_out;
			}
			if (retbuf->TotalBytesWritten == 0) {
				cifs_dbg(FYI, "no bytes copied\n");
				rc = -EIO;
				goto cchunk_out;
			}
			/*
			 * Check if server claimed to write more than we asked
			 */
			if (le32_to_cpu(retbuf->TotalBytesWritten) >
			    le32_to_cpu(pcchunk->Length)) {
				cifs_tcon_dbg(VFS, "Invalid copy chunk response\n");
				rc = -EIO;
				goto cchunk_out;
			}
			if (le32_to_cpu(retbuf->ChunksWritten) != 1) {
				cifs_tcon_dbg(VFS, "Invalid num chunks written\n");
				rc = -EIO;
				goto cchunk_out;
			}
			chunks_copied++;

			bytes_written = le32_to_cpu(retbuf->TotalBytesWritten);
			src_off += bytes_written;
			dest_off += bytes_written;
			len -= bytes_written;
			total_bytes_written += bytes_written;

			cifs_dbg(FYI, "Chunks %d PartialChunk %d Total %zu\n",
				le32_to_cpu(retbuf->ChunksWritten),
				le32_to_cpu(retbuf->ChunkBytesWritten),
				bytes_written);
			trace_smb3_copychunk_done(xid, srcfile->fid.volatile_fid,
				trgtfile->fid.volatile_fid, tcon->tid,
				tcon->ses->Suid, src_off, dest_off, len);
		} else if (rc == -EINVAL) {
			if (ret_data_len != sizeof(struct copychunk_ioctl_rsp))
				goto cchunk_out;

			cifs_dbg(FYI, "MaxChunks %d BytesChunk %d MaxCopy %d\n",
				le32_to_cpu(retbuf->ChunksWritten),
				le32_to_cpu(retbuf->ChunkBytesWritten),
				le32_to_cpu(retbuf->TotalBytesWritten));

			/*
			 * Check if this is the first request using these sizes,
			 * (ie check if copy succeed once with original sizes
			 * and check if the server gave us different sizes after
			 * we already updated max sizes on previous request).
			 * if not then why is the server returning an error now
			 */
			if ((chunks_copied != 0) || chunk_sizes_updated)
				goto cchunk_out;

			/* Check that server is not asking us to grow size */
			if (le32_to_cpu(retbuf->ChunkBytesWritten) <
					tcon->max_bytes_chunk)
				tcon->max_bytes_chunk =
					le32_to_cpu(retbuf->ChunkBytesWritten);
			else
				goto cchunk_out; /* server gave us bogus size */

			/* No need to change MaxChunks since already set to 1 */
			chunk_sizes_updated = true;
		} else
			goto cchunk_out;
	}

cchunk_out:
	kfree(pcchunk);
	kfree(retbuf);
	if (rc)
		return rc;
	else
		return total_bytes_written;
}

static int
smb2_flush_file(const unsigned int xid, struct cifs_tcon *tcon,
		struct cifs_fid *fid)
{
	return SMB2_flush(xid, tcon, fid->persistent_fid, fid->volatile_fid);
}

static unsigned int
smb2_read_data_offset(char *buf)
{
	struct smb2_read_rsp *rsp = (struct smb2_read_rsp *)buf;

	return rsp->DataOffset;
}

static unsigned int
smb2_read_data_length(char *buf, bool in_remaining)
{
	struct smb2_read_rsp *rsp = (struct smb2_read_rsp *)buf;

	if (in_remaining)
		return le32_to_cpu(rsp->DataRemaining);

	return le32_to_cpu(rsp->DataLength);
}


static int
smb2_sync_read(const unsigned int xid, struct cifs_fid *pfid,
	       struct cifs_io_parms *parms, unsigned int *bytes_read,
	       char **buf, int *buf_type)
{
	parms->persistent_fid = pfid->persistent_fid;
	parms->volatile_fid = pfid->volatile_fid;
	return SMB2_read(xid, parms, bytes_read, buf, buf_type);
}

static int
smb2_sync_write(const unsigned int xid, struct cifs_fid *pfid,
		struct cifs_io_parms *parms, unsigned int *written,
		struct kvec *iov, unsigned long nr_segs)
{

	parms->persistent_fid = pfid->persistent_fid;
	parms->volatile_fid = pfid->volatile_fid;
	return SMB2_write(xid, parms, written, iov, nr_segs);
}

/* Set or clear the SPARSE_FILE attribute based on value passed in setsparse */
static bool smb2_set_sparse(const unsigned int xid, struct cifs_tcon *tcon,
		struct cifsFileInfo *cfile, struct inode *inode, __u8 setsparse)
{
	struct cifsInodeInfo *cifsi;
	int rc;

	cifsi = CIFS_I(inode);

	/* if file already sparse don't bother setting sparse again */
	if ((cifsi->cifsAttrs & FILE_ATTRIBUTE_SPARSE_FILE) && setsparse)
		return true; /* already sparse */

	if (!(cifsi->cifsAttrs & FILE_ATTRIBUTE_SPARSE_FILE) && !setsparse)
		return true; /* already not sparse */

	/*
	 * Can't check for sparse support on share the usual way via the
	 * FS attribute info (FILE_SUPPORTS_SPARSE_FILES) on the share
	 * since Samba server doesn't set the flag on the share, yet
	 * supports the set sparse FSCTL and returns sparse correctly
	 * in the file attributes. If we fail setting sparse though we
	 * mark that server does not support sparse files for this share
	 * to avoid repeatedly sending the unsupported fsctl to server
	 * if the file is repeatedly extended.
	 */
	if (tcon->broken_sparse_sup)
		return false;

	rc = SMB2_ioctl(xid, tcon, cfile->fid.persistent_fid,
			cfile->fid.volatile_fid, FSCTL_SET_SPARSE,
			&setsparse, 1, CIFSMaxBufSize, NULL, NULL);
	if (rc) {
		tcon->broken_sparse_sup = true;
		cifs_dbg(FYI, "set sparse rc = %d\n", rc);
		return false;
	}

	if (setsparse)
		cifsi->cifsAttrs |= FILE_ATTRIBUTE_SPARSE_FILE;
	else
		cifsi->cifsAttrs &= (~FILE_ATTRIBUTE_SPARSE_FILE);

	return true;
}

static int
smb2_set_file_size(const unsigned int xid, struct cifs_tcon *tcon,
		   struct cifsFileInfo *cfile, __u64 size, bool set_alloc)
{
	struct inode *inode;

	/*
	 * If extending file more than one page make sparse. Many Linux fs
	 * make files sparse by default when extending via ftruncate
	 */
	inode = d_inode(cfile->dentry);

	if (!set_alloc && (size > inode->i_size + 8192)) {
		__u8 set_sparse = 1;

		/* whether set sparse succeeds or not, extend the file */
		smb2_set_sparse(xid, tcon, cfile, inode, set_sparse);
	}

	return SMB2_set_eof(xid, tcon, cfile->fid.persistent_fid,
			    cfile->fid.volatile_fid, cfile->pid, size);
}

static int
smb2_duplicate_extents(const unsigned int xid,
			struct cifsFileInfo *srcfile,
			struct cifsFileInfo *trgtfile, u64 src_off,
			u64 len, u64 dest_off)
{
	int rc;
	unsigned int ret_data_len;
	struct inode *inode;
	struct duplicate_extents_to_file dup_ext_buf;
	struct cifs_tcon *tcon = tlink_tcon(trgtfile->tlink);

	/* server fileays advertise duplicate extent support with this flag */
	if ((le32_to_cpu(tcon->fsAttrInfo.Attributes) &
	     FILE_SUPPORTS_BLOCK_REFCOUNTING) == 0)
		return -EOPNOTSUPP;

	dup_ext_buf.VolatileFileHandle = srcfile->fid.volatile_fid;
	dup_ext_buf.PersistentFileHandle = srcfile->fid.persistent_fid;
	dup_ext_buf.SourceFileOffset = cpu_to_le64(src_off);
	dup_ext_buf.TargetFileOffset = cpu_to_le64(dest_off);
	dup_ext_buf.ByteCount = cpu_to_le64(len);
	cifs_dbg(FYI, "Duplicate extents: src off %lld dst off %lld len %lld\n",
		src_off, dest_off, len);
	trace_smb3_clone_enter(xid, srcfile->fid.volatile_fid,
			       trgtfile->fid.volatile_fid, tcon->tid,
			       tcon->ses->Suid, src_off, dest_off, len);
	inode = d_inode(trgtfile->dentry);
	if (inode->i_size < dest_off + len) {
		rc = smb2_set_file_size(xid, tcon, trgtfile, dest_off + len, false);
		if (rc)
			goto duplicate_extents_out;

		/*
		 * Although also could set plausible allocation size (i_blocks)
		 * here in addition to setting the file size, in reflink
		 * it is likely that the target file is sparse. Its allocation
		 * size will be queried on next revalidate, but it is important
		 * to make sure that file's cached size is updated immediately
		 */
		netfs_resize_file(netfs_inode(inode), dest_off + len, true);
		cifs_setsize(inode, dest_off + len);
	}
	rc = SMB2_ioctl(xid, tcon, trgtfile->fid.persistent_fid,
			trgtfile->fid.volatile_fid,
			FSCTL_DUPLICATE_EXTENTS_TO_FILE,
			(char *)&dup_ext_buf,
			sizeof(struct duplicate_extents_to_file),
			CIFSMaxBufSize, NULL,
			&ret_data_len);

	if (ret_data_len > 0)
		cifs_dbg(FYI, "Non-zero response length in duplicate extents\n");

duplicate_extents_out:
	if (rc)
		trace_smb3_clone_err(xid, srcfile->fid.volatile_fid,
				     trgtfile->fid.volatile_fid,
				     tcon->tid, tcon->ses->Suid, src_off,
				     dest_off, len, rc);
	else
		trace_smb3_clone_done(xid, srcfile->fid.volatile_fid,
				      trgtfile->fid.volatile_fid, tcon->tid,
				      tcon->ses->Suid, src_off, dest_off, len);
	return rc;
}

static int
smb2_set_compression(const unsigned int xid, struct cifs_tcon *tcon,
		   struct cifsFileInfo *cfile)
{
	return SMB2_set_compression(xid, tcon, cfile->fid.persistent_fid,
			    cfile->fid.volatile_fid);
}

static int
smb3_set_integrity(const unsigned int xid, struct cifs_tcon *tcon,
		   struct cifsFileInfo *cfile)
{
	struct fsctl_set_integrity_information_req integr_info;
	unsigned int ret_data_len;

	integr_info.ChecksumAlgorithm = cpu_to_le16(CHECKSUM_TYPE_UNCHANGED);
	integr_info.Flags = 0;
	integr_info.Reserved = 0;

	return SMB2_ioctl(xid, tcon, cfile->fid.persistent_fid,
			cfile->fid.volatile_fid,
			FSCTL_SET_INTEGRITY_INFORMATION,
			(char *)&integr_info,
			sizeof(struct fsctl_set_integrity_information_req),
			CIFSMaxBufSize, NULL,
			&ret_data_len);

}

/* GMT Token is @GMT-YYYY.MM.DD-HH.MM.SS Unicode which is 48 bytes + null */
#define GMT_TOKEN_SIZE 50

#define MIN_SNAPSHOT_ARRAY_SIZE 16 /* See MS-SMB2 section 3.3.5.15.1 */

/*
 * Input buffer contains (empty) struct smb_snapshot array with size filled in
 * For output see struct SRV_SNAPSHOT_ARRAY in MS-SMB2 section 2.2.32.2
 */
static int
smb3_enum_snapshots(const unsigned int xid, struct cifs_tcon *tcon,
		   struct cifsFileInfo *cfile, void __user *ioc_buf)
{
	char *retbuf = NULL;
	unsigned int ret_data_len = 0;
	int rc;
	u32 max_response_size;
	struct smb_snapshot_array snapshot_in;

	/*
	 * On the first query to enumerate the list of snapshots available
	 * for this volume the buffer begins with 0 (number of snapshots
	 * which can be returned is zero since at that point we do not know
	 * how big the buffer needs to be). On the second query,
	 * it (ret_data_len) is set to number of snapshots so we can
	 * know to set the maximum response size larger (see below).
	 */
	if (get_user(ret_data_len, (unsigned int __user *)ioc_buf))
		return -EFAULT;

	/*
	 * Note that for snapshot queries that servers like Azure expect that
	 * the first query be minimal size (and just used to get the number/size
	 * of previous versions) so response size must be specified as EXACTLY
	 * sizeof(struct snapshot_array) which is 16 when rounded up to multiple
	 * of eight bytes.
	 */
	if (ret_data_len == 0)
		max_response_size = MIN_SNAPSHOT_ARRAY_SIZE;
	else
		max_response_size = CIFSMaxBufSize;

	rc = SMB2_ioctl(xid, tcon, cfile->fid.persistent_fid,
			cfile->fid.volatile_fid,
			FSCTL_SRV_ENUMERATE_SNAPSHOTS,
			NULL, 0 /* no input data */, max_response_size,
			(char **)&retbuf,
			&ret_data_len);
	cifs_dbg(FYI, "enum snapshots ioctl returned %d and ret buflen is %d\n",
			rc, ret_data_len);
	if (rc)
		return rc;

	if (ret_data_len && (ioc_buf != NULL) && (retbuf != NULL)) {
		/* Fixup buffer */
		if (copy_from_user(&snapshot_in, ioc_buf,
		    sizeof(struct smb_snapshot_array))) {
			rc = -EFAULT;
			kfree(retbuf);
			return rc;
		}

		/*
		 * Check for min size, ie not large enough to fit even one GMT
		 * token (snapshot).  On the first ioctl some users may pass in
		 * smaller size (or zero) to simply get the size of the array
		 * so the user space caller can allocate sufficient memory
		 * and retry the ioctl again with larger array size sufficient
		 * to hold all of the snapshot GMT tokens on the second try.
		 */
		if (snapshot_in.snapshot_array_size < GMT_TOKEN_SIZE)
			ret_data_len = sizeof(struct smb_snapshot_array);

		/*
		 * We return struct SRV_SNAPSHOT_ARRAY, followed by
		 * the snapshot array (of 50 byte GMT tokens) each
		 * representing an available previous version of the data
		 */
		if (ret_data_len > (snapshot_in.snapshot_array_size +
					sizeof(struct smb_snapshot_array)))
			ret_data_len = snapshot_in.snapshot_array_size +
					sizeof(struct smb_snapshot_array);

		if (copy_to_user(ioc_buf, retbuf, ret_data_len))
			rc = -EFAULT;
	}

	kfree(retbuf);
	return rc;
}



static int
smb3_notify(const unsigned int xid, struct file *pfile,
	    void __user *ioc_buf, bool return_changes)
{
	struct smb3_notify_info notify;
	struct smb3_notify_info __user *pnotify_buf;
	struct dentry *dentry = pfile->f_path.dentry;
	struct inode *inode = file_inode(pfile);
	struct cifs_sb_info *cifs_sb = CIFS_SB(inode->i_sb);
	struct cifs_open_parms oparms;
	struct cifs_fid fid;
	struct cifs_tcon *tcon;
	const unsigned char *path;
	char *returned_ioctl_info = NULL;
	void *page = alloc_dentry_path();
	__le16 *utf16_path = NULL;
	u8 oplock = SMB2_OPLOCK_LEVEL_NONE;
	int rc = 0;
	__u32 ret_len = 0;

	path = build_path_from_dentry(dentry, page);
	if (IS_ERR(path)) {
		rc = PTR_ERR(path);
		goto notify_exit;
	}

	utf16_path = cifs_convert_path_to_utf16(path, cifs_sb);
	if (utf16_path == NULL) {
		rc = -ENOMEM;
		goto notify_exit;
	}

	if (return_changes) {
		if (copy_from_user(&notify, ioc_buf, sizeof(struct smb3_notify_info))) {
			rc = -EFAULT;
			goto notify_exit;
		}
	} else {
		if (copy_from_user(&notify, ioc_buf, sizeof(struct smb3_notify))) {
			rc = -EFAULT;
			goto notify_exit;
		}
		notify.data_len = 0;
	}

	tcon = cifs_sb_master_tcon(cifs_sb);
	oparms = (struct cifs_open_parms) {
		.tcon = tcon,
		.path = path,
		.desired_access = FILE_READ_ATTRIBUTES | FILE_READ_DATA,
		.disposition = FILE_OPEN,
		.create_options = cifs_create_options(cifs_sb, 0),
		.fid = &fid,
	};

	rc = SMB2_open(xid, &oparms, utf16_path, &oplock, NULL, NULL, NULL,
		       NULL);
	if (rc)
		goto notify_exit;

	rc = SMB2_change_notify(xid, tcon, fid.persistent_fid, fid.volatile_fid,
				notify.watch_tree, notify.completion_filter,
				notify.data_len, &returned_ioctl_info, &ret_len);

	SMB2_close(xid, tcon, fid.persistent_fid, fid.volatile_fid);

	cifs_dbg(FYI, "change notify for path %s rc %d\n", path, rc);
	if (return_changes && (ret_len > 0) && (notify.data_len > 0)) {
		if (ret_len > notify.data_len)
			ret_len = notify.data_len;
		pnotify_buf = (struct smb3_notify_info __user *)ioc_buf;
		if (copy_to_user(pnotify_buf->notify_data, returned_ioctl_info, ret_len))
			rc = -EFAULT;
		else if (copy_to_user(&pnotify_buf->data_len, &ret_len, sizeof(ret_len)))
			rc = -EFAULT;
	}
	kfree(returned_ioctl_info);
notify_exit:
	free_dentry_path(page);
	kfree(utf16_path);
	return rc;
}

static int
smb2_query_dir_first(const unsigned int xid, struct cifs_tcon *tcon,
		     const char *path, struct cifs_sb_info *cifs_sb,
		     struct cifs_fid *fid, __u16 search_flags,
		     struct cifs_search_info *srch_inf)
{
	__le16 *utf16_path;
	struct smb_rqst rqst[2];
	struct kvec rsp_iov[2];
	int resp_buftype[2];
	struct kvec open_iov[SMB2_CREATE_IOV_SIZE];
	struct kvec qd_iov[SMB2_QUERY_DIRECTORY_IOV_SIZE];
	int rc, flags = 0;
	u8 oplock = SMB2_OPLOCK_LEVEL_NONE;
	struct cifs_open_parms oparms;
	struct smb2_query_directory_rsp *qd_rsp = NULL;
	struct smb2_create_rsp *op_rsp = NULL;
	struct TCP_Server_Info *server;
	int retries = 0, cur_sleep = 1;

replay_again:
	/* reinitialize for possible replay */
	flags = 0;
	oplock = SMB2_OPLOCK_LEVEL_NONE;
	server = cifs_pick_channel(tcon->ses);

	utf16_path = cifs_convert_path_to_utf16(path, cifs_sb);
	if (!utf16_path)
		return -ENOMEM;

	if (smb3_encryption_required(tcon))
		flags |= CIFS_TRANSFORM_REQ;

	memset(rqst, 0, sizeof(rqst));
	resp_buftype[0] = resp_buftype[1] = CIFS_NO_BUFFER;
	memset(rsp_iov, 0, sizeof(rsp_iov));

	/* Open */
	memset(&open_iov, 0, sizeof(open_iov));
	rqst[0].rq_iov = open_iov;
	rqst[0].rq_nvec = SMB2_CREATE_IOV_SIZE;

	oparms = (struct cifs_open_parms) {
		.tcon = tcon,
		.path = path,
		.desired_access = FILE_READ_ATTRIBUTES | FILE_READ_DATA,
		.disposition = FILE_OPEN,
		.create_options = cifs_create_options(cifs_sb, 0),
		.fid = fid,
		.replay = !!(retries),
	};

	rc = SMB2_open_init(tcon, server,
			    &rqst[0], &oplock, &oparms, utf16_path);
	if (rc)
		goto qdf_free;
	smb2_set_next_command(tcon, &rqst[0]);

	/* Query directory */
	srch_inf->entries_in_buffer = 0;
	srch_inf->index_of_last_entry = 2;

	memset(&qd_iov, 0, sizeof(qd_iov));
	rqst[1].rq_iov = qd_iov;
	rqst[1].rq_nvec = SMB2_QUERY_DIRECTORY_IOV_SIZE;

	rc = SMB2_query_directory_init(xid, tcon, server,
				       &rqst[1],
				       COMPOUND_FID, COMPOUND_FID,
				       0, srch_inf->info_level);
	if (rc)
		goto qdf_free;

	smb2_set_related(&rqst[1]);

	if (retries) {
		smb2_set_replay(server, &rqst[0]);
		smb2_set_replay(server, &rqst[1]);
	}

	rc = compound_send_recv(xid, tcon->ses, server,
				flags, 2, rqst,
				resp_buftype, rsp_iov);

	/* If the open failed there is nothing to do */
	op_rsp = (struct smb2_create_rsp *)rsp_iov[0].iov_base;
	if (op_rsp == NULL || op_rsp->hdr.Status != STATUS_SUCCESS) {
		cifs_dbg(FYI, "query_dir_first: open failed rc=%d\n", rc);
		goto qdf_free;
	}
	fid->persistent_fid = op_rsp->PersistentFileId;
	fid->volatile_fid = op_rsp->VolatileFileId;

	/* Anything else than ENODATA means a genuine error */
	if (rc && rc != -ENODATA) {
		SMB2_close(xid, tcon, fid->persistent_fid, fid->volatile_fid);
		cifs_dbg(FYI, "query_dir_first: query directory failed rc=%d\n", rc);
		trace_smb3_query_dir_err(xid, fid->persistent_fid,
					 tcon->tid, tcon->ses->Suid, 0, 0, rc);
		goto qdf_free;
	}

	atomic_inc(&tcon->num_remote_opens);

	qd_rsp = (struct smb2_query_directory_rsp *)rsp_iov[1].iov_base;
	if (qd_rsp->hdr.Status == STATUS_NO_MORE_FILES) {
		trace_smb3_query_dir_done(xid, fid->persistent_fid,
					  tcon->tid, tcon->ses->Suid, 0, 0);
		srch_inf->endOfSearch = true;
		rc = 0;
		goto qdf_free;
	}

	rc = smb2_parse_query_directory(tcon, &rsp_iov[1], resp_buftype[1],
					srch_inf);
	if (rc) {
		trace_smb3_query_dir_err(xid, fid->persistent_fid, tcon->tid,
			tcon->ses->Suid, 0, 0, rc);
		goto qdf_free;
	}
	resp_buftype[1] = CIFS_NO_BUFFER;

	trace_smb3_query_dir_done(xid, fid->persistent_fid, tcon->tid,
			tcon->ses->Suid, 0, srch_inf->entries_in_buffer);

 qdf_free:
	kfree(utf16_path);
	SMB2_open_free(&rqst[0]);
	SMB2_query_directory_free(&rqst[1]);
	free_rsp_buf(resp_buftype[0], rsp_iov[0].iov_base);
	free_rsp_buf(resp_buftype[1], rsp_iov[1].iov_base);

	if (is_replayable_error(rc) &&
	    smb2_should_replay(tcon, &retries, &cur_sleep))
		goto replay_again;

	return rc;
}

static int
smb2_query_dir_next(const unsigned int xid, struct cifs_tcon *tcon,
		    struct cifs_fid *fid, __u16 search_flags,
		    struct cifs_search_info *srch_inf)
{
	return SMB2_query_directory(xid, tcon, fid->persistent_fid,
				    fid->volatile_fid, 0, srch_inf);
}

static int
smb2_close_dir(const unsigned int xid, struct cifs_tcon *tcon,
	       struct cifs_fid *fid)
{
	return SMB2_close(xid, tcon, fid->persistent_fid, fid->volatile_fid);
}

/*
 * If we negotiate SMB2 protocol and get STATUS_PENDING - update
 * the number of credits and return true. Otherwise - return false.
 */
static bool
smb2_is_status_pending(char *buf, struct TCP_Server_Info *server)
{
	struct smb2_hdr *shdr = (struct smb2_hdr *)buf;
	int scredits, in_flight;

	if (shdr->Status != STATUS_PENDING)
		return false;

	if (shdr->CreditRequest) {
		spin_lock(&server->req_lock);
		server->credits += le16_to_cpu(shdr->CreditRequest);
		scredits = server->credits;
		in_flight = server->in_flight;
		spin_unlock(&server->req_lock);
		wake_up(&server->request_q);

		trace_smb3_pend_credits(server->CurrentMid,
				server->conn_id, server->hostname, scredits,
				le16_to_cpu(shdr->CreditRequest), in_flight);
		cifs_dbg(FYI, "%s: status pending add %u credits total=%d\n",
				__func__, le16_to_cpu(shdr->CreditRequest), scredits);
	}

	return true;
}

static bool
smb2_is_session_expired(char *buf)
{
	struct smb2_hdr *shdr = (struct smb2_hdr *)buf;

	if (shdr->Status != STATUS_NETWORK_SESSION_EXPIRED &&
	    shdr->Status != STATUS_USER_SESSION_DELETED)
		return false;

	trace_smb3_ses_expired(le32_to_cpu(shdr->Id.SyncId.TreeId),
			       le64_to_cpu(shdr->SessionId),
			       le16_to_cpu(shdr->Command),
			       le64_to_cpu(shdr->MessageId));
	cifs_dbg(FYI, "Session expired or deleted\n");

	return true;
}

static bool
smb2_is_status_io_timeout(char *buf)
{
	struct smb2_hdr *shdr = (struct smb2_hdr *)buf;

	if (shdr->Status == STATUS_IO_TIMEOUT)
		return true;
	else
		return false;
}

static bool
smb2_is_network_name_deleted(char *buf, struct TCP_Server_Info *server)
{
	struct smb2_hdr *shdr = (struct smb2_hdr *)buf;
	struct TCP_Server_Info *pserver;
	struct cifs_ses *ses;
	struct cifs_tcon *tcon;

	if (shdr->Status != STATUS_NETWORK_NAME_DELETED)
		return false;

	/* If server is a channel, select the primary channel */
	pserver = SERVER_IS_CHAN(server) ? server->primary_server : server;

	spin_lock(&cifs_tcp_ses_lock);
	list_for_each_entry(ses, &pserver->smb_ses_list, smb_ses_list) {
		if (cifs_ses_exiting(ses))
			continue;
		list_for_each_entry(tcon, &ses->tcon_list, tcon_list) {
			if (tcon->tid == le32_to_cpu(shdr->Id.SyncId.TreeId)) {
				spin_lock(&tcon->tc_lock);
				tcon->need_reconnect = true;
				spin_unlock(&tcon->tc_lock);
				spin_unlock(&cifs_tcp_ses_lock);
				pr_warn_once("Server share %s deleted.\n",
					     tcon->tree_name);
				return true;
			}
		}
	}
	spin_unlock(&cifs_tcp_ses_lock);

	return false;
}

static int
smb2_oplock_response(struct cifs_tcon *tcon, __u64 persistent_fid,
		__u64 volatile_fid, __u16 net_fid, struct cifsInodeInfo *cinode)
{
	if (tcon->ses->server->capabilities & SMB2_GLOBAL_CAP_LEASING)
		return SMB2_lease_break(0, tcon, cinode->lease_key,
					smb2_get_lease_state(cinode));

	return SMB2_oplock_break(0, tcon, persistent_fid, volatile_fid,
				 CIFS_CACHE_READ(cinode) ? 1 : 0);
}

void
smb2_set_replay(struct TCP_Server_Info *server, struct smb_rqst *rqst)
{
	struct smb2_hdr *shdr;

	if (server->dialect < SMB30_PROT_ID)
		return;

	shdr = (struct smb2_hdr *)(rqst->rq_iov[0].iov_base);
	if (shdr == NULL) {
		cifs_dbg(FYI, "shdr NULL in smb2_set_related\n");
		return;
	}
	shdr->Flags |= SMB2_FLAGS_REPLAY_OPERATION;
}

void
smb2_set_related(struct smb_rqst *rqst)
{
	struct smb2_hdr *shdr;

	shdr = (struct smb2_hdr *)(rqst->rq_iov[0].iov_base);
	if (shdr == NULL) {
		cifs_dbg(FYI, "shdr NULL in smb2_set_related\n");
		return;
	}
	shdr->Flags |= SMB2_FLAGS_RELATED_OPERATIONS;
}

char smb2_padding[7] = {0, 0, 0, 0, 0, 0, 0};

void
smb2_set_next_command(struct cifs_tcon *tcon, struct smb_rqst *rqst)
{
	struct smb2_hdr *shdr;
	struct cifs_ses *ses = tcon->ses;
	struct TCP_Server_Info *server = ses->server;
	unsigned long len = smb_rqst_len(server, rqst);
	int i, num_padding;

	shdr = (struct smb2_hdr *)(rqst->rq_iov[0].iov_base);
	if (shdr == NULL) {
		cifs_dbg(FYI, "shdr NULL in smb2_set_next_command\n");
		return;
	}

	/* SMB headers in a compound are 8 byte aligned. */

	/* No padding needed */
	if (!(len & 7))
		goto finished;

	num_padding = 8 - (len & 7);
	if (!smb3_encryption_required(tcon)) {
		/*
		 * If we do not have encryption then we can just add an extra
		 * iov for the padding.
		 */
		rqst->rq_iov[rqst->rq_nvec].iov_base = smb2_padding;
		rqst->rq_iov[rqst->rq_nvec].iov_len = num_padding;
		rqst->rq_nvec++;
		len += num_padding;
	} else {
		/*
		 * We can not add a small padding iov for the encryption case
		 * because the encryption framework can not handle the padding
		 * iovs.
		 * We have to flatten this into a single buffer and add
		 * the padding to it.
		 */
		for (i = 1; i < rqst->rq_nvec; i++) {
			memcpy(rqst->rq_iov[0].iov_base +
			       rqst->rq_iov[0].iov_len,
			       rqst->rq_iov[i].iov_base,
			       rqst->rq_iov[i].iov_len);
			rqst->rq_iov[0].iov_len += rqst->rq_iov[i].iov_len;
		}
		memset(rqst->rq_iov[0].iov_base + rqst->rq_iov[0].iov_len,
		       0, num_padding);
		rqst->rq_iov[0].iov_len += num_padding;
		len += num_padding;
		rqst->rq_nvec = 1;
	}

 finished:
	shdr->NextCommand = cpu_to_le32(len);
}

/*
 * helper function for exponential backoff and check if replayable
 */
bool smb2_should_replay(struct cifs_tcon *tcon,
				int *pretries,
				int *pcur_sleep)
{
	if (!pretries || !pcur_sleep)
		return false;

	if (tcon->retry || (*pretries)++ < tcon->ses->server->retrans) {
		msleep(*pcur_sleep);
		(*pcur_sleep) = ((*pcur_sleep) << 1);
		if ((*pcur_sleep) > CIFS_MAX_SLEEP)
			(*pcur_sleep) = CIFS_MAX_SLEEP;
		return true;
	}

	return false;
}

/*
 * Passes the query info response back to the caller on success.
 * Caller need to free this with free_rsp_buf().
 */
int
smb2_query_info_compound(const unsigned int xid, struct cifs_tcon *tcon,
			 const char *path, u32 desired_access,
			 u32 class, u32 type, u32 output_len,
			 struct kvec *rsp, int *buftype,
			 struct cifs_sb_info *cifs_sb)
{
	struct smb2_compound_vars *vars;
	struct cifs_ses *ses = tcon->ses;
	struct TCP_Server_Info *server;
	int flags = CIFS_CP_CREATE_CLOSE_OP;
	struct smb_rqst *rqst;
	int resp_buftype[3];
	struct kvec *rsp_iov;
	u8 oplock = SMB2_OPLOCK_LEVEL_NONE;
	struct cifs_open_parms oparms;
	struct cifs_fid fid;
	int rc;
	__le16 *utf16_path;
	struct cached_fid *cfid = NULL;
	int retries = 0, cur_sleep = 1;

replay_again:
	/* reinitialize for possible replay */
	flags = CIFS_CP_CREATE_CLOSE_OP;
	oplock = SMB2_OPLOCK_LEVEL_NONE;
	server = cifs_pick_channel(ses);

	if (!path)
		path = "";
	utf16_path = cifs_convert_path_to_utf16(path, cifs_sb);
	if (!utf16_path)
		return -ENOMEM;

	if (smb3_encryption_required(tcon))
		flags |= CIFS_TRANSFORM_REQ;

	resp_buftype[0] = resp_buftype[1] = resp_buftype[2] = CIFS_NO_BUFFER;
	vars = kzalloc(sizeof(*vars), GFP_KERNEL);
	if (!vars) {
		rc = -ENOMEM;
		goto out_free_path;
	}
	rqst = vars->rqst;
	rsp_iov = vars->rsp_iov;

	/*
	 * We can only call this for things we know are directories.
	 */
	if (!strcmp(path, ""))
		open_cached_dir(xid, tcon, path, cifs_sb, false,
				&cfid); /* cfid null if open dir failed */

	rqst[0].rq_iov = vars->open_iov;
	rqst[0].rq_nvec = SMB2_CREATE_IOV_SIZE;

	oparms = (struct cifs_open_parms) {
		.tcon = tcon,
		.path = path,
		.desired_access = desired_access,
		.disposition = FILE_OPEN,
		.create_options = cifs_create_options(cifs_sb, 0),
		.fid = &fid,
		.replay = !!(retries),
	};

	rc = SMB2_open_init(tcon, server,
			    &rqst[0], &oplock, &oparms, utf16_path);
	if (rc)
		goto qic_exit;
	smb2_set_next_command(tcon, &rqst[0]);

	rqst[1].rq_iov = &vars->qi_iov;
	rqst[1].rq_nvec = 1;

	if (cfid) {
		rc = SMB2_query_info_init(tcon, server,
					  &rqst[1],
					  cfid->fid.persistent_fid,
					  cfid->fid.volatile_fid,
					  class, type, 0,
					  output_len, 0,
					  NULL);
	} else {
		rc = SMB2_query_info_init(tcon, server,
					  &rqst[1],
					  COMPOUND_FID,
					  COMPOUND_FID,
					  class, type, 0,
					  output_len, 0,
					  NULL);
	}
	if (rc)
		goto qic_exit;
	if (!cfid) {
		smb2_set_next_command(tcon, &rqst[1]);
		smb2_set_related(&rqst[1]);
	}

	rqst[2].rq_iov = &vars->close_iov;
	rqst[2].rq_nvec = 1;

	rc = SMB2_close_init(tcon, server,
			     &rqst[2], COMPOUND_FID, COMPOUND_FID, false);
	if (rc)
		goto qic_exit;
	smb2_set_related(&rqst[2]);

	if (retries) {
		if (!cfid) {
			smb2_set_replay(server, &rqst[0]);
			smb2_set_replay(server, &rqst[2]);
		}
		smb2_set_replay(server, &rqst[1]);
	}

	if (cfid) {
		rc = compound_send_recv(xid, ses, server,
					flags, 1, &rqst[1],
					&resp_buftype[1], &rsp_iov[1]);
	} else {
		rc = compound_send_recv(xid, ses, server,
					flags, 3, rqst,
					resp_buftype, rsp_iov);
	}
	if (rc) {
		free_rsp_buf(resp_buftype[1], rsp_iov[1].iov_base);
		if (rc == -EREMCHG) {
			tcon->need_reconnect = true;
			pr_warn_once("server share %s deleted\n",
				     tcon->tree_name);
		}
		goto qic_exit;
	}
	*rsp = rsp_iov[1];
	*buftype = resp_buftype[1];

 qic_exit:
	SMB2_open_free(&rqst[0]);
	SMB2_query_info_free(&rqst[1]);
	SMB2_close_free(&rqst[2]);
	free_rsp_buf(resp_buftype[0], rsp_iov[0].iov_base);
	free_rsp_buf(resp_buftype[2], rsp_iov[2].iov_base);
	if (cfid)
		close_cached_dir(cfid);
	kfree(vars);
out_free_path:
	kfree(utf16_path);

	if (is_replayable_error(rc) &&
	    smb2_should_replay(tcon, &retries, &cur_sleep))
		goto replay_again;

	return rc;
}

static int
smb2_queryfs(const unsigned int xid, struct cifs_tcon *tcon,
	     const char *path, struct cifs_sb_info *cifs_sb, struct kstatfs *buf)
{
	struct smb2_query_info_rsp *rsp;
	struct smb2_fs_full_size_info *info = NULL;
	struct kvec rsp_iov = {NULL, 0};
	int buftype = CIFS_NO_BUFFER;
	int rc;


	rc = smb2_query_info_compound(xid, tcon, path,
				      FILE_READ_ATTRIBUTES,
				      FS_FULL_SIZE_INFORMATION,
				      SMB2_O_INFO_FILESYSTEM,
				      sizeof(struct smb2_fs_full_size_info),
				      &rsp_iov, &buftype, cifs_sb);
	if (rc)
		goto qfs_exit;

	rsp = (struct smb2_query_info_rsp *)rsp_iov.iov_base;
	buf->f_type = SMB2_SUPER_MAGIC;
	info = (struct smb2_fs_full_size_info *)(
		le16_to_cpu(rsp->OutputBufferOffset) + (char *)rsp);
	rc = smb2_validate_iov(le16_to_cpu(rsp->OutputBufferOffset),
			       le32_to_cpu(rsp->OutputBufferLength),
			       &rsp_iov,
			       sizeof(struct smb2_fs_full_size_info));
	if (!rc)
		smb2_copy_fs_info_to_kstatfs(info, buf);

qfs_exit:
	trace_smb3_qfs_done(xid, tcon->tid, tcon->ses->Suid, tcon->tree_name, rc);
	free_rsp_buf(buftype, rsp_iov.iov_base);
	return rc;
}

static int
smb311_queryfs(const unsigned int xid, struct cifs_tcon *tcon,
	       const char *path, struct cifs_sb_info *cifs_sb, struct kstatfs *buf)
{
	int rc;
	__le16 *utf16_path = NULL;
	u8 oplock = SMB2_OPLOCK_LEVEL_NONE;
	struct cifs_open_parms oparms;
	struct cifs_fid fid;

	if (!tcon->posix_extensions)
		return smb2_queryfs(xid, tcon, path, cifs_sb, buf);

	oparms = (struct cifs_open_parms) {
		.tcon = tcon,
		.path = path,
		.desired_access = FILE_READ_ATTRIBUTES,
		.disposition = FILE_OPEN,
		.create_options = cifs_create_options(cifs_sb, 0),
		.fid = &fid,
	};

	utf16_path = cifs_convert_path_to_utf16(path, cifs_sb);
	if (utf16_path == NULL)
		return -ENOMEM;

	rc = SMB2_open(xid, &oparms, utf16_path, &oplock, NULL, NULL,
		       NULL, NULL);
	kfree(utf16_path);
	if (rc)
		return rc;

	rc = SMB311_posix_qfs_info(xid, tcon, fid.persistent_fid,
				   fid.volatile_fid, buf);
	buf->f_type = SMB2_SUPER_MAGIC;
	SMB2_close(xid, tcon, fid.persistent_fid, fid.volatile_fid);
	return rc;
}

static bool
smb2_compare_fids(struct cifsFileInfo *ob1, struct cifsFileInfo *ob2)
{
	return ob1->fid.persistent_fid == ob2->fid.persistent_fid &&
	       ob1->fid.volatile_fid == ob2->fid.volatile_fid;
}

static int
smb2_mand_lock(const unsigned int xid, struct cifsFileInfo *cfile, __u64 offset,
	       __u64 length, __u32 type, int lock, int unlock, bool wait)
{
	if (unlock && !lock)
		type = SMB2_LOCKFLAG_UNLOCK;
	return SMB2_lock(xid, tlink_tcon(cfile->tlink),
			 cfile->fid.persistent_fid, cfile->fid.volatile_fid,
			 current->tgid, length, offset, type, wait);
}

static void
smb2_get_lease_key(struct inode *inode, struct cifs_fid *fid)
{
	memcpy(fid->lease_key, CIFS_I(inode)->lease_key, SMB2_LEASE_KEY_SIZE);
}

static void
smb2_set_lease_key(struct inode *inode, struct cifs_fid *fid)
{
	memcpy(CIFS_I(inode)->lease_key, fid->lease_key, SMB2_LEASE_KEY_SIZE);
}

static void
smb2_new_lease_key(struct cifs_fid *fid)
{
	generate_random_uuid(fid->lease_key);
}

static int
smb2_get_dfs_refer(const unsigned int xid, struct cifs_ses *ses,
		   const char *search_name,
		   struct dfs_info3_param **target_nodes,
		   unsigned int *num_of_nodes,
		   const struct nls_table *nls_codepage, int remap)
{
	int rc;
	__le16 *utf16_path = NULL;
	int utf16_path_len = 0;
	struct cifs_tcon *tcon;
	struct fsctl_get_dfs_referral_req *dfs_req = NULL;
	struct get_dfs_referral_rsp *dfs_rsp = NULL;
	u32 dfs_req_size = 0, dfs_rsp_size = 0;
	int retry_count = 0;

	cifs_dbg(FYI, "%s: path: %s\n", __func__, search_name);

	/*
	 * Try to use the IPC tcon, otherwise just use any
	 */
	tcon = ses->tcon_ipc;
	if (tcon == NULL) {
		spin_lock(&cifs_tcp_ses_lock);
		tcon = list_first_entry_or_null(&ses->tcon_list,
						struct cifs_tcon,
						tcon_list);
		if (tcon) {
			tcon->tc_count++;
			trace_smb3_tcon_ref(tcon->debug_id, tcon->tc_count,
					    netfs_trace_tcon_ref_get_dfs_refer);
		}
		spin_unlock(&cifs_tcp_ses_lock);
	}

	if (tcon == NULL) {
		cifs_dbg(VFS, "session %p has no tcon available for a dfs referral request\n",
			 ses);
		rc = -ENOTCONN;
		goto out;
	}

	utf16_path = cifs_strndup_to_utf16(search_name, PATH_MAX,
					   &utf16_path_len,
					   nls_codepage, remap);
	if (!utf16_path) {
		rc = -ENOMEM;
		goto out;
	}

	dfs_req_size = sizeof(*dfs_req) + utf16_path_len;
	dfs_req = kzalloc(dfs_req_size, GFP_KERNEL);
	if (!dfs_req) {
		rc = -ENOMEM;
		goto out;
	}

	/* Highest DFS referral version understood */
	dfs_req->MaxReferralLevel = DFS_VERSION;

	/* Path to resolve in an UTF-16 null-terminated string */
	memcpy(dfs_req->RequestFileName, utf16_path, utf16_path_len);

	do {
		rc = SMB2_ioctl(xid, tcon, NO_FILE_ID, NO_FILE_ID,
				FSCTL_DFS_GET_REFERRALS,
				(char *)dfs_req, dfs_req_size, CIFSMaxBufSize,
				(char **)&dfs_rsp, &dfs_rsp_size);
		if (!is_retryable_error(rc))
			break;
		usleep_range(512, 2048);
	} while (++retry_count < 5);

	if (!rc && !dfs_rsp)
		rc = -EIO;
	if (rc) {
		if (!is_retryable_error(rc) && rc != -ENOENT && rc != -EOPNOTSUPP)
			cifs_tcon_dbg(VFS, "%s: ioctl error: rc=%d\n", __func__, rc);
		goto out;
	}

	rc = parse_dfs_referrals(dfs_rsp, dfs_rsp_size,
				 num_of_nodes, target_nodes,
				 nls_codepage, remap, search_name,
				 true /* is_unicode */);
	if (rc) {
		cifs_tcon_dbg(VFS, "parse error in %s rc=%d\n", __func__, rc);
		goto out;
	}

 out:
	if (tcon && !tcon->ipc) {
		/* ipc tcons are not refcounted */
		spin_lock(&cifs_tcp_ses_lock);
		tcon->tc_count--;
		trace_smb3_tcon_ref(tcon->debug_id, tcon->tc_count,
				    netfs_trace_tcon_ref_dec_dfs_refer);
		/* tc_count can never go negative */
		WARN_ON(tcon->tc_count < 0);
		spin_unlock(&cifs_tcp_ses_lock);
	}
	kfree(utf16_path);
	kfree(dfs_req);
	kfree(dfs_rsp);
	return rc;
}

static struct smb_ntsd *
get_smb2_acl_by_fid(struct cifs_sb_info *cifs_sb,
		    const struct cifs_fid *cifsfid, u32 *pacllen, u32 info)
{
	struct smb_ntsd *pntsd = NULL;
	unsigned int xid;
	int rc = -EOPNOTSUPP;
	struct tcon_link *tlink = cifs_sb_tlink(cifs_sb);

	if (IS_ERR(tlink))
		return ERR_CAST(tlink);

	xid = get_xid();
	cifs_dbg(FYI, "trying to get acl\n");

	rc = SMB2_query_acl(xid, tlink_tcon(tlink), cifsfid->persistent_fid,
			    cifsfid->volatile_fid, (void **)&pntsd, pacllen,
			    info);
	free_xid(xid);

	cifs_put_tlink(tlink);

	cifs_dbg(FYI, "%s: rc = %d ACL len %d\n", __func__, rc, *pacllen);
	if (rc)
		return ERR_PTR(rc);
	return pntsd;

}

static struct smb_ntsd *
get_smb2_acl_by_path(struct cifs_sb_info *cifs_sb,
		     const char *path, u32 *pacllen, u32 info)
{
	struct smb_ntsd *pntsd = NULL;
	u8 oplock = SMB2_OPLOCK_LEVEL_NONE;
	unsigned int xid;
	int rc;
	struct cifs_tcon *tcon;
	struct tcon_link *tlink = cifs_sb_tlink(cifs_sb);
	struct cifs_fid fid;
	struct cifs_open_parms oparms;
	__le16 *utf16_path;

	cifs_dbg(FYI, "get smb3 acl for path %s\n", path);
	if (IS_ERR(tlink))
		return ERR_CAST(tlink);

	tcon = tlink_tcon(tlink);
	xid = get_xid();

	utf16_path = cifs_convert_path_to_utf16(path, cifs_sb);
	if (!utf16_path) {
		rc = -ENOMEM;
		free_xid(xid);
		return ERR_PTR(rc);
	}

	oparms = (struct cifs_open_parms) {
		.tcon = tcon,
		.path = path,
		.desired_access = READ_CONTROL,
		.disposition = FILE_OPEN,
		/*
		 * When querying an ACL, even if the file is a symlink
		 * we want to open the source not the target, and so
		 * the protocol requires that the client specify this
		 * flag when opening a reparse point
		 */
		.create_options = cifs_create_options(cifs_sb, 0) |
				  OPEN_REPARSE_POINT,
		.fid = &fid,
	};

	if (info & SACL_SECINFO)
		oparms.desired_access |= SYSTEM_SECURITY;

	rc = SMB2_open(xid, &oparms, utf16_path, &oplock, NULL, NULL, NULL,
		       NULL);
	kfree(utf16_path);
	if (!rc) {
		rc = SMB2_query_acl(xid, tlink_tcon(tlink), fid.persistent_fid,
				    fid.volatile_fid, (void **)&pntsd, pacllen,
				    info);
		SMB2_close(xid, tcon, fid.persistent_fid, fid.volatile_fid);
	}

	cifs_put_tlink(tlink);
	free_xid(xid);

	cifs_dbg(FYI, "%s: rc = %d ACL len %d\n", __func__, rc, *pacllen);
	if (rc)
		return ERR_PTR(rc);
	return pntsd;
}

static int
set_smb2_acl(struct smb_ntsd *pnntsd, __u32 acllen,
		struct inode *inode, const char *path, int aclflag)
{
	u8 oplock = SMB2_OPLOCK_LEVEL_NONE;
	unsigned int xid;
	int rc, access_flags = 0;
	struct cifs_tcon *tcon;
	struct cifs_sb_info *cifs_sb = CIFS_SB(inode->i_sb);
	struct tcon_link *tlink = cifs_sb_tlink(cifs_sb);
	struct cifs_fid fid;
	struct cifs_open_parms oparms;
	__le16 *utf16_path;

	cifs_dbg(FYI, "set smb3 acl for path %s\n", path);
	if (IS_ERR(tlink))
		return PTR_ERR(tlink);

	tcon = tlink_tcon(tlink);
	xid = get_xid();

	if (aclflag & CIFS_ACL_OWNER || aclflag & CIFS_ACL_GROUP)
		access_flags |= WRITE_OWNER;
	if (aclflag & CIFS_ACL_SACL)
		access_flags |= SYSTEM_SECURITY;
	if (aclflag & CIFS_ACL_DACL)
		access_flags |= WRITE_DAC;

	utf16_path = cifs_convert_path_to_utf16(path, cifs_sb);
	if (!utf16_path) {
		rc = -ENOMEM;
		free_xid(xid);
		return rc;
	}

	oparms = (struct cifs_open_parms) {
		.tcon = tcon,
		.desired_access = access_flags,
		.create_options = cifs_create_options(cifs_sb, 0),
		.disposition = FILE_OPEN,
		.path = path,
		.fid = &fid,
	};

	rc = SMB2_open(xid, &oparms, utf16_path, &oplock, NULL, NULL,
		       NULL, NULL);
	kfree(utf16_path);
	if (!rc) {
		rc = SMB2_set_acl(xid, tlink_tcon(tlink), fid.persistent_fid,
			    fid.volatile_fid, pnntsd, acllen, aclflag);
		SMB2_close(xid, tcon, fid.persistent_fid, fid.volatile_fid);
	}

	cifs_put_tlink(tlink);
	free_xid(xid);
	return rc;
}

/* Retrieve an ACL from the server */
static struct smb_ntsd *
get_smb2_acl(struct cifs_sb_info *cifs_sb,
	     struct inode *inode, const char *path,
	     u32 *pacllen, u32 info)
{
	struct smb_ntsd *pntsd = NULL;
	struct cifsFileInfo *open_file = NULL;

	if (inode && !(info & SACL_SECINFO))
		open_file = find_readable_file(CIFS_I(inode), true);
	if (!open_file || (info & SACL_SECINFO))
		return get_smb2_acl_by_path(cifs_sb, path, pacllen, info);

	pntsd = get_smb2_acl_by_fid(cifs_sb, &open_file->fid, pacllen, info);
	cifsFileInfo_put(open_file);
	return pntsd;
}

static long smb3_zero_data(struct file *file, struct cifs_tcon *tcon,
			     loff_t offset, loff_t len, unsigned int xid)
{
	struct cifsFileInfo *cfile = file->private_data;
	struct file_zero_data_information fsctl_buf;

	cifs_dbg(FYI, "Offset %lld len %lld\n", offset, len);

	fsctl_buf.FileOffset = cpu_to_le64(offset);
	fsctl_buf.BeyondFinalZero = cpu_to_le64(offset + len);

	return SMB2_ioctl(xid, tcon, cfile->fid.persistent_fid,
			  cfile->fid.volatile_fid, FSCTL_SET_ZERO_DATA,
			  (char *)&fsctl_buf,
			  sizeof(struct file_zero_data_information),
			  0, NULL, NULL);
}

static long smb3_zero_range(struct file *file, struct cifs_tcon *tcon,
			    unsigned long long offset, unsigned long long len,
			    bool keep_size)
{
	struct cifs_ses *ses = tcon->ses;
	struct inode *inode = file_inode(file);
	struct cifsInodeInfo *cifsi = CIFS_I(inode);
	struct cifsFileInfo *cfile = file->private_data;
	struct netfs_inode *ictx = netfs_inode(inode);
	unsigned long long i_size, new_size, remote_size;
	long rc;
	unsigned int xid;

	xid = get_xid();

	trace_smb3_zero_enter(xid, cfile->fid.persistent_fid, tcon->tid,
			      ses->Suid, offset, len);

	inode_lock(inode);
	filemap_invalidate_lock(inode->i_mapping);

	i_size = i_size_read(inode);
	remote_size = ictx->remote_i_size;
	if (offset + len >= remote_size && offset < i_size) {
		unsigned long long top = umin(offset + len, i_size);

		rc = filemap_write_and_wait_range(inode->i_mapping, offset, top - 1);
		if (rc < 0)
			goto zero_range_exit;
	}

	/*
	 * We zero the range through ioctl, so we need remove the page caches
	 * first, otherwise the data may be inconsistent with the server.
	 */
	truncate_pagecache_range(inode, offset, offset + len - 1);

	/* if file not oplocked can't be sure whether asking to extend size */
	rc = -EOPNOTSUPP;
	if (keep_size == false && !CIFS_CACHE_READ(cifsi))
		goto zero_range_exit;

	rc = smb3_zero_data(file, tcon, offset, len, xid);
	if (rc < 0)
		goto zero_range_exit;

	/*
	 * do we also need to change the size of the file?
	 */
	new_size = offset + len;
	if (keep_size == false && (unsigned long long)i_size_read(inode) < new_size) {
		rc = SMB2_set_eof(xid, tcon, cfile->fid.persistent_fid,
				  cfile->fid.volatile_fid, cfile->pid, new_size);
		if (rc >= 0) {
			truncate_setsize(inode, new_size);
			netfs_resize_file(&cifsi->netfs, new_size, true);
			if (offset < cifsi->netfs.zero_point)
				cifsi->netfs.zero_point = offset;
			fscache_resize_cookie(cifs_inode_cookie(inode), new_size);
		}
	}

 zero_range_exit:
	filemap_invalidate_unlock(inode->i_mapping);
	inode_unlock(inode);
	free_xid(xid);
	if (rc)
		trace_smb3_zero_err(xid, cfile->fid.persistent_fid, tcon->tid,
			      ses->Suid, offset, len, rc);
	else
		trace_smb3_zero_done(xid, cfile->fid.persistent_fid, tcon->tid,
			      ses->Suid, offset, len);
	return rc;
}

static long smb3_punch_hole(struct file *file, struct cifs_tcon *tcon,
			    loff_t offset, loff_t len)
{
	struct inode *inode = file_inode(file);
	struct cifsFileInfo *cfile = file->private_data;
	struct file_zero_data_information fsctl_buf;
	unsigned long long end = offset + len, i_size, remote_i_size;
	long rc;
	unsigned int xid;
	__u8 set_sparse = 1;

	xid = get_xid();

	inode_lock(inode);
	/* Need to make file sparse, if not already, before freeing range. */
	/* Consider adding equivalent for compressed since it could also work */
	if (!smb2_set_sparse(xid, tcon, cfile, inode, set_sparse)) {
		rc = -EOPNOTSUPP;
		goto out;
	}

	filemap_invalidate_lock(inode->i_mapping);
	/*
	 * We implement the punch hole through ioctl, so we need remove the page
	 * caches first, otherwise the data may be inconsistent with the server.
	 */
	truncate_pagecache_range(inode, offset, offset + len - 1);

	cifs_dbg(FYI, "Offset %lld len %lld\n", offset, len);

	fsctl_buf.FileOffset = cpu_to_le64(offset);
	fsctl_buf.BeyondFinalZero = cpu_to_le64(offset + len);

	rc = SMB2_ioctl(xid, tcon, cfile->fid.persistent_fid,
			cfile->fid.volatile_fid, FSCTL_SET_ZERO_DATA,
			(char *)&fsctl_buf,
			sizeof(struct file_zero_data_information),
			CIFSMaxBufSize, NULL, NULL);

	if (rc)
		goto unlock;

	/* If there's dirty data in the buffer that would extend the EOF if it
	 * were written, then we need to move the EOF marker over to the lower
	 * of the high end of the hole and the proposed EOF.  The problem is
	 * that we locally hole-punch the tail of the dirty data, the proposed
	 * EOF update will end up in the wrong place.
	 */
	i_size = i_size_read(inode);
	remote_i_size = netfs_inode(inode)->remote_i_size;
	if (end > remote_i_size && i_size > remote_i_size) {
		unsigned long long extend_to = umin(end, i_size);
		rc = SMB2_set_eof(xid, tcon, cfile->fid.persistent_fid,
				  cfile->fid.volatile_fid, cfile->pid, extend_to);
		if (rc >= 0)
			netfs_inode(inode)->remote_i_size = extend_to;
	}

unlock:
	filemap_invalidate_unlock(inode->i_mapping);
out:
	inode_unlock(inode);
	free_xid(xid);
	return rc;
}

static int smb3_simple_fallocate_write_range(unsigned int xid,
					     struct cifs_tcon *tcon,
					     struct cifsFileInfo *cfile,
					     loff_t off, loff_t len,
					     char *buf)
{
	struct cifs_io_parms io_parms = {0};
	int nbytes;
	int rc = 0;
	struct kvec iov[2];

	io_parms.netfid = cfile->fid.netfid;
	io_parms.pid = current->tgid;
	io_parms.tcon = tcon;
	io_parms.persistent_fid = cfile->fid.persistent_fid;
	io_parms.volatile_fid = cfile->fid.volatile_fid;

	while (len) {
		io_parms.offset = off;
		io_parms.length = len;
		if (io_parms.length > SMB2_MAX_BUFFER_SIZE)
			io_parms.length = SMB2_MAX_BUFFER_SIZE;
		/* iov[0] is reserved for smb header */
		iov[1].iov_base = buf;
		iov[1].iov_len = io_parms.length;
		rc = SMB2_write(xid, &io_parms, &nbytes, iov, 1);
		if (rc)
			break;
		if (nbytes > len)
			return -EINVAL;
		buf += nbytes;
		off += nbytes;
		len -= nbytes;
	}
	return rc;
}

static int smb3_simple_fallocate_range(unsigned int xid,
				       struct cifs_tcon *tcon,
				       struct cifsFileInfo *cfile,
				       loff_t off, loff_t len)
{
	struct file_allocated_range_buffer in_data, *out_data = NULL, *tmp_data;
	u32 out_data_len;
	char *buf = NULL;
	loff_t l;
	int rc;

	in_data.file_offset = cpu_to_le64(off);
	in_data.length = cpu_to_le64(len);
	rc = SMB2_ioctl(xid, tcon, cfile->fid.persistent_fid,
			cfile->fid.volatile_fid,
			FSCTL_QUERY_ALLOCATED_RANGES,
			(char *)&in_data, sizeof(in_data),
			1024 * sizeof(struct file_allocated_range_buffer),
			(char **)&out_data, &out_data_len);
	if (rc)
		goto out;

	buf = kzalloc(1024 * 1024, GFP_KERNEL);
	if (buf == NULL) {
		rc = -ENOMEM;
		goto out;
	}

	tmp_data = out_data;
	while (len) {
		/*
		 * The rest of the region is unmapped so write it all.
		 */
		if (out_data_len == 0) {
			rc = smb3_simple_fallocate_write_range(xid, tcon,
					       cfile, off, len, buf);
			goto out;
		}

		if (out_data_len < sizeof(struct file_allocated_range_buffer)) {
			rc = -EINVAL;
			goto out;
		}

		if (off < le64_to_cpu(tmp_data->file_offset)) {
			/*
			 * We are at a hole. Write until the end of the region
			 * or until the next allocated data,
			 * whichever comes next.
			 */
			l = le64_to_cpu(tmp_data->file_offset) - off;
			if (len < l)
				l = len;
			rc = smb3_simple_fallocate_write_range(xid, tcon,
					       cfile, off, l, buf);
			if (rc)
				goto out;
			off = off + l;
			len = len - l;
			if (len == 0)
				goto out;
		}
		/*
		 * We are at a section of allocated data, just skip forward
		 * until the end of the data or the end of the region
		 * we are supposed to fallocate, whichever comes first.
		 */
		l = le64_to_cpu(tmp_data->length);
		if (len < l)
			l = len;
		off += l;
		len -= l;

		tmp_data = &tmp_data[1];
		out_data_len -= sizeof(struct file_allocated_range_buffer);
	}

 out:
	kfree(out_data);
	kfree(buf);
	return rc;
}


static long smb3_simple_falloc(struct file *file, struct cifs_tcon *tcon,
			    loff_t off, loff_t len, bool keep_size)
{
	struct inode *inode;
	struct cifsInodeInfo *cifsi;
	struct cifsFileInfo *cfile = file->private_data;
	long rc = -EOPNOTSUPP;
	unsigned int xid;
	loff_t new_eof;

	xid = get_xid();

	inode = d_inode(cfile->dentry);
	cifsi = CIFS_I(inode);

	trace_smb3_falloc_enter(xid, cfile->fid.persistent_fid, tcon->tid,
				tcon->ses->Suid, off, len);
	/* if file not oplocked can't be sure whether asking to extend size */
	if (!CIFS_CACHE_READ(cifsi))
		if (keep_size == false) {
			trace_smb3_falloc_err(xid, cfile->fid.persistent_fid,
				tcon->tid, tcon->ses->Suid, off, len, rc);
			free_xid(xid);
			return rc;
		}

	/*
	 * Extending the file
	 */
	if ((keep_size == false) && i_size_read(inode) < off + len) {
		rc = inode_newsize_ok(inode, off + len);
		if (rc)
			goto out;

		if (cifsi->cifsAttrs & FILE_ATTRIBUTE_SPARSE_FILE)
			smb2_set_sparse(xid, tcon, cfile, inode, false);

		new_eof = off + len;
		rc = SMB2_set_eof(xid, tcon, cfile->fid.persistent_fid,
				  cfile->fid.volatile_fid, cfile->pid, new_eof);
		if (rc == 0) {
			netfs_resize_file(&cifsi->netfs, new_eof, true);
			cifs_setsize(inode, new_eof);
			cifs_truncate_page(inode->i_mapping, inode->i_size);
			truncate_setsize(inode, new_eof);
		}
		goto out;
	}

	/*
	 * Files are non-sparse by default so falloc may be a no-op
	 * Must check if file sparse. If not sparse, and since we are not
	 * extending then no need to do anything since file already allocated
	 */
	if ((cifsi->cifsAttrs & FILE_ATTRIBUTE_SPARSE_FILE) == 0) {
		rc = 0;
		goto out;
	}

	if (keep_size == true) {
		/*
		 * We can not preallocate pages beyond the end of the file
		 * in SMB2
		 */
		if (off >= i_size_read(inode)) {
			rc = 0;
			goto out;
		}
		/*
		 * For fallocates that are partially beyond the end of file,
		 * clamp len so we only fallocate up to the end of file.
		 */
		if (off + len > i_size_read(inode)) {
			len = i_size_read(inode) - off;
		}
	}

	if ((keep_size == true) || (i_size_read(inode) >= off + len)) {
		/*
		 * At this point, we are trying to fallocate an internal
		 * regions of a sparse file. Since smb2 does not have a
		 * fallocate command we have two options on how to emulate this.
		 * We can either turn the entire file to become non-sparse
		 * which we only do if the fallocate is for virtually
		 * the whole file,  or we can overwrite the region with zeroes
		 * using SMB2_write, which could be prohibitevly expensive
		 * if len is large.
		 */
		/*
		 * We are only trying to fallocate a small region so
		 * just write it with zero.
		 */
		if (len <= 1024 * 1024) {
			rc = smb3_simple_fallocate_range(xid, tcon, cfile,
							 off, len);
			goto out;
		}

		/*
		 * Check if falloc starts within first few pages of file
		 * and ends within a few pages of the end of file to
		 * ensure that most of file is being forced to be
		 * fallocated now. If so then setting whole file sparse
		 * ie potentially making a few extra pages at the beginning
		 * or end of the file non-sparse via set_sparse is harmless.
		 */
		if ((off > 8192) || (off + len + 8192 < i_size_read(inode))) {
			rc = -EOPNOTSUPP;
			goto out;
		}
	}

	smb2_set_sparse(xid, tcon, cfile, inode, false);
	rc = 0;

out:
	if (rc)
		trace_smb3_falloc_err(xid, cfile->fid.persistent_fid, tcon->tid,
				tcon->ses->Suid, off, len, rc);
	else
		trace_smb3_falloc_done(xid, cfile->fid.persistent_fid, tcon->tid,
				tcon->ses->Suid, off, len);

	free_xid(xid);
	return rc;
}

static long smb3_collapse_range(struct file *file, struct cifs_tcon *tcon,
			    loff_t off, loff_t len)
{
	int rc;
	unsigned int xid;
	struct inode *inode = file_inode(file);
	struct cifsInodeInfo *cifsi = CIFS_I(inode);
	struct cifsFileInfo *cfile = file->private_data;
	struct netfs_inode *ictx = &cifsi->netfs;
	loff_t old_eof, new_eof;

	xid = get_xid();

	inode_lock(inode);

	old_eof = i_size_read(inode);
	if ((off >= old_eof) ||
	    off + len >= old_eof) {
		rc = -EINVAL;
		goto out;
	}

	filemap_invalidate_lock(inode->i_mapping);
	rc = filemap_write_and_wait_range(inode->i_mapping, off, old_eof - 1);
	if (rc < 0)
		goto out_2;

	truncate_pagecache_range(inode, off, old_eof);
	ictx->zero_point = old_eof;

	rc = smb2_copychunk_range(xid, cfile, cfile, off + len,
				  old_eof - off - len, off);
	if (rc < 0)
		goto out_2;

	new_eof = old_eof - len;
	rc = SMB2_set_eof(xid, tcon, cfile->fid.persistent_fid,
			  cfile->fid.volatile_fid, cfile->pid, new_eof);
	if (rc < 0)
		goto out_2;

	rc = 0;

	truncate_setsize(inode, new_eof);
	netfs_resize_file(&cifsi->netfs, new_eof, true);
	ictx->zero_point = new_eof;
	fscache_resize_cookie(cifs_inode_cookie(inode), new_eof);
out_2:
	filemap_invalidate_unlock(inode->i_mapping);
 out:
	inode_unlock(inode);
	free_xid(xid);
	return rc;
}

static long smb3_insert_range(struct file *file, struct cifs_tcon *tcon,
			      loff_t off, loff_t len)
{
	int rc;
	unsigned int xid;
	struct cifsFileInfo *cfile = file->private_data;
	struct inode *inode = file_inode(file);
	struct cifsInodeInfo *cifsi = CIFS_I(inode);
	__u64 count, old_eof, new_eof;

	xid = get_xid();

	inode_lock(inode);

	old_eof = i_size_read(inode);
	if (off >= old_eof) {
		rc = -EINVAL;
		goto out;
	}

	count = old_eof - off;
	new_eof = old_eof + len;

	filemap_invalidate_lock(inode->i_mapping);
	rc = filemap_write_and_wait_range(inode->i_mapping, off, new_eof - 1);
	if (rc < 0)
		goto out_2;
	truncate_pagecache_range(inode, off, old_eof);

	rc = SMB2_set_eof(xid, tcon, cfile->fid.persistent_fid,
			  cfile->fid.volatile_fid, cfile->pid, new_eof);
	if (rc < 0)
		goto out_2;

	truncate_setsize(inode, new_eof);
	netfs_resize_file(&cifsi->netfs, i_size_read(inode), true);
	fscache_resize_cookie(cifs_inode_cookie(inode), i_size_read(inode));

	rc = smb2_copychunk_range(xid, cfile, cfile, off, count, off + len);
	if (rc < 0)
		goto out_2;
	cifsi->netfs.zero_point = new_eof;

	rc = smb3_zero_data(file, tcon, off, len, xid);
	if (rc < 0)
		goto out_2;

	rc = 0;
out_2:
	filemap_invalidate_unlock(inode->i_mapping);
 out:
	inode_unlock(inode);
	free_xid(xid);
	return rc;
}

static loff_t smb3_llseek(struct file *file, struct cifs_tcon *tcon, loff_t offset, int whence)
{
	struct cifsFileInfo *wrcfile, *cfile = file->private_data;
	struct cifsInodeInfo *cifsi;
	struct inode *inode;
	int rc = 0;
	struct file_allocated_range_buffer in_data, *out_data = NULL;
	u32 out_data_len;
	unsigned int xid;

	if (whence != SEEK_HOLE && whence != SEEK_DATA)
		return generic_file_llseek(file, offset, whence);

	inode = d_inode(cfile->dentry);
	cifsi = CIFS_I(inode);

	if (offset < 0 || offset >= i_size_read(inode))
		return -ENXIO;

	xid = get_xid();
	/*
	 * We need to be sure that all dirty pages are written as they
	 * might fill holes on the server.
	 * Note that we also MUST flush any written pages since at least
	 * some servers (Windows2016) will not reflect recent writes in
	 * QUERY_ALLOCATED_RANGES until SMB2_flush is called.
	 */
	wrcfile = find_writable_file(cifsi, FIND_WR_ANY);
	if (wrcfile) {
		filemap_write_and_wait(inode->i_mapping);
		smb2_flush_file(xid, tcon, &wrcfile->fid);
		cifsFileInfo_put(wrcfile);
	}

	if (!(cifsi->cifsAttrs & FILE_ATTRIBUTE_SPARSE_FILE)) {
		if (whence == SEEK_HOLE)
			offset = i_size_read(inode);
		goto lseek_exit;
	}

	in_data.file_offset = cpu_to_le64(offset);
	in_data.length = cpu_to_le64(i_size_read(inode));

	rc = SMB2_ioctl(xid, tcon, cfile->fid.persistent_fid,
			cfile->fid.volatile_fid,
			FSCTL_QUERY_ALLOCATED_RANGES,
			(char *)&in_data, sizeof(in_data),
			sizeof(struct file_allocated_range_buffer),
			(char **)&out_data, &out_data_len);
	if (rc == -E2BIG)
		rc = 0;
	if (rc)
		goto lseek_exit;

	if (whence == SEEK_HOLE && out_data_len == 0)
		goto lseek_exit;

	if (whence == SEEK_DATA && out_data_len == 0) {
		rc = -ENXIO;
		goto lseek_exit;
	}

	if (out_data_len < sizeof(struct file_allocated_range_buffer)) {
		rc = -EINVAL;
		goto lseek_exit;
	}
	if (whence == SEEK_DATA) {
		offset = le64_to_cpu(out_data->file_offset);
		goto lseek_exit;
	}
	if (offset < le64_to_cpu(out_data->file_offset))
		goto lseek_exit;

	offset = le64_to_cpu(out_data->file_offset) + le64_to_cpu(out_data->length);

 lseek_exit:
	free_xid(xid);
	kfree(out_data);
	if (!rc)
		return vfs_setpos(file, offset, inode->i_sb->s_maxbytes);
	else
		return rc;
}

static int smb3_fiemap(struct cifs_tcon *tcon,
		       struct cifsFileInfo *cfile,
		       struct fiemap_extent_info *fei, u64 start, u64 len)
{
	unsigned int xid;
	struct file_allocated_range_buffer in_data, *out_data;
	u32 out_data_len;
	int i, num, rc, flags, last_blob;
	u64 next;

	rc = fiemap_prep(d_inode(cfile->dentry), fei, start, &len, 0);
	if (rc)
		return rc;

	xid = get_xid();
 again:
	in_data.file_offset = cpu_to_le64(start);
	in_data.length = cpu_to_le64(len);

	rc = SMB2_ioctl(xid, tcon, cfile->fid.persistent_fid,
			cfile->fid.volatile_fid,
			FSCTL_QUERY_ALLOCATED_RANGES,
			(char *)&in_data, sizeof(in_data),
			1024 * sizeof(struct file_allocated_range_buffer),
			(char **)&out_data, &out_data_len);
	if (rc == -E2BIG) {
		last_blob = 0;
		rc = 0;
	} else
		last_blob = 1;
	if (rc)
		goto out;

	if (out_data_len && out_data_len < sizeof(struct file_allocated_range_buffer)) {
		rc = -EINVAL;
		goto out;
	}
	if (out_data_len % sizeof(struct file_allocated_range_buffer)) {
		rc = -EINVAL;
		goto out;
	}

	num = out_data_len / sizeof(struct file_allocated_range_buffer);
	for (i = 0; i < num; i++) {
		flags = 0;
		if (i == num - 1 && last_blob)
			flags |= FIEMAP_EXTENT_LAST;

		rc = fiemap_fill_next_extent(fei,
				le64_to_cpu(out_data[i].file_offset),
				le64_to_cpu(out_data[i].file_offset),
				le64_to_cpu(out_data[i].length),
				flags);
		if (rc < 0)
			goto out;
		if (rc == 1) {
			rc = 0;
			goto out;
		}
	}

	if (!last_blob) {
		next = le64_to_cpu(out_data[num - 1].file_offset) +
		  le64_to_cpu(out_data[num - 1].length);
		len = len - (next - start);
		start = next;
		goto again;
	}

 out:
	free_xid(xid);
	kfree(out_data);
	return rc;
}

static long smb3_fallocate(struct file *file, struct cifs_tcon *tcon, int mode,
			   loff_t off, loff_t len)
{
	/* KEEP_SIZE already checked for by do_fallocate */
	if (mode & FALLOC_FL_PUNCH_HOLE)
		return smb3_punch_hole(file, tcon, off, len);
	else if (mode & FALLOC_FL_ZERO_RANGE) {
		if (mode & FALLOC_FL_KEEP_SIZE)
			return smb3_zero_range(file, tcon, off, len, true);
		return smb3_zero_range(file, tcon, off, len, false);
	} else if (mode == FALLOC_FL_KEEP_SIZE)
		return smb3_simple_falloc(file, tcon, off, len, true);
	else if (mode == FALLOC_FL_COLLAPSE_RANGE)
		return smb3_collapse_range(file, tcon, off, len);
	else if (mode == FALLOC_FL_INSERT_RANGE)
		return smb3_insert_range(file, tcon, off, len);
	else if (mode == 0)
		return smb3_simple_falloc(file, tcon, off, len, false);

	return -EOPNOTSUPP;
}

static void
smb2_downgrade_oplock(struct TCP_Server_Info *server,
		      struct cifsInodeInfo *cinode, __u32 oplock,
		      unsigned int epoch, bool *purge_cache)
{
	server->ops->set_oplock_level(cinode, oplock, 0, NULL);
}

static void
smb21_set_oplock_level(struct cifsInodeInfo *cinode, __u32 oplock,
		       unsigned int epoch, bool *purge_cache);

static void
smb3_downgrade_oplock(struct TCP_Server_Info *server,
		       struct cifsInodeInfo *cinode, __u32 oplock,
		       unsigned int epoch, bool *purge_cache)
{
	unsigned int old_state = cinode->oplock;
	unsigned int old_epoch = cinode->epoch;
	unsigned int new_state;

	if (epoch > old_epoch) {
		smb21_set_oplock_level(cinode, oplock, 0, NULL);
		cinode->epoch = epoch;
	}

	new_state = cinode->oplock;
	*purge_cache = false;

	if ((old_state & CIFS_CACHE_READ_FLG) != 0 &&
	    (new_state & CIFS_CACHE_READ_FLG) == 0)
		*purge_cache = true;
	else if (old_state == new_state && (epoch - old_epoch > 1))
		*purge_cache = true;
}

static void
smb2_set_oplock_level(struct cifsInodeInfo *cinode, __u32 oplock,
		      unsigned int epoch, bool *purge_cache)
{
	oplock &= 0xFF;
	cinode->lease_granted = false;
	if (oplock == SMB2_OPLOCK_LEVEL_NOCHANGE)
		return;
	if (oplock == SMB2_OPLOCK_LEVEL_BATCH) {
		cinode->oplock = CIFS_CACHE_RHW_FLG;
		cifs_dbg(FYI, "Batch Oplock granted on inode %p\n",
			 &cinode->netfs.inode);
	} else if (oplock == SMB2_OPLOCK_LEVEL_EXCLUSIVE) {
		cinode->oplock = CIFS_CACHE_RW_FLG;
		cifs_dbg(FYI, "Exclusive Oplock granted on inode %p\n",
			 &cinode->netfs.inode);
	} else if (oplock == SMB2_OPLOCK_LEVEL_II) {
		cinode->oplock = CIFS_CACHE_READ_FLG;
		cifs_dbg(FYI, "Level II Oplock granted on inode %p\n",
			 &cinode->netfs.inode);
	} else
		cinode->oplock = 0;
}

static void
smb21_set_oplock_level(struct cifsInodeInfo *cinode, __u32 oplock,
		       unsigned int epoch, bool *purge_cache)
{
	char message[5] = {0};
	unsigned int new_oplock = 0;

	oplock &= 0xFF;
	cinode->lease_granted = true;
	if (oplock == SMB2_OPLOCK_LEVEL_NOCHANGE)
		return;

	/* Check if the server granted an oplock rather than a lease */
	if (oplock & SMB2_OPLOCK_LEVEL_EXCLUSIVE)
		return smb2_set_oplock_level(cinode, oplock, epoch,
					     purge_cache);

	if (oplock & SMB2_LEASE_READ_CACHING_HE) {
		new_oplock |= CIFS_CACHE_READ_FLG;
		strcat(message, "R");
	}
	if (oplock & SMB2_LEASE_HANDLE_CACHING_HE) {
		new_oplock |= CIFS_CACHE_HANDLE_FLG;
		strcat(message, "H");
	}
	if (oplock & SMB2_LEASE_WRITE_CACHING_HE) {
		new_oplock |= CIFS_CACHE_WRITE_FLG;
		strcat(message, "W");
	}
	if (!new_oplock)
		strscpy(message, "None");

	cinode->oplock = new_oplock;
	cifs_dbg(FYI, "%s Lease granted on inode %p\n", message,
		 &cinode->netfs.inode);
}

static void
smb3_set_oplock_level(struct cifsInodeInfo *cinode, __u32 oplock,
		      unsigned int epoch, bool *purge_cache)
{
	unsigned int old_oplock = cinode->oplock;

	smb21_set_oplock_level(cinode, oplock, epoch, purge_cache);

	if (purge_cache) {
		*purge_cache = false;
		if (old_oplock == CIFS_CACHE_READ_FLG) {
			if (cinode->oplock == CIFS_CACHE_READ_FLG &&
			    (epoch - cinode->epoch > 0))
				*purge_cache = true;
			else if (cinode->oplock == CIFS_CACHE_RH_FLG &&
				 (epoch - cinode->epoch > 1))
				*purge_cache = true;
			else if (cinode->oplock == CIFS_CACHE_RHW_FLG &&
				 (epoch - cinode->epoch > 1))
				*purge_cache = true;
			else if (cinode->oplock == 0 &&
				 (epoch - cinode->epoch > 0))
				*purge_cache = true;
		} else if (old_oplock == CIFS_CACHE_RH_FLG) {
			if (cinode->oplock == CIFS_CACHE_RH_FLG &&
			    (epoch - cinode->epoch > 0))
				*purge_cache = true;
			else if (cinode->oplock == CIFS_CACHE_RHW_FLG &&
				 (epoch - cinode->epoch > 1))
				*purge_cache = true;
		}
		cinode->epoch = epoch;
	}
}

#ifdef CONFIG_CIFS_ALLOW_INSECURE_LEGACY
static bool
smb2_is_read_op(__u32 oplock)
{
	return oplock == SMB2_OPLOCK_LEVEL_II;
}
#endif /* CIFS_ALLOW_INSECURE_LEGACY */

static bool
smb21_is_read_op(__u32 oplock)
{
	return (oplock & SMB2_LEASE_READ_CACHING_HE) &&
	       !(oplock & SMB2_LEASE_WRITE_CACHING_HE);
}

static __le32
map_oplock_to_lease(u8 oplock)
{
	if (oplock == SMB2_OPLOCK_LEVEL_EXCLUSIVE)
		return SMB2_LEASE_WRITE_CACHING_LE | SMB2_LEASE_READ_CACHING_LE;
	else if (oplock == SMB2_OPLOCK_LEVEL_II)
		return SMB2_LEASE_READ_CACHING_LE;
	else if (oplock == SMB2_OPLOCK_LEVEL_BATCH)
		return SMB2_LEASE_HANDLE_CACHING_LE | SMB2_LEASE_READ_CACHING_LE |
		       SMB2_LEASE_WRITE_CACHING_LE;
	return 0;
}

static char *
smb2_create_lease_buf(u8 *lease_key, u8 oplock)
{
	struct create_lease *buf;

	buf = kzalloc(sizeof(struct create_lease), GFP_KERNEL);
	if (!buf)
		return NULL;

	memcpy(&buf->lcontext.LeaseKey, lease_key, SMB2_LEASE_KEY_SIZE);
	buf->lcontext.LeaseState = map_oplock_to_lease(oplock);

	buf->ccontext.DataOffset = cpu_to_le16(offsetof
					(struct create_lease, lcontext));
	buf->ccontext.DataLength = cpu_to_le32(sizeof(struct lease_context));
	buf->ccontext.NameOffset = cpu_to_le16(offsetof
				(struct create_lease, Name));
	buf->ccontext.NameLength = cpu_to_le16(4);
	/* SMB2_CREATE_REQUEST_LEASE is "RqLs" */
	buf->Name[0] = 'R';
	buf->Name[1] = 'q';
	buf->Name[2] = 'L';
	buf->Name[3] = 's';
	return (char *)buf;
}

static char *
smb3_create_lease_buf(u8 *lease_key, u8 oplock)
{
	struct create_lease_v2 *buf;

	buf = kzalloc(sizeof(struct create_lease_v2), GFP_KERNEL);
	if (!buf)
		return NULL;

	memcpy(&buf->lcontext.LeaseKey, lease_key, SMB2_LEASE_KEY_SIZE);
	buf->lcontext.LeaseState = map_oplock_to_lease(oplock);

	buf->ccontext.DataOffset = cpu_to_le16(offsetof
					(struct create_lease_v2, lcontext));
	buf->ccontext.DataLength = cpu_to_le32(sizeof(struct lease_context_v2));
	buf->ccontext.NameOffset = cpu_to_le16(offsetof
				(struct create_lease_v2, Name));
	buf->ccontext.NameLength = cpu_to_le16(4);
	/* SMB2_CREATE_REQUEST_LEASE is "RqLs" */
	buf->Name[0] = 'R';
	buf->Name[1] = 'q';
	buf->Name[2] = 'L';
	buf->Name[3] = 's';
	return (char *)buf;
}

static __u8
smb2_parse_lease_buf(void *buf, unsigned int *epoch, char *lease_key)
{
	struct create_lease *lc = (struct create_lease *)buf;

	*epoch = 0; /* not used */
	if (lc->lcontext.LeaseFlags & SMB2_LEASE_FLAG_BREAK_IN_PROGRESS_LE)
		return SMB2_OPLOCK_LEVEL_NOCHANGE;
	return le32_to_cpu(lc->lcontext.LeaseState);
}

static __u8
smb3_parse_lease_buf(void *buf, unsigned int *epoch, char *lease_key)
{
	struct create_lease_v2 *lc = (struct create_lease_v2 *)buf;

	*epoch = le16_to_cpu(lc->lcontext.Epoch);
	if (lc->lcontext.LeaseFlags & SMB2_LEASE_FLAG_BREAK_IN_PROGRESS_LE)
		return SMB2_OPLOCK_LEVEL_NOCHANGE;
	if (lease_key)
		memcpy(lease_key, &lc->lcontext.LeaseKey, SMB2_LEASE_KEY_SIZE);
	return le32_to_cpu(lc->lcontext.LeaseState);
}

static unsigned int
smb2_wp_retry_size(struct inode *inode)
{
	return min_t(unsigned int, CIFS_SB(inode->i_sb)->ctx->wsize,
		     SMB2_MAX_BUFFER_SIZE);
}

static bool
smb2_dir_needs_close(struct cifsFileInfo *cfile)
{
	return !cfile->invalidHandle;
}

static void
fill_transform_hdr(struct smb2_transform_hdr *tr_hdr, unsigned int orig_len,
		   struct smb_rqst *old_rq, __le16 cipher_type)
{
	struct smb2_hdr *shdr =
			(struct smb2_hdr *)old_rq->rq_iov[0].iov_base;

	memset(tr_hdr, 0, sizeof(struct smb2_transform_hdr));
	tr_hdr->ProtocolId = SMB2_TRANSFORM_PROTO_NUM;
	tr_hdr->OriginalMessageSize = cpu_to_le32(orig_len);
	tr_hdr->Flags = cpu_to_le16(0x01);
	if ((cipher_type == SMB2_ENCRYPTION_AES128_GCM) ||
	    (cipher_type == SMB2_ENCRYPTION_AES256_GCM))
		get_random_bytes(&tr_hdr->Nonce, SMB3_AES_GCM_NONCE);
	else
		get_random_bytes(&tr_hdr->Nonce, SMB3_AES_CCM_NONCE);
	memcpy(&tr_hdr->SessionId, &shdr->SessionId, 8);
}

static void *smb2_aead_req_alloc(struct crypto_aead *tfm, const struct smb_rqst *rqst,
				 int num_rqst, const u8 *sig, u8 **iv,
				 struct aead_request **req, struct sg_table *sgt,
				 unsigned int *num_sgs, size_t *sensitive_size)
{
	unsigned int req_size = sizeof(**req) + crypto_aead_reqsize(tfm);
	unsigned int iv_size = crypto_aead_ivsize(tfm);
	unsigned int len;
	u8 *p;

	*num_sgs = cifs_get_num_sgs(rqst, num_rqst, sig);
	if (IS_ERR_VALUE((long)(int)*num_sgs))
		return ERR_PTR(*num_sgs);

	len = iv_size;
	len += crypto_aead_alignmask(tfm) & ~(crypto_tfm_ctx_alignment() - 1);
	len = ALIGN(len, crypto_tfm_ctx_alignment());
	len += req_size;
	len = ALIGN(len, __alignof__(struct scatterlist));
	len += array_size(*num_sgs, sizeof(struct scatterlist));
	*sensitive_size = len;

	p = kvzalloc(len, GFP_NOFS);
	if (!p)
		return ERR_PTR(-ENOMEM);

	*iv = (u8 *)PTR_ALIGN(p, crypto_aead_alignmask(tfm) + 1);
	*req = (struct aead_request *)PTR_ALIGN(*iv + iv_size,
						crypto_tfm_ctx_alignment());
	sgt->sgl = (struct scatterlist *)PTR_ALIGN((u8 *)*req + req_size,
						   __alignof__(struct scatterlist));
	return p;
}

static void *smb2_get_aead_req(struct crypto_aead *tfm, struct smb_rqst *rqst,
			       int num_rqst, const u8 *sig, u8 **iv,
			       struct aead_request **req, struct scatterlist **sgl,
			       size_t *sensitive_size)
{
	struct sg_table sgtable = {};
	unsigned int skip, num_sgs, i, j;
	ssize_t rc;
	void *p;

	p = smb2_aead_req_alloc(tfm, rqst, num_rqst, sig, iv, req, &sgtable,
				&num_sgs, sensitive_size);
	if (IS_ERR(p))
		return ERR_CAST(p);

	sg_init_marker(sgtable.sgl, num_sgs);

	/*
	 * The first rqst has a transform header where the
	 * first 20 bytes are not part of the encrypted blob.
	 */
	skip = 20;

	for (i = 0; i < num_rqst; i++) {
		struct iov_iter *iter = &rqst[i].rq_iter;
		size_t count = iov_iter_count(iter);

		for (j = 0; j < rqst[i].rq_nvec; j++) {
			cifs_sg_set_buf(&sgtable,
					rqst[i].rq_iov[j].iov_base + skip,
					rqst[i].rq_iov[j].iov_len - skip);

			/* See the above comment on the 'skip' assignment */
			skip = 0;
		}
		sgtable.orig_nents = sgtable.nents;

		rc = extract_iter_to_sg(iter, count, &sgtable,
					num_sgs - sgtable.nents, 0);
		iov_iter_revert(iter, rc);
		sgtable.orig_nents = sgtable.nents;
	}

	cifs_sg_set_buf(&sgtable, sig, SMB2_SIGNATURE_SIZE);
	sg_mark_end(&sgtable.sgl[sgtable.nents - 1]);
	*sgl = sgtable.sgl;
	return p;
}

static int
smb2_get_enc_key(struct TCP_Server_Info *server, __u64 ses_id, int enc, u8 *key)
{
	struct TCP_Server_Info *pserver;
	struct cifs_ses *ses;
	u8 *ses_enc_key;

	/* If server is a channel, select the primary channel */
	pserver = SERVER_IS_CHAN(server) ? server->primary_server : server;

	spin_lock(&cifs_tcp_ses_lock);
	list_for_each_entry(ses, &pserver->smb_ses_list, smb_ses_list) {
		if (ses->Suid == ses_id) {
			spin_lock(&ses->ses_lock);
			ses_enc_key = enc ? ses->smb3encryptionkey :
				ses->smb3decryptionkey;
			memcpy(key, ses_enc_key, SMB3_ENC_DEC_KEY_SIZE);
			spin_unlock(&ses->ses_lock);
			spin_unlock(&cifs_tcp_ses_lock);
			return 0;
		}
	}
	spin_unlock(&cifs_tcp_ses_lock);

	trace_smb3_ses_not_found(ses_id);

	return -EAGAIN;
}
/*
 * Encrypt or decrypt @rqst message. @rqst[0] has the following format:
 * iov[0]   - transform header (associate data),
 * iov[1-N] - SMB2 header and pages - data to encrypt.
 * On success return encrypted data in iov[1-N] and pages, leave iov[0]
 * untouched.
 */
static int
crypt_message(struct TCP_Server_Info *server, int num_rqst,
	      struct smb_rqst *rqst, int enc, struct crypto_aead *tfm)
{
	struct smb2_transform_hdr *tr_hdr =
		(struct smb2_transform_hdr *)rqst[0].rq_iov[0].iov_base;
	unsigned int assoc_data_len = sizeof(struct smb2_transform_hdr) - 20;
	int rc = 0;
	struct scatterlist *sg;
	u8 sign[SMB2_SIGNATURE_SIZE] = {};
	u8 key[SMB3_ENC_DEC_KEY_SIZE];
	struct aead_request *req;
	u8 *iv;
	unsigned int crypt_len = le32_to_cpu(tr_hdr->OriginalMessageSize);
	void *creq;
	size_t sensitive_size;

	rc = smb2_get_enc_key(server, le64_to_cpu(tr_hdr->SessionId), enc, key);
	if (rc) {
		cifs_server_dbg(FYI, "%s: Could not get %scryption key. sid: 0x%llx\n", __func__,
			 enc ? "en" : "de", le64_to_cpu(tr_hdr->SessionId));
		return rc;
	}

	if ((server->cipher_type == SMB2_ENCRYPTION_AES256_CCM) ||
		(server->cipher_type == SMB2_ENCRYPTION_AES256_GCM))
		rc = crypto_aead_setkey(tfm, key, SMB3_GCM256_CRYPTKEY_SIZE);
	else
		rc = crypto_aead_setkey(tfm, key, SMB3_GCM128_CRYPTKEY_SIZE);

	if (rc) {
		cifs_server_dbg(VFS, "%s: Failed to set aead key %d\n", __func__, rc);
		return rc;
	}

	rc = crypto_aead_setauthsize(tfm, SMB2_SIGNATURE_SIZE);
	if (rc) {
		cifs_server_dbg(VFS, "%s: Failed to set authsize %d\n", __func__, rc);
		return rc;
	}

	creq = smb2_get_aead_req(tfm, rqst, num_rqst, sign, &iv, &req, &sg,
				 &sensitive_size);
	if (IS_ERR(creq))
		return PTR_ERR(creq);

	if (!enc) {
		memcpy(sign, &tr_hdr->Signature, SMB2_SIGNATURE_SIZE);
		crypt_len += SMB2_SIGNATURE_SIZE;
	}

	if ((server->cipher_type == SMB2_ENCRYPTION_AES128_GCM) ||
	    (server->cipher_type == SMB2_ENCRYPTION_AES256_GCM))
		memcpy(iv, (char *)tr_hdr->Nonce, SMB3_AES_GCM_NONCE);
	else {
		iv[0] = 3;
		memcpy(iv + 1, (char *)tr_hdr->Nonce, SMB3_AES_CCM_NONCE);
	}

	aead_request_set_tfm(req, tfm);
	aead_request_set_crypt(req, sg, sg, crypt_len, iv);
	aead_request_set_ad(req, assoc_data_len);

	rc = enc ? crypto_aead_encrypt(req) : crypto_aead_decrypt(req);

	if (!rc && enc)
		memcpy(&tr_hdr->Signature, sign, SMB2_SIGNATURE_SIZE);

	kvfree_sensitive(creq, sensitive_size);
	return rc;
}

/*
 * Clear a read buffer, discarding the folios which have the 1st mark set.
 */
static void cifs_clear_folioq_buffer(struct folio_queue *buffer)
{
	struct folio_queue *folioq;

	while ((folioq = buffer)) {
		for (int s = 0; s < folioq_count(folioq); s++)
			if (folioq_is_marked(folioq, s))
				folio_put(folioq_folio(folioq, s));
		buffer = folioq->next;
		kfree(folioq);
	}
}

/*
 * Allocate buffer space into a folio queue.
 */
static struct folio_queue *cifs_alloc_folioq_buffer(ssize_t size)
{
	struct folio_queue *buffer = NULL, *tail = NULL, *p;
	struct folio *folio;
	unsigned int slot;

	do {
		if (!tail || folioq_full(tail)) {
			p = kmalloc(sizeof(*p), GFP_NOFS);
			if (!p)
				goto nomem;
			folioq_init(p);
			if (tail) {
				tail->next = p;
				p->prev = tail;
			} else {
				buffer = p;
			}
			tail = p;
		}

		folio = folio_alloc(GFP_KERNEL|__GFP_HIGHMEM, 0);
		if (!folio)
			goto nomem;

		slot = folioq_append_mark(tail, folio);
		size -= folioq_folio_size(tail, slot);
	} while (size > 0);

	return buffer;

nomem:
	cifs_clear_folioq_buffer(buffer);
	return NULL;
}

/*
 * Copy data from an iterator to the folios in a folio queue buffer.
 */
static bool cifs_copy_iter_to_folioq(struct iov_iter *iter, size_t size,
				     struct folio_queue *buffer)
{
	for (; buffer; buffer = buffer->next) {
		for (int s = 0; s < folioq_count(buffer); s++) {
			struct folio *folio = folioq_folio(buffer, s);
			size_t part = folioq_folio_size(buffer, s);

			part = umin(part, size);

			if (copy_folio_from_iter(folio, 0, part, iter) != part)
				return false;
			size -= part;
		}
	}
	return true;
}

void
smb3_free_compound_rqst(int num_rqst, struct smb_rqst *rqst)
{
	for (int i = 0; i < num_rqst; i++)
		cifs_clear_folioq_buffer(rqst[i].rq_buffer);
}

/*
 * This function will initialize new_rq and encrypt the content.
 * The first entry, new_rq[0], only contains a single iov which contains
 * a smb2_transform_hdr and is pre-allocated by the caller.
 * This function then populates new_rq[1+] with the content from olq_rq[0+].
 *
 * The end result is an array of smb_rqst structures where the first structure
 * only contains a single iov for the transform header which we then can pass
 * to crypt_message().
 *
 * new_rq[0].rq_iov[0] :  smb2_transform_hdr pre-allocated by the caller
 * new_rq[1+].rq_iov[*] == old_rq[0+].rq_iov[*] : SMB2/3 requests
 */
static int
smb3_init_transform_rq(struct TCP_Server_Info *server, int num_rqst,
		       struct smb_rqst *new_rq, struct smb_rqst *old_rq)
{
	struct smb2_transform_hdr *tr_hdr = new_rq[0].rq_iov[0].iov_base;
	unsigned int orig_len = 0;
	int rc = -ENOMEM;

	for (int i = 1; i < num_rqst; i++) {
		struct smb_rqst *old = &old_rq[i - 1];
		struct smb_rqst *new = &new_rq[i];
		struct folio_queue *buffer;
		size_t size = iov_iter_count(&old->rq_iter);

		orig_len += smb_rqst_len(server, old);
		new->rq_iov = old->rq_iov;
		new->rq_nvec = old->rq_nvec;

		if (size > 0) {
			buffer = cifs_alloc_folioq_buffer(size);
			if (!buffer)
				goto err_free;

			new->rq_buffer = buffer;
			iov_iter_folio_queue(&new->rq_iter, ITER_SOURCE,
					     buffer, 0, 0, size);

			if (!cifs_copy_iter_to_folioq(&old->rq_iter, size, buffer)) {
				rc = -EIO;
				goto err_free;
			}
<<<<<<< HEAD
			iov_iter_xarray(&new->rq_iter, ITER_SOURCE,
					buffer, 0, size);
=======
>>>>>>> 9b70bf0a
		}
	}

	/* fill the 1st iov with a transform header */
	fill_transform_hdr(tr_hdr, orig_len, old_rq, server->cipher_type);

	rc = crypt_message(server, num_rqst, new_rq, 1, server->secmech.enc);
	cifs_dbg(FYI, "Encrypt message returned %d\n", rc);
	if (rc)
		goto err_free;

	return rc;

err_free:
	smb3_free_compound_rqst(num_rqst - 1, &new_rq[1]);
	return rc;
}

static int
smb3_is_transform_hdr(void *buf)
{
	struct smb2_transform_hdr *trhdr = buf;

	return trhdr->ProtocolId == SMB2_TRANSFORM_PROTO_NUM;
}

static int
decrypt_raw_data(struct TCP_Server_Info *server, char *buf,
		 unsigned int buf_data_size, struct iov_iter *iter,
		 bool is_offloaded)
{
	struct crypto_aead *tfm;
	struct smb_rqst rqst = {NULL};
	struct kvec iov[2];
	size_t iter_size = 0;
	int rc;

	iov[0].iov_base = buf;
	iov[0].iov_len = sizeof(struct smb2_transform_hdr);
	iov[1].iov_base = buf + sizeof(struct smb2_transform_hdr);
	iov[1].iov_len = buf_data_size;

	rqst.rq_iov = iov;
	rqst.rq_nvec = 2;
	if (iter) {
		rqst.rq_iter = *iter;
		iter_size = iov_iter_count(iter);
	}

	if (is_offloaded) {
		if ((server->cipher_type == SMB2_ENCRYPTION_AES128_GCM) ||
		    (server->cipher_type == SMB2_ENCRYPTION_AES256_GCM))
			tfm = crypto_alloc_aead("gcm(aes)", 0, 0);
		else
			tfm = crypto_alloc_aead("ccm(aes)", 0, 0);
		if (IS_ERR(tfm)) {
			rc = PTR_ERR(tfm);
			cifs_server_dbg(VFS, "%s: Failed alloc decrypt TFM, rc=%d\n", __func__, rc);

			return rc;
		}
	} else {
		if (unlikely(!server->secmech.dec))
			return -EIO;

		tfm = server->secmech.dec;
	}

	rc = crypt_message(server, 1, &rqst, 0, tfm);
	cifs_dbg(FYI, "Decrypt message returned %d\n", rc);

	if (is_offloaded)
		crypto_free_aead(tfm);

	if (rc)
		return rc;

	memmove(buf, iov[1].iov_base, buf_data_size);

	if (!is_offloaded)
		server->total_read = buf_data_size + iter_size;

	return rc;
}

static int
cifs_copy_folioq_to_iter(struct folio_queue *folioq, size_t data_size,
			 size_t skip, struct iov_iter *iter)
{
	for (; folioq; folioq = folioq->next) {
		for (int s = 0; s < folioq_count(folioq); s++) {
			struct folio *folio = folioq_folio(folioq, s);
			size_t fsize = folio_size(folio);
			size_t n, len = umin(fsize - skip, data_size);

			n = copy_folio_to_iter(folio, skip, len, iter);
			if (n != len) {
				cifs_dbg(VFS, "%s: something went wrong\n", __func__);
				return -EIO;
			}
			data_size -= n;
			skip = 0;
		}
	}

	return 0;
}

static int
handle_read_data(struct TCP_Server_Info *server, struct mid_q_entry *mid,
		 char *buf, unsigned int buf_len, struct folio_queue *buffer,
		 unsigned int buffer_len, bool is_offloaded)
{
	unsigned int data_offset;
	unsigned int data_len;
	unsigned int cur_off;
	unsigned int cur_page_idx;
	unsigned int pad_len;
	struct cifs_io_subrequest *rdata = mid->callback_data;
	struct smb2_hdr *shdr = (struct smb2_hdr *)buf;
	int length;
	bool use_rdma_mr = false;

	if (shdr->Command != SMB2_READ) {
		cifs_server_dbg(VFS, "only big read responses are supported\n");
		return -EOPNOTSUPP;
	}

	if (server->ops->is_session_expired &&
	    server->ops->is_session_expired(buf)) {
		if (!is_offloaded)
			cifs_reconnect(server, true);
		return -1;
	}

	if (server->ops->is_status_pending &&
			server->ops->is_status_pending(buf, server))
		return -1;

	/* set up first two iov to get credits */
	rdata->iov[0].iov_base = buf;
	rdata->iov[0].iov_len = 0;
	rdata->iov[1].iov_base = buf;
	rdata->iov[1].iov_len =
		min_t(unsigned int, buf_len, server->vals->read_rsp_size);
	cifs_dbg(FYI, "0: iov_base=%p iov_len=%zu\n",
		 rdata->iov[0].iov_base, rdata->iov[0].iov_len);
	cifs_dbg(FYI, "1: iov_base=%p iov_len=%zu\n",
		 rdata->iov[1].iov_base, rdata->iov[1].iov_len);

	rdata->result = server->ops->map_error(buf, true);
	if (rdata->result != 0) {
		cifs_dbg(FYI, "%s: server returned error %d\n",
			 __func__, rdata->result);
		/* normal error on read response */
		if (is_offloaded)
			mid->mid_state = MID_RESPONSE_RECEIVED;
		else
			dequeue_mid(mid, false);
		return 0;
	}

	data_offset = server->ops->read_data_offset(buf);
#ifdef CONFIG_CIFS_SMB_DIRECT
	use_rdma_mr = rdata->mr;
#endif
	data_len = server->ops->read_data_length(buf, use_rdma_mr);

	if (data_offset < server->vals->read_rsp_size) {
		/*
		 * win2k8 sometimes sends an offset of 0 when the read
		 * is beyond the EOF. Treat it as if the data starts just after
		 * the header.
		 */
		cifs_dbg(FYI, "%s: data offset (%u) inside read response header\n",
			 __func__, data_offset);
		data_offset = server->vals->read_rsp_size;
	} else if (data_offset > MAX_CIFS_SMALL_BUFFER_SIZE) {
		/* data_offset is beyond the end of smallbuf */
		cifs_dbg(FYI, "%s: data offset (%u) beyond end of smallbuf\n",
			 __func__, data_offset);
		rdata->result = -EIO;
		if (is_offloaded)
			mid->mid_state = MID_RESPONSE_MALFORMED;
		else
			dequeue_mid(mid, rdata->result);
		return 0;
	}

	pad_len = data_offset - server->vals->read_rsp_size;

	if (buf_len <= data_offset) {
		/* read response payload is in pages */
		cur_page_idx = pad_len / PAGE_SIZE;
		cur_off = pad_len % PAGE_SIZE;

		if (cur_page_idx != 0) {
			/* data offset is beyond the 1st page of response */
			cifs_dbg(FYI, "%s: data offset (%u) beyond 1st page of response\n",
				 __func__, data_offset);
			rdata->result = -EIO;
			if (is_offloaded)
				mid->mid_state = MID_RESPONSE_MALFORMED;
			else
				dequeue_mid(mid, rdata->result);
			return 0;
		}

		if (data_len > buffer_len - pad_len) {
			/* data_len is corrupt -- discard frame */
			rdata->result = -EIO;
			if (is_offloaded)
				mid->mid_state = MID_RESPONSE_MALFORMED;
			else
				dequeue_mid(mid, rdata->result);
			return 0;
		}

		/* Copy the data to the output I/O iterator. */
		rdata->result = cifs_copy_folioq_to_iter(buffer, buffer_len,
							 cur_off, &rdata->subreq.io_iter);
		if (rdata->result != 0) {
			if (is_offloaded)
				mid->mid_state = MID_RESPONSE_MALFORMED;
			else
				dequeue_mid(mid, rdata->result);
			return 0;
		}
		rdata->got_bytes = buffer_len;

	} else if (buf_len >= data_offset + data_len) {
		/* read response payload is in buf */
		WARN_ONCE(buffer, "read data can be either in buf or in buffer");
		length = copy_to_iter(buf + data_offset, data_len, &rdata->subreq.io_iter);
		if (length < 0)
			return length;
		rdata->got_bytes = data_len;
	} else {
		/* read response payload cannot be in both buf and pages */
		WARN_ONCE(1, "buf can not contain only a part of read data");
		rdata->result = -EIO;
		if (is_offloaded)
			mid->mid_state = MID_RESPONSE_MALFORMED;
		else
			dequeue_mid(mid, rdata->result);
		return 0;
	}

	if (is_offloaded)
		mid->mid_state = MID_RESPONSE_RECEIVED;
	else
		dequeue_mid(mid, false);
	return 0;
}

struct smb2_decrypt_work {
	struct work_struct decrypt;
	struct TCP_Server_Info *server;
	struct folio_queue *buffer;
	char *buf;
	unsigned int len;
};


static void smb2_decrypt_offload(struct work_struct *work)
{
	struct smb2_decrypt_work *dw = container_of(work,
				struct smb2_decrypt_work, decrypt);
	int rc;
	struct mid_q_entry *mid;
	struct iov_iter iter;

	iov_iter_folio_queue(&iter, ITER_DEST, dw->buffer, 0, 0, dw->len);
	rc = decrypt_raw_data(dw->server, dw->buf, dw->server->vals->read_rsp_size,
			      &iter, true);
	if (rc) {
		cifs_dbg(VFS, "error decrypting rc=%d\n", rc);
		goto free_pages;
	}

	dw->server->lstrp = jiffies;
	mid = smb2_find_dequeue_mid(dw->server, dw->buf);
	if (mid == NULL)
		cifs_dbg(FYI, "mid not found\n");
	else {
		mid->decrypted = true;
		rc = handle_read_data(dw->server, mid, dw->buf,
				      dw->server->vals->read_rsp_size,
				      dw->buffer, dw->len,
				      true);
		if (rc >= 0) {
#ifdef CONFIG_CIFS_STATS2
			mid->when_received = jiffies;
#endif
			if (dw->server->ops->is_network_name_deleted)
				dw->server->ops->is_network_name_deleted(dw->buf,
									 dw->server);

			mid->callback(mid);
		} else {
			spin_lock(&dw->server->srv_lock);
			if (dw->server->tcpStatus == CifsNeedReconnect) {
				spin_lock(&dw->server->mid_lock);
				mid->mid_state = MID_RETRY_NEEDED;
				spin_unlock(&dw->server->mid_lock);
				spin_unlock(&dw->server->srv_lock);
				mid->callback(mid);
			} else {
				spin_lock(&dw->server->mid_lock);
				mid->mid_state = MID_REQUEST_SUBMITTED;
				mid->mid_flags &= ~(MID_DELETED);
				list_add_tail(&mid->qhead,
					&dw->server->pending_mid_q);
				spin_unlock(&dw->server->mid_lock);
				spin_unlock(&dw->server->srv_lock);
			}
		}
		release_mid(mid);
	}

free_pages:
	cifs_clear_folioq_buffer(dw->buffer);
	cifs_small_buf_release(dw->buf);
	kfree(dw);
}


static int
receive_encrypted_read(struct TCP_Server_Info *server, struct mid_q_entry **mid,
		       int *num_mids)
{
	char *buf = server->smallbuf;
	struct smb2_transform_hdr *tr_hdr = (struct smb2_transform_hdr *)buf;
	struct iov_iter iter;
	unsigned int len;
	unsigned int buflen = server->pdu_size;
	int rc;
	struct smb2_decrypt_work *dw;

	dw = kzalloc(sizeof(struct smb2_decrypt_work), GFP_KERNEL);
	if (!dw)
		return -ENOMEM;
	INIT_WORK(&dw->decrypt, smb2_decrypt_offload);
	dw->server = server;

	*num_mids = 1;
	len = min_t(unsigned int, buflen, server->vals->read_rsp_size +
		sizeof(struct smb2_transform_hdr)) - HEADER_SIZE(server) + 1;

	rc = cifs_read_from_socket(server, buf + HEADER_SIZE(server) - 1, len);
	if (rc < 0)
		goto free_dw;
	server->total_read += rc;

	len = le32_to_cpu(tr_hdr->OriginalMessageSize) -
		server->vals->read_rsp_size;
	dw->len = len;
	len = round_up(dw->len, PAGE_SIZE);

	rc = -ENOMEM;
	dw->buffer = cifs_alloc_folioq_buffer(len);
	if (!dw->buffer)
		goto discard_data;

	iov_iter_folio_queue(&iter, ITER_DEST, dw->buffer, 0, 0, len);

	/* Read the data into the buffer and clear excess bufferage. */
	rc = cifs_read_iter_from_socket(server, &iter, dw->len);
	if (rc < 0)
		goto discard_data;

	server->total_read += rc;
	if (rc < len) {
		struct iov_iter tmp = iter;

		iov_iter_advance(&tmp, rc);
		iov_iter_zero(len - rc, &tmp);
	}
	iov_iter_truncate(&iter, dw->len);

	rc = cifs_discard_remaining_data(server);
	if (rc)
		goto free_pages;

	/*
	 * For large reads, offload to different thread for better performance,
	 * use more cores decrypting which can be expensive
	 */

	if ((server->min_offload) && (server->in_flight > 1) &&
	    (server->pdu_size >= server->min_offload)) {
		dw->buf = server->smallbuf;
		server->smallbuf = (char *)cifs_small_buf_get();

		queue_work(decrypt_wq, &dw->decrypt);
		*num_mids = 0; /* worker thread takes care of finding mid */
		return -1;
	}

	rc = decrypt_raw_data(server, buf, server->vals->read_rsp_size,
			      &iter, false);
	if (rc)
		goto free_pages;

	*mid = smb2_find_mid(server, buf);
	if (*mid == NULL) {
		cifs_dbg(FYI, "mid not found\n");
	} else {
		cifs_dbg(FYI, "mid found\n");
		(*mid)->decrypted = true;
		rc = handle_read_data(server, *mid, buf,
				      server->vals->read_rsp_size,
				      dw->buffer, dw->len, false);
		if (rc >= 0) {
			if (server->ops->is_network_name_deleted) {
				server->ops->is_network_name_deleted(buf,
								server);
			}
		}
	}

free_pages:
	cifs_clear_folioq_buffer(dw->buffer);
free_dw:
	kfree(dw);
	return rc;
discard_data:
	cifs_discard_remaining_data(server);
	goto free_pages;
}

static int
receive_encrypted_standard(struct TCP_Server_Info *server,
			   struct mid_q_entry **mids, char **bufs,
			   int *num_mids)
{
	int ret, length;
	char *buf = server->smallbuf;
	struct smb2_hdr *shdr;
	unsigned int pdu_length = server->pdu_size;
	unsigned int buf_size;
	unsigned int next_cmd;
	struct mid_q_entry *mid_entry;
	int next_is_large;
	char *next_buffer = NULL;

	*num_mids = 0;

	/* switch to large buffer if too big for a small one */
	if (pdu_length > MAX_CIFS_SMALL_BUFFER_SIZE) {
		server->large_buf = true;
		memcpy(server->bigbuf, buf, server->total_read);
		buf = server->bigbuf;
	}

	/* now read the rest */
	length = cifs_read_from_socket(server, buf + HEADER_SIZE(server) - 1,
				pdu_length - HEADER_SIZE(server) + 1);
	if (length < 0)
		return length;
	server->total_read += length;

	buf_size = pdu_length - sizeof(struct smb2_transform_hdr);
	length = decrypt_raw_data(server, buf, buf_size, NULL, false);
	if (length)
		return length;

	next_is_large = server->large_buf;
one_more:
	shdr = (struct smb2_hdr *)buf;
	next_cmd = le32_to_cpu(shdr->NextCommand);
	if (next_cmd) {
		if (WARN_ON_ONCE(next_cmd > pdu_length))
			return -1;
		if (next_is_large)
			next_buffer = (char *)cifs_buf_get();
		else
			next_buffer = (char *)cifs_small_buf_get();
		memcpy(next_buffer, buf + next_cmd, pdu_length - next_cmd);
	}

	mid_entry = smb2_find_mid(server, buf);
	if (mid_entry == NULL)
		cifs_dbg(FYI, "mid not found\n");
	else {
		cifs_dbg(FYI, "mid found\n");
		mid_entry->decrypted = true;
		mid_entry->resp_buf_size = server->pdu_size;
	}

	if (*num_mids >= MAX_COMPOUND) {
		cifs_server_dbg(VFS, "too many PDUs in compound\n");
		return -1;
	}
	bufs[*num_mids] = buf;
	mids[(*num_mids)++] = mid_entry;

	if (mid_entry && mid_entry->handle)
		ret = mid_entry->handle(server, mid_entry);
	else
		ret = cifs_handle_standard(server, mid_entry);

	if (ret == 0 && next_cmd) {
		pdu_length -= next_cmd;
		server->large_buf = next_is_large;
		if (next_is_large)
			server->bigbuf = buf = next_buffer;
		else
			server->smallbuf = buf = next_buffer;
		goto one_more;
	} else if (ret != 0) {
		/*
		 * ret != 0 here means that we didn't get to handle_mid() thus
		 * server->smallbuf and server->bigbuf are still valid. We need
		 * to free next_buffer because it is not going to be used
		 * anywhere.
		 */
		if (next_is_large)
			free_rsp_buf(CIFS_LARGE_BUFFER, next_buffer);
		else
			free_rsp_buf(CIFS_SMALL_BUFFER, next_buffer);
	}

	return ret;
}

static int
smb3_receive_transform(struct TCP_Server_Info *server,
		       struct mid_q_entry **mids, char **bufs, int *num_mids)
{
	char *buf = server->smallbuf;
	unsigned int pdu_length = server->pdu_size;
	struct smb2_transform_hdr *tr_hdr = (struct smb2_transform_hdr *)buf;
	unsigned int orig_len = le32_to_cpu(tr_hdr->OriginalMessageSize);

	if (pdu_length < sizeof(struct smb2_transform_hdr) +
						sizeof(struct smb2_hdr)) {
		cifs_server_dbg(VFS, "Transform message is too small (%u)\n",
			 pdu_length);
		cifs_reconnect(server, true);
		return -ECONNABORTED;
	}

	if (pdu_length < orig_len + sizeof(struct smb2_transform_hdr)) {
		cifs_server_dbg(VFS, "Transform message is broken\n");
		cifs_reconnect(server, true);
		return -ECONNABORTED;
	}

	/* TODO: add support for compounds containing READ. */
	if (pdu_length > CIFSMaxBufSize + MAX_HEADER_SIZE(server)) {
		return receive_encrypted_read(server, &mids[0], num_mids);
	}

	return receive_encrypted_standard(server, mids, bufs, num_mids);
}

int
smb3_handle_read_data(struct TCP_Server_Info *server, struct mid_q_entry *mid)
{
	char *buf = server->large_buf ? server->bigbuf : server->smallbuf;

	return handle_read_data(server, mid, buf, server->pdu_size,
				NULL, 0, false);
}

static int smb2_next_header(struct TCP_Server_Info *server, char *buf,
			    unsigned int *noff)
{
	struct smb2_hdr *hdr = (struct smb2_hdr *)buf;
	struct smb2_transform_hdr *t_hdr = (struct smb2_transform_hdr *)buf;

	if (hdr->ProtocolId == SMB2_TRANSFORM_PROTO_NUM) {
		*noff = le32_to_cpu(t_hdr->OriginalMessageSize);
		if (unlikely(check_add_overflow(*noff, sizeof(*t_hdr), noff)))
			return -EINVAL;
	} else {
		*noff = le32_to_cpu(hdr->NextCommand);
	}
	if (unlikely(*noff && *noff < MID_HEADER_SIZE(server)))
		return -EINVAL;
	return 0;
}

int __cifs_sfu_make_node(unsigned int xid, struct inode *inode,
				struct dentry *dentry, struct cifs_tcon *tcon,
				const char *full_path, umode_t mode, dev_t dev,
				const char *symname)
{
	struct TCP_Server_Info *server = tcon->ses->server;
	struct cifs_open_parms oparms;
	struct cifs_io_parms io_parms = {};
	struct cifs_sb_info *cifs_sb = CIFS_SB(inode->i_sb);
	struct cifs_fid fid;
	unsigned int bytes_written;
	u8 type[8];
	int type_len = 0;
	struct {
		__le64 major;
		__le64 minor;
	} __packed pdev = {};
	__le16 *symname_utf16 = NULL;
	u8 *data = NULL;
	int data_len = 0;
	struct kvec iov[3];
	__u32 oplock = server->oplocks ? REQ_OPLOCK : 0;
	int rc;

	switch (mode & S_IFMT) {
	case S_IFCHR:
		type_len = 8;
		memcpy(type, "IntxCHR\0", type_len);
		pdev.major = cpu_to_le64(MAJOR(dev));
		pdev.minor = cpu_to_le64(MINOR(dev));
		data = (u8 *)&pdev;
		data_len = sizeof(pdev);
		break;
	case S_IFBLK:
		type_len = 8;
		memcpy(type, "IntxBLK\0", type_len);
		pdev.major = cpu_to_le64(MAJOR(dev));
		pdev.minor = cpu_to_le64(MINOR(dev));
		data = (u8 *)&pdev;
		data_len = sizeof(pdev);
		break;
	case S_IFLNK:
		type_len = 8;
		memcpy(type, "IntxLNK\1", type_len);
		symname_utf16 = cifs_strndup_to_utf16(symname, strlen(symname),
						      &data_len, cifs_sb->local_nls,
						      NO_MAP_UNI_RSVD);
		if (!symname_utf16) {
			rc = -ENOMEM;
			goto out;
		}
		data_len -= 2; /* symlink is without trailing wide-nul */
		data = (u8 *)symname_utf16;
		break;
	case S_IFSOCK:
		type_len = 8;
		strscpy(type, "LnxSOCK");
		data = (u8 *)&pdev;
		data_len = sizeof(pdev);
		break;
	case S_IFIFO:
		type_len = 8;
		strscpy(type, "LnxFIFO");
		data = (u8 *)&pdev;
		data_len = sizeof(pdev);
		break;
	default:
		rc = -EPERM;
		goto out;
	}

	oparms = CIFS_OPARMS(cifs_sb, tcon, full_path, GENERIC_WRITE,
			     FILE_CREATE, CREATE_NOT_DIR |
			     CREATE_OPTION_SPECIAL, ACL_NO_MODE);
	oparms.fid = &fid;

	rc = server->ops->open(xid, &oparms, &oplock, NULL);
	if (rc)
		goto out;

	if (type_len + data_len > 0) {
		io_parms.pid = current->tgid;
		io_parms.tcon = tcon;
		io_parms.length = type_len + data_len;
		iov[1].iov_base = type;
		iov[1].iov_len = type_len;
		iov[2].iov_base = data;
		iov[2].iov_len = data_len;

		rc = server->ops->sync_write(xid, &fid, &io_parms,
					     &bytes_written,
					     iov, ARRAY_SIZE(iov)-1);
	}

	server->ops->close(xid, tcon, &fid);

out:
	kfree(symname_utf16);
	return rc;
}

int cifs_sfu_make_node(unsigned int xid, struct inode *inode,
		       struct dentry *dentry, struct cifs_tcon *tcon,
		       const char *full_path, umode_t mode, dev_t dev)
{
	struct inode *new = NULL;
	int rc;

	rc = __cifs_sfu_make_node(xid, inode, dentry, tcon,
				  full_path, mode, dev, NULL);
	if (rc)
		return rc;

	if (tcon->posix_extensions) {
		rc = smb311_posix_get_inode_info(&new, full_path, NULL,
						 inode->i_sb, xid);
	} else if (tcon->unix_ext) {
		rc = cifs_get_inode_info_unix(&new, full_path,
					      inode->i_sb, xid);
	} else {
		rc = cifs_get_inode_info(&new, full_path, NULL,
					 inode->i_sb, xid, NULL);
	}
	if (!rc)
		d_instantiate(dentry, new);
	return rc;
}

static int smb2_make_node(unsigned int xid, struct inode *inode,
			  struct dentry *dentry, struct cifs_tcon *tcon,
			  const char *full_path, umode_t mode, dev_t dev)
{
	struct cifs_sb_info *cifs_sb = CIFS_SB(inode->i_sb);
	int rc;

	/*
	 * Check if mounted with mount parm 'sfu' mount parm.
	 * SFU emulation should work with all servers, but only
	 * supports block and char device, socket & fifo,
	 * and was used by default in earlier versions of Windows
	 */
	if (cifs_sb->mnt_cifs_flags & CIFS_MOUNT_UNX_EMUL) {
		rc = cifs_sfu_make_node(xid, inode, dentry, tcon,
					full_path, mode, dev);
	} else {
		rc = smb2_mknod_reparse(xid, inode, dentry, tcon,
					full_path, mode, dev);
	}
	return rc;
}

#ifdef CONFIG_CIFS_ALLOW_INSECURE_LEGACY
struct smb_version_operations smb20_operations = {
	.compare_fids = smb2_compare_fids,
	.setup_request = smb2_setup_request,
	.setup_async_request = smb2_setup_async_request,
	.check_receive = smb2_check_receive,
	.add_credits = smb2_add_credits,
	.set_credits = smb2_set_credits,
	.get_credits_field = smb2_get_credits_field,
	.get_credits = smb2_get_credits,
	.wait_mtu_credits = cifs_wait_mtu_credits,
	.get_next_mid = smb2_get_next_mid,
	.revert_current_mid = smb2_revert_current_mid,
	.read_data_offset = smb2_read_data_offset,
	.read_data_length = smb2_read_data_length,
	.map_error = map_smb2_to_linux_error,
	.find_mid = smb2_find_mid,
	.check_message = smb2_check_message,
	.dump_detail = smb2_dump_detail,
	.clear_stats = smb2_clear_stats,
	.print_stats = smb2_print_stats,
	.is_oplock_break = smb2_is_valid_oplock_break,
	.handle_cancelled_mid = smb2_handle_cancelled_mid,
	.downgrade_oplock = smb2_downgrade_oplock,
	.need_neg = smb2_need_neg,
	.negotiate = smb2_negotiate,
	.negotiate_wsize = smb2_negotiate_wsize,
	.negotiate_rsize = smb2_negotiate_rsize,
	.sess_setup = SMB2_sess_setup,
	.logoff = SMB2_logoff,
	.tree_connect = SMB2_tcon,
	.tree_disconnect = SMB2_tdis,
	.qfs_tcon = smb2_qfs_tcon,
	.is_path_accessible = smb2_is_path_accessible,
	.can_echo = smb2_can_echo,
	.echo = SMB2_echo,
	.query_path_info = smb2_query_path_info,
	.query_reparse_point = smb2_query_reparse_point,
	.get_srv_inum = smb2_get_srv_inum,
	.query_file_info = smb2_query_file_info,
	.set_path_size = smb2_set_path_size,
	.set_file_size = smb2_set_file_size,
	.set_file_info = smb2_set_file_info,
	.set_compression = smb2_set_compression,
	.mkdir = smb2_mkdir,
	.mkdir_setinfo = smb2_mkdir_setinfo,
	.rmdir = smb2_rmdir,
	.unlink = smb2_unlink,
	.rename = smb2_rename_path,
	.create_hardlink = smb2_create_hardlink,
	.parse_reparse_point = smb2_parse_reparse_point,
	.query_mf_symlink = smb3_query_mf_symlink,
	.create_mf_symlink = smb3_create_mf_symlink,
	.create_reparse_symlink = smb2_create_reparse_symlink,
	.open = smb2_open_file,
	.set_fid = smb2_set_fid,
	.close = smb2_close_file,
	.flush = smb2_flush_file,
	.async_readv = smb2_async_readv,
	.async_writev = smb2_async_writev,
	.sync_read = smb2_sync_read,
	.sync_write = smb2_sync_write,
	.query_dir_first = smb2_query_dir_first,
	.query_dir_next = smb2_query_dir_next,
	.close_dir = smb2_close_dir,
	.calc_smb_size = smb2_calc_size,
	.is_status_pending = smb2_is_status_pending,
	.is_session_expired = smb2_is_session_expired,
	.oplock_response = smb2_oplock_response,
	.queryfs = smb2_queryfs,
	.mand_lock = smb2_mand_lock,
	.mand_unlock_range = smb2_unlock_range,
	.push_mand_locks = smb2_push_mandatory_locks,
	.get_lease_key = smb2_get_lease_key,
	.set_lease_key = smb2_set_lease_key,
	.new_lease_key = smb2_new_lease_key,
	.calc_signature = smb2_calc_signature,
	.is_read_op = smb2_is_read_op,
	.set_oplock_level = smb2_set_oplock_level,
	.create_lease_buf = smb2_create_lease_buf,
	.parse_lease_buf = smb2_parse_lease_buf,
	.copychunk_range = smb2_copychunk_range,
	.wp_retry_size = smb2_wp_retry_size,
	.dir_needs_close = smb2_dir_needs_close,
	.get_dfs_refer = smb2_get_dfs_refer,
	.select_sectype = smb2_select_sectype,
#ifdef CONFIG_CIFS_XATTR
	.query_all_EAs = smb2_query_eas,
	.set_EA = smb2_set_ea,
#endif /* CIFS_XATTR */
	.get_acl = get_smb2_acl,
	.get_acl_by_fid = get_smb2_acl_by_fid,
	.set_acl = set_smb2_acl,
	.next_header = smb2_next_header,
	.ioctl_query_info = smb2_ioctl_query_info,
	.make_node = smb2_make_node,
	.fiemap = smb3_fiemap,
	.llseek = smb3_llseek,
	.is_status_io_timeout = smb2_is_status_io_timeout,
	.is_network_name_deleted = smb2_is_network_name_deleted,
};
#endif /* CIFS_ALLOW_INSECURE_LEGACY */

struct smb_version_operations smb21_operations = {
	.compare_fids = smb2_compare_fids,
	.setup_request = smb2_setup_request,
	.setup_async_request = smb2_setup_async_request,
	.check_receive = smb2_check_receive,
	.add_credits = smb2_add_credits,
	.set_credits = smb2_set_credits,
	.get_credits_field = smb2_get_credits_field,
	.get_credits = smb2_get_credits,
	.wait_mtu_credits = smb2_wait_mtu_credits,
	.adjust_credits = smb2_adjust_credits,
	.get_next_mid = smb2_get_next_mid,
	.revert_current_mid = smb2_revert_current_mid,
	.read_data_offset = smb2_read_data_offset,
	.read_data_length = smb2_read_data_length,
	.map_error = map_smb2_to_linux_error,
	.find_mid = smb2_find_mid,
	.check_message = smb2_check_message,
	.dump_detail = smb2_dump_detail,
	.clear_stats = smb2_clear_stats,
	.print_stats = smb2_print_stats,
	.is_oplock_break = smb2_is_valid_oplock_break,
	.handle_cancelled_mid = smb2_handle_cancelled_mid,
	.downgrade_oplock = smb2_downgrade_oplock,
	.need_neg = smb2_need_neg,
	.negotiate = smb2_negotiate,
	.negotiate_wsize = smb2_negotiate_wsize,
	.negotiate_rsize = smb2_negotiate_rsize,
	.sess_setup = SMB2_sess_setup,
	.logoff = SMB2_logoff,
	.tree_connect = SMB2_tcon,
	.tree_disconnect = SMB2_tdis,
	.qfs_tcon = smb2_qfs_tcon,
	.is_path_accessible = smb2_is_path_accessible,
	.can_echo = smb2_can_echo,
	.echo = SMB2_echo,
	.query_path_info = smb2_query_path_info,
	.query_reparse_point = smb2_query_reparse_point,
	.get_srv_inum = smb2_get_srv_inum,
	.query_file_info = smb2_query_file_info,
	.set_path_size = smb2_set_path_size,
	.set_file_size = smb2_set_file_size,
	.set_file_info = smb2_set_file_info,
	.set_compression = smb2_set_compression,
	.mkdir = smb2_mkdir,
	.mkdir_setinfo = smb2_mkdir_setinfo,
	.rmdir = smb2_rmdir,
	.unlink = smb2_unlink,
	.rename = smb2_rename_path,
	.create_hardlink = smb2_create_hardlink,
	.parse_reparse_point = smb2_parse_reparse_point,
	.query_mf_symlink = smb3_query_mf_symlink,
	.create_mf_symlink = smb3_create_mf_symlink,
	.create_reparse_symlink = smb2_create_reparse_symlink,
	.open = smb2_open_file,
	.set_fid = smb2_set_fid,
	.close = smb2_close_file,
	.flush = smb2_flush_file,
	.async_readv = smb2_async_readv,
	.async_writev = smb2_async_writev,
	.sync_read = smb2_sync_read,
	.sync_write = smb2_sync_write,
	.query_dir_first = smb2_query_dir_first,
	.query_dir_next = smb2_query_dir_next,
	.close_dir = smb2_close_dir,
	.calc_smb_size = smb2_calc_size,
	.is_status_pending = smb2_is_status_pending,
	.is_session_expired = smb2_is_session_expired,
	.oplock_response = smb2_oplock_response,
	.queryfs = smb2_queryfs,
	.mand_lock = smb2_mand_lock,
	.mand_unlock_range = smb2_unlock_range,
	.push_mand_locks = smb2_push_mandatory_locks,
	.get_lease_key = smb2_get_lease_key,
	.set_lease_key = smb2_set_lease_key,
	.new_lease_key = smb2_new_lease_key,
	.calc_signature = smb2_calc_signature,
	.is_read_op = smb21_is_read_op,
	.set_oplock_level = smb21_set_oplock_level,
	.create_lease_buf = smb2_create_lease_buf,
	.parse_lease_buf = smb2_parse_lease_buf,
	.copychunk_range = smb2_copychunk_range,
	.wp_retry_size = smb2_wp_retry_size,
	.dir_needs_close = smb2_dir_needs_close,
	.enum_snapshots = smb3_enum_snapshots,
	.notify = smb3_notify,
	.get_dfs_refer = smb2_get_dfs_refer,
	.select_sectype = smb2_select_sectype,
#ifdef CONFIG_CIFS_XATTR
	.query_all_EAs = smb2_query_eas,
	.set_EA = smb2_set_ea,
#endif /* CIFS_XATTR */
	.get_acl = get_smb2_acl,
	.get_acl_by_fid = get_smb2_acl_by_fid,
	.set_acl = set_smb2_acl,
	.next_header = smb2_next_header,
	.ioctl_query_info = smb2_ioctl_query_info,
	.make_node = smb2_make_node,
	.fiemap = smb3_fiemap,
	.llseek = smb3_llseek,
	.is_status_io_timeout = smb2_is_status_io_timeout,
	.is_network_name_deleted = smb2_is_network_name_deleted,
};

struct smb_version_operations smb30_operations = {
	.compare_fids = smb2_compare_fids,
	.setup_request = smb2_setup_request,
	.setup_async_request = smb2_setup_async_request,
	.check_receive = smb2_check_receive,
	.add_credits = smb2_add_credits,
	.set_credits = smb2_set_credits,
	.get_credits_field = smb2_get_credits_field,
	.get_credits = smb2_get_credits,
	.wait_mtu_credits = smb2_wait_mtu_credits,
	.adjust_credits = smb2_adjust_credits,
	.get_next_mid = smb2_get_next_mid,
	.revert_current_mid = smb2_revert_current_mid,
	.read_data_offset = smb2_read_data_offset,
	.read_data_length = smb2_read_data_length,
	.map_error = map_smb2_to_linux_error,
	.find_mid = smb2_find_mid,
	.check_message = smb2_check_message,
	.dump_detail = smb2_dump_detail,
	.clear_stats = smb2_clear_stats,
	.print_stats = smb2_print_stats,
	.dump_share_caps = smb2_dump_share_caps,
	.is_oplock_break = smb2_is_valid_oplock_break,
	.handle_cancelled_mid = smb2_handle_cancelled_mid,
	.downgrade_oplock = smb3_downgrade_oplock,
	.need_neg = smb2_need_neg,
	.negotiate = smb2_negotiate,
	.negotiate_wsize = smb3_negotiate_wsize,
	.negotiate_rsize = smb3_negotiate_rsize,
	.sess_setup = SMB2_sess_setup,
	.logoff = SMB2_logoff,
	.tree_connect = SMB2_tcon,
	.tree_disconnect = SMB2_tdis,
	.qfs_tcon = smb3_qfs_tcon,
	.query_server_interfaces = SMB3_request_interfaces,
	.is_path_accessible = smb2_is_path_accessible,
	.can_echo = smb2_can_echo,
	.echo = SMB2_echo,
	.query_path_info = smb2_query_path_info,
	/* WSL tags introduced long after smb2.1, enable for SMB3, 3.11 only */
	.query_reparse_point = smb2_query_reparse_point,
	.get_srv_inum = smb2_get_srv_inum,
	.query_file_info = smb2_query_file_info,
	.set_path_size = smb2_set_path_size,
	.set_file_size = smb2_set_file_size,
	.set_file_info = smb2_set_file_info,
	.set_compression = smb2_set_compression,
	.mkdir = smb2_mkdir,
	.mkdir_setinfo = smb2_mkdir_setinfo,
	.rmdir = smb2_rmdir,
	.unlink = smb2_unlink,
	.rename = smb2_rename_path,
	.create_hardlink = smb2_create_hardlink,
	.parse_reparse_point = smb2_parse_reparse_point,
	.query_mf_symlink = smb3_query_mf_symlink,
	.create_mf_symlink = smb3_create_mf_symlink,
	.create_reparse_symlink = smb2_create_reparse_symlink,
	.open = smb2_open_file,
	.set_fid = smb2_set_fid,
	.close = smb2_close_file,
	.close_getattr = smb2_close_getattr,
	.flush = smb2_flush_file,
	.async_readv = smb2_async_readv,
	.async_writev = smb2_async_writev,
	.sync_read = smb2_sync_read,
	.sync_write = smb2_sync_write,
	.query_dir_first = smb2_query_dir_first,
	.query_dir_next = smb2_query_dir_next,
	.close_dir = smb2_close_dir,
	.calc_smb_size = smb2_calc_size,
	.is_status_pending = smb2_is_status_pending,
	.is_session_expired = smb2_is_session_expired,
	.oplock_response = smb2_oplock_response,
	.queryfs = smb2_queryfs,
	.mand_lock = smb2_mand_lock,
	.mand_unlock_range = smb2_unlock_range,
	.push_mand_locks = smb2_push_mandatory_locks,
	.get_lease_key = smb2_get_lease_key,
	.set_lease_key = smb2_set_lease_key,
	.new_lease_key = smb2_new_lease_key,
	.generate_signingkey = generate_smb30signingkey,
	.calc_signature = smb3_calc_signature,
	.set_integrity  = smb3_set_integrity,
	.is_read_op = smb21_is_read_op,
	.set_oplock_level = smb3_set_oplock_level,
	.create_lease_buf = smb3_create_lease_buf,
	.parse_lease_buf = smb3_parse_lease_buf,
	.copychunk_range = smb2_copychunk_range,
	.duplicate_extents = smb2_duplicate_extents,
	.validate_negotiate = smb3_validate_negotiate,
	.wp_retry_size = smb2_wp_retry_size,
	.dir_needs_close = smb2_dir_needs_close,
	.fallocate = smb3_fallocate,
	.enum_snapshots = smb3_enum_snapshots,
	.notify = smb3_notify,
	.init_transform_rq = smb3_init_transform_rq,
	.is_transform_hdr = smb3_is_transform_hdr,
	.receive_transform = smb3_receive_transform,
	.get_dfs_refer = smb2_get_dfs_refer,
	.select_sectype = smb2_select_sectype,
#ifdef CONFIG_CIFS_XATTR
	.query_all_EAs = smb2_query_eas,
	.set_EA = smb2_set_ea,
#endif /* CIFS_XATTR */
	.get_acl = get_smb2_acl,
	.get_acl_by_fid = get_smb2_acl_by_fid,
	.set_acl = set_smb2_acl,
	.next_header = smb2_next_header,
	.ioctl_query_info = smb2_ioctl_query_info,
	.make_node = smb2_make_node,
	.fiemap = smb3_fiemap,
	.llseek = smb3_llseek,
	.is_status_io_timeout = smb2_is_status_io_timeout,
	.is_network_name_deleted = smb2_is_network_name_deleted,
};

struct smb_version_operations smb311_operations = {
	.compare_fids = smb2_compare_fids,
	.setup_request = smb2_setup_request,
	.setup_async_request = smb2_setup_async_request,
	.check_receive = smb2_check_receive,
	.add_credits = smb2_add_credits,
	.set_credits = smb2_set_credits,
	.get_credits_field = smb2_get_credits_field,
	.get_credits = smb2_get_credits,
	.wait_mtu_credits = smb2_wait_mtu_credits,
	.adjust_credits = smb2_adjust_credits,
	.get_next_mid = smb2_get_next_mid,
	.revert_current_mid = smb2_revert_current_mid,
	.read_data_offset = smb2_read_data_offset,
	.read_data_length = smb2_read_data_length,
	.map_error = map_smb2_to_linux_error,
	.find_mid = smb2_find_mid,
	.check_message = smb2_check_message,
	.dump_detail = smb2_dump_detail,
	.clear_stats = smb2_clear_stats,
	.print_stats = smb2_print_stats,
	.dump_share_caps = smb2_dump_share_caps,
	.is_oplock_break = smb2_is_valid_oplock_break,
	.handle_cancelled_mid = smb2_handle_cancelled_mid,
	.downgrade_oplock = smb3_downgrade_oplock,
	.need_neg = smb2_need_neg,
	.negotiate = smb2_negotiate,
	.negotiate_wsize = smb3_negotiate_wsize,
	.negotiate_rsize = smb3_negotiate_rsize,
	.sess_setup = SMB2_sess_setup,
	.logoff = SMB2_logoff,
	.tree_connect = SMB2_tcon,
	.tree_disconnect = SMB2_tdis,
	.qfs_tcon = smb3_qfs_tcon,
	.query_server_interfaces = SMB3_request_interfaces,
	.is_path_accessible = smb2_is_path_accessible,
	.can_echo = smb2_can_echo,
	.echo = SMB2_echo,
	.query_path_info = smb2_query_path_info,
	.query_reparse_point = smb2_query_reparse_point,
	.get_srv_inum = smb2_get_srv_inum,
	.query_file_info = smb2_query_file_info,
	.set_path_size = smb2_set_path_size,
	.set_file_size = smb2_set_file_size,
	.set_file_info = smb2_set_file_info,
	.set_compression = smb2_set_compression,
	.mkdir = smb2_mkdir,
	.mkdir_setinfo = smb2_mkdir_setinfo,
	.posix_mkdir = smb311_posix_mkdir,
	.rmdir = smb2_rmdir,
	.unlink = smb2_unlink,
	.rename = smb2_rename_path,
	.create_hardlink = smb2_create_hardlink,
	.parse_reparse_point = smb2_parse_reparse_point,
	.query_mf_symlink = smb3_query_mf_symlink,
	.create_mf_symlink = smb3_create_mf_symlink,
	.create_reparse_symlink = smb2_create_reparse_symlink,
	.open = smb2_open_file,
	.set_fid = smb2_set_fid,
	.close = smb2_close_file,
	.close_getattr = smb2_close_getattr,
	.flush = smb2_flush_file,
	.async_readv = smb2_async_readv,
	.async_writev = smb2_async_writev,
	.sync_read = smb2_sync_read,
	.sync_write = smb2_sync_write,
	.query_dir_first = smb2_query_dir_first,
	.query_dir_next = smb2_query_dir_next,
	.close_dir = smb2_close_dir,
	.calc_smb_size = smb2_calc_size,
	.is_status_pending = smb2_is_status_pending,
	.is_session_expired = smb2_is_session_expired,
	.oplock_response = smb2_oplock_response,
	.queryfs = smb311_queryfs,
	.mand_lock = smb2_mand_lock,
	.mand_unlock_range = smb2_unlock_range,
	.push_mand_locks = smb2_push_mandatory_locks,
	.get_lease_key = smb2_get_lease_key,
	.set_lease_key = smb2_set_lease_key,
	.new_lease_key = smb2_new_lease_key,
	.generate_signingkey = generate_smb311signingkey,
	.calc_signature = smb3_calc_signature,
	.set_integrity  = smb3_set_integrity,
	.is_read_op = smb21_is_read_op,
	.set_oplock_level = smb3_set_oplock_level,
	.create_lease_buf = smb3_create_lease_buf,
	.parse_lease_buf = smb3_parse_lease_buf,
	.copychunk_range = smb2_copychunk_range,
	.duplicate_extents = smb2_duplicate_extents,
/*	.validate_negotiate = smb3_validate_negotiate, */ /* not used in 3.11 */
	.wp_retry_size = smb2_wp_retry_size,
	.dir_needs_close = smb2_dir_needs_close,
	.fallocate = smb3_fallocate,
	.enum_snapshots = smb3_enum_snapshots,
	.notify = smb3_notify,
	.init_transform_rq = smb3_init_transform_rq,
	.is_transform_hdr = smb3_is_transform_hdr,
	.receive_transform = smb3_receive_transform,
	.get_dfs_refer = smb2_get_dfs_refer,
	.select_sectype = smb2_select_sectype,
#ifdef CONFIG_CIFS_XATTR
	.query_all_EAs = smb2_query_eas,
	.set_EA = smb2_set_ea,
#endif /* CIFS_XATTR */
	.get_acl = get_smb2_acl,
	.get_acl_by_fid = get_smb2_acl_by_fid,
	.set_acl = set_smb2_acl,
	.next_header = smb2_next_header,
	.ioctl_query_info = smb2_ioctl_query_info,
	.make_node = smb2_make_node,
	.fiemap = smb3_fiemap,
	.llseek = smb3_llseek,
	.is_status_io_timeout = smb2_is_status_io_timeout,
	.is_network_name_deleted = smb2_is_network_name_deleted,
};

#ifdef CONFIG_CIFS_ALLOW_INSECURE_LEGACY
struct smb_version_values smb20_values = {
	.version_string = SMB20_VERSION_STRING,
	.protocol_id = SMB20_PROT_ID,
	.req_capabilities = 0, /* MBZ */
	.large_lock_type = 0,
	.exclusive_lock_type = SMB2_LOCKFLAG_EXCLUSIVE,
	.shared_lock_type = SMB2_LOCKFLAG_SHARED,
	.unlock_lock_type = SMB2_LOCKFLAG_UNLOCK,
	.header_size = sizeof(struct smb2_hdr),
	.header_preamble_size = 0,
	.max_header_size = MAX_SMB2_HDR_SIZE,
	.read_rsp_size = sizeof(struct smb2_read_rsp),
	.lock_cmd = SMB2_LOCK,
	.cap_unix = 0,
	.cap_nt_find = SMB2_NT_FIND,
	.cap_large_files = SMB2_LARGE_FILES,
	.signing_enabled = SMB2_NEGOTIATE_SIGNING_ENABLED | SMB2_NEGOTIATE_SIGNING_REQUIRED,
	.signing_required = SMB2_NEGOTIATE_SIGNING_REQUIRED,
	.create_lease_size = sizeof(struct create_lease),
};
#endif /* ALLOW_INSECURE_LEGACY */

struct smb_version_values smb21_values = {
	.version_string = SMB21_VERSION_STRING,
	.protocol_id = SMB21_PROT_ID,
	.req_capabilities = 0, /* MBZ on negotiate req until SMB3 dialect */
	.large_lock_type = 0,
	.exclusive_lock_type = SMB2_LOCKFLAG_EXCLUSIVE,
	.shared_lock_type = SMB2_LOCKFLAG_SHARED,
	.unlock_lock_type = SMB2_LOCKFLAG_UNLOCK,
	.header_size = sizeof(struct smb2_hdr),
	.header_preamble_size = 0,
	.max_header_size = MAX_SMB2_HDR_SIZE,
	.read_rsp_size = sizeof(struct smb2_read_rsp),
	.lock_cmd = SMB2_LOCK,
	.cap_unix = 0,
	.cap_nt_find = SMB2_NT_FIND,
	.cap_large_files = SMB2_LARGE_FILES,
	.signing_enabled = SMB2_NEGOTIATE_SIGNING_ENABLED | SMB2_NEGOTIATE_SIGNING_REQUIRED,
	.signing_required = SMB2_NEGOTIATE_SIGNING_REQUIRED,
	.create_lease_size = sizeof(struct create_lease),
};

struct smb_version_values smb3any_values = {
	.version_string = SMB3ANY_VERSION_STRING,
	.protocol_id = SMB302_PROT_ID, /* doesn't matter, send protocol array */
	.req_capabilities = SMB2_GLOBAL_CAP_DFS | SMB2_GLOBAL_CAP_LEASING | SMB2_GLOBAL_CAP_LARGE_MTU | SMB2_GLOBAL_CAP_PERSISTENT_HANDLES | SMB2_GLOBAL_CAP_ENCRYPTION | SMB2_GLOBAL_CAP_DIRECTORY_LEASING,
	.large_lock_type = 0,
	.exclusive_lock_type = SMB2_LOCKFLAG_EXCLUSIVE,
	.shared_lock_type = SMB2_LOCKFLAG_SHARED,
	.unlock_lock_type = SMB2_LOCKFLAG_UNLOCK,
	.header_size = sizeof(struct smb2_hdr),
	.header_preamble_size = 0,
	.max_header_size = MAX_SMB2_HDR_SIZE,
	.read_rsp_size = sizeof(struct smb2_read_rsp),
	.lock_cmd = SMB2_LOCK,
	.cap_unix = 0,
	.cap_nt_find = SMB2_NT_FIND,
	.cap_large_files = SMB2_LARGE_FILES,
	.signing_enabled = SMB2_NEGOTIATE_SIGNING_ENABLED | SMB2_NEGOTIATE_SIGNING_REQUIRED,
	.signing_required = SMB2_NEGOTIATE_SIGNING_REQUIRED,
	.create_lease_size = sizeof(struct create_lease_v2),
};

struct smb_version_values smbdefault_values = {
	.version_string = SMBDEFAULT_VERSION_STRING,
	.protocol_id = SMB302_PROT_ID, /* doesn't matter, send protocol array */
	.req_capabilities = SMB2_GLOBAL_CAP_DFS | SMB2_GLOBAL_CAP_LEASING | SMB2_GLOBAL_CAP_LARGE_MTU | SMB2_GLOBAL_CAP_PERSISTENT_HANDLES | SMB2_GLOBAL_CAP_ENCRYPTION | SMB2_GLOBAL_CAP_DIRECTORY_LEASING,
	.large_lock_type = 0,
	.exclusive_lock_type = SMB2_LOCKFLAG_EXCLUSIVE,
	.shared_lock_type = SMB2_LOCKFLAG_SHARED,
	.unlock_lock_type = SMB2_LOCKFLAG_UNLOCK,
	.header_size = sizeof(struct smb2_hdr),
	.header_preamble_size = 0,
	.max_header_size = MAX_SMB2_HDR_SIZE,
	.read_rsp_size = sizeof(struct smb2_read_rsp),
	.lock_cmd = SMB2_LOCK,
	.cap_unix = 0,
	.cap_nt_find = SMB2_NT_FIND,
	.cap_large_files = SMB2_LARGE_FILES,
	.signing_enabled = SMB2_NEGOTIATE_SIGNING_ENABLED | SMB2_NEGOTIATE_SIGNING_REQUIRED,
	.signing_required = SMB2_NEGOTIATE_SIGNING_REQUIRED,
	.create_lease_size = sizeof(struct create_lease_v2),
};

struct smb_version_values smb30_values = {
	.version_string = SMB30_VERSION_STRING,
	.protocol_id = SMB30_PROT_ID,
	.req_capabilities = SMB2_GLOBAL_CAP_DFS | SMB2_GLOBAL_CAP_LEASING | SMB2_GLOBAL_CAP_LARGE_MTU | SMB2_GLOBAL_CAP_PERSISTENT_HANDLES | SMB2_GLOBAL_CAP_ENCRYPTION | SMB2_GLOBAL_CAP_DIRECTORY_LEASING,
	.large_lock_type = 0,
	.exclusive_lock_type = SMB2_LOCKFLAG_EXCLUSIVE,
	.shared_lock_type = SMB2_LOCKFLAG_SHARED,
	.unlock_lock_type = SMB2_LOCKFLAG_UNLOCK,
	.header_size = sizeof(struct smb2_hdr),
	.header_preamble_size = 0,
	.max_header_size = MAX_SMB2_HDR_SIZE,
	.read_rsp_size = sizeof(struct smb2_read_rsp),
	.lock_cmd = SMB2_LOCK,
	.cap_unix = 0,
	.cap_nt_find = SMB2_NT_FIND,
	.cap_large_files = SMB2_LARGE_FILES,
	.signing_enabled = SMB2_NEGOTIATE_SIGNING_ENABLED | SMB2_NEGOTIATE_SIGNING_REQUIRED,
	.signing_required = SMB2_NEGOTIATE_SIGNING_REQUIRED,
	.create_lease_size = sizeof(struct create_lease_v2),
};

struct smb_version_values smb302_values = {
	.version_string = SMB302_VERSION_STRING,
	.protocol_id = SMB302_PROT_ID,
	.req_capabilities = SMB2_GLOBAL_CAP_DFS | SMB2_GLOBAL_CAP_LEASING | SMB2_GLOBAL_CAP_LARGE_MTU | SMB2_GLOBAL_CAP_PERSISTENT_HANDLES | SMB2_GLOBAL_CAP_ENCRYPTION | SMB2_GLOBAL_CAP_DIRECTORY_LEASING,
	.large_lock_type = 0,
	.exclusive_lock_type = SMB2_LOCKFLAG_EXCLUSIVE,
	.shared_lock_type = SMB2_LOCKFLAG_SHARED,
	.unlock_lock_type = SMB2_LOCKFLAG_UNLOCK,
	.header_size = sizeof(struct smb2_hdr),
	.header_preamble_size = 0,
	.max_header_size = MAX_SMB2_HDR_SIZE,
	.read_rsp_size = sizeof(struct smb2_read_rsp),
	.lock_cmd = SMB2_LOCK,
	.cap_unix = 0,
	.cap_nt_find = SMB2_NT_FIND,
	.cap_large_files = SMB2_LARGE_FILES,
	.signing_enabled = SMB2_NEGOTIATE_SIGNING_ENABLED | SMB2_NEGOTIATE_SIGNING_REQUIRED,
	.signing_required = SMB2_NEGOTIATE_SIGNING_REQUIRED,
	.create_lease_size = sizeof(struct create_lease_v2),
};

struct smb_version_values smb311_values = {
	.version_string = SMB311_VERSION_STRING,
	.protocol_id = SMB311_PROT_ID,
	.req_capabilities = SMB2_GLOBAL_CAP_DFS | SMB2_GLOBAL_CAP_LEASING | SMB2_GLOBAL_CAP_LARGE_MTU | SMB2_GLOBAL_CAP_PERSISTENT_HANDLES | SMB2_GLOBAL_CAP_ENCRYPTION | SMB2_GLOBAL_CAP_DIRECTORY_LEASING,
	.large_lock_type = 0,
	.exclusive_lock_type = SMB2_LOCKFLAG_EXCLUSIVE,
	.shared_lock_type = SMB2_LOCKFLAG_SHARED,
	.unlock_lock_type = SMB2_LOCKFLAG_UNLOCK,
	.header_size = sizeof(struct smb2_hdr),
	.header_preamble_size = 0,
	.max_header_size = MAX_SMB2_HDR_SIZE,
	.read_rsp_size = sizeof(struct smb2_read_rsp),
	.lock_cmd = SMB2_LOCK,
	.cap_unix = 0,
	.cap_nt_find = SMB2_NT_FIND,
	.cap_large_files = SMB2_LARGE_FILES,
	.signing_enabled = SMB2_NEGOTIATE_SIGNING_ENABLED | SMB2_NEGOTIATE_SIGNING_REQUIRED,
	.signing_required = SMB2_NEGOTIATE_SIGNING_REQUIRED,
	.create_lease_size = sizeof(struct create_lease_v2),
};<|MERGE_RESOLUTION|>--- conflicted
+++ resolved
@@ -302,12 +302,8 @@
 		    unsigned int /*enum smb3_rw_credits_trace*/ trace)
 {
 	struct cifs_credits *credits = &subreq->credits;
-<<<<<<< HEAD
-	int new_val = DIV_ROUND_UP(subreq->actual_len, SMB2_MAX_BUFFER_SIZE);
-=======
 	int new_val = DIV_ROUND_UP(subreq->subreq.len - subreq->subreq.transferred,
 				   SMB2_MAX_BUFFER_SIZE);
->>>>>>> 9b70bf0a
 	int scredits, in_flight;
 
 	if (!credits->value || credits->value == new_val)
@@ -4515,11 +4511,6 @@
 				rc = -EIO;
 				goto err_free;
 			}
-<<<<<<< HEAD
-			iov_iter_xarray(&new->rq_iter, ITER_SOURCE,
-					buffer, 0, size);
-=======
->>>>>>> 9b70bf0a
 		}
 	}
 
