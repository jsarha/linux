--- conflicted
+++ resolved
@@ -64,11 +64,7 @@
 
 		user->sgid = kmemdup(resp_ext->____payload,
 				     resp_ext->ngroups * sizeof(gid_t),
-<<<<<<< HEAD
-				     GFP_KERNEL);
-=======
 				     KSMBD_DEFAULT_GFP);
->>>>>>> 3bec0c29
 		if (!user->sgid)
 			goto err_free;
 
