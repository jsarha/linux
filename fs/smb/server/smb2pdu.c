--- conflicted
+++ resolved
@@ -1368,13 +1368,7 @@
 		goto out;
 	}
 
-<<<<<<< HEAD
-	sz = le16_to_cpu(rsp->SecurityBufferOffset);
-	unsafe_memcpy((char *)&rsp->hdr.ProtocolId + sz, spnego_blob, spnego_blob_len,
-			/* alloc is larger than blob, see smb2_allocate_rsp_buf() */);
-=======
 	memcpy(rsp->Buffer, spnego_blob, spnego_blob_len);
->>>>>>> 9b70bf0a
 	rsp->SecurityBufferLength = cpu_to_le16(spnego_blob_len);
 
 out:
@@ -1456,14 +1450,7 @@
 		if (rc)
 			return -ENOMEM;
 
-<<<<<<< HEAD
-		sz = le16_to_cpu(rsp->SecurityBufferOffset);
-		unsafe_memcpy((char *)&rsp->hdr.ProtocolId + sz, spnego_blob,
-				spnego_blob_len,
-				/* alloc is larger than blob, see smb2_allocate_rsp_buf() */);
-=======
 		memcpy(rsp->Buffer, spnego_blob, spnego_blob_len);
->>>>>>> 9b70bf0a
 		rsp->SecurityBufferLength = cpu_to_le16(spnego_blob_len);
 		kfree(spnego_blob);
 	}
