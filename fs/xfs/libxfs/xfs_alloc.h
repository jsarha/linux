--- conflicted
+++ resolved
@@ -264,11 +264,7 @@
 	const struct xfs_owner_info	*oinfo,
 	enum xfs_ag_resv_type		type)
 {
-<<<<<<< HEAD
-	return __xfs_free_extent_later(tp, bno, len, oinfo, false);
-=======
 	return __xfs_free_extent_later(tp, bno, len, oinfo, type, false);
->>>>>>> fbdf30bf
 }
 
 
