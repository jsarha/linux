// SPDX-License-Identifier: GPL-2.0+
/*
 * Copyright (C) 2016 Oracle.  All Rights Reserved.
 * Author: Darrick J. Wong <darrick.wong@oracle.com>
 */
#include "xfs.h"
#include "xfs_fs.h"
#include "xfs_shared.h"
#include "xfs_format.h"
#include "xfs_log_format.h"
#include "xfs_trans_resv.h"
#include "xfs_mount.h"
#include "xfs_defer.h"
#include "xfs_btree.h"
#include "xfs_bmap.h"
#include "xfs_refcount_btree.h"
#include "xfs_alloc.h"
#include "xfs_errortag.h"
#include "xfs_error.h"
#include "xfs_trace.h"
#include "xfs_trans.h"
#include "xfs_bit.h"
#include "xfs_refcount.h"
#include "xfs_rmap.h"
#include "xfs_ag.h"

struct kmem_cache	*xfs_refcount_intent_cache;

/* Allowable refcount adjustment amounts. */
enum xfs_refc_adjust_op {
	XFS_REFCOUNT_ADJUST_INCREASE	= 1,
	XFS_REFCOUNT_ADJUST_DECREASE	= -1,
	XFS_REFCOUNT_ADJUST_COW_ALLOC	= 0,
	XFS_REFCOUNT_ADJUST_COW_FREE	= -1,
};

STATIC int __xfs_refcount_cow_alloc(struct xfs_btree_cur *rcur,
		xfs_agblock_t agbno, xfs_extlen_t aglen);
STATIC int __xfs_refcount_cow_free(struct xfs_btree_cur *rcur,
		xfs_agblock_t agbno, xfs_extlen_t aglen);

/*
 * Look up the first record less than or equal to [bno, len] in the btree
 * given by cur.
 */
int
xfs_refcount_lookup_le(
	struct xfs_btree_cur	*cur,
	enum xfs_refc_domain	domain,
	xfs_agblock_t		bno,
	int			*stat)
{
	trace_xfs_refcount_lookup(cur->bc_mp, cur->bc_ag.pag->pag_agno,
			xfs_refcount_encode_startblock(bno, domain),
			XFS_LOOKUP_LE);
	cur->bc_rec.rc.rc_startblock = bno;
	cur->bc_rec.rc.rc_blockcount = 0;
	cur->bc_rec.rc.rc_domain = domain;
	return xfs_btree_lookup(cur, XFS_LOOKUP_LE, stat);
}

/*
 * Look up the first record greater than or equal to [bno, len] in the btree
 * given by cur.
 */
int
xfs_refcount_lookup_ge(
	struct xfs_btree_cur	*cur,
	enum xfs_refc_domain	domain,
	xfs_agblock_t		bno,
	int			*stat)
{
	trace_xfs_refcount_lookup(cur->bc_mp, cur->bc_ag.pag->pag_agno,
			xfs_refcount_encode_startblock(bno, domain),
			XFS_LOOKUP_GE);
	cur->bc_rec.rc.rc_startblock = bno;
	cur->bc_rec.rc.rc_blockcount = 0;
	cur->bc_rec.rc.rc_domain = domain;
	return xfs_btree_lookup(cur, XFS_LOOKUP_GE, stat);
}

/*
 * Look up the first record equal to [bno, len] in the btree
 * given by cur.
 */
int
xfs_refcount_lookup_eq(
	struct xfs_btree_cur	*cur,
	enum xfs_refc_domain	domain,
	xfs_agblock_t		bno,
	int			*stat)
{
	trace_xfs_refcount_lookup(cur->bc_mp, cur->bc_ag.pag->pag_agno,
			xfs_refcount_encode_startblock(bno, domain),
			XFS_LOOKUP_LE);
	cur->bc_rec.rc.rc_startblock = bno;
	cur->bc_rec.rc.rc_blockcount = 0;
	cur->bc_rec.rc.rc_domain = domain;
	return xfs_btree_lookup(cur, XFS_LOOKUP_EQ, stat);
}

/* Convert on-disk record to in-core format. */
void
xfs_refcount_btrec_to_irec(
	const union xfs_btree_rec	*rec,
	struct xfs_refcount_irec	*irec)
{
	uint32_t			start;

	start = be32_to_cpu(rec->refc.rc_startblock);
	if (start & XFS_REFC_COWFLAG) {
		start &= ~XFS_REFC_COWFLAG;
		irec->rc_domain = XFS_REFC_DOMAIN_COW;
	} else {
		irec->rc_domain = XFS_REFC_DOMAIN_SHARED;
	}

	irec->rc_startblock = start;
	irec->rc_blockcount = be32_to_cpu(rec->refc.rc_blockcount);
	irec->rc_refcount = be32_to_cpu(rec->refc.rc_refcount);
}

/* Simple checks for refcount records. */
xfs_failaddr_t
xfs_refcount_check_irec(
	struct xfs_btree_cur		*cur,
	const struct xfs_refcount_irec	*irec)
{
	struct xfs_perag		*pag = cur->bc_ag.pag;

	if (irec->rc_blockcount == 0 || irec->rc_blockcount > MAXREFCEXTLEN)
		return __this_address;

	if (!xfs_refcount_check_domain(irec))
		return __this_address;

	/* check for valid extent range, including overflow */
	if (!xfs_verify_agbext(pag, irec->rc_startblock, irec->rc_blockcount))
		return __this_address;

	if (irec->rc_refcount == 0 || irec->rc_refcount > MAXREFCOUNT)
		return __this_address;

	return NULL;
}

static inline int
xfs_refcount_complain_bad_rec(
	struct xfs_btree_cur		*cur,
	xfs_failaddr_t			fa,
	const struct xfs_refcount_irec	*irec)
{
	struct xfs_mount		*mp = cur->bc_mp;

	xfs_warn(mp,
 "Refcount BTree record corruption in AG %d detected at %pS!",
				cur->bc_ag.pag->pag_agno, fa);
	xfs_warn(mp,
		"Start block 0x%x, block count 0x%x, references 0x%x",
		irec->rc_startblock, irec->rc_blockcount, irec->rc_refcount);
	return -EFSCORRUPTED;
}

/*
 * Get the data from the pointed-to record.
 */
int
xfs_refcount_get_rec(
	struct xfs_btree_cur		*cur,
	struct xfs_refcount_irec	*irec,
	int				*stat)
{
	union xfs_btree_rec		*rec;
	xfs_failaddr_t			fa;
	int				error;

	error = xfs_btree_get_rec(cur, &rec, stat);
	if (error || !*stat)
		return error;

	xfs_refcount_btrec_to_irec(rec, irec);
	fa = xfs_refcount_check_irec(cur, irec);
	if (fa)
		return xfs_refcount_complain_bad_rec(cur, fa, irec);

	trace_xfs_refcount_get(cur->bc_mp, cur->bc_ag.pag->pag_agno, irec);
	return 0;
}

/*
 * Update the record referred to by cur to the value given
 * by [bno, len, refcount].
 * This either works (return 0) or gets an EFSCORRUPTED error.
 */
STATIC int
xfs_refcount_update(
	struct xfs_btree_cur		*cur,
	struct xfs_refcount_irec	*irec)
{
	union xfs_btree_rec	rec;
	uint32_t		start;
	int			error;

	trace_xfs_refcount_update(cur->bc_mp, cur->bc_ag.pag->pag_agno, irec);

	start = xfs_refcount_encode_startblock(irec->rc_startblock,
			irec->rc_domain);
	rec.refc.rc_startblock = cpu_to_be32(start);
	rec.refc.rc_blockcount = cpu_to_be32(irec->rc_blockcount);
	rec.refc.rc_refcount = cpu_to_be32(irec->rc_refcount);

	error = xfs_btree_update(cur, &rec);
	if (error)
		trace_xfs_refcount_update_error(cur->bc_mp,
				cur->bc_ag.pag->pag_agno, error, _RET_IP_);
	return error;
}

/*
 * Insert the record referred to by cur to the value given
 * by [bno, len, refcount].
 * This either works (return 0) or gets an EFSCORRUPTED error.
 */
int
xfs_refcount_insert(
	struct xfs_btree_cur		*cur,
	struct xfs_refcount_irec	*irec,
	int				*i)
{
	int				error;

	trace_xfs_refcount_insert(cur->bc_mp, cur->bc_ag.pag->pag_agno, irec);

	cur->bc_rec.rc.rc_startblock = irec->rc_startblock;
	cur->bc_rec.rc.rc_blockcount = irec->rc_blockcount;
	cur->bc_rec.rc.rc_refcount = irec->rc_refcount;
	cur->bc_rec.rc.rc_domain = irec->rc_domain;

	error = xfs_btree_insert(cur, i);
	if (error)
		goto out_error;
	if (XFS_IS_CORRUPT(cur->bc_mp, *i != 1)) {
		error = -EFSCORRUPTED;
		goto out_error;
	}

out_error:
	if (error)
		trace_xfs_refcount_insert_error(cur->bc_mp,
				cur->bc_ag.pag->pag_agno, error, _RET_IP_);
	return error;
}

/*
 * Remove the record referred to by cur, then set the pointer to the spot
 * where the record could be re-inserted, in case we want to increment or
 * decrement the cursor.
 * This either works (return 0) or gets an EFSCORRUPTED error.
 */
STATIC int
xfs_refcount_delete(
	struct xfs_btree_cur	*cur,
	int			*i)
{
	struct xfs_refcount_irec	irec;
	int			found_rec;
	int			error;

	error = xfs_refcount_get_rec(cur, &irec, &found_rec);
	if (error)
		goto out_error;
	if (XFS_IS_CORRUPT(cur->bc_mp, found_rec != 1)) {
		error = -EFSCORRUPTED;
		goto out_error;
	}
	trace_xfs_refcount_delete(cur->bc_mp, cur->bc_ag.pag->pag_agno, &irec);
	error = xfs_btree_delete(cur, i);
	if (XFS_IS_CORRUPT(cur->bc_mp, *i != 1)) {
		error = -EFSCORRUPTED;
		goto out_error;
	}
	if (error)
		goto out_error;
	error = xfs_refcount_lookup_ge(cur, irec.rc_domain, irec.rc_startblock,
			&found_rec);
out_error:
	if (error)
		trace_xfs_refcount_delete_error(cur->bc_mp,
				cur->bc_ag.pag->pag_agno, error, _RET_IP_);
	return error;
}

/*
 * Adjusting the Reference Count
 *
 * As stated elsewhere, the reference count btree (refcbt) stores
 * >1 reference counts for extents of physical blocks.  In this
 * operation, we're either raising or lowering the reference count of
 * some subrange stored in the tree:
 *
 *      <------ adjustment range ------>
 * ----+   +---+-----+ +--+--------+---------
 *  2  |   | 3 |  4  | |17|   55   |   10
 * ----+   +---+-----+ +--+--------+---------
 * X axis is physical blocks number;
 * reference counts are the numbers inside the rectangles
 *
 * The first thing we need to do is to ensure that there are no
 * refcount extents crossing either boundary of the range to be
 * adjusted.  For any extent that does cross a boundary, split it into
 * two extents so that we can increment the refcount of one of the
 * pieces later:
 *
 *      <------ adjustment range ------>
 * ----+   +---+-----+ +--+--------+----+----
 *  2  |   | 3 |  2  | |17|   55   | 10 | 10
 * ----+   +---+-----+ +--+--------+----+----
 *
 * For this next step, let's assume that all the physical blocks in
 * the adjustment range are mapped to a file and are therefore in use
 * at least once.  Therefore, we can infer that any gap in the
 * refcount tree within the adjustment range represents a physical
 * extent with refcount == 1:
 *
 *      <------ adjustment range ------>
 * ----+---+---+-----+-+--+--------+----+----
 *  2  |"1"| 3 |  2  |1|17|   55   | 10 | 10
 * ----+---+---+-----+-+--+--------+----+----
 *      ^
 *
 * For each extent that falls within the interval range, figure out
 * which extent is to the left or the right of that extent.  Now we
 * have a left, current, and right extent.  If the new reference count
 * of the center extent enables us to merge left, center, and right
 * into one record covering all three, do so.  If the center extent is
 * at the left end of the range, abuts the left extent, and its new
 * reference count matches the left extent's record, then merge them.
 * If the center extent is at the right end of the range, abuts the
 * right extent, and the reference counts match, merge those.  In the
 * example, we can left merge (assuming an increment operation):
 *
 *      <------ adjustment range ------>
 * --------+---+-----+-+--+--------+----+----
 *    2    | 3 |  2  |1|17|   55   | 10 | 10
 * --------+---+-----+-+--+--------+----+----
 *          ^
 *
 * For all other extents within the range, adjust the reference count
 * or delete it if the refcount falls below 2.  If we were
 * incrementing, the end result looks like this:
 *
 *      <------ adjustment range ------>
 * --------+---+-----+-+--+--------+----+----
 *    2    | 4 |  3  |2|18|   56   | 11 | 10
 * --------+---+-----+-+--+--------+----+----
 *
 * The result of a decrement operation looks as such:
 *
 *      <------ adjustment range ------>
 * ----+   +---+       +--+--------+----+----
 *  2  |   | 2 |       |16|   54   |  9 | 10
 * ----+   +---+       +--+--------+----+----
 *      DDDD    111111DD
 *
 * The blocks marked "D" are freed; the blocks marked "1" are only
 * referenced once and therefore the record is removed from the
 * refcount btree.
 */

/* Next block after this extent. */
static inline xfs_agblock_t
xfs_refc_next(
	struct xfs_refcount_irec	*rc)
{
	return rc->rc_startblock + rc->rc_blockcount;
}

/*
 * Split a refcount extent that crosses agbno.
 */
STATIC int
xfs_refcount_split_extent(
	struct xfs_btree_cur		*cur,
	enum xfs_refc_domain		domain,
	xfs_agblock_t			agbno,
	bool				*shape_changed)
{
	struct xfs_refcount_irec	rcext, tmp;
	int				found_rec;
	int				error;

	*shape_changed = false;
	error = xfs_refcount_lookup_le(cur, domain, agbno, &found_rec);
	if (error)
		goto out_error;
	if (!found_rec)
		return 0;

	error = xfs_refcount_get_rec(cur, &rcext, &found_rec);
	if (error)
		goto out_error;
	if (XFS_IS_CORRUPT(cur->bc_mp, found_rec != 1)) {
		error = -EFSCORRUPTED;
		goto out_error;
	}
	if (rcext.rc_domain != domain)
		return 0;
	if (rcext.rc_startblock == agbno || xfs_refc_next(&rcext) <= agbno)
		return 0;

	*shape_changed = true;
	trace_xfs_refcount_split_extent(cur->bc_mp, cur->bc_ag.pag->pag_agno,
			&rcext, agbno);

	/* Establish the right extent. */
	tmp = rcext;
	tmp.rc_startblock = agbno;
	tmp.rc_blockcount -= (agbno - rcext.rc_startblock);
	error = xfs_refcount_update(cur, &tmp);
	if (error)
		goto out_error;

	/* Insert the left extent. */
	tmp = rcext;
	tmp.rc_blockcount = agbno - rcext.rc_startblock;
	error = xfs_refcount_insert(cur, &tmp, &found_rec);
	if (error)
		goto out_error;
	if (XFS_IS_CORRUPT(cur->bc_mp, found_rec != 1)) {
		error = -EFSCORRUPTED;
		goto out_error;
	}
	return error;

out_error:
	trace_xfs_refcount_split_extent_error(cur->bc_mp,
			cur->bc_ag.pag->pag_agno, error, _RET_IP_);
	return error;
}

/*
 * Merge the left, center, and right extents.
 */
STATIC int
xfs_refcount_merge_center_extents(
	struct xfs_btree_cur		*cur,
	struct xfs_refcount_irec	*left,
	struct xfs_refcount_irec	*center,
	struct xfs_refcount_irec	*right,
	unsigned long long		extlen,
	xfs_extlen_t			*aglen)
{
	int				error;
	int				found_rec;

	trace_xfs_refcount_merge_center_extents(cur->bc_mp,
			cur->bc_ag.pag->pag_agno, left, center, right);

	ASSERT(left->rc_domain == center->rc_domain);
	ASSERT(right->rc_domain == center->rc_domain);

	/*
	 * Make sure the center and right extents are not in the btree.
	 * If the center extent was synthesized, the first delete call
	 * removes the right extent and we skip the second deletion.
	 * If center and right were in the btree, then the first delete
	 * call removes the center and the second one removes the right
	 * extent.
	 */
	error = xfs_refcount_lookup_ge(cur, center->rc_domain,
			center->rc_startblock, &found_rec);
	if (error)
		goto out_error;
	if (XFS_IS_CORRUPT(cur->bc_mp, found_rec != 1)) {
		error = -EFSCORRUPTED;
		goto out_error;
	}

	error = xfs_refcount_delete(cur, &found_rec);
	if (error)
		goto out_error;
	if (XFS_IS_CORRUPT(cur->bc_mp, found_rec != 1)) {
		error = -EFSCORRUPTED;
		goto out_error;
	}

	if (center->rc_refcount > 1) {
		error = xfs_refcount_delete(cur, &found_rec);
		if (error)
			goto out_error;
		if (XFS_IS_CORRUPT(cur->bc_mp, found_rec != 1)) {
			error = -EFSCORRUPTED;
			goto out_error;
		}
	}

	/* Enlarge the left extent. */
	error = xfs_refcount_lookup_le(cur, left->rc_domain,
			left->rc_startblock, &found_rec);
	if (error)
		goto out_error;
	if (XFS_IS_CORRUPT(cur->bc_mp, found_rec != 1)) {
		error = -EFSCORRUPTED;
		goto out_error;
	}

	left->rc_blockcount = extlen;
	error = xfs_refcount_update(cur, left);
	if (error)
		goto out_error;

	*aglen = 0;
	return error;

out_error:
	trace_xfs_refcount_merge_center_extents_error(cur->bc_mp,
			cur->bc_ag.pag->pag_agno, error, _RET_IP_);
	return error;
}

/*
 * Merge with the left extent.
 */
STATIC int
xfs_refcount_merge_left_extent(
	struct xfs_btree_cur		*cur,
	struct xfs_refcount_irec	*left,
	struct xfs_refcount_irec	*cleft,
	xfs_agblock_t			*agbno,
	xfs_extlen_t			*aglen)
{
	int				error;
	int				found_rec;

	trace_xfs_refcount_merge_left_extent(cur->bc_mp,
			cur->bc_ag.pag->pag_agno, left, cleft);

	ASSERT(left->rc_domain == cleft->rc_domain);

	/* If the extent at agbno (cleft) wasn't synthesized, remove it. */
	if (cleft->rc_refcount > 1) {
		error = xfs_refcount_lookup_le(cur, cleft->rc_domain,
				cleft->rc_startblock, &found_rec);
		if (error)
			goto out_error;
		if (XFS_IS_CORRUPT(cur->bc_mp, found_rec != 1)) {
			error = -EFSCORRUPTED;
			goto out_error;
		}

		error = xfs_refcount_delete(cur, &found_rec);
		if (error)
			goto out_error;
		if (XFS_IS_CORRUPT(cur->bc_mp, found_rec != 1)) {
			error = -EFSCORRUPTED;
			goto out_error;
		}
	}

	/* Enlarge the left extent. */
	error = xfs_refcount_lookup_le(cur, left->rc_domain,
			left->rc_startblock, &found_rec);
	if (error)
		goto out_error;
	if (XFS_IS_CORRUPT(cur->bc_mp, found_rec != 1)) {
		error = -EFSCORRUPTED;
		goto out_error;
	}

	left->rc_blockcount += cleft->rc_blockcount;
	error = xfs_refcount_update(cur, left);
	if (error)
		goto out_error;

	*agbno += cleft->rc_blockcount;
	*aglen -= cleft->rc_blockcount;
	return error;

out_error:
	trace_xfs_refcount_merge_left_extent_error(cur->bc_mp,
			cur->bc_ag.pag->pag_agno, error, _RET_IP_);
	return error;
}

/*
 * Merge with the right extent.
 */
STATIC int
xfs_refcount_merge_right_extent(
	struct xfs_btree_cur		*cur,
	struct xfs_refcount_irec	*right,
	struct xfs_refcount_irec	*cright,
	xfs_extlen_t			*aglen)
{
	int				error;
	int				found_rec;

	trace_xfs_refcount_merge_right_extent(cur->bc_mp,
			cur->bc_ag.pag->pag_agno, cright, right);

	ASSERT(right->rc_domain == cright->rc_domain);

	/*
	 * If the extent ending at agbno+aglen (cright) wasn't synthesized,
	 * remove it.
	 */
	if (cright->rc_refcount > 1) {
		error = xfs_refcount_lookup_le(cur, cright->rc_domain,
				cright->rc_startblock, &found_rec);
		if (error)
			goto out_error;
		if (XFS_IS_CORRUPT(cur->bc_mp, found_rec != 1)) {
			error = -EFSCORRUPTED;
			goto out_error;
		}

		error = xfs_refcount_delete(cur, &found_rec);
		if (error)
			goto out_error;
		if (XFS_IS_CORRUPT(cur->bc_mp, found_rec != 1)) {
			error = -EFSCORRUPTED;
			goto out_error;
		}
	}

	/* Enlarge the right extent. */
	error = xfs_refcount_lookup_le(cur, right->rc_domain,
			right->rc_startblock, &found_rec);
	if (error)
		goto out_error;
	if (XFS_IS_CORRUPT(cur->bc_mp, found_rec != 1)) {
		error = -EFSCORRUPTED;
		goto out_error;
	}

	right->rc_startblock -= cright->rc_blockcount;
	right->rc_blockcount += cright->rc_blockcount;
	error = xfs_refcount_update(cur, right);
	if (error)
		goto out_error;

	*aglen -= cright->rc_blockcount;
	return error;

out_error:
	trace_xfs_refcount_merge_right_extent_error(cur->bc_mp,
			cur->bc_ag.pag->pag_agno, error, _RET_IP_);
	return error;
}

/*
 * Find the left extent and the one after it (cleft).  This function assumes
 * that we've already split any extent crossing agbno.
 */
STATIC int
xfs_refcount_find_left_extents(
	struct xfs_btree_cur		*cur,
	struct xfs_refcount_irec	*left,
	struct xfs_refcount_irec	*cleft,
	enum xfs_refc_domain		domain,
	xfs_agblock_t			agbno,
	xfs_extlen_t			aglen)
{
	struct xfs_refcount_irec	tmp;
	int				error;
	int				found_rec;

	left->rc_startblock = cleft->rc_startblock = NULLAGBLOCK;
	error = xfs_refcount_lookup_le(cur, domain, agbno - 1, &found_rec);
	if (error)
		goto out_error;
	if (!found_rec)
		return 0;

	error = xfs_refcount_get_rec(cur, &tmp, &found_rec);
	if (error)
		goto out_error;
	if (XFS_IS_CORRUPT(cur->bc_mp, found_rec != 1)) {
		error = -EFSCORRUPTED;
		goto out_error;
	}

	if (tmp.rc_domain != domain)
		return 0;
	if (xfs_refc_next(&tmp) != agbno)
		return 0;
	/* We have a left extent; retrieve (or invent) the next right one */
	*left = tmp;

	error = xfs_btree_increment(cur, 0, &found_rec);
	if (error)
		goto out_error;
	if (found_rec) {
		error = xfs_refcount_get_rec(cur, &tmp, &found_rec);
		if (error)
			goto out_error;
		if (XFS_IS_CORRUPT(cur->bc_mp, found_rec != 1)) {
			error = -EFSCORRUPTED;
			goto out_error;
		}

		if (tmp.rc_domain != domain)
			goto not_found;

		/* if tmp starts at the end of our range, just use that */
		if (tmp.rc_startblock == agbno)
			*cleft = tmp;
		else {
			/*
			 * There's a gap in the refcntbt at the start of the
			 * range we're interested in (refcount == 1) so
			 * synthesize the implied extent and pass it back.
			 * We assume here that the agbno/aglen range was
			 * passed in from a data fork extent mapping and
			 * therefore is allocated to exactly one owner.
			 */
			cleft->rc_startblock = agbno;
			cleft->rc_blockcount = min(aglen,
					tmp.rc_startblock - agbno);
			cleft->rc_refcount = 1;
			cleft->rc_domain = domain;
		}
	} else {
not_found:
		/*
		 * No extents, so pretend that there's one covering the whole
		 * range.
		 */
		cleft->rc_startblock = agbno;
		cleft->rc_blockcount = aglen;
		cleft->rc_refcount = 1;
		cleft->rc_domain = domain;
	}
	trace_xfs_refcount_find_left_extent(cur->bc_mp, cur->bc_ag.pag->pag_agno,
			left, cleft, agbno);
	return error;

out_error:
	trace_xfs_refcount_find_left_extent_error(cur->bc_mp,
			cur->bc_ag.pag->pag_agno, error, _RET_IP_);
	return error;
}

/*
 * Find the right extent and the one before it (cright).  This function
 * assumes that we've already split any extents crossing agbno + aglen.
 */
STATIC int
xfs_refcount_find_right_extents(
	struct xfs_btree_cur		*cur,
	struct xfs_refcount_irec	*right,
	struct xfs_refcount_irec	*cright,
	enum xfs_refc_domain		domain,
	xfs_agblock_t			agbno,
	xfs_extlen_t			aglen)
{
	struct xfs_refcount_irec	tmp;
	int				error;
	int				found_rec;

	right->rc_startblock = cright->rc_startblock = NULLAGBLOCK;
	error = xfs_refcount_lookup_ge(cur, domain, agbno + aglen, &found_rec);
	if (error)
		goto out_error;
	if (!found_rec)
		return 0;

	error = xfs_refcount_get_rec(cur, &tmp, &found_rec);
	if (error)
		goto out_error;
	if (XFS_IS_CORRUPT(cur->bc_mp, found_rec != 1)) {
		error = -EFSCORRUPTED;
		goto out_error;
	}

	if (tmp.rc_domain != domain)
		return 0;
	if (tmp.rc_startblock != agbno + aglen)
		return 0;
	/* We have a right extent; retrieve (or invent) the next left one */
	*right = tmp;

	error = xfs_btree_decrement(cur, 0, &found_rec);
	if (error)
		goto out_error;
	if (found_rec) {
		error = xfs_refcount_get_rec(cur, &tmp, &found_rec);
		if (error)
			goto out_error;
		if (XFS_IS_CORRUPT(cur->bc_mp, found_rec != 1)) {
			error = -EFSCORRUPTED;
			goto out_error;
		}

		if (tmp.rc_domain != domain)
			goto not_found;

		/* if tmp ends at the end of our range, just use that */
		if (xfs_refc_next(&tmp) == agbno + aglen)
			*cright = tmp;
		else {
			/*
			 * There's a gap in the refcntbt at the end of the
			 * range we're interested in (refcount == 1) so
			 * create the implied extent and pass it back.
			 * We assume here that the agbno/aglen range was
			 * passed in from a data fork extent mapping and
			 * therefore is allocated to exactly one owner.
			 */
			cright->rc_startblock = max(agbno, xfs_refc_next(&tmp));
			cright->rc_blockcount = right->rc_startblock -
					cright->rc_startblock;
			cright->rc_refcount = 1;
			cright->rc_domain = domain;
		}
	} else {
not_found:
		/*
		 * No extents, so pretend that there's one covering the whole
		 * range.
		 */
		cright->rc_startblock = agbno;
		cright->rc_blockcount = aglen;
		cright->rc_refcount = 1;
		cright->rc_domain = domain;
	}
	trace_xfs_refcount_find_right_extent(cur->bc_mp, cur->bc_ag.pag->pag_agno,
			cright, right, agbno + aglen);
	return error;

out_error:
	trace_xfs_refcount_find_right_extent_error(cur->bc_mp,
			cur->bc_ag.pag->pag_agno, error, _RET_IP_);
	return error;
}

/* Is this extent valid? */
static inline bool
xfs_refc_valid(
	const struct xfs_refcount_irec	*rc)
{
	return rc->rc_startblock != NULLAGBLOCK;
}

static inline xfs_nlink_t
xfs_refc_merge_refcount(
	const struct xfs_refcount_irec	*irec,
	enum xfs_refc_adjust_op		adjust)
{
	/* Once a record hits MAXREFCOUNT, it is pinned there forever */
	if (irec->rc_refcount == MAXREFCOUNT)
		return MAXREFCOUNT;
	return irec->rc_refcount + adjust;
}

static inline bool
xfs_refc_want_merge_center(
	const struct xfs_refcount_irec	*left,
	const struct xfs_refcount_irec	*cleft,
	const struct xfs_refcount_irec	*cright,
	const struct xfs_refcount_irec	*right,
	bool				cleft_is_cright,
	enum xfs_refc_adjust_op		adjust,
	unsigned long long		*ulenp)
{
	unsigned long long		ulen = left->rc_blockcount;
	xfs_nlink_t			new_refcount;

	/*
	 * To merge with a center record, both shoulder records must be
	 * adjacent to the record we want to adjust.  This is only true if
	 * find_left and find_right made all four records valid.
	 */
	if (!xfs_refc_valid(left)  || !xfs_refc_valid(right) ||
	    !xfs_refc_valid(cleft) || !xfs_refc_valid(cright))
		return false;

	/* There must only be one record for the entire range. */
	if (!cleft_is_cright)
		return false;

	/* The shoulder record refcounts must match the new refcount. */
	new_refcount = xfs_refc_merge_refcount(cleft, adjust);
	if (left->rc_refcount != new_refcount)
		return false;
	if (right->rc_refcount != new_refcount)
		return false;

	/*
	 * The new record cannot exceed the max length.  ulen is a ULL as the
	 * individual record block counts can be up to (u32 - 1) in length
	 * hence we need to catch u32 addition overflows here.
	 */
	ulen += cleft->rc_blockcount + right->rc_blockcount;
	if (ulen >= MAXREFCEXTLEN)
		return false;

	*ulenp = ulen;
	return true;
}

static inline bool
xfs_refc_want_merge_left(
	const struct xfs_refcount_irec	*left,
	const struct xfs_refcount_irec	*cleft,
	enum xfs_refc_adjust_op		adjust)
{
	unsigned long long		ulen = left->rc_blockcount;
	xfs_nlink_t			new_refcount;

	/*
	 * For a left merge, the left shoulder record must be adjacent to the
	 * start of the range.  If this is true, find_left made left and cleft
	 * contain valid contents.
	 */
	if (!xfs_refc_valid(left) || !xfs_refc_valid(cleft))
		return false;

	/* Left shoulder record refcount must match the new refcount. */
	new_refcount = xfs_refc_merge_refcount(cleft, adjust);
	if (left->rc_refcount != new_refcount)
		return false;

	/*
	 * The new record cannot exceed the max length.  ulen is a ULL as the
	 * individual record block counts can be up to (u32 - 1) in length
	 * hence we need to catch u32 addition overflows here.
	 */
	ulen += cleft->rc_blockcount;
	if (ulen >= MAXREFCEXTLEN)
		return false;

	return true;
}

static inline bool
xfs_refc_want_merge_right(
	const struct xfs_refcount_irec	*cright,
	const struct xfs_refcount_irec	*right,
	enum xfs_refc_adjust_op		adjust)
{
	unsigned long long		ulen = right->rc_blockcount;
	xfs_nlink_t			new_refcount;

	/*
	 * For a right merge, the right shoulder record must be adjacent to the
	 * end of the range.  If this is true, find_right made cright and right
	 * contain valid contents.
	 */
	if (!xfs_refc_valid(right) || !xfs_refc_valid(cright))
		return false;

	/* Right shoulder record refcount must match the new refcount. */
	new_refcount = xfs_refc_merge_refcount(cright, adjust);
	if (right->rc_refcount != new_refcount)
		return false;

	/*
	 * The new record cannot exceed the max length.  ulen is a ULL as the
	 * individual record block counts can be up to (u32 - 1) in length
	 * hence we need to catch u32 addition overflows here.
	 */
	ulen += cright->rc_blockcount;
	if (ulen >= MAXREFCEXTLEN)
		return false;

	return true;
}

/*
 * Try to merge with any extents on the boundaries of the adjustment range.
 */
STATIC int
xfs_refcount_merge_extents(
	struct xfs_btree_cur	*cur,
	enum xfs_refc_domain	domain,
	xfs_agblock_t		*agbno,
	xfs_extlen_t		*aglen,
	enum xfs_refc_adjust_op adjust,
	bool			*shape_changed)
{
	struct xfs_refcount_irec	left = {0}, cleft = {0};
	struct xfs_refcount_irec	cright = {0}, right = {0};
	int				error;
	unsigned long long		ulen;
	bool				cequal;

	*shape_changed = false;
	/*
	 * Find the extent just below agbno [left], just above agbno [cleft],
	 * just below (agbno + aglen) [cright], and just above (agbno + aglen)
	 * [right].
	 */
	error = xfs_refcount_find_left_extents(cur, &left, &cleft, domain,
			*agbno, *aglen);
	if (error)
		return error;
	error = xfs_refcount_find_right_extents(cur, &right, &cright, domain,
			*agbno, *aglen);
	if (error)
		return error;

	/* No left or right extent to merge; exit. */
	if (!xfs_refc_valid(&left) && !xfs_refc_valid(&right))
		return 0;

	cequal = (cleft.rc_startblock == cright.rc_startblock) &&
		 (cleft.rc_blockcount == cright.rc_blockcount);

	/* Try to merge left, cleft, and right.  cleft must == cright. */
	if (xfs_refc_want_merge_center(&left, &cleft, &cright, &right, cequal,
				adjust, &ulen)) {
		*shape_changed = true;
		return xfs_refcount_merge_center_extents(cur, &left, &cleft,
				&right, ulen, aglen);
	}

	/* Try to merge left and cleft. */
	if (xfs_refc_want_merge_left(&left, &cleft, adjust)) {
		*shape_changed = true;
		error = xfs_refcount_merge_left_extent(cur, &left, &cleft,
				agbno, aglen);
		if (error)
			return error;

		/*
		 * If we just merged left + cleft and cleft == cright,
		 * we no longer have a cright to merge with right.  We're done.
		 */
		if (cequal)
			return 0;
	}

	/* Try to merge cright and right. */
	if (xfs_refc_want_merge_right(&cright, &right, adjust)) {
		*shape_changed = true;
		return xfs_refcount_merge_right_extent(cur, &right, &cright,
				aglen);
	}

	return 0;
}

/*
 * XXX: This is a pretty hand-wavy estimate.  The penalty for guessing
 * true incorrectly is a shutdown FS; the penalty for guessing false
 * incorrectly is more transaction rolls than might be necessary.
 * Be conservative here.
 */
static bool
xfs_refcount_still_have_space(
	struct xfs_btree_cur		*cur)
{
	unsigned long			overhead;

	/*
	 * Worst case estimate: full splits of the free space and rmap btrees
	 * to handle each of the shape changes to the refcount btree.
	 */
	overhead = xfs_allocfree_block_count(cur->bc_mp,
				cur->bc_ag.refc.shape_changes);
	overhead += cur->bc_mp->m_refc_maxlevels;
	overhead *= cur->bc_mp->m_sb.sb_blocksize;

	/*
	 * Only allow 2 refcount extent updates per transaction if the
	 * refcount continue update "error" has been injected.
	 */
	if (cur->bc_ag.refc.nr_ops > 2 &&
	    XFS_TEST_ERROR(false, cur->bc_mp,
			XFS_ERRTAG_REFCOUNT_CONTINUE_UPDATE))
		return false;

	if (cur->bc_ag.refc.nr_ops == 0)
		return true;
	else if (overhead > cur->bc_tp->t_log_res)
		return false;
	return  cur->bc_tp->t_log_res - overhead >
		cur->bc_ag.refc.nr_ops * XFS_REFCOUNT_ITEM_OVERHEAD;
}

/*
 * Adjust the refcounts of middle extents.  At this point we should have
 * split extents that crossed the adjustment range; merged with adjacent
 * extents; and updated agbno/aglen to reflect the merges.  Therefore,
 * all we have to do is update the extents inside [agbno, agbno + aglen].
 */
STATIC int
xfs_refcount_adjust_extents(
	struct xfs_btree_cur	*cur,
	xfs_agblock_t		*agbno,
	xfs_extlen_t		*aglen,
	enum xfs_refc_adjust_op	adj)
{
	struct xfs_refcount_irec	ext, tmp;
	int				error;
	int				found_rec, found_tmp;
	xfs_fsblock_t			fsbno;

	/* Merging did all the work already. */
	if (*aglen == 0)
		return 0;

	error = xfs_refcount_lookup_ge(cur, XFS_REFC_DOMAIN_SHARED, *agbno,
			&found_rec);
	if (error)
		goto out_error;

	while (*aglen > 0 && xfs_refcount_still_have_space(cur)) {
		error = xfs_refcount_get_rec(cur, &ext, &found_rec);
		if (error)
			goto out_error;
		if (!found_rec || ext.rc_domain != XFS_REFC_DOMAIN_SHARED) {
			ext.rc_startblock = cur->bc_mp->m_sb.sb_agblocks;
			ext.rc_blockcount = 0;
			ext.rc_refcount = 0;
			ext.rc_domain = XFS_REFC_DOMAIN_SHARED;
		}

		/*
		 * Deal with a hole in the refcount tree; if a file maps to
		 * these blocks and there's no refcountbt record, pretend that
		 * there is one with refcount == 1.
		 */
		if (ext.rc_startblock != *agbno) {
			tmp.rc_startblock = *agbno;
			tmp.rc_blockcount = min(*aglen,
					ext.rc_startblock - *agbno);
			tmp.rc_refcount = 1 + adj;
			tmp.rc_domain = XFS_REFC_DOMAIN_SHARED;

			trace_xfs_refcount_modify_extent(cur->bc_mp,
					cur->bc_ag.pag->pag_agno, &tmp);

			/*
			 * Either cover the hole (increment) or
			 * delete the range (decrement).
			 */
			cur->bc_ag.refc.nr_ops++;
			if (tmp.rc_refcount) {
				error = xfs_refcount_insert(cur, &tmp,
						&found_tmp);
				if (error)
					goto out_error;
				if (XFS_IS_CORRUPT(cur->bc_mp,
						   found_tmp != 1)) {
					error = -EFSCORRUPTED;
					goto out_error;
				}
			} else {
				fsbno = XFS_AGB_TO_FSB(cur->bc_mp,
						cur->bc_ag.pag->pag_agno,
						tmp.rc_startblock);
				error = xfs_free_extent_later(cur->bc_tp, fsbno,
<<<<<<< HEAD
						  tmp.rc_blockcount, NULL);
=======
						  tmp.rc_blockcount, NULL,
						  XFS_AG_RESV_NONE);
>>>>>>> fbdf30bf
				if (error)
					goto out_error;
			}

			(*agbno) += tmp.rc_blockcount;
			(*aglen) -= tmp.rc_blockcount;

			/* Stop if there's nothing left to modify */
			if (*aglen == 0 || !xfs_refcount_still_have_space(cur))
				break;

			/* Move the cursor to the start of ext. */
			error = xfs_refcount_lookup_ge(cur,
					XFS_REFC_DOMAIN_SHARED, *agbno,
					&found_rec);
			if (error)
				goto out_error;
		}

		/*
		 * A previous step trimmed agbno/aglen such that the end of the
		 * range would not be in the middle of the record.  If this is
		 * no longer the case, something is seriously wrong with the
		 * btree.  Make sure we never feed the synthesized record into
		 * the processing loop below.
		 */
		if (XFS_IS_CORRUPT(cur->bc_mp, ext.rc_blockcount == 0) ||
		    XFS_IS_CORRUPT(cur->bc_mp, ext.rc_blockcount > *aglen)) {
			error = -EFSCORRUPTED;
			goto out_error;
		}

		/*
		 * Adjust the reference count and either update the tree
		 * (incr) or free the blocks (decr).
		 */
		if (ext.rc_refcount == MAXREFCOUNT)
			goto skip;
		ext.rc_refcount += adj;
		trace_xfs_refcount_modify_extent(cur->bc_mp,
				cur->bc_ag.pag->pag_agno, &ext);
		cur->bc_ag.refc.nr_ops++;
		if (ext.rc_refcount > 1) {
			error = xfs_refcount_update(cur, &ext);
			if (error)
				goto out_error;
		} else if (ext.rc_refcount == 1) {
			error = xfs_refcount_delete(cur, &found_rec);
			if (error)
				goto out_error;
			if (XFS_IS_CORRUPT(cur->bc_mp, found_rec != 1)) {
				error = -EFSCORRUPTED;
				goto out_error;
			}
			goto advloop;
		} else {
			fsbno = XFS_AGB_TO_FSB(cur->bc_mp,
					cur->bc_ag.pag->pag_agno,
					ext.rc_startblock);
			error = xfs_free_extent_later(cur->bc_tp, fsbno,
<<<<<<< HEAD
					ext.rc_blockcount, NULL);
=======
					ext.rc_blockcount, NULL,
					XFS_AG_RESV_NONE);
>>>>>>> fbdf30bf
			if (error)
				goto out_error;
		}

skip:
		error = xfs_btree_increment(cur, 0, &found_rec);
		if (error)
			goto out_error;

advloop:
		(*agbno) += ext.rc_blockcount;
		(*aglen) -= ext.rc_blockcount;
	}

	return error;
out_error:
	trace_xfs_refcount_modify_extent_error(cur->bc_mp,
			cur->bc_ag.pag->pag_agno, error, _RET_IP_);
	return error;
}

/* Adjust the reference count of a range of AG blocks. */
STATIC int
xfs_refcount_adjust(
	struct xfs_btree_cur	*cur,
	xfs_agblock_t		*agbno,
	xfs_extlen_t		*aglen,
	enum xfs_refc_adjust_op	adj)
{
	bool			shape_changed;
	int			shape_changes = 0;
	int			error;

	if (adj == XFS_REFCOUNT_ADJUST_INCREASE)
		trace_xfs_refcount_increase(cur->bc_mp,
				cur->bc_ag.pag->pag_agno, *agbno, *aglen);
	else
		trace_xfs_refcount_decrease(cur->bc_mp,
				cur->bc_ag.pag->pag_agno, *agbno, *aglen);

	/*
	 * Ensure that no rcextents cross the boundary of the adjustment range.
	 */
	error = xfs_refcount_split_extent(cur, XFS_REFC_DOMAIN_SHARED,
			*agbno, &shape_changed);
	if (error)
		goto out_error;
	if (shape_changed)
		shape_changes++;

	error = xfs_refcount_split_extent(cur, XFS_REFC_DOMAIN_SHARED,
			*agbno + *aglen, &shape_changed);
	if (error)
		goto out_error;
	if (shape_changed)
		shape_changes++;

	/*
	 * Try to merge with the left or right extents of the range.
	 */
	error = xfs_refcount_merge_extents(cur, XFS_REFC_DOMAIN_SHARED,
			agbno, aglen, adj, &shape_changed);
	if (error)
		goto out_error;
	if (shape_changed)
		shape_changes++;
	if (shape_changes)
		cur->bc_ag.refc.shape_changes++;

	/* Now that we've taken care of the ends, adjust the middle extents */
	error = xfs_refcount_adjust_extents(cur, agbno, aglen, adj);
	if (error)
		goto out_error;

	return 0;

out_error:
	trace_xfs_refcount_adjust_error(cur->bc_mp, cur->bc_ag.pag->pag_agno,
			error, _RET_IP_);
	return error;
}

/* Clean up after calling xfs_refcount_finish_one. */
void
xfs_refcount_finish_one_cleanup(
	struct xfs_trans	*tp,
	struct xfs_btree_cur	*rcur,
	int			error)
{
	struct xfs_buf		*agbp;

	if (rcur == NULL)
		return;
	agbp = rcur->bc_ag.agbp;
	xfs_btree_del_cursor(rcur, error);
	if (error)
		xfs_trans_brelse(tp, agbp);
}

/*
 * Set up a continuation a deferred refcount operation by updating the intent.
 * Checks to make sure we're not going to run off the end of the AG.
 */
static inline int
xfs_refcount_continue_op(
	struct xfs_btree_cur		*cur,
	struct xfs_refcount_intent	*ri,
	xfs_agblock_t			new_agbno)
{
	struct xfs_mount		*mp = cur->bc_mp;
	struct xfs_perag		*pag = cur->bc_ag.pag;

	if (XFS_IS_CORRUPT(mp, !xfs_verify_agbext(pag, new_agbno,
					ri->ri_blockcount)))
		return -EFSCORRUPTED;

	ri->ri_startblock = XFS_AGB_TO_FSB(mp, pag->pag_agno, new_agbno);

	ASSERT(xfs_verify_fsbext(mp, ri->ri_startblock, ri->ri_blockcount));
	ASSERT(pag->pag_agno == XFS_FSB_TO_AGNO(mp, ri->ri_startblock));

	return 0;
}

/*
 * Process one of the deferred refcount operations.  We pass back the
 * btree cursor to maintain our lock on the btree between calls.
 * This saves time and eliminates a buffer deadlock between the
 * superblock and the AGF because we'll always grab them in the same
 * order.
 */
int
xfs_refcount_finish_one(
	struct xfs_trans		*tp,
	struct xfs_refcount_intent	*ri,
	struct xfs_btree_cur		**pcur)
{
	struct xfs_mount		*mp = tp->t_mountp;
	struct xfs_btree_cur		*rcur;
	struct xfs_buf			*agbp = NULL;
	int				error = 0;
	xfs_agblock_t			bno;
	unsigned long			nr_ops = 0;
	int				shape_changes = 0;

	bno = XFS_FSB_TO_AGBNO(mp, ri->ri_startblock);

	trace_xfs_refcount_deferred(mp, XFS_FSB_TO_AGNO(mp, ri->ri_startblock),
			ri->ri_type, XFS_FSB_TO_AGBNO(mp, ri->ri_startblock),
			ri->ri_blockcount);

	if (XFS_TEST_ERROR(false, mp, XFS_ERRTAG_REFCOUNT_FINISH_ONE))
		return -EIO;

	/*
	 * If we haven't gotten a cursor or the cursor AG doesn't match
	 * the startblock, get one now.
	 */
	rcur = *pcur;
	if (rcur != NULL && rcur->bc_ag.pag != ri->ri_pag) {
		nr_ops = rcur->bc_ag.refc.nr_ops;
		shape_changes = rcur->bc_ag.refc.shape_changes;
		xfs_refcount_finish_one_cleanup(tp, rcur, 0);
		rcur = NULL;
		*pcur = NULL;
	}
	if (rcur == NULL) {
		error = xfs_alloc_read_agf(ri->ri_pag, tp,
				XFS_ALLOC_FLAG_FREEING, &agbp);
		if (error)
			return error;

		rcur = xfs_refcountbt_init_cursor(mp, tp, agbp, ri->ri_pag);
		rcur->bc_ag.refc.nr_ops = nr_ops;
		rcur->bc_ag.refc.shape_changes = shape_changes;
	}
	*pcur = rcur;

	switch (ri->ri_type) {
	case XFS_REFCOUNT_INCREASE:
		error = xfs_refcount_adjust(rcur, &bno, &ri->ri_blockcount,
				XFS_REFCOUNT_ADJUST_INCREASE);
		if (error)
			return error;
		if (ri->ri_blockcount > 0)
			error = xfs_refcount_continue_op(rcur, ri, bno);
		break;
	case XFS_REFCOUNT_DECREASE:
		error = xfs_refcount_adjust(rcur, &bno, &ri->ri_blockcount,
				XFS_REFCOUNT_ADJUST_DECREASE);
		if (error)
			return error;
		if (ri->ri_blockcount > 0)
			error = xfs_refcount_continue_op(rcur, ri, bno);
		break;
	case XFS_REFCOUNT_ALLOC_COW:
		error = __xfs_refcount_cow_alloc(rcur, bno, ri->ri_blockcount);
		if (error)
			return error;
		ri->ri_blockcount = 0;
		break;
	case XFS_REFCOUNT_FREE_COW:
		error = __xfs_refcount_cow_free(rcur, bno, ri->ri_blockcount);
		if (error)
			return error;
		ri->ri_blockcount = 0;
		break;
	default:
		ASSERT(0);
		return -EFSCORRUPTED;
	}
	if (!error && ri->ri_blockcount > 0)
		trace_xfs_refcount_finish_one_leftover(mp, ri->ri_pag->pag_agno,
				ri->ri_type, bno, ri->ri_blockcount);
	return error;
}

/*
 * Record a refcount intent for later processing.
 */
static void
__xfs_refcount_add(
	struct xfs_trans		*tp,
	enum xfs_refcount_intent_type	type,
	xfs_fsblock_t			startblock,
	xfs_extlen_t			blockcount)
{
	struct xfs_refcount_intent	*ri;

	trace_xfs_refcount_defer(tp->t_mountp,
			XFS_FSB_TO_AGNO(tp->t_mountp, startblock),
			type, XFS_FSB_TO_AGBNO(tp->t_mountp, startblock),
			blockcount);

	ri = kmem_cache_alloc(xfs_refcount_intent_cache,
			GFP_NOFS | __GFP_NOFAIL);
	INIT_LIST_HEAD(&ri->ri_list);
	ri->ri_type = type;
	ri->ri_startblock = startblock;
	ri->ri_blockcount = blockcount;

	xfs_refcount_update_get_group(tp->t_mountp, ri);
	xfs_defer_add(tp, XFS_DEFER_OPS_TYPE_REFCOUNT, &ri->ri_list);
}

/*
 * Increase the reference count of the blocks backing a file's extent.
 */
void
xfs_refcount_increase_extent(
	struct xfs_trans		*tp,
	struct xfs_bmbt_irec		*PREV)
{
	if (!xfs_has_reflink(tp->t_mountp))
		return;

	__xfs_refcount_add(tp, XFS_REFCOUNT_INCREASE, PREV->br_startblock,
			PREV->br_blockcount);
}

/*
 * Decrease the reference count of the blocks backing a file's extent.
 */
void
xfs_refcount_decrease_extent(
	struct xfs_trans		*tp,
	struct xfs_bmbt_irec		*PREV)
{
	if (!xfs_has_reflink(tp->t_mountp))
		return;

	__xfs_refcount_add(tp, XFS_REFCOUNT_DECREASE, PREV->br_startblock,
			PREV->br_blockcount);
}

/*
 * Given an AG extent, find the lowest-numbered run of shared blocks
 * within that range and return the range in fbno/flen.  If
 * find_end_of_shared is set, return the longest contiguous extent of
 * shared blocks; if not, just return the first extent we find.  If no
 * shared blocks are found, fbno and flen will be set to NULLAGBLOCK
 * and 0, respectively.
 */
int
xfs_refcount_find_shared(
	struct xfs_btree_cur		*cur,
	xfs_agblock_t			agbno,
	xfs_extlen_t			aglen,
	xfs_agblock_t			*fbno,
	xfs_extlen_t			*flen,
	bool				find_end_of_shared)
{
	struct xfs_refcount_irec	tmp;
	int				i;
	int				have;
	int				error;

	trace_xfs_refcount_find_shared(cur->bc_mp, cur->bc_ag.pag->pag_agno,
			agbno, aglen);

	/* By default, skip the whole range */
	*fbno = NULLAGBLOCK;
	*flen = 0;

	/* Try to find a refcount extent that crosses the start */
	error = xfs_refcount_lookup_le(cur, XFS_REFC_DOMAIN_SHARED, agbno,
			&have);
	if (error)
		goto out_error;
	if (!have) {
		/* No left extent, look at the next one */
		error = xfs_btree_increment(cur, 0, &have);
		if (error)
			goto out_error;
		if (!have)
			goto done;
	}
	error = xfs_refcount_get_rec(cur, &tmp, &i);
	if (error)
		goto out_error;
	if (XFS_IS_CORRUPT(cur->bc_mp, i != 1)) {
		error = -EFSCORRUPTED;
		goto out_error;
	}
	if (tmp.rc_domain != XFS_REFC_DOMAIN_SHARED)
		goto done;

	/* If the extent ends before the start, look at the next one */
	if (tmp.rc_startblock + tmp.rc_blockcount <= agbno) {
		error = xfs_btree_increment(cur, 0, &have);
		if (error)
			goto out_error;
		if (!have)
			goto done;
		error = xfs_refcount_get_rec(cur, &tmp, &i);
		if (error)
			goto out_error;
		if (XFS_IS_CORRUPT(cur->bc_mp, i != 1)) {
			error = -EFSCORRUPTED;
			goto out_error;
		}
		if (tmp.rc_domain != XFS_REFC_DOMAIN_SHARED)
			goto done;
	}

	/* If the extent starts after the range we want, bail out */
	if (tmp.rc_startblock >= agbno + aglen)
		goto done;

	/* We found the start of a shared extent! */
	if (tmp.rc_startblock < agbno) {
		tmp.rc_blockcount -= (agbno - tmp.rc_startblock);
		tmp.rc_startblock = agbno;
	}

	*fbno = tmp.rc_startblock;
	*flen = min(tmp.rc_blockcount, agbno + aglen - *fbno);
	if (!find_end_of_shared)
		goto done;

	/* Otherwise, find the end of this shared extent */
	while (*fbno + *flen < agbno + aglen) {
		error = xfs_btree_increment(cur, 0, &have);
		if (error)
			goto out_error;
		if (!have)
			break;
		error = xfs_refcount_get_rec(cur, &tmp, &i);
		if (error)
			goto out_error;
		if (XFS_IS_CORRUPT(cur->bc_mp, i != 1)) {
			error = -EFSCORRUPTED;
			goto out_error;
		}
		if (tmp.rc_domain != XFS_REFC_DOMAIN_SHARED ||
		    tmp.rc_startblock >= agbno + aglen ||
		    tmp.rc_startblock != *fbno + *flen)
			break;
		*flen = min(*flen + tmp.rc_blockcount, agbno + aglen - *fbno);
	}

done:
	trace_xfs_refcount_find_shared_result(cur->bc_mp,
			cur->bc_ag.pag->pag_agno, *fbno, *flen);

out_error:
	if (error)
		trace_xfs_refcount_find_shared_error(cur->bc_mp,
				cur->bc_ag.pag->pag_agno, error, _RET_IP_);
	return error;
}

/*
 * Recovering CoW Blocks After a Crash
 *
 * Due to the way that the copy on write mechanism works, there's a window of
 * opportunity in which we can lose track of allocated blocks during a crash.
 * Because CoW uses delayed allocation in the in-core CoW fork, writeback
 * causes blocks to be allocated and stored in the CoW fork.  The blocks are
 * no longer in the free space btree but are not otherwise recorded anywhere
 * until the write completes and the blocks are mapped into the file.  A crash
 * in between allocation and remapping results in the replacement blocks being
 * lost.  This situation is exacerbated by the CoW extent size hint because
 * allocations can hang around for long time.
 *
 * However, there is a place where we can record these allocations before they
 * become mappings -- the reference count btree.  The btree does not record
 * extents with refcount == 1, so we can record allocations with a refcount of
 * 1.  Blocks being used for CoW writeout cannot be shared, so there should be
 * no conflict with shared block records.  These mappings should be created
 * when we allocate blocks to the CoW fork and deleted when they're removed
 * from the CoW fork.
 *
 * Minor nit: records for in-progress CoW allocations and records for shared
 * extents must never be merged, to preserve the property that (except for CoW
 * allocations) there are no refcount btree entries with refcount == 1.  The
 * only time this could potentially happen is when unsharing a block that's
 * adjacent to CoW allocations, so we must be careful to avoid this.
 *
 * At mount time we recover lost CoW allocations by searching the refcount
 * btree for these refcount == 1 mappings.  These represent CoW allocations
 * that were in progress at the time the filesystem went down, so we can free
 * them to get the space back.
 *
 * This mechanism is superior to creating EFIs for unmapped CoW extents for
 * several reasons -- first, EFIs pin the tail of the log and would have to be
 * periodically relogged to avoid filling up the log.  Second, CoW completions
 * will have to file an EFD and create new EFIs for whatever remains in the
 * CoW fork; this partially takes care of (1) but extent-size reservations
 * will have to periodically relog even if there's no writeout in progress.
 * This can happen if the CoW extent size hint is set, which you really want.
 * Third, EFIs cannot currently be automatically relogged into newer
 * transactions to advance the log tail.  Fourth, stuffing the log full of
 * EFIs places an upper bound on the number of CoW allocations that can be
 * held filesystem-wide at any given time.  Recording them in the refcount
 * btree doesn't require us to maintain any state in memory and doesn't pin
 * the log.
 */
/*
 * Adjust the refcounts of CoW allocations.  These allocations are "magic"
 * in that they're not referenced anywhere else in the filesystem, so we
 * stash them in the refcount btree with a refcount of 1 until either file
 * remapping (or CoW cancellation) happens.
 */
STATIC int
xfs_refcount_adjust_cow_extents(
	struct xfs_btree_cur	*cur,
	xfs_agblock_t		agbno,
	xfs_extlen_t		aglen,
	enum xfs_refc_adjust_op	adj)
{
	struct xfs_refcount_irec	ext, tmp;
	int				error;
	int				found_rec, found_tmp;

	if (aglen == 0)
		return 0;

	/* Find any overlapping refcount records */
	error = xfs_refcount_lookup_ge(cur, XFS_REFC_DOMAIN_COW, agbno,
			&found_rec);
	if (error)
		goto out_error;
	error = xfs_refcount_get_rec(cur, &ext, &found_rec);
	if (error)
		goto out_error;
	if (XFS_IS_CORRUPT(cur->bc_mp, found_rec &&
				ext.rc_domain != XFS_REFC_DOMAIN_COW)) {
		error = -EFSCORRUPTED;
		goto out_error;
	}
	if (!found_rec) {
		ext.rc_startblock = cur->bc_mp->m_sb.sb_agblocks;
		ext.rc_blockcount = 0;
		ext.rc_refcount = 0;
		ext.rc_domain = XFS_REFC_DOMAIN_COW;
	}

	switch (adj) {
	case XFS_REFCOUNT_ADJUST_COW_ALLOC:
		/* Adding a CoW reservation, there should be nothing here. */
		if (XFS_IS_CORRUPT(cur->bc_mp,
				   agbno + aglen > ext.rc_startblock)) {
			error = -EFSCORRUPTED;
			goto out_error;
		}

		tmp.rc_startblock = agbno;
		tmp.rc_blockcount = aglen;
		tmp.rc_refcount = 1;
		tmp.rc_domain = XFS_REFC_DOMAIN_COW;

		trace_xfs_refcount_modify_extent(cur->bc_mp,
				cur->bc_ag.pag->pag_agno, &tmp);

		error = xfs_refcount_insert(cur, &tmp,
				&found_tmp);
		if (error)
			goto out_error;
		if (XFS_IS_CORRUPT(cur->bc_mp, found_tmp != 1)) {
			error = -EFSCORRUPTED;
			goto out_error;
		}
		break;
	case XFS_REFCOUNT_ADJUST_COW_FREE:
		/* Removing a CoW reservation, there should be one extent. */
		if (XFS_IS_CORRUPT(cur->bc_mp, ext.rc_startblock != agbno)) {
			error = -EFSCORRUPTED;
			goto out_error;
		}
		if (XFS_IS_CORRUPT(cur->bc_mp, ext.rc_blockcount != aglen)) {
			error = -EFSCORRUPTED;
			goto out_error;
		}
		if (XFS_IS_CORRUPT(cur->bc_mp, ext.rc_refcount != 1)) {
			error = -EFSCORRUPTED;
			goto out_error;
		}

		ext.rc_refcount = 0;
		trace_xfs_refcount_modify_extent(cur->bc_mp,
				cur->bc_ag.pag->pag_agno, &ext);
		error = xfs_refcount_delete(cur, &found_rec);
		if (error)
			goto out_error;
		if (XFS_IS_CORRUPT(cur->bc_mp, found_rec != 1)) {
			error = -EFSCORRUPTED;
			goto out_error;
		}
		break;
	default:
		ASSERT(0);
	}

	return error;
out_error:
	trace_xfs_refcount_modify_extent_error(cur->bc_mp,
			cur->bc_ag.pag->pag_agno, error, _RET_IP_);
	return error;
}

/*
 * Add or remove refcount btree entries for CoW reservations.
 */
STATIC int
xfs_refcount_adjust_cow(
	struct xfs_btree_cur	*cur,
	xfs_agblock_t		agbno,
	xfs_extlen_t		aglen,
	enum xfs_refc_adjust_op	adj)
{
	bool			shape_changed;
	int			error;

	/*
	 * Ensure that no rcextents cross the boundary of the adjustment range.
	 */
	error = xfs_refcount_split_extent(cur, XFS_REFC_DOMAIN_COW,
			agbno, &shape_changed);
	if (error)
		goto out_error;

	error = xfs_refcount_split_extent(cur, XFS_REFC_DOMAIN_COW,
			agbno + aglen, &shape_changed);
	if (error)
		goto out_error;

	/*
	 * Try to merge with the left or right extents of the range.
	 */
	error = xfs_refcount_merge_extents(cur, XFS_REFC_DOMAIN_COW, &agbno,
			&aglen, adj, &shape_changed);
	if (error)
		goto out_error;

	/* Now that we've taken care of the ends, adjust the middle extents */
	error = xfs_refcount_adjust_cow_extents(cur, agbno, aglen, adj);
	if (error)
		goto out_error;

	return 0;

out_error:
	trace_xfs_refcount_adjust_cow_error(cur->bc_mp, cur->bc_ag.pag->pag_agno,
			error, _RET_IP_);
	return error;
}

/*
 * Record a CoW allocation in the refcount btree.
 */
STATIC int
__xfs_refcount_cow_alloc(
	struct xfs_btree_cur	*rcur,
	xfs_agblock_t		agbno,
	xfs_extlen_t		aglen)
{
	trace_xfs_refcount_cow_increase(rcur->bc_mp, rcur->bc_ag.pag->pag_agno,
			agbno, aglen);

	/* Add refcount btree reservation */
	return xfs_refcount_adjust_cow(rcur, agbno, aglen,
			XFS_REFCOUNT_ADJUST_COW_ALLOC);
}

/*
 * Remove a CoW allocation from the refcount btree.
 */
STATIC int
__xfs_refcount_cow_free(
	struct xfs_btree_cur	*rcur,
	xfs_agblock_t		agbno,
	xfs_extlen_t		aglen)
{
	trace_xfs_refcount_cow_decrease(rcur->bc_mp, rcur->bc_ag.pag->pag_agno,
			agbno, aglen);

	/* Remove refcount btree reservation */
	return xfs_refcount_adjust_cow(rcur, agbno, aglen,
			XFS_REFCOUNT_ADJUST_COW_FREE);
}

/* Record a CoW staging extent in the refcount btree. */
void
xfs_refcount_alloc_cow_extent(
	struct xfs_trans		*tp,
	xfs_fsblock_t			fsb,
	xfs_extlen_t			len)
{
	struct xfs_mount		*mp = tp->t_mountp;

	if (!xfs_has_reflink(mp))
		return;

	__xfs_refcount_add(tp, XFS_REFCOUNT_ALLOC_COW, fsb, len);

	/* Add rmap entry */
	xfs_rmap_alloc_extent(tp, XFS_FSB_TO_AGNO(mp, fsb),
			XFS_FSB_TO_AGBNO(mp, fsb), len, XFS_RMAP_OWN_COW);
}

/* Forget a CoW staging event in the refcount btree. */
void
xfs_refcount_free_cow_extent(
	struct xfs_trans		*tp,
	xfs_fsblock_t			fsb,
	xfs_extlen_t			len)
{
	struct xfs_mount		*mp = tp->t_mountp;

	if (!xfs_has_reflink(mp))
		return;

	/* Remove rmap entry */
	xfs_rmap_free_extent(tp, XFS_FSB_TO_AGNO(mp, fsb),
			XFS_FSB_TO_AGBNO(mp, fsb), len, XFS_RMAP_OWN_COW);
	__xfs_refcount_add(tp, XFS_REFCOUNT_FREE_COW, fsb, len);
}

struct xfs_refcount_recovery {
	struct list_head		rr_list;
	struct xfs_refcount_irec	rr_rrec;
};

/* Stuff an extent on the recovery list. */
STATIC int
xfs_refcount_recover_extent(
	struct xfs_btree_cur		*cur,
	const union xfs_btree_rec	*rec,
	void				*priv)
{
	struct list_head		*debris = priv;
	struct xfs_refcount_recovery	*rr;

	if (XFS_IS_CORRUPT(cur->bc_mp,
			   be32_to_cpu(rec->refc.rc_refcount) != 1))
		return -EFSCORRUPTED;

	rr = kmalloc(sizeof(struct xfs_refcount_recovery),
			GFP_KERNEL | __GFP_NOFAIL);
	INIT_LIST_HEAD(&rr->rr_list);
	xfs_refcount_btrec_to_irec(rec, &rr->rr_rrec);

	if (xfs_refcount_check_irec(cur, &rr->rr_rrec) != NULL ||
	    XFS_IS_CORRUPT(cur->bc_mp,
			   rr->rr_rrec.rc_domain != XFS_REFC_DOMAIN_COW)) {
		kfree(rr);
		return -EFSCORRUPTED;
	}

	list_add_tail(&rr->rr_list, debris);
	return 0;
}

/* Find and remove leftover CoW reservations. */
int
xfs_refcount_recover_cow_leftovers(
	struct xfs_mount		*mp,
	struct xfs_perag		*pag)
{
	struct xfs_trans		*tp;
	struct xfs_btree_cur		*cur;
	struct xfs_buf			*agbp;
	struct xfs_refcount_recovery	*rr, *n;
	struct list_head		debris;
	union xfs_btree_irec		low = {
		.rc.rc_domain		= XFS_REFC_DOMAIN_COW,
	};
	union xfs_btree_irec		high = {
		.rc.rc_domain		= XFS_REFC_DOMAIN_COW,
		.rc.rc_startblock	= -1U,
	};
	xfs_fsblock_t			fsb;
	int				error;

	/* reflink filesystems mustn't have AGs larger than 2^31-1 blocks */
	BUILD_BUG_ON(XFS_MAX_CRC_AG_BLOCKS >= XFS_REFC_COWFLAG);
	if (mp->m_sb.sb_agblocks > XFS_MAX_CRC_AG_BLOCKS)
		return -EOPNOTSUPP;

	INIT_LIST_HEAD(&debris);

	/*
	 * In this first part, we use an empty transaction to gather up
	 * all the leftover CoW extents so that we can subsequently
	 * delete them.  The empty transaction is used to avoid
	 * a buffer lock deadlock if there happens to be a loop in the
	 * refcountbt because we're allowed to re-grab a buffer that is
	 * already attached to our transaction.  When we're done
	 * recording the CoW debris we cancel the (empty) transaction
	 * and everything goes away cleanly.
	 */
	error = xfs_trans_alloc_empty(mp, &tp);
	if (error)
		return error;

	error = xfs_alloc_read_agf(pag, tp, 0, &agbp);
	if (error)
		goto out_trans;
	cur = xfs_refcountbt_init_cursor(mp, tp, agbp, pag);

	/* Find all the leftover CoW staging extents. */
	error = xfs_btree_query_range(cur, &low, &high,
			xfs_refcount_recover_extent, &debris);
	xfs_btree_del_cursor(cur, error);
	xfs_trans_brelse(tp, agbp);
	xfs_trans_cancel(tp);
	if (error)
		goto out_free;

	/* Now iterate the list to free the leftovers */
	list_for_each_entry_safe(rr, n, &debris, rr_list) {
		/* Set up transaction. */
		error = xfs_trans_alloc(mp, &M_RES(mp)->tr_write, 0, 0, 0, &tp);
		if (error)
			goto out_free;

		trace_xfs_refcount_recover_extent(mp, pag->pag_agno,
				&rr->rr_rrec);

		/* Free the orphan record */
		fsb = XFS_AGB_TO_FSB(mp, pag->pag_agno,
				rr->rr_rrec.rc_startblock);
		xfs_refcount_free_cow_extent(tp, fsb,
				rr->rr_rrec.rc_blockcount);

		/* Free the block. */
		error = xfs_free_extent_later(tp, fsb,
<<<<<<< HEAD
				rr->rr_rrec.rc_blockcount, NULL);
=======
				rr->rr_rrec.rc_blockcount, NULL,
				XFS_AG_RESV_NONE);
>>>>>>> fbdf30bf
		if (error)
			goto out_trans;

		error = xfs_trans_commit(tp);
		if (error)
			goto out_free;

		list_del(&rr->rr_list);
		kfree(rr);
	}

	return error;
out_trans:
	xfs_trans_cancel(tp);
out_free:
	/* Free the leftover list */
	list_for_each_entry_safe(rr, n, &debris, rr_list) {
		list_del(&rr->rr_list);
		kfree(rr);
	}
	return error;
}

/*
 * Scan part of the keyspace of the refcount records and tell us if the area
 * has no records, is fully mapped by records, or is partially filled.
 */
int
xfs_refcount_has_records(
	struct xfs_btree_cur	*cur,
	enum xfs_refc_domain	domain,
	xfs_agblock_t		bno,
	xfs_extlen_t		len,
	enum xbtree_recpacking	*outcome)
{
	union xfs_btree_irec	low;
	union xfs_btree_irec	high;

	memset(&low, 0, sizeof(low));
	low.rc.rc_startblock = bno;
	memset(&high, 0xFF, sizeof(high));
	high.rc.rc_startblock = bno + len - 1;
	low.rc.rc_domain = high.rc.rc_domain = domain;

	return xfs_btree_has_records(cur, &low, &high, NULL, outcome);
}

int __init
xfs_refcount_intent_init_cache(void)
{
	xfs_refcount_intent_cache = kmem_cache_create("xfs_refc_intent",
			sizeof(struct xfs_refcount_intent),
			0, 0, NULL);

	return xfs_refcount_intent_cache != NULL ? 0 : -ENOMEM;
}

void
xfs_refcount_intent_destroy_cache(void)
{
	kmem_cache_destroy(xfs_refcount_intent_cache);
	xfs_refcount_intent_cache = NULL;
}<|MERGE_RESOLUTION|>--- conflicted
+++ resolved
@@ -1152,12 +1152,8 @@
 						cur->bc_ag.pag->pag_agno,
 						tmp.rc_startblock);
 				error = xfs_free_extent_later(cur->bc_tp, fsbno,
-<<<<<<< HEAD
-						  tmp.rc_blockcount, NULL);
-=======
 						  tmp.rc_blockcount, NULL,
 						  XFS_AG_RESV_NONE);
->>>>>>> fbdf30bf
 				if (error)
 					goto out_error;
 			}
@@ -1218,12 +1214,8 @@
 					cur->bc_ag.pag->pag_agno,
 					ext.rc_startblock);
 			error = xfs_free_extent_later(cur->bc_tp, fsbno,
-<<<<<<< HEAD
-					ext.rc_blockcount, NULL);
-=======
 					ext.rc_blockcount, NULL,
 					XFS_AG_RESV_NONE);
->>>>>>> fbdf30bf
 			if (error)
 				goto out_error;
 		}
@@ -1992,12 +1984,8 @@
 
 		/* Free the block. */
 		error = xfs_free_extent_later(tp, fsb,
-<<<<<<< HEAD
-				rr->rr_rrec.rc_blockcount, NULL);
-=======
 				rr->rr_rrec.rc_blockcount, NULL,
 				XFS_AG_RESV_NONE);
->>>>>>> fbdf30bf
 		if (error)
 			goto out_trans;
 
