// SPDX-License-Identifier: GPL-2.0
/*
 * Copyright (c) 2000-2005 Silicon Graphics, Inc.
 * All Rights Reserved.
 */
#include "xfs.h"
#include "xfs_fs.h"
#include "xfs_shared.h"
#include "xfs_format.h"
#include "xfs_log_format.h"
#include "xfs_trans_resv.h"
#include "xfs_mount.h"
#include "xfs_inode.h"
#include "xfs_rtalloc.h"
#include "xfs_iwalk.h"
#include "xfs_itable.h"
#include "xfs_error.h"
#include "xfs_da_format.h"
#include "xfs_da_btree.h"
#include "xfs_attr.h"
#include "xfs_bmap.h"
#include "xfs_bmap_util.h"
#include "xfs_fsops.h"
#include "xfs_discard.h"
#include "xfs_quota.h"
#include "xfs_trace.h"
#include "xfs_icache.h"
#include "xfs_trans.h"
#include "xfs_btree.h"
#include <linux/fsmap.h>
#include "xfs_fsmap.h"
#include "scrub/xfs_scrub.h"
#include "xfs_sb.h"
#include "xfs_ag.h"
#include "xfs_health.h"
#include "xfs_reflink.h"
#include "xfs_ioctl.h"
#include "xfs_xattr.h"
#include "xfs_rtbitmap.h"
<<<<<<< HEAD
=======
#include "xfs_file.h"
#include "xfs_exchrange.h"
#include "xfs_handle.h"
>>>>>>> 0c383648

#include <linux/mount.h>
#include <linux/fileattr.h>

<<<<<<< HEAD
/*
 * xfs_find_handle maps from userspace xfs_fsop_handlereq structure to
 * a file or fs handle.
 *
 * XFS_IOC_PATH_TO_FSHANDLE
 *    returns fs handle for a mount point or path within that mount point
 * XFS_IOC_FD_TO_HANDLE
 *    returns full handle for a FD opened in user space
 * XFS_IOC_PATH_TO_HANDLE
 *    returns full handle for a path
 */
int
xfs_find_handle(
	unsigned int		cmd,
	xfs_fsop_handlereq_t	*hreq)
{
	int			hsize;
	xfs_handle_t		handle;
	struct inode		*inode;
	struct fd		f = {NULL};
	struct path		path;
	int			error;
	struct xfs_inode	*ip;

	if (cmd == XFS_IOC_FD_TO_HANDLE) {
		f = fdget(hreq->fd);
		if (!f.file)
			return -EBADF;
		inode = file_inode(f.file);
	} else {
		error = user_path_at(AT_FDCWD, hreq->path, 0, &path);
		if (error)
			return error;
		inode = d_inode(path.dentry);
	}
	ip = XFS_I(inode);

	/*
	 * We can only generate handles for inodes residing on a XFS filesystem,
	 * and only for regular files, directories or symbolic links.
	 */
	error = -EINVAL;
	if (inode->i_sb->s_magic != XFS_SB_MAGIC)
		goto out_put;

	error = -EBADF;
	if (!S_ISREG(inode->i_mode) &&
	    !S_ISDIR(inode->i_mode) &&
	    !S_ISLNK(inode->i_mode))
		goto out_put;


	memcpy(&handle.ha_fsid, ip->i_mount->m_fixedfsid, sizeof(xfs_fsid_t));

	if (cmd == XFS_IOC_PATH_TO_FSHANDLE) {
		/*
		 * This handle only contains an fsid, zero the rest.
		 */
		memset(&handle.ha_fid, 0, sizeof(handle.ha_fid));
		hsize = sizeof(xfs_fsid_t);
	} else {
		handle.ha_fid.fid_len = sizeof(xfs_fid_t) -
					sizeof(handle.ha_fid.fid_len);
		handle.ha_fid.fid_pad = 0;
		handle.ha_fid.fid_gen = inode->i_generation;
		handle.ha_fid.fid_ino = ip->i_ino;
		hsize = sizeof(xfs_handle_t);
	}

	error = -EFAULT;
	if (copy_to_user(hreq->ohandle, &handle, hsize) ||
	    copy_to_user(hreq->ohandlen, &hsize, sizeof(__s32)))
		goto out_put;

	error = 0;

 out_put:
	if (cmd == XFS_IOC_FD_TO_HANDLE)
		fdput(f);
	else
		path_put(&path);
	return error;
}

/*
 * No need to do permission checks on the various pathname components
 * as the handle operations are privileged.
 */
STATIC int
xfs_handle_acceptable(
	void			*context,
	struct dentry		*dentry)
{
	return 1;
}

/*
 * Convert userspace handle data into a dentry.
 */
struct dentry *
xfs_handle_to_dentry(
	struct file		*parfilp,
	void __user		*uhandle,
	u32			hlen)
{
	xfs_handle_t		handle;
	struct xfs_fid64	fid;

	/*
	 * Only allow handle opens under a directory.
	 */
	if (!S_ISDIR(file_inode(parfilp)->i_mode))
		return ERR_PTR(-ENOTDIR);

	if (hlen != sizeof(xfs_handle_t))
		return ERR_PTR(-EINVAL);
	if (copy_from_user(&handle, uhandle, hlen))
		return ERR_PTR(-EFAULT);
	if (handle.ha_fid.fid_len !=
	    sizeof(handle.ha_fid) - sizeof(handle.ha_fid.fid_len))
		return ERR_PTR(-EINVAL);

	memset(&fid, 0, sizeof(struct fid));
	fid.ino = handle.ha_fid.fid_ino;
	fid.gen = handle.ha_fid.fid_gen;

	return exportfs_decode_fh(parfilp->f_path.mnt, (struct fid *)&fid, 3,
			FILEID_INO32_GEN | XFS_FILEID_TYPE_64FLAG,
			xfs_handle_acceptable, NULL);
}

STATIC struct dentry *
xfs_handlereq_to_dentry(
	struct file		*parfilp,
	xfs_fsop_handlereq_t	*hreq)
{
	return xfs_handle_to_dentry(parfilp, hreq->ihandle, hreq->ihandlen);
}

int
xfs_open_by_handle(
	struct file		*parfilp,
	xfs_fsop_handlereq_t	*hreq)
{
	const struct cred	*cred = current_cred();
	int			error;
	int			fd;
	int			permflag;
	struct file		*filp;
	struct inode		*inode;
	struct dentry		*dentry;
	fmode_t			fmode;
	struct path		path;

	if (!capable(CAP_SYS_ADMIN))
		return -EPERM;

	dentry = xfs_handlereq_to_dentry(parfilp, hreq);
	if (IS_ERR(dentry))
		return PTR_ERR(dentry);
	inode = d_inode(dentry);

	/* Restrict xfs_open_by_handle to directories & regular files. */
	if (!(S_ISREG(inode->i_mode) || S_ISDIR(inode->i_mode))) {
		error = -EPERM;
		goto out_dput;
	}

#if BITS_PER_LONG != 32
	hreq->oflags |= O_LARGEFILE;
#endif

	permflag = hreq->oflags;
	fmode = OPEN_FMODE(permflag);
	if ((!(permflag & O_APPEND) || (permflag & O_TRUNC)) &&
	    (fmode & FMODE_WRITE) && IS_APPEND(inode)) {
		error = -EPERM;
		goto out_dput;
	}

	if ((fmode & FMODE_WRITE) && IS_IMMUTABLE(inode)) {
		error = -EPERM;
		goto out_dput;
	}

	/* Can't write directories. */
	if (S_ISDIR(inode->i_mode) && (fmode & FMODE_WRITE)) {
		error = -EISDIR;
		goto out_dput;
	}

	fd = get_unused_fd_flags(0);
	if (fd < 0) {
		error = fd;
		goto out_dput;
	}

	path.mnt = parfilp->f_path.mnt;
	path.dentry = dentry;
	filp = dentry_open(&path, hreq->oflags, cred);
	dput(dentry);
	if (IS_ERR(filp)) {
		put_unused_fd(fd);
		return PTR_ERR(filp);
	}

	if (S_ISREG(inode->i_mode)) {
		filp->f_flags |= O_NOATIME;
		filp->f_mode |= FMODE_NOCMTIME;
	}

	fd_install(fd, filp);
	return fd;

 out_dput:
	dput(dentry);
	return error;
}

int
xfs_readlink_by_handle(
	struct file		*parfilp,
	xfs_fsop_handlereq_t	*hreq)
{
	struct dentry		*dentry;
	__u32			olen;
	int			error;

	if (!capable(CAP_SYS_ADMIN))
		return -EPERM;

	dentry = xfs_handlereq_to_dentry(parfilp, hreq);
	if (IS_ERR(dentry))
		return PTR_ERR(dentry);

	/* Restrict this handle operation to symlinks only. */
	if (!d_is_symlink(dentry)) {
		error = -EINVAL;
		goto out_dput;
	}

	if (copy_from_user(&olen, hreq->ohandlen, sizeof(__u32))) {
		error = -EFAULT;
		goto out_dput;
	}

	error = vfs_readlink(dentry, hreq->ohandle, olen);

 out_dput:
	dput(dentry);
	return error;
}

/*
 * Format an attribute and copy it out to the user's buffer.
 * Take care to check values and protect against them changing later,
 * we may be reading them directly out of a user buffer.
 */
static void
xfs_ioc_attr_put_listent(
	struct xfs_attr_list_context *context,
	int			flags,
	unsigned char		*name,
	int			namelen,
	int			valuelen)
{
	struct xfs_attrlist	*alist = context->buffer;
	struct xfs_attrlist_ent	*aep;
	int			arraytop;

	ASSERT(!context->seen_enough);
	ASSERT(context->count >= 0);
	ASSERT(context->count < (ATTR_MAX_VALUELEN/8));
	ASSERT(context->firstu >= sizeof(*alist));
	ASSERT(context->firstu <= context->bufsize);

	/*
	 * Only list entries in the right namespace.
	 */
	if (context->attr_filter != (flags & XFS_ATTR_NSP_ONDISK_MASK))
		return;

	arraytop = sizeof(*alist) +
			context->count * sizeof(alist->al_offset[0]);

	/* decrement by the actual bytes used by the attr */
	context->firstu -= round_up(offsetof(struct xfs_attrlist_ent, a_name) +
			namelen + 1, sizeof(uint32_t));
	if (context->firstu < arraytop) {
		trace_xfs_attr_list_full(context);
		alist->al_more = 1;
		context->seen_enough = 1;
		return;
	}

	aep = context->buffer + context->firstu;
	aep->a_valuelen = valuelen;
	memcpy(aep->a_name, name, namelen);
	aep->a_name[namelen] = 0;
	alist->al_offset[context->count++] = context->firstu;
	alist->al_count = context->count;
	trace_xfs_attr_list_add(context);
}

static unsigned int
xfs_attr_filter(
	u32			ioc_flags)
{
	if (ioc_flags & XFS_IOC_ATTR_ROOT)
		return XFS_ATTR_ROOT;
	if (ioc_flags & XFS_IOC_ATTR_SECURE)
		return XFS_ATTR_SECURE;
	return 0;
}

static unsigned int
xfs_attr_flags(
	u32			ioc_flags)
{
	if (ioc_flags & XFS_IOC_ATTR_CREATE)
		return XATTR_CREATE;
	if (ioc_flags & XFS_IOC_ATTR_REPLACE)
		return XATTR_REPLACE;
	return 0;
}

int
xfs_ioc_attr_list(
	struct xfs_inode		*dp,
	void __user			*ubuf,
	size_t				bufsize,
	int				flags,
	struct xfs_attrlist_cursor __user *ucursor)
{
	struct xfs_attr_list_context	context = { };
	struct xfs_attrlist		*alist;
	void				*buffer;
	int				error;

	if (bufsize < sizeof(struct xfs_attrlist) ||
	    bufsize > XFS_XATTR_LIST_MAX)
		return -EINVAL;

	/*
	 * Reject flags, only allow namespaces.
	 */
	if (flags & ~(XFS_IOC_ATTR_ROOT | XFS_IOC_ATTR_SECURE))
		return -EINVAL;
	if (flags == (XFS_IOC_ATTR_ROOT | XFS_IOC_ATTR_SECURE))
		return -EINVAL;

	/*
	 * Validate the cursor.
	 */
	if (copy_from_user(&context.cursor, ucursor, sizeof(context.cursor)))
		return -EFAULT;
	if (context.cursor.pad1 || context.cursor.pad2)
		return -EINVAL;
	if (!context.cursor.initted &&
	    (context.cursor.hashval || context.cursor.blkno ||
	     context.cursor.offset))
		return -EINVAL;

	buffer = kvzalloc(bufsize, GFP_KERNEL);
	if (!buffer)
		return -ENOMEM;

	/*
	 * Initialize the output buffer.
	 */
	context.dp = dp;
	context.resynch = 1;
	context.attr_filter = xfs_attr_filter(flags);
	context.buffer = buffer;
	context.bufsize = round_down(bufsize, sizeof(uint32_t));
	context.firstu = context.bufsize;
	context.put_listent = xfs_ioc_attr_put_listent;

	alist = context.buffer;
	alist->al_count = 0;
	alist->al_more = 0;
	alist->al_offset[0] = context.bufsize;

	error = xfs_attr_list(&context);
	if (error)
		goto out_free;

	if (copy_to_user(ubuf, buffer, bufsize) ||
	    copy_to_user(ucursor, &context.cursor, sizeof(context.cursor)))
		error = -EFAULT;
out_free:
	kvfree(buffer);
	return error;
}

STATIC int
xfs_attrlist_by_handle(
	struct file		*parfilp,
	struct xfs_fsop_attrlist_handlereq __user *p)
{
	struct xfs_fsop_attrlist_handlereq al_hreq;
	struct dentry		*dentry;
	int			error = -ENOMEM;

	if (!capable(CAP_SYS_ADMIN))
		return -EPERM;
	if (copy_from_user(&al_hreq, p, sizeof(al_hreq)))
		return -EFAULT;

	dentry = xfs_handlereq_to_dentry(parfilp, &al_hreq.hreq);
	if (IS_ERR(dentry))
		return PTR_ERR(dentry);

	error = xfs_ioc_attr_list(XFS_I(d_inode(dentry)), al_hreq.buffer,
				  al_hreq.buflen, al_hreq.flags, &p->pos);
	dput(dentry);
	return error;
}

static int
xfs_attrmulti_attr_get(
	struct inode		*inode,
	unsigned char		*name,
	unsigned char		__user *ubuf,
	uint32_t		*len,
	uint32_t		flags)
{
	struct xfs_da_args	args = {
		.dp		= XFS_I(inode),
		.attr_filter	= xfs_attr_filter(flags),
		.attr_flags	= xfs_attr_flags(flags),
		.name		= name,
		.namelen	= strlen(name),
		.valuelen	= *len,
	};
	int			error;

	if (*len > XFS_XATTR_SIZE_MAX)
		return -EINVAL;

	error = xfs_attr_get(&args);
	if (error)
		goto out_kfree;

	*len = args.valuelen;
	if (copy_to_user(ubuf, args.value, args.valuelen))
		error = -EFAULT;

out_kfree:
	kvfree(args.value);
	return error;
}

static int
xfs_attrmulti_attr_set(
	struct inode		*inode,
	unsigned char		*name,
	const unsigned char	__user *ubuf,
	uint32_t		len,
	uint32_t		flags)
{
	struct xfs_da_args	args = {
		.dp		= XFS_I(inode),
		.attr_filter	= xfs_attr_filter(flags),
		.attr_flags	= xfs_attr_flags(flags),
		.name		= name,
		.namelen	= strlen(name),
	};
	int			error;

	if (IS_IMMUTABLE(inode) || IS_APPEND(inode))
		return -EPERM;

	if (ubuf) {
		if (len > XFS_XATTR_SIZE_MAX)
			return -EINVAL;
		args.value = memdup_user(ubuf, len);
		if (IS_ERR(args.value))
			return PTR_ERR(args.value);
		args.valuelen = len;
	}

	error = xfs_attr_change(&args);
	if (!error && (flags & XFS_IOC_ATTR_ROOT))
		xfs_forget_acl(inode, name);
	kfree(args.value);
	return error;
}

int
xfs_ioc_attrmulti_one(
	struct file		*parfilp,
	struct inode		*inode,
	uint32_t		opcode,
	void __user		*uname,
	void __user		*value,
	uint32_t		*len,
	uint32_t		flags)
{
	unsigned char		*name;
	int			error;

	if ((flags & XFS_IOC_ATTR_ROOT) && (flags & XFS_IOC_ATTR_SECURE))
		return -EINVAL;

	name = strndup_user(uname, MAXNAMELEN);
	if (IS_ERR(name))
		return PTR_ERR(name);

	switch (opcode) {
	case ATTR_OP_GET:
		error = xfs_attrmulti_attr_get(inode, name, value, len, flags);
		break;
	case ATTR_OP_REMOVE:
		value = NULL;
		*len = 0;
		fallthrough;
	case ATTR_OP_SET:
		error = mnt_want_write_file(parfilp);
		if (error)
			break;
		error = xfs_attrmulti_attr_set(inode, name, value, *len, flags);
		mnt_drop_write_file(parfilp);
		break;
	default:
		error = -EINVAL;
		break;
	}

	kfree(name);
	return error;
}

STATIC int
xfs_attrmulti_by_handle(
	struct file		*parfilp,
	void			__user *arg)
{
	int			error;
	xfs_attr_multiop_t	*ops;
	xfs_fsop_attrmulti_handlereq_t am_hreq;
	struct dentry		*dentry;
	unsigned int		i, size;

	if (!capable(CAP_SYS_ADMIN))
		return -EPERM;
	if (copy_from_user(&am_hreq, arg, sizeof(xfs_fsop_attrmulti_handlereq_t)))
		return -EFAULT;

	/* overflow check */
	if (am_hreq.opcount >= INT_MAX / sizeof(xfs_attr_multiop_t))
		return -E2BIG;

	dentry = xfs_handlereq_to_dentry(parfilp, &am_hreq.hreq);
	if (IS_ERR(dentry))
		return PTR_ERR(dentry);

	error = -E2BIG;
	size = am_hreq.opcount * sizeof(xfs_attr_multiop_t);
	if (!size || size > 16 * PAGE_SIZE)
		goto out_dput;

	ops = memdup_user(am_hreq.ops, size);
	if (IS_ERR(ops)) {
		error = PTR_ERR(ops);
		goto out_dput;
	}

	error = 0;
	for (i = 0; i < am_hreq.opcount; i++) {
		ops[i].am_error = xfs_ioc_attrmulti_one(parfilp,
				d_inode(dentry), ops[i].am_opcode,
				ops[i].am_attrname, ops[i].am_attrvalue,
				&ops[i].am_length, ops[i].am_flags);
	}

	if (copy_to_user(am_hreq.ops, ops, size))
		error = -EFAULT;

	kfree(ops);
 out_dput:
	dput(dentry);
	return error;
}

=======
>>>>>>> 0c383648
/* Return 0 on success or positive error */
int
xfs_fsbulkstat_one_fmt(
	struct xfs_ibulk		*breq,
	const struct xfs_bulkstat	*bstat)
{
	struct xfs_bstat		bs1;

	xfs_bulkstat_to_bstat(breq->mp, &bs1, bstat);
	if (copy_to_user(breq->ubuffer, &bs1, sizeof(bs1)))
		return -EFAULT;
	return xfs_ibulk_advance(breq, sizeof(struct xfs_bstat));
}

int
xfs_fsinumbers_fmt(
	struct xfs_ibulk		*breq,
	const struct xfs_inumbers	*igrp)
{
	struct xfs_inogrp		ig1;

	xfs_inumbers_to_inogrp(&ig1, igrp);
	if (copy_to_user(breq->ubuffer, &ig1, sizeof(struct xfs_inogrp)))
		return -EFAULT;
	return xfs_ibulk_advance(breq, sizeof(struct xfs_inogrp));
}

STATIC int
xfs_ioc_fsbulkstat(
	struct file		*file,
	unsigned int		cmd,
	void			__user *arg)
{
	struct xfs_mount	*mp = XFS_I(file_inode(file))->i_mount;
	struct xfs_fsop_bulkreq	bulkreq;
	struct xfs_ibulk	breq = {
		.mp		= mp,
		.idmap		= file_mnt_idmap(file),
		.ocount		= 0,
	};
	xfs_ino_t		lastino;
	int			error;

	/* done = 1 if there are more stats to get and if bulkstat */
	/* should be called again (unused here, but used in dmapi) */

	if (!capable(CAP_SYS_ADMIN))
		return -EPERM;

	if (xfs_is_shutdown(mp))
		return -EIO;

	if (copy_from_user(&bulkreq, arg, sizeof(struct xfs_fsop_bulkreq)))
		return -EFAULT;

	if (copy_from_user(&lastino, bulkreq.lastip, sizeof(__s64)))
		return -EFAULT;

	if (bulkreq.icount <= 0)
		return -EINVAL;

	if (bulkreq.ubuffer == NULL)
		return -EINVAL;

	breq.ubuffer = bulkreq.ubuffer;
	breq.icount = bulkreq.icount;

	/*
	 * FSBULKSTAT_SINGLE expects that *lastip contains the inode number
	 * that we want to stat.  However, FSINUMBERS and FSBULKSTAT expect
	 * that *lastip contains either zero or the number of the last inode to
	 * be examined by the previous call and return results starting with
	 * the next inode after that.  The new bulk request back end functions
	 * take the inode to start with, so we have to compute the startino
	 * parameter from lastino to maintain correct function.  lastino == 0
	 * is a special case because it has traditionally meant "first inode
	 * in filesystem".
	 */
	if (cmd == XFS_IOC_FSINUMBERS) {
		breq.startino = lastino ? lastino + 1 : 0;
		error = xfs_inumbers(&breq, xfs_fsinumbers_fmt);
		lastino = breq.startino - 1;
	} else if (cmd == XFS_IOC_FSBULKSTAT_SINGLE) {
		breq.startino = lastino;
		breq.icount = 1;
		error = xfs_bulkstat_one(&breq, xfs_fsbulkstat_one_fmt);
	} else {	/* XFS_IOC_FSBULKSTAT */
		breq.startino = lastino ? lastino + 1 : 0;
		error = xfs_bulkstat(&breq, xfs_fsbulkstat_one_fmt);
		lastino = breq.startino - 1;
	}

	if (error)
		return error;

	if (bulkreq.lastip != NULL &&
	    copy_to_user(bulkreq.lastip, &lastino, sizeof(xfs_ino_t)))
		return -EFAULT;

	if (bulkreq.ocount != NULL &&
	    copy_to_user(bulkreq.ocount, &breq.ocount, sizeof(__s32)))
		return -EFAULT;

	return 0;
}

/* Return 0 on success or positive error */
static int
xfs_bulkstat_fmt(
	struct xfs_ibulk		*breq,
	const struct xfs_bulkstat	*bstat)
{
	if (copy_to_user(breq->ubuffer, bstat, sizeof(struct xfs_bulkstat)))
		return -EFAULT;
	return xfs_ibulk_advance(breq, sizeof(struct xfs_bulkstat));
}

/*
 * Check the incoming bulk request @hdr from userspace and initialize the
 * internal @breq bulk request appropriately.  Returns 0 if the bulk request
 * should proceed; -ECANCELED if there's nothing to do; or the usual
 * negative error code.
 */
static int
xfs_bulk_ireq_setup(
	struct xfs_mount	*mp,
	const struct xfs_bulk_ireq *hdr,
	struct xfs_ibulk	*breq,
	void __user		*ubuffer)
{
	if (hdr->icount == 0 ||
	    (hdr->flags & ~XFS_BULK_IREQ_FLAGS_ALL) ||
	    memchr_inv(hdr->reserved, 0, sizeof(hdr->reserved)))
		return -EINVAL;

	breq->startino = hdr->ino;
	breq->ubuffer = ubuffer;
	breq->icount = hdr->icount;
	breq->ocount = 0;
	breq->flags = 0;

	/*
	 * The @ino parameter is a special value, so we must look it up here.
	 * We're not allowed to have IREQ_AGNO, and we only return one inode
	 * worth of data.
	 */
	if (hdr->flags & XFS_BULK_IREQ_SPECIAL) {
		if (hdr->flags & XFS_BULK_IREQ_AGNO)
			return -EINVAL;

		switch (hdr->ino) {
		case XFS_BULK_IREQ_SPECIAL_ROOT:
			breq->startino = mp->m_sb.sb_rootino;
			break;
		default:
			return -EINVAL;
		}
		breq->icount = 1;
	}

	/*
	 * The IREQ_AGNO flag means that we only want results from a given AG.
	 * If @hdr->ino is zero, we start iterating in that AG.  If @hdr->ino is
	 * beyond the specified AG then we return no results.
	 */
	if (hdr->flags & XFS_BULK_IREQ_AGNO) {
		if (hdr->agno >= mp->m_sb.sb_agcount)
			return -EINVAL;

		if (breq->startino == 0)
			breq->startino = XFS_AGINO_TO_INO(mp, hdr->agno, 0);
		else if (XFS_INO_TO_AGNO(mp, breq->startino) < hdr->agno)
			return -EINVAL;

		breq->flags |= XFS_IBULK_SAME_AG;

		/* Asking for an inode past the end of the AG?  We're done! */
		if (XFS_INO_TO_AGNO(mp, breq->startino) > hdr->agno)
			return -ECANCELED;
	} else if (hdr->agno)
		return -EINVAL;

	/* Asking for an inode past the end of the FS?  We're done! */
	if (XFS_INO_TO_AGNO(mp, breq->startino) >= mp->m_sb.sb_agcount)
		return -ECANCELED;

	if (hdr->flags & XFS_BULK_IREQ_NREXT64)
		breq->flags |= XFS_IBULK_NREXT64;

	return 0;
}

/*
 * Update the userspace bulk request @hdr to reflect the end state of the
 * internal bulk request @breq.
 */
static void
xfs_bulk_ireq_teardown(
	struct xfs_bulk_ireq	*hdr,
	struct xfs_ibulk	*breq)
{
	hdr->ino = breq->startino;
	hdr->ocount = breq->ocount;
}

/* Handle the v5 bulkstat ioctl. */
STATIC int
xfs_ioc_bulkstat(
	struct file			*file,
	unsigned int			cmd,
	struct xfs_bulkstat_req __user	*arg)
{
	struct xfs_mount		*mp = XFS_I(file_inode(file))->i_mount;
	struct xfs_bulk_ireq		hdr;
	struct xfs_ibulk		breq = {
		.mp			= mp,
		.idmap			= file_mnt_idmap(file),
	};
	int				error;

	if (!capable(CAP_SYS_ADMIN))
		return -EPERM;

	if (xfs_is_shutdown(mp))
		return -EIO;

	if (copy_from_user(&hdr, &arg->hdr, sizeof(hdr)))
		return -EFAULT;

	error = xfs_bulk_ireq_setup(mp, &hdr, &breq, arg->bulkstat);
	if (error == -ECANCELED)
		goto out_teardown;
	if (error < 0)
		return error;

	error = xfs_bulkstat(&breq, xfs_bulkstat_fmt);
	if (error)
		return error;

out_teardown:
	xfs_bulk_ireq_teardown(&hdr, &breq);
	if (copy_to_user(&arg->hdr, &hdr, sizeof(hdr)))
		return -EFAULT;

	return 0;
}

STATIC int
xfs_inumbers_fmt(
	struct xfs_ibulk		*breq,
	const struct xfs_inumbers	*igrp)
{
	if (copy_to_user(breq->ubuffer, igrp, sizeof(struct xfs_inumbers)))
		return -EFAULT;
	return xfs_ibulk_advance(breq, sizeof(struct xfs_inumbers));
}

/* Handle the v5 inumbers ioctl. */
STATIC int
xfs_ioc_inumbers(
	struct xfs_mount		*mp,
	unsigned int			cmd,
	struct xfs_inumbers_req __user	*arg)
{
	struct xfs_bulk_ireq		hdr;
	struct xfs_ibulk		breq = {
		.mp			= mp,
	};
	int				error;

	if (!capable(CAP_SYS_ADMIN))
		return -EPERM;

	if (xfs_is_shutdown(mp))
		return -EIO;

	if (copy_from_user(&hdr, &arg->hdr, sizeof(hdr)))
		return -EFAULT;

	error = xfs_bulk_ireq_setup(mp, &hdr, &breq, arg->inumbers);
	if (error == -ECANCELED)
		goto out_teardown;
	if (error < 0)
		return error;

	error = xfs_inumbers(&breq, xfs_inumbers_fmt);
	if (error)
		return error;

out_teardown:
	xfs_bulk_ireq_teardown(&hdr, &breq);
	if (copy_to_user(&arg->hdr, &hdr, sizeof(hdr)))
		return -EFAULT;

	return 0;
}

STATIC int
xfs_ioc_fsgeometry(
	struct xfs_mount	*mp,
	void			__user *arg,
	int			struct_version)
{
	struct xfs_fsop_geom	fsgeo;
	size_t			len;

	xfs_fs_geometry(mp, &fsgeo, struct_version);

	if (struct_version <= 3)
		len = sizeof(struct xfs_fsop_geom_v1);
	else if (struct_version == 4)
		len = sizeof(struct xfs_fsop_geom_v4);
	else {
		xfs_fsop_geom_health(mp, &fsgeo);
		len = sizeof(fsgeo);
	}

	if (copy_to_user(arg, &fsgeo, len))
		return -EFAULT;
	return 0;
}

STATIC int
xfs_ioc_ag_geometry(
	struct xfs_mount	*mp,
	void			__user *arg)
{
	struct xfs_perag	*pag;
	struct xfs_ag_geometry	ageo;
	int			error;

	if (copy_from_user(&ageo, arg, sizeof(ageo)))
		return -EFAULT;
	if (ageo.ag_flags)
		return -EINVAL;
	if (memchr_inv(&ageo.ag_reserved, 0, sizeof(ageo.ag_reserved)))
		return -EINVAL;

	pag = xfs_perag_get(mp, ageo.ag_number);
	if (!pag)
		return -EINVAL;

	error = xfs_ag_get_geometry(pag, &ageo);
	xfs_perag_put(pag);
	if (error)
		return error;

	if (copy_to_user(arg, &ageo, sizeof(ageo)))
		return -EFAULT;
	return 0;
}

/*
 * Linux extended inode flags interface.
 */

static void
xfs_fill_fsxattr(
	struct xfs_inode	*ip,
	int			whichfork,
	struct fileattr		*fa)
{
	struct xfs_mount	*mp = ip->i_mount;
	struct xfs_ifork	*ifp = xfs_ifork_ptr(ip, whichfork);

	fileattr_fill_xflags(fa, xfs_ip2xflags(ip));

	if (ip->i_diflags & XFS_DIFLAG_EXTSIZE) {
		fa->fsx_extsize = XFS_FSB_TO_B(mp, ip->i_extsize);
	} else if (ip->i_diflags & XFS_DIFLAG_EXTSZINHERIT) {
		/*
		 * Don't let a misaligned extent size hint on a directory
		 * escape to userspace if it won't pass the setattr checks
		 * later.
		 */
		if ((ip->i_diflags & XFS_DIFLAG_RTINHERIT) &&
		    xfs_extlen_to_rtxmod(mp, ip->i_extsize) > 0) {
			fa->fsx_xflags &= ~(FS_XFLAG_EXTSIZE |
					    FS_XFLAG_EXTSZINHERIT);
			fa->fsx_extsize = 0;
		} else {
			fa->fsx_extsize = XFS_FSB_TO_B(mp, ip->i_extsize);
		}
	}

	if (ip->i_diflags2 & XFS_DIFLAG2_COWEXTSIZE)
		fa->fsx_cowextsize = XFS_FSB_TO_B(mp, ip->i_cowextsize);
	fa->fsx_projid = ip->i_projid;
	if (ifp && !xfs_need_iread_extents(ifp))
		fa->fsx_nextents = xfs_iext_count(ifp);
	else
		fa->fsx_nextents = xfs_ifork_nextents(ifp);
}

STATIC int
xfs_ioc_fsgetxattra(
	xfs_inode_t		*ip,
	void			__user *arg)
{
	struct fileattr		fa;

	xfs_ilock(ip, XFS_ILOCK_SHARED);
	xfs_fill_fsxattr(ip, XFS_ATTR_FORK, &fa);
	xfs_iunlock(ip, XFS_ILOCK_SHARED);

	return copy_fsxattr_to_user(&fa, arg);
}

int
xfs_fileattr_get(
	struct dentry		*dentry,
	struct fileattr		*fa)
{
	struct xfs_inode	*ip = XFS_I(d_inode(dentry));

	if (d_is_special(dentry))
		return -ENOTTY;

	xfs_ilock(ip, XFS_ILOCK_SHARED);
	xfs_fill_fsxattr(ip, XFS_DATA_FORK, fa);
	xfs_iunlock(ip, XFS_ILOCK_SHARED);

	return 0;
}

STATIC uint16_t
xfs_flags2diflags(
	struct xfs_inode	*ip,
	unsigned int		xflags)
{
	/* can't set PREALLOC this way, just preserve it */
	uint16_t		di_flags =
		(ip->i_diflags & XFS_DIFLAG_PREALLOC);

	if (xflags & FS_XFLAG_IMMUTABLE)
		di_flags |= XFS_DIFLAG_IMMUTABLE;
	if (xflags & FS_XFLAG_APPEND)
		di_flags |= XFS_DIFLAG_APPEND;
	if (xflags & FS_XFLAG_SYNC)
		di_flags |= XFS_DIFLAG_SYNC;
	if (xflags & FS_XFLAG_NOATIME)
		di_flags |= XFS_DIFLAG_NOATIME;
	if (xflags & FS_XFLAG_NODUMP)
		di_flags |= XFS_DIFLAG_NODUMP;
	if (xflags & FS_XFLAG_NODEFRAG)
		di_flags |= XFS_DIFLAG_NODEFRAG;
	if (xflags & FS_XFLAG_FILESTREAM)
		di_flags |= XFS_DIFLAG_FILESTREAM;
	if (S_ISDIR(VFS_I(ip)->i_mode)) {
		if (xflags & FS_XFLAG_RTINHERIT)
			di_flags |= XFS_DIFLAG_RTINHERIT;
		if (xflags & FS_XFLAG_NOSYMLINKS)
			di_flags |= XFS_DIFLAG_NOSYMLINKS;
		if (xflags & FS_XFLAG_EXTSZINHERIT)
			di_flags |= XFS_DIFLAG_EXTSZINHERIT;
		if (xflags & FS_XFLAG_PROJINHERIT)
			di_flags |= XFS_DIFLAG_PROJINHERIT;
	} else if (S_ISREG(VFS_I(ip)->i_mode)) {
		if (xflags & FS_XFLAG_REALTIME)
			di_flags |= XFS_DIFLAG_REALTIME;
		if (xflags & FS_XFLAG_EXTSIZE)
			di_flags |= XFS_DIFLAG_EXTSIZE;
	}

	return di_flags;
}

STATIC uint64_t
xfs_flags2diflags2(
	struct xfs_inode	*ip,
	unsigned int		xflags)
{
	uint64_t		di_flags2 =
		(ip->i_diflags2 & (XFS_DIFLAG2_REFLINK |
				   XFS_DIFLAG2_BIGTIME |
				   XFS_DIFLAG2_NREXT64));

	if (xflags & FS_XFLAG_DAX)
		di_flags2 |= XFS_DIFLAG2_DAX;
	if (xflags & FS_XFLAG_COWEXTSIZE)
		di_flags2 |= XFS_DIFLAG2_COWEXTSIZE;

	return di_flags2;
}

static int
xfs_ioctl_setattr_xflags(
	struct xfs_trans	*tp,
	struct xfs_inode	*ip,
	struct fileattr		*fa)
{
	struct xfs_mount	*mp = ip->i_mount;
	bool			rtflag = (fa->fsx_xflags & FS_XFLAG_REALTIME);
	uint64_t		i_flags2;

	if (rtflag != XFS_IS_REALTIME_INODE(ip)) {
		/* Can't change realtime flag if any extents are allocated. */
		if (ip->i_df.if_nextents || ip->i_delayed_blks)
			return -EINVAL;
	}

	if (rtflag) {
		/* If realtime flag is set then must have realtime device */
		if (mp->m_sb.sb_rblocks == 0 || mp->m_sb.sb_rextsize == 0 ||
		    xfs_extlen_to_rtxmod(mp, ip->i_extsize))
			return -EINVAL;

		/* Clear reflink if we are actually able to set the rt flag. */
		if (xfs_is_reflink_inode(ip))
			ip->i_diflags2 &= ~XFS_DIFLAG2_REFLINK;
	}

	/* diflags2 only valid for v3 inodes. */
	i_flags2 = xfs_flags2diflags2(ip, fa->fsx_xflags);
	if (i_flags2 && !xfs_has_v3inodes(mp))
		return -EINVAL;

	ip->i_diflags = xfs_flags2diflags(ip, fa->fsx_xflags);
	ip->i_diflags2 = i_flags2;

	xfs_diflags_to_iflags(ip, false);

	/*
	 * Make the stable writes flag match that of the device the inode
	 * resides on when flipping the RT flag.
	 */
	if (rtflag != XFS_IS_REALTIME_INODE(ip) && S_ISREG(VFS_I(ip)->i_mode))
		xfs_update_stable_writes(ip);

	xfs_trans_ichgtime(tp, ip, XFS_ICHGTIME_CHG);
	xfs_trans_log_inode(tp, ip, XFS_ILOG_CORE);
	XFS_STATS_INC(mp, xs_ig_attrchg);
	return 0;
}

static void
xfs_ioctl_setattr_prepare_dax(
	struct xfs_inode	*ip,
	struct fileattr		*fa)
{
	struct xfs_mount	*mp = ip->i_mount;
	struct inode            *inode = VFS_I(ip);

	if (S_ISDIR(inode->i_mode))
		return;

	if (xfs_has_dax_always(mp) || xfs_has_dax_never(mp))
		return;

	if (((fa->fsx_xflags & FS_XFLAG_DAX) &&
	    !(ip->i_diflags2 & XFS_DIFLAG2_DAX)) ||
	    (!(fa->fsx_xflags & FS_XFLAG_DAX) &&
	     (ip->i_diflags2 & XFS_DIFLAG2_DAX)))
		d_mark_dontcache(inode);
}

/*
 * Set up the transaction structure for the setattr operation, checking that we
 * have permission to do so. On success, return a clean transaction and the
 * inode locked exclusively ready for further operation specific checks. On
 * failure, return an error without modifying or locking the inode.
 */
static struct xfs_trans *
xfs_ioctl_setattr_get_trans(
	struct xfs_inode	*ip,
	struct xfs_dquot	*pdqp)
{
	struct xfs_mount	*mp = ip->i_mount;
	struct xfs_trans	*tp;
	int			error = -EROFS;

	if (xfs_is_readonly(mp))
		goto out_error;
	error = -EIO;
	if (xfs_is_shutdown(mp))
		goto out_error;

	error = xfs_trans_alloc_ichange(ip, NULL, NULL, pdqp,
			has_capability_noaudit(current, CAP_FOWNER), &tp);
	if (error)
		goto out_error;

	if (xfs_has_wsync(mp))
		xfs_trans_set_sync(tp);

	return tp;

out_error:
	return ERR_PTR(error);
}

/*
 * Validate a proposed extent size hint.  For regular files, the hint can only
 * be changed if no extents are allocated.
 */
static int
xfs_ioctl_setattr_check_extsize(
	struct xfs_inode	*ip,
	struct fileattr		*fa)
{
	struct xfs_mount	*mp = ip->i_mount;
	xfs_failaddr_t		failaddr;
	uint16_t		new_diflags;

	if (!fa->fsx_valid)
		return 0;

	if (S_ISREG(VFS_I(ip)->i_mode) && ip->i_df.if_nextents &&
	    XFS_FSB_TO_B(mp, ip->i_extsize) != fa->fsx_extsize)
		return -EINVAL;

	if (fa->fsx_extsize & mp->m_blockmask)
		return -EINVAL;

	new_diflags = xfs_flags2diflags(ip, fa->fsx_xflags);

	/*
	 * Inode verifiers do not check that the extent size hint is an integer
	 * multiple of the rt extent size on a directory with both rtinherit
	 * and extszinherit flags set.  Don't let sysadmins misconfigure
	 * directories.
	 */
	if ((new_diflags & XFS_DIFLAG_RTINHERIT) &&
	    (new_diflags & XFS_DIFLAG_EXTSZINHERIT)) {
		unsigned int	rtextsize_bytes;

		rtextsize_bytes = XFS_FSB_TO_B(mp, mp->m_sb.sb_rextsize);
		if (fa->fsx_extsize % rtextsize_bytes)
			return -EINVAL;
	}

	failaddr = xfs_inode_validate_extsize(ip->i_mount,
			XFS_B_TO_FSB(mp, fa->fsx_extsize),
			VFS_I(ip)->i_mode, new_diflags);
	return failaddr != NULL ? -EINVAL : 0;
}

static int
xfs_ioctl_setattr_check_cowextsize(
	struct xfs_inode	*ip,
	struct fileattr		*fa)
{
	struct xfs_mount	*mp = ip->i_mount;
	xfs_failaddr_t		failaddr;
	uint64_t		new_diflags2;
	uint16_t		new_diflags;

	if (!fa->fsx_valid)
		return 0;

	if (fa->fsx_cowextsize & mp->m_blockmask)
		return -EINVAL;

	new_diflags = xfs_flags2diflags(ip, fa->fsx_xflags);
	new_diflags2 = xfs_flags2diflags2(ip, fa->fsx_xflags);

	failaddr = xfs_inode_validate_cowextsize(ip->i_mount,
			XFS_B_TO_FSB(mp, fa->fsx_cowextsize),
			VFS_I(ip)->i_mode, new_diflags, new_diflags2);
	return failaddr != NULL ? -EINVAL : 0;
}

static int
xfs_ioctl_setattr_check_projid(
	struct xfs_inode	*ip,
	struct fileattr		*fa)
{
	if (!fa->fsx_valid)
		return 0;

	/* Disallow 32bit project ids if 32bit IDs are not enabled. */
	if (fa->fsx_projid > (uint16_t)-1 &&
	    !xfs_has_projid32(ip->i_mount))
		return -EINVAL;
	return 0;
}

int
xfs_fileattr_set(
	struct mnt_idmap	*idmap,
	struct dentry		*dentry,
	struct fileattr		*fa)
{
	struct xfs_inode	*ip = XFS_I(d_inode(dentry));
	struct xfs_mount	*mp = ip->i_mount;
	struct xfs_trans	*tp;
	struct xfs_dquot	*pdqp = NULL;
	struct xfs_dquot	*olddquot = NULL;
	int			error;

	trace_xfs_ioctl_setattr(ip);

	if (d_is_special(dentry))
		return -ENOTTY;

	if (!fa->fsx_valid) {
		if (fa->flags & ~(FS_IMMUTABLE_FL | FS_APPEND_FL |
				  FS_NOATIME_FL | FS_NODUMP_FL |
				  FS_SYNC_FL | FS_DAX_FL | FS_PROJINHERIT_FL))
			return -EOPNOTSUPP;
	}

	error = xfs_ioctl_setattr_check_projid(ip, fa);
	if (error)
		return error;

	/*
	 * If disk quotas is on, we make sure that the dquots do exist on disk,
	 * before we start any other transactions. Trying to do this later
	 * is messy. We don't care to take a readlock to look at the ids
	 * in inode here, because we can't hold it across the trans_reserve.
	 * If the IDs do change before we take the ilock, we're covered
	 * because the i_*dquot fields will get updated anyway.
	 */
	if (fa->fsx_valid && XFS_IS_QUOTA_ON(mp)) {
		error = xfs_qm_vop_dqalloc(ip, VFS_I(ip)->i_uid,
				VFS_I(ip)->i_gid, fa->fsx_projid,
				XFS_QMOPT_PQUOTA, NULL, NULL, &pdqp);
		if (error)
			return error;
	}

	xfs_ioctl_setattr_prepare_dax(ip, fa);

	tp = xfs_ioctl_setattr_get_trans(ip, pdqp);
	if (IS_ERR(tp)) {
		error = PTR_ERR(tp);
		goto error_free_dquots;
	}

	error = xfs_ioctl_setattr_check_extsize(ip, fa);
	if (error)
		goto error_trans_cancel;

	error = xfs_ioctl_setattr_check_cowextsize(ip, fa);
	if (error)
		goto error_trans_cancel;

	error = xfs_ioctl_setattr_xflags(tp, ip, fa);
	if (error)
		goto error_trans_cancel;

	if (!fa->fsx_valid)
		goto skip_xattr;
	/*
	 * Change file ownership.  Must be the owner or privileged.  CAP_FSETID
	 * overrides the following restrictions:
	 *
	 * The set-user-ID and set-group-ID bits of a file will be cleared upon
	 * successful return from chown()
	 */

	if ((VFS_I(ip)->i_mode & (S_ISUID|S_ISGID)) &&
	    !capable_wrt_inode_uidgid(idmap, VFS_I(ip), CAP_FSETID))
		VFS_I(ip)->i_mode &= ~(S_ISUID|S_ISGID);

	/* Change the ownerships and register project quota modifications */
	if (ip->i_projid != fa->fsx_projid) {
		if (XFS_IS_PQUOTA_ON(mp)) {
			olddquot = xfs_qm_vop_chown(tp, ip,
						&ip->i_pdquot, pdqp);
		}
		ip->i_projid = fa->fsx_projid;
	}

	/*
	 * Only set the extent size hint if we've already determined that the
	 * extent size hint should be set on the inode. If no extent size flags
	 * are set on the inode then unconditionally clear the extent size hint.
	 */
	if (ip->i_diflags & (XFS_DIFLAG_EXTSIZE | XFS_DIFLAG_EXTSZINHERIT))
		ip->i_extsize = XFS_B_TO_FSB(mp, fa->fsx_extsize);
	else
		ip->i_extsize = 0;

	if (xfs_has_v3inodes(mp)) {
		if (ip->i_diflags2 & XFS_DIFLAG2_COWEXTSIZE)
			ip->i_cowextsize = XFS_B_TO_FSB(mp, fa->fsx_cowextsize);
		else
			ip->i_cowextsize = 0;
	}

skip_xattr:
	error = xfs_trans_commit(tp);

	/*
	 * Release any dquot(s) the inode had kept before chown.
	 */
	xfs_qm_dqrele(olddquot);
	xfs_qm_dqrele(pdqp);

	return error;

error_trans_cancel:
	xfs_trans_cancel(tp);
error_free_dquots:
	xfs_qm_dqrele(pdqp);
	return error;
}

static bool
xfs_getbmap_format(
	struct kgetbmap		*p,
	struct getbmapx __user	*u,
	size_t			recsize)
{
	if (put_user(p->bmv_offset, &u->bmv_offset) ||
	    put_user(p->bmv_block, &u->bmv_block) ||
	    put_user(p->bmv_length, &u->bmv_length) ||
	    put_user(0, &u->bmv_count) ||
	    put_user(0, &u->bmv_entries))
		return false;
	if (recsize < sizeof(struct getbmapx))
		return true;
	if (put_user(0, &u->bmv_iflags) ||
	    put_user(p->bmv_oflags, &u->bmv_oflags) ||
	    put_user(0, &u->bmv_unused1) ||
	    put_user(0, &u->bmv_unused2))
		return false;
	return true;
}

STATIC int
xfs_ioc_getbmap(
	struct file		*file,
	unsigned int		cmd,
	void			__user *arg)
{
	struct getbmapx		bmx = { 0 };
	struct kgetbmap		*buf;
	size_t			recsize;
	int			error, i;

	switch (cmd) {
	case XFS_IOC_GETBMAPA:
		bmx.bmv_iflags = BMV_IF_ATTRFORK;
		fallthrough;
	case XFS_IOC_GETBMAP:
		/* struct getbmap is a strict subset of struct getbmapx. */
		recsize = sizeof(struct getbmap);
		break;
	case XFS_IOC_GETBMAPX:
		recsize = sizeof(struct getbmapx);
		break;
	default:
		return -EINVAL;
	}

	if (copy_from_user(&bmx, arg, recsize))
		return -EFAULT;

	if (bmx.bmv_count < 2)
		return -EINVAL;
	if (bmx.bmv_count >= INT_MAX / recsize)
		return -ENOMEM;

	buf = kvcalloc(bmx.bmv_count, sizeof(*buf), GFP_KERNEL);
	if (!buf)
		return -ENOMEM;

	error = xfs_getbmap(XFS_I(file_inode(file)), &bmx, buf);
	if (error)
		goto out_free_buf;

	error = -EFAULT;
	if (copy_to_user(arg, &bmx, recsize))
		goto out_free_buf;
	arg += recsize;

	for (i = 0; i < bmx.bmv_entries; i++) {
		if (!xfs_getbmap_format(buf + i, arg, recsize))
			goto out_free_buf;
		arg += recsize;
	}

	error = 0;
out_free_buf:
	kvfree(buf);
	return error;
}

STATIC int
xfs_ioc_getfsmap(
	struct xfs_inode	*ip,
	struct fsmap_head	__user *arg)
{
	struct xfs_fsmap_head	xhead = {0};
	struct fsmap_head	head;
	struct fsmap		*recs;
	unsigned int		count;
	__u32			last_flags = 0;
	bool			done = false;
	int			error;

	if (copy_from_user(&head, arg, sizeof(struct fsmap_head)))
		return -EFAULT;
	if (memchr_inv(head.fmh_reserved, 0, sizeof(head.fmh_reserved)) ||
	    memchr_inv(head.fmh_keys[0].fmr_reserved, 0,
		       sizeof(head.fmh_keys[0].fmr_reserved)) ||
	    memchr_inv(head.fmh_keys[1].fmr_reserved, 0,
		       sizeof(head.fmh_keys[1].fmr_reserved)))
		return -EINVAL;

	/*
	 * Use an internal memory buffer so that we don't have to copy fsmap
	 * data to userspace while holding locks.  Start by trying to allocate
	 * up to 128k for the buffer, but fall back to a single page if needed.
	 */
	count = min_t(unsigned int, head.fmh_count,
			131072 / sizeof(struct fsmap));
	recs = kvcalloc(count, sizeof(struct fsmap), GFP_KERNEL);
	if (!recs) {
		count = min_t(unsigned int, head.fmh_count,
				PAGE_SIZE / sizeof(struct fsmap));
		recs = kvcalloc(count, sizeof(struct fsmap), GFP_KERNEL);
		if (!recs)
			return -ENOMEM;
	}

	xhead.fmh_iflags = head.fmh_iflags;
	xfs_fsmap_to_internal(&xhead.fmh_keys[0], &head.fmh_keys[0]);
	xfs_fsmap_to_internal(&xhead.fmh_keys[1], &head.fmh_keys[1]);

	trace_xfs_getfsmap_low_key(ip->i_mount, &xhead.fmh_keys[0]);
	trace_xfs_getfsmap_high_key(ip->i_mount, &xhead.fmh_keys[1]);

	head.fmh_entries = 0;
	do {
		struct fsmap __user	*user_recs;
		struct fsmap		*last_rec;

		user_recs = &arg->fmh_recs[head.fmh_entries];
		xhead.fmh_entries = 0;
		xhead.fmh_count = min_t(unsigned int, count,
					head.fmh_count - head.fmh_entries);

		/* Run query, record how many entries we got. */
		error = xfs_getfsmap(ip->i_mount, &xhead, recs);
		switch (error) {
		case 0:
			/*
			 * There are no more records in the result set.  Copy
			 * whatever we got to userspace and break out.
			 */
			done = true;
			break;
		case -ECANCELED:
			/*
			 * The internal memory buffer is full.  Copy whatever
			 * records we got to userspace and go again if we have
			 * not yet filled the userspace buffer.
			 */
			error = 0;
			break;
		default:
			goto out_free;
		}
		head.fmh_entries += xhead.fmh_entries;
		head.fmh_oflags = xhead.fmh_oflags;

		/*
		 * If the caller wanted a record count or there aren't any
		 * new records to return, we're done.
		 */
		if (head.fmh_count == 0 || xhead.fmh_entries == 0)
			break;

		/* Copy all the records we got out to userspace. */
		if (copy_to_user(user_recs, recs,
				 xhead.fmh_entries * sizeof(struct fsmap))) {
			error = -EFAULT;
			goto out_free;
		}

		/* Remember the last record flags we copied to userspace. */
		last_rec = &recs[xhead.fmh_entries - 1];
		last_flags = last_rec->fmr_flags;

		/* Set up the low key for the next iteration. */
		xfs_fsmap_to_internal(&xhead.fmh_keys[0], last_rec);
		trace_xfs_getfsmap_low_key(ip->i_mount, &xhead.fmh_keys[0]);
	} while (!done && head.fmh_entries < head.fmh_count);

	/*
	 * If there are no more records in the query result set and we're not
	 * in counting mode, mark the last record returned with the LAST flag.
	 */
	if (done && head.fmh_count > 0 && head.fmh_entries > 0) {
		struct fsmap __user	*user_rec;

		last_flags |= FMR_OF_LAST;
		user_rec = &arg->fmh_recs[head.fmh_entries - 1];

		if (copy_to_user(&user_rec->fmr_flags, &last_flags,
					sizeof(last_flags))) {
			error = -EFAULT;
			goto out_free;
		}
	}

	/* copy back header */
	if (copy_to_user(arg, &head, sizeof(struct fsmap_head))) {
		error = -EFAULT;
		goto out_free;
	}

out_free:
	kvfree(recs);
	return error;
}

int
xfs_ioc_swapext(
	xfs_swapext_t	*sxp)
{
	xfs_inode_t     *ip, *tip;
	struct fd	f, tmp;
	int		error = 0;

	/* Pull information for the target fd */
	f = fdget((int)sxp->sx_fdtarget);
	if (!f.file) {
		error = -EINVAL;
		goto out;
	}

	if (!(f.file->f_mode & FMODE_WRITE) ||
	    !(f.file->f_mode & FMODE_READ) ||
	    (f.file->f_flags & O_APPEND)) {
		error = -EBADF;
		goto out_put_file;
	}

	tmp = fdget((int)sxp->sx_fdtmp);
	if (!tmp.file) {
		error = -EINVAL;
		goto out_put_file;
	}

	if (!(tmp.file->f_mode & FMODE_WRITE) ||
	    !(tmp.file->f_mode & FMODE_READ) ||
	    (tmp.file->f_flags & O_APPEND)) {
		error = -EBADF;
		goto out_put_tmp_file;
	}

	if (IS_SWAPFILE(file_inode(f.file)) ||
	    IS_SWAPFILE(file_inode(tmp.file))) {
		error = -EINVAL;
		goto out_put_tmp_file;
	}

	/*
	 * We need to ensure that the fds passed in point to XFS inodes
	 * before we cast and access them as XFS structures as we have no
	 * control over what the user passes us here.
	 */
	if (f.file->f_op != &xfs_file_operations ||
	    tmp.file->f_op != &xfs_file_operations) {
		error = -EINVAL;
		goto out_put_tmp_file;
	}

	ip = XFS_I(file_inode(f.file));
	tip = XFS_I(file_inode(tmp.file));

	if (ip->i_mount != tip->i_mount) {
		error = -EINVAL;
		goto out_put_tmp_file;
	}

	if (ip->i_ino == tip->i_ino) {
		error = -EINVAL;
		goto out_put_tmp_file;
	}

	if (xfs_is_shutdown(ip->i_mount)) {
		error = -EIO;
		goto out_put_tmp_file;
	}

	error = xfs_swap_extents(ip, tip, sxp);

 out_put_tmp_file:
	fdput(tmp);
 out_put_file:
	fdput(f);
 out:
	return error;
}

static int
xfs_ioc_getlabel(
	struct xfs_mount	*mp,
	char			__user *user_label)
{
	struct xfs_sb		*sbp = &mp->m_sb;
	char			label[XFSLABEL_MAX + 1];

	/* Paranoia */
	BUILD_BUG_ON(sizeof(sbp->sb_fname) > FSLABEL_MAX);

	/* 1 larger than sb_fname, so this ensures a trailing NUL char */
	memset(label, 0, sizeof(label));
	spin_lock(&mp->m_sb_lock);
	strncpy(label, sbp->sb_fname, XFSLABEL_MAX);
	spin_unlock(&mp->m_sb_lock);

	if (copy_to_user(user_label, label, sizeof(label)))
		return -EFAULT;
	return 0;
}

static int
xfs_ioc_setlabel(
	struct file		*filp,
	struct xfs_mount	*mp,
	char			__user *newlabel)
{
	struct xfs_sb		*sbp = &mp->m_sb;
	char			label[XFSLABEL_MAX + 1];
	size_t			len;
	int			error;

	if (!capable(CAP_SYS_ADMIN))
		return -EPERM;
	/*
	 * The generic ioctl allows up to FSLABEL_MAX chars, but XFS is much
	 * smaller, at 12 bytes.  We copy one more to be sure we find the
	 * (required) NULL character to test the incoming label length.
	 * NB: The on disk label doesn't need to be null terminated.
	 */
	if (copy_from_user(label, newlabel, XFSLABEL_MAX + 1))
		return -EFAULT;
	len = strnlen(label, XFSLABEL_MAX + 1);
	if (len > sizeof(sbp->sb_fname))
		return -EINVAL;

	error = mnt_want_write_file(filp);
	if (error)
		return error;

	spin_lock(&mp->m_sb_lock);
	memset(sbp->sb_fname, 0, sizeof(sbp->sb_fname));
	memcpy(sbp->sb_fname, label, len);
	spin_unlock(&mp->m_sb_lock);

	/*
	 * Now we do several things to satisfy userspace.
	 * In addition to normal logging of the primary superblock, we also
	 * immediately write these changes to sector zero for the primary, then
	 * update all backup supers (as xfs_db does for a label change), then
	 * invalidate the block device page cache.  This is so that any prior
	 * buffered reads from userspace (i.e. from blkid) are invalidated,
	 * and userspace will see the newly-written label.
	 */
	error = xfs_sync_sb_buf(mp);
	if (error)
		goto out;
	/*
	 * growfs also updates backup supers so lock against that.
	 */
	mutex_lock(&mp->m_growlock);
	error = xfs_update_secondary_sbs(mp);
	mutex_unlock(&mp->m_growlock);

	invalidate_bdev(mp->m_ddev_targp->bt_bdev);

out:
	mnt_drop_write_file(filp);
	return error;
}

static inline int
xfs_fs_eofblocks_from_user(
	struct xfs_fs_eofblocks		*src,
	struct xfs_icwalk		*dst)
{
	if (src->eof_version != XFS_EOFBLOCKS_VERSION)
		return -EINVAL;

	if (src->eof_flags & ~XFS_EOF_FLAGS_VALID)
		return -EINVAL;

	if (memchr_inv(&src->pad32, 0, sizeof(src->pad32)) ||
	    memchr_inv(src->pad64, 0, sizeof(src->pad64)))
		return -EINVAL;

	dst->icw_flags = 0;
	if (src->eof_flags & XFS_EOF_FLAGS_SYNC)
		dst->icw_flags |= XFS_ICWALK_FLAG_SYNC;
	if (src->eof_flags & XFS_EOF_FLAGS_UID)
		dst->icw_flags |= XFS_ICWALK_FLAG_UID;
	if (src->eof_flags & XFS_EOF_FLAGS_GID)
		dst->icw_flags |= XFS_ICWALK_FLAG_GID;
	if (src->eof_flags & XFS_EOF_FLAGS_PRID)
		dst->icw_flags |= XFS_ICWALK_FLAG_PRID;
	if (src->eof_flags & XFS_EOF_FLAGS_MINFILESIZE)
		dst->icw_flags |= XFS_ICWALK_FLAG_MINFILESIZE;

	dst->icw_prid = src->eof_prid;
	dst->icw_min_file_size = src->eof_min_file_size;

	dst->icw_uid = INVALID_UID;
	if (src->eof_flags & XFS_EOF_FLAGS_UID) {
		dst->icw_uid = make_kuid(current_user_ns(), src->eof_uid);
		if (!uid_valid(dst->icw_uid))
			return -EINVAL;
	}

	dst->icw_gid = INVALID_GID;
	if (src->eof_flags & XFS_EOF_FLAGS_GID) {
		dst->icw_gid = make_kgid(current_user_ns(), src->eof_gid);
		if (!gid_valid(dst->icw_gid))
			return -EINVAL;
	}
	return 0;
}

static int
xfs_ioctl_getset_resblocks(
	struct file		*filp,
	unsigned int		cmd,
	void __user		*arg)
{
	struct xfs_mount	*mp = XFS_I(file_inode(filp))->i_mount;
	struct xfs_fsop_resblks	fsop = { };
	int			error;

	if (!capable(CAP_SYS_ADMIN))
		return -EPERM;

	if (cmd == XFS_IOC_SET_RESBLKS) {
		if (xfs_is_readonly(mp))
			return -EROFS;

		if (copy_from_user(&fsop, arg, sizeof(fsop)))
			return -EFAULT;

		error = mnt_want_write_file(filp);
		if (error)
			return error;
		error = xfs_reserve_blocks(mp, fsop.resblks);
		mnt_drop_write_file(filp);
		if (error)
			return error;
	}

	spin_lock(&mp->m_sb_lock);
	fsop.resblks = mp->m_resblks;
	fsop.resblks_avail = mp->m_resblks_avail;
	spin_unlock(&mp->m_sb_lock);

	if (copy_to_user(arg, &fsop, sizeof(fsop)))
		return -EFAULT;
	return 0;
}

static int
xfs_ioctl_fs_counts(
	struct xfs_mount	*mp,
	struct xfs_fsop_counts __user	*uarg)
{
	struct xfs_fsop_counts	out = {
		.allocino = percpu_counter_read_positive(&mp->m_icount),
		.freeino  = percpu_counter_read_positive(&mp->m_ifree),
		.freedata = percpu_counter_read_positive(&mp->m_fdblocks) -
				xfs_fdblocks_unavailable(mp),
		.freertx  = percpu_counter_read_positive(&mp->m_frextents),
	};

	if (copy_to_user(uarg, &out, sizeof(out)))
		return -EFAULT;
	return 0;
}

/*
 * These long-unused ioctls were removed from the official ioctl API in 5.17,
 * but retain these definitions so that we can log warnings about them.
 */
#define XFS_IOC_ALLOCSP		_IOW ('X', 10, struct xfs_flock64)
#define XFS_IOC_FREESP		_IOW ('X', 11, struct xfs_flock64)
#define XFS_IOC_ALLOCSP64	_IOW ('X', 36, struct xfs_flock64)
#define XFS_IOC_FREESP64	_IOW ('X', 37, struct xfs_flock64)

/*
 * Note: some of the ioctl's return positive numbers as a
 * byte count indicating success, such as readlink_by_handle.
 * So we don't "sign flip" like most other routines.  This means
 * true errors need to be returned as a negative value.
 */
long
xfs_file_ioctl(
	struct file		*filp,
	unsigned int		cmd,
	unsigned long		p)
{
	struct inode		*inode = file_inode(filp);
	struct xfs_inode	*ip = XFS_I(inode);
	struct xfs_mount	*mp = ip->i_mount;
	void			__user *arg = (void __user *)p;
	int			error;

	trace_xfs_file_ioctl(ip);

	switch (cmd) {
	case FITRIM:
		return xfs_ioc_trim(mp, arg);
	case FS_IOC_GETFSLABEL:
		return xfs_ioc_getlabel(mp, arg);
	case FS_IOC_SETFSLABEL:
		return xfs_ioc_setlabel(filp, mp, arg);
	case XFS_IOC_ALLOCSP:
	case XFS_IOC_FREESP:
	case XFS_IOC_ALLOCSP64:
	case XFS_IOC_FREESP64:
		xfs_warn_once(mp,
	"%s should use fallocate; XFS_IOC_{ALLOC,FREE}SP ioctl unsupported",
				current->comm);
		return -ENOTTY;
	case XFS_IOC_DIOINFO: {
		struct xfs_buftarg	*target = xfs_inode_buftarg(ip);
		struct dioattr		da;

		da.d_mem =  da.d_miniosz = target->bt_logical_sectorsize;
		da.d_maxiosz = INT_MAX & ~(da.d_miniosz - 1);

		if (copy_to_user(arg, &da, sizeof(da)))
			return -EFAULT;
		return 0;
	}

	case XFS_IOC_FSBULKSTAT_SINGLE:
	case XFS_IOC_FSBULKSTAT:
	case XFS_IOC_FSINUMBERS:
		return xfs_ioc_fsbulkstat(filp, cmd, arg);

	case XFS_IOC_BULKSTAT:
		return xfs_ioc_bulkstat(filp, cmd, arg);
	case XFS_IOC_INUMBERS:
		return xfs_ioc_inumbers(mp, cmd, arg);

	case XFS_IOC_FSGEOMETRY_V1:
		return xfs_ioc_fsgeometry(mp, arg, 3);
	case XFS_IOC_FSGEOMETRY_V4:
		return xfs_ioc_fsgeometry(mp, arg, 4);
	case XFS_IOC_FSGEOMETRY:
		return xfs_ioc_fsgeometry(mp, arg, 5);

	case XFS_IOC_AG_GEOMETRY:
		return xfs_ioc_ag_geometry(mp, arg);

	case XFS_IOC_GETVERSION:
		return put_user(inode->i_generation, (int __user *)arg);

	case XFS_IOC_FSGETXATTRA:
		return xfs_ioc_fsgetxattra(ip, arg);
	case XFS_IOC_GETPARENTS:
		return xfs_ioc_getparents(filp, arg);
	case XFS_IOC_GETPARENTS_BY_HANDLE:
		return xfs_ioc_getparents_by_handle(filp, arg);
	case XFS_IOC_GETBMAP:
	case XFS_IOC_GETBMAPA:
	case XFS_IOC_GETBMAPX:
		return xfs_ioc_getbmap(filp, cmd, arg);

	case FS_IOC_GETFSMAP:
		return xfs_ioc_getfsmap(ip, arg);

	case XFS_IOC_SCRUBV_METADATA:
		return xfs_ioc_scrubv_metadata(filp, arg);
	case XFS_IOC_SCRUB_METADATA:
		return xfs_ioc_scrub_metadata(filp, arg);

	case XFS_IOC_FD_TO_HANDLE:
	case XFS_IOC_PATH_TO_HANDLE:
	case XFS_IOC_PATH_TO_FSHANDLE: {
		xfs_fsop_handlereq_t	hreq;

		if (copy_from_user(&hreq, arg, sizeof(hreq)))
			return -EFAULT;
		return xfs_find_handle(cmd, &hreq);
	}
	case XFS_IOC_OPEN_BY_HANDLE: {
		xfs_fsop_handlereq_t	hreq;

		if (copy_from_user(&hreq, arg, sizeof(xfs_fsop_handlereq_t)))
			return -EFAULT;
		return xfs_open_by_handle(filp, &hreq);
	}

	case XFS_IOC_READLINK_BY_HANDLE: {
		xfs_fsop_handlereq_t	hreq;

		if (copy_from_user(&hreq, arg, sizeof(xfs_fsop_handlereq_t)))
			return -EFAULT;
		return xfs_readlink_by_handle(filp, &hreq);
	}
	case XFS_IOC_ATTRLIST_BY_HANDLE:
		return xfs_attrlist_by_handle(filp, arg);

	case XFS_IOC_ATTRMULTI_BY_HANDLE:
		return xfs_attrmulti_by_handle(filp, arg);

	case XFS_IOC_SWAPEXT: {
		struct xfs_swapext	sxp;

		if (copy_from_user(&sxp, arg, sizeof(xfs_swapext_t)))
			return -EFAULT;
		error = mnt_want_write_file(filp);
		if (error)
			return error;
		error = xfs_ioc_swapext(&sxp);
		mnt_drop_write_file(filp);
		return error;
	}

	case XFS_IOC_FSCOUNTS:
		return xfs_ioctl_fs_counts(mp, arg);

	case XFS_IOC_SET_RESBLKS:
	case XFS_IOC_GET_RESBLKS:
		return xfs_ioctl_getset_resblocks(filp, cmd, arg);

	case XFS_IOC_FSGROWFSDATA: {
		struct xfs_growfs_data in;

		if (copy_from_user(&in, arg, sizeof(in)))
			return -EFAULT;

		error = mnt_want_write_file(filp);
		if (error)
			return error;
		error = xfs_growfs_data(mp, &in);
		mnt_drop_write_file(filp);
		return error;
	}

	case XFS_IOC_FSGROWFSLOG: {
		struct xfs_growfs_log in;

		if (copy_from_user(&in, arg, sizeof(in)))
			return -EFAULT;

		error = mnt_want_write_file(filp);
		if (error)
			return error;
		error = xfs_growfs_log(mp, &in);
		mnt_drop_write_file(filp);
		return error;
	}

	case XFS_IOC_FSGROWFSRT: {
		xfs_growfs_rt_t in;

		if (copy_from_user(&in, arg, sizeof(in)))
			return -EFAULT;

		error = mnt_want_write_file(filp);
		if (error)
			return error;
		error = xfs_growfs_rt(mp, &in);
		mnt_drop_write_file(filp);
		return error;
	}

	case XFS_IOC_GOINGDOWN: {
		uint32_t in;

		if (!capable(CAP_SYS_ADMIN))
			return -EPERM;

		if (get_user(in, (uint32_t __user *)arg))
			return -EFAULT;

		return xfs_fs_goingdown(mp, in);
	}

	case XFS_IOC_ERROR_INJECTION: {
		xfs_error_injection_t in;

		if (!capable(CAP_SYS_ADMIN))
			return -EPERM;

		if (copy_from_user(&in, arg, sizeof(in)))
			return -EFAULT;

		return xfs_errortag_add(mp, in.errtag);
	}

	case XFS_IOC_ERROR_CLEARALL:
		if (!capable(CAP_SYS_ADMIN))
			return -EPERM;

		return xfs_errortag_clearall(mp);

	case XFS_IOC_FREE_EOFBLOCKS: {
		struct xfs_fs_eofblocks	eofb;
		struct xfs_icwalk	icw;

		if (!capable(CAP_SYS_ADMIN))
			return -EPERM;

		if (xfs_is_readonly(mp))
			return -EROFS;

		if (copy_from_user(&eofb, arg, sizeof(eofb)))
			return -EFAULT;

		error = xfs_fs_eofblocks_from_user(&eofb, &icw);
		if (error)
			return error;

		trace_xfs_ioc_free_eofblocks(mp, &icw, _RET_IP_);

		sb_start_write(mp->m_super);
		error = xfs_blockgc_free_space(mp, &icw);
		sb_end_write(mp->m_super);
		return error;
	}

	case XFS_IOC_EXCHANGE_RANGE:
		return xfs_ioc_exchange_range(filp, arg);

	default:
		return -ENOTTY;
	}
}<|MERGE_RESOLUTION|>--- conflicted
+++ resolved
@@ -37,604 +37,13 @@
 #include "xfs_ioctl.h"
 #include "xfs_xattr.h"
 #include "xfs_rtbitmap.h"
-<<<<<<< HEAD
-=======
 #include "xfs_file.h"
 #include "xfs_exchrange.h"
 #include "xfs_handle.h"
->>>>>>> 0c383648
 
 #include <linux/mount.h>
 #include <linux/fileattr.h>
 
-<<<<<<< HEAD
-/*
- * xfs_find_handle maps from userspace xfs_fsop_handlereq structure to
- * a file or fs handle.
- *
- * XFS_IOC_PATH_TO_FSHANDLE
- *    returns fs handle for a mount point or path within that mount point
- * XFS_IOC_FD_TO_HANDLE
- *    returns full handle for a FD opened in user space
- * XFS_IOC_PATH_TO_HANDLE
- *    returns full handle for a path
- */
-int
-xfs_find_handle(
-	unsigned int		cmd,
-	xfs_fsop_handlereq_t	*hreq)
-{
-	int			hsize;
-	xfs_handle_t		handle;
-	struct inode		*inode;
-	struct fd		f = {NULL};
-	struct path		path;
-	int			error;
-	struct xfs_inode	*ip;
-
-	if (cmd == XFS_IOC_FD_TO_HANDLE) {
-		f = fdget(hreq->fd);
-		if (!f.file)
-			return -EBADF;
-		inode = file_inode(f.file);
-	} else {
-		error = user_path_at(AT_FDCWD, hreq->path, 0, &path);
-		if (error)
-			return error;
-		inode = d_inode(path.dentry);
-	}
-	ip = XFS_I(inode);
-
-	/*
-	 * We can only generate handles for inodes residing on a XFS filesystem,
-	 * and only for regular files, directories or symbolic links.
-	 */
-	error = -EINVAL;
-	if (inode->i_sb->s_magic != XFS_SB_MAGIC)
-		goto out_put;
-
-	error = -EBADF;
-	if (!S_ISREG(inode->i_mode) &&
-	    !S_ISDIR(inode->i_mode) &&
-	    !S_ISLNK(inode->i_mode))
-		goto out_put;
-
-
-	memcpy(&handle.ha_fsid, ip->i_mount->m_fixedfsid, sizeof(xfs_fsid_t));
-
-	if (cmd == XFS_IOC_PATH_TO_FSHANDLE) {
-		/*
-		 * This handle only contains an fsid, zero the rest.
-		 */
-		memset(&handle.ha_fid, 0, sizeof(handle.ha_fid));
-		hsize = sizeof(xfs_fsid_t);
-	} else {
-		handle.ha_fid.fid_len = sizeof(xfs_fid_t) -
-					sizeof(handle.ha_fid.fid_len);
-		handle.ha_fid.fid_pad = 0;
-		handle.ha_fid.fid_gen = inode->i_generation;
-		handle.ha_fid.fid_ino = ip->i_ino;
-		hsize = sizeof(xfs_handle_t);
-	}
-
-	error = -EFAULT;
-	if (copy_to_user(hreq->ohandle, &handle, hsize) ||
-	    copy_to_user(hreq->ohandlen, &hsize, sizeof(__s32)))
-		goto out_put;
-
-	error = 0;
-
- out_put:
-	if (cmd == XFS_IOC_FD_TO_HANDLE)
-		fdput(f);
-	else
-		path_put(&path);
-	return error;
-}
-
-/*
- * No need to do permission checks on the various pathname components
- * as the handle operations are privileged.
- */
-STATIC int
-xfs_handle_acceptable(
-	void			*context,
-	struct dentry		*dentry)
-{
-	return 1;
-}
-
-/*
- * Convert userspace handle data into a dentry.
- */
-struct dentry *
-xfs_handle_to_dentry(
-	struct file		*parfilp,
-	void __user		*uhandle,
-	u32			hlen)
-{
-	xfs_handle_t		handle;
-	struct xfs_fid64	fid;
-
-	/*
-	 * Only allow handle opens under a directory.
-	 */
-	if (!S_ISDIR(file_inode(parfilp)->i_mode))
-		return ERR_PTR(-ENOTDIR);
-
-	if (hlen != sizeof(xfs_handle_t))
-		return ERR_PTR(-EINVAL);
-	if (copy_from_user(&handle, uhandle, hlen))
-		return ERR_PTR(-EFAULT);
-	if (handle.ha_fid.fid_len !=
-	    sizeof(handle.ha_fid) - sizeof(handle.ha_fid.fid_len))
-		return ERR_PTR(-EINVAL);
-
-	memset(&fid, 0, sizeof(struct fid));
-	fid.ino = handle.ha_fid.fid_ino;
-	fid.gen = handle.ha_fid.fid_gen;
-
-	return exportfs_decode_fh(parfilp->f_path.mnt, (struct fid *)&fid, 3,
-			FILEID_INO32_GEN | XFS_FILEID_TYPE_64FLAG,
-			xfs_handle_acceptable, NULL);
-}
-
-STATIC struct dentry *
-xfs_handlereq_to_dentry(
-	struct file		*parfilp,
-	xfs_fsop_handlereq_t	*hreq)
-{
-	return xfs_handle_to_dentry(parfilp, hreq->ihandle, hreq->ihandlen);
-}
-
-int
-xfs_open_by_handle(
-	struct file		*parfilp,
-	xfs_fsop_handlereq_t	*hreq)
-{
-	const struct cred	*cred = current_cred();
-	int			error;
-	int			fd;
-	int			permflag;
-	struct file		*filp;
-	struct inode		*inode;
-	struct dentry		*dentry;
-	fmode_t			fmode;
-	struct path		path;
-
-	if (!capable(CAP_SYS_ADMIN))
-		return -EPERM;
-
-	dentry = xfs_handlereq_to_dentry(parfilp, hreq);
-	if (IS_ERR(dentry))
-		return PTR_ERR(dentry);
-	inode = d_inode(dentry);
-
-	/* Restrict xfs_open_by_handle to directories & regular files. */
-	if (!(S_ISREG(inode->i_mode) || S_ISDIR(inode->i_mode))) {
-		error = -EPERM;
-		goto out_dput;
-	}
-
-#if BITS_PER_LONG != 32
-	hreq->oflags |= O_LARGEFILE;
-#endif
-
-	permflag = hreq->oflags;
-	fmode = OPEN_FMODE(permflag);
-	if ((!(permflag & O_APPEND) || (permflag & O_TRUNC)) &&
-	    (fmode & FMODE_WRITE) && IS_APPEND(inode)) {
-		error = -EPERM;
-		goto out_dput;
-	}
-
-	if ((fmode & FMODE_WRITE) && IS_IMMUTABLE(inode)) {
-		error = -EPERM;
-		goto out_dput;
-	}
-
-	/* Can't write directories. */
-	if (S_ISDIR(inode->i_mode) && (fmode & FMODE_WRITE)) {
-		error = -EISDIR;
-		goto out_dput;
-	}
-
-	fd = get_unused_fd_flags(0);
-	if (fd < 0) {
-		error = fd;
-		goto out_dput;
-	}
-
-	path.mnt = parfilp->f_path.mnt;
-	path.dentry = dentry;
-	filp = dentry_open(&path, hreq->oflags, cred);
-	dput(dentry);
-	if (IS_ERR(filp)) {
-		put_unused_fd(fd);
-		return PTR_ERR(filp);
-	}
-
-	if (S_ISREG(inode->i_mode)) {
-		filp->f_flags |= O_NOATIME;
-		filp->f_mode |= FMODE_NOCMTIME;
-	}
-
-	fd_install(fd, filp);
-	return fd;
-
- out_dput:
-	dput(dentry);
-	return error;
-}
-
-int
-xfs_readlink_by_handle(
-	struct file		*parfilp,
-	xfs_fsop_handlereq_t	*hreq)
-{
-	struct dentry		*dentry;
-	__u32			olen;
-	int			error;
-
-	if (!capable(CAP_SYS_ADMIN))
-		return -EPERM;
-
-	dentry = xfs_handlereq_to_dentry(parfilp, hreq);
-	if (IS_ERR(dentry))
-		return PTR_ERR(dentry);
-
-	/* Restrict this handle operation to symlinks only. */
-	if (!d_is_symlink(dentry)) {
-		error = -EINVAL;
-		goto out_dput;
-	}
-
-	if (copy_from_user(&olen, hreq->ohandlen, sizeof(__u32))) {
-		error = -EFAULT;
-		goto out_dput;
-	}
-
-	error = vfs_readlink(dentry, hreq->ohandle, olen);
-
- out_dput:
-	dput(dentry);
-	return error;
-}
-
-/*
- * Format an attribute and copy it out to the user's buffer.
- * Take care to check values and protect against them changing later,
- * we may be reading them directly out of a user buffer.
- */
-static void
-xfs_ioc_attr_put_listent(
-	struct xfs_attr_list_context *context,
-	int			flags,
-	unsigned char		*name,
-	int			namelen,
-	int			valuelen)
-{
-	struct xfs_attrlist	*alist = context->buffer;
-	struct xfs_attrlist_ent	*aep;
-	int			arraytop;
-
-	ASSERT(!context->seen_enough);
-	ASSERT(context->count >= 0);
-	ASSERT(context->count < (ATTR_MAX_VALUELEN/8));
-	ASSERT(context->firstu >= sizeof(*alist));
-	ASSERT(context->firstu <= context->bufsize);
-
-	/*
-	 * Only list entries in the right namespace.
-	 */
-	if (context->attr_filter != (flags & XFS_ATTR_NSP_ONDISK_MASK))
-		return;
-
-	arraytop = sizeof(*alist) +
-			context->count * sizeof(alist->al_offset[0]);
-
-	/* decrement by the actual bytes used by the attr */
-	context->firstu -= round_up(offsetof(struct xfs_attrlist_ent, a_name) +
-			namelen + 1, sizeof(uint32_t));
-	if (context->firstu < arraytop) {
-		trace_xfs_attr_list_full(context);
-		alist->al_more = 1;
-		context->seen_enough = 1;
-		return;
-	}
-
-	aep = context->buffer + context->firstu;
-	aep->a_valuelen = valuelen;
-	memcpy(aep->a_name, name, namelen);
-	aep->a_name[namelen] = 0;
-	alist->al_offset[context->count++] = context->firstu;
-	alist->al_count = context->count;
-	trace_xfs_attr_list_add(context);
-}
-
-static unsigned int
-xfs_attr_filter(
-	u32			ioc_flags)
-{
-	if (ioc_flags & XFS_IOC_ATTR_ROOT)
-		return XFS_ATTR_ROOT;
-	if (ioc_flags & XFS_IOC_ATTR_SECURE)
-		return XFS_ATTR_SECURE;
-	return 0;
-}
-
-static unsigned int
-xfs_attr_flags(
-	u32			ioc_flags)
-{
-	if (ioc_flags & XFS_IOC_ATTR_CREATE)
-		return XATTR_CREATE;
-	if (ioc_flags & XFS_IOC_ATTR_REPLACE)
-		return XATTR_REPLACE;
-	return 0;
-}
-
-int
-xfs_ioc_attr_list(
-	struct xfs_inode		*dp,
-	void __user			*ubuf,
-	size_t				bufsize,
-	int				flags,
-	struct xfs_attrlist_cursor __user *ucursor)
-{
-	struct xfs_attr_list_context	context = { };
-	struct xfs_attrlist		*alist;
-	void				*buffer;
-	int				error;
-
-	if (bufsize < sizeof(struct xfs_attrlist) ||
-	    bufsize > XFS_XATTR_LIST_MAX)
-		return -EINVAL;
-
-	/*
-	 * Reject flags, only allow namespaces.
-	 */
-	if (flags & ~(XFS_IOC_ATTR_ROOT | XFS_IOC_ATTR_SECURE))
-		return -EINVAL;
-	if (flags == (XFS_IOC_ATTR_ROOT | XFS_IOC_ATTR_SECURE))
-		return -EINVAL;
-
-	/*
-	 * Validate the cursor.
-	 */
-	if (copy_from_user(&context.cursor, ucursor, sizeof(context.cursor)))
-		return -EFAULT;
-	if (context.cursor.pad1 || context.cursor.pad2)
-		return -EINVAL;
-	if (!context.cursor.initted &&
-	    (context.cursor.hashval || context.cursor.blkno ||
-	     context.cursor.offset))
-		return -EINVAL;
-
-	buffer = kvzalloc(bufsize, GFP_KERNEL);
-	if (!buffer)
-		return -ENOMEM;
-
-	/*
-	 * Initialize the output buffer.
-	 */
-	context.dp = dp;
-	context.resynch = 1;
-	context.attr_filter = xfs_attr_filter(flags);
-	context.buffer = buffer;
-	context.bufsize = round_down(bufsize, sizeof(uint32_t));
-	context.firstu = context.bufsize;
-	context.put_listent = xfs_ioc_attr_put_listent;
-
-	alist = context.buffer;
-	alist->al_count = 0;
-	alist->al_more = 0;
-	alist->al_offset[0] = context.bufsize;
-
-	error = xfs_attr_list(&context);
-	if (error)
-		goto out_free;
-
-	if (copy_to_user(ubuf, buffer, bufsize) ||
-	    copy_to_user(ucursor, &context.cursor, sizeof(context.cursor)))
-		error = -EFAULT;
-out_free:
-	kvfree(buffer);
-	return error;
-}
-
-STATIC int
-xfs_attrlist_by_handle(
-	struct file		*parfilp,
-	struct xfs_fsop_attrlist_handlereq __user *p)
-{
-	struct xfs_fsop_attrlist_handlereq al_hreq;
-	struct dentry		*dentry;
-	int			error = -ENOMEM;
-
-	if (!capable(CAP_SYS_ADMIN))
-		return -EPERM;
-	if (copy_from_user(&al_hreq, p, sizeof(al_hreq)))
-		return -EFAULT;
-
-	dentry = xfs_handlereq_to_dentry(parfilp, &al_hreq.hreq);
-	if (IS_ERR(dentry))
-		return PTR_ERR(dentry);
-
-	error = xfs_ioc_attr_list(XFS_I(d_inode(dentry)), al_hreq.buffer,
-				  al_hreq.buflen, al_hreq.flags, &p->pos);
-	dput(dentry);
-	return error;
-}
-
-static int
-xfs_attrmulti_attr_get(
-	struct inode		*inode,
-	unsigned char		*name,
-	unsigned char		__user *ubuf,
-	uint32_t		*len,
-	uint32_t		flags)
-{
-	struct xfs_da_args	args = {
-		.dp		= XFS_I(inode),
-		.attr_filter	= xfs_attr_filter(flags),
-		.attr_flags	= xfs_attr_flags(flags),
-		.name		= name,
-		.namelen	= strlen(name),
-		.valuelen	= *len,
-	};
-	int			error;
-
-	if (*len > XFS_XATTR_SIZE_MAX)
-		return -EINVAL;
-
-	error = xfs_attr_get(&args);
-	if (error)
-		goto out_kfree;
-
-	*len = args.valuelen;
-	if (copy_to_user(ubuf, args.value, args.valuelen))
-		error = -EFAULT;
-
-out_kfree:
-	kvfree(args.value);
-	return error;
-}
-
-static int
-xfs_attrmulti_attr_set(
-	struct inode		*inode,
-	unsigned char		*name,
-	const unsigned char	__user *ubuf,
-	uint32_t		len,
-	uint32_t		flags)
-{
-	struct xfs_da_args	args = {
-		.dp		= XFS_I(inode),
-		.attr_filter	= xfs_attr_filter(flags),
-		.attr_flags	= xfs_attr_flags(flags),
-		.name		= name,
-		.namelen	= strlen(name),
-	};
-	int			error;
-
-	if (IS_IMMUTABLE(inode) || IS_APPEND(inode))
-		return -EPERM;
-
-	if (ubuf) {
-		if (len > XFS_XATTR_SIZE_MAX)
-			return -EINVAL;
-		args.value = memdup_user(ubuf, len);
-		if (IS_ERR(args.value))
-			return PTR_ERR(args.value);
-		args.valuelen = len;
-	}
-
-	error = xfs_attr_change(&args);
-	if (!error && (flags & XFS_IOC_ATTR_ROOT))
-		xfs_forget_acl(inode, name);
-	kfree(args.value);
-	return error;
-}
-
-int
-xfs_ioc_attrmulti_one(
-	struct file		*parfilp,
-	struct inode		*inode,
-	uint32_t		opcode,
-	void __user		*uname,
-	void __user		*value,
-	uint32_t		*len,
-	uint32_t		flags)
-{
-	unsigned char		*name;
-	int			error;
-
-	if ((flags & XFS_IOC_ATTR_ROOT) && (flags & XFS_IOC_ATTR_SECURE))
-		return -EINVAL;
-
-	name = strndup_user(uname, MAXNAMELEN);
-	if (IS_ERR(name))
-		return PTR_ERR(name);
-
-	switch (opcode) {
-	case ATTR_OP_GET:
-		error = xfs_attrmulti_attr_get(inode, name, value, len, flags);
-		break;
-	case ATTR_OP_REMOVE:
-		value = NULL;
-		*len = 0;
-		fallthrough;
-	case ATTR_OP_SET:
-		error = mnt_want_write_file(parfilp);
-		if (error)
-			break;
-		error = xfs_attrmulti_attr_set(inode, name, value, *len, flags);
-		mnt_drop_write_file(parfilp);
-		break;
-	default:
-		error = -EINVAL;
-		break;
-	}
-
-	kfree(name);
-	return error;
-}
-
-STATIC int
-xfs_attrmulti_by_handle(
-	struct file		*parfilp,
-	void			__user *arg)
-{
-	int			error;
-	xfs_attr_multiop_t	*ops;
-	xfs_fsop_attrmulti_handlereq_t am_hreq;
-	struct dentry		*dentry;
-	unsigned int		i, size;
-
-	if (!capable(CAP_SYS_ADMIN))
-		return -EPERM;
-	if (copy_from_user(&am_hreq, arg, sizeof(xfs_fsop_attrmulti_handlereq_t)))
-		return -EFAULT;
-
-	/* overflow check */
-	if (am_hreq.opcount >= INT_MAX / sizeof(xfs_attr_multiop_t))
-		return -E2BIG;
-
-	dentry = xfs_handlereq_to_dentry(parfilp, &am_hreq.hreq);
-	if (IS_ERR(dentry))
-		return PTR_ERR(dentry);
-
-	error = -E2BIG;
-	size = am_hreq.opcount * sizeof(xfs_attr_multiop_t);
-	if (!size || size > 16 * PAGE_SIZE)
-		goto out_dput;
-
-	ops = memdup_user(am_hreq.ops, size);
-	if (IS_ERR(ops)) {
-		error = PTR_ERR(ops);
-		goto out_dput;
-	}
-
-	error = 0;
-	for (i = 0; i < am_hreq.opcount; i++) {
-		ops[i].am_error = xfs_ioc_attrmulti_one(parfilp,
-				d_inode(dentry), ops[i].am_opcode,
-				ops[i].am_attrname, ops[i].am_attrvalue,
-				&ops[i].am_length, ops[i].am_flags);
-	}
-
-	if (copy_to_user(am_hreq.ops, ops, size))
-		error = -EFAULT;
-
-	kfree(ops);
- out_dput:
-	dput(dentry);
-	return error;
-}
-
-=======
->>>>>>> 0c383648
 /* Return 0 on success or positive error */
 int
 xfs_fsbulkstat_one_fmt(
