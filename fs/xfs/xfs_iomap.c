// SPDX-License-Identifier: GPL-2.0
/*
 * Copyright (c) 2000-2006 Silicon Graphics, Inc.
 * Copyright (c) 2016-2018 Christoph Hellwig.
 * All Rights Reserved.
 */
#include "xfs.h"
#include "xfs_fs.h"
#include "xfs_shared.h"
#include "xfs_format.h"
#include "xfs_log_format.h"
#include "xfs_trans_resv.h"
#include "xfs_mount.h"
#include "xfs_inode.h"
#include "xfs_btree.h"
#include "xfs_bmap_btree.h"
#include "xfs_bmap.h"
#include "xfs_bmap_util.h"
#include "xfs_errortag.h"
#include "xfs_error.h"
#include "xfs_trans.h"
#include "xfs_trans_space.h"
#include "xfs_inode_item.h"
#include "xfs_iomap.h"
#include "xfs_trace.h"
#include "xfs_quota.h"
#include "xfs_dquot_item.h"
#include "xfs_dquot.h"
#include "xfs_reflink.h"

#define XFS_ALLOC_ALIGN(mp, off) \
	(((off) >> mp->m_allocsize_log) << mp->m_allocsize_log)

static int
xfs_alert_fsblock_zero(
	xfs_inode_t	*ip,
	xfs_bmbt_irec_t	*imap)
{
	xfs_alert_tag(ip->i_mount, XFS_PTAG_FSBLOCK_ZERO,
			"Access to block zero in inode %llu "
			"start_block: %llx start_off: %llx "
			"blkcnt: %llx extent-state: %x",
		(unsigned long long)ip->i_ino,
		(unsigned long long)imap->br_startblock,
		(unsigned long long)imap->br_startoff,
		(unsigned long long)imap->br_blockcount,
		imap->br_state);
	return -EFSCORRUPTED;
}

u64
xfs_iomap_inode_sequence(
	struct xfs_inode	*ip,
	u16			iomap_flags)
{
	u64			cookie = 0;

	if (iomap_flags & IOMAP_F_XATTR)
		return READ_ONCE(ip->i_af.if_seq);
	if ((iomap_flags & IOMAP_F_SHARED) && ip->i_cowfp)
		cookie = (u64)READ_ONCE(ip->i_cowfp->if_seq) << 32;
	return cookie | READ_ONCE(ip->i_df.if_seq);
}

/*
 * Check that the iomap passed to us is still valid for the given offset and
 * length.
 */
static bool
xfs_iomap_valid(
	struct inode		*inode,
	const struct iomap	*iomap)
{
	struct xfs_inode	*ip = XFS_I(inode);

	if (iomap->validity_cookie !=
			xfs_iomap_inode_sequence(ip, iomap->flags)) {
		trace_xfs_iomap_invalid(ip, iomap);
		return false;
	}

	XFS_ERRORTAG_DELAY(ip->i_mount, XFS_ERRTAG_WRITE_DELAY_MS);
	return true;
}

<<<<<<< HEAD
static const struct iomap_page_ops xfs_iomap_page_ops = {
=======
static const struct iomap_folio_ops xfs_iomap_folio_ops = {
>>>>>>> 282db109
	.iomap_valid		= xfs_iomap_valid,
};

int
xfs_bmbt_to_iomap(
	struct xfs_inode	*ip,
	struct iomap		*iomap,
	struct xfs_bmbt_irec	*imap,
	unsigned int		mapping_flags,
	u16			iomap_flags,
	u64			sequence_cookie)
{
	struct xfs_mount	*mp = ip->i_mount;
	struct xfs_buftarg	*target = xfs_inode_buftarg(ip);

	if (unlikely(!xfs_valid_startblock(ip, imap->br_startblock)))
		return xfs_alert_fsblock_zero(ip, imap);

	if (imap->br_startblock == HOLESTARTBLOCK) {
		iomap->addr = IOMAP_NULL_ADDR;
		iomap->type = IOMAP_HOLE;
	} else if (imap->br_startblock == DELAYSTARTBLOCK ||
		   isnullstartblock(imap->br_startblock)) {
		iomap->addr = IOMAP_NULL_ADDR;
		iomap->type = IOMAP_DELALLOC;
	} else {
		iomap->addr = BBTOB(xfs_fsb_to_db(ip, imap->br_startblock));
		if (mapping_flags & IOMAP_DAX)
			iomap->addr += target->bt_dax_part_off;

		if (imap->br_state == XFS_EXT_UNWRITTEN)
			iomap->type = IOMAP_UNWRITTEN;
		else
			iomap->type = IOMAP_MAPPED;

	}
	iomap->offset = XFS_FSB_TO_B(mp, imap->br_startoff);
	iomap->length = XFS_FSB_TO_B(mp, imap->br_blockcount);
	if (mapping_flags & IOMAP_DAX)
		iomap->dax_dev = target->bt_daxdev;
	else
		iomap->bdev = target->bt_bdev;
	iomap->flags = iomap_flags;

	if (xfs_ipincount(ip) &&
	    (ip->i_itemp->ili_fsync_fields & ~XFS_ILOG_TIMESTAMP))
		iomap->flags |= IOMAP_F_DIRTY;

	iomap->validity_cookie = sequence_cookie;
	iomap->folio_ops = &xfs_iomap_folio_ops;
	return 0;
}

static void
xfs_hole_to_iomap(
	struct xfs_inode	*ip,
	struct iomap		*iomap,
	xfs_fileoff_t		offset_fsb,
	xfs_fileoff_t		end_fsb)
{
	struct xfs_buftarg	*target = xfs_inode_buftarg(ip);

	iomap->addr = IOMAP_NULL_ADDR;
	iomap->type = IOMAP_HOLE;
	iomap->offset = XFS_FSB_TO_B(ip->i_mount, offset_fsb);
	iomap->length = XFS_FSB_TO_B(ip->i_mount, end_fsb - offset_fsb);
	iomap->bdev = target->bt_bdev;
	iomap->dax_dev = target->bt_daxdev;
}

static inline xfs_fileoff_t
xfs_iomap_end_fsb(
	struct xfs_mount	*mp,
	loff_t			offset,
	loff_t			count)
{
	ASSERT(offset <= mp->m_super->s_maxbytes);
	return min(XFS_B_TO_FSB(mp, offset + count),
		   XFS_B_TO_FSB(mp, mp->m_super->s_maxbytes));
}

static xfs_extlen_t
xfs_eof_alignment(
	struct xfs_inode	*ip)
{
	struct xfs_mount	*mp = ip->i_mount;
	xfs_extlen_t		align = 0;

	if (!XFS_IS_REALTIME_INODE(ip)) {
		/*
		 * Round up the allocation request to a stripe unit
		 * (m_dalign) boundary if the file size is >= stripe unit
		 * size, and we are allocating past the allocation eof.
		 *
		 * If mounted with the "-o swalloc" option the alignment is
		 * increased from the strip unit size to the stripe width.
		 */
		if (mp->m_swidth && xfs_has_swalloc(mp))
			align = mp->m_swidth;
		else if (mp->m_dalign)
			align = mp->m_dalign;

		if (align && XFS_ISIZE(ip) < XFS_FSB_TO_B(mp, align))
			align = 0;
	}

	return align;
}

/*
 * Check if last_fsb is outside the last extent, and if so grow it to the next
 * stripe unit boundary.
 */
xfs_fileoff_t
xfs_iomap_eof_align_last_fsb(
	struct xfs_inode	*ip,
	xfs_fileoff_t		end_fsb)
{
	struct xfs_ifork	*ifp = xfs_ifork_ptr(ip, XFS_DATA_FORK);
	xfs_extlen_t		extsz = xfs_get_extsz_hint(ip);
	xfs_extlen_t		align = xfs_eof_alignment(ip);
	struct xfs_bmbt_irec	irec;
	struct xfs_iext_cursor	icur;

	ASSERT(!xfs_need_iread_extents(ifp));

	/*
	 * Always round up the allocation request to the extent hint boundary.
	 */
	if (extsz) {
		if (align)
			align = roundup_64(align, extsz);
		else
			align = extsz;
	}

	if (align) {
		xfs_fileoff_t	aligned_end_fsb = roundup_64(end_fsb, align);

		xfs_iext_last(ifp, &icur);
		if (!xfs_iext_get_extent(ifp, &icur, &irec) ||
		    aligned_end_fsb >= irec.br_startoff + irec.br_blockcount)
			return aligned_end_fsb;
	}

	return end_fsb;
}

int
xfs_iomap_write_direct(
	struct xfs_inode	*ip,
	xfs_fileoff_t		offset_fsb,
	xfs_fileoff_t		count_fsb,
	unsigned int		flags,
	struct xfs_bmbt_irec	*imap,
	u64			*seq)
{
	struct xfs_mount	*mp = ip->i_mount;
	struct xfs_trans	*tp;
	xfs_filblks_t		resaligned;
	int			nimaps;
	unsigned int		dblocks, rblocks;
	bool			force = false;
	int			error;
	int			bmapi_flags = XFS_BMAPI_PREALLOC;
	int			nr_exts = XFS_IEXT_ADD_NOSPLIT_CNT;

	ASSERT(count_fsb > 0);

	resaligned = xfs_aligned_fsb_count(offset_fsb, count_fsb,
					   xfs_get_extsz_hint(ip));
	if (unlikely(XFS_IS_REALTIME_INODE(ip))) {
		dblocks = XFS_DIOSTRAT_SPACE_RES(mp, 0);
		rblocks = resaligned;
	} else {
		dblocks = XFS_DIOSTRAT_SPACE_RES(mp, resaligned);
		rblocks = 0;
	}

	error = xfs_qm_dqattach(ip);
	if (error)
		return error;

	/*
	 * For DAX, we do not allocate unwritten extents, but instead we zero
	 * the block before we commit the transaction.  Ideally we'd like to do
	 * this outside the transaction context, but if we commit and then crash
	 * we may not have zeroed the blocks and this will be exposed on
	 * recovery of the allocation. Hence we must zero before commit.
	 *
	 * Further, if we are mapping unwritten extents here, we need to zero
	 * and convert them to written so that we don't need an unwritten extent
	 * callback for DAX. This also means that we need to be able to dip into
	 * the reserve block pool for bmbt block allocation if there is no space
	 * left but we need to do unwritten extent conversion.
	 */
	if (flags & IOMAP_DAX) {
		bmapi_flags = XFS_BMAPI_CONVERT | XFS_BMAPI_ZERO;
		if (imap->br_state == XFS_EXT_UNWRITTEN) {
			force = true;
			nr_exts = XFS_IEXT_WRITE_UNWRITTEN_CNT;
			dblocks = XFS_DIOSTRAT_SPACE_RES(mp, 0) << 1;
		}
	}

	error = xfs_trans_alloc_inode(ip, &M_RES(mp)->tr_write, dblocks,
			rblocks, force, &tp);
	if (error)
		return error;

	error = xfs_iext_count_may_overflow(ip, XFS_DATA_FORK, nr_exts);
	if (error == -EFBIG)
		error = xfs_iext_count_upgrade(tp, ip, nr_exts);
	if (error)
		goto out_trans_cancel;

	/*
	 * From this point onwards we overwrite the imap pointer that the
	 * caller gave to us.
	 */
	nimaps = 1;
	error = xfs_bmapi_write(tp, ip, offset_fsb, count_fsb, bmapi_flags, 0,
				imap, &nimaps);
	if (error)
		goto out_trans_cancel;

	/*
	 * Complete the transaction
	 */
	error = xfs_trans_commit(tp);
	if (error)
		goto out_unlock;

	/*
	 * Copy any maps to caller's array and return any error.
	 */
	if (nimaps == 0) {
		error = -ENOSPC;
		goto out_unlock;
	}

	if (unlikely(!xfs_valid_startblock(ip, imap->br_startblock)))
		error = xfs_alert_fsblock_zero(ip, imap);

out_unlock:
	*seq = xfs_iomap_inode_sequence(ip, 0);
	xfs_iunlock(ip, XFS_ILOCK_EXCL);
	return error;

out_trans_cancel:
	xfs_trans_cancel(tp);
	goto out_unlock;
}

STATIC bool
xfs_quota_need_throttle(
	struct xfs_inode	*ip,
	xfs_dqtype_t		type,
	xfs_fsblock_t		alloc_blocks)
{
	struct xfs_dquot	*dq = xfs_inode_dquot(ip, type);

	if (!dq || !xfs_this_quota_on(ip->i_mount, type))
		return false;

	/* no hi watermark, no throttle */
	if (!dq->q_prealloc_hi_wmark)
		return false;

	/* under the lo watermark, no throttle */
	if (dq->q_blk.reserved + alloc_blocks < dq->q_prealloc_lo_wmark)
		return false;

	return true;
}

STATIC void
xfs_quota_calc_throttle(
	struct xfs_inode	*ip,
	xfs_dqtype_t		type,
	xfs_fsblock_t		*qblocks,
	int			*qshift,
	int64_t			*qfreesp)
{
	struct xfs_dquot	*dq = xfs_inode_dquot(ip, type);
	int64_t			freesp;
	int			shift = 0;

	/* no dq, or over hi wmark, squash the prealloc completely */
	if (!dq || dq->q_blk.reserved >= dq->q_prealloc_hi_wmark) {
		*qblocks = 0;
		*qfreesp = 0;
		return;
	}

	freesp = dq->q_prealloc_hi_wmark - dq->q_blk.reserved;
	if (freesp < dq->q_low_space[XFS_QLOWSP_5_PCNT]) {
		shift = 2;
		if (freesp < dq->q_low_space[XFS_QLOWSP_3_PCNT])
			shift += 2;
		if (freesp < dq->q_low_space[XFS_QLOWSP_1_PCNT])
			shift += 2;
	}

	if (freesp < *qfreesp)
		*qfreesp = freesp;

	/* only overwrite the throttle values if we are more aggressive */
	if ((freesp >> shift) < (*qblocks >> *qshift)) {
		*qblocks = freesp;
		*qshift = shift;
	}
}

/*
 * If we don't have a user specified preallocation size, dynamically increase
 * the preallocation size as the size of the file grows.  Cap the maximum size
 * at a single extent or less if the filesystem is near full. The closer the
 * filesystem is to being full, the smaller the maximum preallocation.
 */
STATIC xfs_fsblock_t
xfs_iomap_prealloc_size(
	struct xfs_inode	*ip,
	int			whichfork,
	loff_t			offset,
	loff_t			count,
	struct xfs_iext_cursor	*icur)
{
	struct xfs_iext_cursor	ncur = *icur;
	struct xfs_bmbt_irec	prev, got;
	struct xfs_mount	*mp = ip->i_mount;
	struct xfs_ifork	*ifp = xfs_ifork_ptr(ip, whichfork);
	xfs_fileoff_t		offset_fsb = XFS_B_TO_FSBT(mp, offset);
	int64_t			freesp;
	xfs_fsblock_t		qblocks;
	xfs_fsblock_t		alloc_blocks = 0;
	xfs_extlen_t		plen;
	int			shift = 0;
	int			qshift = 0;

	/*
	 * As an exception we don't do any preallocation at all if the file is
	 * smaller than the minimum preallocation and we are using the default
	 * dynamic preallocation scheme, as it is likely this is the only write
	 * to the file that is going to be done.
	 */
	if (XFS_ISIZE(ip) < XFS_FSB_TO_B(mp, mp->m_allocsize_blocks))
		return 0;

	/*
	 * Use the minimum preallocation size for small files or if we are
	 * writing right after a hole.
	 */
	if (XFS_ISIZE(ip) < XFS_FSB_TO_B(mp, mp->m_dalign) ||
	    !xfs_iext_prev_extent(ifp, &ncur, &prev) ||
	    prev.br_startoff + prev.br_blockcount < offset_fsb)
		return mp->m_allocsize_blocks;

	/*
	 * Take the size of the preceding data extents as the basis for the
	 * preallocation size. Note that we don't care if the previous extents
	 * are written or not.
	 */
	plen = prev.br_blockcount;
	while (xfs_iext_prev_extent(ifp, &ncur, &got)) {
		if (plen > XFS_MAX_BMBT_EXTLEN / 2 ||
		    isnullstartblock(got.br_startblock) ||
		    got.br_startoff + got.br_blockcount != prev.br_startoff ||
		    got.br_startblock + got.br_blockcount != prev.br_startblock)
			break;
		plen += got.br_blockcount;
		prev = got;
	}

	/*
	 * If the size of the extents is greater than half the maximum extent
	 * length, then use the current offset as the basis.  This ensures that
	 * for large files the preallocation size always extends to
	 * XFS_BMBT_MAX_EXTLEN rather than falling short due to things like stripe
	 * unit/width alignment of real extents.
	 */
	alloc_blocks = plen * 2;
	if (alloc_blocks > XFS_MAX_BMBT_EXTLEN)
		alloc_blocks = XFS_B_TO_FSB(mp, offset);
	qblocks = alloc_blocks;

	/*
	 * XFS_BMBT_MAX_EXTLEN is not a power of two value but we round the prealloc
	 * down to the nearest power of two value after throttling. To prevent
	 * the round down from unconditionally reducing the maximum supported
	 * prealloc size, we round up first, apply appropriate throttling, round
	 * down and cap the value to XFS_BMBT_MAX_EXTLEN.
	 */
	alloc_blocks = XFS_FILEOFF_MIN(roundup_pow_of_two(XFS_MAX_BMBT_EXTLEN),
				       alloc_blocks);

	freesp = percpu_counter_read_positive(&mp->m_fdblocks);
	if (freesp < mp->m_low_space[XFS_LOWSP_5_PCNT]) {
		shift = 2;
		if (freesp < mp->m_low_space[XFS_LOWSP_4_PCNT])
			shift++;
		if (freesp < mp->m_low_space[XFS_LOWSP_3_PCNT])
			shift++;
		if (freesp < mp->m_low_space[XFS_LOWSP_2_PCNT])
			shift++;
		if (freesp < mp->m_low_space[XFS_LOWSP_1_PCNT])
			shift++;
	}

	/*
	 * Check each quota to cap the prealloc size, provide a shift value to
	 * throttle with and adjust amount of available space.
	 */
	if (xfs_quota_need_throttle(ip, XFS_DQTYPE_USER, alloc_blocks))
		xfs_quota_calc_throttle(ip, XFS_DQTYPE_USER, &qblocks, &qshift,
					&freesp);
	if (xfs_quota_need_throttle(ip, XFS_DQTYPE_GROUP, alloc_blocks))
		xfs_quota_calc_throttle(ip, XFS_DQTYPE_GROUP, &qblocks, &qshift,
					&freesp);
	if (xfs_quota_need_throttle(ip, XFS_DQTYPE_PROJ, alloc_blocks))
		xfs_quota_calc_throttle(ip, XFS_DQTYPE_PROJ, &qblocks, &qshift,
					&freesp);

	/*
	 * The final prealloc size is set to the minimum of free space available
	 * in each of the quotas and the overall filesystem.
	 *
	 * The shift throttle value is set to the maximum value as determined by
	 * the global low free space values and per-quota low free space values.
	 */
	alloc_blocks = min(alloc_blocks, qblocks);
	shift = max(shift, qshift);

	if (shift)
		alloc_blocks >>= shift;
	/*
	 * rounddown_pow_of_two() returns an undefined result if we pass in
	 * alloc_blocks = 0.
	 */
	if (alloc_blocks)
		alloc_blocks = rounddown_pow_of_two(alloc_blocks);
	if (alloc_blocks > XFS_MAX_BMBT_EXTLEN)
		alloc_blocks = XFS_MAX_BMBT_EXTLEN;

	/*
	 * If we are still trying to allocate more space than is
	 * available, squash the prealloc hard. This can happen if we
	 * have a large file on a small filesystem and the above
	 * lowspace thresholds are smaller than XFS_BMBT_MAX_EXTLEN.
	 */
	while (alloc_blocks && alloc_blocks >= freesp)
		alloc_blocks >>= 4;
	if (alloc_blocks < mp->m_allocsize_blocks)
		alloc_blocks = mp->m_allocsize_blocks;
	trace_xfs_iomap_prealloc_size(ip, alloc_blocks, shift,
				      mp->m_allocsize_blocks);
	return alloc_blocks;
}

int
xfs_iomap_write_unwritten(
	xfs_inode_t	*ip,
	xfs_off_t	offset,
	xfs_off_t	count,
	bool		update_isize)
{
	xfs_mount_t	*mp = ip->i_mount;
	xfs_fileoff_t	offset_fsb;
	xfs_filblks_t	count_fsb;
	xfs_filblks_t	numblks_fsb;
	int		nimaps;
	xfs_trans_t	*tp;
	xfs_bmbt_irec_t imap;
	struct inode	*inode = VFS_I(ip);
	xfs_fsize_t	i_size;
	uint		resblks;
	int		error;

	trace_xfs_unwritten_convert(ip, offset, count);

	offset_fsb = XFS_B_TO_FSBT(mp, offset);
	count_fsb = XFS_B_TO_FSB(mp, (xfs_ufsize_t)offset + count);
	count_fsb = (xfs_filblks_t)(count_fsb - offset_fsb);

	/*
	 * Reserve enough blocks in this transaction for two complete extent
	 * btree splits.  We may be converting the middle part of an unwritten
	 * extent and in this case we will insert two new extents in the btree
	 * each of which could cause a full split.
	 *
	 * This reservation amount will be used in the first call to
	 * xfs_bmbt_split() to select an AG with enough space to satisfy the
	 * rest of the operation.
	 */
	resblks = XFS_DIOSTRAT_SPACE_RES(mp, 0) << 1;

	/* Attach dquots so that bmbt splits are accounted correctly. */
	error = xfs_qm_dqattach(ip);
	if (error)
		return error;

	do {
		/*
		 * Set up a transaction to convert the range of extents
		 * from unwritten to real. Do allocations in a loop until
		 * we have covered the range passed in.
		 *
		 * Note that we can't risk to recursing back into the filesystem
		 * here as we might be asked to write out the same inode that we
		 * complete here and might deadlock on the iolock.
		 */
		error = xfs_trans_alloc_inode(ip, &M_RES(mp)->tr_write, resblks,
				0, true, &tp);
		if (error)
			return error;

		error = xfs_iext_count_may_overflow(ip, XFS_DATA_FORK,
				XFS_IEXT_WRITE_UNWRITTEN_CNT);
		if (error == -EFBIG)
			error = xfs_iext_count_upgrade(tp, ip,
					XFS_IEXT_WRITE_UNWRITTEN_CNT);
		if (error)
			goto error_on_bmapi_transaction;

		/*
		 * Modify the unwritten extent state of the buffer.
		 */
		nimaps = 1;
		error = xfs_bmapi_write(tp, ip, offset_fsb, count_fsb,
					XFS_BMAPI_CONVERT, resblks, &imap,
					&nimaps);
		if (error)
			goto error_on_bmapi_transaction;

		/*
		 * Log the updated inode size as we go.  We have to be careful
		 * to only log it up to the actual write offset if it is
		 * halfway into a block.
		 */
		i_size = XFS_FSB_TO_B(mp, offset_fsb + count_fsb);
		if (i_size > offset + count)
			i_size = offset + count;
		if (update_isize && i_size > i_size_read(inode))
			i_size_write(inode, i_size);
		i_size = xfs_new_eof(ip, i_size);
		if (i_size) {
			ip->i_disk_size = i_size;
			xfs_trans_log_inode(tp, ip, XFS_ILOG_CORE);
		}

		error = xfs_trans_commit(tp);
		xfs_iunlock(ip, XFS_ILOCK_EXCL);
		if (error)
			return error;

		if (unlikely(!xfs_valid_startblock(ip, imap.br_startblock)))
			return xfs_alert_fsblock_zero(ip, &imap);

		if ((numblks_fsb = imap.br_blockcount) == 0) {
			/*
			 * The numblks_fsb value should always get
			 * smaller, otherwise the loop is stuck.
			 */
			ASSERT(imap.br_blockcount);
			break;
		}
		offset_fsb += numblks_fsb;
		count_fsb -= numblks_fsb;
	} while (count_fsb > 0);

	return 0;

error_on_bmapi_transaction:
	xfs_trans_cancel(tp);
	xfs_iunlock(ip, XFS_ILOCK_EXCL);
	return error;
}

static inline bool
imap_needs_alloc(
	struct inode		*inode,
	unsigned		flags,
	struct xfs_bmbt_irec	*imap,
	int			nimaps)
{
	/* don't allocate blocks when just zeroing */
	if (flags & IOMAP_ZERO)
		return false;
	if (!nimaps ||
	    imap->br_startblock == HOLESTARTBLOCK ||
	    imap->br_startblock == DELAYSTARTBLOCK)
		return true;
	/* we convert unwritten extents before copying the data for DAX */
	if ((flags & IOMAP_DAX) && imap->br_state == XFS_EXT_UNWRITTEN)
		return true;
	return false;
}

static inline bool
imap_needs_cow(
	struct xfs_inode	*ip,
	unsigned int		flags,
	struct xfs_bmbt_irec	*imap,
	int			nimaps)
{
	if (!xfs_is_cow_inode(ip))
		return false;

	/* when zeroing we don't have to COW holes or unwritten extents */
	if (flags & IOMAP_ZERO) {
		if (!nimaps ||
		    imap->br_startblock == HOLESTARTBLOCK ||
		    imap->br_state == XFS_EXT_UNWRITTEN)
			return false;
	}

	return true;
}

static int
xfs_ilock_for_iomap(
	struct xfs_inode	*ip,
	unsigned		flags,
	unsigned		*lockmode)
{
	unsigned int		mode = *lockmode;
	bool			is_write = flags & (IOMAP_WRITE | IOMAP_ZERO);

	/*
	 * COW writes may allocate delalloc space or convert unwritten COW
	 * extents, so we need to make sure to take the lock exclusively here.
	 */
	if (xfs_is_cow_inode(ip) && is_write)
		mode = XFS_ILOCK_EXCL;

	/*
	 * Extents not yet cached requires exclusive access, don't block.  This
	 * is an opencoded xfs_ilock_data_map_shared() call but with
	 * non-blocking behaviour.
	 */
	if (xfs_need_iread_extents(&ip->i_df)) {
		if (flags & IOMAP_NOWAIT)
			return -EAGAIN;
		mode = XFS_ILOCK_EXCL;
	}

relock:
	if (flags & IOMAP_NOWAIT) {
		if (!xfs_ilock_nowait(ip, mode))
			return -EAGAIN;
	} else {
		xfs_ilock(ip, mode);
	}

	/*
	 * The reflink iflag could have changed since the earlier unlocked
	 * check, so if we got ILOCK_SHARED for a write and but we're now a
	 * reflink inode we have to switch to ILOCK_EXCL and relock.
	 */
	if (mode == XFS_ILOCK_SHARED && is_write && xfs_is_cow_inode(ip)) {
		xfs_iunlock(ip, mode);
		mode = XFS_ILOCK_EXCL;
		goto relock;
	}

	*lockmode = mode;
	return 0;
}

/*
 * Check that the imap we are going to return to the caller spans the entire
 * range that the caller requested for the IO.
 */
static bool
imap_spans_range(
	struct xfs_bmbt_irec	*imap,
	xfs_fileoff_t		offset_fsb,
	xfs_fileoff_t		end_fsb)
{
	if (imap->br_startoff > offset_fsb)
		return false;
	if (imap->br_startoff + imap->br_blockcount < end_fsb)
		return false;
	return true;
}

static int
xfs_direct_write_iomap_begin(
	struct inode		*inode,
	loff_t			offset,
	loff_t			length,
	unsigned		flags,
	struct iomap		*iomap,
	struct iomap		*srcmap)
{
	struct xfs_inode	*ip = XFS_I(inode);
	struct xfs_mount	*mp = ip->i_mount;
	struct xfs_bmbt_irec	imap, cmap;
	xfs_fileoff_t		offset_fsb = XFS_B_TO_FSBT(mp, offset);
	xfs_fileoff_t		end_fsb = xfs_iomap_end_fsb(mp, offset, length);
	int			nimaps = 1, error = 0;
	bool			shared = false;
	u16			iomap_flags = 0;
	unsigned int		lockmode = XFS_ILOCK_SHARED;
	u64			seq;

	ASSERT(flags & (IOMAP_WRITE | IOMAP_ZERO));

	if (xfs_is_shutdown(mp))
		return -EIO;

	/*
	 * Writes that span EOF might trigger an IO size update on completion,
	 * so consider them to be dirty for the purposes of O_DSYNC even if
	 * there is no other metadata changes pending or have been made here.
	 */
	if (offset + length > i_size_read(inode))
		iomap_flags |= IOMAP_F_DIRTY;

	error = xfs_ilock_for_iomap(ip, flags, &lockmode);
	if (error)
		return error;

	error = xfs_bmapi_read(ip, offset_fsb, end_fsb - offset_fsb, &imap,
			       &nimaps, 0);
	if (error)
		goto out_unlock;

	if (imap_needs_cow(ip, flags, &imap, nimaps)) {
		error = -EAGAIN;
		if (flags & IOMAP_NOWAIT)
			goto out_unlock;

		/* may drop and re-acquire the ilock */
		error = xfs_reflink_allocate_cow(ip, &imap, &cmap, &shared,
				&lockmode,
				(flags & IOMAP_DIRECT) || IS_DAX(inode));
		if (error)
			goto out_unlock;
		if (shared)
			goto out_found_cow;
		end_fsb = imap.br_startoff + imap.br_blockcount;
		length = XFS_FSB_TO_B(mp, end_fsb) - offset;
	}

	if (imap_needs_alloc(inode, flags, &imap, nimaps))
		goto allocate_blocks;

	/*
	 * NOWAIT and OVERWRITE I/O needs to span the entire requested I/O with
	 * a single map so that we avoid partial IO failures due to the rest of
	 * the I/O range not covered by this map triggering an EAGAIN condition
	 * when it is subsequently mapped and aborting the I/O.
	 */
	if (flags & (IOMAP_NOWAIT | IOMAP_OVERWRITE_ONLY)) {
		error = -EAGAIN;
		if (!imap_spans_range(&imap, offset_fsb, end_fsb))
			goto out_unlock;
	}

	/*
	 * For overwrite only I/O, we cannot convert unwritten extents without
	 * requiring sub-block zeroing.  This can only be done under an
	 * exclusive IOLOCK, hence return -EAGAIN if this is not a written
	 * extent to tell the caller to try again.
	 */
	if (flags & IOMAP_OVERWRITE_ONLY) {
		error = -EAGAIN;
		if (imap.br_state != XFS_EXT_NORM &&
	            ((offset | length) & mp->m_blockmask))
			goto out_unlock;
	}

	seq = xfs_iomap_inode_sequence(ip, iomap_flags);
	xfs_iunlock(ip, lockmode);
	trace_xfs_iomap_found(ip, offset, length, XFS_DATA_FORK, &imap);
	return xfs_bmbt_to_iomap(ip, iomap, &imap, flags, iomap_flags, seq);

allocate_blocks:
	error = -EAGAIN;
	if (flags & (IOMAP_NOWAIT | IOMAP_OVERWRITE_ONLY))
		goto out_unlock;

	/*
	 * We cap the maximum length we map to a sane size  to keep the chunks
	 * of work done where somewhat symmetric with the work writeback does.
	 * This is a completely arbitrary number pulled out of thin air as a
	 * best guess for initial testing.
	 *
	 * Note that the values needs to be less than 32-bits wide until the
	 * lower level functions are updated.
	 */
	length = min_t(loff_t, length, 1024 * PAGE_SIZE);
	end_fsb = xfs_iomap_end_fsb(mp, offset, length);

	if (offset + length > XFS_ISIZE(ip))
		end_fsb = xfs_iomap_eof_align_last_fsb(ip, end_fsb);
	else if (nimaps && imap.br_startblock == HOLESTARTBLOCK)
		end_fsb = min(end_fsb, imap.br_startoff + imap.br_blockcount);
	xfs_iunlock(ip, lockmode);

	error = xfs_iomap_write_direct(ip, offset_fsb, end_fsb - offset_fsb,
			flags, &imap, &seq);
	if (error)
		return error;

	trace_xfs_iomap_alloc(ip, offset, length, XFS_DATA_FORK, &imap);
	return xfs_bmbt_to_iomap(ip, iomap, &imap, flags,
				 iomap_flags | IOMAP_F_NEW, seq);

out_found_cow:
	length = XFS_FSB_TO_B(mp, cmap.br_startoff + cmap.br_blockcount);
	trace_xfs_iomap_found(ip, offset, length - offset, XFS_COW_FORK, &cmap);
	if (imap.br_startblock != HOLESTARTBLOCK) {
		seq = xfs_iomap_inode_sequence(ip, 0);
		error = xfs_bmbt_to_iomap(ip, srcmap, &imap, flags, 0, seq);
		if (error)
			goto out_unlock;
	}
	seq = xfs_iomap_inode_sequence(ip, IOMAP_F_SHARED);
	xfs_iunlock(ip, lockmode);
	return xfs_bmbt_to_iomap(ip, iomap, &cmap, flags, IOMAP_F_SHARED, seq);

out_unlock:
	if (lockmode)
		xfs_iunlock(ip, lockmode);
	return error;
}

const struct iomap_ops xfs_direct_write_iomap_ops = {
	.iomap_begin		= xfs_direct_write_iomap_begin,
};

static int
xfs_dax_write_iomap_end(
	struct inode		*inode,
	loff_t			pos,
	loff_t			length,
	ssize_t			written,
	unsigned		flags,
	struct iomap		*iomap)
{
	struct xfs_inode	*ip = XFS_I(inode);

	if (!xfs_is_cow_inode(ip))
		return 0;

	if (!written) {
		xfs_reflink_cancel_cow_range(ip, pos, length, true);
		return 0;
	}

	return xfs_reflink_end_cow(ip, pos, written);
}

const struct iomap_ops xfs_dax_write_iomap_ops = {
	.iomap_begin	= xfs_direct_write_iomap_begin,
	.iomap_end	= xfs_dax_write_iomap_end,
};

static int
xfs_buffered_write_iomap_begin(
	struct inode		*inode,
	loff_t			offset,
	loff_t			count,
	unsigned		flags,
	struct iomap		*iomap,
	struct iomap		*srcmap)
{
	struct xfs_inode	*ip = XFS_I(inode);
	struct xfs_mount	*mp = ip->i_mount;
	xfs_fileoff_t		offset_fsb = XFS_B_TO_FSBT(mp, offset);
	xfs_fileoff_t		end_fsb = xfs_iomap_end_fsb(mp, offset, count);
	struct xfs_bmbt_irec	imap, cmap;
	struct xfs_iext_cursor	icur, ccur;
	xfs_fsblock_t		prealloc_blocks = 0;
	bool			eof = false, cow_eof = false, shared = false;
	int			allocfork = XFS_DATA_FORK;
	int			error = 0;
	unsigned int		lockmode = XFS_ILOCK_EXCL;
	u64			seq;

	if (xfs_is_shutdown(mp))
		return -EIO;

	/* we can't use delayed allocations when using extent size hints */
	if (xfs_get_extsz_hint(ip))
		return xfs_direct_write_iomap_begin(inode, offset, count,
				flags, iomap, srcmap);

	ASSERT(!XFS_IS_REALTIME_INODE(ip));

	error = xfs_qm_dqattach(ip);
	if (error)
		return error;

	error = xfs_ilock_for_iomap(ip, flags, &lockmode);
	if (error)
		return error;

	if (XFS_IS_CORRUPT(mp, !xfs_ifork_has_extents(&ip->i_df)) ||
	    XFS_TEST_ERROR(false, mp, XFS_ERRTAG_BMAPIFORMAT)) {
		error = -EFSCORRUPTED;
		goto out_unlock;
	}

	XFS_STATS_INC(mp, xs_blk_mapw);

	error = xfs_iread_extents(NULL, ip, XFS_DATA_FORK);
	if (error)
		goto out_unlock;

	/*
	 * Search the data fork first to look up our source mapping.  We
	 * always need the data fork map, as we have to return it to the
	 * iomap code so that the higher level write code can read data in to
	 * perform read-modify-write cycles for unaligned writes.
	 */
	eof = !xfs_iext_lookup_extent(ip, &ip->i_df, offset_fsb, &icur, &imap);
	if (eof)
		imap.br_startoff = end_fsb; /* fake hole until the end */

	/* We never need to allocate blocks for zeroing a hole. */
	if ((flags & IOMAP_ZERO) && imap.br_startoff > offset_fsb) {
		xfs_hole_to_iomap(ip, iomap, offset_fsb, imap.br_startoff);
		goto out_unlock;
	}

	/*
	 * Search the COW fork extent list even if we did not find a data fork
	 * extent.  This serves two purposes: first this implements the
	 * speculative preallocation using cowextsize, so that we also unshare
	 * block adjacent to shared blocks instead of just the shared blocks
	 * themselves.  Second the lookup in the extent list is generally faster
	 * than going out to the shared extent tree.
	 */
	if (xfs_is_cow_inode(ip)) {
		if (!ip->i_cowfp) {
			ASSERT(!xfs_is_reflink_inode(ip));
			xfs_ifork_init_cow(ip);
		}
		cow_eof = !xfs_iext_lookup_extent(ip, ip->i_cowfp, offset_fsb,
				&ccur, &cmap);
		if (!cow_eof && cmap.br_startoff <= offset_fsb) {
			trace_xfs_reflink_cow_found(ip, &cmap);
			goto found_cow;
		}
	}

	if (imap.br_startoff <= offset_fsb) {
		/*
		 * For reflink files we may need a delalloc reservation when
		 * overwriting shared extents.   This includes zeroing of
		 * existing extents that contain data.
		 */
		if (!xfs_is_cow_inode(ip) ||
		    ((flags & IOMAP_ZERO) && imap.br_state != XFS_EXT_NORM)) {
			trace_xfs_iomap_found(ip, offset, count, XFS_DATA_FORK,
					&imap);
			goto found_imap;
		}

		xfs_trim_extent(&imap, offset_fsb, end_fsb - offset_fsb);

		/* Trim the mapping to the nearest shared extent boundary. */
		error = xfs_bmap_trim_cow(ip, &imap, &shared);
		if (error)
			goto out_unlock;

		/* Not shared?  Just report the (potentially capped) extent. */
		if (!shared) {
			trace_xfs_iomap_found(ip, offset, count, XFS_DATA_FORK,
					&imap);
			goto found_imap;
		}

		/*
		 * Fork all the shared blocks from our write offset until the
		 * end of the extent.
		 */
		allocfork = XFS_COW_FORK;
		end_fsb = imap.br_startoff + imap.br_blockcount;
	} else {
		/*
		 * We cap the maximum length we map here to MAX_WRITEBACK_PAGES
		 * pages to keep the chunks of work done where somewhat
		 * symmetric with the work writeback does.  This is a completely
		 * arbitrary number pulled out of thin air.
		 *
		 * Note that the values needs to be less than 32-bits wide until
		 * the lower level functions are updated.
		 */
		count = min_t(loff_t, count, 1024 * PAGE_SIZE);
		end_fsb = xfs_iomap_end_fsb(mp, offset, count);

		if (xfs_is_always_cow_inode(ip))
			allocfork = XFS_COW_FORK;
	}

	if (eof && offset + count > XFS_ISIZE(ip)) {
		/*
		 * Determine the initial size of the preallocation.
		 * We clean up any extra preallocation when the file is closed.
		 */
		if (xfs_has_allocsize(mp))
			prealloc_blocks = mp->m_allocsize_blocks;
		else
			prealloc_blocks = xfs_iomap_prealloc_size(ip, allocfork,
						offset, count, &icur);
		if (prealloc_blocks) {
			xfs_extlen_t	align;
			xfs_off_t	end_offset;
			xfs_fileoff_t	p_end_fsb;

			end_offset = XFS_ALLOC_ALIGN(mp, offset + count - 1);
			p_end_fsb = XFS_B_TO_FSBT(mp, end_offset) +
					prealloc_blocks;

			align = xfs_eof_alignment(ip);
			if (align)
				p_end_fsb = roundup_64(p_end_fsb, align);

			p_end_fsb = min(p_end_fsb,
				XFS_B_TO_FSB(mp, mp->m_super->s_maxbytes));
			ASSERT(p_end_fsb > offset_fsb);
			prealloc_blocks = p_end_fsb - end_fsb;
		}
	}

retry:
	error = xfs_bmapi_reserve_delalloc(ip, allocfork, offset_fsb,
			end_fsb - offset_fsb, prealloc_blocks,
			allocfork == XFS_DATA_FORK ? &imap : &cmap,
			allocfork == XFS_DATA_FORK ? &icur : &ccur,
			allocfork == XFS_DATA_FORK ? eof : cow_eof);
	switch (error) {
	case 0:
		break;
	case -ENOSPC:
	case -EDQUOT:
		/* retry without any preallocation */
		trace_xfs_delalloc_enospc(ip, offset, count);
		if (prealloc_blocks) {
			prealloc_blocks = 0;
			goto retry;
		}
		fallthrough;
	default:
		goto out_unlock;
	}

	if (allocfork == XFS_COW_FORK) {
		trace_xfs_iomap_alloc(ip, offset, count, allocfork, &cmap);
		goto found_cow;
	}

	/*
	 * Flag newly allocated delalloc blocks with IOMAP_F_NEW so we punch
	 * them out if the write happens to fail.
	 */
	seq = xfs_iomap_inode_sequence(ip, IOMAP_F_NEW);
	xfs_iunlock(ip, XFS_ILOCK_EXCL);
	trace_xfs_iomap_alloc(ip, offset, count, allocfork, &imap);
	return xfs_bmbt_to_iomap(ip, iomap, &imap, flags, IOMAP_F_NEW, seq);

found_imap:
	seq = xfs_iomap_inode_sequence(ip, 0);
	xfs_iunlock(ip, XFS_ILOCK_EXCL);
	return xfs_bmbt_to_iomap(ip, iomap, &imap, flags, 0, seq);

found_cow:
	seq = xfs_iomap_inode_sequence(ip, 0);
	if (imap.br_startoff <= offset_fsb) {
		error = xfs_bmbt_to_iomap(ip, srcmap, &imap, flags, 0, seq);
		if (error)
			goto out_unlock;
		seq = xfs_iomap_inode_sequence(ip, IOMAP_F_SHARED);
		xfs_iunlock(ip, XFS_ILOCK_EXCL);
		return xfs_bmbt_to_iomap(ip, iomap, &cmap, flags,
					 IOMAP_F_SHARED, seq);
	}

	xfs_trim_extent(&cmap, offset_fsb, imap.br_startoff - offset_fsb);
	xfs_iunlock(ip, XFS_ILOCK_EXCL);
	return xfs_bmbt_to_iomap(ip, iomap, &cmap, flags, 0, seq);

out_unlock:
	xfs_iunlock(ip, XFS_ILOCK_EXCL);
	return error;
}

static int
xfs_buffered_write_delalloc_punch(
	struct inode		*inode,
	loff_t			offset,
	loff_t			length)
{
	return xfs_bmap_punch_delalloc_range(XFS_I(inode), offset,
			offset + length);
}

static int
xfs_buffered_write_iomap_end(
	struct inode		*inode,
	loff_t			offset,
	loff_t			length,
	ssize_t			written,
	unsigned		flags,
	struct iomap		*iomap)
{

	struct xfs_mount	*mp = XFS_M(inode->i_sb);
	int			error;

	error = iomap_file_buffered_write_punch_delalloc(inode, iomap, offset,
			length, written, &xfs_buffered_write_delalloc_punch);
	if (error && !xfs_is_shutdown(mp)) {
		xfs_alert(mp, "%s: unable to clean up ino 0x%llx",
			__func__, XFS_I(inode)->i_ino);
		return error;
	}
	return 0;
}

const struct iomap_ops xfs_buffered_write_iomap_ops = {
	.iomap_begin		= xfs_buffered_write_iomap_begin,
	.iomap_end		= xfs_buffered_write_iomap_end,
};

/*
 * iomap_page_mkwrite() will never fail in a way that requires delalloc extents
 * that it allocated to be revoked. Hence we do not need an .iomap_end method
 * for this operation.
 */
const struct iomap_ops xfs_page_mkwrite_iomap_ops = {
	.iomap_begin		= xfs_buffered_write_iomap_begin,
};

static int
xfs_read_iomap_begin(
	struct inode		*inode,
	loff_t			offset,
	loff_t			length,
	unsigned		flags,
	struct iomap		*iomap,
	struct iomap		*srcmap)
{
	struct xfs_inode	*ip = XFS_I(inode);
	struct xfs_mount	*mp = ip->i_mount;
	struct xfs_bmbt_irec	imap;
	xfs_fileoff_t		offset_fsb = XFS_B_TO_FSBT(mp, offset);
	xfs_fileoff_t		end_fsb = xfs_iomap_end_fsb(mp, offset, length);
	int			nimaps = 1, error = 0;
	bool			shared = false;
	unsigned int		lockmode = XFS_ILOCK_SHARED;
	u64			seq;

	ASSERT(!(flags & (IOMAP_WRITE | IOMAP_ZERO)));

	if (xfs_is_shutdown(mp))
		return -EIO;

	error = xfs_ilock_for_iomap(ip, flags, &lockmode);
	if (error)
		return error;
	error = xfs_bmapi_read(ip, offset_fsb, end_fsb - offset_fsb, &imap,
			       &nimaps, 0);
	if (!error && ((flags & IOMAP_REPORT) || IS_DAX(inode)))
		error = xfs_reflink_trim_around_shared(ip, &imap, &shared);
	seq = xfs_iomap_inode_sequence(ip, shared ? IOMAP_F_SHARED : 0);
	xfs_iunlock(ip, lockmode);

	if (error)
		return error;
	trace_xfs_iomap_found(ip, offset, length, XFS_DATA_FORK, &imap);
	return xfs_bmbt_to_iomap(ip, iomap, &imap, flags,
				 shared ? IOMAP_F_SHARED : 0, seq);
}

const struct iomap_ops xfs_read_iomap_ops = {
	.iomap_begin		= xfs_read_iomap_begin,
};

static int
xfs_seek_iomap_begin(
	struct inode		*inode,
	loff_t			offset,
	loff_t			length,
	unsigned		flags,
	struct iomap		*iomap,
	struct iomap		*srcmap)
{
	struct xfs_inode	*ip = XFS_I(inode);
	struct xfs_mount	*mp = ip->i_mount;
	xfs_fileoff_t		offset_fsb = XFS_B_TO_FSBT(mp, offset);
	xfs_fileoff_t		end_fsb = XFS_B_TO_FSB(mp, offset + length);
	xfs_fileoff_t		cow_fsb = NULLFILEOFF, data_fsb = NULLFILEOFF;
	struct xfs_iext_cursor	icur;
	struct xfs_bmbt_irec	imap, cmap;
	int			error = 0;
	unsigned		lockmode;
	u64			seq;

	if (xfs_is_shutdown(mp))
		return -EIO;

	lockmode = xfs_ilock_data_map_shared(ip);
	error = xfs_iread_extents(NULL, ip, XFS_DATA_FORK);
	if (error)
		goto out_unlock;

	if (xfs_iext_lookup_extent(ip, &ip->i_df, offset_fsb, &icur, &imap)) {
		/*
		 * If we found a data extent we are done.
		 */
		if (imap.br_startoff <= offset_fsb)
			goto done;
		data_fsb = imap.br_startoff;
	} else {
		/*
		 * Fake a hole until the end of the file.
		 */
		data_fsb = xfs_iomap_end_fsb(mp, offset, length);
	}

	/*
	 * If a COW fork extent covers the hole, report it - capped to the next
	 * data fork extent:
	 */
	if (xfs_inode_has_cow_data(ip) &&
	    xfs_iext_lookup_extent(ip, ip->i_cowfp, offset_fsb, &icur, &cmap))
		cow_fsb = cmap.br_startoff;
	if (cow_fsb != NULLFILEOFF && cow_fsb <= offset_fsb) {
		if (data_fsb < cow_fsb + cmap.br_blockcount)
			end_fsb = min(end_fsb, data_fsb);
		xfs_trim_extent(&cmap, offset_fsb, end_fsb);
		seq = xfs_iomap_inode_sequence(ip, IOMAP_F_SHARED);
		error = xfs_bmbt_to_iomap(ip, iomap, &cmap, flags,
				IOMAP_F_SHARED, seq);
		/*
		 * This is a COW extent, so we must probe the page cache
		 * because there could be dirty page cache being backed
		 * by this extent.
		 */
		iomap->type = IOMAP_UNWRITTEN;
		goto out_unlock;
	}

	/*
	 * Else report a hole, capped to the next found data or COW extent.
	 */
	if (cow_fsb != NULLFILEOFF && cow_fsb < data_fsb)
		imap.br_blockcount = cow_fsb - offset_fsb;
	else
		imap.br_blockcount = data_fsb - offset_fsb;
	imap.br_startoff = offset_fsb;
	imap.br_startblock = HOLESTARTBLOCK;
	imap.br_state = XFS_EXT_NORM;
done:
	seq = xfs_iomap_inode_sequence(ip, 0);
	xfs_trim_extent(&imap, offset_fsb, end_fsb);
	error = xfs_bmbt_to_iomap(ip, iomap, &imap, flags, 0, seq);
out_unlock:
	xfs_iunlock(ip, lockmode);
	return error;
}

const struct iomap_ops xfs_seek_iomap_ops = {
	.iomap_begin		= xfs_seek_iomap_begin,
};

static int
xfs_xattr_iomap_begin(
	struct inode		*inode,
	loff_t			offset,
	loff_t			length,
	unsigned		flags,
	struct iomap		*iomap,
	struct iomap		*srcmap)
{
	struct xfs_inode	*ip = XFS_I(inode);
	struct xfs_mount	*mp = ip->i_mount;
	xfs_fileoff_t		offset_fsb = XFS_B_TO_FSBT(mp, offset);
	xfs_fileoff_t		end_fsb = XFS_B_TO_FSB(mp, offset + length);
	struct xfs_bmbt_irec	imap;
	int			nimaps = 1, error = 0;
	unsigned		lockmode;
	int			seq;

	if (xfs_is_shutdown(mp))
		return -EIO;

	lockmode = xfs_ilock_attr_map_shared(ip);

	/* if there are no attribute fork or extents, return ENOENT */
	if (!xfs_inode_has_attr_fork(ip) || !ip->i_af.if_nextents) {
		error = -ENOENT;
		goto out_unlock;
	}

	ASSERT(ip->i_af.if_format != XFS_DINODE_FMT_LOCAL);
	error = xfs_bmapi_read(ip, offset_fsb, end_fsb - offset_fsb, &imap,
			       &nimaps, XFS_BMAPI_ATTRFORK);
out_unlock:

	seq = xfs_iomap_inode_sequence(ip, IOMAP_F_XATTR);
	xfs_iunlock(ip, lockmode);

	if (error)
		return error;
	ASSERT(nimaps);
	return xfs_bmbt_to_iomap(ip, iomap, &imap, flags, IOMAP_F_XATTR, seq);
}

const struct iomap_ops xfs_xattr_iomap_ops = {
	.iomap_begin		= xfs_xattr_iomap_begin,
};

int
xfs_zero_range(
	struct xfs_inode	*ip,
	loff_t			pos,
	loff_t			len,
	bool			*did_zero)
{
	struct inode		*inode = VFS_I(ip);

	if (IS_DAX(inode))
		return dax_zero_range(inode, pos, len, did_zero,
				      &xfs_dax_write_iomap_ops);
	return iomap_zero_range(inode, pos, len, did_zero,
				&xfs_buffered_write_iomap_ops);
}

int
xfs_truncate_page(
	struct xfs_inode	*ip,
	loff_t			pos,
	bool			*did_zero)
{
	struct inode		*inode = VFS_I(ip);

	if (IS_DAX(inode))
		return dax_truncate_page(inode, pos, did_zero,
					&xfs_dax_write_iomap_ops);
	return iomap_truncate_page(inode, pos, did_zero,
				   &xfs_buffered_write_iomap_ops);
}<|MERGE_RESOLUTION|>--- conflicted
+++ resolved
@@ -83,11 +83,7 @@
 	return true;
 }
 
-<<<<<<< HEAD
-static const struct iomap_page_ops xfs_iomap_page_ops = {
-=======
 static const struct iomap_folio_ops xfs_iomap_folio_ops = {
->>>>>>> 282db109
 	.iomap_valid		= xfs_iomap_valid,
 };
 
