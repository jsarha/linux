--- conflicted
+++ resolved
@@ -186,27 +186,15 @@
 	struct xfs_kobj		m_error_meta_kobj;
 	struct xfs_error_cfg	m_error_cfg[XFS_ERR_CLASS_MAX][XFS_ERR_ERRNO_MAX];
 	struct xstats		m_stats;	/* per-fs stats */
-<<<<<<< HEAD
-=======
 	xfs_agnumber_t		m_agfrotor;	/* last ag where space found */
 	xfs_agnumber_t		m_agirotor;	/* last ag dir inode alloced */
 	spinlock_t		m_agirotor_lock;/* .. and lock protecting it */
->>>>>>> 4775cbe7
 
 	/*
 	 * Workqueue item so that we can coalesce multiple inode flush attempts
 	 * into a single flush.
 	 */
 	struct work_struct	m_flush_inodes_work;
-<<<<<<< HEAD
-	struct workqueue_struct *m_buf_workqueue;
-	struct workqueue_struct	*m_unwritten_workqueue;
-	struct workqueue_struct	*m_cil_workqueue;
-	struct workqueue_struct	*m_reclaim_workqueue;
-	struct workqueue_struct *m_eofblocks_workqueue;
-	struct workqueue_struct	*m_sync_workqueue;
-=======
->>>>>>> 4775cbe7
 
 	/*
 	 * Generation of the filesysyem layout.  This is incremented by each
