--- conflicted
+++ resolved
@@ -397,41 +397,20 @@
 
 #define for_each_connector_in_state(__state, connector, connector_state, __i) \
 	for ((__i) = 0;							\
-<<<<<<< HEAD
-	     (__i) < (state)->num_connector &&				\
-	     ((connector) = (state)->connectors[__i],			\
-	     (connector_state) = (state)->connector_states[__i], 1); 	\
-=======
 	     (__i) < (__state)->num_connector &&				\
 	     ((connector) = (__state)->connectors[__i].ptr,			\
 	     (connector_state) = (__state)->connectors[__i].state, 1); 	\
->>>>>>> 5e4b7c10
 	     (__i)++)							\
 		for_each_if (connector)
 
 #define for_each_crtc_in_state(__state, crtc, crtc_state, __i)	\
 	for ((__i) = 0;						\
-<<<<<<< HEAD
-	     (__i) < (state)->dev->mode_config.num_crtc &&	\
-	     ((crtc) = (state)->crtcs[__i],			\
-	     (crtc_state) = (state)->crtc_states[__i], 1);	\
-=======
 	     (__i) < (__state)->dev->mode_config.num_crtc &&	\
 	     ((crtc) = (__state)->crtcs[__i].ptr,			\
 	     (crtc_state) = (__state)->crtcs[__i].state, 1);	\
->>>>>>> 5e4b7c10
 	     (__i)++)						\
 		for_each_if (crtc_state)
 
-<<<<<<< HEAD
-#define for_each_plane_in_state(state, plane, plane_state, __i)		\
-	for ((__i) = 0;							\
-	     (__i) < (state)->dev->mode_config.num_total_plane &&	\
-	     ((plane) = (state)->planes[__i],				\
-	     (plane_state) = (state)->plane_states[__i], 1);		\
-	     (__i)++)							\
-		if (plane_state)
-=======
 #define for_each_plane_in_state(__state, plane, plane_state, __i)		\
 	for ((__i) = 0;							\
 	     (__i) < (__state)->dev->mode_config.num_total_plane &&	\
@@ -465,6 +444,5 @@
 	return state->mode_changed || state->active_changed ||
 	       state->connectors_changed;
 }
->>>>>>> 5e4b7c10
 
 #endif /* DRM_ATOMIC_H_ */