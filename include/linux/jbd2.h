--- conflicted
+++ resolved
@@ -68,11 +68,7 @@
 extern void jbd2_free(void *ptr, size_t size);
 
 #define JBD2_MIN_JOURNAL_BLOCKS 1024
-<<<<<<< HEAD
-#define JBD2_MIN_FC_BLOCKS	256
-=======
 #define JBD2_DEFAULT_FAST_COMMIT_BLOCKS 256
->>>>>>> 76ec55ca
 
 #ifdef __KERNEL__
 
