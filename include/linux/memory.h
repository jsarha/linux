/* SPDX-License-Identifier: GPL-2.0 */
/*
 * include/linux/memory.h - generic memory definition
 *
 * This is mainly for topological representation. We define the
 * basic "struct memory_block" here, which can be embedded in per-arch
 * definitions or NUMA information.
 *
 * Basic handling of the devices is done in drivers/base/memory.c
 * and system devices are handled in drivers/base/sys.c.
 *
 * Memory block are exported via sysfs in the class/memory/devices/
 * directory.
 *
 */
#ifndef _LINUX_MEMORY_H_
#define _LINUX_MEMORY_H_

#include <linux/node.h>
#include <linux/compiler.h>
#include <linux/mutex.h>
#include <linux/notifier.h>

#define MIN_MEMORY_BLOCK_SIZE     (1UL << SECTION_SIZE_BITS)

/**
 * struct memory_group - a logical group of memory blocks
 * @nid: The node id for all memory blocks inside the memory group.
 * @blocks: List of all memory blocks belonging to this memory group.
 * @present_kernel_pages: Present (online) memory outside ZONE_MOVABLE of this
 *			  memory group.
 * @present_movable_pages: Present (online) memory in ZONE_MOVABLE of this
 *			   memory group.
 * @is_dynamic: The memory group type: static vs. dynamic
 * @s.max_pages: Valid with &memory_group.is_dynamic == false. The maximum
 *		 number of pages we'll have in this static memory group.
 * @d.unit_pages: Valid with &memory_group.is_dynamic == true. Unit in pages
 *		  in which memory is added/removed in this dynamic memory group.
 *		  This granularity defines the alignment of a unit in physical
 *		  address space; it has to be at least as big as a single
 *		  memory block.
 *
 * A memory group logically groups memory blocks; each memory block
 * belongs to at most one memory group. A memory group corresponds to
 * a memory device, such as a DIMM or a NUMA node, which spans multiple
 * memory blocks and might even span multiple non-contiguous physical memory
 * ranges.
 *
 * Modification of members after registration is serialized by memory
 * hot(un)plug code.
 */
struct memory_group {
	int nid;
	struct list_head memory_blocks;
	unsigned long present_kernel_pages;
	unsigned long present_movable_pages;
	bool is_dynamic;
	union {
		struct {
			unsigned long max_pages;
		} s;
		struct {
			unsigned long unit_pages;
		} d;
	};
};

struct memory_block {
	unsigned long start_section_nr;
	unsigned long state;		/* serialized by the dev->lock */
	int online_type;		/* for passing data to online routine */
	int nid;			/* NID for this memory block */
	struct device dev;
	/*
	 * Number of vmemmap pages. These pages
	 * lay at the beginning of the memory block.
	 */
	unsigned long nr_vmemmap_pages;
	struct memory_group *group;	/* group (if any) for this block */
	struct list_head group_next;	/* next block inside memory group */
};

int arch_get_memory_phys_device(unsigned long start_pfn);
unsigned long memory_block_size_bytes(void);
int set_memory_block_size_order(unsigned int order);

/* These states are exposed to userspace as text strings in sysfs */
#define	MEM_ONLINE		(1<<0) /* exposed to userspace */
#define	MEM_GOING_OFFLINE	(1<<1) /* exposed to userspace */
#define	MEM_OFFLINE		(1<<2) /* exposed to userspace */
#define	MEM_GOING_ONLINE	(1<<3)
#define	MEM_CANCEL_ONLINE	(1<<4)
#define	MEM_CANCEL_OFFLINE	(1<<5)

struct memory_notify {
	unsigned long start_pfn;
	unsigned long nr_pages;
	int status_change_nid_normal;
	int status_change_nid;
};

struct notifier_block;
struct mem_section;

/*
 * Priorities for the hotplug memory callback routines (stored in decreasing
 * order in the callback chain)
 */
#define SLAB_CALLBACK_PRI       1
#define IPC_CALLBACK_PRI        10

#ifndef CONFIG_MEMORY_HOTPLUG
static inline void memory_dev_init(void)
{
	return;
}
static inline int register_memory_notifier(struct notifier_block *nb)
{
	return 0;
}
static inline void unregister_memory_notifier(struct notifier_block *nb)
{
}
static inline int memory_notify(unsigned long val, void *v)
{
	return 0;
}
static inline int hotplug_memory_notifier(notifier_fn_t fn, int pri)
{
	return 0;
}
/* These aren't inline functions due to a GCC bug. */
#define register_hotmemory_notifier(nb)    ({ (void)(nb); 0; })
#define unregister_hotmemory_notifier(nb)  ({ (void)(nb); })
#else /* CONFIG_MEMORY_HOTPLUG */
extern int register_memory_notifier(struct notifier_block *nb);
extern void unregister_memory_notifier(struct notifier_block *nb);
int create_memory_block_devices(unsigned long start, unsigned long size,
				unsigned long vmemmap_pages,
				struct memory_group *group);
void remove_memory_block_devices(unsigned long start, unsigned long size);
extern void memory_dev_init(void);
extern int memory_notify(unsigned long val, void *v);
extern struct memory_block *find_memory_block(unsigned long section_nr);
typedef int (*walk_memory_blocks_func_t)(struct memory_block *, void *);
extern int walk_memory_blocks(unsigned long start, unsigned long size,
			      void *arg, walk_memory_blocks_func_t func);
extern int for_each_memory_block(void *arg, walk_memory_blocks_func_t func);

extern int memory_group_register_static(int nid, unsigned long max_pages);
extern int memory_group_register_dynamic(int nid, unsigned long unit_pages);
extern int memory_group_unregister(int mgid);
struct memory_group *memory_group_find_by_id(int mgid);
typedef int (*walk_memory_groups_func_t)(struct memory_group *, void *);
int walk_dynamic_memory_groups(int nid, walk_memory_groups_func_t func,
			       struct memory_group *excluded, void *arg);
#define hotplug_memory_notifier(fn, pri) ({		\
	static __meminitdata struct notifier_block fn##_mem_nb =\
		{ .notifier_call = fn, .priority = pri };\
	register_memory_notifier(&fn##_mem_nb);			\
})
#define register_hotmemory_notifier(nb)		register_memory_notifier(nb)
#define unregister_hotmemory_notifier(nb) 	unregister_memory_notifier(nb)
<<<<<<< HEAD
#else
static inline int hotplug_memory_notifier(notifier_fn_t fn, int pri)
{
	return 0;
}
/* These aren't inline functions due to a GCC bug. */
#define register_hotmemory_notifier(nb)    ({ (void)(nb); 0; })
#define unregister_hotmemory_notifier(nb)  ({ (void)(nb); })
#endif
=======
#endif	/* CONFIG_MEMORY_HOTPLUG */
>>>>>>> b04bc3ed

/*
 * Kernel text modification mutex, used for code patching. Users of this lock
 * can sleep.
 */
extern struct mutex text_mutex;

#endif /* _LINUX_MEMORY_H_ */<|MERGE_RESOLUTION|>--- conflicted
+++ resolved
@@ -161,19 +161,7 @@
 })
 #define register_hotmemory_notifier(nb)		register_memory_notifier(nb)
 #define unregister_hotmemory_notifier(nb) 	unregister_memory_notifier(nb)
-<<<<<<< HEAD
-#else
-static inline int hotplug_memory_notifier(notifier_fn_t fn, int pri)
-{
-	return 0;
-}
-/* These aren't inline functions due to a GCC bug. */
-#define register_hotmemory_notifier(nb)    ({ (void)(nb); 0; })
-#define unregister_hotmemory_notifier(nb)  ({ (void)(nb); })
-#endif
-=======
 #endif	/* CONFIG_MEMORY_HOTPLUG */
->>>>>>> b04bc3ed
 
 /*
  * Kernel text modification mutex, used for code patching. Users of this lock
