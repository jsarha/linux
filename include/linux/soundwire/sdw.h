--- conflicted
+++ resolved
@@ -358,10 +358,7 @@
  * and masks are supported
  * @commit_register_supported: is PCP_Commit register supported
  * @scp_int1_mask: SCP_INT1_MASK desired settings
-<<<<<<< HEAD
  * @lane_maps: Lane mapping for the slave, only valid if lane_control_support is set
-=======
->>>>>>> 3bec0c29
  * @clock_reg_supported: the Peripheral implements the clock base and scale
  * registers introduced with the SoundWire 1.2 specification. SDCA devices
  * do not need to set this boolean property as the registers are required.
@@ -391,10 +388,7 @@
 	u32 sdca_interrupt_register_list;
 	u8 commit_register_supported;
 	u8 scp_int1_mask;
-<<<<<<< HEAD
 	u8 lane_maps[SDW_MAX_LANES];
-=======
->>>>>>> 3bec0c29
 	bool clock_reg_supported;
 	bool use_domain_irq;
 };
@@ -861,80 +855,6 @@
 					int dev_num);
 };
 
-<<<<<<< HEAD
-=======
-/**
- * struct sdw_bus - SoundWire bus
- * @dev: Shortcut to &bus->md->dev to avoid changing the entire code.
- * @md: Master device
- * @bus_lock_key: bus lock key associated to @bus_lock
- * @bus_lock: bus lock
- * @slaves: list of Slaves on this bus
- * @msg_lock_key: message lock key associated to @msg_lock
- * @msg_lock: message lock
- * @m_rt_list: List of Master instance of all stream(s) running on Bus. This
- * is used to compute and program bus bandwidth, clock, frame shape,
- * transport and port parameters
- * @defer_msg: Defer message
- * @params: Current bus parameters
- * @stream_refcount: number of streams currently using this bus
- * @ops: Master callback ops
- * @port_ops: Master port callback ops
- * @prop: Master properties
- * @vendor_specific_prop: pointer to non-standard properties
- * @hw_sync_min_links: Number of links used by a stream above which
- * hardware-based synchronization is required. This value is only
- * meaningful if multi_link is set. If set to 1, hardware-based
- * synchronization will be used even if a stream only uses a single
- * SoundWire segment.
- * @controller_id: system-unique controller ID. If set to -1, the bus @id will be used.
- * @link_id: Link id number, can be 0 to N, unique for each Controller
- * @id: bus system-wide unique id
- * @compute_params: points to Bus resource management implementation
- * @assigned: Bitmap for Slave device numbers.
- * Bit set implies used number, bit clear implies unused number.
- * @clk_stop_timeout: Clock stop timeout computed
- * @bank_switch_timeout: Bank switch timeout computed
- * @domain: IRQ domain
- * @irq_chip: IRQ chip
- * @debugfs: Bus debugfs (optional)
- * @multi_link: Store bus property that indicates if multi links
- * are supported. This flag is populated by drivers after reading
- * appropriate firmware (ACPI/DT).
- */
-struct sdw_bus {
-	struct device *dev;
-	struct sdw_master_device *md;
-	struct lock_class_key bus_lock_key;
-	struct mutex bus_lock;
-	struct list_head slaves;
-	struct lock_class_key msg_lock_key;
-	struct mutex msg_lock;
-	struct list_head m_rt_list;
-	struct sdw_defer defer_msg;
-	struct sdw_bus_params params;
-	int stream_refcount;
-	const struct sdw_master_ops *ops;
-	const struct sdw_master_port_ops *port_ops;
-	struct sdw_master_prop prop;
-	void *vendor_specific_prop;
-	int hw_sync_min_links;
-	int controller_id;
-	unsigned int link_id;
-	int id;
-	int (*compute_params)(struct sdw_bus *bus);
-	DECLARE_BITMAP(assigned, SDW_MAX_DEVICES);
-	unsigned int clk_stop_timeout;
-	u32 bank_switch_timeout;
-	struct irq_chip irq_chip;
-	struct irq_domain *domain;
-#ifdef CONFIG_DEBUG_FS
-	struct dentry *debugfs;
-#endif
-	bool multi_link;
-};
-
->>>>>>> 3bec0c29
 int sdw_bus_master_add(struct sdw_bus *bus, struct device *parent,
 		       struct fwnode_handle *fwnode);
 void sdw_bus_master_delete(struct sdw_bus *bus);
@@ -1022,7 +942,6 @@
 	enum sdw_stream_type type;
 	int m_rt_count;
 	struct list_head master_list;
-<<<<<<< HEAD
 };
 
 /**
@@ -1096,8 +1015,6 @@
 #endif
 	bool multi_link;
 	unsigned int lane_used_bandwidth[SDW_MAX_LANES];
-=======
->>>>>>> 3bec0c29
 };
 
 struct sdw_stream_runtime *sdw_alloc_stream(const char *stream_name);
