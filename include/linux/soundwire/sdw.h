/* SPDX-License-Identifier: (GPL-2.0-only OR BSD-3-Clause) */
/* Copyright(c) 2015-17 Intel Corporation. */

#ifndef __SOUNDWIRE_H
#define __SOUNDWIRE_H

#include <linux/mod_devicetable.h>

struct sdw_bus;
struct sdw_slave;

/* SDW spec defines and enums, as defined by MIPI 1.1. Spec */

/* SDW Broadcast Device Number */
#define SDW_BROADCAST_DEV_NUM		15

/* SDW Enumeration Device Number */
#define SDW_ENUM_DEV_NUM		0

/* SDW Group Device Numbers */
#define SDW_GROUP12_DEV_NUM		12
#define SDW_GROUP13_DEV_NUM		13

/* SDW Master Device Number, not supported yet */
#define SDW_MASTER_DEV_NUM		14

#define SDW_NUM_DEV_ID_REGISTERS	6
/* frame shape defines */

/*
 * Note: The maximum row define in SoundWire spec 1.1 is 23. In order to
 * fill hole with 0, one more dummy entry is added
 */
#define SDW_FRAME_ROWS		24
#define SDW_FRAME_COLS		8
#define SDW_FRAME_ROW_COLS		(SDW_FRAME_ROWS * SDW_FRAME_COLS)

#define SDW_FRAME_CTRL_BITS		48
#define SDW_MAX_DEVICES			11

#define SDW_VALID_PORT_RANGE(n)		((n) <= 14 && (n) >= 1)

enum {
	SDW_PORT_DIRN_SINK = 0,
	SDW_PORT_DIRN_SOURCE,
	SDW_PORT_DIRN_MAX,
};

/*
 * constants for flow control, ports and transport
 *
 * these are bit masks as devices can have multiple capabilities
 */

/*
 * flow modes for SDW port. These can be isochronous, tx controlled,
 * rx controlled or async
 */
#define SDW_PORT_FLOW_MODE_ISOCH	0
#define SDW_PORT_FLOW_MODE_TX_CNTRL	BIT(0)
#define SDW_PORT_FLOW_MODE_RX_CNTRL	BIT(1)
#define SDW_PORT_FLOW_MODE_ASYNC	GENMASK(1, 0)

/* sample packaging for block. It can be per port or per channel */
#define SDW_BLOCK_PACKG_PER_PORT	BIT(0)
#define SDW_BLOCK_PACKG_PER_CH		BIT(1)

/**
 * enum sdw_slave_status - Slave status
 * @SDW_SLAVE_UNATTACHED: Slave is not attached with the bus.
 * @SDW_SLAVE_ATTACHED: Slave is attached with bus.
 * @SDW_SLAVE_ALERT: Some alert condition on the Slave
 * @SDW_SLAVE_RESERVED: Reserved for future use
 */
enum sdw_slave_status {
	SDW_SLAVE_UNATTACHED = 0,
	SDW_SLAVE_ATTACHED = 1,
	SDW_SLAVE_ALERT = 2,
	SDW_SLAVE_RESERVED = 3,
};

/**
 * enum sdw_clk_stop_type: clock stop operations
 *
 * @SDW_CLK_PRE_PREPARE: pre clock stop prepare
 * @SDW_CLK_POST_PREPARE: post clock stop prepare
 * @SDW_CLK_PRE_DEPREPARE: pre clock stop de-prepare
 * @SDW_CLK_POST_DEPREPARE: post clock stop de-prepare
 */
enum sdw_clk_stop_type {
	       SDW_CLK_PRE_PREPARE = 0,
	       SDW_CLK_POST_PREPARE,
	       SDW_CLK_PRE_DEPREPARE,
	       SDW_CLK_POST_DEPREPARE,
};

/**
 * enum sdw_command_response - Command response as defined by SDW spec
 * @SDW_CMD_OK: cmd was successful
 * @SDW_CMD_IGNORED: cmd was ignored
 * @SDW_CMD_FAIL: cmd was NACKed
 * @SDW_CMD_TIMEOUT: cmd timedout
 * @SDW_CMD_FAIL_OTHER: cmd failed due to other reason than above
 *
 * NOTE: The enum is different than actual Spec as response in the Spec is
 * combination of ACK/NAK bits
 *
 * SDW_CMD_TIMEOUT/FAIL_OTHER is defined for SW use, not in spec
 */
enum sdw_command_response {
	SDW_CMD_OK = 0,
	SDW_CMD_IGNORED = 1,
	SDW_CMD_FAIL = 2,
	SDW_CMD_TIMEOUT = 3,
	SDW_CMD_FAIL_OTHER = 4,
};

/* block group count enum */
enum sdw_dpn_grouping {
	SDW_BLK_GRP_CNT_1 = 0,
	SDW_BLK_GRP_CNT_2 = 1,
	SDW_BLK_GRP_CNT_3 = 2,
	SDW_BLK_GRP_CNT_4 = 3,
};

/**
 * enum sdw_stream_type: data stream type
 *
 * @SDW_STREAM_PCM: PCM data stream
 * @SDW_STREAM_PDM: PDM data stream
 *
 * spec doesn't define this, but is used in implementation
 */
enum sdw_stream_type {
	SDW_STREAM_PCM = 0,
	SDW_STREAM_PDM = 1,
};

/**
 * enum sdw_data_direction: Data direction
 *
 * @SDW_DATA_DIR_RX: Data into Port
 * @SDW_DATA_DIR_TX: Data out of Port
 */
enum sdw_data_direction {
	SDW_DATA_DIR_RX = 0,
	SDW_DATA_DIR_TX = 1,
};

/**
 * enum sdw_port_data_mode: Data Port mode
 *
 * @SDW_PORT_DATA_MODE_NORMAL: Normal data mode where audio data is received
 * and transmitted.
 * @SDW_PORT_DATA_MODE_STATIC_1: Simple test mode which uses static value of
 * logic 1. The encoding will result in signal transitions at every bitslot
 * owned by this Port
 * @SDW_PORT_DATA_MODE_STATIC_0: Simple test mode which uses static value of
 * logic 0. The encoding will result in no signal transitions
 * @SDW_PORT_DATA_MODE_PRBS: Test mode which uses a PRBS generator to produce
 * a pseudo random data pattern that is transferred
 */
enum sdw_port_data_mode {
	SDW_PORT_DATA_MODE_NORMAL = 0,
	SDW_PORT_DATA_MODE_STATIC_1 = 1,
	SDW_PORT_DATA_MODE_STATIC_0 = 2,
	SDW_PORT_DATA_MODE_PRBS = 3,
};

/*
 * SDW properties, defined in MIPI DisCo spec v1.0
 */
enum sdw_clk_stop_reset_behave {
	SDW_CLK_STOP_KEEP_STATUS = 1,
};

/**
 * enum sdw_p15_behave - Slave Port 15 behaviour when the Master attempts a
 * read
 * @SDW_P15_READ_IGNORED: Read is ignored
 * @SDW_P15_CMD_OK: Command is ok
 */
enum sdw_p15_behave {
	SDW_P15_READ_IGNORED = 0,
	SDW_P15_CMD_OK = 1,
};

/**
 * enum sdw_dpn_type - Data port types
 * @SDW_DPN_FULL: Full Data Port is supported
 * @SDW_DPN_SIMPLE: Simplified Data Port as defined in spec.
 * DPN_SampleCtrl2, DPN_OffsetCtrl2, DPN_HCtrl and DPN_BlockCtrl3
 * are not implemented.
 * @SDW_DPN_REDUCED: Reduced Data Port as defined in spec.
 * DPN_SampleCtrl2, DPN_HCtrl are not implemented.
 */
enum sdw_dpn_type {
	SDW_DPN_FULL = 0,
	SDW_DPN_SIMPLE = 1,
	SDW_DPN_REDUCED = 2,
};

/**
 * enum sdw_clk_stop_mode - Clock Stop modes
 * @SDW_CLK_STOP_MODE0: Slave can continue operation seamlessly on clock
 * restart
 * @SDW_CLK_STOP_MODE1: Slave may have entered a deeper power-saving mode,
 * not capable of continuing operation seamlessly when the clock restarts
 */
enum sdw_clk_stop_mode {
	SDW_CLK_STOP_MODE0 = 0,
	SDW_CLK_STOP_MODE1 = 1,
};

/**
 * struct sdw_dp0_prop - DP0 properties
 * @max_word: Maximum number of bits in a Payload Channel Sample, 1 to 64
 * (inclusive)
 * @min_word: Minimum number of bits in a Payload Channel Sample, 1 to 64
 * (inclusive)
 * @num_words: number of wordlengths supported
 * @words: wordlengths supported
 * @BRA_flow_controlled: Slave implementation results in an OK_NotReady
 * response
 * @simple_ch_prep_sm: If channel prepare sequence is required
 * @imp_def_interrupts: If set, each bit corresponds to support for
 * implementation-defined interrupts
 *
 * The wordlengths are specified by Spec as max, min AND number of
 * discrete values, implementation can define based on the wordlengths they
 * support
 */
struct sdw_dp0_prop {
	u32 max_word;
	u32 min_word;
	u32 num_words;
	u32 *words;
	bool BRA_flow_controlled;
	bool simple_ch_prep_sm;
	bool imp_def_interrupts;
};

/**
 * struct sdw_dpn_audio_mode - Audio mode properties for DPn
 * @bus_min_freq: Minimum bus frequency, in Hz
 * @bus_max_freq: Maximum bus frequency, in Hz
 * @bus_num_freq: Number of discrete frequencies supported
 * @bus_freq: Discrete bus frequencies, in Hz
 * @min_freq: Minimum sampling frequency, in Hz
 * @max_freq: Maximum sampling bus frequency, in Hz
 * @num_freq: Number of discrete sampling frequency supported
 * @freq: Discrete sampling frequencies, in Hz
 * @prep_ch_behave: Specifies the dependencies between Channel Prepare
 * sequence and bus clock configuration
 * If 0, Channel Prepare can happen at any Bus clock rate
 * If 1, Channel Prepare sequence shall happen only after Bus clock is
 * changed to a frequency supported by this mode or compatible modes
 * described by the next field
 * @glitchless: Bitmap describing possible glitchless transitions from this
 * Audio Mode to other Audio Modes
 */
struct sdw_dpn_audio_mode {
	u32 bus_min_freq;
	u32 bus_max_freq;
	u32 bus_num_freq;
	u32 *bus_freq;
	u32 max_freq;
	u32 min_freq;
	u32 num_freq;
	u32 *freq;
	u32 prep_ch_behave;
	u32 glitchless;
};

/**
 * struct sdw_dpn_prop - Data Port DPn properties
 * @num: port number
 * @max_word: Maximum number of bits in a Payload Channel Sample, 1 to 64
 * (inclusive)
 * @min_word: Minimum number of bits in a Payload Channel Sample, 1 to 64
 * (inclusive)
 * @num_words: Number of discrete supported wordlengths
 * @words: Discrete supported wordlength
 * @type: Data port type. Full, Simplified or Reduced
 * @max_grouping: Maximum number of samples that can be grouped together for
 * a full data port
 * @simple_ch_prep_sm: If the port supports simplified channel prepare state
 * machine
 * @ch_prep_timeout: Port-specific timeout value, in milliseconds
 * @imp_def_interrupts: If set, each bit corresponds to support for
 * implementation-defined interrupts
 * @max_ch: Maximum channels supported
 * @min_ch: Minimum channels supported
 * @num_channels: Number of discrete channels supported
 * @channels: Discrete channels supported
 * @num_ch_combinations: Number of channel combinations supported
 * @ch_combinations: Channel combinations supported
 * @modes: SDW mode supported
 * @max_async_buffer: Number of samples that this port can buffer in
 * asynchronous modes
 * @block_pack_mode: Type of block port mode supported
 * @read_only_wordlength: Read Only wordlength field in DPN_BlockCtrl1 register
 * @port_encoding: Payload Channel Sample encoding schemes supported
 * @audio_modes: Audio modes supported
 */
struct sdw_dpn_prop {
	u32 num;
	u32 max_word;
	u32 min_word;
	u32 num_words;
	u32 *words;
	enum sdw_dpn_type type;
	u32 max_grouping;
	bool simple_ch_prep_sm;
	u32 ch_prep_timeout;
	u32 imp_def_interrupts;
	u32 max_ch;
	u32 min_ch;
	u32 num_channels;
	u32 *channels;
	u32 num_ch_combinations;
	u32 *ch_combinations;
	u32 modes;
	u32 max_async_buffer;
	bool block_pack_mode;
	bool read_only_wordlength;
	u32 port_encoding;
	struct sdw_dpn_audio_mode *audio_modes;
};

/**
 * struct sdw_slave_prop - SoundWire Slave properties
 * @mipi_revision: Spec version of the implementation
 * @wake_capable: Wake-up events are supported
 * @test_mode_capable: If test mode is supported
 * @clk_stop_mode1: Clock-Stop Mode 1 is supported
 * @simple_clk_stop_capable: Simple clock mode is supported
 * @clk_stop_timeout: Worst-case latency of the Clock Stop Prepare State
 * Machine transitions, in milliseconds
 * @ch_prep_timeout: Worst-case latency of the Channel Prepare State Machine
 * transitions, in milliseconds
 * @reset_behave: Slave keeps the status of the SlaveStopClockPrepare
 * state machine (P=1 SCSP_SM) after exit from clock-stop mode1
 * @high_PHY_capable: Slave is HighPHY capable
 * @paging_support: Slave implements paging registers SCP_AddrPage1 and
 * SCP_AddrPage2
 * @bank_delay_support: Slave implements bank delay/bridge support registers
 * SCP_BankDelay and SCP_NextFrame
 * @p15_behave: Slave behavior when the Master attempts a read to the Port15
 * alias
 * @lane_control_support: Slave supports lane control
 * @master_count: Number of Masters present on this Slave
 * @source_ports: Bitmap identifying source ports
 * @sink_ports: Bitmap identifying sink ports
 * @dp0_prop: Data Port 0 properties
 * @src_dpn_prop: Source Data Port N properties
 * @sink_dpn_prop: Sink Data Port N properties
 */
struct sdw_slave_prop {
	u32 mipi_revision;
	bool wake_capable;
	bool test_mode_capable;
	bool clk_stop_mode1;
	bool simple_clk_stop_capable;
	u32 clk_stop_timeout;
	u32 ch_prep_timeout;
	enum sdw_clk_stop_reset_behave reset_behave;
	bool high_PHY_capable;
	bool paging_support;
	bool bank_delay_support;
	enum sdw_p15_behave p15_behave;
	bool lane_control_support;
	u32 master_count;
	u32 source_ports;
	u32 sink_ports;
	struct sdw_dp0_prop *dp0_prop;
	struct sdw_dpn_prop *src_dpn_prop;
	struct sdw_dpn_prop *sink_dpn_prop;
};

/**
 * struct sdw_master_prop - Master properties
 * @revision: MIPI spec version of the implementation
 * @clk_stop_modes: Bitmap, bit N set when clock-stop-modeN supported
 * @max_clk_freq: Maximum Bus clock frequency, in Hz
 * @num_clk_gears: Number of clock gears supported
 * @clk_gears: Clock gears supported
 * @num_clk_freq: Number of clock frequencies supported, in Hz
 * @clk_freq: Clock frequencies supported, in Hz
 * @default_frame_rate: Controller default Frame rate, in Hz
 * @default_row: Number of rows
 * @default_col: Number of columns
 * @dynamic_frame: Dynamic frame shape supported
 * @err_threshold: Number of times that software may retry sending a single
 * command
 * @mclk_freq: clock reference passed to SoundWire Master, in Hz.
 * @hw_disabled: if true, the Master is not functional, typically due to pin-mux
 */
struct sdw_master_prop {
	u32 revision;
	u32 clk_stop_modes;
	u32 max_clk_freq;
	u32 num_clk_gears;
	u32 *clk_gears;
	u32 num_clk_freq;
	u32 *clk_freq;
	u32 default_frame_rate;
	u32 default_row;
	u32 default_col;
	bool dynamic_frame;
	u32 err_threshold;
	u32 mclk_freq;
	bool hw_disabled;
};

int sdw_master_read_prop(struct sdw_bus *bus);
int sdw_slave_read_prop(struct sdw_slave *slave);

/*
 * SDW Slave Structures and APIs
 */

#define SDW_IGNORED_UNIQUE_ID 0xFF

/**
 * struct sdw_slave_id - Slave ID
 * @mfg_id: MIPI Manufacturer ID
 * @part_id: Device Part ID
 * @class_id: MIPI Class ID, unused now.
 * Currently a placeholder in MIPI SoundWire Spec
 * @unique_id: Device unique ID
 * @sdw_version: SDW version implemented
 *
 * The order of the IDs here does not follow the DisCo spec definitions
 */
struct sdw_slave_id {
	__u16 mfg_id;
	__u16 part_id;
	__u8 class_id;
	__u8 unique_id;
	__u8 sdw_version:4;
};

/*
 * Helper macros to extract the MIPI-defined IDs
 *
 * Spec definition
 *   Register		Bit	Contents
 *   DevId_0 [7:4]	47:44	sdw_version
 *   DevId_0 [3:0]	43:40	unique_id
 *   DevId_1		39:32	mfg_id [15:8]
 *   DevId_2		31:24	mfg_id [7:0]
 *   DevId_3		23:16	part_id [15:8]
 *   DevId_4		15:08	part_id [7:0]
 *   DevId_5		07:00	class_id
 *
 * The MIPI DisCo for SoundWire defines in addition the link_id as bits 51:48
 */

#define SDW_DISCO_LINK_ID(adr)	(((adr) >> 48) & GENMASK(3, 0))
#define SDW_VERSION(adr)	(((adr) >> 44) & GENMASK(3, 0))
#define SDW_UNIQUE_ID(adr)	(((adr) >> 40) & GENMASK(3, 0))
#define SDW_MFG_ID(adr)		(((adr) >> 24) & GENMASK(15, 0))
#define SDW_PART_ID(adr)	(((adr) >> 8) & GENMASK(15, 0))
#define SDW_CLASS_ID(adr)	((adr) & GENMASK(7, 0))

/**
 * struct sdw_slave_intr_status - Slave interrupt status
 * @control_port: control port status
 * @port: data port status
 */
struct sdw_slave_intr_status {
	u8 control_port;
	u8 port[15];
};

/**
 * sdw_reg_bank - SoundWire register banks
 * @SDW_BANK0: Soundwire register bank 0
 * @SDW_BANK1: Soundwire register bank 1
 */
enum sdw_reg_bank {
	SDW_BANK0,
	SDW_BANK1,
};

/**
 * struct sdw_bus_conf: Bus configuration
 *
 * @clk_freq: Clock frequency, in Hz
 * @num_rows: Number of rows in frame
 * @num_cols: Number of columns in frame
 * @bank: Next register bank
 */
struct sdw_bus_conf {
	unsigned int clk_freq;
	unsigned int num_rows;
	unsigned int num_cols;
	unsigned int bank;
};

/**
 * struct sdw_prepare_ch: Prepare/De-prepare Data Port channel
 *
 * @num: Port number
 * @ch_mask: Active channel mask
 * @prepare: Prepare (true) /de-prepare (false) channel
 * @bank: Register bank, which bank Slave/Master driver should program for
 * implementation defined registers. This is always updated to next_bank
 * value read from bus params.
 *
 */
struct sdw_prepare_ch {
	unsigned int num;
	unsigned int ch_mask;
	bool prepare;
	unsigned int bank;
};

/**
 * enum sdw_port_prep_ops: Prepare operations for Data Port
 *
 * @SDW_OPS_PORT_PRE_PREP: Pre prepare operation for the Port
 * @SDW_OPS_PORT_PREP: Prepare operation for the Port
 * @SDW_OPS_PORT_POST_PREP: Post prepare operation for the Port
 */
enum sdw_port_prep_ops {
	SDW_OPS_PORT_PRE_PREP = 0,
	SDW_OPS_PORT_PREP = 1,
	SDW_OPS_PORT_POST_PREP = 2,
};

/**
 * struct sdw_bus_params: Structure holding bus configuration
 *
 * @curr_bank: Current bank in use (BANK0/BANK1)
 * @next_bank: Next bank to use (BANK0/BANK1). next_bank will always be
 * set to !curr_bank
 * @max_dr_freq: Maximum double rate clock frequency supported, in Hz
 * @curr_dr_freq: Current double rate clock frequency, in Hz
 * @bandwidth: Current bandwidth
 * @col: Active columns
 * @row: Active rows
 */
struct sdw_bus_params {
	enum sdw_reg_bank curr_bank;
	enum sdw_reg_bank next_bank;
	unsigned int max_dr_freq;
	unsigned int curr_dr_freq;
	unsigned int bandwidth;
	unsigned int col;
	unsigned int row;
};

/**
 * struct sdw_slave_ops: Slave driver callback ops
 *
 * @read_prop: Read Slave properties
 * @interrupt_callback: Device interrupt notification (invoked in thread
 * context)
 * @update_status: Update Slave status
 * @bus_config: Update the bus config for Slave
 * @port_prep: Prepare the port with parameters
 */
struct sdw_slave_ops {
	int (*read_prop)(struct sdw_slave *sdw);
	int (*interrupt_callback)(struct sdw_slave *slave,
				  struct sdw_slave_intr_status *status);
	int (*update_status)(struct sdw_slave *slave,
			     enum sdw_slave_status status);
	int (*bus_config)(struct sdw_slave *slave,
			  struct sdw_bus_params *params);
	int (*port_prep)(struct sdw_slave *slave,
			 struct sdw_prepare_ch *prepare_ch,
			 enum sdw_port_prep_ops pre_ops);
	int (*get_clk_stop_mode)(struct sdw_slave *slave);
	int (*clk_stop)(struct sdw_slave *slave,
			enum sdw_clk_stop_mode mode,
			enum sdw_clk_stop_type type);

};

/**
 * struct sdw_slave - SoundWire Slave
 * @id: MIPI device ID
 * @dev: Linux device
 * @status: Status reported by the Slave
 * @bus: Bus handle
 * @ops: Slave callback ops
 * @prop: Slave properties
 * @debugfs: Slave debugfs
 * @node: node for bus list
 * @port_ready: Port ready completion flag for each Slave port
 * @dev_num: Current Device Number, values can be 0 or dev_num_sticky
 * @dev_num_sticky: one-time static Device Number assigned by Bus
 * @probed: boolean tracking driver state
 * @probe_complete: completion utility to control potential races
 * on startup between driver probe/initialization and SoundWire
 * Slave state changes/implementation-defined interrupts
 * @enumeration_complete: completion utility to control potential races
 * on startup between device enumeration and read/write access to the
 * Slave device
 * @initialization_complete: completion utility to control potential races
 * on startup between device enumeration and settings being restored
 * @unattach_request: mask field to keep track why the Slave re-attached and
 * was re-initialized. This is useful to deal with potential race conditions
 * between the Master suspending and the codec resuming, and make sure that
 * when the Master triggered a reset the Slave is properly enumerated and
 * initialized
 */
struct sdw_slave {
	struct sdw_slave_id id;
	struct device dev;
	enum sdw_slave_status status;
	struct sdw_bus *bus;
	const struct sdw_slave_ops *ops;
	struct sdw_slave_prop prop;
#ifdef CONFIG_DEBUG_FS
	struct dentry *debugfs;
#endif
	struct list_head node;
	struct completion *port_ready;
	enum sdw_clk_stop_mode curr_clk_stop_mode;
	u16 dev_num;
	u16 dev_num_sticky;
	bool probed;
	struct completion probe_complete;
	struct completion enumeration_complete;
	struct completion initialization_complete;
	u32 unattach_request;
};

#define dev_to_sdw_dev(_dev) container_of(_dev, struct sdw_slave, dev)

<<<<<<< HEAD
struct sdw_link_ops;

/**
 * struct sdw_master_device - SoundWire 'Master Device' representation
 * @dev: Linux device for this Master
 * @bus: Bus handle
 * @link_ops: link-specific ops, initialized with sdw_master_device_add()
 * @link_id: link index as defined by MIPI DisCo specification
 * @pm_runtime_suspended: flag set with the value of pm_runtime_suspended()
 * during system suspend and checked during system resume.
 * @pdata: private data typically provided with sdw_master_device_add()
 *
 * link_ops can be NULL when link-level initializations and power-management
 * are not desired.
=======
/**
 * struct sdw_master_device - SoundWire 'Master Device' representation
 * @dev: Linux device for this Master
 * @bus: Bus handle shortcut
>>>>>>> 46523b5b
 */
struct sdw_master_device {
	struct device dev;
	struct sdw_bus *bus;
<<<<<<< HEAD
	struct sdw_link_ops *link_ops;
	int link_id;
	bool pm_runtime_suspended;
	void *pdata;
};

/**
 * struct sdw_link_ops - SoundWire link-specific ops
 * @add: initializations and allocation (hardware may not be enabled yet)
 * @startup: initialization handled after the hardware is enabled, all
 * clock/power dependencies are available
 * @del: free all remaining resources
 * @process_wake_event: handle external wake
 * @driver: raw structure used for name/PM hooks.
 *
 * This optional structure is provided for link specific
 * operations. All members are optional, but if .add() is supported the
 * dual .del() function shall be used to release all resources allocated
 * in .add().
 */
struct sdw_link_ops {
	int (*add)(struct sdw_master_device *md, void *link_ctx);
	int (*startup)(struct sdw_master_device *md);
	int (*del)(struct sdw_master_device *md);
	int (*process_wake_event)(struct sdw_master_device *md);
	struct device_driver *driver;
=======
>>>>>>> 46523b5b
};

#define dev_to_sdw_master_device(d)	\
	container_of(d, struct sdw_master_device, dev)

struct sdw_driver {
	const char *name;

	int (*probe)(struct sdw_slave *sdw,
			const struct sdw_device_id *id);
	int (*remove)(struct sdw_slave *sdw);
	void (*shutdown)(struct sdw_slave *sdw);

	const struct sdw_device_id *id_table;
	const struct sdw_slave_ops *ops;

	struct device_driver driver;
};

#define SDW_SLAVE_ENTRY(_mfg_id, _part_id, _drv_data) \
	{ .mfg_id = (_mfg_id), .part_id = (_part_id), \
	  .driver_data = (unsigned long)(_drv_data) }

int sdw_handle_slave_status(struct sdw_bus *bus,
			enum sdw_slave_status status[]);

/*
 * SDW master structures and APIs
 */

/**
 * struct sdw_port_params: Data Port parameters
 *
 * @num: Port number
 * @bps: Word length of the Port
 * @flow_mode: Port Data flow mode
 * @data_mode: Test modes or normal mode
 *
 * This is used to program the Data Port based on Data Port stream
 * parameters.
 */
struct sdw_port_params {
	unsigned int num;
	unsigned int bps;
	unsigned int flow_mode;
	unsigned int data_mode;
};

/**
 * struct sdw_transport_params: Data Port Transport Parameters
 *
 * @blk_grp_ctrl_valid: Port implements block group control
 * @num: Port number
 * @blk_grp_ctrl: Block group control value
 * @sample_interval: Sample interval
 * @offset1: Blockoffset of the payload data
 * @offset2: Blockoffset of the payload data
 * @hstart: Horizontal start of the payload data
 * @hstop: Horizontal stop of the payload data
 * @blk_pkg_mode: Block per channel or block per port
 * @lane_ctrl: Data lane Port uses for Data transfer. Currently only single
 * data lane is supported in bus
 *
 * This is used to program the Data Port based on Data Port transport
 * parameters. All these parameters are banked and can be modified
 * during a bank switch without any artifacts in audio stream.
 */
struct sdw_transport_params {
	bool blk_grp_ctrl_valid;
	unsigned int port_num;
	unsigned int blk_grp_ctrl;
	unsigned int sample_interval;
	unsigned int offset1;
	unsigned int offset2;
	unsigned int hstart;
	unsigned int hstop;
	unsigned int blk_pkg_mode;
	unsigned int lane_ctrl;
};

/**
 * struct sdw_enable_ch: Enable/disable Data Port channel
 *
 * @num: Port number
 * @ch_mask: Active channel mask
 * @enable: Enable (true) /disable (false) channel
 */
struct sdw_enable_ch {
	unsigned int port_num;
	unsigned int ch_mask;
	bool enable;
};

/**
 * struct sdw_master_port_ops: Callback functions from bus to Master
 * driver to set Master Data ports.
 *
 * @dpn_set_port_params: Set the Port parameters for the Master Port.
 * Mandatory callback
 * @dpn_set_port_transport_params: Set transport parameters for the Master
 * Port. Mandatory callback
 * @dpn_port_prep: Port prepare operations for the Master Data Port.
 * @dpn_port_enable_ch: Enable the channels of Master Port.
 */
struct sdw_master_port_ops {
	int (*dpn_set_port_params)(struct sdw_bus *bus,
			struct sdw_port_params *port_params,
			unsigned int bank);
	int (*dpn_set_port_transport_params)(struct sdw_bus *bus,
			struct sdw_transport_params *transport_params,
			enum sdw_reg_bank bank);
	int (*dpn_port_prep)(struct sdw_bus *bus,
			struct sdw_prepare_ch *prepare_ch);
	int (*dpn_port_enable_ch)(struct sdw_bus *bus,
			struct sdw_enable_ch *enable_ch, unsigned int bank);
};

struct sdw_msg;

/**
 * struct sdw_defer - SDW deffered message
 * @length: message length
 * @complete: message completion
 * @msg: SDW message
 */
struct sdw_defer {
	int length;
	struct completion complete;
	struct sdw_msg *msg;
};

/**
 * struct sdw_master_ops - Master driver ops
 * @read_prop: Read Master properties
 * @xfer_msg: Transfer message callback
 * @xfer_msg_defer: Defer version of transfer message callback
 * @reset_page_addr: Reset the SCP page address registers
 * @set_bus_conf: Set the bus configuration
 * @pre_bank_switch: Callback for pre bank switch
 * @post_bank_switch: Callback for post bank switch
 */
struct sdw_master_ops {
	int (*read_prop)(struct sdw_bus *bus);

	enum sdw_command_response (*xfer_msg)
			(struct sdw_bus *bus, struct sdw_msg *msg);
	enum sdw_command_response (*xfer_msg_defer)
			(struct sdw_bus *bus, struct sdw_msg *msg,
			struct sdw_defer *defer);
	enum sdw_command_response (*reset_page_addr)
			(struct sdw_bus *bus, unsigned int dev_num);
	int (*set_bus_conf)(struct sdw_bus *bus,
			struct sdw_bus_params *params);
	int (*pre_bank_switch)(struct sdw_bus *bus);
	int (*post_bank_switch)(struct sdw_bus *bus);

};

/**
 * struct sdw_bus - SoundWire bus
 * @dev: Shortcut to &bus->md->dev to avoid changing the entire code.
 * @md: Master device
 * @link_id: Link id number, can be 0 to N, unique for each Master
 * @id: bus system-wide unique id
 * @slaves: list of Slaves on this bus
 * @assigned: Bitmap for Slave device numbers.
 * Bit set implies used number, bit clear implies unused number.
 * @bus_lock: bus lock
 * @msg_lock: message lock
 * @compute_params: points to Bus resource management implementation
 * @ops: Master callback ops
 * @port_ops: Master port callback ops
 * @params: Current bus parameters
 * @prop: Master properties
 * @m_rt_list: List of Master instance of all stream(s) running on Bus. This
 * is used to compute and program bus bandwidth, clock, frame shape,
 * transport and port parameters
 * @debugfs: Bus debugfs
 * @defer_msg: Defer message
 * @clk_stop_timeout: Clock stop timeout computed
 * @bank_switch_timeout: Bank switch timeout computed
 * @multi_link: Store bus property that indicates if multi links
 * are supported. This flag is populated by drivers after reading
 * appropriate firmware (ACPI/DT).
 * @hw_sync_min_links: Number of links used by a stream above which
 * hardware-based synchronization is required. This value is only
 * meaningful if multi_link is set. If set to 1, hardware-based
 * synchronization will be used even if a stream only uses a single
 * SoundWire segment.
 */
struct sdw_bus {
	struct device *dev;
	struct sdw_master_device *md;
	unsigned int link_id;
	int id;
	struct list_head slaves;
	DECLARE_BITMAP(assigned, SDW_MAX_DEVICES);
	struct mutex bus_lock;
	struct mutex msg_lock;
	int (*compute_params)(struct sdw_bus *bus);
	const struct sdw_master_ops *ops;
	const struct sdw_master_port_ops *port_ops;
	struct sdw_bus_params params;
	struct sdw_master_prop prop;
	struct list_head m_rt_list;
#ifdef CONFIG_DEBUG_FS
	struct dentry *debugfs;
#endif
	struct sdw_defer defer_msg;
	unsigned int clk_stop_timeout;
	u32 bank_switch_timeout;
	bool multi_link;
	int hw_sync_min_links;
};

int sdw_bus_master_add(struct sdw_bus *bus, struct device *parent,
		       struct fwnode_handle *fwnode);
void sdw_bus_master_delete(struct sdw_bus *bus);

struct sdw_master_device
*sdw_master_device_add(struct device *parent,
		       struct fwnode_handle *fwnode,
		       struct sdw_link_ops *master_ops,
		       int link_id,
		       void *pdata);

int sdw_master_device_del(struct sdw_master_device *md);

int sdw_master_device_startup(struct sdw_master_device *md);

int sdw_master_device_process_wake_event(struct sdw_master_device *md);

/**
 * sdw_port_config: Master or Slave Port configuration
 *
 * @num: Port number
 * @ch_mask: channels mask for port
 */
struct sdw_port_config {
	unsigned int num;
	unsigned int ch_mask;
};

/**
 * sdw_stream_config: Master or Slave stream configuration
 *
 * @frame_rate: Audio frame rate of the stream, in Hz
 * @ch_count: Channel count of the stream
 * @bps: Number of bits per audio sample
 * @direction: Data direction
 * @type: Stream type PCM or PDM
 */
struct sdw_stream_config {
	unsigned int frame_rate;
	unsigned int ch_count;
	unsigned int bps;
	enum sdw_data_direction direction;
	enum sdw_stream_type type;
};

/**
 * sdw_stream_state: Stream states
 *
 * @SDW_STREAM_ALLOCATED: New stream allocated.
 * @SDW_STREAM_CONFIGURED: Stream configured
 * @SDW_STREAM_PREPARED: Stream prepared
 * @SDW_STREAM_ENABLED: Stream enabled
 * @SDW_STREAM_DISABLED: Stream disabled
 * @SDW_STREAM_DEPREPARED: Stream de-prepared
 * @SDW_STREAM_RELEASED: Stream released
 */
enum sdw_stream_state {
	SDW_STREAM_ALLOCATED = 0,
	SDW_STREAM_CONFIGURED = 1,
	SDW_STREAM_PREPARED = 2,
	SDW_STREAM_ENABLED = 3,
	SDW_STREAM_DISABLED = 4,
	SDW_STREAM_DEPREPARED = 5,
	SDW_STREAM_RELEASED = 6,
};

/**
 * sdw_stream_params: Stream parameters
 *
 * @rate: Sampling frequency, in Hz
 * @ch_count: Number of channels
 * @bps: bits per channel sample
 */
struct sdw_stream_params {
	unsigned int rate;
	unsigned int ch_count;
	unsigned int bps;
};

/**
 * sdw_stream_runtime: Runtime stream parameters
 *
 * @name: SoundWire stream name
 * @params: Stream parameters
 * @state: Current state of the stream
 * @type: Stream type PCM or PDM
 * @master_list: List of Master runtime(s) in this stream.
 * master_list can contain only one m_rt per Master instance
 * for a stream
 * @m_rt_count: Count of Master runtime(s) in this stream
 */
struct sdw_stream_runtime {
	const char *name;
	struct sdw_stream_params params;
	enum sdw_stream_state state;
	enum sdw_stream_type type;
	struct list_head master_list;
	int m_rt_count;
};

struct sdw_stream_runtime *sdw_alloc_stream(const char *stream_name);
void sdw_release_stream(struct sdw_stream_runtime *stream);

int sdw_compute_params(struct sdw_bus *bus);

int sdw_stream_add_master(struct sdw_bus *bus,
		struct sdw_stream_config *stream_config,
		struct sdw_port_config *port_config,
		unsigned int num_ports,
		struct sdw_stream_runtime *stream);
int sdw_stream_add_slave(struct sdw_slave *slave,
		struct sdw_stream_config *stream_config,
		struct sdw_port_config *port_config,
		unsigned int num_ports,
		struct sdw_stream_runtime *stream);
int sdw_stream_remove_master(struct sdw_bus *bus,
		struct sdw_stream_runtime *stream);
int sdw_stream_remove_slave(struct sdw_slave *slave,
		struct sdw_stream_runtime *stream);
int sdw_startup_stream(void *sdw_substream);
int sdw_prepare_stream(struct sdw_stream_runtime *stream);
int sdw_enable_stream(struct sdw_stream_runtime *stream);
int sdw_disable_stream(struct sdw_stream_runtime *stream);
int sdw_deprepare_stream(struct sdw_stream_runtime *stream);
void sdw_shutdown_stream(void *sdw_substream);
int sdw_bus_prep_clk_stop(struct sdw_bus *bus);
int sdw_bus_clk_stop(struct sdw_bus *bus);
int sdw_bus_exit_clk_stop(struct sdw_bus *bus);

/* messaging and data APIs */

int sdw_read(struct sdw_slave *slave, u32 addr);
int sdw_write(struct sdw_slave *slave, u32 addr, u8 value);
int sdw_nread(struct sdw_slave *slave, u32 addr, size_t count, u8 *val);
int sdw_nwrite(struct sdw_slave *slave, u32 addr, size_t count, u8 *val);

#endif /* __SOUNDWIRE_H */<|MERGE_RESOLUTION|>--- conflicted
+++ resolved
@@ -632,60 +632,14 @@
 
 #define dev_to_sdw_dev(_dev) container_of(_dev, struct sdw_slave, dev)
 
-<<<<<<< HEAD
-struct sdw_link_ops;
-
-/**
- * struct sdw_master_device - SoundWire 'Master Device' representation
- * @dev: Linux device for this Master
- * @bus: Bus handle
- * @link_ops: link-specific ops, initialized with sdw_master_device_add()
- * @link_id: link index as defined by MIPI DisCo specification
- * @pm_runtime_suspended: flag set with the value of pm_runtime_suspended()
- * during system suspend and checked during system resume.
- * @pdata: private data typically provided with sdw_master_device_add()
- *
- * link_ops can be NULL when link-level initializations and power-management
- * are not desired.
-=======
 /**
  * struct sdw_master_device - SoundWire 'Master Device' representation
  * @dev: Linux device for this Master
  * @bus: Bus handle shortcut
->>>>>>> 46523b5b
  */
 struct sdw_master_device {
 	struct device dev;
 	struct sdw_bus *bus;
-<<<<<<< HEAD
-	struct sdw_link_ops *link_ops;
-	int link_id;
-	bool pm_runtime_suspended;
-	void *pdata;
-};
-
-/**
- * struct sdw_link_ops - SoundWire link-specific ops
- * @add: initializations and allocation (hardware may not be enabled yet)
- * @startup: initialization handled after the hardware is enabled, all
- * clock/power dependencies are available
- * @del: free all remaining resources
- * @process_wake_event: handle external wake
- * @driver: raw structure used for name/PM hooks.
- *
- * This optional structure is provided for link specific
- * operations. All members are optional, but if .add() is supported the
- * dual .del() function shall be used to release all resources allocated
- * in .add().
- */
-struct sdw_link_ops {
-	int (*add)(struct sdw_master_device *md, void *link_ctx);
-	int (*startup)(struct sdw_master_device *md);
-	int (*del)(struct sdw_master_device *md);
-	int (*process_wake_event)(struct sdw_master_device *md);
-	struct device_driver *driver;
-=======
->>>>>>> 46523b5b
 };
 
 #define dev_to_sdw_master_device(d)	\
@@ -905,19 +859,6 @@
 		       struct fwnode_handle *fwnode);
 void sdw_bus_master_delete(struct sdw_bus *bus);
 
-struct sdw_master_device
-*sdw_master_device_add(struct device *parent,
-		       struct fwnode_handle *fwnode,
-		       struct sdw_link_ops *master_ops,
-		       int link_id,
-		       void *pdata);
-
-int sdw_master_device_del(struct sdw_master_device *md);
-
-int sdw_master_device_startup(struct sdw_master_device *md);
-
-int sdw_master_device_process_wake_event(struct sdw_master_device *md);
-
 /**
  * sdw_port_config: Master or Slave Port configuration
  *
