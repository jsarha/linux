--- conflicted
+++ resolved
@@ -112,13 +112,8 @@
 };
 
 /**
-<<<<<<< HEAD
- * struct sdw_amd_ctx - context allocated by the controller
- * driver probe
-=======
  * struct sdw_amd_ctx - context allocated by the controller driver probe
  *
->>>>>>> 87a58d91
  * @count: link count
  * @num_slaves: total number of devices exposed across all enabled links
  * @link_mask: bit-wise mask listing SoundWire links reported by the
