--- conflicted
+++ resolved
@@ -32,8 +32,6 @@
 	return msgtype & RTNL_KIND_MASK;
 }
 
-<<<<<<< HEAD
-=======
 /**
  *	struct rtnl_msg_handler - rtnetlink message type and handlers
  *
@@ -44,7 +42,6 @@
  *	@dumpit: Function pointer called for each dump request (NLM_F_DUMP) message
  *	@flags: rtnl_link_flags to modify behaviour of doit/dumpit functions
  */
->>>>>>> 3bec0c29
 struct rtnl_msg_handler {
 	struct module *owner;
 	int protocol;
@@ -54,14 +51,6 @@
 	int flags;
 };
 
-<<<<<<< HEAD
-void rtnl_register(int protocol, int msgtype,
-		   rtnl_doit_func, rtnl_dumpit_func, unsigned int flags);
-int rtnl_register_module(struct module *owner, int protocol, int msgtype,
-			 rtnl_doit_func, rtnl_dumpit_func, unsigned int flags);
-int rtnl_unregister(int protocol, int msgtype);
-=======
->>>>>>> 3bec0c29
 void rtnl_unregister_all(int protocol);
 
 int __rtnl_register_many(const struct rtnl_msg_handler *handlers, int n);
