--- conflicted
+++ resolved
@@ -1209,11 +1209,6 @@
 	unsigned int fe_compr:1; /* for Dynamic PCM */
 	unsigned int initialized:1;
 
-<<<<<<< HEAD
-	bool initialized;
-
-=======
->>>>>>> 623e44f2
 	/* CPU/Codec/Platform */
 	int num_components;
 	struct snd_soc_component *components[] __counted_by(num_components);
