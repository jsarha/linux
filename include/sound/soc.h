--- conflicted
+++ resolved
@@ -1161,10 +1161,7 @@
 
 	/* function mark */
 	struct snd_pcm_substream *mark_startup;
-<<<<<<< HEAD
-=======
 	struct snd_pcm_substream *mark_hw_params;
->>>>>>> 11811d61
 
 	/* bit field */
 	unsigned int pop_wait:1;
@@ -1196,8 +1193,6 @@
 	     ((i) < (rtd)->num_cpus + (rtd)->num_codecs) &&		\
 		     ((dai) = (rtd)->dais[i]);				\
 	     (i)++)
-#define for_each_rtd_dais_rollback(rtd, i, dai)		\
-	for (; (--(i) >= 0) && ((dai) = (rtd)->dais[i]);)
 
 void snd_soc_close_delayed_work(struct snd_soc_pcm_runtime *rtd);
 
