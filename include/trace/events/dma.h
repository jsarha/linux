--- conflicted
+++ resolved
@@ -137,18 +137,12 @@
 		__entry->attrs = attrs;
 	),
 
-<<<<<<< HEAD
-	TP_printk("%s dma_addr=%llx size=%zu virt_addr=%p flags=%s attrs=%s",
-=======
 	TP_printk("%s dir=%s dma_addr=%llx size=%zu virt_addr=%p flags=%s attrs=%s",
->>>>>>> 3bec0c29
 		__get_str(device),
 		decode_dma_data_direction(__entry->dir),
 		__entry->dma_addr,
 		__entry->size,
 		__entry->virt_addr,
-<<<<<<< HEAD
-=======
 		show_gfp_flags(__entry->flags),
 		decode_dma_attrs(__entry->attrs))
 );
@@ -201,7 +195,6 @@
 		__print_array(__get_dynamic_array(phys_addrs),
 			      __get_dynamic_array_len(phys_addrs) /
 				sizeof(u64), sizeof(u64)),
->>>>>>> 3bec0c29
 		show_gfp_flags(__entry->flags),
 		decode_dma_attrs(__entry->attrs))
 );
@@ -229,11 +222,7 @@
 		__entry->attrs = attrs;
 	),
 
-<<<<<<< HEAD
-	TP_printk("%s dma_addr=%llx size=%zu virt_addr=%p attrs=%s",
-=======
 	TP_printk("%s dir=%s dma_addr=%llx size=%zu virt_addr=%p attrs=%s",
->>>>>>> 3bec0c29
 		__get_str(device),
 		decode_dma_data_direction(__entry->dir),
 		__entry->dma_addr,
