--- conflicted
+++ resolved
@@ -421,10 +421,7 @@
 
 	DEVLINK_ATTR_RELOAD_FAILED,			/* u8 0 or 1 */
 
-<<<<<<< HEAD
-=======
 	DEVLINK_ATTR_HEALTH_REPORTER_DUMP_TS_NS,	/* u64 */
->>>>>>> 00dc9e7d
 	/* add new attributes above here, update the policy in devlink.c */
 
 	__DEVLINK_ATTR_MAX,
