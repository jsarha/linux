/* SPDX-License-Identifier: GPL-2.0 WITH Linux-syscall-note */
/*
 *  compress_offload.h - compress offload header definations
 *
 *  Copyright (C) 2011 Intel Corporation
 *  Authors:	Vinod Koul <vinod.koul@linux.intel.com>
 *		Pierre-Louis Bossart <pierre-louis.bossart@linux.intel.com>
 */
#ifndef __COMPRESS_OFFLOAD_H
#define __COMPRESS_OFFLOAD_H

#include <linux/types.h>
#include <sound/asound.h>
#include <sound/compress_params.h>


#define SNDRV_COMPRESS_VERSION SNDRV_PROTOCOL_VERSION(0, 3, 0)
/**
 * struct snd_compressed_buffer - compressed buffer
 * @fragment_size: size of buffer fragment in bytes
 * @fragments: number of such fragments
 */
struct snd_compressed_buffer {
	__u32 fragment_size;
	__u32 fragments;
} __attribute__((packed, aligned(4)));

/**
 * struct snd_compr_params - compressed stream params
 * @buffer: buffer description
 * @codec: codec parameters
 * @no_wake_mode: dont wake on fragment elapsed
 */
struct snd_compr_params {
	struct snd_compressed_buffer buffer;
	struct snd_codec codec;
	__u8 no_wake_mode;
} __attribute__((packed, aligned(4)));

/**
 * struct snd_compr_tstamp - timestamp descriptor
 * @byte_offset: Byte offset in ring buffer to DSP
 * @copied_total: Total number of bytes copied from/to ring buffer to/by DSP
 * @pcm_frames: Frames decoded or encoded by DSP. This field will evolve by
 *	large steps and should only be used to monitor encoding/decoding
 *	progress. It shall not be used for timing estimates.
 * @pcm_io_frames: Frames rendered or received by DSP into a mixer or an audio
 * output/input. This field should be used for A/V sync or time estimates.
 * @sampling_rate: sampling rate of audio
 */
struct snd_compr_tstamp {
	__u32 byte_offset;
	__u32 copied_total;
	__u32 pcm_frames;
	__u32 pcm_io_frames;
	__u32 sampling_rate;
} __attribute__((packed, aligned(4)));

/**
 * struct snd_compr_avail - avail descriptor
 * @avail: Number of bytes available in ring buffer for writing/reading
 * @tstamp: timestamp information
 */
struct snd_compr_avail {
	__u64 avail;
	struct snd_compr_tstamp tstamp;
} __attribute__((packed, aligned(4)));

enum snd_compr_direction {
	SND_COMPRESS_PLAYBACK = 0,
	SND_COMPRESS_CAPTURE,
	SND_COMPRESS_ACCEL
};

/**
 * struct snd_compr_caps - caps descriptor
 * @codecs: pointer to array of codecs
 * @direction: direction supported. Of type snd_compr_direction
 * @min_fragment_size: minimum fragment supported by DSP
 * @max_fragment_size: maximum fragment supported by DSP
 * @min_fragments: min fragments supported by DSP
 * @max_fragments: max fragments supported by DSP
 * @num_codecs: number of codecs supported
 * @reserved: reserved field
 */
struct snd_compr_caps {
	__u32 num_codecs;
	__u32 direction;
	__u32 min_fragment_size;
	__u32 max_fragment_size;
	__u32 min_fragments;
	__u32 max_fragments;
	__u32 codecs[MAX_NUM_CODECS];
	__u32 reserved[11];
} __attribute__((packed, aligned(4)));

/**
 * struct snd_compr_codec_caps - query capability of codec
 * @codec: codec for which capability is queried
 * @num_descriptors: number of codec descriptors
 * @descriptor: array of codec capability descriptor
 */
struct snd_compr_codec_caps {
	__u32 codec;
	__u32 num_descriptors;
	struct snd_codec_desc descriptor[MAX_NUM_CODEC_DESCRIPTORS];
} __attribute__((packed, aligned(4)));

/**
 * enum sndrv_compress_encoder - encoder metadata key
 * @SNDRV_COMPRESS_ENCODER_PADDING: no of samples appended by the encoder at the
 * end of the track
 * @SNDRV_COMPRESS_ENCODER_DELAY: no of samples inserted by the encoder at the
 * beginning of the track
 */
enum sndrv_compress_encoder {
	SNDRV_COMPRESS_ENCODER_PADDING = 1,
	SNDRV_COMPRESS_ENCODER_DELAY = 2,
};

/**
 * struct snd_compr_metadata - compressed stream metadata
 * @key: key id
 * @value: key value
 */
struct snd_compr_metadata {
	 __u32 key;
	 __u32 value[8];
} __attribute__((packed, aligned(4)));

/* flags for struct snd_compr_task */
#define SND_COMPRESS_TFLG_NEW_STREAM		(1<<0)	/* mark for the new stream data */

/**
 * struct snd_compr_task - task primitive for non-realtime operation
 * @seqno: sequence number (task identifier)
 * @origin_seqno: previous sequence number (task identifier) - for reuse
 * @input_fd: data input file descriptor (dma-buf)
 * @output_fd: data output file descriptor (dma-buf)
 * @input_size: filled data in bytes (from caller, must not exceed fragment size)
 * @flags: see SND_COMPRESS_TFLG_* defines
<<<<<<< HEAD
=======
 * @reserved: reserved for future extension
>>>>>>> 3bec0c29
 */
struct snd_compr_task {
	__u64 seqno;
	__u64 origin_seqno;
	int input_fd;
	int output_fd;
	__u64 input_size;
	__u32 flags;
	__u8 reserved[16];
} __attribute__((packed, aligned(4)));

/**
 * enum snd_compr_state - task state
 * @SND_COMPRESS_TASK_STATE_IDLE: task is not queued
 * @SND_COMPRESS_TASK_STATE_ACTIVE: task is in the queue
 * @SND_COMPRESS_TASK_STATE_FINISHED: task was processed, output is available
 */
enum snd_compr_state {
	SND_COMPRESS_TASK_STATE_IDLE = 0,
	SND_COMPRESS_TASK_STATE_ACTIVE,
	SND_COMPRESS_TASK_STATE_FINISHED
};

/**
 * struct snd_compr_task_status - task status
 * @seqno: sequence number (task identifier)
 * @input_size: filled data in bytes (from user space)
 * @output_size: filled data in bytes (from driver)
 * @output_flags: reserved for future (all zeros - from driver)
 * @state: actual task state (SND_COMPRESS_TASK_STATE_*)
<<<<<<< HEAD
=======
 * @reserved: reserved for future extension
>>>>>>> 3bec0c29
 */
struct snd_compr_task_status {
	__u64 seqno;
	__u64 input_size;
	__u64 output_size;
	__u32 output_flags;
	__u8 state;
	__u8 reserved[15];
} __attribute__((packed, aligned(4)));

/*
 * compress path ioctl definitions
 * SNDRV_COMPRESS_GET_CAPS: Query capability of DSP
 * SNDRV_COMPRESS_GET_CODEC_CAPS: Query capability of a codec
 * SNDRV_COMPRESS_SET_PARAMS: Set codec and stream parameters
 * Note: only codec params can be changed runtime and stream params cant be
 * SNDRV_COMPRESS_GET_PARAMS: Query codec params
 * SNDRV_COMPRESS_TSTAMP: get the current timestamp value
 * SNDRV_COMPRESS_AVAIL: get the current buffer avail value.
 * This also queries the tstamp properties
 * SNDRV_COMPRESS_PAUSE: Pause the running stream
 * SNDRV_COMPRESS_RESUME: resume a paused stream
 * SNDRV_COMPRESS_START: Start a stream
 * SNDRV_COMPRESS_STOP: stop a running stream, discarding ring buffer content
 * and the buffers currently with DSP
 * SNDRV_COMPRESS_DRAIN: Play till end of buffers and stop after that
 * SNDRV_COMPRESS_IOCTL_VERSION: Query the API version
 */
#define SNDRV_COMPRESS_IOCTL_VERSION	_IOR('C', 0x00, int)
#define SNDRV_COMPRESS_GET_CAPS		_IOWR('C', 0x10, struct snd_compr_caps)
#define SNDRV_COMPRESS_GET_CODEC_CAPS	_IOWR('C', 0x11,\
						struct snd_compr_codec_caps)
#define SNDRV_COMPRESS_SET_PARAMS	_IOW('C', 0x12, struct snd_compr_params)
#define SNDRV_COMPRESS_GET_PARAMS	_IOR('C', 0x13, struct snd_codec)
#define SNDRV_COMPRESS_SET_METADATA	_IOW('C', 0x14,\
						 struct snd_compr_metadata)
#define SNDRV_COMPRESS_GET_METADATA	_IOWR('C', 0x15,\
						 struct snd_compr_metadata)
#define SNDRV_COMPRESS_TSTAMP		_IOR('C', 0x20, struct snd_compr_tstamp)
#define SNDRV_COMPRESS_AVAIL		_IOR('C', 0x21, struct snd_compr_avail)
#define SNDRV_COMPRESS_PAUSE		_IO('C', 0x30)
#define SNDRV_COMPRESS_RESUME		_IO('C', 0x31)
#define SNDRV_COMPRESS_START		_IO('C', 0x32)
#define SNDRV_COMPRESS_STOP		_IO('C', 0x33)
#define SNDRV_COMPRESS_DRAIN		_IO('C', 0x34)
#define SNDRV_COMPRESS_NEXT_TRACK	_IO('C', 0x35)
#define SNDRV_COMPRESS_PARTIAL_DRAIN	_IO('C', 0x36)


#define SNDRV_COMPRESS_TASK_CREATE	_IOWR('C', 0x60, struct snd_compr_task)
#define SNDRV_COMPRESS_TASK_FREE	_IOW('C', 0x61, __u64)
#define SNDRV_COMPRESS_TASK_START	_IOWR('C', 0x62, struct snd_compr_task)
#define SNDRV_COMPRESS_TASK_STOP	_IOW('C', 0x63, __u64)
#define SNDRV_COMPRESS_TASK_STATUS	_IOWR('C', 0x68, struct snd_compr_task_status)

/*
 * TODO
 * 1. add mmap support
 *
 */
#define SND_COMPR_TRIGGER_DRAIN 7 /*FIXME move this to pcm.h */
#define SND_COMPR_TRIGGER_NEXT_TRACK 8
#define SND_COMPR_TRIGGER_PARTIAL_DRAIN 9
#endif<|MERGE_RESOLUTION|>--- conflicted
+++ resolved
@@ -139,10 +139,7 @@
  * @output_fd: data output file descriptor (dma-buf)
  * @input_size: filled data in bytes (from caller, must not exceed fragment size)
  * @flags: see SND_COMPRESS_TFLG_* defines
-<<<<<<< HEAD
-=======
  * @reserved: reserved for future extension
->>>>>>> 3bec0c29
  */
 struct snd_compr_task {
 	__u64 seqno;
@@ -173,10 +170,7 @@
  * @output_size: filled data in bytes (from driver)
  * @output_flags: reserved for future (all zeros - from driver)
  * @state: actual task state (SND_COMPRESS_TASK_STATE_*)
-<<<<<<< HEAD
-=======
  * @reserved: reserved for future extension
->>>>>>> 3bec0c29
  */
 struct snd_compr_task_status {
 	__u64 seqno;
