// SPDX-License-Identifier: GPL-2.0-only
/*
 *  linux/init/main.c
 *
 *  Copyright (C) 1991, 1992  Linus Torvalds
 *
 *  GK 2/5/95  -  Changed to support mounting root fs via NFS
 *  Added initrd & change_root: Werner Almesberger & Hans Lermen, Feb '96
 *  Moan early if gcc is old, avoiding bogus kernels - Paul Gortmaker, May '96
 *  Simplified starting of init:  Michael A. Griffith <grif@acm.org>
 */

#define DEBUG		/* Enable initcall_debug */

#include <linux/types.h>
#include <linux/extable.h>
#include <linux/module.h>
#include <linux/proc_fs.h>
#include <linux/binfmts.h>
#include <linux/kernel.h>
#include <linux/syscalls.h>
#include <linux/stackprotector.h>
#include <linux/string.h>
#include <linux/ctype.h>
#include <linux/delay.h>
#include <linux/ioport.h>
#include <linux/init.h>
#include <linux/initrd.h>
#include <linux/memblock.h>
#include <linux/acpi.h>
#include <linux/bootconfig.h>
#include <linux/console.h>
#include <linux/nmi.h>
#include <linux/percpu.h>
#include <linux/kmod.h>
#include <linux/vmalloc.h>
#include <linux/kernel_stat.h>
#include <linux/start_kernel.h>
#include <linux/security.h>
#include <linux/smp.h>
#include <linux/profile.h>
#include <linux/rcupdate.h>
#include <linux/moduleparam.h>
#include <linux/kallsyms.h>
#include <linux/writeback.h>
#include <linux/cpu.h>
#include <linux/cpuset.h>
#include <linux/cgroup.h>
#include <linux/efi.h>
#include <linux/tick.h>
#include <linux/sched/isolation.h>
#include <linux/interrupt.h>
#include <linux/taskstats_kern.h>
#include <linux/delayacct.h>
#include <linux/unistd.h>
#include <linux/utsname.h>
#include <linux/rmap.h>
#include <linux/mempolicy.h>
#include <linux/key.h>
#include <linux/buffer_head.h>
#include <linux/page_ext.h>
#include <linux/debug_locks.h>
#include <linux/debugobjects.h>
#include <linux/lockdep.h>
#include <linux/kmemleak.h>
#include <linux/pid_namespace.h>
#include <linux/device/driver.h>
#include <linux/kthread.h>
#include <linux/sched.h>
#include <linux/sched/init.h>
#include <linux/signal.h>
#include <linux/idr.h>
#include <linux/kgdb.h>
#include <linux/ftrace.h>
#include <linux/async.h>
#include <linux/sfi.h>
#include <linux/shmem_fs.h>
#include <linux/slab.h>
#include <linux/perf_event.h>
#include <linux/ptrace.h>
#include <linux/pti.h>
#include <linux/blkdev.h>
#include <linux/elevator.h>
#include <linux/sched/clock.h>
#include <linux/sched/task.h>
#include <linux/sched/task_stack.h>
#include <linux/context_tracking.h>
#include <linux/random.h>
#include <linux/list.h>
#include <linux/integrity.h>
#include <linux/proc_ns.h>
#include <linux/io.h>
#include <linux/cache.h>
#include <linux/rodata_test.h>
#include <linux/jump_label.h>
#include <linux/mem_encrypt.h>

#include <asm/io.h>
#include <asm/bugs.h>
#include <asm/setup.h>
#include <asm/sections.h>
#include <asm/cacheflush.h>

#define CREATE_TRACE_POINTS
#include <trace/events/initcall.h>

static int kernel_init(void *);

extern void init_IRQ(void);
extern void radix_tree_init(void);

/*
 * Debug helper: via this flag we know that we are in 'early bootup code'
 * where only the boot processor is running with IRQ disabled.  This means
 * two things - IRQ must not be enabled before the flag is cleared and some
 * operations which are not allowed with IRQ disabled are allowed while the
 * flag is set.
 */
bool early_boot_irqs_disabled __read_mostly;

enum system_states system_state __read_mostly;
EXPORT_SYMBOL(system_state);

/*
 * Boot command-line arguments
 */
#define MAX_INIT_ARGS CONFIG_INIT_ENV_ARG_LIMIT
#define MAX_INIT_ENVS CONFIG_INIT_ENV_ARG_LIMIT

extern void time_init(void);
/* Default late time init is NULL. archs can override this later. */
void (*__initdata late_time_init)(void);

/* Untouched command line saved by arch-specific code. */
char __initdata boot_command_line[COMMAND_LINE_SIZE];
/* Untouched saved command line (eg. for /proc) */
char *saved_command_line;
/* Command line for parameter parsing */
static char *static_command_line;
/* Untouched extra command line */
static char *extra_command_line;
/* Extra init arguments */
static char *extra_init_args;

#ifdef CONFIG_BOOT_CONFIG
/* Is bootconfig on command line? */
static bool bootconfig_found;
static bool initargs_found;
#else
# define bootconfig_found false
# define initargs_found false
#endif

static char *execute_command;
static char *ramdisk_execute_command;

/*
 * Used to generate warnings if static_key manipulation functions are used
 * before jump_label_init is called.
 */
bool static_key_initialized __read_mostly;
EXPORT_SYMBOL_GPL(static_key_initialized);

/*
 * If set, this is an indication to the drivers that reset the underlying
 * device before going ahead with the initialization otherwise driver might
 * rely on the BIOS and skip the reset operation.
 *
 * This is useful if kernel is booting in an unreliable environment.
 * For ex. kdump situation where previous kernel has crashed, BIOS has been
 * skipped and devices will be in unknown state.
 */
unsigned int reset_devices;
EXPORT_SYMBOL(reset_devices);

static int __init set_reset_devices(char *str)
{
	reset_devices = 1;
	return 1;
}

__setup("reset_devices", set_reset_devices);

static const char *argv_init[MAX_INIT_ARGS+2] = { "init", NULL, };
const char *envp_init[MAX_INIT_ENVS+2] = { "HOME=/", "TERM=linux", NULL, };
static const char *panic_later, *panic_param;

extern const struct obs_kernel_param __setup_start[], __setup_end[];

static bool __init obsolete_checksetup(char *line)
{
	const struct obs_kernel_param *p;
	bool had_early_param = false;

	p = __setup_start;
	do {
		int n = strlen(p->str);
		if (parameqn(line, p->str, n)) {
			if (p->early) {
				/* Already done in parse_early_param?
				 * (Needs exact match on param part).
				 * Keep iterating, as we can have early
				 * params and __setups of same names 8( */
				if (line[n] == '\0' || line[n] == '=')
					had_early_param = true;
			} else if (!p->setup_func) {
				pr_warn("Parameter %s is obsolete, ignored\n",
					p->str);
				return true;
			} else if (p->setup_func(line + n))
				return true;
		}
		p++;
	} while (p < __setup_end);

	return had_early_param;
}

/*
 * This should be approx 2 Bo*oMips to start (note initial shift), and will
 * still work even if initially too large, it will just take slightly longer
 */
unsigned long loops_per_jiffy = (1<<12);
EXPORT_SYMBOL(loops_per_jiffy);

static int __init debug_kernel(char *str)
{
	console_loglevel = CONSOLE_LOGLEVEL_DEBUG;
	return 0;
}

static int __init quiet_kernel(char *str)
{
	console_loglevel = CONSOLE_LOGLEVEL_QUIET;
	return 0;
}

early_param("debug", debug_kernel);
early_param("quiet", quiet_kernel);

static int __init loglevel(char *str)
{
	int newlevel;

	/*
	 * Only update loglevel value when a correct setting was passed,
	 * to prevent blind crashes (when loglevel being set to 0) that
	 * are quite hard to debug
	 */
	if (get_option(&str, &newlevel)) {
		console_loglevel = newlevel;
		return 0;
	}

	return -EINVAL;
}

early_param("loglevel", loglevel);

#ifdef CONFIG_BLK_DEV_INITRD
static void * __init get_boot_config_from_initrd(u32 *_size, u32 *_csum)
{
	u32 size, csum;
	char *data;
	u32 *hdr;

	if (!initrd_end)
		return NULL;

	data = (char *)initrd_end - BOOTCONFIG_MAGIC_LEN;
	if (memcmp(data, BOOTCONFIG_MAGIC, BOOTCONFIG_MAGIC_LEN))
		return NULL;

	hdr = (u32 *)(data - 8);
	size = hdr[0];
	csum = hdr[1];

	data = ((void *)hdr) - size;
	if ((unsigned long)data < initrd_start) {
		pr_err("bootconfig size %d is greater than initrd size %ld\n",
			size, initrd_end - initrd_start);
		return NULL;
	}

	/* Remove bootconfig from initramfs/initrd */
	initrd_end = (unsigned long)data;
	if (_size)
		*_size = size;
	if (_csum)
		*_csum = csum;

	return data;
}
#else
static void * __init get_boot_config_from_initrd(u32 *_size, u32 *_csum)
{
	return NULL;
}
#endif

#ifdef CONFIG_BOOT_CONFIG

char xbc_namebuf[XBC_KEYLEN_MAX] __initdata;

#define rest(dst, end) ((end) > (dst) ? (end) - (dst) : 0)

static int __init xbc_snprint_cmdline(char *buf, size_t size,
				      struct xbc_node *root)
{
	struct xbc_node *knode, *vnode;
	char *end = buf + size;
	const char *val;
	int ret;

	xbc_node_for_each_key_value(root, knode, val) {
		ret = xbc_node_compose_key_after(root, knode,
					xbc_namebuf, XBC_KEYLEN_MAX);
		if (ret < 0)
			return ret;

		vnode = xbc_node_get_child(knode);
		if (!vnode) {
			ret = snprintf(buf, rest(buf, end), "%s ", xbc_namebuf);
			if (ret < 0)
				return ret;
			buf += ret;
			continue;
		}
		xbc_array_for_each_value(vnode, val) {
			ret = snprintf(buf, rest(buf, end), "%s=\"%s\" ",
				       xbc_namebuf, val);
			if (ret < 0)
				return ret;
			buf += ret;
		}
	}

	return buf - (end - size);
}
#undef rest

/* Make an extra command line under given key word */
static char * __init xbc_make_cmdline(const char *key)
{
	struct xbc_node *root;
	char *new_cmdline;
	int ret, len = 0;

	root = xbc_find_node(key);
	if (!root)
		return NULL;

	/* Count required buffer size */
	len = xbc_snprint_cmdline(NULL, 0, root);
	if (len <= 0)
		return NULL;

	new_cmdline = memblock_alloc(len + 1, SMP_CACHE_BYTES);
	if (!new_cmdline) {
		pr_err("Failed to allocate memory for extra kernel cmdline.\n");
		return NULL;
	}

	ret = xbc_snprint_cmdline(new_cmdline, len + 1, root);
	if (ret < 0 || ret > len) {
		pr_err("Failed to print extra kernel cmdline.\n");
		return NULL;
	}

	return new_cmdline;
}

static u32 boot_config_checksum(unsigned char *p, u32 size)
{
	u32 ret = 0;

	while (size--)
		ret += *p++;

	return ret;
}

static int __init bootconfig_params(char *param, char *val,
				    const char *unused, void *arg)
{
	if (strcmp(param, "bootconfig") == 0) {
		bootconfig_found = true;
	} else if (strcmp(param, "--") == 0) {
		initargs_found = true;
	}
	return 0;
}

static void __init setup_boot_config(const char *cmdline)
{
	static char tmp_cmdline[COMMAND_LINE_SIZE] __initdata;
	const char *msg;
	int pos;
	u32 size, csum;
	char *data, *copy;
	int ret;

<<<<<<< HEAD
	data = get_boot_config_from_initrd(&size, &csum);
	if (!data)
		goto not_found;
=======
	/* Cut out the bootconfig data even if we have no bootconfig option */
	data = get_boot_config_from_initrd(&size, &csum);
>>>>>>> 46523b5b

	strlcpy(tmp_cmdline, boot_command_line, COMMAND_LINE_SIZE);
	parse_args("bootconfig", tmp_cmdline, NULL, 0, 0, 0, NULL,
		   bootconfig_params);

	if (!bootconfig_found)
		return;

<<<<<<< HEAD
=======
	if (!data) {
		pr_err("'bootconfig' found on command line, but no bootconfig found\n");
		return;
	}

>>>>>>> 46523b5b
	if (size >= XBC_DATA_MAX) {
		pr_err("bootconfig size %d greater than max size %d\n",
			size, XBC_DATA_MAX);
		return;
	}

	if (boot_config_checksum((unsigned char *)data, size) != csum) {
		pr_err("bootconfig checksum failed\n");
		return;
	}

	copy = memblock_alloc(size + 1, SMP_CACHE_BYTES);
	if (!copy) {
		pr_err("Failed to allocate memory for bootconfig\n");
		return;
	}

	memcpy(copy, data, size);
	copy[size] = '\0';

	ret = xbc_init(copy, &msg, &pos);
	if (ret < 0) {
		if (pos < 0)
			pr_err("Failed to init bootconfig: %s.\n", msg);
		else
			pr_err("Failed to parse bootconfig: %s at %d.\n",
				msg, pos);
	} else {
		pr_info("Load bootconfig: %d bytes %d nodes\n", size, ret);
		/* keys starting with "kernel." are passed via cmdline */
		extra_command_line = xbc_make_cmdline("kernel");
		/* Also, "init." keys are init arguments */
		extra_init_args = xbc_make_cmdline("init");
	}
	return;
}

#else

static void __init setup_boot_config(const char *cmdline)
{
	/* Remove bootconfig data from initrd */
	get_boot_config_from_initrd(NULL, NULL);
}

static int __init warn_bootconfig(char *str)
{
	pr_warn("WARNING: 'bootconfig' found on the kernel command line but CONFIG_BOOTCONFIG is not set.\n");
	return 0;
}
early_param("bootconfig", warn_bootconfig);

#endif

/* Change NUL term back to "=", to make "param" the whole string. */
static void __init repair_env_string(char *param, char *val)
{
	if (val) {
		/* param=val or param="val"? */
		if (val == param+strlen(param)+1)
			val[-1] = '=';
		else if (val == param+strlen(param)+2) {
			val[-2] = '=';
			memmove(val-1, val, strlen(val)+1);
		} else
			BUG();
	}
}

/* Anything after -- gets handed straight to init. */
static int __init set_init_arg(char *param, char *val,
			       const char *unused, void *arg)
{
	unsigned int i;

	if (panic_later)
		return 0;

	repair_env_string(param, val);

	for (i = 0; argv_init[i]; i++) {
		if (i == MAX_INIT_ARGS) {
			panic_later = "init";
			panic_param = param;
			return 0;
		}
	}
	argv_init[i] = param;
	return 0;
}

/*
 * Unknown boot options get handed to init, unless they look like
 * unused parameters (modprobe will find them in /proc/cmdline).
 */
static int __init unknown_bootoption(char *param, char *val,
				     const char *unused, void *arg)
{
	size_t len = strlen(param);

	repair_env_string(param, val);

	/* Handle obsolete-style parameters */
	if (obsolete_checksetup(param))
		return 0;

	/* Unused module parameter. */
	if (strnchr(param, len, '.'))
		return 0;

	if (panic_later)
		return 0;

	if (val) {
		/* Environment option */
		unsigned int i;
		for (i = 0; envp_init[i]; i++) {
			if (i == MAX_INIT_ENVS) {
				panic_later = "env";
				panic_param = param;
			}
			if (!strncmp(param, envp_init[i], len+1))
				break;
		}
		envp_init[i] = param;
	} else {
		/* Command line option */
		unsigned int i;
		for (i = 0; argv_init[i]; i++) {
			if (i == MAX_INIT_ARGS) {
				panic_later = "init";
				panic_param = param;
			}
		}
		argv_init[i] = param;
	}
	return 0;
}

static int __init init_setup(char *str)
{
	unsigned int i;

	execute_command = str;
	/*
	 * In case LILO is going to boot us with default command line,
	 * it prepends "auto" before the whole cmdline which makes
	 * the shell think it should execute a script with such name.
	 * So we ignore all arguments entered _before_ init=... [MJ]
	 */
	for (i = 1; i < MAX_INIT_ARGS; i++)
		argv_init[i] = NULL;
	return 1;
}
__setup("init=", init_setup);

static int __init rdinit_setup(char *str)
{
	unsigned int i;

	ramdisk_execute_command = str;
	/* See "auto" comment in init_setup */
	for (i = 1; i < MAX_INIT_ARGS; i++)
		argv_init[i] = NULL;
	return 1;
}
__setup("rdinit=", rdinit_setup);

#ifndef CONFIG_SMP
static const unsigned int setup_max_cpus = NR_CPUS;
static inline void setup_nr_cpu_ids(void) { }
static inline void smp_prepare_cpus(unsigned int maxcpus) { }
#endif

/*
 * We need to store the untouched command line for future reference.
 * We also need to store the touched command line since the parameter
 * parsing is performed in place, and we should allow a component to
 * store reference of name/value for future reference.
 */
static void __init setup_command_line(char *command_line)
{
	size_t len, xlen = 0, ilen = 0;

	if (extra_command_line)
		xlen = strlen(extra_command_line);
	if (extra_init_args)
		ilen = strlen(extra_init_args) + 4; /* for " -- " */

	len = xlen + strlen(boot_command_line) + 1;

	saved_command_line = memblock_alloc(len + ilen, SMP_CACHE_BYTES);
	if (!saved_command_line)
		panic("%s: Failed to allocate %zu bytes\n", __func__, len + ilen);

	static_command_line = memblock_alloc(len, SMP_CACHE_BYTES);
	if (!static_command_line)
		panic("%s: Failed to allocate %zu bytes\n", __func__, len);

	if (xlen) {
		/*
		 * We have to put extra_command_line before boot command
		 * lines because there could be dashes (separator of init
		 * command line) in the command lines.
		 */
		strcpy(saved_command_line, extra_command_line);
		strcpy(static_command_line, extra_command_line);
	}
	strcpy(saved_command_line + xlen, boot_command_line);
	strcpy(static_command_line + xlen, command_line);

	if (ilen) {
		/*
		 * Append supplemental init boot args to saved_command_line
		 * so that user can check what command line options passed
		 * to init.
		 */
		len = strlen(saved_command_line);
		if (initargs_found) {
			saved_command_line[len++] = ' ';
		} else {
			strcpy(saved_command_line + len, " -- ");
			len += 4;
		}

		strcpy(saved_command_line + len, extra_init_args);
	}
}

/*
 * We need to finalize in a non-__init function or else race conditions
 * between the root thread and the init thread may cause start_kernel to
 * be reaped by free_initmem before the root thread has proceeded to
 * cpu_idle.
 *
 * gcc-3.4 accidentally inlines this function, so use noinline.
 */

static __initdata DECLARE_COMPLETION(kthreadd_done);

noinline void __ref rest_init(void)
{
	struct task_struct *tsk;
	int pid;

	rcu_scheduler_starting();
	/*
	 * We need to spawn init first so that it obtains pid 1, however
	 * the init task will end up wanting to create kthreads, which, if
	 * we schedule it before we create kthreadd, will OOPS.
	 */
	pid = kernel_thread(kernel_init, NULL, CLONE_FS);
	/*
	 * Pin init on the boot CPU. Task migration is not properly working
	 * until sched_init_smp() has been run. It will set the allowed
	 * CPUs for init to the non isolated CPUs.
	 */
	rcu_read_lock();
	tsk = find_task_by_pid_ns(pid, &init_pid_ns);
	set_cpus_allowed_ptr(tsk, cpumask_of(smp_processor_id()));
	rcu_read_unlock();

	numa_default_policy();
	pid = kernel_thread(kthreadd, NULL, CLONE_FS | CLONE_FILES);
	rcu_read_lock();
	kthreadd_task = find_task_by_pid_ns(pid, &init_pid_ns);
	rcu_read_unlock();

	/*
	 * Enable might_sleep() and smp_processor_id() checks.
	 * They cannot be enabled earlier because with CONFIG_PREEMPTION=y
	 * kernel_thread() would trigger might_sleep() splats. With
	 * CONFIG_PREEMPT_VOLUNTARY=y the init task might have scheduled
	 * already, but it's stuck on the kthreadd_done completion.
	 */
	system_state = SYSTEM_SCHEDULING;

	complete(&kthreadd_done);

	/*
	 * The boot idle thread must execute schedule()
	 * at least once to get things moving:
	 */
	schedule_preempt_disabled();
	/* Call into cpu_idle with preempt disabled */
	cpu_startup_entry(CPUHP_ONLINE);
}

/* Check for early params. */
static int __init do_early_param(char *param, char *val,
				 const char *unused, void *arg)
{
	const struct obs_kernel_param *p;

	for (p = __setup_start; p < __setup_end; p++) {
		if ((p->early && parameq(param, p->str)) ||
		    (strcmp(param, "console") == 0 &&
		     strcmp(p->str, "earlycon") == 0)
		) {
			if (p->setup_func(val) != 0)
				pr_warn("Malformed early option '%s'\n", param);
		}
	}
	/* We accept everything at this stage. */
	return 0;
}

void __init parse_early_options(char *cmdline)
{
	parse_args("early options", cmdline, NULL, 0, 0, 0, NULL,
		   do_early_param);
}

/* Arch code calls this early on, or if not, just before other parsing. */
void __init parse_early_param(void)
{
	static int done __initdata;
	static char tmp_cmdline[COMMAND_LINE_SIZE] __initdata;

	if (done)
		return;

	/* All fall through to do_early_param. */
	strlcpy(tmp_cmdline, boot_command_line, COMMAND_LINE_SIZE);
	parse_early_options(tmp_cmdline);
	done = 1;
}

void __init __weak arch_post_acpi_subsys_init(void) { }

void __init __weak smp_setup_processor_id(void)
{
}

# if THREAD_SIZE >= PAGE_SIZE
void __init __weak thread_stack_cache_init(void)
{
}
#endif

void __init __weak mem_encrypt_init(void) { }

void __init __weak poking_init(void) { }

void __init __weak pgtable_cache_init(void) { }

bool initcall_debug;
core_param(initcall_debug, initcall_debug, bool, 0644);

#ifdef TRACEPOINTS_ENABLED
static void __init initcall_debug_enable(void);
#else
static inline void initcall_debug_enable(void)
{
}
#endif

/* Report memory auto-initialization states for this boot. */
static void __init report_meminit(void)
{
	const char *stack;

	if (IS_ENABLED(CONFIG_INIT_STACK_ALL))
		stack = "all";
	else if (IS_ENABLED(CONFIG_GCC_PLUGIN_STRUCTLEAK_BYREF_ALL))
		stack = "byref_all";
	else if (IS_ENABLED(CONFIG_GCC_PLUGIN_STRUCTLEAK_BYREF))
		stack = "byref";
	else if (IS_ENABLED(CONFIG_GCC_PLUGIN_STRUCTLEAK_USER))
		stack = "__user";
	else
		stack = "off";

	pr_info("mem auto-init: stack:%s, heap alloc:%s, heap free:%s\n",
		stack, want_init_on_alloc(GFP_KERNEL) ? "on" : "off",
		want_init_on_free() ? "on" : "off");
	if (want_init_on_free())
		pr_info("mem auto-init: clearing system memory may take some time...\n");
}

/*
 * Set up kernel memory allocators
 */
static void __init mm_init(void)
{
	/*
	 * page_ext requires contiguous pages,
	 * bigger than MAX_ORDER unless SPARSEMEM.
	 */
	page_ext_init_flatmem();
	init_debug_pagealloc();
	report_meminit();
	mem_init();
	kmem_cache_init();
	kmemleak_init();
	pgtable_init();
	debug_objects_mem_init();
	vmalloc_init();
	ioremap_huge_init();
	/* Should be run before the first non-init thread is created */
	init_espfix_bsp();
	/* Should be run after espfix64 is set up. */
	pti_init();
}

void __init __weak arch_call_rest_init(void)
{
	rest_init();
}

asmlinkage __visible void __init start_kernel(void)
{
	char *command_line;
	char *after_dashes;

	set_task_stack_end_magic(&init_task);
	smp_setup_processor_id();
	debug_objects_early_init();

	cgroup_init_early();

	local_irq_disable();
	early_boot_irqs_disabled = true;

	/*
	 * Interrupts are still disabled. Do necessary setups, then
	 * enable them.
	 */
	boot_cpu_init();
	page_address_init();
	pr_notice("%s", linux_banner);
	early_security_init();
	setup_arch(&command_line);
	setup_boot_config(command_line);
	setup_command_line(command_line);
	setup_nr_cpu_ids();
	setup_per_cpu_areas();
	smp_prepare_boot_cpu();	/* arch-specific boot-cpu hooks */
	boot_cpu_hotplug_init();

	build_all_zonelists(NULL);
	page_alloc_init();

	pr_notice("Kernel command line: %s\n", saved_command_line);
	/* parameters may set static keys */
	jump_label_init();
	parse_early_param();
	after_dashes = parse_args("Booting kernel",
				  static_command_line, __start___param,
				  __stop___param - __start___param,
				  -1, -1, NULL, &unknown_bootoption);
	if (!IS_ERR_OR_NULL(after_dashes))
		parse_args("Setting init args", after_dashes, NULL, 0, -1, -1,
			   NULL, set_init_arg);
	if (extra_init_args)
		parse_args("Setting extra init args", extra_init_args,
			   NULL, 0, -1, -1, NULL, set_init_arg);

	/*
	 * These use large bootmem allocations and must precede
	 * kmem_cache_init()
	 */
	setup_log_buf(0);
	vfs_caches_init_early();
	sort_main_extable();
	trap_init();
	mm_init();

	ftrace_init();

	/* trace_printk can be enabled here */
	early_trace_init();

	/*
	 * Set up the scheduler prior starting any interrupts (such as the
	 * timer interrupt). Full topology setup happens at smp_init()
	 * time - but meanwhile we still have a functioning scheduler.
	 */
	sched_init();
	/*
	 * Disable preemption - early bootup scheduling is extremely
	 * fragile until we cpu_idle() for the first time.
	 */
	preempt_disable();
	if (WARN(!irqs_disabled(),
		 "Interrupts were enabled *very* early, fixing it\n"))
		local_irq_disable();
	radix_tree_init();

	/*
	 * Set up housekeeping before setting up workqueues to allow the unbound
	 * workqueue to take non-housekeeping into account.
	 */
	housekeeping_init();

	/*
	 * Allow workqueue creation and work item queueing/cancelling
	 * early.  Work item execution depends on kthreads and starts after
	 * workqueue_init().
	 */
	workqueue_init_early();

	rcu_init();

	/* Trace events are available after this */
	trace_init();

	if (initcall_debug)
		initcall_debug_enable();

	context_tracking_init();
	/* init some links before init_ISA_irqs() */
	early_irq_init();
	init_IRQ();
	tick_init();
	rcu_init_nohz();
	init_timers();
	hrtimers_init();
	softirq_init();
	timekeeping_init();

	/*
	 * For best initial stack canary entropy, prepare it after:
	 * - setup_arch() for any UEFI RNG entropy and boot cmdline access
	 * - timekeeping_init() for ktime entropy used in rand_initialize()
	 * - rand_initialize() to get any arch-specific entropy like RDRAND
	 * - add_latent_entropy() to get any latent entropy
	 * - adding command line entropy
	 */
	rand_initialize();
	add_latent_entropy();
	add_device_randomness(command_line, strlen(command_line));
	boot_init_stack_canary();

	time_init();
	perf_event_init();
	profile_init();
	call_function_init();
	WARN(!irqs_disabled(), "Interrupts were enabled early\n");

	early_boot_irqs_disabled = false;
	local_irq_enable();

	kmem_cache_init_late();

	/*
	 * HACK ALERT! This is early. We're enabling the console before
	 * we've done PCI setups etc, and console_init() must be aware of
	 * this. But we do want output early, in case something goes wrong.
	 */
	console_init();
	if (panic_later)
		panic("Too many boot %s vars at `%s'", panic_later,
		      panic_param);

	lockdep_init();

	/*
	 * Need to run this when irqs are enabled, because it wants
	 * to self-test [hard/soft]-irqs on/off lock inversion bugs
	 * too:
	 */
	locking_selftest();

	/*
	 * This needs to be called before any devices perform DMA
	 * operations that might use the SWIOTLB bounce buffers. It will
	 * mark the bounce buffers as decrypted so that their usage will
	 * not cause "plain-text" data to be decrypted when accessed.
	 */
	mem_encrypt_init();

#ifdef CONFIG_BLK_DEV_INITRD
	if (initrd_start && !initrd_below_start_ok &&
	    page_to_pfn(virt_to_page((void *)initrd_start)) < min_low_pfn) {
		pr_crit("initrd overwritten (0x%08lx < 0x%08lx) - disabling it.\n",
		    page_to_pfn(virt_to_page((void *)initrd_start)),
		    min_low_pfn);
		initrd_start = 0;
	}
#endif
	setup_per_cpu_pageset();
	numa_policy_init();
	acpi_early_init();
	if (late_time_init)
		late_time_init();
	sched_clock_init();
	calibrate_delay();
	pid_idr_init();
	anon_vma_init();
#ifdef CONFIG_X86
	if (efi_enabled(EFI_RUNTIME_SERVICES))
		efi_enter_virtual_mode();
#endif
	thread_stack_cache_init();
	cred_init();
	fork_init();
	proc_caches_init();
	uts_ns_init();
	buffer_init();
	key_init();
	security_init();
	dbg_late_init();
	vfs_caches_init();
	pagecache_init();
	signals_init();
	seq_file_init();
	proc_root_init();
	nsfs_init();
	cpuset_init();
	cgroup_init();
	taskstats_init_early();
	delayacct_init();

	poking_init();
	check_bugs();

	acpi_subsystem_init();
	arch_post_acpi_subsys_init();
	sfi_init_late();

	/* Do the rest non-__init'ed, we're now alive */
	arch_call_rest_init();

	prevent_tail_call_optimization();
}

/* Call all constructor functions linked into the kernel. */
static void __init do_ctors(void)
{
#ifdef CONFIG_CONSTRUCTORS
	ctor_fn_t *fn = (ctor_fn_t *) __ctors_start;

	for (; fn < (ctor_fn_t *) __ctors_end; fn++)
		(*fn)();
#endif
}

#ifdef CONFIG_KALLSYMS
struct blacklist_entry {
	struct list_head next;
	char *buf;
};

static __initdata_or_module LIST_HEAD(blacklisted_initcalls);

static int __init initcall_blacklist(char *str)
{
	char *str_entry;
	struct blacklist_entry *entry;

	/* str argument is a comma-separated list of functions */
	do {
		str_entry = strsep(&str, ",");
		if (str_entry) {
			pr_debug("blacklisting initcall %s\n", str_entry);
			entry = memblock_alloc(sizeof(*entry),
					       SMP_CACHE_BYTES);
			if (!entry)
				panic("%s: Failed to allocate %zu bytes\n",
				      __func__, sizeof(*entry));
			entry->buf = memblock_alloc(strlen(str_entry) + 1,
						    SMP_CACHE_BYTES);
			if (!entry->buf)
				panic("%s: Failed to allocate %zu bytes\n",
				      __func__, strlen(str_entry) + 1);
			strcpy(entry->buf, str_entry);
			list_add(&entry->next, &blacklisted_initcalls);
		}
	} while (str_entry);

	return 0;
}

static bool __init_or_module initcall_blacklisted(initcall_t fn)
{
	struct blacklist_entry *entry;
	char fn_name[KSYM_SYMBOL_LEN];
	unsigned long addr;

	if (list_empty(&blacklisted_initcalls))
		return false;

	addr = (unsigned long) dereference_function_descriptor(fn);
	sprint_symbol_no_offset(fn_name, addr);

	/*
	 * fn will be "function_name [module_name]" where [module_name] is not
	 * displayed for built-in init functions.  Strip off the [module_name].
	 */
	strreplace(fn_name, ' ', '\0');

	list_for_each_entry(entry, &blacklisted_initcalls, next) {
		if (!strcmp(fn_name, entry->buf)) {
			pr_debug("initcall %s blacklisted\n", fn_name);
			return true;
		}
	}

	return false;
}
#else
static int __init initcall_blacklist(char *str)
{
	pr_warn("initcall_blacklist requires CONFIG_KALLSYMS\n");
	return 0;
}

static bool __init_or_module initcall_blacklisted(initcall_t fn)
{
	return false;
}
#endif
__setup("initcall_blacklist=", initcall_blacklist);

static __init_or_module void
trace_initcall_start_cb(void *data, initcall_t fn)
{
	ktime_t *calltime = (ktime_t *)data;

	printk(KERN_DEBUG "calling  %pS @ %i\n", fn, task_pid_nr(current));
	*calltime = ktime_get();
}

static __init_or_module void
trace_initcall_finish_cb(void *data, initcall_t fn, int ret)
{
	ktime_t *calltime = (ktime_t *)data;
	ktime_t delta, rettime;
	unsigned long long duration;

	rettime = ktime_get();
	delta = ktime_sub(rettime, *calltime);
	duration = (unsigned long long) ktime_to_ns(delta) >> 10;
	printk(KERN_DEBUG "initcall %pS returned %d after %lld usecs\n",
		 fn, ret, duration);
}

static ktime_t initcall_calltime;

#ifdef TRACEPOINTS_ENABLED
static void __init initcall_debug_enable(void)
{
	int ret;

	ret = register_trace_initcall_start(trace_initcall_start_cb,
					    &initcall_calltime);
	ret |= register_trace_initcall_finish(trace_initcall_finish_cb,
					      &initcall_calltime);
	WARN(ret, "Failed to register initcall tracepoints\n");
}
# define do_trace_initcall_start	trace_initcall_start
# define do_trace_initcall_finish	trace_initcall_finish
#else
static inline void do_trace_initcall_start(initcall_t fn)
{
	if (!initcall_debug)
		return;
	trace_initcall_start_cb(&initcall_calltime, fn);
}
static inline void do_trace_initcall_finish(initcall_t fn, int ret)
{
	if (!initcall_debug)
		return;
	trace_initcall_finish_cb(&initcall_calltime, fn, ret);
}
#endif /* !TRACEPOINTS_ENABLED */

int __init_or_module do_one_initcall(initcall_t fn)
{
	int count = preempt_count();
	char msgbuf[64];
	int ret;

	if (initcall_blacklisted(fn))
		return -EPERM;

	do_trace_initcall_start(fn);
	ret = fn();
	do_trace_initcall_finish(fn, ret);

	msgbuf[0] = 0;

	if (preempt_count() != count) {
		sprintf(msgbuf, "preemption imbalance ");
		preempt_count_set(count);
	}
	if (irqs_disabled()) {
		strlcat(msgbuf, "disabled interrupts ", sizeof(msgbuf));
		local_irq_enable();
	}
	WARN(msgbuf[0], "initcall %pS returned with %s\n", fn, msgbuf);

	add_latent_entropy();
	return ret;
}


extern initcall_entry_t __initcall_start[];
extern initcall_entry_t __initcall0_start[];
extern initcall_entry_t __initcall1_start[];
extern initcall_entry_t __initcall2_start[];
extern initcall_entry_t __initcall3_start[];
extern initcall_entry_t __initcall4_start[];
extern initcall_entry_t __initcall5_start[];
extern initcall_entry_t __initcall6_start[];
extern initcall_entry_t __initcall7_start[];
extern initcall_entry_t __initcall_end[];

static initcall_entry_t *initcall_levels[] __initdata = {
	__initcall0_start,
	__initcall1_start,
	__initcall2_start,
	__initcall3_start,
	__initcall4_start,
	__initcall5_start,
	__initcall6_start,
	__initcall7_start,
	__initcall_end,
};

/* Keep these in sync with initcalls in include/linux/init.h */
static const char *initcall_level_names[] __initdata = {
	"pure",
	"core",
	"postcore",
	"arch",
	"subsys",
	"fs",
	"device",
	"late",
};

static int __init ignore_unknown_bootoption(char *param, char *val,
			       const char *unused, void *arg)
{
	return 0;
}

static void __init do_initcall_level(int level, char *command_line)
{
	initcall_entry_t *fn;

	parse_args(initcall_level_names[level],
		   command_line, __start___param,
		   __stop___param - __start___param,
		   level, level,
		   NULL, ignore_unknown_bootoption);

	trace_initcall_level(initcall_level_names[level]);
	for (fn = initcall_levels[level]; fn < initcall_levels[level+1]; fn++)
		do_one_initcall(initcall_from_entry(fn));
}

static void __init do_initcalls(void)
{
	int level;
	size_t len = strlen(saved_command_line) + 1;
	char *command_line;

	command_line = kzalloc(len, GFP_KERNEL);
	if (!command_line)
		panic("%s: Failed to allocate %zu bytes\n", __func__, len);

	for (level = 0; level < ARRAY_SIZE(initcall_levels) - 1; level++) {
		/* Parser modifies command_line, restore it each time */
		strcpy(command_line, saved_command_line);
		do_initcall_level(level, command_line);
	}

	kfree(command_line);
}

/*
 * Ok, the machine is now initialized. None of the devices
 * have been touched yet, but the CPU subsystem is up and
 * running, and memory and process management works.
 *
 * Now we can finally start doing some real work..
 */
static void __init do_basic_setup(void)
{
	cpuset_init_smp();
	driver_init();
	init_irq_proc();
	do_ctors();
	usermodehelper_enable();
	do_initcalls();
}

static void __init do_pre_smp_initcalls(void)
{
	initcall_entry_t *fn;

	trace_initcall_level("early");
	for (fn = __initcall_start; fn < __initcall0_start; fn++)
		do_one_initcall(initcall_from_entry(fn));
}

static int run_init_process(const char *init_filename)
{
	const char *const *p;

	argv_init[0] = init_filename;
	pr_info("Run %s as init process\n", init_filename);
	pr_debug("  with arguments:\n");
	for (p = argv_init; *p; p++)
		pr_debug("    %s\n", *p);
	pr_debug("  with environment:\n");
	for (p = envp_init; *p; p++)
		pr_debug("    %s\n", *p);
	return do_execve(getname_kernel(init_filename),
		(const char __user *const __user *)argv_init,
		(const char __user *const __user *)envp_init);
}

static int try_to_run_init_process(const char *init_filename)
{
	int ret;

	ret = run_init_process(init_filename);

	if (ret && ret != -ENOENT) {
		pr_err("Starting init: %s exists but couldn't execute it (error %d)\n",
		       init_filename, ret);
	}

	return ret;
}

static noinline void __init kernel_init_freeable(void);

#if defined(CONFIG_STRICT_KERNEL_RWX) || defined(CONFIG_STRICT_MODULE_RWX)
bool rodata_enabled __ro_after_init = true;
static int __init set_debug_rodata(char *str)
{
	return strtobool(str, &rodata_enabled);
}
__setup("rodata=", set_debug_rodata);
#endif

#ifdef CONFIG_STRICT_KERNEL_RWX
static void mark_readonly(void)
{
	if (rodata_enabled) {
		/*
		 * load_module() results in W+X mappings, which are cleaned
		 * up with call_rcu().  Let's make sure that queued work is
		 * flushed so that we don't hit false positives looking for
		 * insecure pages which are W+X.
		 */
		rcu_barrier();
		mark_rodata_ro();
		rodata_test();
	} else
		pr_info("Kernel memory protection disabled.\n");
}
#elif defined(CONFIG_ARCH_HAS_STRICT_KERNEL_RWX)
static inline void mark_readonly(void)
{
	pr_warn("Kernel memory protection not selected by kernel config.\n");
}
#else
static inline void mark_readonly(void)
{
	pr_warn("This architecture does not have kernel memory protection.\n");
}
#endif

void __weak free_initmem(void)
{
	free_initmem_default(POISON_FREE_INITMEM);
}

static int __ref kernel_init(void *unused)
{
	int ret;

	kernel_init_freeable();
	/* need to finish all async __init code before freeing the memory */
	async_synchronize_full();
	ftrace_free_init_mem();
	free_initmem();
	mark_readonly();

	/*
	 * Kernel mappings are now finalized - update the userspace page-table
	 * to finalize PTI.
	 */
	pti_finalize();

	system_state = SYSTEM_RUNNING;
	numa_default_policy();

	rcu_end_inkernel_boot();

	if (ramdisk_execute_command) {
		ret = run_init_process(ramdisk_execute_command);
		if (!ret)
			return 0;
		pr_err("Failed to execute %s (error %d)\n",
		       ramdisk_execute_command, ret);
	}

	/*
	 * We try each of these until one succeeds.
	 *
	 * The Bourne shell can be used instead of init if we are
	 * trying to recover a really broken machine.
	 */
	if (execute_command) {
		ret = run_init_process(execute_command);
		if (!ret)
			return 0;
		panic("Requested init %s failed (error %d).",
		      execute_command, ret);
	}
	if (!try_to_run_init_process("/sbin/init") ||
	    !try_to_run_init_process("/etc/init") ||
	    !try_to_run_init_process("/bin/init") ||
	    !try_to_run_init_process("/bin/sh"))
		return 0;

	panic("No working init found.  Try passing init= option to kernel. "
	      "See Linux Documentation/admin-guide/init.rst for guidance.");
}

void console_on_rootfs(void)
{
	/* Open the /dev/console as stdin, this should never fail */
	if (ksys_open((const char __user *) "/dev/console", O_RDWR, 0) < 0)
		pr_err("Warning: unable to open an initial console.\n");

	/* create stdout/stderr */
	(void) ksys_dup(0);
	(void) ksys_dup(0);
}

static noinline void __init kernel_init_freeable(void)
{
	/*
	 * Wait until kthreadd is all set-up.
	 */
	wait_for_completion(&kthreadd_done);

	/* Now the scheduler is fully set up and can do blocking allocations */
	gfp_allowed_mask = __GFP_BITS_MASK;

	/*
	 * init can allocate pages on any node
	 */
	set_mems_allowed(node_states[N_MEMORY]);

	cad_pid = task_pid(current);

	smp_prepare_cpus(setup_max_cpus);

	workqueue_init();

	init_mm_internals();

	do_pre_smp_initcalls();
	lockup_detector_init();

	smp_init();
	sched_init_smp();

	page_alloc_init_late();
	/* Initialize page ext after all struct pages are initialized. */
	page_ext_init();

	do_basic_setup();

	console_on_rootfs();

	/*
	 * check if there is an early userspace init.  If yes, let it do all
	 * the work
	 */

	if (!ramdisk_execute_command)
		ramdisk_execute_command = "/init";

	if (ksys_access((const char __user *)
			ramdisk_execute_command, 0) != 0) {
		ramdisk_execute_command = NULL;
		prepare_namespace();
	}

	/*
	 * Ok, we have completed the initial bootup, and
	 * we're essentially up and running. Get rid of the
	 * initmem segments and start the user-mode stuff..
	 *
	 * rootfs is available now, try loading the public keys
	 * and default modules
	 */

	integrity_load_keys();
}<|MERGE_RESOLUTION|>--- conflicted
+++ resolved
@@ -400,14 +400,8 @@
 	char *data, *copy;
 	int ret;
 
-<<<<<<< HEAD
-	data = get_boot_config_from_initrd(&size, &csum);
-	if (!data)
-		goto not_found;
-=======
 	/* Cut out the bootconfig data even if we have no bootconfig option */
 	data = get_boot_config_from_initrd(&size, &csum);
->>>>>>> 46523b5b
 
 	strlcpy(tmp_cmdline, boot_command_line, COMMAND_LINE_SIZE);
 	parse_args("bootconfig", tmp_cmdline, NULL, 0, 0, 0, NULL,
@@ -416,14 +410,11 @@
 	if (!bootconfig_found)
 		return;
 
-<<<<<<< HEAD
-=======
 	if (!data) {
 		pr_err("'bootconfig' found on command line, but no bootconfig found\n");
 		return;
 	}
 
->>>>>>> 46523b5b
 	if (size >= XBC_DATA_MAX) {
 		pr_err("bootconfig size %d greater than max size %d\n",
 			size, XBC_DATA_MAX);
