// SPDX-License-Identifier: GPL-2.0
#include <linux/kernel.h>
#include <linux/errno.h>
#include <linux/fs.h>
#include <linux/file.h>
#include <linux/mm.h>
#include <linux/slab.h>
#include <linux/nospec.h>
#include <linux/hugetlb.h>
#include <linux/compat.h>
#include <linux/io_uring.h>

#include <uapi/linux/io_uring.h>

#include "io_uring.h"
#include "openclose.h"
#include "rsrc.h"
#include "memmap.h"
#include "register.h"

struct io_rsrc_update {
	struct file			*file;
	u64				arg;
	u32				nr_args;
	u32				offset;
};

static struct io_rsrc_node *io_sqe_buffer_register(struct io_ring_ctx *ctx,
			struct iovec *iov, struct page **last_hpage);

/* only define max */
#define IORING_MAX_FIXED_FILES	(1U << 20)
#define IORING_MAX_REG_BUFFERS	(1U << 14)

int __io_account_mem(struct user_struct *user, unsigned long nr_pages)
{
	unsigned long page_limit, cur_pages, new_pages;

	if (!nr_pages)
		return 0;

	/* Don't allow more pages than we can safely lock */
	page_limit = rlimit(RLIMIT_MEMLOCK) >> PAGE_SHIFT;

	cur_pages = atomic_long_read(&user->locked_vm);
	do {
		new_pages = cur_pages + nr_pages;
		if (new_pages > page_limit)
			return -ENOMEM;
	} while (!atomic_long_try_cmpxchg(&user->locked_vm,
					  &cur_pages, new_pages));
	return 0;
}

static void io_unaccount_mem(struct io_ring_ctx *ctx, unsigned long nr_pages)
{
	if (ctx->user)
		__io_unaccount_mem(ctx->user, nr_pages);

	if (ctx->mm_account)
		atomic64_sub(nr_pages, &ctx->mm_account->pinned_vm);
}

static int io_account_mem(struct io_ring_ctx *ctx, unsigned long nr_pages)
{
	int ret;

	if (ctx->user) {
		ret = __io_account_mem(ctx->user, nr_pages);
		if (ret)
			return ret;
	}

	if (ctx->mm_account)
		atomic64_add(nr_pages, &ctx->mm_account->pinned_vm);

	return 0;
}

static int io_buffer_validate(struct iovec *iov)
{
	unsigned long tmp, acct_len = iov->iov_len + (PAGE_SIZE - 1);

	/*
	 * Don't impose further limits on the size and buffer
	 * constraints here, we'll -EINVAL later when IO is
	 * submitted if they are wrong.
	 */
	if (!iov->iov_base)
		return iov->iov_len ? -EFAULT : 0;
	if (!iov->iov_len)
		return -EFAULT;

	/* arbitrary limit, but we need something */
	if (iov->iov_len > SZ_1G)
		return -EFAULT;

	if (check_add_overflow((unsigned long)iov->iov_base, acct_len, &tmp))
		return -EOVERFLOW;

	return 0;
}

static void io_buffer_unmap(struct io_ring_ctx *ctx, struct io_rsrc_node *node)
{
	unsigned int i;

	if (node->buf) {
		struct io_mapped_ubuf *imu = node->buf;

		if (!refcount_dec_and_test(&imu->refs))
			return;
		for (i = 0; i < imu->nr_bvecs; i++)
			unpin_user_page(imu->bvec[i].bv_page);
		if (imu->acct_pages)
			io_unaccount_mem(ctx, imu->acct_pages);
		kvfree(imu);
	}
}

struct io_rsrc_node *io_rsrc_node_alloc(struct io_ring_ctx *ctx, int type)
{
	struct io_rsrc_node *node;

	node = kzalloc(sizeof(*node), GFP_KERNEL);
	if (node) {
		node->type = type;
		node->refs = 1;
	}
	return node;
}

__cold void io_rsrc_data_free(struct io_ring_ctx *ctx, struct io_rsrc_data *data)
{
	if (!data->nr)
		return;
	while (data->nr--) {
		if (data->nodes[data->nr])
			io_put_rsrc_node(ctx, data->nodes[data->nr]);
	}
	kvfree(data->nodes);
	data->nodes = NULL;
	data->nr = 0;
}

__cold int io_rsrc_data_alloc(struct io_rsrc_data *data, unsigned nr)
{
	data->nodes = kvmalloc_array(nr, sizeof(struct io_rsrc_node *),
					GFP_KERNEL_ACCOUNT | __GFP_ZERO);
	if (data->nodes) {
		data->nr = nr;
		return 0;
	}
	return -ENOMEM;
}

static int __io_sqe_files_update(struct io_ring_ctx *ctx,
				 struct io_uring_rsrc_update2 *up,
				 unsigned nr_args)
{
	u64 __user *tags = u64_to_user_ptr(up->tags);
	__s32 __user *fds = u64_to_user_ptr(up->data);
	int fd, i, err = 0;
	unsigned int done;

	if (!ctx->file_table.data.nr)
		return -ENXIO;
	if (up->offset + nr_args > ctx->file_table.data.nr)
		return -EINVAL;

	for (done = 0; done < nr_args; done++) {
		u64 tag = 0;

		if ((tags && copy_from_user(&tag, &tags[done], sizeof(tag))) ||
		    copy_from_user(&fd, &fds[done], sizeof(fd))) {
			err = -EFAULT;
			break;
		}
		if ((fd == IORING_REGISTER_FILES_SKIP || fd == -1) && tag) {
			err = -EINVAL;
			break;
		}
		if (fd == IORING_REGISTER_FILES_SKIP)
			continue;

		i = up->offset + done;
		if (io_reset_rsrc_node(ctx, &ctx->file_table.data, i))
			io_file_bitmap_clear(&ctx->file_table, i);

		if (fd != -1) {
			struct file *file = fget(fd);
			struct io_rsrc_node *node;

			if (!file) {
				err = -EBADF;
				break;
			}
			/*
			 * Don't allow io_uring instances to be registered.
			 */
			if (io_is_uring_fops(file)) {
				fput(file);
				err = -EBADF;
				break;
			}
			node = io_rsrc_node_alloc(ctx, IORING_RSRC_FILE);
			if (!node) {
				err = -ENOMEM;
				fput(file);
				break;
			}
			ctx->file_table.data.nodes[i] = node;
			if (tag)
				node->tag = tag;
			io_fixed_file_set(node, file);
			io_file_bitmap_set(&ctx->file_table, i);
		}
	}
	return done ? done : err;
}

static int __io_sqe_buffers_update(struct io_ring_ctx *ctx,
				   struct io_uring_rsrc_update2 *up,
				   unsigned int nr_args)
{
	u64 __user *tags = u64_to_user_ptr(up->tags);
	struct iovec fast_iov, *iov;
	struct page *last_hpage = NULL;
	struct iovec __user *uvec;
	u64 user_data = up->data;
	__u32 done;
	int i, err;

	if (!ctx->buf_table.nr)
		return -ENXIO;
	if (up->offset + nr_args > ctx->buf_table.nr)
		return -EINVAL;

	for (done = 0; done < nr_args; done++) {
		struct io_rsrc_node *node;
		u64 tag = 0;

		uvec = u64_to_user_ptr(user_data);
		iov = iovec_from_user(uvec, 1, 1, &fast_iov, ctx->compat);
		if (IS_ERR(iov)) {
			err = PTR_ERR(iov);
			break;
		}
		if (tags && copy_from_user(&tag, &tags[done], sizeof(tag))) {
			err = -EFAULT;
			break;
		}
		err = io_buffer_validate(iov);
		if (err)
			break;
		node = io_sqe_buffer_register(ctx, iov, &last_hpage);
		if (IS_ERR(node)) {
			err = PTR_ERR(node);
			break;
		}
		if (tag) {
			if (!node) {
				err = -EINVAL;
				break;
			}
			node->tag = tag;
		}
		i = array_index_nospec(up->offset + done, ctx->buf_table.nr);
		io_reset_rsrc_node(ctx, &ctx->buf_table, i);
		ctx->buf_table.nodes[i] = node;
		if (ctx->compat)
			user_data += sizeof(struct compat_iovec);
		else
			user_data += sizeof(struct iovec);
	}
	return done ? done : err;
}

static int __io_register_rsrc_update(struct io_ring_ctx *ctx, unsigned type,
				     struct io_uring_rsrc_update2 *up,
				     unsigned nr_args)
{
	__u32 tmp;

	lockdep_assert_held(&ctx->uring_lock);

	if (check_add_overflow(up->offset, nr_args, &tmp))
		return -EOVERFLOW;

	switch (type) {
	case IORING_RSRC_FILE:
		return __io_sqe_files_update(ctx, up, nr_args);
	case IORING_RSRC_BUFFER:
		return __io_sqe_buffers_update(ctx, up, nr_args);
	}
	return -EINVAL;
}

int io_register_files_update(struct io_ring_ctx *ctx, void __user *arg,
			     unsigned nr_args)
{
	struct io_uring_rsrc_update2 up;

	if (!nr_args)
		return -EINVAL;
	memset(&up, 0, sizeof(up));
	if (copy_from_user(&up, arg, sizeof(struct io_uring_rsrc_update)))
		return -EFAULT;
	if (up.resv || up.resv2)
		return -EINVAL;
	return __io_register_rsrc_update(ctx, IORING_RSRC_FILE, &up, nr_args);
}

int io_register_rsrc_update(struct io_ring_ctx *ctx, void __user *arg,
			    unsigned size, unsigned type)
{
	struct io_uring_rsrc_update2 up;

	if (size != sizeof(up))
		return -EINVAL;
	if (copy_from_user(&up, arg, sizeof(up)))
		return -EFAULT;
	if (!up.nr || up.resv || up.resv2)
		return -EINVAL;
	return __io_register_rsrc_update(ctx, type, &up, up.nr);
}

__cold int io_register_rsrc(struct io_ring_ctx *ctx, void __user *arg,
			    unsigned int size, unsigned int type)
{
	struct io_uring_rsrc_register rr;

	/* keep it extendible */
	if (size != sizeof(rr))
		return -EINVAL;

	memset(&rr, 0, sizeof(rr));
	if (copy_from_user(&rr, arg, size))
		return -EFAULT;
	if (!rr.nr || rr.resv2)
		return -EINVAL;
	if (rr.flags & ~IORING_RSRC_REGISTER_SPARSE)
		return -EINVAL;

	switch (type) {
	case IORING_RSRC_FILE:
		if (rr.flags & IORING_RSRC_REGISTER_SPARSE && rr.data)
			break;
		return io_sqe_files_register(ctx, u64_to_user_ptr(rr.data),
					     rr.nr, u64_to_user_ptr(rr.tags));
	case IORING_RSRC_BUFFER:
		if (rr.flags & IORING_RSRC_REGISTER_SPARSE && rr.data)
			break;
		return io_sqe_buffers_register(ctx, u64_to_user_ptr(rr.data),
					       rr.nr, u64_to_user_ptr(rr.tags));
	}
	return -EINVAL;
}

int io_files_update_prep(struct io_kiocb *req, const struct io_uring_sqe *sqe)
{
	struct io_rsrc_update *up = io_kiocb_to_cmd(req, struct io_rsrc_update);

	if (unlikely(req->flags & (REQ_F_FIXED_FILE | REQ_F_BUFFER_SELECT)))
		return -EINVAL;
	if (sqe->rw_flags || sqe->splice_fd_in)
		return -EINVAL;

	up->offset = READ_ONCE(sqe->off);
	up->nr_args = READ_ONCE(sqe->len);
	if (!up->nr_args)
		return -EINVAL;
	up->arg = READ_ONCE(sqe->addr);
	return 0;
}

static int io_files_update_with_index_alloc(struct io_kiocb *req,
					    unsigned int issue_flags)
{
	struct io_rsrc_update *up = io_kiocb_to_cmd(req, struct io_rsrc_update);
	__s32 __user *fds = u64_to_user_ptr(up->arg);
	unsigned int done;
	struct file *file;
	int ret, fd;

	if (!req->ctx->file_table.data.nr)
		return -ENXIO;

	for (done = 0; done < up->nr_args; done++) {
		if (copy_from_user(&fd, &fds[done], sizeof(fd))) {
			ret = -EFAULT;
			break;
		}

		file = fget(fd);
		if (!file) {
			ret = -EBADF;
			break;
		}
		ret = io_fixed_fd_install(req, issue_flags, file,
					  IORING_FILE_INDEX_ALLOC);
		if (ret < 0)
			break;
		if (copy_to_user(&fds[done], &ret, sizeof(ret))) {
			__io_close_fixed(req->ctx, issue_flags, ret);
			ret = -EFAULT;
			break;
		}
	}

	if (done)
		return done;
	return ret;
}

int io_files_update(struct io_kiocb *req, unsigned int issue_flags)
{
	struct io_rsrc_update *up = io_kiocb_to_cmd(req, struct io_rsrc_update);
	struct io_ring_ctx *ctx = req->ctx;
	struct io_uring_rsrc_update2 up2;
	int ret;

	up2.offset = up->offset;
	up2.data = up->arg;
	up2.nr = 0;
	up2.tags = 0;
	up2.resv = 0;
	up2.resv2 = 0;

	if (up->offset == IORING_FILE_INDEX_ALLOC) {
		ret = io_files_update_with_index_alloc(req, issue_flags);
	} else {
		io_ring_submit_lock(ctx, issue_flags);
		ret = __io_register_rsrc_update(ctx, IORING_RSRC_FILE,
						&up2, up->nr_args);
		io_ring_submit_unlock(ctx, issue_flags);
	}

	if (ret < 0)
		req_set_fail(req);
	io_req_set_res(req, ret, 0);
	return IOU_OK;
}

void io_free_rsrc_node(struct io_ring_ctx *ctx, struct io_rsrc_node *node)
{
	lockdep_assert_held(&ctx->uring_lock);

	if (node->tag)
		io_post_aux_cqe(ctx, node->tag, 0, 0);

	switch (node->type) {
	case IORING_RSRC_FILE:
		if (io_slot_file(node))
			fput(io_slot_file(node));
		break;
	case IORING_RSRC_BUFFER:
		if (node->buf)
			io_buffer_unmap(ctx, node);
		break;
	default:
		WARN_ON_ONCE(1);
		break;
	}

	kfree(node);
}

int io_sqe_files_unregister(struct io_ring_ctx *ctx)
{
	if (!ctx->file_table.data.nr)
		return -ENXIO;

	io_free_file_tables(ctx, &ctx->file_table);
	io_file_table_set_alloc_range(ctx, 0, 0);
	return 0;
}

int io_sqe_files_register(struct io_ring_ctx *ctx, void __user *arg,
			  unsigned nr_args, u64 __user *tags)
{
	__s32 __user *fds = (__s32 __user *) arg;
	struct file *file;
	int fd, ret;
	unsigned i;

	if (ctx->file_table.data.nr)
		return -EBUSY;
	if (!nr_args)
		return -EINVAL;
	if (nr_args > IORING_MAX_FIXED_FILES)
		return -EMFILE;
	if (nr_args > rlimit(RLIMIT_NOFILE))
		return -EMFILE;
	if (!io_alloc_file_tables(ctx, &ctx->file_table, nr_args))
		return -ENOMEM;

	for (i = 0; i < nr_args; i++) {
		struct io_rsrc_node *node;
		u64 tag = 0;

		ret = -EFAULT;
		if (tags && copy_from_user(&tag, &tags[i], sizeof(tag)))
			goto fail;
		if (fds && copy_from_user(&fd, &fds[i], sizeof(fd)))
			goto fail;
		/* allow sparse sets */
		if (!fds || fd == -1) {
			ret = -EINVAL;
			if (tag)
				goto fail;
			continue;
		}

		file = fget(fd);
		ret = -EBADF;
		if (unlikely(!file))
			goto fail;

		/*
		 * Don't allow io_uring instances to be registered.
		 */
		if (io_is_uring_fops(file)) {
			fput(file);
			goto fail;
		}
		ret = -ENOMEM;
		node = io_rsrc_node_alloc(ctx, IORING_RSRC_FILE);
		if (!node) {
			fput(file);
			goto fail;
		}
		if (tag)
			node->tag = tag;
		ctx->file_table.data.nodes[i] = node;
		io_fixed_file_set(node, file);
		io_file_bitmap_set(&ctx->file_table, i);
	}

	/* default it to the whole table */
	io_file_table_set_alloc_range(ctx, 0, ctx->file_table.data.nr);
	return 0;
fail:
	io_sqe_files_unregister(ctx);
	return ret;
}

int io_sqe_buffers_unregister(struct io_ring_ctx *ctx)
{
	if (!ctx->buf_table.nr)
		return -ENXIO;
	io_rsrc_data_free(ctx, &ctx->buf_table);
	return 0;
}

/*
 * Not super efficient, but this is just a registration time. And we do cache
 * the last compound head, so generally we'll only do a full search if we don't
 * match that one.
 *
 * We check if the given compound head page has already been accounted, to
 * avoid double accounting it. This allows us to account the full size of the
 * page, not just the constituent pages of a huge page.
 */
static bool headpage_already_acct(struct io_ring_ctx *ctx, struct page **pages,
				  int nr_pages, struct page *hpage)
{
	int i, j;

	/* check current page array */
	for (i = 0; i < nr_pages; i++) {
		if (!PageCompound(pages[i]))
			continue;
		if (compound_head(pages[i]) == hpage)
			return true;
	}

	/* check previously registered pages */
	for (i = 0; i < ctx->buf_table.nr; i++) {
		struct io_rsrc_node *node = ctx->buf_table.nodes[i];
		struct io_mapped_ubuf *imu;

		if (!node)
			continue;
		imu = node->buf;
		for (j = 0; j < imu->nr_bvecs; j++) {
			if (!PageCompound(imu->bvec[j].bv_page))
				continue;
			if (compound_head(imu->bvec[j].bv_page) == hpage)
				return true;
		}
	}

	return false;
}

static int io_buffer_account_pin(struct io_ring_ctx *ctx, struct page **pages,
				 int nr_pages, struct io_mapped_ubuf *imu,
				 struct page **last_hpage)
{
	int i, ret;

	imu->acct_pages = 0;
	for (i = 0; i < nr_pages; i++) {
		if (!PageCompound(pages[i])) {
			imu->acct_pages++;
		} else {
			struct page *hpage;

			hpage = compound_head(pages[i]);
			if (hpage == *last_hpage)
				continue;
			*last_hpage = hpage;
			if (headpage_already_acct(ctx, pages, i, hpage))
				continue;
			imu->acct_pages += page_size(hpage) >> PAGE_SHIFT;
		}
	}

	if (!imu->acct_pages)
		return 0;

	ret = io_account_mem(ctx, imu->acct_pages);
	if (ret)
		imu->acct_pages = 0;
	return ret;
}

static bool io_do_coalesce_buffer(struct page ***pages, int *nr_pages,
				struct io_imu_folio_data *data, int nr_folios)
{
	struct page **page_array = *pages, **new_array = NULL;
	int nr_pages_left = *nr_pages, i, j;

	/* Store head pages only*/
	new_array = kvmalloc_array(nr_folios, sizeof(struct page *),
					GFP_KERNEL);
	if (!new_array)
		return false;

	new_array[0] = compound_head(page_array[0]);
	/*
	 * The pages are bound to the folio, it doesn't
	 * actually unpin them but drops all but one reference,
	 * which is usually put down by io_buffer_unmap().
	 * Note, needs a better helper.
	 */
	if (data->nr_pages_head > 1)
		unpin_user_pages(&page_array[1], data->nr_pages_head - 1);

	j = data->nr_pages_head;
	nr_pages_left -= data->nr_pages_head;
	for (i = 1; i < nr_folios; i++) {
		unsigned int nr_unpin;

		new_array[i] = page_array[j];
		nr_unpin = min_t(unsigned int, nr_pages_left - 1,
					data->nr_pages_mid - 1);
		if (nr_unpin)
			unpin_user_pages(&page_array[j+1], nr_unpin);
		j += data->nr_pages_mid;
		nr_pages_left -= data->nr_pages_mid;
	}
	kvfree(page_array);
	*pages = new_array;
	*nr_pages = nr_folios;
	return true;
}

static bool io_try_coalesce_buffer(struct page ***pages, int *nr_pages,
					 struct io_imu_folio_data *data)
{
	struct page **page_array = *pages;
	struct folio *folio = page_folio(page_array[0]);
	unsigned int count = 1, nr_folios = 1;
	int i;

	if (*nr_pages <= 1)
		return false;

	data->nr_pages_mid = folio_nr_pages(folio);
	if (data->nr_pages_mid == 1)
		return false;

	data->folio_shift = folio_shift(folio);
	/*
	 * Check if pages are contiguous inside a folio, and all folios have
	 * the same page count except for the head and tail.
	 */
	for (i = 1; i < *nr_pages; i++) {
		if (page_folio(page_array[i]) == folio &&
			page_array[i] == page_array[i-1] + 1) {
			count++;
			continue;
		}

		if (nr_folios == 1) {
			if (folio_page_idx(folio, page_array[i-1]) !=
				data->nr_pages_mid - 1)
				return false;

			data->nr_pages_head = count;
		} else if (count != data->nr_pages_mid) {
			return false;
		}

		folio = page_folio(page_array[i]);
		if (folio_size(folio) != (1UL << data->folio_shift) ||
			folio_page_idx(folio, page_array[i]) != 0)
			return false;

		count = 1;
		nr_folios++;
	}
	if (nr_folios == 1)
		data->nr_pages_head = count;

	return io_do_coalesce_buffer(pages, nr_pages, data, nr_folios);
}

static struct io_rsrc_node *io_sqe_buffer_register(struct io_ring_ctx *ctx,
						   struct iovec *iov,
						   struct page **last_hpage)
{
	struct io_mapped_ubuf *imu = NULL;
	struct page **pages = NULL;
	struct io_rsrc_node *node;
	unsigned long off;
	size_t size;
	int ret, nr_pages, i;
	struct io_imu_folio_data data;
	bool coalesced;

	if (!iov->iov_base)
		return NULL;

	node = io_rsrc_node_alloc(ctx, IORING_RSRC_BUFFER);
	if (!node)
		return ERR_PTR(-ENOMEM);
	node->buf = NULL;

	ret = -ENOMEM;
	pages = io_pin_pages((unsigned long) iov->iov_base, iov->iov_len,
				&nr_pages);
	if (IS_ERR(pages)) {
		ret = PTR_ERR(pages);
		pages = NULL;
		goto done;
	}

	/* If it's huge page(s), try to coalesce them into fewer bvec entries */
	coalesced = io_try_coalesce_buffer(&pages, &nr_pages, &data);

	imu = kvmalloc(struct_size(imu, bvec, nr_pages), GFP_KERNEL);
	if (!imu)
		goto done;

	ret = io_buffer_account_pin(ctx, pages, nr_pages, imu, last_hpage);
	if (ret) {
		unpin_user_pages(pages, nr_pages);
		goto done;
	}

	size = iov->iov_len;
	/* store original address for later verification */
	imu->ubuf = (unsigned long) iov->iov_base;
	imu->len = iov->iov_len;
	imu->nr_bvecs = nr_pages;
	imu->folio_shift = PAGE_SHIFT;
	if (coalesced)
		imu->folio_shift = data.folio_shift;
	refcount_set(&imu->refs, 1);
	off = (unsigned long) iov->iov_base & ((1UL << imu->folio_shift) - 1);
	node->buf = imu;
	ret = 0;

	for (i = 0; i < nr_pages; i++) {
		size_t vec_len;

		vec_len = min_t(size_t, size, (1UL << imu->folio_shift) - off);
		bvec_set_page(&imu->bvec[i], pages[i], vec_len, off);
		off = 0;
		size -= vec_len;
	}
done:
	if (ret) {
		kvfree(imu);
		if (node)
			io_put_rsrc_node(ctx, node);
		node = ERR_PTR(ret);
	}
	kvfree(pages);
	return node;
}

int io_sqe_buffers_register(struct io_ring_ctx *ctx, void __user *arg,
			    unsigned int nr_args, u64 __user *tags)
{
	struct page *last_hpage = NULL;
	struct io_rsrc_data data;
	struct iovec fast_iov, *iov = &fast_iov;
	const struct iovec __user *uvec;
	int i, ret;

	BUILD_BUG_ON(IORING_MAX_REG_BUFFERS >= (1u << 16));

	if (ctx->buf_table.nr)
		return -EBUSY;
	if (!nr_args || nr_args > IORING_MAX_REG_BUFFERS)
		return -EINVAL;
	ret = io_rsrc_data_alloc(&data, nr_args);
	if (ret)
		return ret;

	if (!arg)
		memset(iov, 0, sizeof(*iov));

	for (i = 0; i < nr_args; i++) {
		struct io_rsrc_node *node;
		u64 tag = 0;

		if (arg) {
			uvec = (struct iovec __user *) arg;
			iov = iovec_from_user(uvec, 1, 1, &fast_iov, ctx->compat);
			if (IS_ERR(iov)) {
				ret = PTR_ERR(iov);
				break;
			}
			ret = io_buffer_validate(iov);
			if (ret)
				break;
			if (ctx->compat)
				arg += sizeof(struct compat_iovec);
			else
				arg += sizeof(struct iovec);
		}

		if (tags) {
			if (copy_from_user(&tag, &tags[i], sizeof(tag))) {
				ret = -EFAULT;
				break;
			}
		}

		node = io_sqe_buffer_register(ctx, iov, &last_hpage);
		if (IS_ERR(node)) {
			ret = PTR_ERR(node);
			break;
		}
		if (tag) {
			if (!node) {
				ret = -EINVAL;
				break;
			}
			node->tag = tag;
		}
		data.nodes[i] = node;
	}

	ctx->buf_table = data;
	if (ret)
		io_sqe_buffers_unregister(ctx);
	return ret;
}

int io_import_fixed(int ddir, struct iov_iter *iter,
			   struct io_mapped_ubuf *imu,
			   u64 buf_addr, size_t len)
{
	u64 buf_end;
	size_t offset;

	if (WARN_ON_ONCE(!imu))
		return -EFAULT;
	if (unlikely(check_add_overflow(buf_addr, (u64)len, &buf_end)))
		return -EFAULT;
	/* not inside the mapped region */
	if (unlikely(buf_addr < imu->ubuf || buf_end > (imu->ubuf + imu->len)))
		return -EFAULT;

	/*
	 * Might not be a start of buffer, set size appropriately
	 * and advance us to the beginning.
	 */
	offset = buf_addr - imu->ubuf;
	iov_iter_bvec(iter, ddir, imu->bvec, imu->nr_bvecs, offset + len);

	if (offset) {
		/*
		 * Don't use iov_iter_advance() here, as it's really slow for
		 * using the latter parts of a big fixed buffer - it iterates
		 * over each segment manually. We can cheat a bit here, because
		 * we know that:
		 *
		 * 1) it's a BVEC iter, we set it up
		 * 2) all bvecs are the same in size, except potentially the
		 *    first and last bvec
		 *
		 * So just find our index, and adjust the iterator afterwards.
		 * If the offset is within the first bvec (or the whole first
		 * bvec, just use iov_iter_advance(). This makes it easier
		 * since we can just skip the first segment, which may not
		 * be folio_size aligned.
		 */
		const struct bio_vec *bvec = imu->bvec;

		if (offset < bvec->bv_len) {
			iter->count -= offset;
			iter->iov_offset = offset;
		} else {
			unsigned long seg_skip;

			/* skip first vec */
			offset -= bvec->bv_len;
			seg_skip = 1 + (offset >> imu->folio_shift);

			iter->bvec += seg_skip;
			iter->nr_segs -= seg_skip;
			iter->count -= bvec->bv_len + offset;
			iter->iov_offset = offset & ((1UL << imu->folio_shift) - 1);
		}
	}

	return 0;
}

static int io_clone_buffers(struct io_ring_ctx *ctx, struct io_ring_ctx *src_ctx,
			    struct io_uring_clone_buffers *arg)
{
	struct io_rsrc_data data;
	int i, ret, off, nr;
	unsigned int nbufs;

	/* if offsets are given, must have nr specified too */
	if (!arg->nr && (arg->dst_off || arg->src_off))
		return -EINVAL;
	/* not allowed unless REPLACE is set */
	if (ctx->buf_table.nr && !(arg->flags & IORING_REGISTER_DST_REPLACE))
		return -EBUSY;

	nbufs = READ_ONCE(src_ctx->buf_table.nr);
	if (!arg->nr)
		arg->nr = nbufs;
	else if (arg->nr > nbufs)
		return -EINVAL;
	else if (arg->nr > IORING_MAX_REG_BUFFERS)
		return -EINVAL;
	if (check_add_overflow(arg->nr, arg->dst_off, &nbufs))
		return -EOVERFLOW;

	ret = io_rsrc_data_alloc(&data, max(nbufs, ctx->buf_table.nr));
	if (ret)
		return ret;

	/* Fill entries in data from dst that won't overlap with src */
	for (i = 0; i < min(arg->dst_off, ctx->buf_table.nr); i++) {
		struct io_rsrc_node *src_node = ctx->buf_table.nodes[i];

		if (src_node) {
			data.nodes[i] = src_node;
			src_node->refs++;
		}
	}

	/*
	 * Drop our own lock here. We'll setup the data we need and reference
	 * the source buffers, then re-grab, check, and assign at the end.
	 */
	mutex_unlock(&ctx->uring_lock);

	mutex_lock(&src_ctx->uring_lock);
	ret = -ENXIO;
	nbufs = src_ctx->buf_table.nr;
	if (!nbufs)
		goto out_unlock;
	ret = -EINVAL;
	if (!arg->nr)
		arg->nr = nbufs;
	else if (arg->nr > nbufs)
		goto out_unlock;
	ret = -EOVERFLOW;
	if (check_add_overflow(arg->nr, arg->src_off, &off))
		goto out_unlock;
	if (off > nbufs)
		goto out_unlock;

	off = arg->dst_off;
	i = arg->src_off;
	nr = arg->nr;
	while (nr--) {
		struct io_rsrc_node *dst_node, *src_node;

		src_node = io_rsrc_node_lookup(&src_ctx->buf_table, i);
		if (!src_node) {
			dst_node = NULL;
		} else {
			dst_node = io_rsrc_node_alloc(ctx, IORING_RSRC_BUFFER);
			if (!dst_node) {
				ret = -ENOMEM;
				goto out_put_free;
			}

<<<<<<< HEAD
		if (src != &dummy_ubuf)
			refcount_inc(&src->refs);
		user_bufs[i] = src;
=======
			refcount_inc(&src_node->buf->refs);
			dst_node->buf = src_node->buf;
		}
		data.nodes[off++] = dst_node;
		i++;
>>>>>>> 3bec0c29
	}

	/* Have a ref on the bufs now, drop src lock and re-grab our own lock */
	mutex_unlock(&src_ctx->uring_lock);
	mutex_lock(&ctx->uring_lock);

	/*
	 * If asked for replace, put the old table. data->nodes[] holds both
	 * old and new nodes at this point.
	 */
	if (arg->flags & IORING_REGISTER_DST_REPLACE)
		io_rsrc_data_free(ctx, &ctx->buf_table);

	/*
	 * ctx->buf_table should be empty now - either the contents are being
	 * replaced and we just freed the table, or someone raced setting up
	 * a buffer table while the clone was happening. If not empty, fall
	 * through to failure handling.
	 */
	if (!ctx->buf_table.nr) {
		ctx->buf_table = data;
		return 0;
	}

	mutex_unlock(&ctx->uring_lock);
	mutex_lock(&src_ctx->uring_lock);
	/* someone raced setting up buffers, dump ours */
	ret = -EBUSY;
out_put_free:
	i = data.nr;
	while (i--) {
		io_buffer_unmap(src_ctx, data.nodes[i]);
		kfree(data.nodes[i]);
	}
out_unlock:
	io_rsrc_data_free(ctx, &data);
	mutex_unlock(&src_ctx->uring_lock);
	mutex_lock(&ctx->uring_lock);
	return ret;
}

/*
 * Copy the registered buffers from the source ring whose file descriptor
 * is given in the src_fd to the current ring. This is identical to registering
 * the buffers with ctx, except faster as mappings already exist.
 *
 * Since the memory is already accounted once, don't account it again.
 */
int io_register_clone_buffers(struct io_ring_ctx *ctx, void __user *arg)
{
	struct io_uring_clone_buffers buf;
	bool registered_src;
	struct file *file;
	int ret;

	if (copy_from_user(&buf, arg, sizeof(buf)))
		return -EFAULT;
	if (buf.flags & ~(IORING_REGISTER_SRC_REGISTERED|IORING_REGISTER_DST_REPLACE))
		return -EINVAL;
	if (!(buf.flags & IORING_REGISTER_DST_REPLACE) && ctx->buf_table.nr)
		return -EBUSY;
	if (memchr_inv(buf.pad, 0, sizeof(buf.pad)))
		return -EINVAL;

	registered_src = (buf.flags & IORING_REGISTER_SRC_REGISTERED) != 0;
	file = io_uring_register_get_file(buf.src_fd, registered_src);
	if (IS_ERR(file))
		return PTR_ERR(file);
	ret = io_clone_buffers(ctx, file->private_data, &buf);
	if (!registered_src)
		fput(file);
	return ret;
}<|MERGE_RESOLUTION|>--- conflicted
+++ resolved
@@ -1000,17 +1000,11 @@
 				goto out_put_free;
 			}
 
-<<<<<<< HEAD
-		if (src != &dummy_ubuf)
-			refcount_inc(&src->refs);
-		user_bufs[i] = src;
-=======
 			refcount_inc(&src_node->buf->refs);
 			dst_node->buf = src_node->buf;
 		}
 		data.nodes[off++] = dst_node;
 		i++;
->>>>>>> 3bec0c29
 	}
 
 	/* Have a ref on the bufs now, drop src lock and re-grab our own lock */
