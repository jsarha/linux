// SPDX-License-Identifier: GPL-2.0
/*
 * Implement CPU time clocks for the POSIX clock interface.
 */

#include <linux/sched/signal.h>
#include <linux/sched/cputime.h>
#include <linux/posix-timers.h>
#include <linux/errno.h>
#include <linux/math64.h>
#include <linux/uaccess.h>
#include <linux/kernel_stat.h>
#include <trace/events/timer.h>
#include <linux/tick.h>
#include <linux/workqueue.h>
#include <linux/compat.h>
#include <linux/sched/deadline.h>

#include "posix-timers.h"

static void posix_cpu_timer_rearm(struct k_itimer *timer);

void posix_cputimers_group_init(struct posix_cputimers *pct, u64 cpu_limit)
{
	posix_cputimers_init(pct);
	if (cpu_limit != RLIM_INFINITY) {
		pct->bases[CPUCLOCK_PROF].nextevt = cpu_limit * NSEC_PER_SEC;
		pct->timers_active = true;
	}
}

/*
 * Called after updating RLIMIT_CPU to run cpu timer and update
 * tsk->signal->posix_cputimers.bases[clock].nextevt expiration cache if
 * necessary. Needs siglock protection since other code may update the
 * expiration cache as well.
 */
void update_rlimit_cpu(struct task_struct *task, unsigned long rlim_new)
{
	u64 nsecs = rlim_new * NSEC_PER_SEC;

	spin_lock_irq(&task->sighand->siglock);
	set_process_cpu_timer(task, CPUCLOCK_PROF, &nsecs, NULL);
	spin_unlock_irq(&task->sighand->siglock);
}

/*
 * Functions for validating access to tasks.
 */
static struct pid *pid_for_clock(const clockid_t clock, bool gettime)
{
	const bool thread = !!CPUCLOCK_PERTHREAD(clock);
	const pid_t upid = CPUCLOCK_PID(clock);
	struct pid *pid;

	if (CPUCLOCK_WHICH(clock) >= CPUCLOCK_MAX)
		return NULL;

	/*
	 * If the encoded PID is 0, then the timer is targeted at current
	 * or the process to which current belongs.
	 */
	if (upid == 0)
		return thread ? task_pid(current) : task_tgid(current);

	pid = find_vpid(upid);
	if (!pid)
		return NULL;

	if (thread) {
		struct task_struct *tsk = pid_task(pid, PIDTYPE_PID);
		return (tsk && same_thread_group(tsk, current)) ? pid : NULL;
	}

	/*
	 * For clock_gettime(PROCESS) allow finding the process by
	 * with the pid of the current task.  The code needs the tgid
	 * of the process so that pid_task(pid, PIDTYPE_TGID) can be
	 * used to find the process.
	 */
	if (gettime && (pid == task_pid(current)))
		return task_tgid(current);

	/*
	 * For processes require that pid identifies a process.
	 */
	return pid_has_task(pid, PIDTYPE_TGID) ? pid : NULL;
}

static inline int validate_clock_permissions(const clockid_t clock)
{
	int ret;

	rcu_read_lock();
	ret = pid_for_clock(clock, false) ? 0 : -EINVAL;
	rcu_read_unlock();

	return ret;
}

static inline enum pid_type clock_pid_type(const clockid_t clock)
{
	return CPUCLOCK_PERTHREAD(clock) ? PIDTYPE_PID : PIDTYPE_TGID;
}

static inline struct task_struct *cpu_timer_task_rcu(struct k_itimer *timer)
{
	return pid_task(timer->it.cpu.pid, clock_pid_type(timer->it_clock));
}

/*
 * Update expiry time from increment, and increase overrun count,
 * given the current clock sample.
 */
static u64 bump_cpu_timer(struct k_itimer *timer, u64 now)
{
	u64 delta, incr, expires = timer->it.cpu.node.expires;
	int i;

	if (!timer->it_interval)
		return expires;

	if (now < expires)
		return expires;

	incr = timer->it_interval;
	delta = now + incr - expires;

	/* Don't use (incr*2 < delta), incr*2 might overflow. */
	for (i = 0; incr < delta - incr; i++)
		incr = incr << 1;

	for (; i >= 0; incr >>= 1, i--) {
		if (delta < incr)
			continue;

		timer->it.cpu.node.expires += incr;
		timer->it_overrun += 1LL << i;
		delta -= incr;
	}
	return timer->it.cpu.node.expires;
}

/* Check whether all cache entries contain U64_MAX, i.e. eternal expiry time */
static inline bool expiry_cache_is_inactive(const struct posix_cputimers *pct)
{
	return !(~pct->bases[CPUCLOCK_PROF].nextevt |
		 ~pct->bases[CPUCLOCK_VIRT].nextevt |
		 ~pct->bases[CPUCLOCK_SCHED].nextevt);
}

static int
posix_cpu_clock_getres(const clockid_t which_clock, struct timespec64 *tp)
{
	int error = validate_clock_permissions(which_clock);

	if (!error) {
		tp->tv_sec = 0;
		tp->tv_nsec = ((NSEC_PER_SEC + HZ - 1) / HZ);
		if (CPUCLOCK_WHICH(which_clock) == CPUCLOCK_SCHED) {
			/*
			 * If sched_clock is using a cycle counter, we
			 * don't have any idea of its true resolution
			 * exported, but it is much more than 1s/HZ.
			 */
			tp->tv_nsec = 1;
		}
	}
	return error;
}

static int
posix_cpu_clock_set(const clockid_t clock, const struct timespec64 *tp)
{
	int error = validate_clock_permissions(clock);

	/*
	 * You can never reset a CPU clock, but we check for other errors
	 * in the call before failing with EPERM.
	 */
	return error ? : -EPERM;
}

/*
 * Sample a per-thread clock for the given task. clkid is validated.
 */
static u64 cpu_clock_sample(const clockid_t clkid, struct task_struct *p)
{
	u64 utime, stime;

	if (clkid == CPUCLOCK_SCHED)
		return task_sched_runtime(p);

	task_cputime(p, &utime, &stime);

	switch (clkid) {
	case CPUCLOCK_PROF:
		return utime + stime;
	case CPUCLOCK_VIRT:
		return utime;
	default:
		WARN_ON_ONCE(1);
	}
	return 0;
}

static inline void store_samples(u64 *samples, u64 stime, u64 utime, u64 rtime)
{
	samples[CPUCLOCK_PROF] = stime + utime;
	samples[CPUCLOCK_VIRT] = utime;
	samples[CPUCLOCK_SCHED] = rtime;
}

static void task_sample_cputime(struct task_struct *p, u64 *samples)
{
	u64 stime, utime;

	task_cputime(p, &utime, &stime);
	store_samples(samples, stime, utime, p->se.sum_exec_runtime);
}

static void proc_sample_cputime_atomic(struct task_cputime_atomic *at,
				       u64 *samples)
{
	u64 stime, utime, rtime;

	utime = atomic64_read(&at->utime);
	stime = atomic64_read(&at->stime);
	rtime = atomic64_read(&at->sum_exec_runtime);
	store_samples(samples, stime, utime, rtime);
}

/*
 * Set cputime to sum_cputime if sum_cputime > cputime. Use cmpxchg
 * to avoid race conditions with concurrent updates to cputime.
 */
static inline void __update_gt_cputime(atomic64_t *cputime, u64 sum_cputime)
{
	u64 curr_cputime;
retry:
	curr_cputime = atomic64_read(cputime);
	if (sum_cputime > curr_cputime) {
		if (atomic64_cmpxchg(cputime, curr_cputime, sum_cputime) != curr_cputime)
			goto retry;
	}
}

static void update_gt_cputime(struct task_cputime_atomic *cputime_atomic,
			      struct task_cputime *sum)
{
	__update_gt_cputime(&cputime_atomic->utime, sum->utime);
	__update_gt_cputime(&cputime_atomic->stime, sum->stime);
	__update_gt_cputime(&cputime_atomic->sum_exec_runtime, sum->sum_exec_runtime);
}

/**
 * thread_group_sample_cputime - Sample cputime for a given task
 * @tsk:	Task for which cputime needs to be started
 * @samples:	Storage for time samples
 *
 * Called from sys_getitimer() to calculate the expiry time of an active
 * timer. That means group cputime accounting is already active. Called
 * with task sighand lock held.
 *
 * Updates @times with an uptodate sample of the thread group cputimes.
 */
void thread_group_sample_cputime(struct task_struct *tsk, u64 *samples)
{
	struct thread_group_cputimer *cputimer = &tsk->signal->cputimer;
	struct posix_cputimers *pct = &tsk->signal->posix_cputimers;

	WARN_ON_ONCE(!pct->timers_active);

	proc_sample_cputime_atomic(&cputimer->cputime_atomic, samples);
}

/**
 * thread_group_start_cputime - Start cputime and return a sample
 * @tsk:	Task for which cputime needs to be started
 * @samples:	Storage for time samples
 *
 * The thread group cputime accounting is avoided when there are no posix
 * CPU timers armed. Before starting a timer it's required to check whether
 * the time accounting is active. If not, a full update of the atomic
 * accounting store needs to be done and the accounting enabled.
 *
 * Updates @times with an uptodate sample of the thread group cputimes.
 */
static void thread_group_start_cputime(struct task_struct *tsk, u64 *samples)
{
	struct thread_group_cputimer *cputimer = &tsk->signal->cputimer;
	struct posix_cputimers *pct = &tsk->signal->posix_cputimers;

	lockdep_assert_task_sighand_held(tsk);

	/* Check if cputimer isn't running. This is accessed without locking. */
	if (!READ_ONCE(pct->timers_active)) {
		struct task_cputime sum;

		/*
		 * The POSIX timer interface allows for absolute time expiry
		 * values through the TIMER_ABSTIME flag, therefore we have
		 * to synchronize the timer to the clock every time we start it.
		 */
		thread_group_cputime(tsk, &sum);
		update_gt_cputime(&cputimer->cputime_atomic, &sum);

		/*
		 * We're setting timers_active without a lock. Ensure this
		 * only gets written to in one operation. We set it after
		 * update_gt_cputime() as a small optimization, but
		 * barriers are not required because update_gt_cputime()
		 * can handle concurrent updates.
		 */
		WRITE_ONCE(pct->timers_active, true);
	}
	proc_sample_cputime_atomic(&cputimer->cputime_atomic, samples);
}

static void __thread_group_cputime(struct task_struct *tsk, u64 *samples)
{
	struct task_cputime ct;

	thread_group_cputime(tsk, &ct);
	store_samples(samples, ct.stime, ct.utime, ct.sum_exec_runtime);
}

/*
 * Sample a process (thread group) clock for the given task clkid. If the
 * group's cputime accounting is already enabled, read the atomic
 * store. Otherwise a full update is required.  clkid is already validated.
 */
static u64 cpu_clock_sample_group(const clockid_t clkid, struct task_struct *p,
				  bool start)
{
	struct thread_group_cputimer *cputimer = &p->signal->cputimer;
	struct posix_cputimers *pct = &p->signal->posix_cputimers;
	u64 samples[CPUCLOCK_MAX];

	if (!READ_ONCE(pct->timers_active)) {
		if (start)
			thread_group_start_cputime(p, samples);
		else
			__thread_group_cputime(p, samples);
	} else {
		proc_sample_cputime_atomic(&cputimer->cputime_atomic, samples);
	}

	return samples[clkid];
}

static int posix_cpu_clock_get(const clockid_t clock, struct timespec64 *tp)
{
	const clockid_t clkid = CPUCLOCK_WHICH(clock);
	struct task_struct *tsk;
	u64 t;

	rcu_read_lock();
	tsk = pid_task(pid_for_clock(clock, true), clock_pid_type(clock));
	if (!tsk) {
		rcu_read_unlock();
		return -EINVAL;
	}

	if (CPUCLOCK_PERTHREAD(clock))
		t = cpu_clock_sample(clkid, tsk);
	else
		t = cpu_clock_sample_group(clkid, tsk, false);
	rcu_read_unlock();

	*tp = ns_to_timespec64(t);
	return 0;
}

/*
 * Validate the clockid_t for a new CPU-clock timer, and initialize the timer.
 * This is called from sys_timer_create() and do_cpu_nanosleep() with the
 * new timer already all-zeros initialized.
 */
static int posix_cpu_timer_create(struct k_itimer *new_timer)
{
	static struct lock_class_key posix_cpu_timers_key;
	struct pid *pid;

	rcu_read_lock();
	pid = pid_for_clock(new_timer->it_clock, false);
	if (!pid) {
		rcu_read_unlock();
		return -EINVAL;
	}

	/*
	 * If posix timer expiry is handled in task work context then
	 * timer::it_lock can be taken without disabling interrupts as all
	 * other locking happens in task context. This requires a separate
	 * lock class key otherwise regular posix timer expiry would record
	 * the lock class being taken in interrupt context and generate a
	 * false positive warning.
	 */
	if (IS_ENABLED(CONFIG_POSIX_CPU_TIMERS_TASK_WORK))
		lockdep_set_class(&new_timer->it_lock, &posix_cpu_timers_key);

	new_timer->kclock = &clock_posix_cpu;
	timerqueue_init(&new_timer->it.cpu.node);
	new_timer->it.cpu.pid = get_pid(pid);
	rcu_read_unlock();
	return 0;
}

static struct posix_cputimer_base *timer_base(struct k_itimer *timer,
					      struct task_struct *tsk)
{
	int clkidx = CPUCLOCK_WHICH(timer->it_clock);

	if (CPUCLOCK_PERTHREAD(timer->it_clock))
		return tsk->posix_cputimers.bases + clkidx;
	else
		return tsk->signal->posix_cputimers.bases + clkidx;
}

/*
 * Force recalculating the base earliest expiration on the next tick.
 * This will also re-evaluate the need to keep around the process wide
 * cputime counter and tick dependency and eventually shut these down
 * if necessary.
 */
static void trigger_base_recalc_expires(struct k_itimer *timer,
					struct task_struct *tsk)
{
	struct posix_cputimer_base *base = timer_base(timer, tsk);

	base->nextevt = 0;
}

/*
 * Dequeue the timer and reset the base if it was its earliest expiration.
 * It makes sure the next tick recalculates the base next expiration so we
 * don't keep the costly process wide cputime counter around for a random
 * amount of time, along with the tick dependency.
 *
 * If another timer gets queued between this and the next tick, its
 * expiration will update the base next event if necessary on the next
 * tick.
 */
static void disarm_timer(struct k_itimer *timer, struct task_struct *p)
{
	struct cpu_timer *ctmr = &timer->it.cpu;
	struct posix_cputimer_base *base;

	if (!cpu_timer_dequeue(ctmr))
		return;

	base = timer_base(timer, p);
	if (cpu_timer_getexpires(ctmr) == base->nextevt)
		trigger_base_recalc_expires(timer, p);
}


/*
 * Clean up a CPU-clock timer that is about to be destroyed.
 * This is called from timer deletion with the timer already locked.
 * If we return TIMER_RETRY, it's necessary to release the timer's lock
 * and try again.  (This happens when the timer is in the middle of firing.)
 */
static int posix_cpu_timer_del(struct k_itimer *timer)
{
	struct cpu_timer *ctmr = &timer->it.cpu;
	struct sighand_struct *sighand;
	struct task_struct *p;
	unsigned long flags;
	int ret = 0;

	rcu_read_lock();
	p = cpu_timer_task_rcu(timer);
	if (!p)
		goto out;

	/*
	 * Protect against sighand release/switch in exit/exec and process/
	 * thread timer list entry concurrent read/writes.
	 */
	sighand = lock_task_sighand(p, &flags);
	if (unlikely(sighand == NULL)) {
		/*
		 * This raced with the reaping of the task. The exit cleanup
		 * should have removed this timer from the timer queue.
		 */
		WARN_ON_ONCE(ctmr->head || timerqueue_node_queued(&ctmr->node));
	} else {
		if (timer->it.cpu.firing)
			ret = TIMER_RETRY;
		else
			disarm_timer(timer, p);

		unlock_task_sighand(p, &flags);
	}

out:
	rcu_read_unlock();
	if (!ret)
		put_pid(ctmr->pid);

	return ret;
}

static void cleanup_timerqueue(struct timerqueue_head *head)
{
	struct timerqueue_node *node;
	struct cpu_timer *ctmr;

	while ((node = timerqueue_getnext(head))) {
		timerqueue_del(head, node);
		ctmr = container_of(node, struct cpu_timer, node);
		ctmr->head = NULL;
	}
}

/*
 * Clean out CPU timers which are still armed when a thread exits. The
 * timers are only removed from the list. No other updates are done. The
 * corresponding posix timers are still accessible, but cannot be rearmed.
 *
 * This must be called with the siglock held.
 */
static void cleanup_timers(struct posix_cputimers *pct)
{
	cleanup_timerqueue(&pct->bases[CPUCLOCK_PROF].tqhead);
	cleanup_timerqueue(&pct->bases[CPUCLOCK_VIRT].tqhead);
	cleanup_timerqueue(&pct->bases[CPUCLOCK_SCHED].tqhead);
}

/*
 * These are both called with the siglock held, when the current thread
 * is being reaped.  When the final (leader) thread in the group is reaped,
 * posix_cpu_timers_exit_group will be called after posix_cpu_timers_exit.
 */
void posix_cpu_timers_exit(struct task_struct *tsk)
{
	cleanup_timers(&tsk->posix_cputimers);
}
void posix_cpu_timers_exit_group(struct task_struct *tsk)
{
	cleanup_timers(&tsk->signal->posix_cputimers);
}

/*
 * Insert the timer on the appropriate list before any timers that
 * expire later.  This must be called with the sighand lock held.
 */
static void arm_timer(struct k_itimer *timer, struct task_struct *p)
{
	struct posix_cputimer_base *base = timer_base(timer, p);
	struct cpu_timer *ctmr = &timer->it.cpu;
	u64 newexp = cpu_timer_getexpires(ctmr);

	if (!cpu_timer_enqueue(&base->tqhead, ctmr))
		return;

	/*
	 * We are the new earliest-expiring POSIX 1.b timer, hence
	 * need to update expiration cache. Take into account that
	 * for process timers we share expiration cache with itimers
	 * and RLIMIT_CPU and for thread timers with RLIMIT_RTTIME.
	 */
	if (newexp < base->nextevt)
		base->nextevt = newexp;

	if (CPUCLOCK_PERTHREAD(timer->it_clock))
		tick_dep_set_task(p, TICK_DEP_BIT_POSIX_TIMER);
	else
		tick_dep_set_signal(p, TICK_DEP_BIT_POSIX_TIMER);
}

/*
 * The timer is locked, fire it and arrange for its reload.
 */
static void cpu_timer_fire(struct k_itimer *timer)
{
	struct cpu_timer *ctmr = &timer->it.cpu;

	if ((timer->it_sigev_notify & ~SIGEV_THREAD_ID) == SIGEV_NONE) {
		/*
		 * User don't want any signal.
		 */
		cpu_timer_setexpires(ctmr, 0);
	} else if (unlikely(timer->sigq == NULL)) {
		/*
		 * This a special case for clock_nanosleep,
		 * not a normal timer from sys_timer_create.
		 */
		wake_up_process(timer->it_process);
		cpu_timer_setexpires(ctmr, 0);
	} else if (!timer->it_interval) {
		/*
		 * One-shot timer.  Clear it as soon as it's fired.
		 */
		posix_timer_event(timer, 0);
		cpu_timer_setexpires(ctmr, 0);
	} else if (posix_timer_event(timer, ++timer->it_requeue_pending)) {
		/*
		 * The signal did not get queued because the signal
		 * was ignored, so we won't get any callback to
		 * reload the timer.  But we need to keep it
		 * ticking in case the signal is deliverable next time.
		 */
		posix_cpu_timer_rearm(timer);
		++timer->it_requeue_pending;
	}
}

/*
 * Guts of sys_timer_settime for CPU timers.
 * This is called with the timer locked and interrupts disabled.
 * If we return TIMER_RETRY, it's necessary to release the timer's lock
 * and try again.  (This happens when the timer is in the middle of firing.)
 */
static int posix_cpu_timer_set(struct k_itimer *timer, int timer_flags,
			       struct itimerspec64 *new, struct itimerspec64 *old)
{
	clockid_t clkid = CPUCLOCK_WHICH(timer->it_clock);
	u64 old_expires, new_expires, old_incr, val;
	struct cpu_timer *ctmr = &timer->it.cpu;
	struct sighand_struct *sighand;
	struct task_struct *p;
	unsigned long flags;
	int ret = 0;

	rcu_read_lock();
	p = cpu_timer_task_rcu(timer);
	if (!p) {
		/*
		 * If p has just been reaped, we can no
		 * longer get any information about it at all.
		 */
		rcu_read_unlock();
		return -ESRCH;
	}

	/*
	 * Use the to_ktime conversion because that clamps the maximum
	 * value to KTIME_MAX and avoid multiplication overflows.
	 */
	new_expires = ktime_to_ns(timespec64_to_ktime(new->it_value));

	/*
	 * Protect against sighand release/switch in exit/exec and p->cpu_timers
	 * and p->signal->cpu_timers read/write in arm_timer()
	 */
	sighand = lock_task_sighand(p, &flags);
	/*
	 * If p has just been reaped, we can no
	 * longer get any information about it at all.
	 */
	if (unlikely(sighand == NULL)) {
		rcu_read_unlock();
		return -ESRCH;
	}

	/*
	 * Disarm any old timer after extracting its expiry time.
	 */
	old_incr = timer->it_interval;
	old_expires = cpu_timer_getexpires(ctmr);

	if (unlikely(timer->it.cpu.firing)) {
		timer->it.cpu.firing = -1;
		ret = TIMER_RETRY;
	} else {
		cpu_timer_dequeue(ctmr);
	}

	/*
	 * We need to sample the current value to convert the new
	 * value from to relative and absolute, and to convert the
	 * old value from absolute to relative.  To set a process
	 * timer, we need a sample to balance the thread expiry
	 * times (in arm_timer).  With an absolute time, we must
	 * check if it's already passed.  In short, we need a sample.
	 */
	if (CPUCLOCK_PERTHREAD(timer->it_clock))
		val = cpu_clock_sample(clkid, p);
	else
		val = cpu_clock_sample_group(clkid, p, true);

	if (old) {
		if (old_expires == 0) {
			old->it_value.tv_sec = 0;
			old->it_value.tv_nsec = 0;
		} else {
			/*
			 * Update the timer in case it has overrun already.
			 * If it has, we'll report it as having overrun and
			 * with the next reloaded timer already ticking,
			 * though we are swallowing that pending
			 * notification here to install the new setting.
			 */
			u64 exp = bump_cpu_timer(timer, val);

			if (val < exp) {
				old_expires = exp - val;
				old->it_value = ns_to_timespec64(old_expires);
			} else {
				old->it_value.tv_nsec = 1;
				old->it_value.tv_sec = 0;
			}
		}
	}

	if (unlikely(ret)) {
		/*
		 * We are colliding with the timer actually firing.
		 * Punt after filling in the timer's old value, and
		 * disable this firing since we are already reporting
		 * it as an overrun (thanks to bump_cpu_timer above).
		 */
		unlock_task_sighand(p, &flags);
		goto out;
	}

	if (new_expires != 0 && !(timer_flags & TIMER_ABSTIME)) {
		new_expires += val;
	}

	/*
	 * Install the new expiry time (or zero).
	 * For a timer with no notification action, we don't actually
	 * arm the timer (we'll just fake it for timer_gettime).
	 */
	cpu_timer_setexpires(ctmr, new_expires);
	if (new_expires != 0 && val < new_expires) {
		arm_timer(timer, p);
	}

	unlock_task_sighand(p, &flags);
	/*
	 * Install the new reload setting, and
	 * set up the signal and overrun bookkeeping.
	 */
	timer->it_interval = timespec64_to_ktime(new->it_interval);

	/*
	 * This acts as a modification timestamp for the timer,
	 * so any automatic reload attempt will punt on seeing
	 * that we have reset the timer manually.
	 */
	timer->it_requeue_pending = (timer->it_requeue_pending + 2) &
		~REQUEUE_PENDING;
	timer->it_overrun_last = 0;
	timer->it_overrun = -1;

	if (val >= new_expires) {
		if (new_expires != 0) {
			/*
			 * The designated time already passed, so we notify
			 * immediately, even if the thread never runs to
			 * accumulate more time on this clock.
			 */
			cpu_timer_fire(timer);
		}

		/*
		 * Make sure we don't keep around the process wide cputime
		 * counter or the tick dependency if they are not necessary.
		 */
		sighand = lock_task_sighand(p, &flags);
		if (!sighand)
			goto out;

		if (!cpu_timer_queued(ctmr))
			trigger_base_recalc_expires(timer, p);

		unlock_task_sighand(p, &flags);
	}
 out:
	rcu_read_unlock();
	if (old)
		old->it_interval = ns_to_timespec64(old_incr);

	return ret;
}

static void posix_cpu_timer_get(struct k_itimer *timer, struct itimerspec64 *itp)
{
	clockid_t clkid = CPUCLOCK_WHICH(timer->it_clock);
	struct cpu_timer *ctmr = &timer->it.cpu;
	u64 now, expires = cpu_timer_getexpires(ctmr);
	struct task_struct *p;

	rcu_read_lock();
	p = cpu_timer_task_rcu(timer);
	if (!p)
		goto out;

	/*
	 * Easy part: convert the reload time.
	 */
	itp->it_interval = ktime_to_timespec64(timer->it_interval);

	if (!expires)
		goto out;

	/*
	 * Sample the clock to take the difference with the expiry time.
	 */
	if (CPUCLOCK_PERTHREAD(timer->it_clock))
		now = cpu_clock_sample(clkid, p);
	else
		now = cpu_clock_sample_group(clkid, p, false);

	if (now < expires) {
		itp->it_value = ns_to_timespec64(expires - now);
	} else {
		/*
		 * The timer should have expired already, but the firing
		 * hasn't taken place yet.  Say it's just about to expire.
		 */
		itp->it_value.tv_nsec = 1;
		itp->it_value.tv_sec = 0;
	}
out:
	rcu_read_unlock();
}

#define MAX_COLLECTED	20

static u64 collect_timerqueue(struct timerqueue_head *head,
			      struct list_head *firing, u64 now)
{
	struct timerqueue_node *next;
	int i = 0;

	while ((next = timerqueue_getnext(head))) {
		struct cpu_timer *ctmr;
		u64 expires;

		ctmr = container_of(next, struct cpu_timer, node);
		expires = cpu_timer_getexpires(ctmr);
		/* Limit the number of timers to expire at once */
		if (++i == MAX_COLLECTED || now < expires)
			return expires;

		ctmr->firing = 1;
		cpu_timer_dequeue(ctmr);
		list_add_tail(&ctmr->elist, firing);
	}

	return U64_MAX;
}

static void collect_posix_cputimers(struct posix_cputimers *pct, u64 *samples,
				    struct list_head *firing)
{
	struct posix_cputimer_base *base = pct->bases;
	int i;

	for (i = 0; i < CPUCLOCK_MAX; i++, base++) {
		base->nextevt = collect_timerqueue(&base->tqhead, firing,
						    samples[i]);
	}
}

static inline void check_dl_overrun(struct task_struct *tsk)
{
	if (tsk->dl.dl_overrun) {
		tsk->dl.dl_overrun = 0;
		__group_send_sig_info(SIGXCPU, SEND_SIG_PRIV, tsk);
	}
}

static bool check_rlimit(u64 time, u64 limit, int signo, bool rt, bool hard)
{
	if (time < limit)
		return false;

	if (print_fatal_signals) {
		pr_info("%s Watchdog Timeout (%s): %s[%d]\n",
			rt ? "RT" : "CPU", hard ? "hard" : "soft",
			current->comm, task_pid_nr(current));
	}
	__group_send_sig_info(signo, SEND_SIG_PRIV, current);
	return true;
}

/*
 * Check for any per-thread CPU timers that have fired and move them off
 * the tsk->cpu_timers[N] list onto the firing list.  Here we update the
 * tsk->it_*_expires values to reflect the remaining thread CPU timers.
 */
static void check_thread_timers(struct task_struct *tsk,
				struct list_head *firing)
{
	struct posix_cputimers *pct = &tsk->posix_cputimers;
	u64 samples[CPUCLOCK_MAX];
	unsigned long soft;

	if (dl_task(tsk))
		check_dl_overrun(tsk);

	if (expiry_cache_is_inactive(pct))
		return;

	task_sample_cputime(tsk, samples);
	collect_posix_cputimers(pct, samples, firing);

	/*
	 * Check for the special case thread timers.
	 */
	soft = task_rlimit(tsk, RLIMIT_RTTIME);
	if (soft != RLIM_INFINITY) {
		/* Task RT timeout is accounted in jiffies. RTTIME is usec */
		unsigned long rttime = tsk->rt.timeout * (USEC_PER_SEC / HZ);
		unsigned long hard = task_rlimit_max(tsk, RLIMIT_RTTIME);

		/* At the hard limit, send SIGKILL. No further action. */
		if (hard != RLIM_INFINITY &&
		    check_rlimit(rttime, hard, SIGKILL, true, true))
			return;

		/* At the soft limit, send a SIGXCPU every second */
		if (check_rlimit(rttime, soft, SIGXCPU, true, false)) {
			soft += USEC_PER_SEC;
			tsk->signal->rlim[RLIMIT_RTTIME].rlim_cur = soft;
		}
	}

	if (expiry_cache_is_inactive(pct))
		tick_dep_clear_task(tsk, TICK_DEP_BIT_POSIX_TIMER);
}

static inline void stop_process_timers(struct signal_struct *sig)
{
	struct posix_cputimers *pct = &sig->posix_cputimers;

	/* Turn off the active flag. This is done without locking. */
	WRITE_ONCE(pct->timers_active, false);
	tick_dep_clear_signal(sig, TICK_DEP_BIT_POSIX_TIMER);
}

static void check_cpu_itimer(struct task_struct *tsk, struct cpu_itimer *it,
			     u64 *expires, u64 cur_time, int signo)
{
	if (!it->expires)
		return;

	if (cur_time >= it->expires) {
		if (it->incr)
			it->expires += it->incr;
		else
			it->expires = 0;

		trace_itimer_expire(signo == SIGPROF ?
				    ITIMER_PROF : ITIMER_VIRTUAL,
				    task_tgid(tsk), cur_time);
		__group_send_sig_info(signo, SEND_SIG_PRIV, tsk);
	}

	if (it->expires && it->expires < *expires)
		*expires = it->expires;
}

/*
 * Check for any per-thread CPU timers that have fired and move them
 * off the tsk->*_timers list onto the firing list.  Per-thread timers
 * have already been taken off.
 */
static void check_process_timers(struct task_struct *tsk,
				 struct list_head *firing)
{
	struct signal_struct *const sig = tsk->signal;
	struct posix_cputimers *pct = &sig->posix_cputimers;
	u64 samples[CPUCLOCK_MAX];
	unsigned long soft;

	/*
	 * If there are no active process wide timers (POSIX 1.b, itimers,
	 * RLIMIT_CPU) nothing to check. Also skip the process wide timer
	 * processing when there is already another task handling them.
	 */
	if (!READ_ONCE(pct->timers_active) || pct->expiry_active)
		return;

	/*
	 * Signify that a thread is checking for process timers.
	 * Write access to this field is protected by the sighand lock.
	 */
	pct->expiry_active = true;

	/*
	 * Collect the current process totals. Group accounting is active
	 * so the sample can be taken directly.
	 */
	proc_sample_cputime_atomic(&sig->cputimer.cputime_atomic, samples);
	collect_posix_cputimers(pct, samples, firing);

	/*
	 * Check for the special case process timers.
	 */
	check_cpu_itimer(tsk, &sig->it[CPUCLOCK_PROF],
			 &pct->bases[CPUCLOCK_PROF].nextevt,
			 samples[CPUCLOCK_PROF], SIGPROF);
	check_cpu_itimer(tsk, &sig->it[CPUCLOCK_VIRT],
			 &pct->bases[CPUCLOCK_VIRT].nextevt,
			 samples[CPUCLOCK_VIRT], SIGVTALRM);

	soft = task_rlimit(tsk, RLIMIT_CPU);
	if (soft != RLIM_INFINITY) {
		/* RLIMIT_CPU is in seconds. Samples are nanoseconds */
		unsigned long hard = task_rlimit_max(tsk, RLIMIT_CPU);
		u64 ptime = samples[CPUCLOCK_PROF];
		u64 softns = (u64)soft * NSEC_PER_SEC;
		u64 hardns = (u64)hard * NSEC_PER_SEC;

		/* At the hard limit, send SIGKILL. No further action. */
		if (hard != RLIM_INFINITY &&
		    check_rlimit(ptime, hardns, SIGKILL, false, true))
			return;

		/* At the soft limit, send a SIGXCPU every second */
		if (check_rlimit(ptime, softns, SIGXCPU, false, false)) {
			sig->rlim[RLIMIT_CPU].rlim_cur = soft + 1;
			softns += NSEC_PER_SEC;
		}

		/* Update the expiry cache */
		if (softns < pct->bases[CPUCLOCK_PROF].nextevt)
			pct->bases[CPUCLOCK_PROF].nextevt = softns;
	}

	if (expiry_cache_is_inactive(pct))
		stop_process_timers(sig);

	pct->expiry_active = false;
}

/*
 * This is called from the signal code (via posixtimer_rearm)
 * when the last timer signal was delivered and we have to reload the timer.
 */
static void posix_cpu_timer_rearm(struct k_itimer *timer)
{
	clockid_t clkid = CPUCLOCK_WHICH(timer->it_clock);
	struct task_struct *p;
	struct sighand_struct *sighand;
	unsigned long flags;
	u64 now;

	rcu_read_lock();
	p = cpu_timer_task_rcu(timer);
	if (!p)
		goto out;

	/* Protect timer list r/w in arm_timer() */
	sighand = lock_task_sighand(p, &flags);
	if (unlikely(sighand == NULL))
		goto out;

	/*
	 * Fetch the current sample and update the timer's expiry time.
	 */
	if (CPUCLOCK_PERTHREAD(timer->it_clock))
		now = cpu_clock_sample(clkid, p);
	else
		now = cpu_clock_sample_group(clkid, p, true);

	bump_cpu_timer(timer, now);

	/*
	 * Now re-arm for the new expiry time.
	 */
	arm_timer(timer, p);
	unlock_task_sighand(p, &flags);
out:
	rcu_read_unlock();
}

/**
 * task_cputimers_expired - Check whether posix CPU timers are expired
 *
 * @samples:	Array of current samples for the CPUCLOCK clocks
 * @pct:	Pointer to a posix_cputimers container
 *
 * Returns true if any member of @samples is greater than the corresponding
 * member of @pct->bases[CLK].nextevt. False otherwise
 */
static inline bool
task_cputimers_expired(const u64 *samples, struct posix_cputimers *pct)
{
	int i;

	for (i = 0; i < CPUCLOCK_MAX; i++) {
		if (samples[i] >= pct->bases[i].nextevt)
			return true;
	}
	return false;
}

/**
 * fastpath_timer_check - POSIX CPU timers fast path.
 *
 * @tsk:	The task (thread) being checked.
 *
 * Check the task and thread group timers.  If both are zero (there are no
 * timers set) return false.  Otherwise snapshot the task and thread group
 * timers and compare them with the corresponding expiration times.  Return
 * true if a timer has expired, else return false.
 */
static inline bool fastpath_timer_check(struct task_struct *tsk)
{
	struct posix_cputimers *pct = &tsk->posix_cputimers;
	struct signal_struct *sig;

	if (!expiry_cache_is_inactive(pct)) {
		u64 samples[CPUCLOCK_MAX];

		task_sample_cputime(tsk, samples);
		if (task_cputimers_expired(samples, pct))
			return true;
	}

	sig = tsk->signal;
	pct = &sig->posix_cputimers;
	/*
	 * Check if thread group timers expired when timers are active and
	 * no other thread in the group is already handling expiry for
	 * thread group cputimers. These fields are read without the
	 * sighand lock. However, this is fine because this is meant to be
	 * a fastpath heuristic to determine whether we should try to
	 * acquire the sighand lock to handle timer expiry.
	 *
	 * In the worst case scenario, if concurrently timers_active is set
	 * or expiry_active is cleared, but the current thread doesn't see
	 * the change yet, the timer checks are delayed until the next
	 * thread in the group gets a scheduler interrupt to handle the
	 * timer. This isn't an issue in practice because these types of
	 * delays with signals actually getting sent are expected.
	 */
	if (READ_ONCE(pct->timers_active) && !READ_ONCE(pct->expiry_active)) {
		u64 samples[CPUCLOCK_MAX];

		proc_sample_cputime_atomic(&sig->cputimer.cputime_atomic,
					   samples);

		if (task_cputimers_expired(samples, pct))
			return true;
	}

	if (dl_task(tsk) && tsk->dl.dl_overrun)
		return true;

	return false;
}

static void handle_posix_cpu_timers(struct task_struct *tsk);

#ifdef CONFIG_POSIX_CPU_TIMERS_TASK_WORK
static void posix_cpu_timers_work(struct callback_head *work)
{
	handle_posix_cpu_timers(current);
}

/*
 * Initialize posix CPU timers task work in init task. Out of line to
 * keep the callback static and to avoid header recursion hell.
 */
void __init posix_cputimers_init_work(void)
{
	init_task_work(&current->posix_cputimers_work.work,
		       posix_cpu_timers_work);
}

/*
 * Note: All operations on tsk->posix_cputimer_work.scheduled happen either
 * in hard interrupt context or in task context with interrupts
 * disabled. Aside of that the writer/reader interaction is always in the
 * context of the current task, which means they are strict per CPU.
 */
static inline bool posix_cpu_timers_work_scheduled(struct task_struct *tsk)
{
	return tsk->posix_cputimers_work.scheduled;
}

static inline void __run_posix_cpu_timers(struct task_struct *tsk)
{
	if (WARN_ON_ONCE(tsk->posix_cputimers_work.scheduled))
		return;

	/* Schedule task work to actually expire the timers */
	tsk->posix_cputimers_work.scheduled = true;
	task_work_add(tsk, &tsk->posix_cputimers_work.work, TWA_RESUME);
}

static inline bool posix_cpu_timers_enable_work(struct task_struct *tsk,
						unsigned long start)
{
	bool ret = true;

	/*
	 * On !RT kernels interrupts are disabled while collecting expired
	 * timers, so no tick can happen and the fast path check can be
	 * reenabled without further checks.
	 */
	if (!IS_ENABLED(CONFIG_PREEMPT_RT)) {
		tsk->posix_cputimers_work.scheduled = false;
		return true;
	}

	/*
	 * On RT enabled kernels ticks can happen while the expired timers
	 * are collected under sighand lock. But any tick which observes
	 * the CPUTIMERS_WORK_SCHEDULED bit set, does not run the fastpath
	 * checks. So reenabling the tick work has do be done carefully:
	 *
	 * Disable interrupts and run the fast path check if jiffies have
	 * advanced since the collecting of expired timers started. If
	 * jiffies have not advanced or the fast path check did not find
	 * newly expired timers, reenable the fast path check in the timer
	 * interrupt. If there are newly expired timers, return false and
	 * let the collection loop repeat.
	 */
	local_irq_disable();
	if (start != jiffies && fastpath_timer_check(tsk))
		ret = false;
	else
		tsk->posix_cputimers_work.scheduled = false;
	local_irq_enable();

	return ret;
}
#else /* CONFIG_POSIX_CPU_TIMERS_TASK_WORK */
static inline void __run_posix_cpu_timers(struct task_struct *tsk)
{
	lockdep_posixtimer_enter();
	handle_posix_cpu_timers(tsk);
	lockdep_posixtimer_exit();
}

static inline bool posix_cpu_timers_work_scheduled(struct task_struct *tsk)
{
	return false;
}

static inline bool posix_cpu_timers_enable_work(struct task_struct *tsk,
						unsigned long start)
{
	return true;
}
#endif /* CONFIG_POSIX_CPU_TIMERS_TASK_WORK */

static void handle_posix_cpu_timers(struct task_struct *tsk)
{
	struct k_itimer *timer, *next;
	unsigned long flags, start;
	LIST_HEAD(firing);

	if (!lock_task_sighand(tsk, &flags))
		return;

	do {
		/*
		 * On RT locking sighand lock does not disable interrupts,
		 * so this needs to be careful vs. ticks. Store the current
		 * jiffies value.
		 */
		start = READ_ONCE(jiffies);
		barrier();

		/*
		 * Here we take off tsk->signal->cpu_timers[N] and
		 * tsk->cpu_timers[N] all the timers that are firing, and
		 * put them on the firing list.
		 */
		check_thread_timers(tsk, &firing);

		check_process_timers(tsk, &firing);

		/*
		 * The above timer checks have updated the expiry cache and
		 * because nothing can have queued or modified timers after
		 * sighand lock was taken above it is guaranteed to be
		 * consistent. So the next timer interrupt fastpath check
		 * will find valid data.
		 *
		 * If timer expiry runs in the timer interrupt context then
		 * the loop is not relevant as timers will be directly
		 * expired in interrupt context. The stub function below
		 * returns always true which allows the compiler to
		 * optimize the loop out.
		 *
		 * If timer expiry is deferred to task work context then
		 * the following rules apply:
		 *
		 * - On !RT kernels no tick can have happened on this CPU
		 *   after sighand lock was acquired because interrupts are
		 *   disabled. So reenabling task work before dropping
		 *   sighand lock and reenabling interrupts is race free.
		 *
		 * - On RT kernels ticks might have happened but the tick
		 *   work ignored posix CPU timer handling because the
		 *   CPUTIMERS_WORK_SCHEDULED bit is set. Reenabling work
		 *   must be done very carefully including a check whether
		 *   ticks have happened since the start of the timer
		 *   expiry checks. posix_cpu_timers_enable_work() takes
		 *   care of that and eventually lets the expiry checks
		 *   run again.
		 */
	} while (!posix_cpu_timers_enable_work(tsk, start));

	/*
	 * We must release sighand lock before taking any timer's lock.
	 * There is a potential race with timer deletion here, as the
	 * siglock now protects our private firing list.  We have set
	 * the firing flag in each timer, so that a deletion attempt
	 * that gets the timer lock before we do will give it up and
	 * spin until we've taken care of that timer below.
	 */
	unlock_task_sighand(tsk, &flags);

	/*
	 * Now that all the timers on our list have the firing flag,
	 * no one will touch their list entries but us.  We'll take
	 * each timer's lock before clearing its firing flag, so no
	 * timer call will interfere.
	 */
	list_for_each_entry_safe(timer, next, &firing, it.cpu.elist) {
		int cpu_firing;

		/*
		 * spin_lock() is sufficient here even independent of the
		 * expiry context. If expiry happens in hard interrupt
		 * context it's obvious. For task work context it's safe
		 * because all other operations on timer::it_lock happen in
		 * task context (syscall or exit).
		 */
		spin_lock(&timer->it_lock);
		list_del_init(&timer->it.cpu.elist);
		cpu_firing = timer->it.cpu.firing;
		timer->it.cpu.firing = 0;
		/*
		 * The firing flag is -1 if we collided with a reset
		 * of the timer, which already reported this
		 * almost-firing as an overrun.  So don't generate an event.
		 */
		if (likely(cpu_firing >= 0))
			cpu_timer_fire(timer);
		spin_unlock(&timer->it_lock);
	}
}

/*
 * This is called from the timer interrupt handler.  The irq handler has
 * already updated our counts.  We need to check if any timers fire now.
 * Interrupts are disabled.
 */
void run_posix_cpu_timers(void)
{
	struct task_struct *tsk = current;

	lockdep_assert_irqs_disabled();

	/*
	 * If the actual expiry is deferred to task work context and the
	 * work is already scheduled there is no point to do anything here.
	 */
	if (posix_cpu_timers_work_scheduled(tsk))
		return;

	/*
	 * The fast path checks that there are no expired thread or thread
	 * group timers.  If that's so, just return.
	 */
	if (!fastpath_timer_check(tsk))
		return;

	__run_posix_cpu_timers(tsk);
}

/*
 * Set one of the process-wide special case CPU timers or RLIMIT_CPU.
 * The tsk->sighand->siglock must be held by the caller.
 */
void set_process_cpu_timer(struct task_struct *tsk, unsigned int clkid,
			   u64 *newval, u64 *oldval)
{
	u64 now, *nextevt;

	if (WARN_ON_ONCE(clkid >= CPUCLOCK_SCHED))
		return;

	nextevt = &tsk->signal->posix_cputimers.bases[clkid].nextevt;
	now = cpu_clock_sample_group(clkid, tsk, true);

	if (oldval) {
		/*
		 * We are setting itimer. The *oldval is absolute and we update
		 * it to be relative, *newval argument is relative and we update
		 * it to be absolute.
		 */
		if (*oldval) {
			if (*oldval <= now) {
				/* Just about to fire. */
				*oldval = TICK_NSEC;
			} else {
				*oldval -= now;
			}
		}

<<<<<<< HEAD
		*newval += now;
=======
		if (*newval)
			*newval += now;
>>>>>>> 318a54c0
	}

	/*
	 * Update expiration cache if this is the earliest timer. CPUCLOCK_PROF
	 * expiry cache is also used by RLIMIT_CPU!.
	 */
	if (*newval < *nextevt)
		*nextevt = *newval;

	tick_dep_set_signal(tsk, TICK_DEP_BIT_POSIX_TIMER);
}

static int do_cpu_nanosleep(const clockid_t which_clock, int flags,
			    const struct timespec64 *rqtp)
{
	struct itimerspec64 it;
	struct k_itimer timer;
	u64 expires;
	int error;

	/*
	 * Set up a temporary timer and then wait for it to go off.
	 */
	memset(&timer, 0, sizeof timer);
	spin_lock_init(&timer.it_lock);
	timer.it_clock = which_clock;
	timer.it_overrun = -1;
	error = posix_cpu_timer_create(&timer);
	timer.it_process = current;

	if (!error) {
		static struct itimerspec64 zero_it;
		struct restart_block *restart;

		memset(&it, 0, sizeof(it));
		it.it_value = *rqtp;

		spin_lock_irq(&timer.it_lock);
		error = posix_cpu_timer_set(&timer, flags, &it, NULL);
		if (error) {
			spin_unlock_irq(&timer.it_lock);
			return error;
		}

		while (!signal_pending(current)) {
			if (!cpu_timer_getexpires(&timer.it.cpu)) {
				/*
				 * Our timer fired and was reset, below
				 * deletion can not fail.
				 */
				posix_cpu_timer_del(&timer);
				spin_unlock_irq(&timer.it_lock);
				return 0;
			}

			/*
			 * Block until cpu_timer_fire (or a signal) wakes us.
			 */
			__set_current_state(TASK_INTERRUPTIBLE);
			spin_unlock_irq(&timer.it_lock);
			schedule();
			spin_lock_irq(&timer.it_lock);
		}

		/*
		 * We were interrupted by a signal.
		 */
		expires = cpu_timer_getexpires(&timer.it.cpu);
		error = posix_cpu_timer_set(&timer, 0, &zero_it, &it);
		if (!error) {
			/*
			 * Timer is now unarmed, deletion can not fail.
			 */
			posix_cpu_timer_del(&timer);
		}
		spin_unlock_irq(&timer.it_lock);

		while (error == TIMER_RETRY) {
			/*
			 * We need to handle case when timer was or is in the
			 * middle of firing. In other cases we already freed
			 * resources.
			 */
			spin_lock_irq(&timer.it_lock);
			error = posix_cpu_timer_del(&timer);
			spin_unlock_irq(&timer.it_lock);
		}

		if ((it.it_value.tv_sec | it.it_value.tv_nsec) == 0) {
			/*
			 * It actually did fire already.
			 */
			return 0;
		}

		error = -ERESTART_RESTARTBLOCK;
		/*
		 * Report back to the user the time still remaining.
		 */
		restart = &current->restart_block;
		restart->nanosleep.expires = expires;
		if (restart->nanosleep.type != TT_NONE)
			error = nanosleep_copyout(restart, &it.it_value);
	}

	return error;
}

static long posix_cpu_nsleep_restart(struct restart_block *restart_block);

static int posix_cpu_nsleep(const clockid_t which_clock, int flags,
			    const struct timespec64 *rqtp)
{
	struct restart_block *restart_block = &current->restart_block;
	int error;

	/*
	 * Diagnose required errors first.
	 */
	if (CPUCLOCK_PERTHREAD(which_clock) &&
	    (CPUCLOCK_PID(which_clock) == 0 ||
	     CPUCLOCK_PID(which_clock) == task_pid_vnr(current)))
		return -EINVAL;

	error = do_cpu_nanosleep(which_clock, flags, rqtp);

	if (error == -ERESTART_RESTARTBLOCK) {

		if (flags & TIMER_ABSTIME)
			return -ERESTARTNOHAND;

		restart_block->nanosleep.clockid = which_clock;
		set_restart_fn(restart_block, posix_cpu_nsleep_restart);
	}
	return error;
}

static long posix_cpu_nsleep_restart(struct restart_block *restart_block)
{
	clockid_t which_clock = restart_block->nanosleep.clockid;
	struct timespec64 t;

	t = ns_to_timespec64(restart_block->nanosleep.expires);

	return do_cpu_nanosleep(which_clock, TIMER_ABSTIME, &t);
}

#define PROCESS_CLOCK	make_process_cpuclock(0, CPUCLOCK_SCHED)
#define THREAD_CLOCK	make_thread_cpuclock(0, CPUCLOCK_SCHED)

static int process_cpu_clock_getres(const clockid_t which_clock,
				    struct timespec64 *tp)
{
	return posix_cpu_clock_getres(PROCESS_CLOCK, tp);
}
static int process_cpu_clock_get(const clockid_t which_clock,
				 struct timespec64 *tp)
{
	return posix_cpu_clock_get(PROCESS_CLOCK, tp);
}
static int process_cpu_timer_create(struct k_itimer *timer)
{
	timer->it_clock = PROCESS_CLOCK;
	return posix_cpu_timer_create(timer);
}
static int process_cpu_nsleep(const clockid_t which_clock, int flags,
			      const struct timespec64 *rqtp)
{
	return posix_cpu_nsleep(PROCESS_CLOCK, flags, rqtp);
}
static int thread_cpu_clock_getres(const clockid_t which_clock,
				   struct timespec64 *tp)
{
	return posix_cpu_clock_getres(THREAD_CLOCK, tp);
}
static int thread_cpu_clock_get(const clockid_t which_clock,
				struct timespec64 *tp)
{
	return posix_cpu_clock_get(THREAD_CLOCK, tp);
}
static int thread_cpu_timer_create(struct k_itimer *timer)
{
	timer->it_clock = THREAD_CLOCK;
	return posix_cpu_timer_create(timer);
}

const struct k_clock clock_posix_cpu = {
	.clock_getres		= posix_cpu_clock_getres,
	.clock_set		= posix_cpu_clock_set,
	.clock_get_timespec	= posix_cpu_clock_get,
	.timer_create		= posix_cpu_timer_create,
	.nsleep			= posix_cpu_nsleep,
	.timer_set		= posix_cpu_timer_set,
	.timer_del		= posix_cpu_timer_del,
	.timer_get		= posix_cpu_timer_get,
	.timer_rearm		= posix_cpu_timer_rearm,
};

const struct k_clock clock_process = {
	.clock_getres		= process_cpu_clock_getres,
	.clock_get_timespec	= process_cpu_clock_get,
	.timer_create		= process_cpu_timer_create,
	.nsleep			= process_cpu_nsleep,
};

const struct k_clock clock_thread = {
	.clock_getres		= thread_cpu_clock_getres,
	.clock_get_timespec	= thread_cpu_clock_get,
	.timer_create		= thread_cpu_timer_create,
};<|MERGE_RESOLUTION|>--- conflicted
+++ resolved
@@ -1404,12 +1404,8 @@
 			}
 		}
 
-<<<<<<< HEAD
-		*newval += now;
-=======
 		if (*newval)
 			*newval += now;
->>>>>>> 318a54c0
 	}
 
 	/*
