--- conflicted
+++ resolved
@@ -112,26 +112,6 @@
 	  This option enables -fsanitize=unreachable which checks for control
 	  flow reaching an expected-to-be-unreachable position.
 
-<<<<<<< HEAD
-config UBSAN_SIGNED_OVERFLOW
-	bool "Perform checking for signed arithmetic overflow"
-	default UBSAN
-	depends on $(cc-option,-fsanitize=signed-integer-overflow)
-	help
-	  This option enables -fsanitize=signed-integer-overflow which checks
-	  for overflow of any arithmetic operations with signed integers.
-
-config UBSAN_UNSIGNED_OVERFLOW
-	bool "Perform checking for unsigned arithmetic overflow"
-	depends on $(cc-option,-fsanitize=unsigned-integer-overflow)
-	depends on !X86_32 # avoid excessive stack usage on x86-32/clang
-	help
-	  This option enables -fsanitize=unsigned-integer-overflow which checks
-	  for overflow of any arithmetic operations with unsigned integers. This
-	  currently causes x86 to fail to boot.
-
-=======
->>>>>>> eb596e0f
 config UBSAN_OBJECT_SIZE
 	bool "Perform checking for accesses beyond the end of objects"
 	default UBSAN
