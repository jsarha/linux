--- conflicted
+++ resolved
@@ -21,8 +21,6 @@
 		 "closure has guard bits set: %x (%u)",
 		 flags & CLOSURE_GUARD_MASK, (unsigned) __fls(r)))
 		r &= ~CLOSURE_GUARD_MASK;
-<<<<<<< HEAD
-=======
 
 	WARN(!r && (flags & ~CLOSURE_DESTRUCTOR),
 	     "closure ref hit 0 with incorrect flags set: %x (%u)",
@@ -32,14 +30,9 @@
 static inline void closure_put_after_sub(struct closure *cl, int flags)
 {
 	closure_put_after_sub_checks(flags);
->>>>>>> 2e19e486
 
 	if (!(flags & CLOSURE_REMAINING_MASK)) {
 		smp_acquire__after_ctrl_dep();
-
-		WARN(flags & ~CLOSURE_DESTRUCTOR,
-		     "closure ref hit 0 with incorrect flags set: %x (%u)",
-		     flags & ~CLOSURE_DESTRUCTOR, (unsigned) __fls(flags));
 
 		cl->closure_get_happened = false;
 
