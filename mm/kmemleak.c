--- conflicted
+++ resolved
@@ -2071,11 +2071,7 @@
 		kmemleak_disable();
 	else if (strcmp(str, "on") == 0) {
 		kmemleak_skip_disable = 1;
-<<<<<<< HEAD
-		stack_depot_want_early_init();
-=======
 		stack_depot_request_early_init();
->>>>>>> 282db109
 	}
 	else
 		return -EINVAL;
