// SPDX-License-Identifier: GPL-2.0-only
/*
 * Copyright (C) 2008, 2009 Intel Corporation
 * Authors: Andi Kleen, Fengguang Wu
 *
 * High level machine check handler. Handles pages reported by the
 * hardware as being corrupted usually due to a multi-bit ECC memory or cache
 * failure.
 *
 * In addition there is a "soft offline" entry point that allows stop using
 * not-yet-corrupted-by-suspicious pages without killing anything.
 *
 * Handles page cache pages in various states.	The tricky part
 * here is that we can access any page asynchronously in respect to
 * other VM users, because memory failures could happen anytime and
 * anywhere. This could violate some of their assumptions. This is why
 * this code has to be extremely careful. Generally it tries to use
 * normal locking rules, as in get the standard locks, even if that means
 * the error handling takes potentially a long time.
 *
 * It can be very tempting to add handling for obscure cases here.
 * In general any code for handling new cases should only be added iff:
 * - You know how to test it.
 * - You have a test that can be added to mce-test
 *   https://git.kernel.org/cgit/utils/cpu/mce/mce-test.git/
 * - The case actually shows up as a frequent (top 10) page state in
 *   tools/mm/page-types when running a real workload.
 *
 * There are several operations here with exponential complexity because
 * of unsuitable VM data structures. For example the operation to map back
 * from RMAP chains to processes has to walk the complete process list and
 * has non linear complexity with the number. But since memory corruptions
 * are rare we hope to get away with this. This avoids impacting the core
 * VM.
 */

#define pr_fmt(fmt) "Memory failure: " fmt

#include <linux/kernel.h>
#include <linux/mm.h>
#include <linux/page-flags.h>
#include <linux/sched/signal.h>
#include <linux/sched/task.h>
#include <linux/dax.h>
#include <linux/ksm.h>
#include <linux/rmap.h>
#include <linux/export.h>
#include <linux/pagemap.h>
#include <linux/swap.h>
#include <linux/backing-dev.h>
#include <linux/migrate.h>
#include <linux/slab.h>
#include <linux/swapops.h>
#include <linux/hugetlb.h>
#include <linux/memory_hotplug.h>
#include <linux/mm_inline.h>
#include <linux/memremap.h>
#include <linux/kfifo.h>
#include <linux/ratelimit.h>
#include <linux/pagewalk.h>
#include <linux/shmem_fs.h>
#include <linux/sysctl.h>
#include "swap.h"
#include "internal.h"
#include "ras/ras_event.h"

static int sysctl_memory_failure_early_kill __read_mostly;

static int sysctl_memory_failure_recovery __read_mostly = 1;

atomic_long_t num_poisoned_pages __read_mostly = ATOMIC_LONG_INIT(0);

static bool hw_memory_failure __read_mostly = false;

static DEFINE_MUTEX(mf_mutex);

void num_poisoned_pages_inc(unsigned long pfn)
{
	atomic_long_inc(&num_poisoned_pages);
	memblk_nr_poison_inc(pfn);
}

void num_poisoned_pages_sub(unsigned long pfn, long i)
{
	atomic_long_sub(i, &num_poisoned_pages);
	if (pfn != -1UL)
		memblk_nr_poison_sub(pfn, i);
}

/**
 * MF_ATTR_RO - Create sysfs entry for each memory failure statistics.
 * @_name: name of the file in the per NUMA sysfs directory.
 */
#define MF_ATTR_RO(_name)					\
static ssize_t _name##_show(struct device *dev,			\
			    struct device_attribute *attr,	\
			    char *buf)				\
{								\
	struct memory_failure_stats *mf_stats =			\
		&NODE_DATA(dev->id)->mf_stats;			\
	return sprintf(buf, "%lu\n", mf_stats->_name);		\
}								\
static DEVICE_ATTR_RO(_name)

MF_ATTR_RO(total);
MF_ATTR_RO(ignored);
MF_ATTR_RO(failed);
MF_ATTR_RO(delayed);
MF_ATTR_RO(recovered);

static struct attribute *memory_failure_attr[] = {
	&dev_attr_total.attr,
	&dev_attr_ignored.attr,
	&dev_attr_failed.attr,
	&dev_attr_delayed.attr,
	&dev_attr_recovered.attr,
	NULL,
};

const struct attribute_group memory_failure_attr_group = {
	.name = "memory_failure",
	.attrs = memory_failure_attr,
};

static struct ctl_table memory_failure_table[] = {
	{
		.procname	= "memory_failure_early_kill",
		.data		= &sysctl_memory_failure_early_kill,
		.maxlen		= sizeof(sysctl_memory_failure_early_kill),
		.mode		= 0644,
		.proc_handler	= proc_dointvec_minmax,
		.extra1		= SYSCTL_ZERO,
		.extra2		= SYSCTL_ONE,
	},
	{
		.procname	= "memory_failure_recovery",
		.data		= &sysctl_memory_failure_recovery,
		.maxlen		= sizeof(sysctl_memory_failure_recovery),
		.mode		= 0644,
		.proc_handler	= proc_dointvec_minmax,
		.extra1		= SYSCTL_ZERO,
		.extra2		= SYSCTL_ONE,
	},
	{ }
};

/*
 * Return values:
 *   1:   the page is dissolved (if needed) and taken off from buddy,
 *   0:   the page is dissolved (if needed) and not taken off from buddy,
 *   < 0: failed to dissolve.
 */
static int __page_handle_poison(struct page *page)
{
	int ret;

	zone_pcp_disable(page_zone(page));
	ret = dissolve_free_huge_page(page);
	if (!ret)
		ret = take_page_off_buddy(page);
	zone_pcp_enable(page_zone(page));

	return ret;
}

static bool page_handle_poison(struct page *page, bool hugepage_or_freepage, bool release)
{
	if (hugepage_or_freepage) {
		/*
		 * Doing this check for free pages is also fine since dissolve_free_huge_page
		 * returns 0 for non-hugetlb pages as well.
		 */
		if (__page_handle_poison(page) <= 0)
			/*
			 * We could fail to take off the target page from buddy
			 * for example due to racy page allocation, but that's
			 * acceptable because soft-offlined page is not broken
			 * and if someone really want to use it, they should
			 * take it.
			 */
			return false;
	}

	SetPageHWPoison(page);
	if (release)
		put_page(page);
	page_ref_inc(page);
	num_poisoned_pages_inc(page_to_pfn(page));

	return true;
}

#if IS_ENABLED(CONFIG_HWPOISON_INJECT)

u32 hwpoison_filter_enable = 0;
u32 hwpoison_filter_dev_major = ~0U;
u32 hwpoison_filter_dev_minor = ~0U;
u64 hwpoison_filter_flags_mask;
u64 hwpoison_filter_flags_value;
EXPORT_SYMBOL_GPL(hwpoison_filter_enable);
EXPORT_SYMBOL_GPL(hwpoison_filter_dev_major);
EXPORT_SYMBOL_GPL(hwpoison_filter_dev_minor);
EXPORT_SYMBOL_GPL(hwpoison_filter_flags_mask);
EXPORT_SYMBOL_GPL(hwpoison_filter_flags_value);

static int hwpoison_filter_dev(struct page *p)
{
	struct address_space *mapping;
	dev_t dev;

	if (hwpoison_filter_dev_major == ~0U &&
	    hwpoison_filter_dev_minor == ~0U)
		return 0;

	mapping = page_mapping(p);
	if (mapping == NULL || mapping->host == NULL)
		return -EINVAL;

	dev = mapping->host->i_sb->s_dev;
	if (hwpoison_filter_dev_major != ~0U &&
	    hwpoison_filter_dev_major != MAJOR(dev))
		return -EINVAL;
	if (hwpoison_filter_dev_minor != ~0U &&
	    hwpoison_filter_dev_minor != MINOR(dev))
		return -EINVAL;

	return 0;
}

static int hwpoison_filter_flags(struct page *p)
{
	if (!hwpoison_filter_flags_mask)
		return 0;

	if ((stable_page_flags(p) & hwpoison_filter_flags_mask) ==
				    hwpoison_filter_flags_value)
		return 0;
	else
		return -EINVAL;
}

/*
 * This allows stress tests to limit test scope to a collection of tasks
 * by putting them under some memcg. This prevents killing unrelated/important
 * processes such as /sbin/init. Note that the target task may share clean
 * pages with init (eg. libc text), which is harmless. If the target task
 * share _dirty_ pages with another task B, the test scheme must make sure B
 * is also included in the memcg. At last, due to race conditions this filter
 * can only guarantee that the page either belongs to the memcg tasks, or is
 * a freed page.
 */
#ifdef CONFIG_MEMCG
u64 hwpoison_filter_memcg;
EXPORT_SYMBOL_GPL(hwpoison_filter_memcg);
static int hwpoison_filter_task(struct page *p)
{
	if (!hwpoison_filter_memcg)
		return 0;

	if (page_cgroup_ino(p) != hwpoison_filter_memcg)
		return -EINVAL;

	return 0;
}
#else
static int hwpoison_filter_task(struct page *p) { return 0; }
#endif

int hwpoison_filter(struct page *p)
{
	if (!hwpoison_filter_enable)
		return 0;

	if (hwpoison_filter_dev(p))
		return -EINVAL;

	if (hwpoison_filter_flags(p))
		return -EINVAL;

	if (hwpoison_filter_task(p))
		return -EINVAL;

	return 0;
}
#else
int hwpoison_filter(struct page *p)
{
	return 0;
}
#endif

EXPORT_SYMBOL_GPL(hwpoison_filter);

/*
 * Kill all processes that have a poisoned page mapped and then isolate
 * the page.
 *
 * General strategy:
 * Find all processes having the page mapped and kill them.
 * But we keep a page reference around so that the page is not
 * actually freed yet.
 * Then stash the page away
 *
 * There's no convenient way to get back to mapped processes
 * from the VMAs. So do a brute-force search over all
 * running processes.
 *
 * Remember that machine checks are not common (or rather
 * if they are common you have other problems), so this shouldn't
 * be a performance issue.
 *
 * Also there are some races possible while we get from the
 * error detection to actually handle it.
 */

struct to_kill {
	struct list_head nd;
	struct task_struct *tsk;
	unsigned long addr;
	short size_shift;
};

/*
 * Send all the processes who have the page mapped a signal.
 * ``action optional'' if they are not immediately affected by the error
 * ``action required'' if error happened in current execution context
 */
static int kill_proc(struct to_kill *tk, unsigned long pfn, int flags)
{
	struct task_struct *t = tk->tsk;
	short addr_lsb = tk->size_shift;
	int ret = 0;

	pr_err("%#lx: Sending SIGBUS to %s:%d due to hardware memory corruption\n",
			pfn, t->comm, t->pid);

	if ((flags & MF_ACTION_REQUIRED) && (t == current))
		ret = force_sig_mceerr(BUS_MCEERR_AR,
				 (void __user *)tk->addr, addr_lsb);
	else
		/*
		 * Signal other processes sharing the page if they have
		 * PF_MCE_EARLY set.
		 * Don't use force here, it's convenient if the signal
		 * can be temporarily blocked.
		 * This could cause a loop when the user sets SIGBUS
		 * to SIG_IGN, but hopefully no one will do that?
		 */
		ret = send_sig_mceerr(BUS_MCEERR_AO, (void __user *)tk->addr,
				      addr_lsb, t);
	if (ret < 0)
		pr_info("Error sending signal to %s:%d: %d\n",
			t->comm, t->pid, ret);
	return ret;
}

/*
 * Unknown page type encountered. Try to check whether it can turn PageLRU by
 * lru_add_drain_all.
 */
void shake_page(struct page *p)
{
	if (PageHuge(p))
		return;
	/*
	 * TODO: Could shrink slab caches here if a lightweight range-based
	 * shrinker will be available.
	 */
	if (PageSlab(p))
		return;

	lru_add_drain_all();
}
EXPORT_SYMBOL_GPL(shake_page);

static unsigned long dev_pagemap_mapping_shift(struct vm_area_struct *vma,
		unsigned long address)
{
	unsigned long ret = 0;
	pgd_t *pgd;
	p4d_t *p4d;
	pud_t *pud;
	pmd_t *pmd;
	pte_t *pte;
	pte_t ptent;

	VM_BUG_ON_VMA(address == -EFAULT, vma);
	pgd = pgd_offset(vma->vm_mm, address);
	if (!pgd_present(*pgd))
		return 0;
	p4d = p4d_offset(pgd, address);
	if (!p4d_present(*p4d))
		return 0;
	pud = pud_offset(p4d, address);
	if (!pud_present(*pud))
		return 0;
	if (pud_devmap(*pud))
		return PUD_SHIFT;
	pmd = pmd_offset(pud, address);
	if (!pmd_present(*pmd))
		return 0;
	if (pmd_devmap(*pmd))
		return PMD_SHIFT;
	pte = pte_offset_map(pmd, address);
	if (!pte)
		return 0;
	ptent = ptep_get(pte);
	if (pte_present(ptent) && pte_devmap(ptent))
		ret = PAGE_SHIFT;
	pte_unmap(pte);
	return ret;
}

/*
 * Failure handling: if we can't find or can't kill a process there's
 * not much we can do.	We just print a message and ignore otherwise.
 */

#define FSDAX_INVALID_PGOFF ULONG_MAX

/*
 * Schedule a process for later kill.
 * Uses GFP_ATOMIC allocations to avoid potential recursions in the VM.
 *
 * Note: @fsdax_pgoff is used only when @p is a fsdax page and a
 * filesystem with a memory failure handler has claimed the
 * memory_failure event. In all other cases, page->index and
 * page->mapping are sufficient for mapping the page back to its
 * corresponding user virtual address.
 */
static void __add_to_kill(struct task_struct *tsk, struct page *p,
			  struct vm_area_struct *vma, struct list_head *to_kill,
			  unsigned long ksm_addr, pgoff_t fsdax_pgoff)
{
	struct to_kill *tk;

	tk = kmalloc(sizeof(struct to_kill), GFP_ATOMIC);
	if (!tk) {
		pr_err("Out of memory while machine check handling\n");
		return;
	}

	tk->addr = ksm_addr ? ksm_addr : page_address_in_vma(p, vma);
	if (is_zone_device_page(p)) {
		if (fsdax_pgoff != FSDAX_INVALID_PGOFF)
			tk->addr = vma_pgoff_address(fsdax_pgoff, 1, vma);
		tk->size_shift = dev_pagemap_mapping_shift(vma, tk->addr);
	} else
		tk->size_shift = page_shift(compound_head(p));

	/*
	 * Send SIGKILL if "tk->addr == -EFAULT". Also, as
	 * "tk->size_shift" is always non-zero for !is_zone_device_page(),
	 * so "tk->size_shift == 0" effectively checks no mapping on
	 * ZONE_DEVICE. Indeed, when a devdax page is mmapped N times
	 * to a process' address space, it's possible not all N VMAs
	 * contain mappings for the page, but at least one VMA does.
	 * Only deliver SIGBUS with payload derived from the VMA that
	 * has a mapping for the page.
	 */
	if (tk->addr == -EFAULT) {
		pr_info("Unable to find user space address %lx in %s\n",
			page_to_pfn(p), tsk->comm);
	} else if (tk->size_shift == 0) {
		kfree(tk);
		return;
	}

	get_task_struct(tsk);
	tk->tsk = tsk;
	list_add_tail(&tk->nd, to_kill);
}

static void add_to_kill_anon_file(struct task_struct *tsk, struct page *p,
				  struct vm_area_struct *vma,
				  struct list_head *to_kill)
{
	__add_to_kill(tsk, p, vma, to_kill, 0, FSDAX_INVALID_PGOFF);
}

#ifdef CONFIG_KSM
static bool task_in_to_kill_list(struct list_head *to_kill,
				 struct task_struct *tsk)
{
	struct to_kill *tk, *next;

	list_for_each_entry_safe(tk, next, to_kill, nd) {
		if (tk->tsk == tsk)
			return true;
	}

	return false;
}
void add_to_kill_ksm(struct task_struct *tsk, struct page *p,
		     struct vm_area_struct *vma, struct list_head *to_kill,
		     unsigned long ksm_addr)
{
	if (!task_in_to_kill_list(to_kill, tsk))
		__add_to_kill(tsk, p, vma, to_kill, ksm_addr, FSDAX_INVALID_PGOFF);
}
#endif
/*
 * Kill the processes that have been collected earlier.
 *
 * Only do anything when FORCEKILL is set, otherwise just free the
 * list (this is used for clean pages which do not need killing)
 * Also when FAIL is set do a force kill because something went
 * wrong earlier.
 */
static void kill_procs(struct list_head *to_kill, int forcekill, bool fail,
		unsigned long pfn, int flags)
{
	struct to_kill *tk, *next;

	list_for_each_entry_safe(tk, next, to_kill, nd) {
		if (forcekill) {
			/*
			 * In case something went wrong with munmapping
			 * make sure the process doesn't catch the
			 * signal and then access the memory. Just kill it.
			 */
			if (fail || tk->addr == -EFAULT) {
				pr_err("%#lx: forcibly killing %s:%d because of failure to unmap corrupted page\n",
				       pfn, tk->tsk->comm, tk->tsk->pid);
				do_send_sig_info(SIGKILL, SEND_SIG_PRIV,
						 tk->tsk, PIDTYPE_PID);
			}

			/*
			 * In theory the process could have mapped
			 * something else on the address in-between. We could
			 * check for that, but we need to tell the
			 * process anyways.
			 */
			else if (kill_proc(tk, pfn, flags) < 0)
				pr_err("%#lx: Cannot send advisory machine check signal to %s:%d\n",
				       pfn, tk->tsk->comm, tk->tsk->pid);
		}
		list_del(&tk->nd);
		put_task_struct(tk->tsk);
		kfree(tk);
	}
}

/*
 * Find a dedicated thread which is supposed to handle SIGBUS(BUS_MCEERR_AO)
 * on behalf of the thread group. Return task_struct of the (first found)
 * dedicated thread if found, and return NULL otherwise.
 *
 * We already hold rcu lock in the caller, so we don't have to call
 * rcu_read_lock/unlock() in this function.
 */
static struct task_struct *find_early_kill_thread(struct task_struct *tsk)
{
	struct task_struct *t;

	for_each_thread(tsk, t) {
		if (t->flags & PF_MCE_PROCESS) {
			if (t->flags & PF_MCE_EARLY)
				return t;
		} else {
			if (sysctl_memory_failure_early_kill)
				return t;
		}
	}
	return NULL;
}

/*
 * Determine whether a given process is "early kill" process which expects
 * to be signaled when some page under the process is hwpoisoned.
 * Return task_struct of the dedicated thread (main thread unless explicitly
 * specified) if the process is "early kill" and otherwise returns NULL.
 *
 * Note that the above is true for Action Optional case. For Action Required
 * case, it's only meaningful to the current thread which need to be signaled
 * with SIGBUS, this error is Action Optional for other non current
 * processes sharing the same error page,if the process is "early kill", the
 * task_struct of the dedicated thread will also be returned.
 */
struct task_struct *task_early_kill(struct task_struct *tsk, int force_early)
{
	if (!tsk->mm)
		return NULL;
	/*
	 * Comparing ->mm here because current task might represent
	 * a subthread, while tsk always points to the main thread.
	 */
	if (force_early && tsk->mm == current->mm)
		return current;

	return find_early_kill_thread(tsk);
}

/*
 * Collect processes when the error hit an anonymous page.
 */
static void collect_procs_anon(struct page *page, struct list_head *to_kill,
				int force_early)
{
	struct folio *folio = page_folio(page);
	struct vm_area_struct *vma;
	struct task_struct *tsk;
	struct anon_vma *av;
	pgoff_t pgoff;

	av = folio_lock_anon_vma_read(folio, NULL);
	if (av == NULL)	/* Not actually mapped anymore */
		return;

	pgoff = page_to_pgoff(page);
	rcu_read_lock();
	for_each_process(tsk) {
		struct anon_vma_chain *vmac;
		struct task_struct *t = task_early_kill(tsk, force_early);

		if (!t)
			continue;
		anon_vma_interval_tree_foreach(vmac, &av->rb_root,
					       pgoff, pgoff) {
			vma = vmac->vma;
			if (vma->vm_mm != t->mm)
				continue;
			if (!page_mapped_in_vma(page, vma))
				continue;
			add_to_kill_anon_file(t, page, vma, to_kill);
		}
	}
	rcu_read_unlock();
	anon_vma_unlock_read(av);
}

/*
 * Collect processes when the error hit a file mapped page.
 */
static void collect_procs_file(struct page *page, struct list_head *to_kill,
				int force_early)
{
	struct vm_area_struct *vma;
	struct task_struct *tsk;
	struct address_space *mapping = page->mapping;
	pgoff_t pgoff;

	i_mmap_lock_read(mapping);
	rcu_read_lock();
	pgoff = page_to_pgoff(page);
	for_each_process(tsk) {
		struct task_struct *t = task_early_kill(tsk, force_early);

		if (!t)
			continue;
		vma_interval_tree_foreach(vma, &mapping->i_mmap, pgoff,
				      pgoff) {
			/*
			 * Send early kill signal to tasks where a vma covers
			 * the page but the corrupted page is not necessarily
			 * mapped in its pte.
			 * Assume applications who requested early kill want
			 * to be informed of all such data corruptions.
			 */
			if (vma->vm_mm == t->mm)
				add_to_kill_anon_file(t, page, vma, to_kill);
		}
	}
	rcu_read_unlock();
	i_mmap_unlock_read(mapping);
}

#ifdef CONFIG_FS_DAX
static void add_to_kill_fsdax(struct task_struct *tsk, struct page *p,
			      struct vm_area_struct *vma,
			      struct list_head *to_kill, pgoff_t pgoff)
{
	__add_to_kill(tsk, p, vma, to_kill, 0, pgoff);
}

/*
 * Collect processes when the error hit a fsdax page.
 */
static void collect_procs_fsdax(struct page *page,
		struct address_space *mapping, pgoff_t pgoff,
		struct list_head *to_kill)
{
	struct vm_area_struct *vma;
	struct task_struct *tsk;

	i_mmap_lock_read(mapping);
	rcu_read_lock();
	for_each_process(tsk) {
		struct task_struct *t = task_early_kill(tsk, true);

		if (!t)
			continue;
		vma_interval_tree_foreach(vma, &mapping->i_mmap, pgoff, pgoff) {
			if (vma->vm_mm == t->mm)
				add_to_kill_fsdax(t, page, vma, to_kill, pgoff);
		}
	}
	rcu_read_unlock();
	i_mmap_unlock_read(mapping);
}
#endif /* CONFIG_FS_DAX */

/*
 * Collect the processes who have the corrupted page mapped to kill.
 */
static void collect_procs(struct page *page, struct list_head *tokill,
				int force_early)
{
	if (!page->mapping)
		return;
	if (unlikely(PageKsm(page)))
		collect_procs_ksm(page, tokill, force_early);
	else if (PageAnon(page))
		collect_procs_anon(page, tokill, force_early);
	else
		collect_procs_file(page, tokill, force_early);
}

struct hwpoison_walk {
	struct to_kill tk;
	unsigned long pfn;
	int flags;
};

static void set_to_kill(struct to_kill *tk, unsigned long addr, short shift)
{
	tk->addr = addr;
	tk->size_shift = shift;
}

static int check_hwpoisoned_entry(pte_t pte, unsigned long addr, short shift,
				unsigned long poisoned_pfn, struct to_kill *tk)
{
	unsigned long pfn = 0;

	if (pte_present(pte)) {
		pfn = pte_pfn(pte);
	} else {
		swp_entry_t swp = pte_to_swp_entry(pte);

		if (is_hwpoison_entry(swp))
			pfn = swp_offset_pfn(swp);
	}

	if (!pfn || pfn != poisoned_pfn)
		return 0;

	set_to_kill(tk, addr, shift);
	return 1;
}

#ifdef CONFIG_TRANSPARENT_HUGEPAGE
static int check_hwpoisoned_pmd_entry(pmd_t *pmdp, unsigned long addr,
				      struct hwpoison_walk *hwp)
{
	pmd_t pmd = *pmdp;
	unsigned long pfn;
	unsigned long hwpoison_vaddr;

	if (!pmd_present(pmd))
		return 0;
	pfn = pmd_pfn(pmd);
	if (pfn <= hwp->pfn && hwp->pfn < pfn + HPAGE_PMD_NR) {
		hwpoison_vaddr = addr + ((hwp->pfn - pfn) << PAGE_SHIFT);
		set_to_kill(&hwp->tk, hwpoison_vaddr, PAGE_SHIFT);
		return 1;
	}
	return 0;
}
#else
static int check_hwpoisoned_pmd_entry(pmd_t *pmdp, unsigned long addr,
				      struct hwpoison_walk *hwp)
{
	return 0;
}
#endif

static int hwpoison_pte_range(pmd_t *pmdp, unsigned long addr,
			      unsigned long end, struct mm_walk *walk)
{
	struct hwpoison_walk *hwp = walk->private;
	int ret = 0;
	pte_t *ptep, *mapped_pte;
	spinlock_t *ptl;

	ptl = pmd_trans_huge_lock(pmdp, walk->vma);
	if (ptl) {
		ret = check_hwpoisoned_pmd_entry(pmdp, addr, hwp);
		spin_unlock(ptl);
		goto out;
	}

	mapped_pte = ptep = pte_offset_map_lock(walk->vma->vm_mm, pmdp,
						addr, &ptl);
	if (!ptep)
		goto out;

	for (; addr != end; ptep++, addr += PAGE_SIZE) {
		ret = check_hwpoisoned_entry(ptep_get(ptep), addr, PAGE_SHIFT,
					     hwp->pfn, &hwp->tk);
		if (ret == 1)
			break;
	}
	pte_unmap_unlock(mapped_pte, ptl);
out:
	cond_resched();
	return ret;
}

#ifdef CONFIG_HUGETLB_PAGE
static int hwpoison_hugetlb_range(pte_t *ptep, unsigned long hmask,
			    unsigned long addr, unsigned long end,
			    struct mm_walk *walk)
{
	struct hwpoison_walk *hwp = walk->private;
	pte_t pte = huge_ptep_get(ptep);
	struct hstate *h = hstate_vma(walk->vma);

	return check_hwpoisoned_entry(pte, addr, huge_page_shift(h),
				      hwp->pfn, &hwp->tk);
}
#else
#define hwpoison_hugetlb_range	NULL
#endif

static const struct mm_walk_ops hwpoison_walk_ops = {
	.pmd_entry = hwpoison_pte_range,
	.hugetlb_entry = hwpoison_hugetlb_range,
	.walk_lock = PGWALK_RDLOCK,
};

/*
 * Sends SIGBUS to the current process with error info.
 *
 * This function is intended to handle "Action Required" MCEs on already
 * hardware poisoned pages. They could happen, for example, when
 * memory_failure() failed to unmap the error page at the first call, or
 * when multiple local machine checks happened on different CPUs.
 *
 * MCE handler currently has no easy access to the error virtual address,
 * so this function walks page table to find it. The returned virtual address
 * is proper in most cases, but it could be wrong when the application
 * process has multiple entries mapping the error page.
 */
static int kill_accessing_process(struct task_struct *p, unsigned long pfn,
				  int flags)
{
	int ret;
	struct hwpoison_walk priv = {
		.pfn = pfn,
	};
	priv.tk.tsk = p;

	if (!p->mm)
		return -EFAULT;

	mmap_read_lock(p->mm);
	ret = walk_page_range(p->mm, 0, TASK_SIZE, &hwpoison_walk_ops,
			      (void *)&priv);
	if (ret == 1 && priv.tk.addr)
		kill_proc(&priv.tk, pfn, flags);
	else
		ret = 0;
	mmap_read_unlock(p->mm);
	return ret > 0 ? -EHWPOISON : -EFAULT;
}

static const char *action_name[] = {
	[MF_IGNORED] = "Ignored",
	[MF_FAILED] = "Failed",
	[MF_DELAYED] = "Delayed",
	[MF_RECOVERED] = "Recovered",
};

static const char * const action_page_types[] = {
	[MF_MSG_KERNEL]			= "reserved kernel page",
	[MF_MSG_KERNEL_HIGH_ORDER]	= "high-order kernel page",
	[MF_MSG_SLAB]			= "kernel slab page",
	[MF_MSG_DIFFERENT_COMPOUND]	= "different compound page after locking",
	[MF_MSG_HUGE]			= "huge page",
	[MF_MSG_FREE_HUGE]		= "free huge page",
	[MF_MSG_UNMAP_FAILED]		= "unmapping failed page",
	[MF_MSG_DIRTY_SWAPCACHE]	= "dirty swapcache page",
	[MF_MSG_CLEAN_SWAPCACHE]	= "clean swapcache page",
	[MF_MSG_DIRTY_MLOCKED_LRU]	= "dirty mlocked LRU page",
	[MF_MSG_CLEAN_MLOCKED_LRU]	= "clean mlocked LRU page",
	[MF_MSG_DIRTY_UNEVICTABLE_LRU]	= "dirty unevictable LRU page",
	[MF_MSG_CLEAN_UNEVICTABLE_LRU]	= "clean unevictable LRU page",
	[MF_MSG_DIRTY_LRU]		= "dirty LRU page",
	[MF_MSG_CLEAN_LRU]		= "clean LRU page",
	[MF_MSG_TRUNCATED_LRU]		= "already truncated LRU page",
	[MF_MSG_BUDDY]			= "free buddy page",
	[MF_MSG_DAX]			= "dax page",
	[MF_MSG_UNSPLIT_THP]		= "unsplit thp",
	[MF_MSG_UNKNOWN]		= "unknown page",
};

/*
 * XXX: It is possible that a page is isolated from LRU cache,
 * and then kept in swap cache or failed to remove from page cache.
 * The page count will stop it from being freed by unpoison.
 * Stress tests should be aware of this memory leak problem.
 */
static int delete_from_lru_cache(struct page *p)
{
	if (isolate_lru_page(p)) {
		/*
		 * Clear sensible page flags, so that the buddy system won't
		 * complain when the page is unpoison-and-freed.
		 */
		ClearPageActive(p);
		ClearPageUnevictable(p);

		/*
		 * Poisoned page might never drop its ref count to 0 so we have
		 * to uncharge it manually from its memcg.
		 */
		mem_cgroup_uncharge(page_folio(p));

		/*
		 * drop the page count elevated by isolate_lru_page()
		 */
		put_page(p);
		return 0;
	}
	return -EIO;
}

static int truncate_error_page(struct page *p, unsigned long pfn,
				struct address_space *mapping)
{
	int ret = MF_FAILED;

	if (mapping->a_ops->error_remove_page) {
		struct folio *folio = page_folio(p);
		int err = mapping->a_ops->error_remove_page(mapping, p);

		if (err != 0)
			pr_info("%#lx: Failed to punch page: %d\n", pfn, err);
		else if (!filemap_release_folio(folio, GFP_NOIO))
			pr_info("%#lx: failed to release buffers\n", pfn);
		else
			ret = MF_RECOVERED;
	} else {
		/*
		 * If the file system doesn't support it just invalidate
		 * This fails on dirty or anything with private pages
		 */
		if (invalidate_inode_page(p))
			ret = MF_RECOVERED;
		else
			pr_info("%#lx: Failed to invalidate\n",	pfn);
	}

	return ret;
}

struct page_state {
	unsigned long mask;
	unsigned long res;
	enum mf_action_page_type type;

	/* Callback ->action() has to unlock the relevant page inside it. */
	int (*action)(struct page_state *ps, struct page *p);
};

/*
 * Return true if page is still referenced by others, otherwise return
 * false.
 *
 * The extra_pins is true when one extra refcount is expected.
 */
static bool has_extra_refcount(struct page_state *ps, struct page *p,
			       bool extra_pins)
{
	int count = page_count(p) - 1;

	if (extra_pins)
		count -= 1;

	if (count > 0) {
		pr_err("%#lx: %s still referenced by %d users\n",
		       page_to_pfn(p), action_page_types[ps->type], count);
		return true;
	}

	return false;
}

/*
 * Error hit kernel page.
 * Do nothing, try to be lucky and not touch this instead. For a few cases we
 * could be more sophisticated.
 */
static int me_kernel(struct page_state *ps, struct page *p)
{
	unlock_page(p);
	return MF_IGNORED;
}

/*
 * Page in unknown state. Do nothing.
 */
static int me_unknown(struct page_state *ps, struct page *p)
{
	pr_err("%#lx: Unknown page state\n", page_to_pfn(p));
	unlock_page(p);
	return MF_FAILED;
}

/*
 * Clean (or cleaned) page cache page.
 */
static int me_pagecache_clean(struct page_state *ps, struct page *p)
{
	int ret;
	struct address_space *mapping;
	bool extra_pins;

	delete_from_lru_cache(p);

	/*
	 * For anonymous pages we're done the only reference left
	 * should be the one m_f() holds.
	 */
	if (PageAnon(p)) {
		ret = MF_RECOVERED;
		goto out;
	}

	/*
	 * Now truncate the page in the page cache. This is really
	 * more like a "temporary hole punch"
	 * Don't do this for block devices when someone else
	 * has a reference, because it could be file system metadata
	 * and that's not safe to truncate.
	 */
	mapping = page_mapping(p);
	if (!mapping) {
		/*
		 * Page has been teared down in the meanwhile
		 */
		ret = MF_FAILED;
		goto out;
	}

	/*
	 * The shmem page is kept in page cache instead of truncating
	 * so is expected to have an extra refcount after error-handling.
	 */
	extra_pins = shmem_mapping(mapping);

	/*
	 * Truncation is a bit tricky. Enable it per file system for now.
	 *
	 * Open: to take i_rwsem or not for this? Right now we don't.
	 */
	ret = truncate_error_page(p, page_to_pfn(p), mapping);
	if (has_extra_refcount(ps, p, extra_pins))
		ret = MF_FAILED;

out:
	unlock_page(p);

	return ret;
}

/*
 * Dirty pagecache page
 * Issues: when the error hit a hole page the error is not properly
 * propagated.
 */
static int me_pagecache_dirty(struct page_state *ps, struct page *p)
{
	struct address_space *mapping = page_mapping(p);

	SetPageError(p);
	/* TBD: print more information about the file. */
	if (mapping) {
		/*
		 * IO error will be reported by write(), fsync(), etc.
		 * who check the mapping.
		 * This way the application knows that something went
		 * wrong with its dirty file data.
		 *
		 * There's one open issue:
		 *
		 * The EIO will be only reported on the next IO
		 * operation and then cleared through the IO map.
		 * Normally Linux has two mechanisms to pass IO error
		 * first through the AS_EIO flag in the address space
		 * and then through the PageError flag in the page.
		 * Since we drop pages on memory failure handling the
		 * only mechanism open to use is through AS_AIO.
		 *
		 * This has the disadvantage that it gets cleared on
		 * the first operation that returns an error, while
		 * the PageError bit is more sticky and only cleared
		 * when the page is reread or dropped.  If an
		 * application assumes it will always get error on
		 * fsync, but does other operations on the fd before
		 * and the page is dropped between then the error
		 * will not be properly reported.
		 *
		 * This can already happen even without hwpoisoned
		 * pages: first on metadata IO errors (which only
		 * report through AS_EIO) or when the page is dropped
		 * at the wrong time.
		 *
		 * So right now we assume that the application DTRT on
		 * the first EIO, but we're not worse than other parts
		 * of the kernel.
		 */
		mapping_set_error(mapping, -EIO);
	}

	return me_pagecache_clean(ps, p);
}

/*
 * Clean and dirty swap cache.
 *
 * Dirty swap cache page is tricky to handle. The page could live both in page
 * cache and swap cache(ie. page is freshly swapped in). So it could be
 * referenced concurrently by 2 types of PTEs:
 * normal PTEs and swap PTEs. We try to handle them consistently by calling
 * try_to_unmap(!TTU_HWPOISON) to convert the normal PTEs to swap PTEs,
 * and then
 *      - clear dirty bit to prevent IO
 *      - remove from LRU
 *      - but keep in the swap cache, so that when we return to it on
 *        a later page fault, we know the application is accessing
 *        corrupted data and shall be killed (we installed simple
 *        interception code in do_swap_page to catch it).
 *
 * Clean swap cache pages can be directly isolated. A later page fault will
 * bring in the known good data from disk.
 */
static int me_swapcache_dirty(struct page_state *ps, struct page *p)
{
	int ret;
	bool extra_pins = false;

	ClearPageDirty(p);
	/* Trigger EIO in shmem: */
	ClearPageUptodate(p);

	ret = delete_from_lru_cache(p) ? MF_FAILED : MF_DELAYED;
	unlock_page(p);

	if (ret == MF_DELAYED)
		extra_pins = true;

	if (has_extra_refcount(ps, p, extra_pins))
		ret = MF_FAILED;

	return ret;
}

static int me_swapcache_clean(struct page_state *ps, struct page *p)
{
	struct folio *folio = page_folio(p);
	int ret;

	delete_from_swap_cache(folio);

	ret = delete_from_lru_cache(p) ? MF_FAILED : MF_RECOVERED;
	folio_unlock(folio);

	if (has_extra_refcount(ps, p, false))
		ret = MF_FAILED;

	return ret;
}

/*
 * Huge pages. Needs work.
 * Issues:
 * - Error on hugepage is contained in hugepage unit (not in raw page unit.)
 *   To narrow down kill region to one page, we need to break up pmd.
 */
static int me_huge_page(struct page_state *ps, struct page *p)
{
	int res;
	struct page *hpage = compound_head(p);
	struct address_space *mapping;
	bool extra_pins = false;

	mapping = page_mapping(hpage);
	if (mapping) {
		res = truncate_error_page(hpage, page_to_pfn(p), mapping);
		/* The page is kept in page cache. */
		extra_pins = true;
		unlock_page(hpage);
	} else {
		unlock_page(hpage);
		/*
		 * migration entry prevents later access on error hugepage,
		 * so we can free and dissolve it into buddy to save healthy
		 * subpages.
		 */
		put_page(hpage);
		if (__page_handle_poison(p) >= 0) {
			page_ref_inc(p);
			res = MF_RECOVERED;
		} else {
			res = MF_FAILED;
		}
	}

	if (has_extra_refcount(ps, p, extra_pins))
		res = MF_FAILED;

	return res;
}

/*
 * Various page states we can handle.
 *
 * A page state is defined by its current page->flags bits.
 * The table matches them in order and calls the right handler.
 *
 * This is quite tricky because we can access page at any time
 * in its live cycle, so all accesses have to be extremely careful.
 *
 * This is not complete. More states could be added.
 * For any missing state don't attempt recovery.
 */

#define dirty		(1UL << PG_dirty)
#define sc		((1UL << PG_swapcache) | (1UL << PG_swapbacked))
#define unevict		(1UL << PG_unevictable)
#define mlock		(1UL << PG_mlocked)
#define lru		(1UL << PG_lru)
#define head		(1UL << PG_head)
#define slab		(1UL << PG_slab)
#define reserved	(1UL << PG_reserved)

static struct page_state error_states[] = {
	{ reserved,	reserved,	MF_MSG_KERNEL,	me_kernel },
	/*
	 * free pages are specially detected outside this table:
	 * PG_buddy pages only make a small fraction of all free pages.
	 */

	/*
	 * Could in theory check if slab page is free or if we can drop
	 * currently unused objects without touching them. But just
	 * treat it as standard kernel for now.
	 */
	{ slab,		slab,		MF_MSG_SLAB,	me_kernel },

	{ head,		head,		MF_MSG_HUGE,		me_huge_page },

	{ sc|dirty,	sc|dirty,	MF_MSG_DIRTY_SWAPCACHE,	me_swapcache_dirty },
	{ sc|dirty,	sc,		MF_MSG_CLEAN_SWAPCACHE,	me_swapcache_clean },

	{ mlock|dirty,	mlock|dirty,	MF_MSG_DIRTY_MLOCKED_LRU,	me_pagecache_dirty },
	{ mlock|dirty,	mlock,		MF_MSG_CLEAN_MLOCKED_LRU,	me_pagecache_clean },

	{ unevict|dirty, unevict|dirty,	MF_MSG_DIRTY_UNEVICTABLE_LRU,	me_pagecache_dirty },
	{ unevict|dirty, unevict,	MF_MSG_CLEAN_UNEVICTABLE_LRU,	me_pagecache_clean },

	{ lru|dirty,	lru|dirty,	MF_MSG_DIRTY_LRU,	me_pagecache_dirty },
	{ lru|dirty,	lru,		MF_MSG_CLEAN_LRU,	me_pagecache_clean },

	/*
	 * Catchall entry: must be at end.
	 */
	{ 0,		0,		MF_MSG_UNKNOWN,	me_unknown },
};

#undef dirty
#undef sc
#undef unevict
#undef mlock
#undef lru
#undef head
#undef slab
#undef reserved

static void update_per_node_mf_stats(unsigned long pfn,
				     enum mf_result result)
{
	int nid = MAX_NUMNODES;
	struct memory_failure_stats *mf_stats = NULL;

	nid = pfn_to_nid(pfn);
	if (unlikely(nid < 0 || nid >= MAX_NUMNODES)) {
		WARN_ONCE(1, "Memory failure: pfn=%#lx, invalid nid=%d", pfn, nid);
		return;
	}

	mf_stats = &NODE_DATA(nid)->mf_stats;
	switch (result) {
	case MF_IGNORED:
		++mf_stats->ignored;
		break;
	case MF_FAILED:
		++mf_stats->failed;
		break;
	case MF_DELAYED:
		++mf_stats->delayed;
		break;
	case MF_RECOVERED:
		++mf_stats->recovered;
		break;
	default:
		WARN_ONCE(1, "Memory failure: mf_result=%d is not properly handled", result);
		break;
	}
	++mf_stats->total;
}

/*
 * "Dirty/Clean" indication is not 100% accurate due to the possibility of
 * setting PG_dirty outside page lock. See also comment above set_page_dirty().
 */
static int action_result(unsigned long pfn, enum mf_action_page_type type,
			 enum mf_result result)
{
	trace_memory_failure_event(pfn, type, result);

	num_poisoned_pages_inc(pfn);

	update_per_node_mf_stats(pfn, result);

	pr_err("%#lx: recovery action for %s: %s\n",
		pfn, action_page_types[type], action_name[result]);

	return (result == MF_RECOVERED || result == MF_DELAYED) ? 0 : -EBUSY;
}

static int page_action(struct page_state *ps, struct page *p,
			unsigned long pfn)
{
	int result;

	/* page p should be unlocked after returning from ps->action().  */
	result = ps->action(ps, p);

	/* Could do more checks here if page looks ok */
	/*
	 * Could adjust zone counters here to correct for the missing page.
	 */

	return action_result(pfn, ps->type, result);
}

static inline bool PageHWPoisonTakenOff(struct page *page)
{
	return PageHWPoison(page) && page_private(page) == MAGIC_HWPOISON;
}

void SetPageHWPoisonTakenOff(struct page *page)
{
	set_page_private(page, MAGIC_HWPOISON);
}

void ClearPageHWPoisonTakenOff(struct page *page)
{
	if (PageHWPoison(page))
		set_page_private(page, 0);
}

/*
 * Return true if a page type of a given page is supported by hwpoison
 * mechanism (while handling could fail), otherwise false.  This function
 * does not return true for hugetlb or device memory pages, so it's assumed
 * to be called only in the context where we never have such pages.
 */
static inline bool HWPoisonHandlable(struct page *page, unsigned long flags)
{
	/* Soft offline could migrate non-LRU movable pages */
	if ((flags & MF_SOFT_OFFLINE) && __PageMovable(page))
		return true;

	return PageLRU(page) || is_free_buddy_page(page);
}

static int __get_hwpoison_page(struct page *page, unsigned long flags)
{
	struct folio *folio = page_folio(page);
	int ret = 0;
	bool hugetlb = false;

	ret = get_hwpoison_hugetlb_folio(folio, &hugetlb, false);
	if (hugetlb) {
		/* Make sure hugetlb demotion did not happen from under us. */
		if (folio == page_folio(page))
			return ret;
		if (ret > 0) {
			folio_put(folio);
			folio = page_folio(page);
		}
	}

	/*
	 * This check prevents from calling folio_try_get() for any
	 * unsupported type of folio in order to reduce the risk of unexpected
	 * races caused by taking a folio refcount.
	 */
	if (!HWPoisonHandlable(&folio->page, flags))
		return -EBUSY;

	if (folio_try_get(folio)) {
		if (folio == page_folio(page))
			return 1;

		pr_info("%#lx cannot catch tail\n", page_to_pfn(page));
		folio_put(folio);
	}

	return 0;
}

static int get_any_page(struct page *p, unsigned long flags)
{
	int ret = 0, pass = 0;
	bool count_increased = false;

	if (flags & MF_COUNT_INCREASED)
		count_increased = true;

try_again:
	if (!count_increased) {
		ret = __get_hwpoison_page(p, flags);
		if (!ret) {
			if (page_count(p)) {
				/* We raced with an allocation, retry. */
				if (pass++ < 3)
					goto try_again;
				ret = -EBUSY;
			} else if (!PageHuge(p) && !is_free_buddy_page(p)) {
				/* We raced with put_page, retry. */
				if (pass++ < 3)
					goto try_again;
				ret = -EIO;
			}
			goto out;
		} else if (ret == -EBUSY) {
			/*
			 * We raced with (possibly temporary) unhandlable
			 * page, retry.
			 */
			if (pass++ < 3) {
				shake_page(p);
				goto try_again;
			}
			ret = -EIO;
			goto out;
		}
	}

	if (PageHuge(p) || HWPoisonHandlable(p, flags)) {
		ret = 1;
	} else {
		/*
		 * A page we cannot handle. Check whether we can turn
		 * it into something we can handle.
		 */
		if (pass++ < 3) {
			put_page(p);
			shake_page(p);
			count_increased = false;
			goto try_again;
		}
		put_page(p);
		ret = -EIO;
	}
out:
	if (ret == -EIO)
		pr_err("%#lx: unhandlable page.\n", page_to_pfn(p));

	return ret;
}

static int __get_unpoison_page(struct page *page)
{
	struct folio *folio = page_folio(page);
	int ret = 0;
	bool hugetlb = false;

	ret = get_hwpoison_hugetlb_folio(folio, &hugetlb, true);
	if (hugetlb) {
		/* Make sure hugetlb demotion did not happen from under us. */
		if (folio == page_folio(page))
			return ret;
		if (ret > 0)
			folio_put(folio);
	}

	/*
	 * PageHWPoisonTakenOff pages are not only marked as PG_hwpoison,
	 * but also isolated from buddy freelist, so need to identify the
	 * state and have to cancel both operations to unpoison.
	 */
	if (PageHWPoisonTakenOff(page))
		return -EHWPOISON;

	return get_page_unless_zero(page) ? 1 : 0;
}

/**
 * get_hwpoison_page() - Get refcount for memory error handling
 * @p:		Raw error page (hit by memory error)
 * @flags:	Flags controlling behavior of error handling
 *
 * get_hwpoison_page() takes a page refcount of an error page to handle memory
 * error on it, after checking that the error page is in a well-defined state
 * (defined as a page-type we can successfully handle the memory error on it,
 * such as LRU page and hugetlb page).
 *
 * Memory error handling could be triggered at any time on any type of page,
 * so it's prone to race with typical memory management lifecycle (like
 * allocation and free).  So to avoid such races, get_hwpoison_page() takes
 * extra care for the error page's state (as done in __get_hwpoison_page()),
 * and has some retry logic in get_any_page().
 *
 * When called from unpoison_memory(), the caller should already ensure that
 * the given page has PG_hwpoison. So it's never reused for other page
 * allocations, and __get_unpoison_page() never races with them.
 *
 * Return: 0 on failure,
 *         1 on success for in-use pages in a well-defined state,
 *         -EIO for pages on which we can not handle memory errors,
 *         -EBUSY when get_hwpoison_page() has raced with page lifecycle
 *         operations like allocation and free,
 *         -EHWPOISON when the page is hwpoisoned and taken off from buddy.
 */
static int get_hwpoison_page(struct page *p, unsigned long flags)
{
	int ret;

	zone_pcp_disable(page_zone(p));
	if (flags & MF_UNPOISON)
		ret = __get_unpoison_page(p);
	else
		ret = get_any_page(p, flags);
	zone_pcp_enable(page_zone(p));

	return ret;
}

/*
 * Do all that is necessary to remove user space mappings. Unmap
 * the pages and send SIGBUS to the processes if the data was dirty.
 */
static bool hwpoison_user_mappings(struct page *p, unsigned long pfn,
				  int flags, struct page *hpage)
{
	struct folio *folio = page_folio(hpage);
	enum ttu_flags ttu = TTU_IGNORE_MLOCK | TTU_SYNC | TTU_HWPOISON;
	struct address_space *mapping;
	LIST_HEAD(tokill);
	bool unmap_success;
	int forcekill;
	bool mlocked = PageMlocked(hpage);

	/*
	 * Here we are interested only in user-mapped pages, so skip any
	 * other types of pages.
	 */
	if (PageReserved(p) || PageSlab(p) || PageTable(p) || PageOffline(p))
		return true;
	if (!(PageLRU(hpage) || PageHuge(p)))
		return true;

	/*
	 * This check implies we don't kill processes if their pages
	 * are in the swap cache early. Those are always late kills.
	 */
	if (!page_mapped(hpage))
		return true;

	if (PageSwapCache(p)) {
		pr_err("%#lx: keeping poisoned page in swap cache\n", pfn);
		ttu &= ~TTU_HWPOISON;
	}

	/*
	 * Propagate the dirty bit from PTEs to struct page first, because we
	 * need this to decide if we should kill or just drop the page.
	 * XXX: the dirty test could be racy: set_page_dirty() may not always
	 * be called inside page lock (it's recommended but not enforced).
	 */
	mapping = page_mapping(hpage);
	if (!(flags & MF_MUST_KILL) && !PageDirty(hpage) && mapping &&
	    mapping_can_writeback(mapping)) {
		if (page_mkclean(hpage)) {
			SetPageDirty(hpage);
		} else {
			ttu &= ~TTU_HWPOISON;
			pr_info("%#lx: corrupted page was clean: dropped without side effects\n",
				pfn);
		}
	}

	/*
	 * First collect all the processes that have the page
	 * mapped in dirty form.  This has to be done before try_to_unmap,
	 * because ttu takes the rmap data structures down.
	 */
	collect_procs(hpage, &tokill, flags & MF_ACTION_REQUIRED);

	if (PageHuge(hpage) && !PageAnon(hpage)) {
		/*
		 * For hugetlb pages in shared mappings, try_to_unmap
		 * could potentially call huge_pmd_unshare.  Because of
		 * this, take semaphore in write mode here and set
		 * TTU_RMAP_LOCKED to indicate we have taken the lock
		 * at this higher level.
		 */
		mapping = hugetlb_page_mapping_lock_write(hpage);
		if (mapping) {
			try_to_unmap(folio, ttu|TTU_RMAP_LOCKED);
			i_mmap_unlock_write(mapping);
		} else
			pr_info("%#lx: could not lock mapping for mapped huge page\n", pfn);
	} else {
		try_to_unmap(folio, ttu);
	}

	unmap_success = !page_mapped(hpage);
	if (!unmap_success)
		pr_err("%#lx: failed to unmap page (mapcount=%d)\n",
		       pfn, page_mapcount(hpage));

	/*
	 * try_to_unmap() might put mlocked page in lru cache, so call
	 * shake_page() again to ensure that it's flushed.
	 */
	if (mlocked)
		shake_page(hpage);

	/*
	 * Now that the dirty bit has been propagated to the
	 * struct page and all unmaps done we can decide if
	 * killing is needed or not.  Only kill when the page
	 * was dirty or the process is not restartable,
	 * otherwise the tokill list is merely
	 * freed.  When there was a problem unmapping earlier
	 * use a more force-full uncatchable kill to prevent
	 * any accesses to the poisoned memory.
	 */
	forcekill = PageDirty(hpage) || (flags & MF_MUST_KILL) ||
		    !unmap_success;
	kill_procs(&tokill, forcekill, !unmap_success, pfn, flags);

	return unmap_success;
}

static int identify_page_state(unsigned long pfn, struct page *p,
				unsigned long page_flags)
{
	struct page_state *ps;

	/*
	 * The first check uses the current page flags which may not have any
	 * relevant information. The second check with the saved page flags is
	 * carried out only if the first check can't determine the page status.
	 */
	for (ps = error_states;; ps++)
		if ((p->flags & ps->mask) == ps->res)
			break;

	page_flags |= (p->flags & (1UL << PG_dirty));

	if (!ps->mask)
		for (ps = error_states;; ps++)
			if ((page_flags & ps->mask) == ps->res)
				break;
	return page_action(ps, p, pfn);
}

static int try_to_split_thp_page(struct page *page)
{
	int ret;

	lock_page(page);
	ret = split_huge_page(page);
	unlock_page(page);

	if (unlikely(ret))
		put_page(page);

	return ret;
}

static void unmap_and_kill(struct list_head *to_kill, unsigned long pfn,
		struct address_space *mapping, pgoff_t index, int flags)
{
	struct to_kill *tk;
	unsigned long size = 0;

	list_for_each_entry(tk, to_kill, nd)
		if (tk->size_shift)
			size = max(size, 1UL << tk->size_shift);

	if (size) {
		/*
		 * Unmap the largest mapping to avoid breaking up device-dax
		 * mappings which are constant size. The actual size of the
		 * mapping being torn down is communicated in siginfo, see
		 * kill_proc()
		 */
		loff_t start = (index << PAGE_SHIFT) & ~(size - 1);

		unmap_mapping_range(mapping, start, size, 0);
	}

	kill_procs(to_kill, flags & MF_MUST_KILL, false, pfn, flags);
}

static int mf_generic_kill_procs(unsigned long long pfn, int flags,
		struct dev_pagemap *pgmap)
{
	struct page *page = pfn_to_page(pfn);
	LIST_HEAD(to_kill);
	dax_entry_t cookie;
	int rc = 0;

	/*
	 * Pages instantiated by device-dax (not filesystem-dax)
	 * may be compound pages.
	 */
	page = compound_head(page);

	/*
	 * Prevent the inode from being freed while we are interrogating
	 * the address_space, typically this would be handled by
	 * lock_page(), but dax pages do not use the page lock. This
	 * also prevents changes to the mapping of this pfn until
	 * poison signaling is complete.
	 */
	cookie = dax_lock_page(page);
	if (!cookie)
		return -EBUSY;

	if (hwpoison_filter(page)) {
		rc = -EOPNOTSUPP;
		goto unlock;
	}

	switch (pgmap->type) {
	case MEMORY_DEVICE_PRIVATE:
	case MEMORY_DEVICE_COHERENT:
		/*
		 * TODO: Handle device pages which may need coordination
		 * with device-side memory.
		 */
		rc = -ENXIO;
		goto unlock;
	default:
		break;
	}

	/*
	 * Use this flag as an indication that the dax page has been
	 * remapped UC to prevent speculative consumption of poison.
	 */
	SetPageHWPoison(page);

	/*
	 * Unlike System-RAM there is no possibility to swap in a
	 * different physical page at a given virtual address, so all
	 * userspace consumption of ZONE_DEVICE memory necessitates
	 * SIGBUS (i.e. MF_MUST_KILL)
	 */
	flags |= MF_ACTION_REQUIRED | MF_MUST_KILL;
	collect_procs(page, &to_kill, true);

	unmap_and_kill(&to_kill, pfn, page->mapping, page->index, flags);
unlock:
	dax_unlock_page(page, cookie);
	return rc;
}

#ifdef CONFIG_FS_DAX
/**
 * mf_dax_kill_procs - Collect and kill processes who are using this file range
 * @mapping:	address_space of the file in use
 * @index:	start pgoff of the range within the file
 * @count:	length of the range, in unit of PAGE_SIZE
 * @mf_flags:	memory failure flags
 */
int mf_dax_kill_procs(struct address_space *mapping, pgoff_t index,
		unsigned long count, int mf_flags)
{
	LIST_HEAD(to_kill);
	dax_entry_t cookie;
	struct page *page;
	size_t end = index + count;

	mf_flags |= MF_ACTION_REQUIRED | MF_MUST_KILL;

	for (; index < end; index++) {
		page = NULL;
		cookie = dax_lock_mapping_entry(mapping, index, &page);
		if (!cookie)
			return -EBUSY;
		if (!page)
			goto unlock;

		SetPageHWPoison(page);

		collect_procs_fsdax(page, mapping, index, &to_kill);
		unmap_and_kill(&to_kill, page_to_pfn(page), mapping,
				index, mf_flags);
unlock:
		dax_unlock_mapping_entry(mapping, index, cookie);
	}
	return 0;
}
EXPORT_SYMBOL_GPL(mf_dax_kill_procs);
#endif /* CONFIG_FS_DAX */

#ifdef CONFIG_HUGETLB_PAGE

/*
 * Struct raw_hwp_page represents information about "raw error page",
 * constructing singly linked list from ->_hugetlb_hwpoison field of folio.
 */
struct raw_hwp_page {
	struct llist_node node;
	struct page *page;
};

static inline struct llist_head *raw_hwp_list_head(struct folio *folio)
{
	return (struct llist_head *)&folio->_hugetlb_hwpoison;
}

bool is_raw_hwpoison_page_in_hugepage(struct page *page)
{
	struct llist_head *raw_hwp_head;
	struct raw_hwp_page *p;
	struct folio *folio = page_folio(page);
	bool ret = false;

	if (!folio_test_hwpoison(folio))
		return false;

	if (!folio_test_hugetlb(folio))
		return PageHWPoison(page);

	/*
	 * When RawHwpUnreliable is set, kernel lost track of which subpages
	 * are HWPOISON. So return as if ALL subpages are HWPOISONed.
	 */
	if (folio_test_hugetlb_raw_hwp_unreliable(folio))
		return true;

	mutex_lock(&mf_mutex);

	raw_hwp_head = raw_hwp_list_head(folio);
	llist_for_each_entry(p, raw_hwp_head->first, node) {
		if (page == p->page) {
			ret = true;
			break;
		}
	}

	mutex_unlock(&mf_mutex);

	return ret;
}

static unsigned long __folio_free_raw_hwp(struct folio *folio, bool move_flag)
{
	struct llist_node *head;
	struct raw_hwp_page *p, *next;
	unsigned long count = 0;

	head = llist_del_all(raw_hwp_list_head(folio));
	llist_for_each_entry_safe(p, next, head, node) {
		if (move_flag)
			SetPageHWPoison(p->page);
		else
			num_poisoned_pages_sub(page_to_pfn(p->page), 1);
		kfree(p);
		count++;
	}
	return count;
}

static int folio_set_hugetlb_hwpoison(struct folio *folio, struct page *page)
{
	struct llist_head *head;
	struct raw_hwp_page *raw_hwp;
	struct raw_hwp_page *p, *next;
	int ret = folio_test_set_hwpoison(folio) ? -EHWPOISON : 0;

	/*
	 * Once the hwpoison hugepage has lost reliable raw error info,
	 * there is little meaning to keep additional error info precisely,
	 * so skip to add additional raw error info.
	 */
	if (folio_test_hugetlb_raw_hwp_unreliable(folio))
		return -EHWPOISON;
	head = raw_hwp_list_head(folio);
	llist_for_each_entry_safe(p, next, head->first, node) {
		if (p->page == page)
			return -EHWPOISON;
	}

	raw_hwp = kmalloc(sizeof(struct raw_hwp_page), GFP_ATOMIC);
	if (raw_hwp) {
		raw_hwp->page = page;
		llist_add(&raw_hwp->node, head);
		/* the first error event will be counted in action_result(). */
		if (ret)
			num_poisoned_pages_inc(page_to_pfn(page));
	} else {
		/*
		 * Failed to save raw error info.  We no longer trace all
		 * hwpoisoned subpages, and we need refuse to free/dissolve
		 * this hwpoisoned hugepage.
		 */
		folio_set_hugetlb_raw_hwp_unreliable(folio);
		/*
		 * Once hugetlb_raw_hwp_unreliable is set, raw_hwp_page is not
		 * used any more, so free it.
		 */
		__folio_free_raw_hwp(folio, false);
	}
	return ret;
}

static unsigned long folio_free_raw_hwp(struct folio *folio, bool move_flag)
{
	/*
	 * hugetlb_vmemmap_optimized hugepages can't be freed because struct
	 * pages for tail pages are required but they don't exist.
	 */
	if (move_flag && folio_test_hugetlb_vmemmap_optimized(folio))
		return 0;

	/*
	 * hugetlb_raw_hwp_unreliable hugepages shouldn't be unpoisoned by
	 * definition.
	 */
	if (folio_test_hugetlb_raw_hwp_unreliable(folio))
		return 0;

	return __folio_free_raw_hwp(folio, move_flag);
}

void folio_clear_hugetlb_hwpoison(struct folio *folio)
{
	if (folio_test_hugetlb_raw_hwp_unreliable(folio))
		return;
	if (folio_test_hugetlb_vmemmap_optimized(folio))
		return;
	folio_clear_hwpoison(folio);
	folio_free_raw_hwp(folio, true);
}

/*
 * Called from hugetlb code with hugetlb_lock held.
 *
 * Return values:
 *   0             - free hugepage
 *   1             - in-use hugepage
 *   2             - not a hugepage
 *   -EBUSY        - the hugepage is busy (try to retry)
 *   -EHWPOISON    - the hugepage is already hwpoisoned
 */
int __get_huge_page_for_hwpoison(unsigned long pfn, int flags,
				 bool *migratable_cleared)
{
	struct page *page = pfn_to_page(pfn);
	struct folio *folio = page_folio(page);
	int ret = 2;	/* fallback to normal page handling */
	bool count_increased = false;

	if (!folio_test_hugetlb(folio))
		goto out;

	if (flags & MF_COUNT_INCREASED) {
		ret = 1;
		count_increased = true;
	} else if (folio_test_hugetlb_freed(folio)) {
		ret = 0;
	} else if (folio_test_hugetlb_migratable(folio)) {
		ret = folio_try_get(folio);
		if (ret)
			count_increased = true;
	} else {
		ret = -EBUSY;
		if (!(flags & MF_NO_RETRY))
			goto out;
	}

	if (folio_set_hugetlb_hwpoison(folio, page)) {
		ret = -EHWPOISON;
		goto out;
	}

	/*
	 * Clearing hugetlb_migratable for hwpoisoned hugepages to prevent them
	 * from being migrated by memory hotremove.
	 */
	if (count_increased && folio_test_hugetlb_migratable(folio)) {
		folio_clear_hugetlb_migratable(folio);
		*migratable_cleared = true;
	}

	return ret;
out:
	if (count_increased)
		folio_put(folio);
	return ret;
}

/*
 * Taking refcount of hugetlb pages needs extra care about race conditions
 * with basic operations like hugepage allocation/free/demotion.
 * So some of prechecks for hwpoison (pinning, and testing/setting
 * PageHWPoison) should be done in single hugetlb_lock range.
 */
static int try_memory_failure_hugetlb(unsigned long pfn, int flags, int *hugetlb)
{
	int res;
	struct page *p = pfn_to_page(pfn);
	struct folio *folio;
	unsigned long page_flags;
	bool migratable_cleared = false;

	*hugetlb = 1;
retry:
	res = get_huge_page_for_hwpoison(pfn, flags, &migratable_cleared);
	if (res == 2) { /* fallback to normal page handling */
		*hugetlb = 0;
		return 0;
	} else if (res == -EHWPOISON) {
		pr_err("%#lx: already hardware poisoned\n", pfn);
		if (flags & MF_ACTION_REQUIRED) {
			folio = page_folio(p);
			res = kill_accessing_process(current, folio_pfn(folio), flags);
		}
		return res;
	} else if (res == -EBUSY) {
		if (!(flags & MF_NO_RETRY)) {
			flags |= MF_NO_RETRY;
			goto retry;
		}
		return action_result(pfn, MF_MSG_UNKNOWN, MF_IGNORED);
	}

	folio = page_folio(p);
	folio_lock(folio);

	if (hwpoison_filter(p)) {
		folio_clear_hugetlb_hwpoison(folio);
		if (migratable_cleared)
			folio_set_hugetlb_migratable(folio);
		folio_unlock(folio);
		if (res == 1)
			folio_put(folio);
		return -EOPNOTSUPP;
	}

	/*
	 * Handling free hugepage.  The possible race with hugepage allocation
	 * or demotion can be prevented by PageHWPoison flag.
	 */
	if (res == 0) {
		folio_unlock(folio);
		if (__page_handle_poison(p) >= 0) {
			page_ref_inc(p);
			res = MF_RECOVERED;
		} else {
			res = MF_FAILED;
		}
		return action_result(pfn, MF_MSG_FREE_HUGE, res);
	}

	page_flags = folio->flags;

	if (!hwpoison_user_mappings(p, pfn, flags, &folio->page)) {
		folio_unlock(folio);
		return action_result(pfn, MF_MSG_UNMAP_FAILED, MF_IGNORED);
	}

	return identify_page_state(pfn, p, page_flags);
}

#else
static inline int try_memory_failure_hugetlb(unsigned long pfn, int flags, int *hugetlb)
{
	return 0;
}

static inline unsigned long folio_free_raw_hwp(struct folio *folio, bool flag)
{
	return 0;
}
#endif	/* CONFIG_HUGETLB_PAGE */

/* Drop the extra refcount in case we come from madvise() */
static void put_ref_page(unsigned long pfn, int flags)
{
	struct page *page;

	if (!(flags & MF_COUNT_INCREASED))
		return;

	page = pfn_to_page(pfn);
	if (page)
		put_page(page);
}

static int memory_failure_dev_pagemap(unsigned long pfn, int flags,
		struct dev_pagemap *pgmap)
{
	int rc = -ENXIO;

	/* device metadata space is not recoverable */
	if (!pgmap_pfn_valid(pgmap, pfn))
		goto out;

	/*
	 * Call driver's implementation to handle the memory failure, otherwise
	 * fall back to generic handler.
	 */
	if (pgmap_has_memory_failure(pgmap)) {
		rc = pgmap->ops->memory_failure(pgmap, pfn, 1, flags);
		/*
		 * Fall back to generic handler too if operation is not
		 * supported inside the driver/device/filesystem.
		 */
		if (rc != -EOPNOTSUPP)
			goto out;
	}

	rc = mf_generic_kill_procs(pfn, flags, pgmap);
out:
	/* drop pgmap ref acquired in caller */
	put_dev_pagemap(pgmap);
	if (rc != -EOPNOTSUPP)
		action_result(pfn, MF_MSG_DAX, rc ? MF_FAILED : MF_RECOVERED);
	return rc;
}

/**
 * memory_failure - Handle memory failure of a page.
 * @pfn: Page Number of the corrupted page
 * @flags: fine tune action taken
 *
 * This function is called by the low level machine check code
 * of an architecture when it detects hardware memory corruption
 * of a page. It tries its best to recover, which includes
 * dropping pages, killing processes etc.
 *
 * The function is primarily of use for corruptions that
 * happen outside the current execution context (e.g. when
 * detected by a background scrubber)
 *
 * Must run in process context (e.g. a work queue) with interrupts
 * enabled and no spinlocks held.
 *
 * Return: 0 for successfully handled the memory error,
 *         -EOPNOTSUPP for hwpoison_filter() filtered the error event,
 *         < 0(except -EOPNOTSUPP) on failure.
 */
int memory_failure(unsigned long pfn, int flags)
{
	struct page *p;
	struct page *hpage;
	struct dev_pagemap *pgmap;
	int res = 0;
	unsigned long page_flags;
	bool retry = true;
	int hugetlb = 0;

	if (!sysctl_memory_failure_recovery)
		panic("Memory failure on page %lx", pfn);

	mutex_lock(&mf_mutex);

	if (!(flags & MF_SW_SIMULATED))
		hw_memory_failure = true;

	p = pfn_to_online_page(pfn);
	if (!p) {
		res = arch_memory_failure(pfn, flags);
		if (res == 0)
			goto unlock_mutex;

		if (pfn_valid(pfn)) {
			pgmap = get_dev_pagemap(pfn, NULL);
			put_ref_page(pfn, flags);
			if (pgmap) {
				res = memory_failure_dev_pagemap(pfn, flags,
								 pgmap);
				goto unlock_mutex;
			}
		}
		pr_err("%#lx: memory outside kernel control\n", pfn);
		res = -ENXIO;
		goto unlock_mutex;
	}

try_again:
	res = try_memory_failure_hugetlb(pfn, flags, &hugetlb);
	if (hugetlb)
		goto unlock_mutex;

	if (TestSetPageHWPoison(p)) {
		pr_err("%#lx: already hardware poisoned\n", pfn);
		res = -EHWPOISON;
		if (flags & MF_ACTION_REQUIRED)
			res = kill_accessing_process(current, pfn, flags);
		if (flags & MF_COUNT_INCREASED)
			put_page(p);
		goto unlock_mutex;
	}

	/*
	 * We need/can do nothing about count=0 pages.
	 * 1) it's a free page, and therefore in safe hand:
	 *    check_new_page() will be the gate keeper.
	 * 2) it's part of a non-compound high order page.
	 *    Implies some kernel user: cannot stop them from
	 *    R/W the page; let's pray that the page has been
	 *    used and will be freed some time later.
	 * In fact it's dangerous to directly bump up page count from 0,
	 * that may make page_ref_freeze()/page_ref_unfreeze() mismatch.
	 */
	if (!(flags & MF_COUNT_INCREASED)) {
		res = get_hwpoison_page(p, flags);
		if (!res) {
			if (is_free_buddy_page(p)) {
				if (take_page_off_buddy(p)) {
					page_ref_inc(p);
					res = MF_RECOVERED;
				} else {
					/* We lost the race, try again */
					if (retry) {
						ClearPageHWPoison(p);
						retry = false;
						goto try_again;
					}
					res = MF_FAILED;
				}
				res = action_result(pfn, MF_MSG_BUDDY, res);
			} else {
				res = action_result(pfn, MF_MSG_KERNEL_HIGH_ORDER, MF_IGNORED);
			}
			goto unlock_mutex;
		} else if (res < 0) {
			res = action_result(pfn, MF_MSG_UNKNOWN, MF_IGNORED);
			goto unlock_mutex;
		}
	}

	hpage = compound_head(p);
	if (PageTransHuge(hpage)) {
		/*
		 * The flag must be set after the refcount is bumped
		 * otherwise it may race with THP split.
		 * And the flag can't be set in get_hwpoison_page() since
		 * it is called by soft offline too and it is just called
		 * for !MF_COUNT_INCREASED.  So here seems to be the best
		 * place.
		 *
		 * Don't need care about the above error handling paths for
		 * get_hwpoison_page() since they handle either free page
		 * or unhandlable page.  The refcount is bumped iff the
		 * page is a valid handlable page.
		 */
		SetPageHasHWPoisoned(hpage);
		if (try_to_split_thp_page(p) < 0) {
			res = action_result(pfn, MF_MSG_UNSPLIT_THP, MF_IGNORED);
			goto unlock_mutex;
		}
		VM_BUG_ON_PAGE(!page_count(p), p);
	}

	/*
	 * We ignore non-LRU pages for good reasons.
	 * - PG_locked is only well defined for LRU pages and a few others
	 * - to avoid races with __SetPageLocked()
	 * - to avoid races with __SetPageSlab*() (and more non-atomic ops)
	 * The check (unnecessarily) ignores LRU pages being isolated and
	 * walked by the page reclaim code, however that's not a big loss.
	 */
	shake_page(p);

	lock_page(p);

	/*
	 * We're only intended to deal with the non-Compound page here.
	 * However, the page could have changed compound pages due to
	 * race window. If this happens, we could try again to hopefully
	 * handle the page next round.
	 */
	if (PageCompound(p)) {
		if (retry) {
			ClearPageHWPoison(p);
			unlock_page(p);
			put_page(p);
			flags &= ~MF_COUNT_INCREASED;
			retry = false;
			goto try_again;
		}
		res = action_result(pfn, MF_MSG_DIFFERENT_COMPOUND, MF_IGNORED);
		goto unlock_page;
	}

	/*
	 * We use page flags to determine what action should be taken, but
	 * the flags can be modified by the error containment action.  One
	 * example is an mlocked page, where PG_mlocked is cleared by
	 * page_remove_rmap() in try_to_unmap_one(). So to determine page status
	 * correctly, we save a copy of the page flags at this time.
	 */
	page_flags = p->flags;

	if (hwpoison_filter(p)) {
		ClearPageHWPoison(p);
		unlock_page(p);
		put_page(p);
		res = -EOPNOTSUPP;
		goto unlock_mutex;
	}

	/*
	 * __munlock_folio() may clear a writeback page's LRU flag without
	 * page_lock. We need wait writeback completion for this page or it
	 * may trigger vfs BUG while evict inode.
	 */
	if (!PageLRU(p) && !PageWriteback(p))
		goto identify_page_state;

	/*
	 * It's very difficult to mess with pages currently under IO
	 * and in many cases impossible, so we just avoid it here.
	 */
	wait_on_page_writeback(p);

	/*
	 * Now take care of user space mappings.
	 * Abort on fail: __filemap_remove_folio() assumes unmapped page.
	 */
	if (!hwpoison_user_mappings(p, pfn, flags, p)) {
		res = action_result(pfn, MF_MSG_UNMAP_FAILED, MF_IGNORED);
		goto unlock_page;
	}

	/*
	 * Torn down by someone else?
	 */
	if (PageLRU(p) && !PageSwapCache(p) && p->mapping == NULL) {
		res = action_result(pfn, MF_MSG_TRUNCATED_LRU, MF_IGNORED);
		goto unlock_page;
	}

identify_page_state:
	res = identify_page_state(pfn, p, page_flags);
	mutex_unlock(&mf_mutex);
	return res;
unlock_page:
	unlock_page(p);
unlock_mutex:
	mutex_unlock(&mf_mutex);
	return res;
}
EXPORT_SYMBOL_GPL(memory_failure);

#define MEMORY_FAILURE_FIFO_ORDER	4
#define MEMORY_FAILURE_FIFO_SIZE	(1 << MEMORY_FAILURE_FIFO_ORDER)

struct memory_failure_entry {
	unsigned long pfn;
	int flags;
};

struct memory_failure_cpu {
	DECLARE_KFIFO(fifo, struct memory_failure_entry,
		      MEMORY_FAILURE_FIFO_SIZE);
	spinlock_t lock;
	struct work_struct work;
};

static DEFINE_PER_CPU(struct memory_failure_cpu, memory_failure_cpu);

/**
 * memory_failure_queue - Schedule handling memory failure of a page.
 * @pfn: Page Number of the corrupted page
 * @flags: Flags for memory failure handling
 *
 * This function is called by the low level hardware error handler
 * when it detects hardware memory corruption of a page. It schedules
 * the recovering of error page, including dropping pages, killing
 * processes etc.
 *
 * The function is primarily of use for corruptions that
 * happen outside the current execution context (e.g. when
 * detected by a background scrubber)
 *
 * Can run in IRQ context.
 */
void memory_failure_queue(unsigned long pfn, int flags)
{
	struct memory_failure_cpu *mf_cpu;
	unsigned long proc_flags;
	struct memory_failure_entry entry = {
		.pfn =		pfn,
		.flags =	flags,
	};

	mf_cpu = &get_cpu_var(memory_failure_cpu);
	spin_lock_irqsave(&mf_cpu->lock, proc_flags);
	if (kfifo_put(&mf_cpu->fifo, entry))
		schedule_work_on(smp_processor_id(), &mf_cpu->work);
	else
		pr_err("buffer overflow when queuing memory failure at %#lx\n",
		       pfn);
	spin_unlock_irqrestore(&mf_cpu->lock, proc_flags);
	put_cpu_var(memory_failure_cpu);
}
EXPORT_SYMBOL_GPL(memory_failure_queue);

static void memory_failure_work_func(struct work_struct *work)
{
	struct memory_failure_cpu *mf_cpu;
	struct memory_failure_entry entry = { 0, };
	unsigned long proc_flags;
	int gotten;

	mf_cpu = container_of(work, struct memory_failure_cpu, work);
	for (;;) {
		spin_lock_irqsave(&mf_cpu->lock, proc_flags);
		gotten = kfifo_get(&mf_cpu->fifo, &entry);
		spin_unlock_irqrestore(&mf_cpu->lock, proc_flags);
		if (!gotten)
			break;
		if (entry.flags & MF_SOFT_OFFLINE)
			soft_offline_page(entry.pfn, entry.flags);
		else
			memory_failure(entry.pfn, entry.flags);
	}
}

/*
 * Process memory_failure work queued on the specified CPU.
 * Used to avoid return-to-userspace racing with the memory_failure workqueue.
 */
void memory_failure_queue_kick(int cpu)
{
	struct memory_failure_cpu *mf_cpu;

	mf_cpu = &per_cpu(memory_failure_cpu, cpu);
	cancel_work_sync(&mf_cpu->work);
	memory_failure_work_func(&mf_cpu->work);
}

static int __init memory_failure_init(void)
{
	struct memory_failure_cpu *mf_cpu;
	int cpu;

	for_each_possible_cpu(cpu) {
		mf_cpu = &per_cpu(memory_failure_cpu, cpu);
		spin_lock_init(&mf_cpu->lock);
		INIT_KFIFO(mf_cpu->fifo);
		INIT_WORK(&mf_cpu->work, memory_failure_work_func);
	}

	register_sysctl_init("vm", memory_failure_table);

	return 0;
}
core_initcall(memory_failure_init);

#undef pr_fmt
#define pr_fmt(fmt)	"" fmt
#define unpoison_pr_info(fmt, pfn, rs)			\
({							\
	if (__ratelimit(rs))				\
		pr_info(fmt, pfn);			\
})

/**
 * unpoison_memory - Unpoison a previously poisoned page
 * @pfn: Page number of the to be unpoisoned page
 *
 * Software-unpoison a page that has been poisoned by
 * memory_failure() earlier.
 *
 * This is only done on the software-level, so it only works
 * for linux injected failures, not real hardware failures
 *
 * Returns 0 for success, otherwise -errno.
 */
int unpoison_memory(unsigned long pfn)
{
	struct folio *folio;
	struct page *p;
	int ret = -EBUSY, ghp;
	unsigned long count = 1;
	bool huge = false;
	static DEFINE_RATELIMIT_STATE(unpoison_rs, DEFAULT_RATELIMIT_INTERVAL,
					DEFAULT_RATELIMIT_BURST);

	if (!pfn_valid(pfn))
		return -ENXIO;

	p = pfn_to_page(pfn);
	folio = page_folio(p);

	mutex_lock(&mf_mutex);

	if (hw_memory_failure) {
		unpoison_pr_info("Unpoison: Disabled after HW memory failure %#lx\n",
				 pfn, &unpoison_rs);
		ret = -EOPNOTSUPP;
		goto unlock_mutex;
	}

	if (!PageHWPoison(p)) {
		unpoison_pr_info("Unpoison: Page was already unpoisoned %#lx\n",
				 pfn, &unpoison_rs);
		goto unlock_mutex;
	}

	if (folio_ref_count(folio) > 1) {
		unpoison_pr_info("Unpoison: Someone grabs the hwpoison page %#lx\n",
				 pfn, &unpoison_rs);
		goto unlock_mutex;
	}

<<<<<<< HEAD
	if (folio_test_slab(folio) || PageTable(&folio->page) || folio_test_reserved(folio))
=======
	if (folio_test_slab(folio) || PageTable(&folio->page) ||
	    folio_test_reserved(folio) || PageOffline(&folio->page))
>>>>>>> aad2c2fb
		goto unlock_mutex;

	/*
	 * Note that folio->_mapcount is overloaded in SLAB, so the simple test
	 * in folio_mapped() has to be done after folio_test_slab() is checked.
	 */
	if (folio_mapped(folio)) {
		unpoison_pr_info("Unpoison: Someone maps the hwpoison page %#lx\n",
				 pfn, &unpoison_rs);
		goto unlock_mutex;
	}

	if (folio_mapping(folio)) {
		unpoison_pr_info("Unpoison: the hwpoison page has non-NULL mapping %#lx\n",
				 pfn, &unpoison_rs);
		goto unlock_mutex;
	}

	ghp = get_hwpoison_page(p, MF_UNPOISON);
	if (!ghp) {
		if (PageHuge(p)) {
			huge = true;
			count = folio_free_raw_hwp(folio, false);
			if (count == 0)
				goto unlock_mutex;
		}
		ret = folio_test_clear_hwpoison(folio) ? 0 : -EBUSY;
	} else if (ghp < 0) {
		if (ghp == -EHWPOISON) {
			ret = put_page_back_buddy(p) ? 0 : -EBUSY;
		} else {
			ret = ghp;
			unpoison_pr_info("Unpoison: failed to grab page %#lx\n",
					 pfn, &unpoison_rs);
		}
	} else {
		if (PageHuge(p)) {
			huge = true;
			count = folio_free_raw_hwp(folio, false);
			if (count == 0) {
				folio_put(folio);
				goto unlock_mutex;
			}
		}

		folio_put(folio);
		if (TestClearPageHWPoison(p)) {
			folio_put(folio);
			ret = 0;
		}
	}

unlock_mutex:
	mutex_unlock(&mf_mutex);
	if (!ret) {
		if (!huge)
			num_poisoned_pages_sub(pfn, 1);
		unpoison_pr_info("Unpoison: Software-unpoisoned page %#lx\n",
				 page_to_pfn(p), &unpoison_rs);
	}
	return ret;
}
EXPORT_SYMBOL(unpoison_memory);

static bool isolate_page(struct page *page, struct list_head *pagelist)
{
	bool isolated = false;

	if (PageHuge(page)) {
		isolated = isolate_hugetlb(page_folio(page), pagelist);
	} else {
		bool lru = !__PageMovable(page);

		if (lru)
			isolated = isolate_lru_page(page);
		else
			isolated = isolate_movable_page(page,
							ISOLATE_UNEVICTABLE);

		if (isolated) {
			list_add(&page->lru, pagelist);
			if (lru)
				inc_node_page_state(page, NR_ISOLATED_ANON +
						    page_is_file_lru(page));
		}
	}

	/*
	 * If we succeed to isolate the page, we grabbed another refcount on
	 * the page, so we can safely drop the one we got from get_any_page().
	 * If we failed to isolate the page, it means that we cannot go further
	 * and we will return an error, so drop the reference we got from
	 * get_any_page() as well.
	 */
	put_page(page);
	return isolated;
}

/*
 * soft_offline_in_use_page handles hugetlb-pages and non-hugetlb pages.
 * If the page is a non-dirty unmapped page-cache page, it simply invalidates.
 * If the page is mapped, it migrates the contents over.
 */
static int soft_offline_in_use_page(struct page *page)
{
	long ret = 0;
	unsigned long pfn = page_to_pfn(page);
	struct page *hpage = compound_head(page);
	char const *msg_page[] = {"page", "hugepage"};
	bool huge = PageHuge(page);
	LIST_HEAD(pagelist);
	struct migration_target_control mtc = {
		.nid = NUMA_NO_NODE,
		.gfp_mask = GFP_USER | __GFP_MOVABLE | __GFP_RETRY_MAYFAIL,
	};

	if (!huge && PageTransHuge(hpage)) {
		if (try_to_split_thp_page(page)) {
			pr_info("soft offline: %#lx: thp split failed\n", pfn);
			return -EBUSY;
		}
		hpage = page;
	}

	lock_page(page);
	if (!huge)
		wait_on_page_writeback(page);
	if (PageHWPoison(page)) {
		unlock_page(page);
		put_page(page);
		pr_info("soft offline: %#lx page already poisoned\n", pfn);
		return 0;
	}

	if (!huge && PageLRU(page) && !PageSwapCache(page))
		/*
		 * Try to invalidate first. This should work for
		 * non dirty unmapped page cache pages.
		 */
		ret = invalidate_inode_page(page);
	unlock_page(page);

	if (ret) {
		pr_info("soft_offline: %#lx: invalidated\n", pfn);
		page_handle_poison(page, false, true);
		return 0;
	}

	if (isolate_page(hpage, &pagelist)) {
		ret = migrate_pages(&pagelist, alloc_migration_target, NULL,
			(unsigned long)&mtc, MIGRATE_SYNC, MR_MEMORY_FAILURE, NULL);
		if (!ret) {
			bool release = !huge;

			if (!page_handle_poison(page, huge, release))
				ret = -EBUSY;
		} else {
			if (!list_empty(&pagelist))
				putback_movable_pages(&pagelist);

			pr_info("soft offline: %#lx: %s migration failed %ld, type %pGp\n",
				pfn, msg_page[huge], ret, &page->flags);
			if (ret > 0)
				ret = -EBUSY;
		}
	} else {
		pr_info("soft offline: %#lx: %s isolation failed, page count %d, type %pGp\n",
			pfn, msg_page[huge], page_count(page), &page->flags);
		ret = -EBUSY;
	}
	return ret;
}

/**
 * soft_offline_page - Soft offline a page.
 * @pfn: pfn to soft-offline
 * @flags: flags. Same as memory_failure().
 *
 * Returns 0 on success
 *         -EOPNOTSUPP for hwpoison_filter() filtered the error event
 *         < 0 otherwise negated errno.
 *
 * Soft offline a page, by migration or invalidation,
 * without killing anything. This is for the case when
 * a page is not corrupted yet (so it's still valid to access),
 * but has had a number of corrected errors and is better taken
 * out.
 *
 * The actual policy on when to do that is maintained by
 * user space.
 *
 * This should never impact any application or cause data loss,
 * however it might take some time.
 *
 * This is not a 100% solution for all memory, but tries to be
 * ``good enough'' for the majority of memory.
 */
int soft_offline_page(unsigned long pfn, int flags)
{
	int ret;
	bool try_again = true;
	struct page *page;

	if (!pfn_valid(pfn)) {
		WARN_ON_ONCE(flags & MF_COUNT_INCREASED);
		return -ENXIO;
	}

	/* Only online pages can be soft-offlined (esp., not ZONE_DEVICE). */
	page = pfn_to_online_page(pfn);
	if (!page) {
		put_ref_page(pfn, flags);
		return -EIO;
	}

	mutex_lock(&mf_mutex);

	if (PageHWPoison(page)) {
		pr_info("%s: %#lx page already poisoned\n", __func__, pfn);
		put_ref_page(pfn, flags);
		mutex_unlock(&mf_mutex);
		return 0;
	}

retry:
	get_online_mems();
	ret = get_hwpoison_page(page, flags | MF_SOFT_OFFLINE);
	put_online_mems();

	if (hwpoison_filter(page)) {
		if (ret > 0)
			put_page(page);

		mutex_unlock(&mf_mutex);
		return -EOPNOTSUPP;
	}

	if (ret > 0) {
		ret = soft_offline_in_use_page(page);
	} else if (ret == 0) {
		if (!page_handle_poison(page, true, false)) {
			if (try_again) {
				try_again = false;
				flags &= ~MF_COUNT_INCREASED;
				goto retry;
			}
			ret = -EBUSY;
		}
	}

	mutex_unlock(&mf_mutex);

	return ret;
}<|MERGE_RESOLUTION|>--- conflicted
+++ resolved
@@ -2533,12 +2533,8 @@
 		goto unlock_mutex;
 	}
 
-<<<<<<< HEAD
-	if (folio_test_slab(folio) || PageTable(&folio->page) || folio_test_reserved(folio))
-=======
 	if (folio_test_slab(folio) || PageTable(&folio->page) ||
 	    folio_test_reserved(folio) || PageOffline(&folio->page))
->>>>>>> aad2c2fb
 		goto unlock_mutex;
 
 	/*
