// SPDX-License-Identifier: GPL-2.0-only
/*
 * Simple NUMA memory policy for the Linux kernel.
 *
 * Copyright 2003,2004 Andi Kleen, SuSE Labs.
 * (C) Copyright 2005 Christoph Lameter, Silicon Graphics, Inc.
 *
 * NUMA policy allows the user to give hints in which node(s) memory should
 * be allocated.
 *
 * Support four policies per VMA and per process:
 *
 * The VMA policy has priority over the process policy for a page fault.
 *
 * interleave     Allocate memory interleaved over a set of nodes,
 *                with normal fallback if it fails.
 *                For VMA based allocations this interleaves based on the
 *                offset into the backing object or offset into the mapping
 *                for anonymous memory. For process policy an process counter
 *                is used.
 *
 * bind           Only allocate memory on a specific set of nodes,
 *                no fallback.
 *                FIXME: memory is allocated starting with the first node
 *                to the last. It would be better if bind would truly restrict
 *                the allocation to memory nodes instead
 *
 * preferred       Try a specific node first before normal fallback.
 *                As a special case NUMA_NO_NODE here means do the allocation
 *                on the local CPU. This is normally identical to default,
 *                but useful to set in a VMA when you have a non default
 *                process policy.
 *
 * preferred many Try a set of nodes first before normal fallback. This is
 *                similar to preferred without the special case.
 *
 * default        Allocate on the local node first, or when on a VMA
 *                use the process policy. This is what Linux always did
 *		  in a NUMA aware kernel and still does by, ahem, default.
 *
 * The process policy is applied for most non interrupt memory allocations
 * in that process' context. Interrupts ignore the policies and always
 * try to allocate on the local CPU. The VMA policy is only applied for memory
 * allocations for a VMA in the VM.
 *
 * Currently there are a few corner cases in swapping where the policy
 * is not applied, but the majority should be handled. When process policy
 * is used it is not remembered over swap outs/swap ins.
 *
 * Only the highest zone in the zone hierarchy gets policied. Allocations
 * requesting a lower zone just use default policy. This implies that
 * on systems with highmem kernel lowmem allocation don't get policied.
 * Same with GFP_DMA allocations.
 *
 * For shmfs/tmpfs/hugetlbfs shared memory the policy is shared between
 * all users and remembered even when nobody has memory mapped.
 */

/* Notebook:
   fix mmap readahead to honour policy and enable policy for any page cache
   object
   statistics for bigpages
   global policy for page cache? currently it uses process policy. Requires
   first item above.
   handle mremap for shared memory (currently ignored for the policy)
   grows down?
   make bind policy root only? It can trigger oom much faster and the
   kernel is not always grateful with that.
*/

#define pr_fmt(fmt) KBUILD_MODNAME ": " fmt

#include <linux/mempolicy.h>
#include <linux/pagewalk.h>
#include <linux/highmem.h>
#include <linux/hugetlb.h>
#include <linux/kernel.h>
#include <linux/sched.h>
#include <linux/sched/mm.h>
#include <linux/sched/numa_balancing.h>
#include <linux/sched/task.h>
#include <linux/nodemask.h>
#include <linux/cpuset.h>
#include <linux/slab.h>
#include <linux/string.h>
#include <linux/export.h>
#include <linux/nsproxy.h>
#include <linux/interrupt.h>
#include <linux/init.h>
#include <linux/compat.h>
#include <linux/ptrace.h>
#include <linux/swap.h>
#include <linux/seq_file.h>
#include <linux/proc_fs.h>
#include <linux/migrate.h>
#include <linux/ksm.h>
#include <linux/rmap.h>
#include <linux/security.h>
#include <linux/syscalls.h>
#include <linux/ctype.h>
#include <linux/mm_inline.h>
#include <linux/mmu_notifier.h>
#include <linux/printk.h>
#include <linux/swapops.h>

#include <asm/tlbflush.h>
#include <asm/tlb.h>
#include <linux/uaccess.h>

#include "internal.h"

/* Internal flags */
#define MPOL_MF_DISCONTIG_OK (MPOL_MF_INTERNAL << 0)	/* Skip checks for continuous vmas */
#define MPOL_MF_INVERT (MPOL_MF_INTERNAL << 1)		/* Invert check for nodemask */

static struct kmem_cache *policy_cache;
static struct kmem_cache *sn_cache;

/* Highest zone. An specific allocation for a zone below that is not
   policied. */
enum zone_type policy_zone = 0;

/*
 * run-time system-wide default policy => local allocation
 */
static struct mempolicy default_policy = {
	.refcnt = ATOMIC_INIT(1), /* never free it */
	.mode = MPOL_LOCAL,
};

static struct mempolicy preferred_node_policy[MAX_NUMNODES];

/**
 * numa_map_to_online_node - Find closest online node
 * @node: Node id to start the search
 *
 * Lookup the next closest node by distance if @nid is not online.
 *
 * Return: this @node if it is online, otherwise the closest node by distance
 */
int numa_map_to_online_node(int node)
{
	int min_dist = INT_MAX, dist, n, min_node;

	if (node == NUMA_NO_NODE || node_online(node))
		return node;

	min_node = node;
	for_each_online_node(n) {
		dist = node_distance(node, n);
		if (dist < min_dist) {
			min_dist = dist;
			min_node = n;
		}
	}

	return min_node;
}
EXPORT_SYMBOL_GPL(numa_map_to_online_node);

struct mempolicy *get_task_policy(struct task_struct *p)
{
	struct mempolicy *pol = p->mempolicy;
	int node;

	if (pol)
		return pol;

	node = numa_node_id();
	if (node != NUMA_NO_NODE) {
		pol = &preferred_node_policy[node];
		/* preferred_node_policy is not initialised early in boot */
		if (pol->mode)
			return pol;
	}

	return &default_policy;
}

static const struct mempolicy_operations {
	int (*create)(struct mempolicy *pol, const nodemask_t *nodes);
	void (*rebind)(struct mempolicy *pol, const nodemask_t *nodes);
} mpol_ops[MPOL_MAX];

static inline int mpol_store_user_nodemask(const struct mempolicy *pol)
{
	return pol->flags & MPOL_MODE_FLAGS;
}

static void mpol_relative_nodemask(nodemask_t *ret, const nodemask_t *orig,
				   const nodemask_t *rel)
{
	nodemask_t tmp;
	nodes_fold(tmp, *orig, nodes_weight(*rel));
	nodes_onto(*ret, tmp, *rel);
}

static int mpol_new_nodemask(struct mempolicy *pol, const nodemask_t *nodes)
{
	if (nodes_empty(*nodes))
		return -EINVAL;
	pol->nodes = *nodes;
	return 0;
}

static int mpol_new_preferred(struct mempolicy *pol, const nodemask_t *nodes)
{
	if (nodes_empty(*nodes))
		return -EINVAL;

	nodes_clear(pol->nodes);
	node_set(first_node(*nodes), pol->nodes);
	return 0;
}

/*
 * mpol_set_nodemask is called after mpol_new() to set up the nodemask, if
 * any, for the new policy.  mpol_new() has already validated the nodes
 * parameter with respect to the policy mode and flags.
 *
 * Must be called holding task's alloc_lock to protect task's mems_allowed
 * and mempolicy.  May also be called holding the mmap_lock for write.
 */
static int mpol_set_nodemask(struct mempolicy *pol,
		     const nodemask_t *nodes, struct nodemask_scratch *nsc)
{
	int ret;

	/*
	 * Default (pol==NULL) resp. local memory policies are not a
	 * subject of any remapping. They also do not need any special
	 * constructor.
	 */
	if (!pol || pol->mode == MPOL_LOCAL)
		return 0;

	/* Check N_MEMORY */
	nodes_and(nsc->mask1,
		  cpuset_current_mems_allowed, node_states[N_MEMORY]);

	VM_BUG_ON(!nodes);

	if (pol->flags & MPOL_F_RELATIVE_NODES)
		mpol_relative_nodemask(&nsc->mask2, nodes, &nsc->mask1);
	else
		nodes_and(nsc->mask2, *nodes, nsc->mask1);

	if (mpol_store_user_nodemask(pol))
		pol->w.user_nodemask = *nodes;
	else
		pol->w.cpuset_mems_allowed = cpuset_current_mems_allowed;

	ret = mpol_ops[pol->mode].create(pol, &nsc->mask2);
	return ret;
}

/*
 * This function just creates a new policy, does some check and simple
 * initialization. You must invoke mpol_set_nodemask() to set nodes.
 */
static struct mempolicy *mpol_new(unsigned short mode, unsigned short flags,
				  nodemask_t *nodes)
{
	struct mempolicy *policy;

	pr_debug("setting mode %d flags %d nodes[0] %lx\n",
		 mode, flags, nodes ? nodes_addr(*nodes)[0] : NUMA_NO_NODE);

	if (mode == MPOL_DEFAULT) {
		if (nodes && !nodes_empty(*nodes))
			return ERR_PTR(-EINVAL);
		return NULL;
	}
	VM_BUG_ON(!nodes);

	/*
	 * MPOL_PREFERRED cannot be used with MPOL_F_STATIC_NODES or
	 * MPOL_F_RELATIVE_NODES if the nodemask is empty (local allocation).
	 * All other modes require a valid pointer to a non-empty nodemask.
	 */
	if (mode == MPOL_PREFERRED) {
		if (nodes_empty(*nodes)) {
			if (((flags & MPOL_F_STATIC_NODES) ||
			     (flags & MPOL_F_RELATIVE_NODES)))
				return ERR_PTR(-EINVAL);

			mode = MPOL_LOCAL;
		}
	} else if (mode == MPOL_LOCAL) {
		if (!nodes_empty(*nodes) ||
		    (flags & MPOL_F_STATIC_NODES) ||
		    (flags & MPOL_F_RELATIVE_NODES))
			return ERR_PTR(-EINVAL);
	} else if (nodes_empty(*nodes))
		return ERR_PTR(-EINVAL);
	policy = kmem_cache_alloc(policy_cache, GFP_KERNEL);
	if (!policy)
		return ERR_PTR(-ENOMEM);
	atomic_set(&policy->refcnt, 1);
	policy->mode = mode;
	policy->flags = flags;
	policy->home_node = NUMA_NO_NODE;

	return policy;
}

/* Slow path of a mpol destructor. */
void __mpol_put(struct mempolicy *p)
{
	if (!atomic_dec_and_test(&p->refcnt))
		return;
	kmem_cache_free(policy_cache, p);
}

static void mpol_rebind_default(struct mempolicy *pol, const nodemask_t *nodes)
{
}

static void mpol_rebind_nodemask(struct mempolicy *pol, const nodemask_t *nodes)
{
	nodemask_t tmp;

	if (pol->flags & MPOL_F_STATIC_NODES)
		nodes_and(tmp, pol->w.user_nodemask, *nodes);
	else if (pol->flags & MPOL_F_RELATIVE_NODES)
		mpol_relative_nodemask(&tmp, &pol->w.user_nodemask, nodes);
	else {
		nodes_remap(tmp, pol->nodes, pol->w.cpuset_mems_allowed,
								*nodes);
		pol->w.cpuset_mems_allowed = *nodes;
	}

	if (nodes_empty(tmp))
		tmp = *nodes;

	pol->nodes = tmp;
}

static void mpol_rebind_preferred(struct mempolicy *pol,
						const nodemask_t *nodes)
{
	pol->w.cpuset_mems_allowed = *nodes;
}

/*
 * mpol_rebind_policy - Migrate a policy to a different set of nodes
 *
 * Per-vma policies are protected by mmap_lock. Allocations using per-task
 * policies are protected by task->mems_allowed_seq to prevent a premature
 * OOM/allocation failure due to parallel nodemask modification.
 */
static void mpol_rebind_policy(struct mempolicy *pol, const nodemask_t *newmask)
{
	if (!pol || pol->mode == MPOL_LOCAL)
		return;
	if (!mpol_store_user_nodemask(pol) &&
	    nodes_equal(pol->w.cpuset_mems_allowed, *newmask))
		return;

	mpol_ops[pol->mode].rebind(pol, newmask);
}

/*
 * Wrapper for mpol_rebind_policy() that just requires task
 * pointer, and updates task mempolicy.
 *
 * Called with task's alloc_lock held.
 */

void mpol_rebind_task(struct task_struct *tsk, const nodemask_t *new)
{
	mpol_rebind_policy(tsk->mempolicy, new);
}

/*
 * Rebind each vma in mm to new nodemask.
 *
 * Call holding a reference to mm.  Takes mm->mmap_lock during call.
 */

void mpol_rebind_mm(struct mm_struct *mm, nodemask_t *new)
{
	struct vm_area_struct *vma;
	VMA_ITERATOR(vmi, mm, 0);

	mmap_write_lock(mm);
	for_each_vma(vmi, vma)
		mpol_rebind_policy(vma->vm_policy, new);
	mmap_write_unlock(mm);
}

static const struct mempolicy_operations mpol_ops[MPOL_MAX] = {
	[MPOL_DEFAULT] = {
		.rebind = mpol_rebind_default,
	},
	[MPOL_INTERLEAVE] = {
		.create = mpol_new_nodemask,
		.rebind = mpol_rebind_nodemask,
	},
	[MPOL_PREFERRED] = {
		.create = mpol_new_preferred,
		.rebind = mpol_rebind_preferred,
	},
	[MPOL_BIND] = {
		.create = mpol_new_nodemask,
		.rebind = mpol_rebind_nodemask,
	},
	[MPOL_LOCAL] = {
		.rebind = mpol_rebind_default,
	},
	[MPOL_PREFERRED_MANY] = {
		.create = mpol_new_nodemask,
		.rebind = mpol_rebind_preferred,
	},
};

static int migrate_folio_add(struct folio *folio, struct list_head *foliolist,
				unsigned long flags);

struct queue_pages {
	struct list_head *pagelist;
	unsigned long flags;
	nodemask_t *nmask;
	unsigned long start;
	unsigned long end;
	struct vm_area_struct *first;
};

/*
 * Check if the folio's nid is in qp->nmask.
 *
 * If MPOL_MF_INVERT is set in qp->flags, check if the nid is
 * in the invert of qp->nmask.
 */
static inline bool queue_folio_required(struct folio *folio,
					struct queue_pages *qp)
{
	int nid = folio_nid(folio);
	unsigned long flags = qp->flags;

	return node_isset(nid, *qp->nmask) == !(flags & MPOL_MF_INVERT);
}

/*
 * queue_folios_pmd() has three possible return values:
 * 0 - folios are placed on the right node or queued successfully, or
 *     special page is met, i.e. huge zero page.
 * 1 - there is unmovable folio, and MPOL_MF_MOVE* & MPOL_MF_STRICT were
 *     specified.
 * -EIO - is migration entry or only MPOL_MF_STRICT was specified and an
 *        existing folio was already on a node that does not follow the
 *        policy.
 */
static int queue_folios_pmd(pmd_t *pmd, spinlock_t *ptl, unsigned long addr,
				unsigned long end, struct mm_walk *walk)
	__releases(ptl)
{
	int ret = 0;
	struct folio *folio;
	struct queue_pages *qp = walk->private;
	unsigned long flags;

	if (unlikely(is_pmd_migration_entry(*pmd))) {
		ret = -EIO;
		goto unlock;
	}
	folio = pfn_folio(pmd_pfn(*pmd));
	if (is_huge_zero_page(&folio->page)) {
		walk->action = ACTION_CONTINUE;
		goto unlock;
	}
	if (!queue_folio_required(folio, qp))
		goto unlock;

	flags = qp->flags;
	/* go to folio migration */
	if (flags & (MPOL_MF_MOVE | MPOL_MF_MOVE_ALL)) {
		if (!vma_migratable(walk->vma) ||
		    migrate_folio_add(folio, qp->pagelist, flags)) {
			ret = 1;
			goto unlock;
		}
	} else
		ret = -EIO;
unlock:
	spin_unlock(ptl);
	return ret;
}

/*
 * Scan through pages checking if pages follow certain conditions,
 * and move them to the pagelist if they do.
 *
 * queue_folios_pte_range() has three possible return values:
 * 0 - folios are placed on the right node or queued successfully, or
 *     special page is met, i.e. zero page.
 * 1 - there is unmovable folio, and MPOL_MF_MOVE* & MPOL_MF_STRICT were
 *     specified.
 * -EIO - only MPOL_MF_STRICT was specified and an existing folio was already
 *        on a node that does not follow the policy.
 */
static int queue_folios_pte_range(pmd_t *pmd, unsigned long addr,
			unsigned long end, struct mm_walk *walk)
{
	struct vm_area_struct *vma = walk->vma;
	struct folio *folio;
	struct queue_pages *qp = walk->private;
	unsigned long flags = qp->flags;
	bool has_unmovable = false;
	pte_t *pte, *mapped_pte;
	spinlock_t *ptl;

	ptl = pmd_trans_huge_lock(pmd, vma);
	if (ptl)
		return queue_folios_pmd(pmd, ptl, addr, end, walk);

	if (pmd_trans_unstable(pmd))
		return 0;

	mapped_pte = pte = pte_offset_map_lock(walk->mm, pmd, addr, &ptl);
	for (; addr != end; pte++, addr += PAGE_SIZE) {
		if (!pte_present(*pte))
			continue;
		folio = vm_normal_folio(vma, addr, *pte);
		if (!folio || folio_is_zone_device(folio))
			continue;
		/*
		 * vm_normal_folio() filters out zero pages, but there might
		 * still be reserved folios to skip, perhaps in a VDSO.
		 */
		if (folio_test_reserved(folio))
			continue;
		if (!queue_folio_required(folio, qp))
			continue;
		if (flags & (MPOL_MF_MOVE | MPOL_MF_MOVE_ALL)) {
			/* MPOL_MF_STRICT must be specified if we get here */
			if (!vma_migratable(vma)) {
				has_unmovable = true;
				break;
			}

			/*
			 * Do not abort immediately since there may be
			 * temporary off LRU pages in the range.  Still
			 * need migrate other LRU pages.
			 */
			if (migrate_folio_add(folio, qp->pagelist, flags))
				has_unmovable = true;
		} else
			break;
	}
	pte_unmap_unlock(mapped_pte, ptl);
	cond_resched();

	if (has_unmovable)
		return 1;

	return addr != end ? -EIO : 0;
}

static int queue_folios_hugetlb(pte_t *pte, unsigned long hmask,
			       unsigned long addr, unsigned long end,
			       struct mm_walk *walk)
{
	int ret = 0;
#ifdef CONFIG_HUGETLB_PAGE
	struct queue_pages *qp = walk->private;
	unsigned long flags = (qp->flags & MPOL_MF_VALID);
	struct folio *folio;
	spinlock_t *ptl;
	pte_t entry;

	ptl = huge_pte_lock(hstate_vma(walk->vma), walk->mm, pte);
	entry = huge_ptep_get(pte);
	if (!pte_present(entry))
		goto unlock;
	folio = pfn_folio(pte_pfn(entry));
	if (!queue_folio_required(folio, qp))
		goto unlock;

	if (flags == MPOL_MF_STRICT) {
		/*
		 * STRICT alone means only detecting misplaced folio and no
		 * need to further check other vma.
		 */
		ret = -EIO;
		goto unlock;
	}

	if (!vma_migratable(walk->vma)) {
		/*
		 * Must be STRICT with MOVE*, otherwise .test_walk() have
		 * stopped walking current vma.
		 * Detecting misplaced folio but allow migrating folios which
		 * have been queued.
		 */
		ret = 1;
		goto unlock;
	}

	/*
	 * With MPOL_MF_MOVE, we try to migrate only unshared folios. If it
	 * is shared it is likely not worth migrating.
	 *
	 * To check if the folio is shared, ideally we want to make sure
	 * every page is mapped to the same process. Doing that is very
	 * expensive, so check the estimated mapcount of the folio instead.
	 */
	if (flags & (MPOL_MF_MOVE_ALL) ||
<<<<<<< HEAD
	    (flags & MPOL_MF_MOVE && page_mapcount(page) == 1 &&
	     !hugetlb_pmd_shared(pte))) {
		if (isolate_hugetlb(page, qp->pagelist) &&
=======
	    (flags & MPOL_MF_MOVE && folio_estimated_sharers(folio) == 1 &&
	     !hugetlb_pmd_shared(pte))) {
		if (!isolate_hugetlb(folio, qp->pagelist) &&
>>>>>>> 282db109
			(flags & MPOL_MF_STRICT))
			/*
			 * Failed to isolate folio but allow migrating pages
			 * which have been queued.
			 */
			ret = 1;
	}
unlock:
	spin_unlock(ptl);
#else
	BUG();
#endif
	return ret;
}

#ifdef CONFIG_NUMA_BALANCING
/*
 * This is used to mark a range of virtual addresses to be inaccessible.
 * These are later cleared by a NUMA hinting fault. Depending on these
 * faults, pages may be migrated for better NUMA placement.
 *
 * This is assuming that NUMA faults are handled using PROT_NONE. If
 * an architecture makes a different choice, it will need further
 * changes to the core.
 */
unsigned long change_prot_numa(struct vm_area_struct *vma,
			unsigned long addr, unsigned long end)
{
	struct mmu_gather tlb;
	long nr_updated;

	tlb_gather_mmu(&tlb, vma->vm_mm);

	nr_updated = change_protection(&tlb, vma, addr, end, MM_CP_PROT_NUMA);
	if (nr_updated > 0)
		count_vm_numa_events(NUMA_PTE_UPDATES, nr_updated);

	tlb_finish_mmu(&tlb);

	return nr_updated;
}
#else
static unsigned long change_prot_numa(struct vm_area_struct *vma,
			unsigned long addr, unsigned long end)
{
	return 0;
}
#endif /* CONFIG_NUMA_BALANCING */

static int queue_pages_test_walk(unsigned long start, unsigned long end,
				struct mm_walk *walk)
{
	struct vm_area_struct *next, *vma = walk->vma;
	struct queue_pages *qp = walk->private;
	unsigned long endvma = vma->vm_end;
	unsigned long flags = qp->flags;

	/* range check first */
	VM_BUG_ON_VMA(!range_in_vma(vma, start, end), vma);

	if (!qp->first) {
		qp->first = vma;
		if (!(flags & MPOL_MF_DISCONTIG_OK) &&
			(qp->start < vma->vm_start))
			/* hole at head side of range */
			return -EFAULT;
	}
	next = find_vma(vma->vm_mm, vma->vm_end);
	if (!(flags & MPOL_MF_DISCONTIG_OK) &&
		((vma->vm_end < qp->end) &&
		(!next || vma->vm_end < next->vm_start)))
		/* hole at middle or tail of range */
		return -EFAULT;

	/*
	 * Need check MPOL_MF_STRICT to return -EIO if possible
	 * regardless of vma_migratable
	 */
	if (!vma_migratable(vma) &&
	    !(flags & MPOL_MF_STRICT))
		return 1;

	if (endvma > end)
		endvma = end;

	if (flags & MPOL_MF_LAZY) {
		/* Similar to task_numa_work, skip inaccessible VMAs */
		if (!is_vm_hugetlb_page(vma) && vma_is_accessible(vma) &&
			!(vma->vm_flags & VM_MIXEDMAP))
			change_prot_numa(vma, start, endvma);
		return 1;
	}

	/* queue pages from current vma */
	if (flags & MPOL_MF_VALID)
		return 0;
	return 1;
}

static const struct mm_walk_ops queue_pages_walk_ops = {
	.hugetlb_entry		= queue_folios_hugetlb,
	.pmd_entry		= queue_folios_pte_range,
	.test_walk		= queue_pages_test_walk,
};

/*
 * Walk through page tables and collect pages to be migrated.
 *
 * If pages found in a given range are on a set of nodes (determined by
 * @nodes and @flags,) it's isolated and queued to the pagelist which is
 * passed via @private.
 *
 * queue_pages_range() has three possible return values:
 * 1 - there is unmovable page, but MPOL_MF_MOVE* & MPOL_MF_STRICT were
 *     specified.
 * 0 - queue pages successfully or no misplaced page.
 * errno - i.e. misplaced pages with MPOL_MF_STRICT specified (-EIO) or
 *         memory range specified by nodemask and maxnode points outside
 *         your accessible address space (-EFAULT)
 */
static int
queue_pages_range(struct mm_struct *mm, unsigned long start, unsigned long end,
		nodemask_t *nodes, unsigned long flags,
		struct list_head *pagelist)
{
	int err;
	struct queue_pages qp = {
		.pagelist = pagelist,
		.flags = flags,
		.nmask = nodes,
		.start = start,
		.end = end,
		.first = NULL,
	};

	err = walk_page_range(mm, start, end, &queue_pages_walk_ops, &qp);

	if (!qp.first)
		/* whole range in hole */
		err = -EFAULT;

	return err;
}

/*
 * Apply policy to a single VMA
 * This must be called with the mmap_lock held for writing.
 */
static int vma_replace_policy(struct vm_area_struct *vma,
						struct mempolicy *pol)
{
	int err;
	struct mempolicy *old;
	struct mempolicy *new;

	pr_debug("vma %lx-%lx/%lx vm_ops %p vm_file %p set_policy %p\n",
		 vma->vm_start, vma->vm_end, vma->vm_pgoff,
		 vma->vm_ops, vma->vm_file,
		 vma->vm_ops ? vma->vm_ops->set_policy : NULL);

	new = mpol_dup(pol);
	if (IS_ERR(new))
		return PTR_ERR(new);

	if (vma->vm_ops && vma->vm_ops->set_policy) {
		err = vma->vm_ops->set_policy(vma, new);
		if (err)
			goto err_out;
	}

	old = vma->vm_policy;
	vma->vm_policy = new; /* protected by mmap_lock */
	mpol_put(old);

	return 0;
 err_out:
	mpol_put(new);
	return err;
}

/* Step 2: apply policy to a range and do splits. */
static int mbind_range(struct mm_struct *mm, unsigned long start,
		       unsigned long end, struct mempolicy *new_pol)
{
	VMA_ITERATOR(vmi, mm, start);
	struct vm_area_struct *prev;
	struct vm_area_struct *vma;
	int err = 0;
	pgoff_t pgoff;

	prev = vma_prev(&vmi);
	vma = vma_find(&vmi, end);
	if (WARN_ON(!vma))
		return 0;

	if (start > vma->vm_start)
		prev = vma;

	do {
		unsigned long vmstart = max(start, vma->vm_start);
		unsigned long vmend = min(end, vma->vm_end);

		if (mpol_equal(vma_policy(vma), new_pol))
			goto next;

		pgoff = vma->vm_pgoff +
			((vmstart - vma->vm_start) >> PAGE_SHIFT);
		prev = vma_merge(&vmi, mm, prev, vmstart, vmend, vma->vm_flags,
				 vma->anon_vma, vma->vm_file, pgoff,
				 new_pol, vma->vm_userfaultfd_ctx,
				 anon_vma_name(vma));
		if (prev) {
			vma = prev;
			goto replace;
		}
		if (vma->vm_start != vmstart) {
			err = split_vma(&vmi, vma, vmstart, 1);
			if (err)
				goto out;
		}
		if (vma->vm_end != vmend) {
			err = split_vma(&vmi, vma, vmend, 0);
			if (err)
				goto out;
		}
replace:
		err = vma_replace_policy(vma, new_pol);
		if (err)
			goto out;
next:
		prev = vma;
	} for_each_vma_range(vmi, vma, end);

out:
	return err;
}

/* Set the process memory policy */
static long do_set_mempolicy(unsigned short mode, unsigned short flags,
			     nodemask_t *nodes)
{
	struct mempolicy *new, *old;
	NODEMASK_SCRATCH(scratch);
	int ret;

	if (!scratch)
		return -ENOMEM;

	new = mpol_new(mode, flags, nodes);
	if (IS_ERR(new)) {
		ret = PTR_ERR(new);
		goto out;
	}

	task_lock(current);
	ret = mpol_set_nodemask(new, nodes, scratch);
	if (ret) {
		task_unlock(current);
		mpol_put(new);
		goto out;
	}

	old = current->mempolicy;
	current->mempolicy = new;
	if (new && new->mode == MPOL_INTERLEAVE)
		current->il_prev = MAX_NUMNODES-1;
	task_unlock(current);
	mpol_put(old);
	ret = 0;
out:
	NODEMASK_SCRATCH_FREE(scratch);
	return ret;
}

/*
 * Return nodemask for policy for get_mempolicy() query
 *
 * Called with task's alloc_lock held
 */
static void get_policy_nodemask(struct mempolicy *p, nodemask_t *nodes)
{
	nodes_clear(*nodes);
	if (p == &default_policy)
		return;

	switch (p->mode) {
	case MPOL_BIND:
	case MPOL_INTERLEAVE:
	case MPOL_PREFERRED:
	case MPOL_PREFERRED_MANY:
		*nodes = p->nodes;
		break;
	case MPOL_LOCAL:
		/* return empty node mask for local allocation */
		break;
	default:
		BUG();
	}
}

static int lookup_node(struct mm_struct *mm, unsigned long addr)
{
	struct page *p = NULL;
	int ret;

	ret = get_user_pages_fast(addr & PAGE_MASK, 1, 0, &p);
	if (ret > 0) {
		ret = page_to_nid(p);
		put_page(p);
	}
	return ret;
}

/* Retrieve NUMA policy */
static long do_get_mempolicy(int *policy, nodemask_t *nmask,
			     unsigned long addr, unsigned long flags)
{
	int err;
	struct mm_struct *mm = current->mm;
	struct vm_area_struct *vma = NULL;
	struct mempolicy *pol = current->mempolicy, *pol_refcount = NULL;

	if (flags &
		~(unsigned long)(MPOL_F_NODE|MPOL_F_ADDR|MPOL_F_MEMS_ALLOWED))
		return -EINVAL;

	if (flags & MPOL_F_MEMS_ALLOWED) {
		if (flags & (MPOL_F_NODE|MPOL_F_ADDR))
			return -EINVAL;
		*policy = 0;	/* just so it's initialized */
		task_lock(current);
		*nmask  = cpuset_current_mems_allowed;
		task_unlock(current);
		return 0;
	}

	if (flags & MPOL_F_ADDR) {
		/*
		 * Do NOT fall back to task policy if the
		 * vma/shared policy at addr is NULL.  We
		 * want to return MPOL_DEFAULT in this case.
		 */
		mmap_read_lock(mm);
		vma = vma_lookup(mm, addr);
		if (!vma) {
			mmap_read_unlock(mm);
			return -EFAULT;
		}
		if (vma->vm_ops && vma->vm_ops->get_policy)
			pol = vma->vm_ops->get_policy(vma, addr);
		else
			pol = vma->vm_policy;
	} else if (addr)
		return -EINVAL;

	if (!pol)
		pol = &default_policy;	/* indicates default behavior */

	if (flags & MPOL_F_NODE) {
		if (flags & MPOL_F_ADDR) {
			/*
			 * Take a refcount on the mpol, because we are about to
			 * drop the mmap_lock, after which only "pol" remains
			 * valid, "vma" is stale.
			 */
			pol_refcount = pol;
			vma = NULL;
			mpol_get(pol);
			mmap_read_unlock(mm);
			err = lookup_node(mm, addr);
			if (err < 0)
				goto out;
			*policy = err;
		} else if (pol == current->mempolicy &&
				pol->mode == MPOL_INTERLEAVE) {
			*policy = next_node_in(current->il_prev, pol->nodes);
		} else {
			err = -EINVAL;
			goto out;
		}
	} else {
		*policy = pol == &default_policy ? MPOL_DEFAULT :
						pol->mode;
		/*
		 * Internal mempolicy flags must be masked off before exposing
		 * the policy to userspace.
		 */
		*policy |= (pol->flags & MPOL_MODE_FLAGS);
	}

	err = 0;
	if (nmask) {
		if (mpol_store_user_nodemask(pol)) {
			*nmask = pol->w.user_nodemask;
		} else {
			task_lock(current);
			get_policy_nodemask(pol, nmask);
			task_unlock(current);
		}
	}

 out:
	mpol_cond_put(pol);
	if (vma)
		mmap_read_unlock(mm);
	if (pol_refcount)
		mpol_put(pol_refcount);
	return err;
}

#ifdef CONFIG_MIGRATION
static int migrate_folio_add(struct folio *folio, struct list_head *foliolist,
				unsigned long flags)
{
	/*
	 * We try to migrate only unshared folios. If it is shared it
	 * is likely not worth migrating.
	 *
	 * To check if the folio is shared, ideally we want to make sure
	 * every page is mapped to the same process. Doing that is very
	 * expensive, so check the estimated mapcount of the folio instead.
	 */
	if ((flags & MPOL_MF_MOVE_ALL) || folio_estimated_sharers(folio) == 1) {
		if (folio_isolate_lru(folio)) {
			list_add_tail(&folio->lru, foliolist);
			node_stat_mod_folio(folio,
				NR_ISOLATED_ANON + folio_is_file_lru(folio),
				folio_nr_pages(folio));
		} else if (flags & MPOL_MF_STRICT) {
			/*
			 * Non-movable folio may reach here.  And, there may be
			 * temporary off LRU folios or non-LRU movable folios.
			 * Treat them as unmovable folios since they can't be
			 * isolated, so they can't be moved at the moment.  It
			 * should return -EIO for this case too.
			 */
			return -EIO;
		}
	}

	return 0;
}

/*
 * Migrate pages from one node to a target node.
 * Returns error or the number of pages not migrated.
 */
static int migrate_to_node(struct mm_struct *mm, int source, int dest,
			   int flags)
{
	nodemask_t nmask;
	struct vm_area_struct *vma;
	LIST_HEAD(pagelist);
	int err = 0;
	struct migration_target_control mtc = {
		.nid = dest,
		.gfp_mask = GFP_HIGHUSER_MOVABLE | __GFP_THISNODE,
	};

	nodes_clear(nmask);
	node_set(source, nmask);

	/*
	 * This does not "check" the range but isolates all pages that
	 * need migration.  Between passing in the full user address
	 * space range and MPOL_MF_DISCONTIG_OK, this call can not fail.
	 */
	vma = find_vma(mm, 0);
	VM_BUG_ON(!(flags & (MPOL_MF_MOVE | MPOL_MF_MOVE_ALL)));
	queue_pages_range(mm, vma->vm_start, mm->task_size, &nmask,
			flags | MPOL_MF_DISCONTIG_OK, &pagelist);

	if (!list_empty(&pagelist)) {
		err = migrate_pages(&pagelist, alloc_migration_target, NULL,
				(unsigned long)&mtc, MIGRATE_SYNC, MR_SYSCALL, NULL);
		if (err)
			putback_movable_pages(&pagelist);
	}

	return err;
}

/*
 * Move pages between the two nodesets so as to preserve the physical
 * layout as much as possible.
 *
 * Returns the number of page that could not be moved.
 */
int do_migrate_pages(struct mm_struct *mm, const nodemask_t *from,
		     const nodemask_t *to, int flags)
{
	int busy = 0;
	int err = 0;
	nodemask_t tmp;

	lru_cache_disable();

	mmap_read_lock(mm);

	/*
	 * Find a 'source' bit set in 'tmp' whose corresponding 'dest'
	 * bit in 'to' is not also set in 'tmp'.  Clear the found 'source'
	 * bit in 'tmp', and return that <source, dest> pair for migration.
	 * The pair of nodemasks 'to' and 'from' define the map.
	 *
	 * If no pair of bits is found that way, fallback to picking some
	 * pair of 'source' and 'dest' bits that are not the same.  If the
	 * 'source' and 'dest' bits are the same, this represents a node
	 * that will be migrating to itself, so no pages need move.
	 *
	 * If no bits are left in 'tmp', or if all remaining bits left
	 * in 'tmp' correspond to the same bit in 'to', return false
	 * (nothing left to migrate).
	 *
	 * This lets us pick a pair of nodes to migrate between, such that
	 * if possible the dest node is not already occupied by some other
	 * source node, minimizing the risk of overloading the memory on a
	 * node that would happen if we migrated incoming memory to a node
	 * before migrating outgoing memory source that same node.
	 *
	 * A single scan of tmp is sufficient.  As we go, we remember the
	 * most recent <s, d> pair that moved (s != d).  If we find a pair
	 * that not only moved, but what's better, moved to an empty slot
	 * (d is not set in tmp), then we break out then, with that pair.
	 * Otherwise when we finish scanning from_tmp, we at least have the
	 * most recent <s, d> pair that moved.  If we get all the way through
	 * the scan of tmp without finding any node that moved, much less
	 * moved to an empty node, then there is nothing left worth migrating.
	 */

	tmp = *from;
	while (!nodes_empty(tmp)) {
		int s, d;
		int source = NUMA_NO_NODE;
		int dest = 0;

		for_each_node_mask(s, tmp) {

			/*
			 * do_migrate_pages() tries to maintain the relative
			 * node relationship of the pages established between
			 * threads and memory areas.
                         *
			 * However if the number of source nodes is not equal to
			 * the number of destination nodes we can not preserve
			 * this node relative relationship.  In that case, skip
			 * copying memory from a node that is in the destination
			 * mask.
			 *
			 * Example: [2,3,4] -> [3,4,5] moves everything.
			 *          [0-7] - > [3,4,5] moves only 0,1,2,6,7.
			 */

			if ((nodes_weight(*from) != nodes_weight(*to)) &&
						(node_isset(s, *to)))
				continue;

			d = node_remap(s, *from, *to);
			if (s == d)
				continue;

			source = s;	/* Node moved. Memorize */
			dest = d;

			/* dest not in remaining from nodes? */
			if (!node_isset(dest, tmp))
				break;
		}
		if (source == NUMA_NO_NODE)
			break;

		node_clear(source, tmp);
		err = migrate_to_node(mm, source, dest, flags);
		if (err > 0)
			busy += err;
		if (err < 0)
			break;
	}
	mmap_read_unlock(mm);

	lru_cache_enable();
	if (err < 0)
		return err;
	return busy;

}

/*
 * Allocate a new page for page migration based on vma policy.
 * Start by assuming the page is mapped by the same vma as contains @start.
 * Search forward from there, if not.  N.B., this assumes that the
 * list of pages handed to migrate_pages()--which is how we get here--
 * is in virtual address order.
 */
static struct page *new_page(struct page *page, unsigned long start)
{
	struct folio *dst, *src = page_folio(page);
	struct vm_area_struct *vma;
	unsigned long address;
	VMA_ITERATOR(vmi, current->mm, start);
	gfp_t gfp = GFP_HIGHUSER_MOVABLE | __GFP_RETRY_MAYFAIL;

	for_each_vma(vmi, vma) {
		address = page_address_in_vma(page, vma);
		if (address != -EFAULT)
			break;
	}

	if (folio_test_hugetlb(src)) {
		dst = alloc_hugetlb_folio_vma(folio_hstate(src),
				vma, address);
		return &dst->page;
	}

	if (folio_test_large(src))
		gfp = GFP_TRANSHUGE;

	/*
	 * if !vma, vma_alloc_folio() will use task or system default policy
	 */
	dst = vma_alloc_folio(gfp, folio_order(src), vma, address,
			folio_test_large(src));
	return &dst->page;
}
#else

static int migrate_folio_add(struct folio *folio, struct list_head *foliolist,
				unsigned long flags)
{
	return -EIO;
}

int do_migrate_pages(struct mm_struct *mm, const nodemask_t *from,
		     const nodemask_t *to, int flags)
{
	return -ENOSYS;
}

static struct page *new_page(struct page *page, unsigned long start)
{
	return NULL;
}
#endif

static long do_mbind(unsigned long start, unsigned long len,
		     unsigned short mode, unsigned short mode_flags,
		     nodemask_t *nmask, unsigned long flags)
{
	struct mm_struct *mm = current->mm;
	struct mempolicy *new;
	unsigned long end;
	int err;
	int ret;
	LIST_HEAD(pagelist);

	if (flags & ~(unsigned long)MPOL_MF_VALID)
		return -EINVAL;
	if ((flags & MPOL_MF_MOVE_ALL) && !capable(CAP_SYS_NICE))
		return -EPERM;

	if (start & ~PAGE_MASK)
		return -EINVAL;

	if (mode == MPOL_DEFAULT)
		flags &= ~MPOL_MF_STRICT;

	len = PAGE_ALIGN(len);
	end = start + len;

	if (end < start)
		return -EINVAL;
	if (end == start)
		return 0;

	new = mpol_new(mode, mode_flags, nmask);
	if (IS_ERR(new))
		return PTR_ERR(new);

	if (flags & MPOL_MF_LAZY)
		new->flags |= MPOL_F_MOF;

	/*
	 * If we are using the default policy then operation
	 * on discontinuous address spaces is okay after all
	 */
	if (!new)
		flags |= MPOL_MF_DISCONTIG_OK;

	pr_debug("mbind %lx-%lx mode:%d flags:%d nodes:%lx\n",
		 start, start + len, mode, mode_flags,
		 nmask ? nodes_addr(*nmask)[0] : NUMA_NO_NODE);

	if (flags & (MPOL_MF_MOVE | MPOL_MF_MOVE_ALL)) {

		lru_cache_disable();
	}
	{
		NODEMASK_SCRATCH(scratch);
		if (scratch) {
			mmap_write_lock(mm);
			err = mpol_set_nodemask(new, nmask, scratch);
			if (err)
				mmap_write_unlock(mm);
		} else
			err = -ENOMEM;
		NODEMASK_SCRATCH_FREE(scratch);
	}
	if (err)
		goto mpol_out;

	ret = queue_pages_range(mm, start, end, nmask,
			  flags | MPOL_MF_INVERT, &pagelist);

	if (ret < 0) {
		err = ret;
		goto up_out;
	}

	err = mbind_range(mm, start, end, new);

	if (!err) {
		int nr_failed = 0;

		if (!list_empty(&pagelist)) {
			WARN_ON_ONCE(flags & MPOL_MF_LAZY);
			nr_failed = migrate_pages(&pagelist, new_page, NULL,
				start, MIGRATE_SYNC, MR_MEMPOLICY_MBIND, NULL);
			if (nr_failed)
				putback_movable_pages(&pagelist);
		}

		if ((ret > 0) || (nr_failed && (flags & MPOL_MF_STRICT)))
			err = -EIO;
	} else {
up_out:
		if (!list_empty(&pagelist))
			putback_movable_pages(&pagelist);
	}

	mmap_write_unlock(mm);
mpol_out:
	mpol_put(new);
	if (flags & (MPOL_MF_MOVE | MPOL_MF_MOVE_ALL))
		lru_cache_enable();
	return err;
}

/*
 * User space interface with variable sized bitmaps for nodelists.
 */
static int get_bitmap(unsigned long *mask, const unsigned long __user *nmask,
		      unsigned long maxnode)
{
	unsigned long nlongs = BITS_TO_LONGS(maxnode);
	int ret;

	if (in_compat_syscall())
		ret = compat_get_bitmap(mask,
					(const compat_ulong_t __user *)nmask,
					maxnode);
	else
		ret = copy_from_user(mask, nmask,
				     nlongs * sizeof(unsigned long));

	if (ret)
		return -EFAULT;

	if (maxnode % BITS_PER_LONG)
		mask[nlongs - 1] &= (1UL << (maxnode % BITS_PER_LONG)) - 1;

	return 0;
}

/* Copy a node mask from user space. */
static int get_nodes(nodemask_t *nodes, const unsigned long __user *nmask,
		     unsigned long maxnode)
{
	--maxnode;
	nodes_clear(*nodes);
	if (maxnode == 0 || !nmask)
		return 0;
	if (maxnode > PAGE_SIZE*BITS_PER_BYTE)
		return -EINVAL;

	/*
	 * When the user specified more nodes than supported just check
	 * if the non supported part is all zero, one word at a time,
	 * starting at the end.
	 */
	while (maxnode > MAX_NUMNODES) {
		unsigned long bits = min_t(unsigned long, maxnode, BITS_PER_LONG);
		unsigned long t;

		if (get_bitmap(&t, &nmask[(maxnode - 1) / BITS_PER_LONG], bits))
			return -EFAULT;

		if (maxnode - bits >= MAX_NUMNODES) {
			maxnode -= bits;
		} else {
			maxnode = MAX_NUMNODES;
			t &= ~((1UL << (MAX_NUMNODES % BITS_PER_LONG)) - 1);
		}
		if (t)
			return -EINVAL;
	}

	return get_bitmap(nodes_addr(*nodes), nmask, maxnode);
}

/* Copy a kernel node mask to user space */
static int copy_nodes_to_user(unsigned long __user *mask, unsigned long maxnode,
			      nodemask_t *nodes)
{
	unsigned long copy = ALIGN(maxnode-1, 64) / 8;
	unsigned int nbytes = BITS_TO_LONGS(nr_node_ids) * sizeof(long);
	bool compat = in_compat_syscall();

	if (compat)
		nbytes = BITS_TO_COMPAT_LONGS(nr_node_ids) * sizeof(compat_long_t);

	if (copy > nbytes) {
		if (copy > PAGE_SIZE)
			return -EINVAL;
		if (clear_user((char __user *)mask + nbytes, copy - nbytes))
			return -EFAULT;
		copy = nbytes;
		maxnode = nr_node_ids;
	}

	if (compat)
		return compat_put_bitmap((compat_ulong_t __user *)mask,
					 nodes_addr(*nodes), maxnode);

	return copy_to_user(mask, nodes_addr(*nodes), copy) ? -EFAULT : 0;
}

/* Basic parameter sanity check used by both mbind() and set_mempolicy() */
static inline int sanitize_mpol_flags(int *mode, unsigned short *flags)
{
	*flags = *mode & MPOL_MODE_FLAGS;
	*mode &= ~MPOL_MODE_FLAGS;

	if ((unsigned int)(*mode) >=  MPOL_MAX)
		return -EINVAL;
	if ((*flags & MPOL_F_STATIC_NODES) && (*flags & MPOL_F_RELATIVE_NODES))
		return -EINVAL;
	if (*flags & MPOL_F_NUMA_BALANCING) {
		if (*mode != MPOL_BIND)
			return -EINVAL;
		*flags |= (MPOL_F_MOF | MPOL_F_MORON);
	}
	return 0;
}

static long kernel_mbind(unsigned long start, unsigned long len,
			 unsigned long mode, const unsigned long __user *nmask,
			 unsigned long maxnode, unsigned int flags)
{
	unsigned short mode_flags;
	nodemask_t nodes;
	int lmode = mode;
	int err;

	start = untagged_addr(start);
	err = sanitize_mpol_flags(&lmode, &mode_flags);
	if (err)
		return err;

	err = get_nodes(&nodes, nmask, maxnode);
	if (err)
		return err;

	return do_mbind(start, len, lmode, mode_flags, &nodes, flags);
}

SYSCALL_DEFINE4(set_mempolicy_home_node, unsigned long, start, unsigned long, len,
		unsigned long, home_node, unsigned long, flags)
{
	struct mm_struct *mm = current->mm;
	struct vm_area_struct *vma;
	struct mempolicy *new, *old;
	unsigned long vmstart;
	unsigned long vmend;
	unsigned long end;
	int err = -ENOENT;
	VMA_ITERATOR(vmi, mm, start);

	start = untagged_addr(start);
	if (start & ~PAGE_MASK)
		return -EINVAL;
	/*
	 * flags is used for future extension if any.
	 */
	if (flags != 0)
		return -EINVAL;

	/*
	 * Check home_node is online to avoid accessing uninitialized
	 * NODE_DATA.
	 */
	if (home_node >= MAX_NUMNODES || !node_online(home_node))
		return -EINVAL;

	len = PAGE_ALIGN(len);
	end = start + len;

	if (end < start)
		return -EINVAL;
	if (end == start)
		return 0;
	mmap_write_lock(mm);
	for_each_vma_range(vmi, vma, end) {
		/*
		 * If any vma in the range got policy other than MPOL_BIND
		 * or MPOL_PREFERRED_MANY we return error. We don't reset
		 * the home node for vmas we already updated before.
		 */
		old = vma_policy(vma);
		if (!old)
			continue;
		if (old->mode != MPOL_BIND && old->mode != MPOL_PREFERRED_MANY) {
			err = -EOPNOTSUPP;
			break;
		}
		new = mpol_dup(old);
		if (IS_ERR(new)) {
			err = PTR_ERR(new);
			break;
		}

		new->home_node = home_node;
		vmstart = max(start, vma->vm_start);
		vmend   = min(end, vma->vm_end);
		err = mbind_range(mm, vmstart, vmend, new);
		mpol_put(new);
		if (err)
			break;
	}
	mmap_write_unlock(mm);
	return err;
}

SYSCALL_DEFINE6(mbind, unsigned long, start, unsigned long, len,
		unsigned long, mode, const unsigned long __user *, nmask,
		unsigned long, maxnode, unsigned int, flags)
{
	return kernel_mbind(start, len, mode, nmask, maxnode, flags);
}

/* Set the process memory policy */
static long kernel_set_mempolicy(int mode, const unsigned long __user *nmask,
				 unsigned long maxnode)
{
	unsigned short mode_flags;
	nodemask_t nodes;
	int lmode = mode;
	int err;

	err = sanitize_mpol_flags(&lmode, &mode_flags);
	if (err)
		return err;

	err = get_nodes(&nodes, nmask, maxnode);
	if (err)
		return err;

	return do_set_mempolicy(lmode, mode_flags, &nodes);
}

SYSCALL_DEFINE3(set_mempolicy, int, mode, const unsigned long __user *, nmask,
		unsigned long, maxnode)
{
	return kernel_set_mempolicy(mode, nmask, maxnode);
}

static int kernel_migrate_pages(pid_t pid, unsigned long maxnode,
				const unsigned long __user *old_nodes,
				const unsigned long __user *new_nodes)
{
	struct mm_struct *mm = NULL;
	struct task_struct *task;
	nodemask_t task_nodes;
	int err;
	nodemask_t *old;
	nodemask_t *new;
	NODEMASK_SCRATCH(scratch);

	if (!scratch)
		return -ENOMEM;

	old = &scratch->mask1;
	new = &scratch->mask2;

	err = get_nodes(old, old_nodes, maxnode);
	if (err)
		goto out;

	err = get_nodes(new, new_nodes, maxnode);
	if (err)
		goto out;

	/* Find the mm_struct */
	rcu_read_lock();
	task = pid ? find_task_by_vpid(pid) : current;
	if (!task) {
		rcu_read_unlock();
		err = -ESRCH;
		goto out;
	}
	get_task_struct(task);

	err = -EINVAL;

	/*
	 * Check if this process has the right to modify the specified process.
	 * Use the regular "ptrace_may_access()" checks.
	 */
	if (!ptrace_may_access(task, PTRACE_MODE_READ_REALCREDS)) {
		rcu_read_unlock();
		err = -EPERM;
		goto out_put;
	}
	rcu_read_unlock();

	task_nodes = cpuset_mems_allowed(task);
	/* Is the user allowed to access the target nodes? */
	if (!nodes_subset(*new, task_nodes) && !capable(CAP_SYS_NICE)) {
		err = -EPERM;
		goto out_put;
	}

	task_nodes = cpuset_mems_allowed(current);
	nodes_and(*new, *new, task_nodes);
	if (nodes_empty(*new))
		goto out_put;

	err = security_task_movememory(task);
	if (err)
		goto out_put;

	mm = get_task_mm(task);
	put_task_struct(task);

	if (!mm) {
		err = -EINVAL;
		goto out;
	}

	err = do_migrate_pages(mm, old, new,
		capable(CAP_SYS_NICE) ? MPOL_MF_MOVE_ALL : MPOL_MF_MOVE);

	mmput(mm);
out:
	NODEMASK_SCRATCH_FREE(scratch);

	return err;

out_put:
	put_task_struct(task);
	goto out;

}

SYSCALL_DEFINE4(migrate_pages, pid_t, pid, unsigned long, maxnode,
		const unsigned long __user *, old_nodes,
		const unsigned long __user *, new_nodes)
{
	return kernel_migrate_pages(pid, maxnode, old_nodes, new_nodes);
}


/* Retrieve NUMA policy */
static int kernel_get_mempolicy(int __user *policy,
				unsigned long __user *nmask,
				unsigned long maxnode,
				unsigned long addr,
				unsigned long flags)
{
	int err;
	int pval;
	nodemask_t nodes;

	if (nmask != NULL && maxnode < nr_node_ids)
		return -EINVAL;

	addr = untagged_addr(addr);

	err = do_get_mempolicy(&pval, &nodes, addr, flags);

	if (err)
		return err;

	if (policy && put_user(pval, policy))
		return -EFAULT;

	if (nmask)
		err = copy_nodes_to_user(nmask, maxnode, &nodes);

	return err;
}

SYSCALL_DEFINE5(get_mempolicy, int __user *, policy,
		unsigned long __user *, nmask, unsigned long, maxnode,
		unsigned long, addr, unsigned long, flags)
{
	return kernel_get_mempolicy(policy, nmask, maxnode, addr, flags);
}

bool vma_migratable(struct vm_area_struct *vma)
{
	if (vma->vm_flags & (VM_IO | VM_PFNMAP))
		return false;

	/*
	 * DAX device mappings require predictable access latency, so avoid
	 * incurring periodic faults.
	 */
	if (vma_is_dax(vma))
		return false;

	if (is_vm_hugetlb_page(vma) &&
		!hugepage_migration_supported(hstate_vma(vma)))
		return false;

	/*
	 * Migration allocates pages in the highest zone. If we cannot
	 * do so then migration (at least from node to node) is not
	 * possible.
	 */
	if (vma->vm_file &&
		gfp_zone(mapping_gfp_mask(vma->vm_file->f_mapping))
			< policy_zone)
		return false;
	return true;
}

struct mempolicy *__get_vma_policy(struct vm_area_struct *vma,
						unsigned long addr)
{
	struct mempolicy *pol = NULL;

	if (vma) {
		if (vma->vm_ops && vma->vm_ops->get_policy) {
			pol = vma->vm_ops->get_policy(vma, addr);
		} else if (vma->vm_policy) {
			pol = vma->vm_policy;

			/*
			 * shmem_alloc_page() passes MPOL_F_SHARED policy with
			 * a pseudo vma whose vma->vm_ops=NULL. Take a reference
			 * count on these policies which will be dropped by
			 * mpol_cond_put() later
			 */
			if (mpol_needs_cond_ref(pol))
				mpol_get(pol);
		}
	}

	return pol;
}

/*
 * get_vma_policy(@vma, @addr)
 * @vma: virtual memory area whose policy is sought
 * @addr: address in @vma for shared policy lookup
 *
 * Returns effective policy for a VMA at specified address.
 * Falls back to current->mempolicy or system default policy, as necessary.
 * Shared policies [those marked as MPOL_F_SHARED] require an extra reference
 * count--added by the get_policy() vm_op, as appropriate--to protect against
 * freeing by another task.  It is the caller's responsibility to free the
 * extra reference for shared policies.
 */
static struct mempolicy *get_vma_policy(struct vm_area_struct *vma,
						unsigned long addr)
{
	struct mempolicy *pol = __get_vma_policy(vma, addr);

	if (!pol)
		pol = get_task_policy(current);

	return pol;
}

bool vma_policy_mof(struct vm_area_struct *vma)
{
	struct mempolicy *pol;

	if (vma->vm_ops && vma->vm_ops->get_policy) {
		bool ret = false;

		pol = vma->vm_ops->get_policy(vma, vma->vm_start);
		if (pol && (pol->flags & MPOL_F_MOF))
			ret = true;
		mpol_cond_put(pol);

		return ret;
	}

	pol = vma->vm_policy;
	if (!pol)
		pol = get_task_policy(current);

	return pol->flags & MPOL_F_MOF;
}

bool apply_policy_zone(struct mempolicy *policy, enum zone_type zone)
{
	enum zone_type dynamic_policy_zone = policy_zone;

	BUG_ON(dynamic_policy_zone == ZONE_MOVABLE);

	/*
	 * if policy->nodes has movable memory only,
	 * we apply policy when gfp_zone(gfp) = ZONE_MOVABLE only.
	 *
	 * policy->nodes is intersect with node_states[N_MEMORY].
	 * so if the following test fails, it implies
	 * policy->nodes has movable memory only.
	 */
	if (!nodes_intersects(policy->nodes, node_states[N_HIGH_MEMORY]))
		dynamic_policy_zone = ZONE_MOVABLE;

	return zone >= dynamic_policy_zone;
}

/*
 * Return a nodemask representing a mempolicy for filtering nodes for
 * page allocation
 */
nodemask_t *policy_nodemask(gfp_t gfp, struct mempolicy *policy)
{
	int mode = policy->mode;

	/* Lower zones don't get a nodemask applied for MPOL_BIND */
	if (unlikely(mode == MPOL_BIND) &&
		apply_policy_zone(policy, gfp_zone(gfp)) &&
		cpuset_nodemask_valid_mems_allowed(&policy->nodes))
		return &policy->nodes;

	if (mode == MPOL_PREFERRED_MANY)
		return &policy->nodes;

	return NULL;
}

/*
 * Return the  preferred node id for 'prefer' mempolicy, and return
 * the given id for all other policies.
 *
 * policy_node() is always coupled with policy_nodemask(), which
 * secures the nodemask limit for 'bind' and 'prefer-many' policy.
 */
static int policy_node(gfp_t gfp, struct mempolicy *policy, int nd)
{
	if (policy->mode == MPOL_PREFERRED) {
		nd = first_node(policy->nodes);
	} else {
		/*
		 * __GFP_THISNODE shouldn't even be used with the bind policy
		 * because we might easily break the expectation to stay on the
		 * requested node and not break the policy.
		 */
		WARN_ON_ONCE(policy->mode == MPOL_BIND && (gfp & __GFP_THISNODE));
	}

	if ((policy->mode == MPOL_BIND ||
	     policy->mode == MPOL_PREFERRED_MANY) &&
	    policy->home_node != NUMA_NO_NODE)
		return policy->home_node;

	return nd;
}

/* Do dynamic interleaving for a process */
static unsigned interleave_nodes(struct mempolicy *policy)
{
	unsigned next;
	struct task_struct *me = current;

	next = next_node_in(me->il_prev, policy->nodes);
	if (next < MAX_NUMNODES)
		me->il_prev = next;
	return next;
}

/*
 * Depending on the memory policy provide a node from which to allocate the
 * next slab entry.
 */
unsigned int mempolicy_slab_node(void)
{
	struct mempolicy *policy;
	int node = numa_mem_id();

	if (!in_task())
		return node;

	policy = current->mempolicy;
	if (!policy)
		return node;

	switch (policy->mode) {
	case MPOL_PREFERRED:
		return first_node(policy->nodes);

	case MPOL_INTERLEAVE:
		return interleave_nodes(policy);

	case MPOL_BIND:
	case MPOL_PREFERRED_MANY:
	{
		struct zoneref *z;

		/*
		 * Follow bind policy behavior and start allocation at the
		 * first node.
		 */
		struct zonelist *zonelist;
		enum zone_type highest_zoneidx = gfp_zone(GFP_KERNEL);
		zonelist = &NODE_DATA(node)->node_zonelists[ZONELIST_FALLBACK];
		z = first_zones_zonelist(zonelist, highest_zoneidx,
							&policy->nodes);
		return z->zone ? zone_to_nid(z->zone) : node;
	}
	case MPOL_LOCAL:
		return node;

	default:
		BUG();
	}
}

/*
 * Do static interleaving for a VMA with known offset @n.  Returns the n'th
 * node in pol->nodes (starting from n=0), wrapping around if n exceeds the
 * number of present nodes.
 */
static unsigned offset_il_node(struct mempolicy *pol, unsigned long n)
{
	nodemask_t nodemask = pol->nodes;
	unsigned int target, nnodes;
	int i;
	int nid;
	/*
	 * The barrier will stabilize the nodemask in a register or on
	 * the stack so that it will stop changing under the code.
	 *
	 * Between first_node() and next_node(), pol->nodes could be changed
	 * by other threads. So we put pol->nodes in a local stack.
	 */
	barrier();

	nnodes = nodes_weight(nodemask);
	if (!nnodes)
		return numa_node_id();
	target = (unsigned int)n % nnodes;
	nid = first_node(nodemask);
	for (i = 0; i < target; i++)
		nid = next_node(nid, nodemask);
	return nid;
}

/* Determine a node number for interleave */
static inline unsigned interleave_nid(struct mempolicy *pol,
		 struct vm_area_struct *vma, unsigned long addr, int shift)
{
	if (vma) {
		unsigned long off;

		/*
		 * for small pages, there is no difference between
		 * shift and PAGE_SHIFT, so the bit-shift is safe.
		 * for huge pages, since vm_pgoff is in units of small
		 * pages, we need to shift off the always 0 bits to get
		 * a useful offset.
		 */
		BUG_ON(shift < PAGE_SHIFT);
		off = vma->vm_pgoff >> (shift - PAGE_SHIFT);
		off += (addr - vma->vm_start) >> shift;
		return offset_il_node(pol, off);
	} else
		return interleave_nodes(pol);
}

#ifdef CONFIG_HUGETLBFS
/*
 * huge_node(@vma, @addr, @gfp_flags, @mpol)
 * @vma: virtual memory area whose policy is sought
 * @addr: address in @vma for shared policy lookup and interleave policy
 * @gfp_flags: for requested zone
 * @mpol: pointer to mempolicy pointer for reference counted mempolicy
 * @nodemask: pointer to nodemask pointer for 'bind' and 'prefer-many' policy
 *
 * Returns a nid suitable for a huge page allocation and a pointer
 * to the struct mempolicy for conditional unref after allocation.
 * If the effective policy is 'bind' or 'prefer-many', returns a pointer
 * to the mempolicy's @nodemask for filtering the zonelist.
 *
 * Must be protected by read_mems_allowed_begin()
 */
int huge_node(struct vm_area_struct *vma, unsigned long addr, gfp_t gfp_flags,
				struct mempolicy **mpol, nodemask_t **nodemask)
{
	int nid;
	int mode;

	*mpol = get_vma_policy(vma, addr);
	*nodemask = NULL;
	mode = (*mpol)->mode;

	if (unlikely(mode == MPOL_INTERLEAVE)) {
		nid = interleave_nid(*mpol, vma, addr,
					huge_page_shift(hstate_vma(vma)));
	} else {
		nid = policy_node(gfp_flags, *mpol, numa_node_id());
		if (mode == MPOL_BIND || mode == MPOL_PREFERRED_MANY)
			*nodemask = &(*mpol)->nodes;
	}
	return nid;
}

/*
 * init_nodemask_of_mempolicy
 *
 * If the current task's mempolicy is "default" [NULL], return 'false'
 * to indicate default policy.  Otherwise, extract the policy nodemask
 * for 'bind' or 'interleave' policy into the argument nodemask, or
 * initialize the argument nodemask to contain the single node for
 * 'preferred' or 'local' policy and return 'true' to indicate presence
 * of non-default mempolicy.
 *
 * We don't bother with reference counting the mempolicy [mpol_get/put]
 * because the current task is examining it's own mempolicy and a task's
 * mempolicy is only ever changed by the task itself.
 *
 * N.B., it is the caller's responsibility to free a returned nodemask.
 */
bool init_nodemask_of_mempolicy(nodemask_t *mask)
{
	struct mempolicy *mempolicy;

	if (!(mask && current->mempolicy))
		return false;

	task_lock(current);
	mempolicy = current->mempolicy;
	switch (mempolicy->mode) {
	case MPOL_PREFERRED:
	case MPOL_PREFERRED_MANY:
	case MPOL_BIND:
	case MPOL_INTERLEAVE:
		*mask = mempolicy->nodes;
		break;

	case MPOL_LOCAL:
		init_nodemask_of_node(mask, numa_node_id());
		break;

	default:
		BUG();
	}
	task_unlock(current);

	return true;
}
#endif

/*
 * mempolicy_in_oom_domain
 *
 * If tsk's mempolicy is "bind", check for intersection between mask and
 * the policy nodemask. Otherwise, return true for all other policies
 * including "interleave", as a tsk with "interleave" policy may have
 * memory allocated from all nodes in system.
 *
 * Takes task_lock(tsk) to prevent freeing of its mempolicy.
 */
bool mempolicy_in_oom_domain(struct task_struct *tsk,
					const nodemask_t *mask)
{
	struct mempolicy *mempolicy;
	bool ret = true;

	if (!mask)
		return ret;

	task_lock(tsk);
	mempolicy = tsk->mempolicy;
	if (mempolicy && mempolicy->mode == MPOL_BIND)
		ret = nodes_intersects(mempolicy->nodes, *mask);
	task_unlock(tsk);

	return ret;
}

/* Allocate a page in interleaved policy.
   Own path because it needs to do special accounting. */
static struct page *alloc_page_interleave(gfp_t gfp, unsigned order,
					unsigned nid)
{
	struct page *page;

	page = __alloc_pages(gfp, order, nid, NULL);
	/* skip NUMA_INTERLEAVE_HIT counter update if numa stats is disabled */
	if (!static_branch_likely(&vm_numa_stat_key))
		return page;
	if (page && page_to_nid(page) == nid) {
		preempt_disable();
		__count_numa_event(page_zone(page), NUMA_INTERLEAVE_HIT);
		preempt_enable();
	}
	return page;
}

static struct page *alloc_pages_preferred_many(gfp_t gfp, unsigned int order,
						int nid, struct mempolicy *pol)
{
	struct page *page;
	gfp_t preferred_gfp;

	/*
	 * This is a two pass approach. The first pass will only try the
	 * preferred nodes but skip the direct reclaim and allow the
	 * allocation to fail, while the second pass will try all the
	 * nodes in system.
	 */
	preferred_gfp = gfp | __GFP_NOWARN;
	preferred_gfp &= ~(__GFP_DIRECT_RECLAIM | __GFP_NOFAIL);
	page = __alloc_pages(preferred_gfp, order, nid, &pol->nodes);
	if (!page)
		page = __alloc_pages(gfp, order, nid, NULL);

	return page;
}

/**
 * vma_alloc_folio - Allocate a folio for a VMA.
 * @gfp: GFP flags.
 * @order: Order of the folio.
 * @vma: Pointer to VMA or NULL if not available.
 * @addr: Virtual address of the allocation.  Must be inside @vma.
 * @hugepage: For hugepages try only the preferred node if possible.
 *
 * Allocate a folio for a specific address in @vma, using the appropriate
 * NUMA policy.  When @vma is not NULL the caller must hold the mmap_lock
 * of the mm_struct of the VMA to prevent it from going away.  Should be
 * used for all allocations for folios that will be mapped into user space.
 *
 * Return: The folio on success or NULL if allocation fails.
 */
struct folio *vma_alloc_folio(gfp_t gfp, int order, struct vm_area_struct *vma,
		unsigned long addr, bool hugepage)
{
	struct mempolicy *pol;
	int node = numa_node_id();
	struct folio *folio;
	int preferred_nid;
	nodemask_t *nmask;

	pol = get_vma_policy(vma, addr);

	if (pol->mode == MPOL_INTERLEAVE) {
		struct page *page;
		unsigned nid;

		nid = interleave_nid(pol, vma, addr, PAGE_SHIFT + order);
		mpol_cond_put(pol);
		gfp |= __GFP_COMP;
		page = alloc_page_interleave(gfp, order, nid);
		if (page && order > 1)
			prep_transhuge_page(page);
		folio = (struct folio *)page;
		goto out;
	}

	if (pol->mode == MPOL_PREFERRED_MANY) {
		struct page *page;

		node = policy_node(gfp, pol, node);
		gfp |= __GFP_COMP;
		page = alloc_pages_preferred_many(gfp, order, node, pol);
		mpol_cond_put(pol);
		if (page && order > 1)
			prep_transhuge_page(page);
		folio = (struct folio *)page;
		goto out;
	}

	if (unlikely(IS_ENABLED(CONFIG_TRANSPARENT_HUGEPAGE) && hugepage)) {
		int hpage_node = node;

		/*
		 * For hugepage allocation and non-interleave policy which
		 * allows the current node (or other explicitly preferred
		 * node) we only try to allocate from the current/preferred
		 * node and don't fall back to other nodes, as the cost of
		 * remote accesses would likely offset THP benefits.
		 *
		 * If the policy is interleave or does not allow the current
		 * node in its nodemask, we allocate the standard way.
		 */
		if (pol->mode == MPOL_PREFERRED)
			hpage_node = first_node(pol->nodes);

		nmask = policy_nodemask(gfp, pol);
		if (!nmask || node_isset(hpage_node, *nmask)) {
			mpol_cond_put(pol);
			/*
			 * First, try to allocate THP only on local node, but
			 * don't reclaim unnecessarily, just compact.
			 */
			folio = __folio_alloc_node(gfp | __GFP_THISNODE |
					__GFP_NORETRY, order, hpage_node);

			/*
			 * If hugepage allocations are configured to always
			 * synchronous compact or the vma has been madvised
			 * to prefer hugepage backing, retry allowing remote
			 * memory with both reclaim and compact as well.
			 */
			if (!folio && (gfp & __GFP_DIRECT_RECLAIM))
				folio = __folio_alloc(gfp, order, hpage_node,
						      nmask);

			goto out;
		}
	}

	nmask = policy_nodemask(gfp, pol);
	preferred_nid = policy_node(gfp, pol, node);
	folio = __folio_alloc(gfp, order, preferred_nid, nmask);
	mpol_cond_put(pol);
out:
	return folio;
}
EXPORT_SYMBOL(vma_alloc_folio);

/**
 * alloc_pages - Allocate pages.
 * @gfp: GFP flags.
 * @order: Power of two of number of pages to allocate.
 *
 * Allocate 1 << @order contiguous pages.  The physical address of the
 * first page is naturally aligned (eg an order-3 allocation will be aligned
 * to a multiple of 8 * PAGE_SIZE bytes).  The NUMA policy of the current
 * process is honoured when in process context.
 *
 * Context: Can be called from any context, providing the appropriate GFP
 * flags are used.
 * Return: The page on success or NULL if allocation fails.
 */
struct page *alloc_pages(gfp_t gfp, unsigned order)
{
	struct mempolicy *pol = &default_policy;
	struct page *page;

	if (!in_interrupt() && !(gfp & __GFP_THISNODE))
		pol = get_task_policy(current);

	/*
	 * No reference counting needed for current->mempolicy
	 * nor system default_policy
	 */
	if (pol->mode == MPOL_INTERLEAVE)
		page = alloc_page_interleave(gfp, order, interleave_nodes(pol));
	else if (pol->mode == MPOL_PREFERRED_MANY)
		page = alloc_pages_preferred_many(gfp, order,
				  policy_node(gfp, pol, numa_node_id()), pol);
	else
		page = __alloc_pages(gfp, order,
				policy_node(gfp, pol, numa_node_id()),
				policy_nodemask(gfp, pol));

	return page;
}
EXPORT_SYMBOL(alloc_pages);

struct folio *folio_alloc(gfp_t gfp, unsigned order)
{
	struct page *page = alloc_pages(gfp | __GFP_COMP, order);

	if (page && order > 1)
		prep_transhuge_page(page);
	return (struct folio *)page;
}
EXPORT_SYMBOL(folio_alloc);

static unsigned long alloc_pages_bulk_array_interleave(gfp_t gfp,
		struct mempolicy *pol, unsigned long nr_pages,
		struct page **page_array)
{
	int nodes;
	unsigned long nr_pages_per_node;
	int delta;
	int i;
	unsigned long nr_allocated;
	unsigned long total_allocated = 0;

	nodes = nodes_weight(pol->nodes);
	nr_pages_per_node = nr_pages / nodes;
	delta = nr_pages - nodes * nr_pages_per_node;

	for (i = 0; i < nodes; i++) {
		if (delta) {
			nr_allocated = __alloc_pages_bulk(gfp,
					interleave_nodes(pol), NULL,
					nr_pages_per_node + 1, NULL,
					page_array);
			delta--;
		} else {
			nr_allocated = __alloc_pages_bulk(gfp,
					interleave_nodes(pol), NULL,
					nr_pages_per_node, NULL, page_array);
		}

		page_array += nr_allocated;
		total_allocated += nr_allocated;
	}

	return total_allocated;
}

static unsigned long alloc_pages_bulk_array_preferred_many(gfp_t gfp, int nid,
		struct mempolicy *pol, unsigned long nr_pages,
		struct page **page_array)
{
	gfp_t preferred_gfp;
	unsigned long nr_allocated = 0;

	preferred_gfp = gfp | __GFP_NOWARN;
	preferred_gfp &= ~(__GFP_DIRECT_RECLAIM | __GFP_NOFAIL);

	nr_allocated  = __alloc_pages_bulk(preferred_gfp, nid, &pol->nodes,
					   nr_pages, NULL, page_array);

	if (nr_allocated < nr_pages)
		nr_allocated += __alloc_pages_bulk(gfp, numa_node_id(), NULL,
				nr_pages - nr_allocated, NULL,
				page_array + nr_allocated);
	return nr_allocated;
}

/* alloc pages bulk and mempolicy should be considered at the
 * same time in some situation such as vmalloc.
 *
 * It can accelerate memory allocation especially interleaving
 * allocate memory.
 */
unsigned long alloc_pages_bulk_array_mempolicy(gfp_t gfp,
		unsigned long nr_pages, struct page **page_array)
{
	struct mempolicy *pol = &default_policy;

	if (!in_interrupt() && !(gfp & __GFP_THISNODE))
		pol = get_task_policy(current);

	if (pol->mode == MPOL_INTERLEAVE)
		return alloc_pages_bulk_array_interleave(gfp, pol,
							 nr_pages, page_array);

	if (pol->mode == MPOL_PREFERRED_MANY)
		return alloc_pages_bulk_array_preferred_many(gfp,
				numa_node_id(), pol, nr_pages, page_array);

	return __alloc_pages_bulk(gfp, policy_node(gfp, pol, numa_node_id()),
				  policy_nodemask(gfp, pol), nr_pages, NULL,
				  page_array);
}

int vma_dup_policy(struct vm_area_struct *src, struct vm_area_struct *dst)
{
	struct mempolicy *pol = mpol_dup(vma_policy(src));

	if (IS_ERR(pol))
		return PTR_ERR(pol);
	dst->vm_policy = pol;
	return 0;
}

/*
 * If mpol_dup() sees current->cpuset == cpuset_being_rebound, then it
 * rebinds the mempolicy its copying by calling mpol_rebind_policy()
 * with the mems_allowed returned by cpuset_mems_allowed().  This
 * keeps mempolicies cpuset relative after its cpuset moves.  See
 * further kernel/cpuset.c update_nodemask().
 *
 * current's mempolicy may be rebinded by the other task(the task that changes
 * cpuset's mems), so we needn't do rebind work for current task.
 */

/* Slow path of a mempolicy duplicate */
struct mempolicy *__mpol_dup(struct mempolicy *old)
{
	struct mempolicy *new = kmem_cache_alloc(policy_cache, GFP_KERNEL);

	if (!new)
		return ERR_PTR(-ENOMEM);

	/* task's mempolicy is protected by alloc_lock */
	if (old == current->mempolicy) {
		task_lock(current);
		*new = *old;
		task_unlock(current);
	} else
		*new = *old;

	if (current_cpuset_is_being_rebound()) {
		nodemask_t mems = cpuset_mems_allowed(current);
		mpol_rebind_policy(new, &mems);
	}
	atomic_set(&new->refcnt, 1);
	return new;
}

/* Slow path of a mempolicy comparison */
bool __mpol_equal(struct mempolicy *a, struct mempolicy *b)
{
	if (!a || !b)
		return false;
	if (a->mode != b->mode)
		return false;
	if (a->flags != b->flags)
		return false;
	if (a->home_node != b->home_node)
		return false;
	if (mpol_store_user_nodemask(a))
		if (!nodes_equal(a->w.user_nodemask, b->w.user_nodemask))
			return false;

	switch (a->mode) {
	case MPOL_BIND:
	case MPOL_INTERLEAVE:
	case MPOL_PREFERRED:
	case MPOL_PREFERRED_MANY:
		return !!nodes_equal(a->nodes, b->nodes);
	case MPOL_LOCAL:
		return true;
	default:
		BUG();
		return false;
	}
}

/*
 * Shared memory backing store policy support.
 *
 * Remember policies even when nobody has shared memory mapped.
 * The policies are kept in Red-Black tree linked from the inode.
 * They are protected by the sp->lock rwlock, which should be held
 * for any accesses to the tree.
 */

/*
 * lookup first element intersecting start-end.  Caller holds sp->lock for
 * reading or for writing
 */
static struct sp_node *
sp_lookup(struct shared_policy *sp, unsigned long start, unsigned long end)
{
	struct rb_node *n = sp->root.rb_node;

	while (n) {
		struct sp_node *p = rb_entry(n, struct sp_node, nd);

		if (start >= p->end)
			n = n->rb_right;
		else if (end <= p->start)
			n = n->rb_left;
		else
			break;
	}
	if (!n)
		return NULL;
	for (;;) {
		struct sp_node *w = NULL;
		struct rb_node *prev = rb_prev(n);
		if (!prev)
			break;
		w = rb_entry(prev, struct sp_node, nd);
		if (w->end <= start)
			break;
		n = prev;
	}
	return rb_entry(n, struct sp_node, nd);
}

/*
 * Insert a new shared policy into the list.  Caller holds sp->lock for
 * writing.
 */
static void sp_insert(struct shared_policy *sp, struct sp_node *new)
{
	struct rb_node **p = &sp->root.rb_node;
	struct rb_node *parent = NULL;
	struct sp_node *nd;

	while (*p) {
		parent = *p;
		nd = rb_entry(parent, struct sp_node, nd);
		if (new->start < nd->start)
			p = &(*p)->rb_left;
		else if (new->end > nd->end)
			p = &(*p)->rb_right;
		else
			BUG();
	}
	rb_link_node(&new->nd, parent, p);
	rb_insert_color(&new->nd, &sp->root);
	pr_debug("inserting %lx-%lx: %d\n", new->start, new->end,
		 new->policy ? new->policy->mode : 0);
}

/* Find shared policy intersecting idx */
struct mempolicy *
mpol_shared_policy_lookup(struct shared_policy *sp, unsigned long idx)
{
	struct mempolicy *pol = NULL;
	struct sp_node *sn;

	if (!sp->root.rb_node)
		return NULL;
	read_lock(&sp->lock);
	sn = sp_lookup(sp, idx, idx+1);
	if (sn) {
		mpol_get(sn->policy);
		pol = sn->policy;
	}
	read_unlock(&sp->lock);
	return pol;
}

static void sp_free(struct sp_node *n)
{
	mpol_put(n->policy);
	kmem_cache_free(sn_cache, n);
}

/**
 * mpol_misplaced - check whether current page node is valid in policy
 *
 * @page: page to be checked
 * @vma: vm area where page mapped
 * @addr: virtual address where page mapped
 *
 * Lookup current policy node id for vma,addr and "compare to" page's
 * node id.  Policy determination "mimics" alloc_page_vma().
 * Called from fault path where we know the vma and faulting address.
 *
 * Return: NUMA_NO_NODE if the page is in a node that is valid for this
 * policy, or a suitable node ID to allocate a replacement page from.
 */
int mpol_misplaced(struct page *page, struct vm_area_struct *vma, unsigned long addr)
{
	struct mempolicy *pol;
	struct zoneref *z;
	int curnid = page_to_nid(page);
	unsigned long pgoff;
	int thiscpu = raw_smp_processor_id();
	int thisnid = cpu_to_node(thiscpu);
	int polnid = NUMA_NO_NODE;
	int ret = NUMA_NO_NODE;

	pol = get_vma_policy(vma, addr);
	if (!(pol->flags & MPOL_F_MOF))
		goto out;

	switch (pol->mode) {
	case MPOL_INTERLEAVE:
		pgoff = vma->vm_pgoff;
		pgoff += (addr - vma->vm_start) >> PAGE_SHIFT;
		polnid = offset_il_node(pol, pgoff);
		break;

	case MPOL_PREFERRED:
		if (node_isset(curnid, pol->nodes))
			goto out;
		polnid = first_node(pol->nodes);
		break;

	case MPOL_LOCAL:
		polnid = numa_node_id();
		break;

	case MPOL_BIND:
		/* Optimize placement among multiple nodes via NUMA balancing */
		if (pol->flags & MPOL_F_MORON) {
			if (node_isset(thisnid, pol->nodes))
				break;
			goto out;
		}
		fallthrough;

	case MPOL_PREFERRED_MANY:
		/*
		 * use current page if in policy nodemask,
		 * else select nearest allowed node, if any.
		 * If no allowed nodes, use current [!misplaced].
		 */
		if (node_isset(curnid, pol->nodes))
			goto out;
		z = first_zones_zonelist(
				node_zonelist(numa_node_id(), GFP_HIGHUSER),
				gfp_zone(GFP_HIGHUSER),
				&pol->nodes);
		polnid = zone_to_nid(z->zone);
		break;

	default:
		BUG();
	}

	/* Migrate the page towards the node whose CPU is referencing it */
	if (pol->flags & MPOL_F_MORON) {
		polnid = thisnid;

		if (!should_numa_migrate_memory(current, page, curnid, thiscpu))
			goto out;
	}

	if (curnid != polnid)
		ret = polnid;
out:
	mpol_cond_put(pol);

	return ret;
}

/*
 * Drop the (possibly final) reference to task->mempolicy.  It needs to be
 * dropped after task->mempolicy is set to NULL so that any allocation done as
 * part of its kmem_cache_free(), such as by KASAN, doesn't reference a freed
 * policy.
 */
void mpol_put_task_policy(struct task_struct *task)
{
	struct mempolicy *pol;

	task_lock(task);
	pol = task->mempolicy;
	task->mempolicy = NULL;
	task_unlock(task);
	mpol_put(pol);
}

static void sp_delete(struct shared_policy *sp, struct sp_node *n)
{
	pr_debug("deleting %lx-l%lx\n", n->start, n->end);
	rb_erase(&n->nd, &sp->root);
	sp_free(n);
}

static void sp_node_init(struct sp_node *node, unsigned long start,
			unsigned long end, struct mempolicy *pol)
{
	node->start = start;
	node->end = end;
	node->policy = pol;
}

static struct sp_node *sp_alloc(unsigned long start, unsigned long end,
				struct mempolicy *pol)
{
	struct sp_node *n;
	struct mempolicy *newpol;

	n = kmem_cache_alloc(sn_cache, GFP_KERNEL);
	if (!n)
		return NULL;

	newpol = mpol_dup(pol);
	if (IS_ERR(newpol)) {
		kmem_cache_free(sn_cache, n);
		return NULL;
	}
	newpol->flags |= MPOL_F_SHARED;
	sp_node_init(n, start, end, newpol);

	return n;
}

/* Replace a policy range. */
static int shared_policy_replace(struct shared_policy *sp, unsigned long start,
				 unsigned long end, struct sp_node *new)
{
	struct sp_node *n;
	struct sp_node *n_new = NULL;
	struct mempolicy *mpol_new = NULL;
	int ret = 0;

restart:
	write_lock(&sp->lock);
	n = sp_lookup(sp, start, end);
	/* Take care of old policies in the same range. */
	while (n && n->start < end) {
		struct rb_node *next = rb_next(&n->nd);
		if (n->start >= start) {
			if (n->end <= end)
				sp_delete(sp, n);
			else
				n->start = end;
		} else {
			/* Old policy spanning whole new range. */
			if (n->end > end) {
				if (!n_new)
					goto alloc_new;

				*mpol_new = *n->policy;
				atomic_set(&mpol_new->refcnt, 1);
				sp_node_init(n_new, end, n->end, mpol_new);
				n->end = start;
				sp_insert(sp, n_new);
				n_new = NULL;
				mpol_new = NULL;
				break;
			} else
				n->end = start;
		}
		if (!next)
			break;
		n = rb_entry(next, struct sp_node, nd);
	}
	if (new)
		sp_insert(sp, new);
	write_unlock(&sp->lock);
	ret = 0;

err_out:
	if (mpol_new)
		mpol_put(mpol_new);
	if (n_new)
		kmem_cache_free(sn_cache, n_new);

	return ret;

alloc_new:
	write_unlock(&sp->lock);
	ret = -ENOMEM;
	n_new = kmem_cache_alloc(sn_cache, GFP_KERNEL);
	if (!n_new)
		goto err_out;
	mpol_new = kmem_cache_alloc(policy_cache, GFP_KERNEL);
	if (!mpol_new)
		goto err_out;
	atomic_set(&mpol_new->refcnt, 1);
	goto restart;
}

/**
 * mpol_shared_policy_init - initialize shared policy for inode
 * @sp: pointer to inode shared policy
 * @mpol:  struct mempolicy to install
 *
 * Install non-NULL @mpol in inode's shared policy rb-tree.
 * On entry, the current task has a reference on a non-NULL @mpol.
 * This must be released on exit.
 * This is called at get_inode() calls and we can use GFP_KERNEL.
 */
void mpol_shared_policy_init(struct shared_policy *sp, struct mempolicy *mpol)
{
	int ret;

	sp->root = RB_ROOT;		/* empty tree == default mempolicy */
	rwlock_init(&sp->lock);

	if (mpol) {
		struct vm_area_struct pvma;
		struct mempolicy *new;
		NODEMASK_SCRATCH(scratch);

		if (!scratch)
			goto put_mpol;
		/* contextualize the tmpfs mount point mempolicy */
		new = mpol_new(mpol->mode, mpol->flags, &mpol->w.user_nodemask);
		if (IS_ERR(new))
			goto free_scratch; /* no valid nodemask intersection */

		task_lock(current);
		ret = mpol_set_nodemask(new, &mpol->w.user_nodemask, scratch);
		task_unlock(current);
		if (ret)
			goto put_new;

		/* Create pseudo-vma that contains just the policy */
		vma_init(&pvma, NULL);
		pvma.vm_end = TASK_SIZE;	/* policy covers entire file */
		mpol_set_shared_policy(sp, &pvma, new); /* adds ref */

put_new:
		mpol_put(new);			/* drop initial ref */
free_scratch:
		NODEMASK_SCRATCH_FREE(scratch);
put_mpol:
		mpol_put(mpol);	/* drop our incoming ref on sb mpol */
	}
}

int mpol_set_shared_policy(struct shared_policy *info,
			struct vm_area_struct *vma, struct mempolicy *npol)
{
	int err;
	struct sp_node *new = NULL;
	unsigned long sz = vma_pages(vma);

	pr_debug("set_shared_policy %lx sz %lu %d %d %lx\n",
		 vma->vm_pgoff,
		 sz, npol ? npol->mode : -1,
		 npol ? npol->flags : -1,
		 npol ? nodes_addr(npol->nodes)[0] : NUMA_NO_NODE);

	if (npol) {
		new = sp_alloc(vma->vm_pgoff, vma->vm_pgoff + sz, npol);
		if (!new)
			return -ENOMEM;
	}
	err = shared_policy_replace(info, vma->vm_pgoff, vma->vm_pgoff+sz, new);
	if (err && new)
		sp_free(new);
	return err;
}

/* Free a backing policy store on inode delete. */
void mpol_free_shared_policy(struct shared_policy *p)
{
	struct sp_node *n;
	struct rb_node *next;

	if (!p->root.rb_node)
		return;
	write_lock(&p->lock);
	next = rb_first(&p->root);
	while (next) {
		n = rb_entry(next, struct sp_node, nd);
		next = rb_next(&n->nd);
		sp_delete(p, n);
	}
	write_unlock(&p->lock);
}

#ifdef CONFIG_NUMA_BALANCING
static int __initdata numabalancing_override;

static void __init check_numabalancing_enable(void)
{
	bool numabalancing_default = false;

	if (IS_ENABLED(CONFIG_NUMA_BALANCING_DEFAULT_ENABLED))
		numabalancing_default = true;

	/* Parsed by setup_numabalancing. override == 1 enables, -1 disables */
	if (numabalancing_override)
		set_numabalancing_state(numabalancing_override == 1);

	if (num_online_nodes() > 1 && !numabalancing_override) {
		pr_info("%s automatic NUMA balancing. Configure with numa_balancing= or the kernel.numa_balancing sysctl\n",
			numabalancing_default ? "Enabling" : "Disabling");
		set_numabalancing_state(numabalancing_default);
	}
}

static int __init setup_numabalancing(char *str)
{
	int ret = 0;
	if (!str)
		goto out;

	if (!strcmp(str, "enable")) {
		numabalancing_override = 1;
		ret = 1;
	} else if (!strcmp(str, "disable")) {
		numabalancing_override = -1;
		ret = 1;
	}
out:
	if (!ret)
		pr_warn("Unable to parse numa_balancing=\n");

	return ret;
}
__setup("numa_balancing=", setup_numabalancing);
#else
static inline void __init check_numabalancing_enable(void)
{
}
#endif /* CONFIG_NUMA_BALANCING */

/* assumes fs == KERNEL_DS */
void __init numa_policy_init(void)
{
	nodemask_t interleave_nodes;
	unsigned long largest = 0;
	int nid, prefer = 0;

	policy_cache = kmem_cache_create("numa_policy",
					 sizeof(struct mempolicy),
					 0, SLAB_PANIC, NULL);

	sn_cache = kmem_cache_create("shared_policy_node",
				     sizeof(struct sp_node),
				     0, SLAB_PANIC, NULL);

	for_each_node(nid) {
		preferred_node_policy[nid] = (struct mempolicy) {
			.refcnt = ATOMIC_INIT(1),
			.mode = MPOL_PREFERRED,
			.flags = MPOL_F_MOF | MPOL_F_MORON,
			.nodes = nodemask_of_node(nid),
		};
	}

	/*
	 * Set interleaving policy for system init. Interleaving is only
	 * enabled across suitably sized nodes (default is >= 16MB), or
	 * fall back to the largest node if they're all smaller.
	 */
	nodes_clear(interleave_nodes);
	for_each_node_state(nid, N_MEMORY) {
		unsigned long total_pages = node_present_pages(nid);

		/* Preserve the largest node */
		if (largest < total_pages) {
			largest = total_pages;
			prefer = nid;
		}

		/* Interleave this node? */
		if ((total_pages << PAGE_SHIFT) >= (16 << 20))
			node_set(nid, interleave_nodes);
	}

	/* All too small, use the largest */
	if (unlikely(nodes_empty(interleave_nodes)))
		node_set(prefer, interleave_nodes);

	if (do_set_mempolicy(MPOL_INTERLEAVE, 0, &interleave_nodes))
		pr_err("%s: interleaving failed\n", __func__);

	check_numabalancing_enable();
}

/* Reset policy of current process to default */
void numa_default_policy(void)
{
	do_set_mempolicy(MPOL_DEFAULT, 0, NULL);
}

/*
 * Parse and format mempolicy from/to strings
 */

static const char * const policy_modes[] =
{
	[MPOL_DEFAULT]    = "default",
	[MPOL_PREFERRED]  = "prefer",
	[MPOL_BIND]       = "bind",
	[MPOL_INTERLEAVE] = "interleave",
	[MPOL_LOCAL]      = "local",
	[MPOL_PREFERRED_MANY]  = "prefer (many)",
};


#ifdef CONFIG_TMPFS
/**
 * mpol_parse_str - parse string to mempolicy, for tmpfs mpol mount option.
 * @str:  string containing mempolicy to parse
 * @mpol:  pointer to struct mempolicy pointer, returned on success.
 *
 * Format of input:
 *	<mode>[=<flags>][:<nodelist>]
 *
 * Return: %0 on success, else %1
 */
int mpol_parse_str(char *str, struct mempolicy **mpol)
{
	struct mempolicy *new = NULL;
	unsigned short mode_flags;
	nodemask_t nodes;
	char *nodelist = strchr(str, ':');
	char *flags = strchr(str, '=');
	int err = 1, mode;

	if (flags)
		*flags++ = '\0';	/* terminate mode string */

	if (nodelist) {
		/* NUL-terminate mode or flags string */
		*nodelist++ = '\0';
		if (nodelist_parse(nodelist, nodes))
			goto out;
		if (!nodes_subset(nodes, node_states[N_MEMORY]))
			goto out;
	} else
		nodes_clear(nodes);

	mode = match_string(policy_modes, MPOL_MAX, str);
	if (mode < 0)
		goto out;

	switch (mode) {
	case MPOL_PREFERRED:
		/*
		 * Insist on a nodelist of one node only, although later
		 * we use first_node(nodes) to grab a single node, so here
		 * nodelist (or nodes) cannot be empty.
		 */
		if (nodelist) {
			char *rest = nodelist;
			while (isdigit(*rest))
				rest++;
			if (*rest)
				goto out;
			if (nodes_empty(nodes))
				goto out;
		}
		break;
	case MPOL_INTERLEAVE:
		/*
		 * Default to online nodes with memory if no nodelist
		 */
		if (!nodelist)
			nodes = node_states[N_MEMORY];
		break;
	case MPOL_LOCAL:
		/*
		 * Don't allow a nodelist;  mpol_new() checks flags
		 */
		if (nodelist)
			goto out;
		break;
	case MPOL_DEFAULT:
		/*
		 * Insist on a empty nodelist
		 */
		if (!nodelist)
			err = 0;
		goto out;
	case MPOL_PREFERRED_MANY:
	case MPOL_BIND:
		/*
		 * Insist on a nodelist
		 */
		if (!nodelist)
			goto out;
	}

	mode_flags = 0;
	if (flags) {
		/*
		 * Currently, we only support two mutually exclusive
		 * mode flags.
		 */
		if (!strcmp(flags, "static"))
			mode_flags |= MPOL_F_STATIC_NODES;
		else if (!strcmp(flags, "relative"))
			mode_flags |= MPOL_F_RELATIVE_NODES;
		else
			goto out;
	}

	new = mpol_new(mode, mode_flags, &nodes);
	if (IS_ERR(new))
		goto out;

	/*
	 * Save nodes for mpol_to_str() to show the tmpfs mount options
	 * for /proc/mounts, /proc/pid/mounts and /proc/pid/mountinfo.
	 */
	if (mode != MPOL_PREFERRED) {
		new->nodes = nodes;
	} else if (nodelist) {
		nodes_clear(new->nodes);
		node_set(first_node(nodes), new->nodes);
	} else {
		new->mode = MPOL_LOCAL;
	}

	/*
	 * Save nodes for contextualization: this will be used to "clone"
	 * the mempolicy in a specific context [cpuset] at a later time.
	 */
	new->w.user_nodemask = nodes;

	err = 0;

out:
	/* Restore string for error message */
	if (nodelist)
		*--nodelist = ':';
	if (flags)
		*--flags = '=';
	if (!err)
		*mpol = new;
	return err;
}
#endif /* CONFIG_TMPFS */

/**
 * mpol_to_str - format a mempolicy structure for printing
 * @buffer:  to contain formatted mempolicy string
 * @maxlen:  length of @buffer
 * @pol:  pointer to mempolicy to be formatted
 *
 * Convert @pol into a string.  If @buffer is too short, truncate the string.
 * Recommend a @maxlen of at least 32 for the longest mode, "interleave", the
 * longest flag, "relative", and to display at least a few node ids.
 */
void mpol_to_str(char *buffer, int maxlen, struct mempolicy *pol)
{
	char *p = buffer;
	nodemask_t nodes = NODE_MASK_NONE;
	unsigned short mode = MPOL_DEFAULT;
	unsigned short flags = 0;

	if (pol && pol != &default_policy && !(pol->flags & MPOL_F_MORON)) {
		mode = pol->mode;
		flags = pol->flags;
	}

	switch (mode) {
	case MPOL_DEFAULT:
	case MPOL_LOCAL:
		break;
	case MPOL_PREFERRED:
	case MPOL_PREFERRED_MANY:
	case MPOL_BIND:
	case MPOL_INTERLEAVE:
		nodes = pol->nodes;
		break;
	default:
		WARN_ON_ONCE(1);
		snprintf(p, maxlen, "unknown");
		return;
	}

	p += snprintf(p, maxlen, "%s", policy_modes[mode]);

	if (flags & MPOL_MODE_FLAGS) {
		p += snprintf(p, buffer + maxlen - p, "=");

		/*
		 * Currently, the only defined flags are mutually exclusive
		 */
		if (flags & MPOL_F_STATIC_NODES)
			p += snprintf(p, buffer + maxlen - p, "static");
		else if (flags & MPOL_F_RELATIVE_NODES)
			p += snprintf(p, buffer + maxlen - p, "relative");
	}

	if (!nodes_empty(nodes))
		p += scnprintf(p, buffer + maxlen - p, ":%*pbl",
			       nodemask_pr_args(&nodes));
}<|MERGE_RESOLUTION|>--- conflicted
+++ resolved
@@ -607,15 +607,9 @@
 	 * expensive, so check the estimated mapcount of the folio instead.
 	 */
 	if (flags & (MPOL_MF_MOVE_ALL) ||
-<<<<<<< HEAD
-	    (flags & MPOL_MF_MOVE && page_mapcount(page) == 1 &&
-	     !hugetlb_pmd_shared(pte))) {
-		if (isolate_hugetlb(page, qp->pagelist) &&
-=======
 	    (flags & MPOL_MF_MOVE && folio_estimated_sharers(folio) == 1 &&
 	     !hugetlb_pmd_shared(pte))) {
 		if (!isolate_hugetlb(folio, qp->pagelist) &&
->>>>>>> 282db109
 			(flags & MPOL_MF_STRICT))
 			/*
 			 * Failed to isolate folio but allow migrating pages
