--- conflicted
+++ resolved
@@ -583,36 +583,6 @@
 	if (!new_pool)
 		return ret;
 
-<<<<<<< HEAD
-/*
- * Carries out the common pattern of freeing and entry's zpool allocation,
- * freeing the entry itself, and decrementing the number of stored pages.
- */
-static void zswap_free_entry(struct zswap_entry *entry)
-{
-	if (!entry->length)
-		atomic_dec(&zswap_same_filled_pages);
-	else {
-		zswap_lru_del(&entry->pool->list_lru, entry);
-		zpool_free(zswap_find_zpool(entry), entry->handle);
-		atomic_dec(&entry->pool->nr_stored);
-		zswap_pool_put(entry->pool);
-	}
-	if (entry->objcg) {
-		obj_cgroup_uncharge_zswap(entry->objcg, entry->length);
-		obj_cgroup_put(entry->objcg);
-	}
-	zswap_entry_cache_free(entry);
-	atomic_dec(&zswap_stored_pages);
-	zswap_update_total_size();
-}
-
-/* caller must hold the tree lock */
-static void zswap_entry_get(struct zswap_entry *entry)
-{
-	entry->refcount++;
-}
-=======
 	if (!type) {
 		if (!zpool_has_pool(s)) {
 			pr_err("zpool %s not available\n", s);
@@ -629,7 +599,6 @@
 		WARN_ON(1);
 		return -EINVAL;
 	}
->>>>>>> c50bf762
 
 	spin_lock_bh(&zswap_pools_lock);
 
@@ -1281,19 +1250,12 @@
 		 * into the warmer region. We should terminate shrinking (if we're in the dynamic
 		 * shrinker context).
 		 */
-<<<<<<< HEAD
-		if (writeback_result == -EEXIST && encountered_page_in_swapcache)
-			*encountered_page_in_swapcache = true;
-
-		goto put_unlock;
-=======
 		if (writeback_result == -EEXIST && encountered_page_in_swapcache) {
 			ret = LRU_STOP;
 			*encountered_page_in_swapcache = true;
 		}
 	} else {
 		zswap_written_back_pages++;
->>>>>>> c50bf762
 	}
 
 	spin_lock(lock);
