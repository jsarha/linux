--- conflicted
+++ resolved
@@ -1924,13 +1924,9 @@
 	if (err)
 		goto out;
 
-<<<<<<< HEAD
-	rtnl_af_register(&br_af_ops);
-=======
 	err = rtnl_af_register(&br_af_ops);
 	if (err)
 		goto out_vlan;
->>>>>>> 3bec0c29
 
 	err = rtnl_link_register(&br_link_ops);
 	if (err)
@@ -1940,11 +1936,8 @@
 
 out_af:
 	rtnl_af_unregister(&br_af_ops);
-<<<<<<< HEAD
-=======
 out_vlan:
 	br_vlan_rtnl_uninit();
->>>>>>> 3bec0c29
 out:
 	return err;
 }
