--- conflicted
+++ resolved
@@ -95,18 +95,9 @@
 	ebt_unregister_table_pre_exit(net, "nat");
 }
 
-static void __net_exit frame_nat_net_pre_exit(struct net *net)
-{
-	ebt_unregister_table_pre_exit(net, "nat", ebt_ops_nat);
-}
-
 static void __net_exit frame_nat_net_exit(struct net *net)
 {
-<<<<<<< HEAD
-	ebt_unregister_table(net, net->xt.frame_nat);
-=======
 	ebt_unregister_table(net, "nat");
->>>>>>> 7238353f
 }
 
 static struct pernet_operations frame_nat_net_ops = {
