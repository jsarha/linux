// SPDX-License-Identifier: GPL-2.0-or-later
/*
 *      NET3    Protocol independent device support routines.
 *
 *	Derived from the non IP parts of dev.c 1.0.19
 *              Authors:	Ross Biro
 *				Fred N. van Kempen, <waltje@uWalt.NL.Mugnet.ORG>
 *				Mark Evans, <evansmp@uhura.aston.ac.uk>
 *
 *	Additional Authors:
 *		Florian la Roche <rzsfl@rz.uni-sb.de>
 *		Alan Cox <gw4pts@gw4pts.ampr.org>
 *		David Hinds <dahinds@users.sourceforge.net>
 *		Alexey Kuznetsov <kuznet@ms2.inr.ac.ru>
 *		Adam Sulmicki <adam@cfar.umd.edu>
 *              Pekka Riikonen <priikone@poesidon.pspt.fi>
 *
 *	Changes:
 *              D.J. Barrow     :       Fixed bug where dev->refcnt gets set
 *                                      to 2 if register_netdev gets called
 *                                      before net_dev_init & also removed a
 *                                      few lines of code in the process.
 *		Alan Cox	:	device private ioctl copies fields back.
 *		Alan Cox	:	Transmit queue code does relevant
 *					stunts to keep the queue safe.
 *		Alan Cox	:	Fixed double lock.
 *		Alan Cox	:	Fixed promisc NULL pointer trap
 *		????????	:	Support the full private ioctl range
 *		Alan Cox	:	Moved ioctl permission check into
 *					drivers
 *		Tim Kordas	:	SIOCADDMULTI/SIOCDELMULTI
 *		Alan Cox	:	100 backlog just doesn't cut it when
 *					you start doing multicast video 8)
 *		Alan Cox	:	Rewrote net_bh and list manager.
 *              Alan Cox        :       Fix ETH_P_ALL echoback lengths.
 *		Alan Cox	:	Took out transmit every packet pass
 *					Saved a few bytes in the ioctl handler
 *		Alan Cox	:	Network driver sets packet type before
 *					calling netif_rx. Saves a function
 *					call a packet.
 *		Alan Cox	:	Hashed net_bh()
 *		Richard Kooijman:	Timestamp fixes.
 *		Alan Cox	:	Wrong field in SIOCGIFDSTADDR
 *		Alan Cox	:	Device lock protection.
 *              Alan Cox        :       Fixed nasty side effect of device close
 *					changes.
 *		Rudi Cilibrasi	:	Pass the right thing to
 *					set_mac_address()
 *		Dave Miller	:	32bit quantity for the device lock to
 *					make it work out on a Sparc.
 *		Bjorn Ekwall	:	Added KERNELD hack.
 *		Alan Cox	:	Cleaned up the backlog initialise.
 *		Craig Metz	:	SIOCGIFCONF fix if space for under
 *					1 device.
 *	    Thomas Bogendoerfer :	Return ENODEV for dev_open, if there
 *					is no device open function.
 *		Andi Kleen	:	Fix error reporting for SIOCGIFCONF
 *	    Michael Chastain	:	Fix signed/unsigned for SIOCGIFCONF
 *		Cyrus Durgin	:	Cleaned for KMOD
 *		Adam Sulmicki   :	Bug Fix : Network Device Unload
 *					A network device unload needs to purge
 *					the backlog queue.
 *	Paul Rusty Russell	:	SIOCSIFNAME
 *              Pekka Riikonen  :	Netdev boot-time settings code
 *              Andrew Morton   :       Make unregister_netdevice wait
 *                                      indefinitely on dev->refcnt
 *              J Hadi Salim    :       - Backlog queue sampling
 *				        - netif_rx() feedback
 */

#include <linux/uaccess.h>
#include <linux/bitops.h>
#include <linux/capability.h>
#include <linux/cpu.h>
#include <linux/types.h>
#include <linux/kernel.h>
#include <linux/hash.h>
#include <linux/slab.h>
#include <linux/sched.h>
#include <linux/sched/mm.h>
#include <linux/mutex.h>
#include <linux/rwsem.h>
#include <linux/string.h>
#include <linux/mm.h>
#include <linux/socket.h>
#include <linux/sockios.h>
#include <linux/errno.h>
#include <linux/interrupt.h>
#include <linux/if_ether.h>
#include <linux/netdevice.h>
#include <linux/etherdevice.h>
#include <linux/ethtool.h>
#include <linux/skbuff.h>
#include <linux/bpf.h>
#include <linux/bpf_trace.h>
#include <net/net_namespace.h>
#include <net/sock.h>
#include <net/busy_poll.h>
#include <linux/rtnetlink.h>
#include <linux/stat.h>
#include <net/dst.h>
#include <net/dst_metadata.h>
#include <net/pkt_sched.h>
#include <net/pkt_cls.h>
#include <net/checksum.h>
#include <net/xfrm.h>
#include <linux/highmem.h>
#include <linux/init.h>
#include <linux/module.h>
#include <linux/netpoll.h>
#include <linux/rcupdate.h>
#include <linux/delay.h>
#include <net/iw_handler.h>
#include <asm/current.h>
#include <linux/audit.h>
#include <linux/dmaengine.h>
#include <linux/err.h>
#include <linux/ctype.h>
#include <linux/if_arp.h>
#include <linux/if_vlan.h>
#include <linux/ip.h>
#include <net/ip.h>
#include <net/mpls.h>
#include <linux/ipv6.h>
#include <linux/in.h>
#include <linux/jhash.h>
#include <linux/random.h>
#include <trace/events/napi.h>
#include <trace/events/net.h>
#include <trace/events/skb.h>
#include <linux/inetdevice.h>
#include <linux/cpu_rmap.h>
#include <linux/static_key.h>
#include <linux/hashtable.h>
#include <linux/vmalloc.h>
#include <linux/if_macvlan.h>
#include <linux/errqueue.h>
#include <linux/hrtimer.h>
#include <linux/netfilter_ingress.h>
#include <linux/crash_dump.h>
#include <linux/sctp.h>
#include <net/udp_tunnel.h>
#include <linux/net_namespace.h>
#include <linux/indirect_call_wrapper.h>
#include <net/devlink.h>
#include <linux/pm_runtime.h>

#include "net-sysfs.h"

#define MAX_GRO_SKBS 8

/* This should be increased if a protocol with a bigger head is added. */
#define GRO_MAX_HEAD (MAX_HEADER + 128)

static DEFINE_SPINLOCK(ptype_lock);
static DEFINE_SPINLOCK(offload_lock);
struct list_head ptype_base[PTYPE_HASH_SIZE] __read_mostly;
struct list_head ptype_all __read_mostly;	/* Taps */
static struct list_head offload_base __read_mostly;

static int netif_rx_internal(struct sk_buff *skb);
static int call_netdevice_notifiers_info(unsigned long val,
					 struct netdev_notifier_info *info);
static int call_netdevice_notifiers_extack(unsigned long val,
					   struct net_device *dev,
					   struct netlink_ext_ack *extack);
static struct napi_struct *napi_by_id(unsigned int napi_id);

/*
 * The @dev_base_head list is protected by @dev_base_lock and the rtnl
 * semaphore.
 *
 * Pure readers hold dev_base_lock for reading, or rcu_read_lock()
 *
 * Writers must hold the rtnl semaphore while they loop through the
 * dev_base_head list, and hold dev_base_lock for writing when they do the
 * actual updates.  This allows pure readers to access the list even
 * while a writer is preparing to update it.
 *
 * To put it another way, dev_base_lock is held for writing only to
 * protect against pure readers; the rtnl semaphore provides the
 * protection against other writers.
 *
 * See, for example usages, register_netdevice() and
 * unregister_netdevice(), which must be called with the rtnl
 * semaphore held.
 */
DEFINE_RWLOCK(dev_base_lock);
EXPORT_SYMBOL(dev_base_lock);

static DEFINE_MUTEX(ifalias_mutex);

/* protects napi_hash addition/deletion and napi_gen_id */
static DEFINE_SPINLOCK(napi_hash_lock);

static unsigned int napi_gen_id = NR_CPUS;
static DEFINE_READ_MOSTLY_HASHTABLE(napi_hash, 8);

static DECLARE_RWSEM(devnet_rename_sem);

static inline void dev_base_seq_inc(struct net *net)
{
	while (++net->dev_base_seq == 0)
		;
}

static inline struct hlist_head *dev_name_hash(struct net *net, const char *name)
{
	unsigned int hash = full_name_hash(net, name, strnlen(name, IFNAMSIZ));

	return &net->dev_name_head[hash_32(hash, NETDEV_HASHBITS)];
}

static inline struct hlist_head *dev_index_hash(struct net *net, int ifindex)
{
	return &net->dev_index_head[ifindex & (NETDEV_HASHENTRIES - 1)];
}

static inline void rps_lock(struct softnet_data *sd)
{
#ifdef CONFIG_RPS
	spin_lock(&sd->input_pkt_queue.lock);
#endif
}

static inline void rps_unlock(struct softnet_data *sd)
{
#ifdef CONFIG_RPS
	spin_unlock(&sd->input_pkt_queue.lock);
#endif
}

static struct netdev_name_node *netdev_name_node_alloc(struct net_device *dev,
						       const char *name)
{
	struct netdev_name_node *name_node;

	name_node = kmalloc(sizeof(*name_node), GFP_KERNEL);
	if (!name_node)
		return NULL;
	INIT_HLIST_NODE(&name_node->hlist);
	name_node->dev = dev;
	name_node->name = name;
	return name_node;
}

static struct netdev_name_node *
netdev_name_node_head_alloc(struct net_device *dev)
{
	struct netdev_name_node *name_node;

	name_node = netdev_name_node_alloc(dev, dev->name);
	if (!name_node)
		return NULL;
	INIT_LIST_HEAD(&name_node->list);
	return name_node;
}

static void netdev_name_node_free(struct netdev_name_node *name_node)
{
	kfree(name_node);
}

static void netdev_name_node_add(struct net *net,
				 struct netdev_name_node *name_node)
{
	hlist_add_head_rcu(&name_node->hlist,
			   dev_name_hash(net, name_node->name));
}

static void netdev_name_node_del(struct netdev_name_node *name_node)
{
	hlist_del_rcu(&name_node->hlist);
}

static struct netdev_name_node *netdev_name_node_lookup(struct net *net,
							const char *name)
{
	struct hlist_head *head = dev_name_hash(net, name);
	struct netdev_name_node *name_node;

	hlist_for_each_entry(name_node, head, hlist)
		if (!strcmp(name_node->name, name))
			return name_node;
	return NULL;
}

static struct netdev_name_node *netdev_name_node_lookup_rcu(struct net *net,
							    const char *name)
{
	struct hlist_head *head = dev_name_hash(net, name);
	struct netdev_name_node *name_node;

	hlist_for_each_entry_rcu(name_node, head, hlist)
		if (!strcmp(name_node->name, name))
			return name_node;
	return NULL;
}

int netdev_name_node_alt_create(struct net_device *dev, const char *name)
{
	struct netdev_name_node *name_node;
	struct net *net = dev_net(dev);

	name_node = netdev_name_node_lookup(net, name);
	if (name_node)
		return -EEXIST;
	name_node = netdev_name_node_alloc(dev, name);
	if (!name_node)
		return -ENOMEM;
	netdev_name_node_add(net, name_node);
	/* The node that holds dev->name acts as a head of per-device list. */
	list_add_tail(&name_node->list, &dev->name_node->list);

	return 0;
}
EXPORT_SYMBOL(netdev_name_node_alt_create);

static void __netdev_name_node_alt_destroy(struct netdev_name_node *name_node)
{
	list_del(&name_node->list);
	netdev_name_node_del(name_node);
	kfree(name_node->name);
	netdev_name_node_free(name_node);
}

int netdev_name_node_alt_destroy(struct net_device *dev, const char *name)
{
	struct netdev_name_node *name_node;
	struct net *net = dev_net(dev);

	name_node = netdev_name_node_lookup(net, name);
	if (!name_node)
		return -ENOENT;
	/* lookup might have found our primary name or a name belonging
	 * to another device.
	 */
	if (name_node == dev->name_node || name_node->dev != dev)
		return -EINVAL;

	__netdev_name_node_alt_destroy(name_node);

	return 0;
}
EXPORT_SYMBOL(netdev_name_node_alt_destroy);

static void netdev_name_node_alt_flush(struct net_device *dev)
{
	struct netdev_name_node *name_node, *tmp;

	list_for_each_entry_safe(name_node, tmp, &dev->name_node->list, list)
		__netdev_name_node_alt_destroy(name_node);
}

/* Device list insertion */
static void list_netdevice(struct net_device *dev)
{
	struct net *net = dev_net(dev);

	ASSERT_RTNL();

	write_lock_bh(&dev_base_lock);
	list_add_tail_rcu(&dev->dev_list, &net->dev_base_head);
	netdev_name_node_add(net, dev->name_node);
	hlist_add_head_rcu(&dev->index_hlist,
			   dev_index_hash(net, dev->ifindex));
	write_unlock_bh(&dev_base_lock);

	dev_base_seq_inc(net);
}

/* Device list removal
 * caller must respect a RCU grace period before freeing/reusing dev
 */
static void unlist_netdevice(struct net_device *dev)
{
	ASSERT_RTNL();

	/* Unlink dev from the device chain */
	write_lock_bh(&dev_base_lock);
	list_del_rcu(&dev->dev_list);
	netdev_name_node_del(dev->name_node);
	hlist_del_rcu(&dev->index_hlist);
	write_unlock_bh(&dev_base_lock);

	dev_base_seq_inc(dev_net(dev));
}

/*
 *	Our notifier list
 */

static RAW_NOTIFIER_HEAD(netdev_chain);

/*
 *	Device drivers call our routines to queue packets here. We empty the
 *	queue in the local softnet handler.
 */

DEFINE_PER_CPU_ALIGNED(struct softnet_data, softnet_data);
EXPORT_PER_CPU_SYMBOL(softnet_data);

#ifdef CONFIG_LOCKDEP
/*
 * register_netdevice() inits txq->_xmit_lock and sets lockdep class
 * according to dev->type
 */
static const unsigned short netdev_lock_type[] = {
	 ARPHRD_NETROM, ARPHRD_ETHER, ARPHRD_EETHER, ARPHRD_AX25,
	 ARPHRD_PRONET, ARPHRD_CHAOS, ARPHRD_IEEE802, ARPHRD_ARCNET,
	 ARPHRD_APPLETLK, ARPHRD_DLCI, ARPHRD_ATM, ARPHRD_METRICOM,
	 ARPHRD_IEEE1394, ARPHRD_EUI64, ARPHRD_INFINIBAND, ARPHRD_SLIP,
	 ARPHRD_CSLIP, ARPHRD_SLIP6, ARPHRD_CSLIP6, ARPHRD_RSRVD,
	 ARPHRD_ADAPT, ARPHRD_ROSE, ARPHRD_X25, ARPHRD_HWX25,
	 ARPHRD_PPP, ARPHRD_CISCO, ARPHRD_LAPB, ARPHRD_DDCMP,
	 ARPHRD_RAWHDLC, ARPHRD_TUNNEL, ARPHRD_TUNNEL6, ARPHRD_FRAD,
	 ARPHRD_SKIP, ARPHRD_LOOPBACK, ARPHRD_LOCALTLK, ARPHRD_FDDI,
	 ARPHRD_BIF, ARPHRD_SIT, ARPHRD_IPDDP, ARPHRD_IPGRE,
	 ARPHRD_PIMREG, ARPHRD_HIPPI, ARPHRD_ASH, ARPHRD_ECONET,
	 ARPHRD_IRDA, ARPHRD_FCPP, ARPHRD_FCAL, ARPHRD_FCPL,
	 ARPHRD_FCFABRIC, ARPHRD_IEEE80211, ARPHRD_IEEE80211_PRISM,
	 ARPHRD_IEEE80211_RADIOTAP, ARPHRD_PHONET, ARPHRD_PHONET_PIPE,
	 ARPHRD_IEEE802154, ARPHRD_VOID, ARPHRD_NONE};

static const char *const netdev_lock_name[] = {
	"_xmit_NETROM", "_xmit_ETHER", "_xmit_EETHER", "_xmit_AX25",
	"_xmit_PRONET", "_xmit_CHAOS", "_xmit_IEEE802", "_xmit_ARCNET",
	"_xmit_APPLETLK", "_xmit_DLCI", "_xmit_ATM", "_xmit_METRICOM",
	"_xmit_IEEE1394", "_xmit_EUI64", "_xmit_INFINIBAND", "_xmit_SLIP",
	"_xmit_CSLIP", "_xmit_SLIP6", "_xmit_CSLIP6", "_xmit_RSRVD",
	"_xmit_ADAPT", "_xmit_ROSE", "_xmit_X25", "_xmit_HWX25",
	"_xmit_PPP", "_xmit_CISCO", "_xmit_LAPB", "_xmit_DDCMP",
	"_xmit_RAWHDLC", "_xmit_TUNNEL", "_xmit_TUNNEL6", "_xmit_FRAD",
	"_xmit_SKIP", "_xmit_LOOPBACK", "_xmit_LOCALTLK", "_xmit_FDDI",
	"_xmit_BIF", "_xmit_SIT", "_xmit_IPDDP", "_xmit_IPGRE",
	"_xmit_PIMREG", "_xmit_HIPPI", "_xmit_ASH", "_xmit_ECONET",
	"_xmit_IRDA", "_xmit_FCPP", "_xmit_FCAL", "_xmit_FCPL",
	"_xmit_FCFABRIC", "_xmit_IEEE80211", "_xmit_IEEE80211_PRISM",
	"_xmit_IEEE80211_RADIOTAP", "_xmit_PHONET", "_xmit_PHONET_PIPE",
	"_xmit_IEEE802154", "_xmit_VOID", "_xmit_NONE"};

static struct lock_class_key netdev_xmit_lock_key[ARRAY_SIZE(netdev_lock_type)];
static struct lock_class_key netdev_addr_lock_key[ARRAY_SIZE(netdev_lock_type)];

static inline unsigned short netdev_lock_pos(unsigned short dev_type)
{
	int i;

	for (i = 0; i < ARRAY_SIZE(netdev_lock_type); i++)
		if (netdev_lock_type[i] == dev_type)
			return i;
	/* the last key is used by default */
	return ARRAY_SIZE(netdev_lock_type) - 1;
}

static inline void netdev_set_xmit_lockdep_class(spinlock_t *lock,
						 unsigned short dev_type)
{
	int i;

	i = netdev_lock_pos(dev_type);
	lockdep_set_class_and_name(lock, &netdev_xmit_lock_key[i],
				   netdev_lock_name[i]);
}

static inline void netdev_set_addr_lockdep_class(struct net_device *dev)
{
	int i;

	i = netdev_lock_pos(dev->type);
	lockdep_set_class_and_name(&dev->addr_list_lock,
				   &netdev_addr_lock_key[i],
				   netdev_lock_name[i]);
}
#else
static inline void netdev_set_xmit_lockdep_class(spinlock_t *lock,
						 unsigned short dev_type)
{
}

static inline void netdev_set_addr_lockdep_class(struct net_device *dev)
{
}
#endif

/*******************************************************************************
 *
 *		Protocol management and registration routines
 *
 *******************************************************************************/


/*
 *	Add a protocol ID to the list. Now that the input handler is
 *	smarter we can dispense with all the messy stuff that used to be
 *	here.
 *
 *	BEWARE!!! Protocol handlers, mangling input packets,
 *	MUST BE last in hash buckets and checking protocol handlers
 *	MUST start from promiscuous ptype_all chain in net_bh.
 *	It is true now, do not change it.
 *	Explanation follows: if protocol handler, mangling packet, will
 *	be the first on list, it is not able to sense, that packet
 *	is cloned and should be copied-on-write, so that it will
 *	change it and subsequent readers will get broken packet.
 *							--ANK (980803)
 */

static inline struct list_head *ptype_head(const struct packet_type *pt)
{
	if (pt->type == htons(ETH_P_ALL))
		return pt->dev ? &pt->dev->ptype_all : &ptype_all;
	else
		return pt->dev ? &pt->dev->ptype_specific :
				 &ptype_base[ntohs(pt->type) & PTYPE_HASH_MASK];
}

/**
 *	dev_add_pack - add packet handler
 *	@pt: packet type declaration
 *
 *	Add a protocol handler to the networking stack. The passed &packet_type
 *	is linked into kernel lists and may not be freed until it has been
 *	removed from the kernel lists.
 *
 *	This call does not sleep therefore it can not
 *	guarantee all CPU's that are in middle of receiving packets
 *	will see the new packet type (until the next received packet).
 */

void dev_add_pack(struct packet_type *pt)
{
	struct list_head *head = ptype_head(pt);

	spin_lock(&ptype_lock);
	list_add_rcu(&pt->list, head);
	spin_unlock(&ptype_lock);
}
EXPORT_SYMBOL(dev_add_pack);

/**
 *	__dev_remove_pack	 - remove packet handler
 *	@pt: packet type declaration
 *
 *	Remove a protocol handler that was previously added to the kernel
 *	protocol handlers by dev_add_pack(). The passed &packet_type is removed
 *	from the kernel lists and can be freed or reused once this function
 *	returns.
 *
 *      The packet type might still be in use by receivers
 *	and must not be freed until after all the CPU's have gone
 *	through a quiescent state.
 */
void __dev_remove_pack(struct packet_type *pt)
{
	struct list_head *head = ptype_head(pt);
	struct packet_type *pt1;

	spin_lock(&ptype_lock);

	list_for_each_entry(pt1, head, list) {
		if (pt == pt1) {
			list_del_rcu(&pt->list);
			goto out;
		}
	}

	pr_warn("dev_remove_pack: %p not found\n", pt);
out:
	spin_unlock(&ptype_lock);
}
EXPORT_SYMBOL(__dev_remove_pack);

/**
 *	dev_remove_pack	 - remove packet handler
 *	@pt: packet type declaration
 *
 *	Remove a protocol handler that was previously added to the kernel
 *	protocol handlers by dev_add_pack(). The passed &packet_type is removed
 *	from the kernel lists and can be freed or reused once this function
 *	returns.
 *
 *	This call sleeps to guarantee that no CPU is looking at the packet
 *	type after return.
 */
void dev_remove_pack(struct packet_type *pt)
{
	__dev_remove_pack(pt);

	synchronize_net();
}
EXPORT_SYMBOL(dev_remove_pack);


/**
 *	dev_add_offload - register offload handlers
 *	@po: protocol offload declaration
 *
 *	Add protocol offload handlers to the networking stack. The passed
 *	&proto_offload is linked into kernel lists and may not be freed until
 *	it has been removed from the kernel lists.
 *
 *	This call does not sleep therefore it can not
 *	guarantee all CPU's that are in middle of receiving packets
 *	will see the new offload handlers (until the next received packet).
 */
void dev_add_offload(struct packet_offload *po)
{
	struct packet_offload *elem;

	spin_lock(&offload_lock);
	list_for_each_entry(elem, &offload_base, list) {
		if (po->priority < elem->priority)
			break;
	}
	list_add_rcu(&po->list, elem->list.prev);
	spin_unlock(&offload_lock);
}
EXPORT_SYMBOL(dev_add_offload);

/**
 *	__dev_remove_offload	 - remove offload handler
 *	@po: packet offload declaration
 *
 *	Remove a protocol offload handler that was previously added to the
 *	kernel offload handlers by dev_add_offload(). The passed &offload_type
 *	is removed from the kernel lists and can be freed or reused once this
 *	function returns.
 *
 *      The packet type might still be in use by receivers
 *	and must not be freed until after all the CPU's have gone
 *	through a quiescent state.
 */
static void __dev_remove_offload(struct packet_offload *po)
{
	struct list_head *head = &offload_base;
	struct packet_offload *po1;

	spin_lock(&offload_lock);

	list_for_each_entry(po1, head, list) {
		if (po == po1) {
			list_del_rcu(&po->list);
			goto out;
		}
	}

	pr_warn("dev_remove_offload: %p not found\n", po);
out:
	spin_unlock(&offload_lock);
}

/**
 *	dev_remove_offload	 - remove packet offload handler
 *	@po: packet offload declaration
 *
 *	Remove a packet offload handler that was previously added to the kernel
 *	offload handlers by dev_add_offload(). The passed &offload_type is
 *	removed from the kernel lists and can be freed or reused once this
 *	function returns.
 *
 *	This call sleeps to guarantee that no CPU is looking at the packet
 *	type after return.
 */
void dev_remove_offload(struct packet_offload *po)
{
	__dev_remove_offload(po);

	synchronize_net();
}
EXPORT_SYMBOL(dev_remove_offload);

/******************************************************************************
 *
 *		      Device Boot-time Settings Routines
 *
 ******************************************************************************/

/* Boot time configuration table */
static struct netdev_boot_setup dev_boot_setup[NETDEV_BOOT_SETUP_MAX];

/**
 *	netdev_boot_setup_add	- add new setup entry
 *	@name: name of the device
 *	@map: configured settings for the device
 *
 *	Adds new setup entry to the dev_boot_setup list.  The function
 *	returns 0 on error and 1 on success.  This is a generic routine to
 *	all netdevices.
 */
static int netdev_boot_setup_add(char *name, struct ifmap *map)
{
	struct netdev_boot_setup *s;
	int i;

	s = dev_boot_setup;
	for (i = 0; i < NETDEV_BOOT_SETUP_MAX; i++) {
		if (s[i].name[0] == '\0' || s[i].name[0] == ' ') {
			memset(s[i].name, 0, sizeof(s[i].name));
			strlcpy(s[i].name, name, IFNAMSIZ);
			memcpy(&s[i].map, map, sizeof(s[i].map));
			break;
		}
	}

	return i >= NETDEV_BOOT_SETUP_MAX ? 0 : 1;
}

/**
 * netdev_boot_setup_check	- check boot time settings
 * @dev: the netdevice
 *
 * Check boot time settings for the device.
 * The found settings are set for the device to be used
 * later in the device probing.
 * Returns 0 if no settings found, 1 if they are.
 */
int netdev_boot_setup_check(struct net_device *dev)
{
	struct netdev_boot_setup *s = dev_boot_setup;
	int i;

	for (i = 0; i < NETDEV_BOOT_SETUP_MAX; i++) {
		if (s[i].name[0] != '\0' && s[i].name[0] != ' ' &&
		    !strcmp(dev->name, s[i].name)) {
			dev->irq = s[i].map.irq;
			dev->base_addr = s[i].map.base_addr;
			dev->mem_start = s[i].map.mem_start;
			dev->mem_end = s[i].map.mem_end;
			return 1;
		}
	}
	return 0;
}
EXPORT_SYMBOL(netdev_boot_setup_check);


/**
 * netdev_boot_base	- get address from boot time settings
 * @prefix: prefix for network device
 * @unit: id for network device
 *
 * Check boot time settings for the base address of device.
 * The found settings are set for the device to be used
 * later in the device probing.
 * Returns 0 if no settings found.
 */
unsigned long netdev_boot_base(const char *prefix, int unit)
{
	const struct netdev_boot_setup *s = dev_boot_setup;
	char name[IFNAMSIZ];
	int i;

	sprintf(name, "%s%d", prefix, unit);

	/*
	 * If device already registered then return base of 1
	 * to indicate not to probe for this interface
	 */
	if (__dev_get_by_name(&init_net, name))
		return 1;

	for (i = 0; i < NETDEV_BOOT_SETUP_MAX; i++)
		if (!strcmp(name, s[i].name))
			return s[i].map.base_addr;
	return 0;
}

/*
 * Saves at boot time configured settings for any netdevice.
 */
int __init netdev_boot_setup(char *str)
{
	int ints[5];
	struct ifmap map;

	str = get_options(str, ARRAY_SIZE(ints), ints);
	if (!str || !*str)
		return 0;

	/* Save settings */
	memset(&map, 0, sizeof(map));
	if (ints[0] > 0)
		map.irq = ints[1];
	if (ints[0] > 1)
		map.base_addr = ints[2];
	if (ints[0] > 2)
		map.mem_start = ints[3];
	if (ints[0] > 3)
		map.mem_end = ints[4];

	/* Add new entry to the list */
	return netdev_boot_setup_add(str, &map);
}

__setup("netdev=", netdev_boot_setup);

/*******************************************************************************
 *
 *			    Device Interface Subroutines
 *
 *******************************************************************************/

/**
 *	dev_get_iflink	- get 'iflink' value of a interface
 *	@dev: targeted interface
 *
 *	Indicates the ifindex the interface is linked to.
 *	Physical interfaces have the same 'ifindex' and 'iflink' values.
 */

int dev_get_iflink(const struct net_device *dev)
{
	if (dev->netdev_ops && dev->netdev_ops->ndo_get_iflink)
		return dev->netdev_ops->ndo_get_iflink(dev);

	return dev->ifindex;
}
EXPORT_SYMBOL(dev_get_iflink);

/**
 *	dev_fill_metadata_dst - Retrieve tunnel egress information.
 *	@dev: targeted interface
 *	@skb: The packet.
 *
 *	For better visibility of tunnel traffic OVS needs to retrieve
 *	egress tunnel information for a packet. Following API allows
 *	user to get this info.
 */
int dev_fill_metadata_dst(struct net_device *dev, struct sk_buff *skb)
{
	struct ip_tunnel_info *info;

	if (!dev->netdev_ops  || !dev->netdev_ops->ndo_fill_metadata_dst)
		return -EINVAL;

	info = skb_tunnel_info_unclone(skb);
	if (!info)
		return -ENOMEM;
	if (unlikely(!(info->mode & IP_TUNNEL_INFO_TX)))
		return -EINVAL;

	return dev->netdev_ops->ndo_fill_metadata_dst(dev, skb);
}
EXPORT_SYMBOL_GPL(dev_fill_metadata_dst);

/**
 *	__dev_get_by_name	- find a device by its name
 *	@net: the applicable net namespace
 *	@name: name to find
 *
 *	Find an interface by name. Must be called under RTNL semaphore
 *	or @dev_base_lock. If the name is found a pointer to the device
 *	is returned. If the name is not found then %NULL is returned. The
 *	reference counters are not incremented so the caller must be
 *	careful with locks.
 */

struct net_device *__dev_get_by_name(struct net *net, const char *name)
{
	struct netdev_name_node *node_name;

	node_name = netdev_name_node_lookup(net, name);
	return node_name ? node_name->dev : NULL;
}
EXPORT_SYMBOL(__dev_get_by_name);

/**
 * dev_get_by_name_rcu	- find a device by its name
 * @net: the applicable net namespace
 * @name: name to find
 *
 * Find an interface by name.
 * If the name is found a pointer to the device is returned.
 * If the name is not found then %NULL is returned.
 * The reference counters are not incremented so the caller must be
 * careful with locks. The caller must hold RCU lock.
 */

struct net_device *dev_get_by_name_rcu(struct net *net, const char *name)
{
	struct netdev_name_node *node_name;

	node_name = netdev_name_node_lookup_rcu(net, name);
	return node_name ? node_name->dev : NULL;
}
EXPORT_SYMBOL(dev_get_by_name_rcu);

/**
 *	dev_get_by_name		- find a device by its name
 *	@net: the applicable net namespace
 *	@name: name to find
 *
 *	Find an interface by name. This can be called from any
 *	context and does its own locking. The returned handle has
 *	the usage count incremented and the caller must use dev_put() to
 *	release it when it is no longer needed. %NULL is returned if no
 *	matching device is found.
 */

struct net_device *dev_get_by_name(struct net *net, const char *name)
{
	struct net_device *dev;

	rcu_read_lock();
	dev = dev_get_by_name_rcu(net, name);
	if (dev)
		dev_hold(dev);
	rcu_read_unlock();
	return dev;
}
EXPORT_SYMBOL(dev_get_by_name);

/**
 *	__dev_get_by_index - find a device by its ifindex
 *	@net: the applicable net namespace
 *	@ifindex: index of device
 *
 *	Search for an interface by index. Returns %NULL if the device
 *	is not found or a pointer to the device. The device has not
 *	had its reference counter increased so the caller must be careful
 *	about locking. The caller must hold either the RTNL semaphore
 *	or @dev_base_lock.
 */

struct net_device *__dev_get_by_index(struct net *net, int ifindex)
{
	struct net_device *dev;
	struct hlist_head *head = dev_index_hash(net, ifindex);

	hlist_for_each_entry(dev, head, index_hlist)
		if (dev->ifindex == ifindex)
			return dev;

	return NULL;
}
EXPORT_SYMBOL(__dev_get_by_index);

/**
 *	dev_get_by_index_rcu - find a device by its ifindex
 *	@net: the applicable net namespace
 *	@ifindex: index of device
 *
 *	Search for an interface by index. Returns %NULL if the device
 *	is not found or a pointer to the device. The device has not
 *	had its reference counter increased so the caller must be careful
 *	about locking. The caller must hold RCU lock.
 */

struct net_device *dev_get_by_index_rcu(struct net *net, int ifindex)
{
	struct net_device *dev;
	struct hlist_head *head = dev_index_hash(net, ifindex);

	hlist_for_each_entry_rcu(dev, head, index_hlist)
		if (dev->ifindex == ifindex)
			return dev;

	return NULL;
}
EXPORT_SYMBOL(dev_get_by_index_rcu);


/**
 *	dev_get_by_index - find a device by its ifindex
 *	@net: the applicable net namespace
 *	@ifindex: index of device
 *
 *	Search for an interface by index. Returns NULL if the device
 *	is not found or a pointer to the device. The device returned has
 *	had a reference added and the pointer is safe until the user calls
 *	dev_put to indicate they have finished with it.
 */

struct net_device *dev_get_by_index(struct net *net, int ifindex)
{
	struct net_device *dev;

	rcu_read_lock();
	dev = dev_get_by_index_rcu(net, ifindex);
	if (dev)
		dev_hold(dev);
	rcu_read_unlock();
	return dev;
}
EXPORT_SYMBOL(dev_get_by_index);

/**
 *	dev_get_by_napi_id - find a device by napi_id
 *	@napi_id: ID of the NAPI struct
 *
 *	Search for an interface by NAPI ID. Returns %NULL if the device
 *	is not found or a pointer to the device. The device has not had
 *	its reference counter increased so the caller must be careful
 *	about locking. The caller must hold RCU lock.
 */

struct net_device *dev_get_by_napi_id(unsigned int napi_id)
{
	struct napi_struct *napi;

	WARN_ON_ONCE(!rcu_read_lock_held());

	if (napi_id < MIN_NAPI_ID)
		return NULL;

	napi = napi_by_id(napi_id);

	return napi ? napi->dev : NULL;
}
EXPORT_SYMBOL(dev_get_by_napi_id);

/**
 *	netdev_get_name - get a netdevice name, knowing its ifindex.
 *	@net: network namespace
 *	@name: a pointer to the buffer where the name will be stored.
 *	@ifindex: the ifindex of the interface to get the name from.
 */
int netdev_get_name(struct net *net, char *name, int ifindex)
{
	struct net_device *dev;
	int ret;

	down_read(&devnet_rename_sem);
	rcu_read_lock();

	dev = dev_get_by_index_rcu(net, ifindex);
	if (!dev) {
		ret = -ENODEV;
		goto out;
	}

	strcpy(name, dev->name);

	ret = 0;
out:
	rcu_read_unlock();
	up_read(&devnet_rename_sem);
	return ret;
}

/**
 *	dev_getbyhwaddr_rcu - find a device by its hardware address
 *	@net: the applicable net namespace
 *	@type: media type of device
 *	@ha: hardware address
 *
 *	Search for an interface by MAC address. Returns NULL if the device
 *	is not found or a pointer to the device.
 *	The caller must hold RCU or RTNL.
 *	The returned device has not had its ref count increased
 *	and the caller must therefore be careful about locking
 *
 */

struct net_device *dev_getbyhwaddr_rcu(struct net *net, unsigned short type,
				       const char *ha)
{
	struct net_device *dev;

	for_each_netdev_rcu(net, dev)
		if (dev->type == type &&
		    !memcmp(dev->dev_addr, ha, dev->addr_len))
			return dev;

	return NULL;
}
EXPORT_SYMBOL(dev_getbyhwaddr_rcu);

struct net_device *__dev_getfirstbyhwtype(struct net *net, unsigned short type)
{
	struct net_device *dev;

	ASSERT_RTNL();
	for_each_netdev(net, dev)
		if (dev->type == type)
			return dev;

	return NULL;
}
EXPORT_SYMBOL(__dev_getfirstbyhwtype);

struct net_device *dev_getfirstbyhwtype(struct net *net, unsigned short type)
{
	struct net_device *dev, *ret = NULL;

	rcu_read_lock();
	for_each_netdev_rcu(net, dev)
		if (dev->type == type) {
			dev_hold(dev);
			ret = dev;
			break;
		}
	rcu_read_unlock();
	return ret;
}
EXPORT_SYMBOL(dev_getfirstbyhwtype);

/**
 *	__dev_get_by_flags - find any device with given flags
 *	@net: the applicable net namespace
 *	@if_flags: IFF_* values
 *	@mask: bitmask of bits in if_flags to check
 *
 *	Search for any interface with the given flags. Returns NULL if a device
 *	is not found or a pointer to the device. Must be called inside
 *	rtnl_lock(), and result refcount is unchanged.
 */

struct net_device *__dev_get_by_flags(struct net *net, unsigned short if_flags,
				      unsigned short mask)
{
	struct net_device *dev, *ret;

	ASSERT_RTNL();

	ret = NULL;
	for_each_netdev(net, dev) {
		if (((dev->flags ^ if_flags) & mask) == 0) {
			ret = dev;
			break;
		}
	}
	return ret;
}
EXPORT_SYMBOL(__dev_get_by_flags);

/**
 *	dev_valid_name - check if name is okay for network device
 *	@name: name string
 *
 *	Network device names need to be valid file names to
 *	to allow sysfs to work.  We also disallow any kind of
 *	whitespace.
 */
bool dev_valid_name(const char *name)
{
	if (*name == '\0')
		return false;
	if (strnlen(name, IFNAMSIZ) == IFNAMSIZ)
		return false;
	if (!strcmp(name, ".") || !strcmp(name, ".."))
		return false;

	while (*name) {
		if (*name == '/' || *name == ':' || isspace(*name))
			return false;
		name++;
	}
	return true;
}
EXPORT_SYMBOL(dev_valid_name);

/**
 *	__dev_alloc_name - allocate a name for a device
 *	@net: network namespace to allocate the device name in
 *	@name: name format string
 *	@buf:  scratch buffer and result name string
 *
 *	Passed a format string - eg "lt%d" it will try and find a suitable
 *	id. It scans list of devices to build up a free map, then chooses
 *	the first empty slot. The caller must hold the dev_base or rtnl lock
 *	while allocating the name and adding the device in order to avoid
 *	duplicates.
 *	Limited to bits_per_byte * page size devices (ie 32K on most platforms).
 *	Returns the number of the unit assigned or a negative errno code.
 */

static int __dev_alloc_name(struct net *net, const char *name, char *buf)
{
	int i = 0;
	const char *p;
	const int max_netdevices = 8*PAGE_SIZE;
	unsigned long *inuse;
	struct net_device *d;

	if (!dev_valid_name(name))
		return -EINVAL;

	p = strchr(name, '%');
	if (p) {
		/*
		 * Verify the string as this thing may have come from
		 * the user.  There must be either one "%d" and no other "%"
		 * characters.
		 */
		if (p[1] != 'd' || strchr(p + 2, '%'))
			return -EINVAL;

		/* Use one page as a bit array of possible slots */
		inuse = (unsigned long *) get_zeroed_page(GFP_ATOMIC);
		if (!inuse)
			return -ENOMEM;

		for_each_netdev(net, d) {
			if (!sscanf(d->name, name, &i))
				continue;
			if (i < 0 || i >= max_netdevices)
				continue;

			/*  avoid cases where sscanf is not exact inverse of printf */
			snprintf(buf, IFNAMSIZ, name, i);
			if (!strncmp(buf, d->name, IFNAMSIZ))
				set_bit(i, inuse);
		}

		i = find_first_zero_bit(inuse, max_netdevices);
		free_page((unsigned long) inuse);
	}

	snprintf(buf, IFNAMSIZ, name, i);
	if (!__dev_get_by_name(net, buf))
		return i;

	/* It is possible to run out of possible slots
	 * when the name is long and there isn't enough space left
	 * for the digits, or if all bits are used.
	 */
	return -ENFILE;
}

static int dev_alloc_name_ns(struct net *net,
			     struct net_device *dev,
			     const char *name)
{
	char buf[IFNAMSIZ];
	int ret;

	BUG_ON(!net);
	ret = __dev_alloc_name(net, name, buf);
	if (ret >= 0)
		strlcpy(dev->name, buf, IFNAMSIZ);
	return ret;
}

/**
 *	dev_alloc_name - allocate a name for a device
 *	@dev: device
 *	@name: name format string
 *
 *	Passed a format string - eg "lt%d" it will try and find a suitable
 *	id. It scans list of devices to build up a free map, then chooses
 *	the first empty slot. The caller must hold the dev_base or rtnl lock
 *	while allocating the name and adding the device in order to avoid
 *	duplicates.
 *	Limited to bits_per_byte * page size devices (ie 32K on most platforms).
 *	Returns the number of the unit assigned or a negative errno code.
 */

int dev_alloc_name(struct net_device *dev, const char *name)
{
	return dev_alloc_name_ns(dev_net(dev), dev, name);
}
EXPORT_SYMBOL(dev_alloc_name);

static int dev_get_valid_name(struct net *net, struct net_device *dev,
			      const char *name)
{
	BUG_ON(!net);

	if (!dev_valid_name(name))
		return -EINVAL;

	if (strchr(name, '%'))
		return dev_alloc_name_ns(net, dev, name);
	else if (__dev_get_by_name(net, name))
		return -EEXIST;
	else if (dev->name != name)
		strlcpy(dev->name, name, IFNAMSIZ);

	return 0;
}

/**
 *	dev_change_name - change name of a device
 *	@dev: device
 *	@newname: name (or format string) must be at least IFNAMSIZ
 *
 *	Change name of a device, can pass format strings "eth%d".
 *	for wildcarding.
 */
int dev_change_name(struct net_device *dev, const char *newname)
{
	unsigned char old_assign_type;
	char oldname[IFNAMSIZ];
	int err = 0;
	int ret;
	struct net *net;

	ASSERT_RTNL();
	BUG_ON(!dev_net(dev));

	net = dev_net(dev);

	/* Some auto-enslaved devices e.g. failover slaves are
	 * special, as userspace might rename the device after
	 * the interface had been brought up and running since
	 * the point kernel initiated auto-enslavement. Allow
	 * live name change even when these slave devices are
	 * up and running.
	 *
	 * Typically, users of these auto-enslaving devices
	 * don't actually care about slave name change, as
	 * they are supposed to operate on master interface
	 * directly.
	 */
	if (dev->flags & IFF_UP &&
	    likely(!(dev->priv_flags & IFF_LIVE_RENAME_OK)))
		return -EBUSY;

	down_write(&devnet_rename_sem);

	if (strncmp(newname, dev->name, IFNAMSIZ) == 0) {
		up_write(&devnet_rename_sem);
		return 0;
	}

	memcpy(oldname, dev->name, IFNAMSIZ);

	err = dev_get_valid_name(net, dev, newname);
	if (err < 0) {
		up_write(&devnet_rename_sem);
		return err;
	}

	if (oldname[0] && !strchr(oldname, '%'))
		netdev_info(dev, "renamed from %s\n", oldname);

	old_assign_type = dev->name_assign_type;
	dev->name_assign_type = NET_NAME_RENAMED;

rollback:
	ret = device_rename(&dev->dev, dev->name);
	if (ret) {
		memcpy(dev->name, oldname, IFNAMSIZ);
		dev->name_assign_type = old_assign_type;
		up_write(&devnet_rename_sem);
		return ret;
	}

	up_write(&devnet_rename_sem);

	netdev_adjacent_rename_links(dev, oldname);

	write_lock_bh(&dev_base_lock);
	netdev_name_node_del(dev->name_node);
	write_unlock_bh(&dev_base_lock);

	synchronize_rcu();

	write_lock_bh(&dev_base_lock);
	netdev_name_node_add(net, dev->name_node);
	write_unlock_bh(&dev_base_lock);

	ret = call_netdevice_notifiers(NETDEV_CHANGENAME, dev);
	ret = notifier_to_errno(ret);

	if (ret) {
		/* err >= 0 after dev_alloc_name() or stores the first errno */
		if (err >= 0) {
			err = ret;
			down_write(&devnet_rename_sem);
			memcpy(dev->name, oldname, IFNAMSIZ);
			memcpy(oldname, newname, IFNAMSIZ);
			dev->name_assign_type = old_assign_type;
			old_assign_type = NET_NAME_RENAMED;
			goto rollback;
		} else {
			pr_err("%s: name change rollback failed: %d\n",
			       dev->name, ret);
		}
	}

	return err;
}

/**
 *	dev_set_alias - change ifalias of a device
 *	@dev: device
 *	@alias: name up to IFALIASZ
 *	@len: limit of bytes to copy from info
 *
 *	Set ifalias for a device,
 */
int dev_set_alias(struct net_device *dev, const char *alias, size_t len)
{
	struct dev_ifalias *new_alias = NULL;

	if (len >= IFALIASZ)
		return -EINVAL;

	if (len) {
		new_alias = kmalloc(sizeof(*new_alias) + len + 1, GFP_KERNEL);
		if (!new_alias)
			return -ENOMEM;

		memcpy(new_alias->ifalias, alias, len);
		new_alias->ifalias[len] = 0;
	}

	mutex_lock(&ifalias_mutex);
	new_alias = rcu_replace_pointer(dev->ifalias, new_alias,
					mutex_is_locked(&ifalias_mutex));
	mutex_unlock(&ifalias_mutex);

	if (new_alias)
		kfree_rcu(new_alias, rcuhead);

	return len;
}
EXPORT_SYMBOL(dev_set_alias);

/**
 *	dev_get_alias - get ifalias of a device
 *	@dev: device
 *	@name: buffer to store name of ifalias
 *	@len: size of buffer
 *
 *	get ifalias for a device.  Caller must make sure dev cannot go
 *	away,  e.g. rcu read lock or own a reference count to device.
 */
int dev_get_alias(const struct net_device *dev, char *name, size_t len)
{
	const struct dev_ifalias *alias;
	int ret = 0;

	rcu_read_lock();
	alias = rcu_dereference(dev->ifalias);
	if (alias)
		ret = snprintf(name, len, "%s", alias->ifalias);
	rcu_read_unlock();

	return ret;
}

/**
 *	netdev_features_change - device changes features
 *	@dev: device to cause notification
 *
 *	Called to indicate a device has changed features.
 */
void netdev_features_change(struct net_device *dev)
{
	call_netdevice_notifiers(NETDEV_FEAT_CHANGE, dev);
}
EXPORT_SYMBOL(netdev_features_change);

/**
 *	netdev_state_change - device changes state
 *	@dev: device to cause notification
 *
 *	Called to indicate a device has changed state. This function calls
 *	the notifier chains for netdev_chain and sends a NEWLINK message
 *	to the routing socket.
 */
void netdev_state_change(struct net_device *dev)
{
	if (dev->flags & IFF_UP) {
		struct netdev_notifier_change_info change_info = {
			.info.dev = dev,
		};

		call_netdevice_notifiers_info(NETDEV_CHANGE,
					      &change_info.info);
		rtmsg_ifinfo(RTM_NEWLINK, dev, 0, GFP_KERNEL);
	}
}
EXPORT_SYMBOL(netdev_state_change);

/**
 * netdev_notify_peers - notify network peers about existence of @dev
 * @dev: network device
 *
 * Generate traffic such that interested network peers are aware of
 * @dev, such as by generating a gratuitous ARP. This may be used when
 * a device wants to inform the rest of the network about some sort of
 * reconfiguration such as a failover event or virtual machine
 * migration.
 */
void netdev_notify_peers(struct net_device *dev)
{
	rtnl_lock();
	call_netdevice_notifiers(NETDEV_NOTIFY_PEERS, dev);
	call_netdevice_notifiers(NETDEV_RESEND_IGMP, dev);
	rtnl_unlock();
}
EXPORT_SYMBOL(netdev_notify_peers);

static int __dev_open(struct net_device *dev, struct netlink_ext_ack *extack)
{
	const struct net_device_ops *ops = dev->netdev_ops;
	int ret;

	ASSERT_RTNL();

	if (!netif_device_present(dev)) {
		/* may be detached because parent is runtime-suspended */
		if (dev->dev.parent)
			pm_runtime_resume(dev->dev.parent);
		if (!netif_device_present(dev))
			return -ENODEV;
	}

	/* Block netpoll from trying to do any rx path servicing.
	 * If we don't do this there is a chance ndo_poll_controller
	 * or ndo_poll may be running while we open the device
	 */
	netpoll_poll_disable(dev);

	ret = call_netdevice_notifiers_extack(NETDEV_PRE_UP, dev, extack);
	ret = notifier_to_errno(ret);
	if (ret)
		return ret;

	set_bit(__LINK_STATE_START, &dev->state);

	if (ops->ndo_validate_addr)
		ret = ops->ndo_validate_addr(dev);

	if (!ret && ops->ndo_open)
		ret = ops->ndo_open(dev);

	netpoll_poll_enable(dev);

	if (ret)
		clear_bit(__LINK_STATE_START, &dev->state);
	else {
		dev->flags |= IFF_UP;
		dev_set_rx_mode(dev);
		dev_activate(dev);
		add_device_randomness(dev->dev_addr, dev->addr_len);
	}

	return ret;
}

/**
 *	dev_open	- prepare an interface for use.
 *	@dev: device to open
 *	@extack: netlink extended ack
 *
 *	Takes a device from down to up state. The device's private open
 *	function is invoked and then the multicast lists are loaded. Finally
 *	the device is moved into the up state and a %NETDEV_UP message is
 *	sent to the netdev notifier chain.
 *
 *	Calling this function on an active interface is a nop. On a failure
 *	a negative errno code is returned.
 */
int dev_open(struct net_device *dev, struct netlink_ext_ack *extack)
{
	int ret;

	if (dev->flags & IFF_UP)
		return 0;

	ret = __dev_open(dev, extack);
	if (ret < 0)
		return ret;

	rtmsg_ifinfo(RTM_NEWLINK, dev, IFF_UP|IFF_RUNNING, GFP_KERNEL);
	call_netdevice_notifiers(NETDEV_UP, dev);

	return ret;
}
EXPORT_SYMBOL(dev_open);

static void __dev_close_many(struct list_head *head)
{
	struct net_device *dev;

	ASSERT_RTNL();
	might_sleep();

	list_for_each_entry(dev, head, close_list) {
		/* Temporarily disable netpoll until the interface is down */
		netpoll_poll_disable(dev);

		call_netdevice_notifiers(NETDEV_GOING_DOWN, dev);

		clear_bit(__LINK_STATE_START, &dev->state);

		/* Synchronize to scheduled poll. We cannot touch poll list, it
		 * can be even on different cpu. So just clear netif_running().
		 *
		 * dev->stop() will invoke napi_disable() on all of it's
		 * napi_struct instances on this device.
		 */
		smp_mb__after_atomic(); /* Commit netif_running(). */
	}

	dev_deactivate_many(head);

	list_for_each_entry(dev, head, close_list) {
		const struct net_device_ops *ops = dev->netdev_ops;

		/*
		 *	Call the device specific close. This cannot fail.
		 *	Only if device is UP
		 *
		 *	We allow it to be called even after a DETACH hot-plug
		 *	event.
		 */
		if (ops->ndo_stop)
			ops->ndo_stop(dev);

		dev->flags &= ~IFF_UP;
		netpoll_poll_enable(dev);
	}
}

static void __dev_close(struct net_device *dev)
{
	LIST_HEAD(single);

	list_add(&dev->close_list, &single);
	__dev_close_many(&single);
	list_del(&single);
}

void dev_close_many(struct list_head *head, bool unlink)
{
	struct net_device *dev, *tmp;

	/* Remove the devices that don't need to be closed */
	list_for_each_entry_safe(dev, tmp, head, close_list)
		if (!(dev->flags & IFF_UP))
			list_del_init(&dev->close_list);

	__dev_close_many(head);

	list_for_each_entry_safe(dev, tmp, head, close_list) {
		rtmsg_ifinfo(RTM_NEWLINK, dev, IFF_UP|IFF_RUNNING, GFP_KERNEL);
		call_netdevice_notifiers(NETDEV_DOWN, dev);
		if (unlink)
			list_del_init(&dev->close_list);
	}
}
EXPORT_SYMBOL(dev_close_many);

/**
 *	dev_close - shutdown an interface.
 *	@dev: device to shutdown
 *
 *	This function moves an active device into down state. A
 *	%NETDEV_GOING_DOWN is sent to the netdev notifier chain. The device
 *	is then deactivated and finally a %NETDEV_DOWN is sent to the notifier
 *	chain.
 */
void dev_close(struct net_device *dev)
{
	if (dev->flags & IFF_UP) {
		LIST_HEAD(single);

		list_add(&dev->close_list, &single);
		dev_close_many(&single, true);
		list_del(&single);
	}
}
EXPORT_SYMBOL(dev_close);


/**
 *	dev_disable_lro - disable Large Receive Offload on a device
 *	@dev: device
 *
 *	Disable Large Receive Offload (LRO) on a net device.  Must be
 *	called under RTNL.  This is needed if received packets may be
 *	forwarded to another interface.
 */
void dev_disable_lro(struct net_device *dev)
{
	struct net_device *lower_dev;
	struct list_head *iter;

	dev->wanted_features &= ~NETIF_F_LRO;
	netdev_update_features(dev);

	if (unlikely(dev->features & NETIF_F_LRO))
		netdev_WARN(dev, "failed to disable LRO!\n");

	netdev_for_each_lower_dev(dev, lower_dev, iter)
		dev_disable_lro(lower_dev);
}
EXPORT_SYMBOL(dev_disable_lro);

/**
 *	dev_disable_gro_hw - disable HW Generic Receive Offload on a device
 *	@dev: device
 *
 *	Disable HW Generic Receive Offload (GRO_HW) on a net device.  Must be
 *	called under RTNL.  This is needed if Generic XDP is installed on
 *	the device.
 */
static void dev_disable_gro_hw(struct net_device *dev)
{
	dev->wanted_features &= ~NETIF_F_GRO_HW;
	netdev_update_features(dev);

	if (unlikely(dev->features & NETIF_F_GRO_HW))
		netdev_WARN(dev, "failed to disable GRO_HW!\n");
}

const char *netdev_cmd_to_name(enum netdev_cmd cmd)
{
#define N(val) 						\
	case NETDEV_##val:				\
		return "NETDEV_" __stringify(val);
	switch (cmd) {
	N(UP) N(DOWN) N(REBOOT) N(CHANGE) N(REGISTER) N(UNREGISTER)
	N(CHANGEMTU) N(CHANGEADDR) N(GOING_DOWN) N(CHANGENAME) N(FEAT_CHANGE)
	N(BONDING_FAILOVER) N(PRE_UP) N(PRE_TYPE_CHANGE) N(POST_TYPE_CHANGE)
	N(POST_INIT) N(RELEASE) N(NOTIFY_PEERS) N(JOIN) N(CHANGEUPPER)
	N(RESEND_IGMP) N(PRECHANGEMTU) N(CHANGEINFODATA) N(BONDING_INFO)
	N(PRECHANGEUPPER) N(CHANGELOWERSTATE) N(UDP_TUNNEL_PUSH_INFO)
	N(UDP_TUNNEL_DROP_INFO) N(CHANGE_TX_QUEUE_LEN)
	N(CVLAN_FILTER_PUSH_INFO) N(CVLAN_FILTER_DROP_INFO)
	N(SVLAN_FILTER_PUSH_INFO) N(SVLAN_FILTER_DROP_INFO)
	N(PRE_CHANGEADDR)
	}
#undef N
	return "UNKNOWN_NETDEV_EVENT";
}
EXPORT_SYMBOL_GPL(netdev_cmd_to_name);

static int call_netdevice_notifier(struct notifier_block *nb, unsigned long val,
				   struct net_device *dev)
{
	struct netdev_notifier_info info = {
		.dev = dev,
	};

	return nb->notifier_call(nb, val, &info);
}

static int call_netdevice_register_notifiers(struct notifier_block *nb,
					     struct net_device *dev)
{
	int err;

	err = call_netdevice_notifier(nb, NETDEV_REGISTER, dev);
	err = notifier_to_errno(err);
	if (err)
		return err;

	if (!(dev->flags & IFF_UP))
		return 0;

	call_netdevice_notifier(nb, NETDEV_UP, dev);
	return 0;
}

static void call_netdevice_unregister_notifiers(struct notifier_block *nb,
						struct net_device *dev)
{
	if (dev->flags & IFF_UP) {
		call_netdevice_notifier(nb, NETDEV_GOING_DOWN,
					dev);
		call_netdevice_notifier(nb, NETDEV_DOWN, dev);
	}
	call_netdevice_notifier(nb, NETDEV_UNREGISTER, dev);
}

static int call_netdevice_register_net_notifiers(struct notifier_block *nb,
						 struct net *net)
{
	struct net_device *dev;
	int err;

	for_each_netdev(net, dev) {
		err = call_netdevice_register_notifiers(nb, dev);
		if (err)
			goto rollback;
	}
	return 0;

rollback:
	for_each_netdev_continue_reverse(net, dev)
		call_netdevice_unregister_notifiers(nb, dev);
	return err;
}

static void call_netdevice_unregister_net_notifiers(struct notifier_block *nb,
						    struct net *net)
{
	struct net_device *dev;

	for_each_netdev(net, dev)
		call_netdevice_unregister_notifiers(nb, dev);
}

static int dev_boot_phase = 1;

/**
 * register_netdevice_notifier - register a network notifier block
 * @nb: notifier
 *
 * Register a notifier to be called when network device events occur.
 * The notifier passed is linked into the kernel structures and must
 * not be reused until it has been unregistered. A negative errno code
 * is returned on a failure.
 *
 * When registered all registration and up events are replayed
 * to the new notifier to allow device to have a race free
 * view of the network device list.
 */

int register_netdevice_notifier(struct notifier_block *nb)
{
	struct net *net;
	int err;

	/* Close race with setup_net() and cleanup_net() */
	down_write(&pernet_ops_rwsem);
	rtnl_lock();
	err = raw_notifier_chain_register(&netdev_chain, nb);
	if (err)
		goto unlock;
	if (dev_boot_phase)
		goto unlock;
	for_each_net(net) {
		err = call_netdevice_register_net_notifiers(nb, net);
		if (err)
			goto rollback;
	}

unlock:
	rtnl_unlock();
	up_write(&pernet_ops_rwsem);
	return err;

rollback:
	for_each_net_continue_reverse(net)
		call_netdevice_unregister_net_notifiers(nb, net);

	raw_notifier_chain_unregister(&netdev_chain, nb);
	goto unlock;
}
EXPORT_SYMBOL(register_netdevice_notifier);

/**
 * unregister_netdevice_notifier - unregister a network notifier block
 * @nb: notifier
 *
 * Unregister a notifier previously registered by
 * register_netdevice_notifier(). The notifier is unlinked into the
 * kernel structures and may then be reused. A negative errno code
 * is returned on a failure.
 *
 * After unregistering unregister and down device events are synthesized
 * for all devices on the device list to the removed notifier to remove
 * the need for special case cleanup code.
 */

int unregister_netdevice_notifier(struct notifier_block *nb)
{
	struct net *net;
	int err;

	/* Close race with setup_net() and cleanup_net() */
	down_write(&pernet_ops_rwsem);
	rtnl_lock();
	err = raw_notifier_chain_unregister(&netdev_chain, nb);
	if (err)
		goto unlock;

	for_each_net(net)
		call_netdevice_unregister_net_notifiers(nb, net);

unlock:
	rtnl_unlock();
	up_write(&pernet_ops_rwsem);
	return err;
}
EXPORT_SYMBOL(unregister_netdevice_notifier);

static int __register_netdevice_notifier_net(struct net *net,
					     struct notifier_block *nb,
					     bool ignore_call_fail)
{
	int err;

	err = raw_notifier_chain_register(&net->netdev_chain, nb);
	if (err)
		return err;
	if (dev_boot_phase)
		return 0;

	err = call_netdevice_register_net_notifiers(nb, net);
	if (err && !ignore_call_fail)
		goto chain_unregister;

	return 0;

chain_unregister:
	raw_notifier_chain_unregister(&net->netdev_chain, nb);
	return err;
}

static int __unregister_netdevice_notifier_net(struct net *net,
					       struct notifier_block *nb)
{
	int err;

	err = raw_notifier_chain_unregister(&net->netdev_chain, nb);
	if (err)
		return err;

	call_netdevice_unregister_net_notifiers(nb, net);
	return 0;
}

/**
 * register_netdevice_notifier_net - register a per-netns network notifier block
 * @net: network namespace
 * @nb: notifier
 *
 * Register a notifier to be called when network device events occur.
 * The notifier passed is linked into the kernel structures and must
 * not be reused until it has been unregistered. A negative errno code
 * is returned on a failure.
 *
 * When registered all registration and up events are replayed
 * to the new notifier to allow device to have a race free
 * view of the network device list.
 */

int register_netdevice_notifier_net(struct net *net, struct notifier_block *nb)
{
	int err;

	rtnl_lock();
	err = __register_netdevice_notifier_net(net, nb, false);
	rtnl_unlock();
	return err;
}
EXPORT_SYMBOL(register_netdevice_notifier_net);

/**
 * unregister_netdevice_notifier_net - unregister a per-netns
 *                                     network notifier block
 * @net: network namespace
 * @nb: notifier
 *
 * Unregister a notifier previously registered by
 * register_netdevice_notifier(). The notifier is unlinked into the
 * kernel structures and may then be reused. A negative errno code
 * is returned on a failure.
 *
 * After unregistering unregister and down device events are synthesized
 * for all devices on the device list to the removed notifier to remove
 * the need for special case cleanup code.
 */

int unregister_netdevice_notifier_net(struct net *net,
				      struct notifier_block *nb)
{
	int err;

	rtnl_lock();
	err = __unregister_netdevice_notifier_net(net, nb);
	rtnl_unlock();
	return err;
}
EXPORT_SYMBOL(unregister_netdevice_notifier_net);

int register_netdevice_notifier_dev_net(struct net_device *dev,
					struct notifier_block *nb,
					struct netdev_net_notifier *nn)
{
	int err;

	rtnl_lock();
	err = __register_netdevice_notifier_net(dev_net(dev), nb, false);
	if (!err) {
		nn->nb = nb;
		list_add(&nn->list, &dev->net_notifier_list);
	}
	rtnl_unlock();
	return err;
}
EXPORT_SYMBOL(register_netdevice_notifier_dev_net);

int unregister_netdevice_notifier_dev_net(struct net_device *dev,
					  struct notifier_block *nb,
					  struct netdev_net_notifier *nn)
{
	int err;

	rtnl_lock();
	list_del(&nn->list);
	err = __unregister_netdevice_notifier_net(dev_net(dev), nb);
	rtnl_unlock();
	return err;
}
EXPORT_SYMBOL(unregister_netdevice_notifier_dev_net);

static void move_netdevice_notifiers_dev_net(struct net_device *dev,
					     struct net *net)
{
	struct netdev_net_notifier *nn;

	list_for_each_entry(nn, &dev->net_notifier_list, list) {
		__unregister_netdevice_notifier_net(dev_net(dev), nn->nb);
		__register_netdevice_notifier_net(net, nn->nb, true);
	}
}

/**
 *	call_netdevice_notifiers_info - call all network notifier blocks
 *	@val: value passed unmodified to notifier function
 *	@info: notifier information data
 *
 *	Call all network notifier blocks.  Parameters and return value
 *	are as for raw_notifier_call_chain().
 */

static int call_netdevice_notifiers_info(unsigned long val,
					 struct netdev_notifier_info *info)
{
	struct net *net = dev_net(info->dev);
	int ret;

	ASSERT_RTNL();

	/* Run per-netns notifier block chain first, then run the global one.
	 * Hopefully, one day, the global one is going to be removed after
	 * all notifier block registrators get converted to be per-netns.
	 */
	ret = raw_notifier_call_chain(&net->netdev_chain, val, info);
	if (ret & NOTIFY_STOP_MASK)
		return ret;
	return raw_notifier_call_chain(&netdev_chain, val, info);
}

static int call_netdevice_notifiers_extack(unsigned long val,
					   struct net_device *dev,
					   struct netlink_ext_ack *extack)
{
	struct netdev_notifier_info info = {
		.dev = dev,
		.extack = extack,
	};

	return call_netdevice_notifiers_info(val, &info);
}

/**
 *	call_netdevice_notifiers - call all network notifier blocks
 *      @val: value passed unmodified to notifier function
 *      @dev: net_device pointer passed unmodified to notifier function
 *
 *	Call all network notifier blocks.  Parameters and return value
 *	are as for raw_notifier_call_chain().
 */

int call_netdevice_notifiers(unsigned long val, struct net_device *dev)
{
	return call_netdevice_notifiers_extack(val, dev, NULL);
}
EXPORT_SYMBOL(call_netdevice_notifiers);

/**
 *	call_netdevice_notifiers_mtu - call all network notifier blocks
 *	@val: value passed unmodified to notifier function
 *	@dev: net_device pointer passed unmodified to notifier function
 *	@arg: additional u32 argument passed to the notifier function
 *
 *	Call all network notifier blocks.  Parameters and return value
 *	are as for raw_notifier_call_chain().
 */
static int call_netdevice_notifiers_mtu(unsigned long val,
					struct net_device *dev, u32 arg)
{
	struct netdev_notifier_info_ext info = {
		.info.dev = dev,
		.ext.mtu = arg,
	};

	BUILD_BUG_ON(offsetof(struct netdev_notifier_info_ext, info) != 0);

	return call_netdevice_notifiers_info(val, &info.info);
}

#ifdef CONFIG_NET_INGRESS
static DEFINE_STATIC_KEY_FALSE(ingress_needed_key);

void net_inc_ingress_queue(void)
{
	static_branch_inc(&ingress_needed_key);
}
EXPORT_SYMBOL_GPL(net_inc_ingress_queue);

void net_dec_ingress_queue(void)
{
	static_branch_dec(&ingress_needed_key);
}
EXPORT_SYMBOL_GPL(net_dec_ingress_queue);
#endif

#ifdef CONFIG_NET_EGRESS
static DEFINE_STATIC_KEY_FALSE(egress_needed_key);

void net_inc_egress_queue(void)
{
	static_branch_inc(&egress_needed_key);
}
EXPORT_SYMBOL_GPL(net_inc_egress_queue);

void net_dec_egress_queue(void)
{
	static_branch_dec(&egress_needed_key);
}
EXPORT_SYMBOL_GPL(net_dec_egress_queue);
#endif

static DEFINE_STATIC_KEY_FALSE(netstamp_needed_key);
#ifdef CONFIG_JUMP_LABEL
static atomic_t netstamp_needed_deferred;
static atomic_t netstamp_wanted;
static void netstamp_clear(struct work_struct *work)
{
	int deferred = atomic_xchg(&netstamp_needed_deferred, 0);
	int wanted;

	wanted = atomic_add_return(deferred, &netstamp_wanted);
	if (wanted > 0)
		static_branch_enable(&netstamp_needed_key);
	else
		static_branch_disable(&netstamp_needed_key);
}
static DECLARE_WORK(netstamp_work, netstamp_clear);
#endif

void net_enable_timestamp(void)
{
#ifdef CONFIG_JUMP_LABEL
	int wanted;

	while (1) {
		wanted = atomic_read(&netstamp_wanted);
		if (wanted <= 0)
			break;
		if (atomic_cmpxchg(&netstamp_wanted, wanted, wanted + 1) == wanted)
			return;
	}
	atomic_inc(&netstamp_needed_deferred);
	schedule_work(&netstamp_work);
#else
	static_branch_inc(&netstamp_needed_key);
#endif
}
EXPORT_SYMBOL(net_enable_timestamp);

void net_disable_timestamp(void)
{
#ifdef CONFIG_JUMP_LABEL
	int wanted;

	while (1) {
		wanted = atomic_read(&netstamp_wanted);
		if (wanted <= 1)
			break;
		if (atomic_cmpxchg(&netstamp_wanted, wanted, wanted - 1) == wanted)
			return;
	}
	atomic_dec(&netstamp_needed_deferred);
	schedule_work(&netstamp_work);
#else
	static_branch_dec(&netstamp_needed_key);
#endif
}
EXPORT_SYMBOL(net_disable_timestamp);

static inline void net_timestamp_set(struct sk_buff *skb)
{
	skb->tstamp = 0;
	if (static_branch_unlikely(&netstamp_needed_key))
		__net_timestamp(skb);
}

#define net_timestamp_check(COND, SKB)				\
	if (static_branch_unlikely(&netstamp_needed_key)) {	\
		if ((COND) && !(SKB)->tstamp)			\
			__net_timestamp(SKB);			\
	}							\

bool is_skb_forwardable(const struct net_device *dev, const struct sk_buff *skb)
{
	unsigned int len;

	if (!(dev->flags & IFF_UP))
		return false;

	len = dev->mtu + dev->hard_header_len + VLAN_HLEN;
	if (skb->len <= len)
		return true;

	/* if TSO is enabled, we don't care about the length as the packet
	 * could be forwarded without being segmented before
	 */
	if (skb_is_gso(skb))
		return true;

	return false;
}
EXPORT_SYMBOL_GPL(is_skb_forwardable);

int __dev_forward_skb(struct net_device *dev, struct sk_buff *skb)
{
	int ret = ____dev_forward_skb(dev, skb);

	if (likely(!ret)) {
		skb->protocol = eth_type_trans(skb, dev);
		skb_postpull_rcsum(skb, eth_hdr(skb), ETH_HLEN);
	}

	return ret;
}
EXPORT_SYMBOL_GPL(__dev_forward_skb);

/**
 * dev_forward_skb - loopback an skb to another netif
 *
 * @dev: destination network device
 * @skb: buffer to forward
 *
 * return values:
 *	NET_RX_SUCCESS	(no congestion)
 *	NET_RX_DROP     (packet was dropped, but freed)
 *
 * dev_forward_skb can be used for injecting an skb from the
 * start_xmit function of one device into the receive queue
 * of another device.
 *
 * The receiving device may be in another namespace, so
 * we have to clear all information in the skb that could
 * impact namespace isolation.
 */
int dev_forward_skb(struct net_device *dev, struct sk_buff *skb)
{
	return __dev_forward_skb(dev, skb) ?: netif_rx_internal(skb);
}
EXPORT_SYMBOL_GPL(dev_forward_skb);

static inline int deliver_skb(struct sk_buff *skb,
			      struct packet_type *pt_prev,
			      struct net_device *orig_dev)
{
	if (unlikely(skb_orphan_frags_rx(skb, GFP_ATOMIC)))
		return -ENOMEM;
	refcount_inc(&skb->users);
	return pt_prev->func(skb, skb->dev, pt_prev, orig_dev);
}

static inline void deliver_ptype_list_skb(struct sk_buff *skb,
					  struct packet_type **pt,
					  struct net_device *orig_dev,
					  __be16 type,
					  struct list_head *ptype_list)
{
	struct packet_type *ptype, *pt_prev = *pt;

	list_for_each_entry_rcu(ptype, ptype_list, list) {
		if (ptype->type != type)
			continue;
		if (pt_prev)
			deliver_skb(skb, pt_prev, orig_dev);
		pt_prev = ptype;
	}
	*pt = pt_prev;
}

static inline bool skb_loop_sk(struct packet_type *ptype, struct sk_buff *skb)
{
	if (!ptype->af_packet_priv || !skb->sk)
		return false;

	if (ptype->id_match)
		return ptype->id_match(ptype, skb->sk);
	else if ((struct sock *)ptype->af_packet_priv == skb->sk)
		return true;

	return false;
}

/**
 * dev_nit_active - return true if any network interface taps are in use
 *
 * @dev: network device to check for the presence of taps
 */
bool dev_nit_active(struct net_device *dev)
{
	return !list_empty(&ptype_all) || !list_empty(&dev->ptype_all);
}
EXPORT_SYMBOL_GPL(dev_nit_active);

/*
 *	Support routine. Sends outgoing frames to any network
 *	taps currently in use.
 */

void dev_queue_xmit_nit(struct sk_buff *skb, struct net_device *dev)
{
	struct packet_type *ptype;
	struct sk_buff *skb2 = NULL;
	struct packet_type *pt_prev = NULL;
	struct list_head *ptype_list = &ptype_all;

	rcu_read_lock();
again:
	list_for_each_entry_rcu(ptype, ptype_list, list) {
		if (ptype->ignore_outgoing)
			continue;

		/* Never send packets back to the socket
		 * they originated from - MvS (miquels@drinkel.ow.org)
		 */
		if (skb_loop_sk(ptype, skb))
			continue;

		if (pt_prev) {
			deliver_skb(skb2, pt_prev, skb->dev);
			pt_prev = ptype;
			continue;
		}

		/* need to clone skb, done only once */
		skb2 = skb_clone(skb, GFP_ATOMIC);
		if (!skb2)
			goto out_unlock;

		net_timestamp_set(skb2);

		/* skb->nh should be correctly
		 * set by sender, so that the second statement is
		 * just protection against buggy protocols.
		 */
		skb_reset_mac_header(skb2);

		if (skb_network_header(skb2) < skb2->data ||
		    skb_network_header(skb2) > skb_tail_pointer(skb2)) {
			net_crit_ratelimited("protocol %04x is buggy, dev %s\n",
					     ntohs(skb2->protocol),
					     dev->name);
			skb_reset_network_header(skb2);
		}

		skb2->transport_header = skb2->network_header;
		skb2->pkt_type = PACKET_OUTGOING;
		pt_prev = ptype;
	}

	if (ptype_list == &ptype_all) {
		ptype_list = &dev->ptype_all;
		goto again;
	}
out_unlock:
	if (pt_prev) {
		if (!skb_orphan_frags_rx(skb2, GFP_ATOMIC))
			pt_prev->func(skb2, skb->dev, pt_prev, skb->dev);
		else
			kfree_skb(skb2);
	}
	rcu_read_unlock();
}
EXPORT_SYMBOL_GPL(dev_queue_xmit_nit);

/**
 * netif_setup_tc - Handle tc mappings on real_num_tx_queues change
 * @dev: Network device
 * @txq: number of queues available
 *
 * If real_num_tx_queues is changed the tc mappings may no longer be
 * valid. To resolve this verify the tc mapping remains valid and if
 * not NULL the mapping. With no priorities mapping to this
 * offset/count pair it will no longer be used. In the worst case TC0
 * is invalid nothing can be done so disable priority mappings. If is
 * expected that drivers will fix this mapping if they can before
 * calling netif_set_real_num_tx_queues.
 */
static void netif_setup_tc(struct net_device *dev, unsigned int txq)
{
	int i;
	struct netdev_tc_txq *tc = &dev->tc_to_txq[0];

	/* If TC0 is invalidated disable TC mapping */
	if (tc->offset + tc->count > txq) {
		pr_warn("Number of in use tx queues changed invalidating tc mappings. Priority traffic classification disabled!\n");
		dev->num_tc = 0;
		return;
	}

	/* Invalidated prio to tc mappings set to TC0 */
	for (i = 1; i < TC_BITMASK + 1; i++) {
		int q = netdev_get_prio_tc_map(dev, i);

		tc = &dev->tc_to_txq[q];
		if (tc->offset + tc->count > txq) {
			pr_warn("Number of in use tx queues changed. Priority %i to tc mapping %i is no longer valid. Setting map to 0\n",
				i, q);
			netdev_set_prio_tc_map(dev, i, 0);
		}
	}
}

int netdev_txq_to_tc(struct net_device *dev, unsigned int txq)
{
	if (dev->num_tc) {
		struct netdev_tc_txq *tc = &dev->tc_to_txq[0];
		int i;

		/* walk through the TCs and see if it falls into any of them */
		for (i = 0; i < TC_MAX_QUEUE; i++, tc++) {
			if ((txq - tc->offset) < tc->count)
				return i;
		}

		/* didn't find it, just return -1 to indicate no match */
		return -1;
	}

	return 0;
}
EXPORT_SYMBOL(netdev_txq_to_tc);

#ifdef CONFIG_XPS
struct static_key xps_needed __read_mostly;
EXPORT_SYMBOL(xps_needed);
struct static_key xps_rxqs_needed __read_mostly;
EXPORT_SYMBOL(xps_rxqs_needed);
static DEFINE_MUTEX(xps_map_mutex);
#define xmap_dereference(P)		\
	rcu_dereference_protected((P), lockdep_is_held(&xps_map_mutex))

static bool remove_xps_queue(struct xps_dev_maps *dev_maps,
			     int tci, u16 index)
{
	struct xps_map *map = NULL;
	int pos;

	if (dev_maps)
		map = xmap_dereference(dev_maps->attr_map[tci]);
	if (!map)
		return false;

	for (pos = map->len; pos--;) {
		if (map->queues[pos] != index)
			continue;

		if (map->len > 1) {
			map->queues[pos] = map->queues[--map->len];
			break;
		}

		RCU_INIT_POINTER(dev_maps->attr_map[tci], NULL);
		kfree_rcu(map, rcu);
		return false;
	}

	return true;
}

static bool remove_xps_queue_cpu(struct net_device *dev,
				 struct xps_dev_maps *dev_maps,
				 int cpu, u16 offset, u16 count)
{
	int num_tc = dev->num_tc ? : 1;
	bool active = false;
	int tci;

	for (tci = cpu * num_tc; num_tc--; tci++) {
		int i, j;

		for (i = count, j = offset; i--; j++) {
			if (!remove_xps_queue(dev_maps, tci, j))
				break;
		}

		active |= i < 0;
	}

	return active;
}

static void reset_xps_maps(struct net_device *dev,
			   struct xps_dev_maps *dev_maps,
			   bool is_rxqs_map)
{
	if (is_rxqs_map) {
		static_key_slow_dec_cpuslocked(&xps_rxqs_needed);
		RCU_INIT_POINTER(dev->xps_rxqs_map, NULL);
	} else {
		RCU_INIT_POINTER(dev->xps_cpus_map, NULL);
	}
	static_key_slow_dec_cpuslocked(&xps_needed);
	kfree_rcu(dev_maps, rcu);
}

static void clean_xps_maps(struct net_device *dev, const unsigned long *mask,
			   struct xps_dev_maps *dev_maps, unsigned int nr_ids,
			   u16 offset, u16 count, bool is_rxqs_map)
{
	bool active = false;
	int i, j;

	for (j = -1; j = netif_attrmask_next(j, mask, nr_ids),
	     j < nr_ids;)
		active |= remove_xps_queue_cpu(dev, dev_maps, j, offset,
					       count);
	if (!active)
		reset_xps_maps(dev, dev_maps, is_rxqs_map);

	if (!is_rxqs_map) {
		for (i = offset + (count - 1); count--; i--) {
			netdev_queue_numa_node_write(
				netdev_get_tx_queue(dev, i),
				NUMA_NO_NODE);
		}
	}
}

static void netif_reset_xps_queues(struct net_device *dev, u16 offset,
				   u16 count)
{
	const unsigned long *possible_mask = NULL;
	struct xps_dev_maps *dev_maps;
	unsigned int nr_ids;

	if (!static_key_false(&xps_needed))
		return;

	cpus_read_lock();
	mutex_lock(&xps_map_mutex);

	if (static_key_false(&xps_rxqs_needed)) {
		dev_maps = xmap_dereference(dev->xps_rxqs_map);
		if (dev_maps) {
			nr_ids = dev->num_rx_queues;
			clean_xps_maps(dev, possible_mask, dev_maps, nr_ids,
				       offset, count, true);
		}
	}

	dev_maps = xmap_dereference(dev->xps_cpus_map);
	if (!dev_maps)
		goto out_no_maps;

	if (num_possible_cpus() > 1)
		possible_mask = cpumask_bits(cpu_possible_mask);
	nr_ids = nr_cpu_ids;
	clean_xps_maps(dev, possible_mask, dev_maps, nr_ids, offset, count,
		       false);

out_no_maps:
	mutex_unlock(&xps_map_mutex);
	cpus_read_unlock();
}

static void netif_reset_xps_queues_gt(struct net_device *dev, u16 index)
{
	netif_reset_xps_queues(dev, index, dev->num_tx_queues - index);
}

static struct xps_map *expand_xps_map(struct xps_map *map, int attr_index,
				      u16 index, bool is_rxqs_map)
{
	struct xps_map *new_map;
	int alloc_len = XPS_MIN_MAP_ALLOC;
	int i, pos;

	for (pos = 0; map && pos < map->len; pos++) {
		if (map->queues[pos] != index)
			continue;
		return map;
	}

	/* Need to add tx-queue to this CPU's/rx-queue's existing map */
	if (map) {
		if (pos < map->alloc_len)
			return map;

		alloc_len = map->alloc_len * 2;
	}

	/* Need to allocate new map to store tx-queue on this CPU's/rx-queue's
	 *  map
	 */
	if (is_rxqs_map)
		new_map = kzalloc(XPS_MAP_SIZE(alloc_len), GFP_KERNEL);
	else
		new_map = kzalloc_node(XPS_MAP_SIZE(alloc_len), GFP_KERNEL,
				       cpu_to_node(attr_index));
	if (!new_map)
		return NULL;

	for (i = 0; i < pos; i++)
		new_map->queues[i] = map->queues[i];
	new_map->alloc_len = alloc_len;
	new_map->len = pos;

	return new_map;
}

/* Must be called under cpus_read_lock */
int __netif_set_xps_queue(struct net_device *dev, const unsigned long *mask,
			  u16 index, bool is_rxqs_map)
{
	const unsigned long *online_mask = NULL, *possible_mask = NULL;
	struct xps_dev_maps *dev_maps, *new_dev_maps = NULL;
	int i, j, tci, numa_node_id = -2;
	int maps_sz, num_tc = 1, tc = 0;
	struct xps_map *map, *new_map;
	bool active = false;
	unsigned int nr_ids;

	if (dev->num_tc) {
		/* Do not allow XPS on subordinate device directly */
		num_tc = dev->num_tc;
		if (num_tc < 0)
			return -EINVAL;

		/* If queue belongs to subordinate dev use its map */
		dev = netdev_get_tx_queue(dev, index)->sb_dev ? : dev;

		tc = netdev_txq_to_tc(dev, index);
		if (tc < 0)
			return -EINVAL;
	}

	mutex_lock(&xps_map_mutex);
	if (is_rxqs_map) {
		maps_sz = XPS_RXQ_DEV_MAPS_SIZE(num_tc, dev->num_rx_queues);
		dev_maps = xmap_dereference(dev->xps_rxqs_map);
		nr_ids = dev->num_rx_queues;
	} else {
		maps_sz = XPS_CPU_DEV_MAPS_SIZE(num_tc);
		if (num_possible_cpus() > 1) {
			online_mask = cpumask_bits(cpu_online_mask);
			possible_mask = cpumask_bits(cpu_possible_mask);
		}
		dev_maps = xmap_dereference(dev->xps_cpus_map);
		nr_ids = nr_cpu_ids;
	}

	if (maps_sz < L1_CACHE_BYTES)
		maps_sz = L1_CACHE_BYTES;

	/* allocate memory for queue storage */
	for (j = -1; j = netif_attrmask_next_and(j, online_mask, mask, nr_ids),
	     j < nr_ids;) {
		if (!new_dev_maps)
			new_dev_maps = kzalloc(maps_sz, GFP_KERNEL);
		if (!new_dev_maps) {
			mutex_unlock(&xps_map_mutex);
			return -ENOMEM;
		}

		tci = j * num_tc + tc;
		map = dev_maps ? xmap_dereference(dev_maps->attr_map[tci]) :
				 NULL;

		map = expand_xps_map(map, j, index, is_rxqs_map);
		if (!map)
			goto error;

		RCU_INIT_POINTER(new_dev_maps->attr_map[tci], map);
	}

	if (!new_dev_maps)
		goto out_no_new_maps;

	if (!dev_maps) {
		/* Increment static keys at most once per type */
		static_key_slow_inc_cpuslocked(&xps_needed);
		if (is_rxqs_map)
			static_key_slow_inc_cpuslocked(&xps_rxqs_needed);
	}

	for (j = -1; j = netif_attrmask_next(j, possible_mask, nr_ids),
	     j < nr_ids;) {
		/* copy maps belonging to foreign traffic classes */
		for (i = tc, tci = j * num_tc; dev_maps && i--; tci++) {
			/* fill in the new device map from the old device map */
			map = xmap_dereference(dev_maps->attr_map[tci]);
			RCU_INIT_POINTER(new_dev_maps->attr_map[tci], map);
		}

		/* We need to explicitly update tci as prevous loop
		 * could break out early if dev_maps is NULL.
		 */
		tci = j * num_tc + tc;

		if (netif_attr_test_mask(j, mask, nr_ids) &&
		    netif_attr_test_online(j, online_mask, nr_ids)) {
			/* add tx-queue to CPU/rx-queue maps */
			int pos = 0;

			map = xmap_dereference(new_dev_maps->attr_map[tci]);
			while ((pos < map->len) && (map->queues[pos] != index))
				pos++;

			if (pos == map->len)
				map->queues[map->len++] = index;
#ifdef CONFIG_NUMA
			if (!is_rxqs_map) {
				if (numa_node_id == -2)
					numa_node_id = cpu_to_node(j);
				else if (numa_node_id != cpu_to_node(j))
					numa_node_id = -1;
			}
#endif
		} else if (dev_maps) {
			/* fill in the new device map from the old device map */
			map = xmap_dereference(dev_maps->attr_map[tci]);
			RCU_INIT_POINTER(new_dev_maps->attr_map[tci], map);
		}

		/* copy maps belonging to foreign traffic classes */
		for (i = num_tc - tc, tci++; dev_maps && --i; tci++) {
			/* fill in the new device map from the old device map */
			map = xmap_dereference(dev_maps->attr_map[tci]);
			RCU_INIT_POINTER(new_dev_maps->attr_map[tci], map);
		}
	}

	if (is_rxqs_map)
		rcu_assign_pointer(dev->xps_rxqs_map, new_dev_maps);
	else
		rcu_assign_pointer(dev->xps_cpus_map, new_dev_maps);

	/* Cleanup old maps */
	if (!dev_maps)
		goto out_no_old_maps;

	for (j = -1; j = netif_attrmask_next(j, possible_mask, nr_ids),
	     j < nr_ids;) {
		for (i = num_tc, tci = j * num_tc; i--; tci++) {
			new_map = xmap_dereference(new_dev_maps->attr_map[tci]);
			map = xmap_dereference(dev_maps->attr_map[tci]);
			if (map && map != new_map)
				kfree_rcu(map, rcu);
		}
	}

	kfree_rcu(dev_maps, rcu);

out_no_old_maps:
	dev_maps = new_dev_maps;
	active = true;

out_no_new_maps:
	if (!is_rxqs_map) {
		/* update Tx queue numa node */
		netdev_queue_numa_node_write(netdev_get_tx_queue(dev, index),
					     (numa_node_id >= 0) ?
					     numa_node_id : NUMA_NO_NODE);
	}

	if (!dev_maps)
		goto out_no_maps;

	/* removes tx-queue from unused CPUs/rx-queues */
	for (j = -1; j = netif_attrmask_next(j, possible_mask, nr_ids),
	     j < nr_ids;) {
		for (i = tc, tci = j * num_tc; i--; tci++)
			active |= remove_xps_queue(dev_maps, tci, index);
		if (!netif_attr_test_mask(j, mask, nr_ids) ||
		    !netif_attr_test_online(j, online_mask, nr_ids))
			active |= remove_xps_queue(dev_maps, tci, index);
		for (i = num_tc - tc, tci++; --i; tci++)
			active |= remove_xps_queue(dev_maps, tci, index);
	}

	/* free map if not active */
	if (!active)
		reset_xps_maps(dev, dev_maps, is_rxqs_map);

out_no_maps:
	mutex_unlock(&xps_map_mutex);

	return 0;
error:
	/* remove any maps that we added */
	for (j = -1; j = netif_attrmask_next(j, possible_mask, nr_ids),
	     j < nr_ids;) {
		for (i = num_tc, tci = j * num_tc; i--; tci++) {
			new_map = xmap_dereference(new_dev_maps->attr_map[tci]);
			map = dev_maps ?
			      xmap_dereference(dev_maps->attr_map[tci]) :
			      NULL;
			if (new_map && new_map != map)
				kfree(new_map);
		}
	}

	mutex_unlock(&xps_map_mutex);

	kfree(new_dev_maps);
	return -ENOMEM;
}
EXPORT_SYMBOL_GPL(__netif_set_xps_queue);

int netif_set_xps_queue(struct net_device *dev, const struct cpumask *mask,
			u16 index)
{
	int ret;

	cpus_read_lock();
	ret =  __netif_set_xps_queue(dev, cpumask_bits(mask), index, false);
	cpus_read_unlock();

	return ret;
}
EXPORT_SYMBOL(netif_set_xps_queue);

#endif
static void netdev_unbind_all_sb_channels(struct net_device *dev)
{
	struct netdev_queue *txq = &dev->_tx[dev->num_tx_queues];

	/* Unbind any subordinate channels */
	while (txq-- != &dev->_tx[0]) {
		if (txq->sb_dev)
			netdev_unbind_sb_channel(dev, txq->sb_dev);
	}
}

void netdev_reset_tc(struct net_device *dev)
{
#ifdef CONFIG_XPS
	netif_reset_xps_queues_gt(dev, 0);
#endif
	netdev_unbind_all_sb_channels(dev);

	/* Reset TC configuration of device */
	dev->num_tc = 0;
	memset(dev->tc_to_txq, 0, sizeof(dev->tc_to_txq));
	memset(dev->prio_tc_map, 0, sizeof(dev->prio_tc_map));
}
EXPORT_SYMBOL(netdev_reset_tc);

int netdev_set_tc_queue(struct net_device *dev, u8 tc, u16 count, u16 offset)
{
	if (tc >= dev->num_tc)
		return -EINVAL;

#ifdef CONFIG_XPS
	netif_reset_xps_queues(dev, offset, count);
#endif
	dev->tc_to_txq[tc].count = count;
	dev->tc_to_txq[tc].offset = offset;
	return 0;
}
EXPORT_SYMBOL(netdev_set_tc_queue);

int netdev_set_num_tc(struct net_device *dev, u8 num_tc)
{
	if (num_tc > TC_MAX_QUEUE)
		return -EINVAL;

#ifdef CONFIG_XPS
	netif_reset_xps_queues_gt(dev, 0);
#endif
	netdev_unbind_all_sb_channels(dev);

	dev->num_tc = num_tc;
	return 0;
}
EXPORT_SYMBOL(netdev_set_num_tc);

void netdev_unbind_sb_channel(struct net_device *dev,
			      struct net_device *sb_dev)
{
	struct netdev_queue *txq = &dev->_tx[dev->num_tx_queues];

#ifdef CONFIG_XPS
	netif_reset_xps_queues_gt(sb_dev, 0);
#endif
	memset(sb_dev->tc_to_txq, 0, sizeof(sb_dev->tc_to_txq));
	memset(sb_dev->prio_tc_map, 0, sizeof(sb_dev->prio_tc_map));

	while (txq-- != &dev->_tx[0]) {
		if (txq->sb_dev == sb_dev)
			txq->sb_dev = NULL;
	}
}
EXPORT_SYMBOL(netdev_unbind_sb_channel);

int netdev_bind_sb_channel_queue(struct net_device *dev,
				 struct net_device *sb_dev,
				 u8 tc, u16 count, u16 offset)
{
	/* Make certain the sb_dev and dev are already configured */
	if (sb_dev->num_tc >= 0 || tc >= dev->num_tc)
		return -EINVAL;

	/* We cannot hand out queues we don't have */
	if ((offset + count) > dev->real_num_tx_queues)
		return -EINVAL;

	/* Record the mapping */
	sb_dev->tc_to_txq[tc].count = count;
	sb_dev->tc_to_txq[tc].offset = offset;

	/* Provide a way for Tx queue to find the tc_to_txq map or
	 * XPS map for itself.
	 */
	while (count--)
		netdev_get_tx_queue(dev, count + offset)->sb_dev = sb_dev;

	return 0;
}
EXPORT_SYMBOL(netdev_bind_sb_channel_queue);

int netdev_set_sb_channel(struct net_device *dev, u16 channel)
{
	/* Do not use a multiqueue device to represent a subordinate channel */
	if (netif_is_multiqueue(dev))
		return -ENODEV;

	/* We allow channels 1 - 32767 to be used for subordinate channels.
	 * Channel 0 is meant to be "native" mode and used only to represent
	 * the main root device. We allow writing 0 to reset the device back
	 * to normal mode after being used as a subordinate channel.
	 */
	if (channel > S16_MAX)
		return -EINVAL;

	dev->num_tc = -channel;

	return 0;
}
EXPORT_SYMBOL(netdev_set_sb_channel);

/*
 * Routine to help set real_num_tx_queues. To avoid skbs mapped to queues
 * greater than real_num_tx_queues stale skbs on the qdisc must be flushed.
 */
int netif_set_real_num_tx_queues(struct net_device *dev, unsigned int txq)
{
	bool disabling;
	int rc;

	disabling = txq < dev->real_num_tx_queues;

	if (txq < 1 || txq > dev->num_tx_queues)
		return -EINVAL;

	if (dev->reg_state == NETREG_REGISTERED ||
	    dev->reg_state == NETREG_UNREGISTERING) {
		ASSERT_RTNL();

		rc = netdev_queue_update_kobjects(dev, dev->real_num_tx_queues,
						  txq);
		if (rc)
			return rc;

		if (dev->num_tc)
			netif_setup_tc(dev, txq);

		dev->real_num_tx_queues = txq;

		if (disabling) {
			synchronize_net();
			qdisc_reset_all_tx_gt(dev, txq);
#ifdef CONFIG_XPS
			netif_reset_xps_queues_gt(dev, txq);
#endif
		}
	} else {
		dev->real_num_tx_queues = txq;
	}

	return 0;
}
EXPORT_SYMBOL(netif_set_real_num_tx_queues);

#ifdef CONFIG_SYSFS
/**
 *	netif_set_real_num_rx_queues - set actual number of RX queues used
 *	@dev: Network device
 *	@rxq: Actual number of RX queues
 *
 *	This must be called either with the rtnl_lock held or before
 *	registration of the net device.  Returns 0 on success, or a
 *	negative error code.  If called before registration, it always
 *	succeeds.
 */
int netif_set_real_num_rx_queues(struct net_device *dev, unsigned int rxq)
{
	int rc;

	if (rxq < 1 || rxq > dev->num_rx_queues)
		return -EINVAL;

	if (dev->reg_state == NETREG_REGISTERED) {
		ASSERT_RTNL();

		rc = net_rx_queue_update_kobjects(dev, dev->real_num_rx_queues,
						  rxq);
		if (rc)
			return rc;
	}

	dev->real_num_rx_queues = rxq;
	return 0;
}
EXPORT_SYMBOL(netif_set_real_num_rx_queues);
#endif

/**
 * netif_get_num_default_rss_queues - default number of RSS queues
 *
 * This routine should set an upper limit on the number of RSS queues
 * used by default by multiqueue devices.
 */
int netif_get_num_default_rss_queues(void)
{
	return is_kdump_kernel() ?
		1 : min_t(int, DEFAULT_MAX_NUM_RSS_QUEUES, num_online_cpus());
}
EXPORT_SYMBOL(netif_get_num_default_rss_queues);

static void __netif_reschedule(struct Qdisc *q)
{
	struct softnet_data *sd;
	unsigned long flags;

	local_irq_save(flags);
	sd = this_cpu_ptr(&softnet_data);
	q->next_sched = NULL;
	*sd->output_queue_tailp = q;
	sd->output_queue_tailp = &q->next_sched;
	raise_softirq_irqoff(NET_TX_SOFTIRQ);
	local_irq_restore(flags);
}

void __netif_schedule(struct Qdisc *q)
{
	if (!test_and_set_bit(__QDISC_STATE_SCHED, &q->state))
		__netif_reschedule(q);
}
EXPORT_SYMBOL(__netif_schedule);

struct dev_kfree_skb_cb {
	enum skb_free_reason reason;
};

static struct dev_kfree_skb_cb *get_kfree_skb_cb(const struct sk_buff *skb)
{
	return (struct dev_kfree_skb_cb *)skb->cb;
}

void netif_schedule_queue(struct netdev_queue *txq)
{
	rcu_read_lock();
	if (!netif_xmit_stopped(txq)) {
		struct Qdisc *q = rcu_dereference(txq->qdisc);

		__netif_schedule(q);
	}
	rcu_read_unlock();
}
EXPORT_SYMBOL(netif_schedule_queue);

void netif_tx_wake_queue(struct netdev_queue *dev_queue)
{
	if (test_and_clear_bit(__QUEUE_STATE_DRV_XOFF, &dev_queue->state)) {
		struct Qdisc *q;

		rcu_read_lock();
		q = rcu_dereference(dev_queue->qdisc);
		__netif_schedule(q);
		rcu_read_unlock();
	}
}
EXPORT_SYMBOL(netif_tx_wake_queue);

void __dev_kfree_skb_irq(struct sk_buff *skb, enum skb_free_reason reason)
{
	unsigned long flags;

	if (unlikely(!skb))
		return;

	if (likely(refcount_read(&skb->users) == 1)) {
		smp_rmb();
		refcount_set(&skb->users, 0);
	} else if (likely(!refcount_dec_and_test(&skb->users))) {
		return;
	}
	get_kfree_skb_cb(skb)->reason = reason;
	local_irq_save(flags);
	skb->next = __this_cpu_read(softnet_data.completion_queue);
	__this_cpu_write(softnet_data.completion_queue, skb);
	raise_softirq_irqoff(NET_TX_SOFTIRQ);
	local_irq_restore(flags);
}
EXPORT_SYMBOL(__dev_kfree_skb_irq);

void __dev_kfree_skb_any(struct sk_buff *skb, enum skb_free_reason reason)
{
	if (in_irq() || irqs_disabled())
		__dev_kfree_skb_irq(skb, reason);
	else
		dev_kfree_skb(skb);
}
EXPORT_SYMBOL(__dev_kfree_skb_any);


/**
 * netif_device_detach - mark device as removed
 * @dev: network device
 *
 * Mark device as removed from system and therefore no longer available.
 */
void netif_device_detach(struct net_device *dev)
{
	if (test_and_clear_bit(__LINK_STATE_PRESENT, &dev->state) &&
	    netif_running(dev)) {
		netif_tx_stop_all_queues(dev);
	}
}
EXPORT_SYMBOL(netif_device_detach);

/**
 * netif_device_attach - mark device as attached
 * @dev: network device
 *
 * Mark device as attached from system and restart if needed.
 */
void netif_device_attach(struct net_device *dev)
{
	if (!test_and_set_bit(__LINK_STATE_PRESENT, &dev->state) &&
	    netif_running(dev)) {
		netif_tx_wake_all_queues(dev);
		__netdev_watchdog_up(dev);
	}
}
EXPORT_SYMBOL(netif_device_attach);

/*
 * Returns a Tx hash based on the given packet descriptor a Tx queues' number
 * to be used as a distribution range.
 */
static u16 skb_tx_hash(const struct net_device *dev,
		       const struct net_device *sb_dev,
		       struct sk_buff *skb)
{
	u32 hash;
	u16 qoffset = 0;
	u16 qcount = dev->real_num_tx_queues;

	if (dev->num_tc) {
		u8 tc = netdev_get_prio_tc_map(dev, skb->priority);

		qoffset = sb_dev->tc_to_txq[tc].offset;
		qcount = sb_dev->tc_to_txq[tc].count;
	}

	if (skb_rx_queue_recorded(skb)) {
		hash = skb_get_rx_queue(skb);
		if (hash >= qoffset)
			hash -= qoffset;
		while (unlikely(hash >= qcount))
			hash -= qcount;
		return hash + qoffset;
	}

	return (u16) reciprocal_scale(skb_get_hash(skb), qcount) + qoffset;
}

static void skb_warn_bad_offload(const struct sk_buff *skb)
{
	static const netdev_features_t null_features;
	struct net_device *dev = skb->dev;
	const char *name = "";

	if (!net_ratelimit())
		return;

	if (dev) {
		if (dev->dev.parent)
			name = dev_driver_string(dev->dev.parent);
		else
			name = netdev_name(dev);
	}
	skb_dump(KERN_WARNING, skb, false);
	WARN(1, "%s: caps=(%pNF, %pNF)\n",
	     name, dev ? &dev->features : &null_features,
	     skb->sk ? &skb->sk->sk_route_caps : &null_features);
}

/*
 * Invalidate hardware checksum when packet is to be mangled, and
 * complete checksum manually on outgoing path.
 */
int skb_checksum_help(struct sk_buff *skb)
{
	__wsum csum;
	int ret = 0, offset;

	if (skb->ip_summed == CHECKSUM_COMPLETE)
		goto out_set_summed;

	if (unlikely(skb_shinfo(skb)->gso_size)) {
		skb_warn_bad_offload(skb);
		return -EINVAL;
	}

	/* Before computing a checksum, we should make sure no frag could
	 * be modified by an external entity : checksum could be wrong.
	 */
	if (skb_has_shared_frag(skb)) {
		ret = __skb_linearize(skb);
		if (ret)
			goto out;
	}

	offset = skb_checksum_start_offset(skb);
	BUG_ON(offset >= skb_headlen(skb));
	csum = skb_checksum(skb, offset, skb->len - offset, 0);

	offset += skb->csum_offset;
	BUG_ON(offset + sizeof(__sum16) > skb_headlen(skb));

	ret = skb_ensure_writable(skb, offset + sizeof(__sum16));
	if (ret)
		goto out;

	*(__sum16 *)(skb->data + offset) = csum_fold(csum) ?: CSUM_MANGLED_0;
out_set_summed:
	skb->ip_summed = CHECKSUM_NONE;
out:
	return ret;
}
EXPORT_SYMBOL(skb_checksum_help);

int skb_crc32c_csum_help(struct sk_buff *skb)
{
	__le32 crc32c_csum;
	int ret = 0, offset, start;

	if (skb->ip_summed != CHECKSUM_PARTIAL)
		goto out;

	if (unlikely(skb_is_gso(skb)))
		goto out;

	/* Before computing a checksum, we should make sure no frag could
	 * be modified by an external entity : checksum could be wrong.
	 */
	if (unlikely(skb_has_shared_frag(skb))) {
		ret = __skb_linearize(skb);
		if (ret)
			goto out;
	}
	start = skb_checksum_start_offset(skb);
	offset = start + offsetof(struct sctphdr, checksum);
	if (WARN_ON_ONCE(offset >= skb_headlen(skb))) {
		ret = -EINVAL;
		goto out;
	}

	ret = skb_ensure_writable(skb, offset + sizeof(__le32));
	if (ret)
		goto out;

	crc32c_csum = cpu_to_le32(~__skb_checksum(skb, start,
						  skb->len - start, ~(__u32)0,
						  crc32c_csum_stub));
	*(__le32 *)(skb->data + offset) = crc32c_csum;
	skb->ip_summed = CHECKSUM_NONE;
	skb->csum_not_inet = 0;
out:
	return ret;
}

__be16 skb_network_protocol(struct sk_buff *skb, int *depth)
{
	__be16 type = skb->protocol;

	/* Tunnel gso handlers can set protocol to ethernet. */
	if (type == htons(ETH_P_TEB)) {
		struct ethhdr *eth;

		if (unlikely(!pskb_may_pull(skb, sizeof(struct ethhdr))))
			return 0;

		eth = (struct ethhdr *)skb->data;
		type = eth->h_proto;
	}

	return __vlan_get_protocol(skb, type, depth);
}

/**
 *	skb_mac_gso_segment - mac layer segmentation handler.
 *	@skb: buffer to segment
 *	@features: features for the output path (see dev->features)
 */
struct sk_buff *skb_mac_gso_segment(struct sk_buff *skb,
				    netdev_features_t features)
{
	struct sk_buff *segs = ERR_PTR(-EPROTONOSUPPORT);
	struct packet_offload *ptype;
	int vlan_depth = skb->mac_len;
	__be16 type = skb_network_protocol(skb, &vlan_depth);

	if (unlikely(!type))
		return ERR_PTR(-EINVAL);

	__skb_pull(skb, vlan_depth);

	rcu_read_lock();
	list_for_each_entry_rcu(ptype, &offload_base, list) {
		if (ptype->type == type && ptype->callbacks.gso_segment) {
			segs = ptype->callbacks.gso_segment(skb, features);
			break;
		}
	}
	rcu_read_unlock();

	__skb_push(skb, skb->data - skb_mac_header(skb));

	return segs;
}
EXPORT_SYMBOL(skb_mac_gso_segment);


/* openvswitch calls this on rx path, so we need a different check.
 */
static inline bool skb_needs_check(struct sk_buff *skb, bool tx_path)
{
	if (tx_path)
		return skb->ip_summed != CHECKSUM_PARTIAL &&
		       skb->ip_summed != CHECKSUM_UNNECESSARY;

	return skb->ip_summed == CHECKSUM_NONE;
}

/**
 *	__skb_gso_segment - Perform segmentation on skb.
 *	@skb: buffer to segment
 *	@features: features for the output path (see dev->features)
 *	@tx_path: whether it is called in TX path
 *
 *	This function segments the given skb and returns a list of segments.
 *
 *	It may return NULL if the skb requires no segmentation.  This is
 *	only possible when GSO is used for verifying header integrity.
 *
 *	Segmentation preserves SKB_GSO_CB_OFFSET bytes of previous skb cb.
 */
struct sk_buff *__skb_gso_segment(struct sk_buff *skb,
				  netdev_features_t features, bool tx_path)
{
	struct sk_buff *segs;

	if (unlikely(skb_needs_check(skb, tx_path))) {
		int err;

		/* We're going to init ->check field in TCP or UDP header */
		err = skb_cow_head(skb, 0);
		if (err < 0)
			return ERR_PTR(err);
	}

	/* Only report GSO partial support if it will enable us to
	 * support segmentation on this frame without needing additional
	 * work.
	 */
	if (features & NETIF_F_GSO_PARTIAL) {
		netdev_features_t partial_features = NETIF_F_GSO_ROBUST;
		struct net_device *dev = skb->dev;

		partial_features |= dev->features & dev->gso_partial_features;
		if (!skb_gso_ok(skb, features | partial_features))
			features &= ~NETIF_F_GSO_PARTIAL;
	}

	BUILD_BUG_ON(SKB_GSO_CB_OFFSET +
		     sizeof(*SKB_GSO_CB(skb)) > sizeof(skb->cb));

	SKB_GSO_CB(skb)->mac_offset = skb_headroom(skb);
	SKB_GSO_CB(skb)->encap_level = 0;

	skb_reset_mac_header(skb);
	skb_reset_mac_len(skb);

	segs = skb_mac_gso_segment(skb, features);

	if (segs != skb && unlikely(skb_needs_check(skb, tx_path) && !IS_ERR(segs)))
		skb_warn_bad_offload(skb);

	return segs;
}
EXPORT_SYMBOL(__skb_gso_segment);

/* Take action when hardware reception checksum errors are detected. */
#ifdef CONFIG_BUG
void netdev_rx_csum_fault(struct net_device *dev, struct sk_buff *skb)
{
	if (net_ratelimit()) {
		pr_err("%s: hw csum failure\n", dev ? dev->name : "<unknown>");
		skb_dump(KERN_ERR, skb, true);
		dump_stack();
	}
}
EXPORT_SYMBOL(netdev_rx_csum_fault);
#endif

/* XXX: check that highmem exists at all on the given machine. */
static int illegal_highdma(struct net_device *dev, struct sk_buff *skb)
{
#ifdef CONFIG_HIGHMEM
	int i;

	if (!(dev->features & NETIF_F_HIGHDMA)) {
		for (i = 0; i < skb_shinfo(skb)->nr_frags; i++) {
			skb_frag_t *frag = &skb_shinfo(skb)->frags[i];

			if (PageHighMem(skb_frag_page(frag)))
				return 1;
		}
	}
#endif
	return 0;
}

/* If MPLS offload request, verify we are testing hardware MPLS features
 * instead of standard features for the netdev.
 */
#if IS_ENABLED(CONFIG_NET_MPLS_GSO)
static netdev_features_t net_mpls_features(struct sk_buff *skb,
					   netdev_features_t features,
					   __be16 type)
{
	if (eth_p_mpls(type))
		features &= skb->dev->mpls_features;

	return features;
}
#else
static netdev_features_t net_mpls_features(struct sk_buff *skb,
					   netdev_features_t features,
					   __be16 type)
{
	return features;
}
#endif

static netdev_features_t harmonize_features(struct sk_buff *skb,
	netdev_features_t features)
{
	__be16 type;

	type = skb_network_protocol(skb, NULL);
	features = net_mpls_features(skb, features, type);

	if (skb->ip_summed != CHECKSUM_NONE &&
	    !can_checksum_protocol(features, type)) {
		features &= ~(NETIF_F_CSUM_MASK | NETIF_F_GSO_MASK);
	}
	if (illegal_highdma(skb->dev, skb))
		features &= ~NETIF_F_SG;

	return features;
}

netdev_features_t passthru_features_check(struct sk_buff *skb,
					  struct net_device *dev,
					  netdev_features_t features)
{
	return features;
}
EXPORT_SYMBOL(passthru_features_check);

static netdev_features_t dflt_features_check(struct sk_buff *skb,
					     struct net_device *dev,
					     netdev_features_t features)
{
	return vlan_features_check(skb, features);
}

static netdev_features_t gso_features_check(const struct sk_buff *skb,
					    struct net_device *dev,
					    netdev_features_t features)
{
	u16 gso_segs = skb_shinfo(skb)->gso_segs;

	if (gso_segs > dev->gso_max_segs)
		return features & ~NETIF_F_GSO_MASK;

	/* Support for GSO partial features requires software
	 * intervention before we can actually process the packets
	 * so we need to strip support for any partial features now
	 * and we can pull them back in after we have partially
	 * segmented the frame.
	 */
	if (!(skb_shinfo(skb)->gso_type & SKB_GSO_PARTIAL))
		features &= ~dev->gso_partial_features;

	/* Make sure to clear the IPv4 ID mangling feature if the
	 * IPv4 header has the potential to be fragmented.
	 */
	if (skb_shinfo(skb)->gso_type & SKB_GSO_TCPV4) {
		struct iphdr *iph = skb->encapsulation ?
				    inner_ip_hdr(skb) : ip_hdr(skb);

		if (!(iph->frag_off & htons(IP_DF)))
			features &= ~NETIF_F_TSO_MANGLEID;
	}

	return features;
}

netdev_features_t netif_skb_features(struct sk_buff *skb)
{
	struct net_device *dev = skb->dev;
	netdev_features_t features = dev->features;

	if (skb_is_gso(skb))
		features = gso_features_check(skb, dev, features);

	/* If encapsulation offload request, verify we are testing
	 * hardware encapsulation features instead of standard
	 * features for the netdev
	 */
	if (skb->encapsulation)
		features &= dev->hw_enc_features;

	if (skb_vlan_tagged(skb))
		features = netdev_intersect_features(features,
						     dev->vlan_features |
						     NETIF_F_HW_VLAN_CTAG_TX |
						     NETIF_F_HW_VLAN_STAG_TX);

	if (dev->netdev_ops->ndo_features_check)
		features &= dev->netdev_ops->ndo_features_check(skb, dev,
								features);
	else
		features &= dflt_features_check(skb, dev, features);

	return harmonize_features(skb, features);
}
EXPORT_SYMBOL(netif_skb_features);

static int xmit_one(struct sk_buff *skb, struct net_device *dev,
		    struct netdev_queue *txq, bool more)
{
	unsigned int len;
	int rc;

	if (dev_nit_active(dev))
		dev_queue_xmit_nit(skb, dev);

	len = skb->len;
	trace_net_dev_start_xmit(skb, dev);
	rc = netdev_start_xmit(skb, dev, txq, more);
	trace_net_dev_xmit(skb, rc, dev, len);

	return rc;
}

struct sk_buff *dev_hard_start_xmit(struct sk_buff *first, struct net_device *dev,
				    struct netdev_queue *txq, int *ret)
{
	struct sk_buff *skb = first;
	int rc = NETDEV_TX_OK;

	while (skb) {
		struct sk_buff *next = skb->next;

		skb_mark_not_on_list(skb);
		rc = xmit_one(skb, dev, txq, next != NULL);
		if (unlikely(!dev_xmit_complete(rc))) {
			skb->next = next;
			goto out;
		}

		skb = next;
		if (netif_tx_queue_stopped(txq) && skb) {
			rc = NETDEV_TX_BUSY;
			break;
		}
	}

out:
	*ret = rc;
	return skb;
}

static struct sk_buff *validate_xmit_vlan(struct sk_buff *skb,
					  netdev_features_t features)
{
	if (skb_vlan_tag_present(skb) &&
	    !vlan_hw_offload_capable(features, skb->vlan_proto))
		skb = __vlan_hwaccel_push_inside(skb);
	return skb;
}

int skb_csum_hwoffload_help(struct sk_buff *skb,
			    const netdev_features_t features)
{
	if (unlikely(skb->csum_not_inet))
		return !!(features & NETIF_F_SCTP_CRC) ? 0 :
			skb_crc32c_csum_help(skb);

	return !!(features & NETIF_F_CSUM_MASK) ? 0 : skb_checksum_help(skb);
}
EXPORT_SYMBOL(skb_csum_hwoffload_help);

static struct sk_buff *validate_xmit_skb(struct sk_buff *skb, struct net_device *dev, bool *again)
{
	netdev_features_t features;

	features = netif_skb_features(skb);
	skb = validate_xmit_vlan(skb, features);
	if (unlikely(!skb))
		goto out_null;

	skb = sk_validate_xmit_skb(skb, dev);
	if (unlikely(!skb))
		goto out_null;

	if (netif_needs_gso(skb, features)) {
		struct sk_buff *segs;

		segs = skb_gso_segment(skb, features);
		if (IS_ERR(segs)) {
			goto out_kfree_skb;
		} else if (segs) {
			consume_skb(skb);
			skb = segs;
		}
	} else {
		if (skb_needs_linearize(skb, features) &&
		    __skb_linearize(skb))
			goto out_kfree_skb;

		/* If packet is not checksummed and device does not
		 * support checksumming for this protocol, complete
		 * checksumming here.
		 */
		if (skb->ip_summed == CHECKSUM_PARTIAL) {
			if (skb->encapsulation)
				skb_set_inner_transport_header(skb,
							       skb_checksum_start_offset(skb));
			else
				skb_set_transport_header(skb,
							 skb_checksum_start_offset(skb));
			if (skb_csum_hwoffload_help(skb, features))
				goto out_kfree_skb;
		}
	}

	skb = validate_xmit_xfrm(skb, features, again);

	return skb;

out_kfree_skb:
	kfree_skb(skb);
out_null:
	atomic_long_inc(&dev->tx_dropped);
	return NULL;
}

struct sk_buff *validate_xmit_skb_list(struct sk_buff *skb, struct net_device *dev, bool *again)
{
	struct sk_buff *next, *head = NULL, *tail;

	for (; skb != NULL; skb = next) {
		next = skb->next;
		skb_mark_not_on_list(skb);

		/* in case skb wont be segmented, point to itself */
		skb->prev = skb;

		skb = validate_xmit_skb(skb, dev, again);
		if (!skb)
			continue;

		if (!head)
			head = skb;
		else
			tail->next = skb;
		/* If skb was segmented, skb->prev points to
		 * the last segment. If not, it still contains skb.
		 */
		tail = skb->prev;
	}
	return head;
}
EXPORT_SYMBOL_GPL(validate_xmit_skb_list);

static void qdisc_pkt_len_init(struct sk_buff *skb)
{
	const struct skb_shared_info *shinfo = skb_shinfo(skb);

	qdisc_skb_cb(skb)->pkt_len = skb->len;

	/* To get more precise estimation of bytes sent on wire,
	 * we add to pkt_len the headers size of all segments
	 */
	if (shinfo->gso_size && skb_transport_header_was_set(skb)) {
		unsigned int hdr_len;
		u16 gso_segs = shinfo->gso_segs;

		/* mac layer + network layer */
		hdr_len = skb_transport_header(skb) - skb_mac_header(skb);

		/* + transport layer */
		if (likely(shinfo->gso_type & (SKB_GSO_TCPV4 | SKB_GSO_TCPV6))) {
			const struct tcphdr *th;
			struct tcphdr _tcphdr;

			th = skb_header_pointer(skb, skb_transport_offset(skb),
						sizeof(_tcphdr), &_tcphdr);
			if (likely(th))
				hdr_len += __tcp_hdrlen(th);
		} else {
			struct udphdr _udphdr;

			if (skb_header_pointer(skb, skb_transport_offset(skb),
					       sizeof(_udphdr), &_udphdr))
				hdr_len += sizeof(struct udphdr);
		}

		if (shinfo->gso_type & SKB_GSO_DODGY)
			gso_segs = DIV_ROUND_UP(skb->len - hdr_len,
						shinfo->gso_size);

		qdisc_skb_cb(skb)->pkt_len += (gso_segs - 1) * hdr_len;
	}
}

static inline int __dev_xmit_skb(struct sk_buff *skb, struct Qdisc *q,
				 struct net_device *dev,
				 struct netdev_queue *txq)
{
	spinlock_t *root_lock = qdisc_lock(q);
	struct sk_buff *to_free = NULL;
	bool contended;
	int rc;

	qdisc_calculate_pkt_len(skb, q);

	if (q->flags & TCQ_F_NOLOCK) {
		rc = q->enqueue(skb, q, &to_free) & NET_XMIT_MASK;
		qdisc_run(q);

		if (unlikely(to_free))
			kfree_skb_list(to_free);
		return rc;
	}

	/*
	 * Heuristic to force contended enqueues to serialize on a
	 * separate lock before trying to get qdisc main lock.
	 * This permits qdisc->running owner to get the lock more
	 * often and dequeue packets faster.
	 */
	contended = qdisc_is_running(q);
	if (unlikely(contended))
		spin_lock(&q->busylock);

	spin_lock(root_lock);
	if (unlikely(test_bit(__QDISC_STATE_DEACTIVATED, &q->state))) {
		__qdisc_drop(skb, &to_free);
		rc = NET_XMIT_DROP;
	} else if ((q->flags & TCQ_F_CAN_BYPASS) && !qdisc_qlen(q) &&
		   qdisc_run_begin(q)) {
		/*
		 * This is a work-conserving queue; there are no old skbs
		 * waiting to be sent out; and the qdisc is not running -
		 * xmit the skb directly.
		 */

		qdisc_bstats_update(q, skb);

		if (sch_direct_xmit(skb, q, dev, txq, root_lock, true)) {
			if (unlikely(contended)) {
				spin_unlock(&q->busylock);
				contended = false;
			}
			__qdisc_run(q);
		}

		qdisc_run_end(q);
		rc = NET_XMIT_SUCCESS;
	} else {
		rc = q->enqueue(skb, q, &to_free) & NET_XMIT_MASK;
		if (qdisc_run_begin(q)) {
			if (unlikely(contended)) {
				spin_unlock(&q->busylock);
				contended = false;
			}
			__qdisc_run(q);
			qdisc_run_end(q);
		}
	}
	spin_unlock(root_lock);
	if (unlikely(to_free))
		kfree_skb_list(to_free);
	if (unlikely(contended))
		spin_unlock(&q->busylock);
	return rc;
}

#if IS_ENABLED(CONFIG_CGROUP_NET_PRIO)
static void skb_update_prio(struct sk_buff *skb)
{
	const struct netprio_map *map;
	const struct sock *sk;
	unsigned int prioidx;

	if (skb->priority)
		return;
	map = rcu_dereference_bh(skb->dev->priomap);
	if (!map)
		return;
	sk = skb_to_full_sk(skb);
	if (!sk)
		return;

	prioidx = sock_cgroup_prioidx(&sk->sk_cgrp_data);

	if (prioidx < map->priomap_len)
		skb->priority = map->priomap[prioidx];
}
#else
#define skb_update_prio(skb)
#endif

/**
 *	dev_loopback_xmit - loop back @skb
 *	@net: network namespace this loopback is happening in
 *	@sk:  sk needed to be a netfilter okfn
 *	@skb: buffer to transmit
 */
int dev_loopback_xmit(struct net *net, struct sock *sk, struct sk_buff *skb)
{
	skb_reset_mac_header(skb);
	__skb_pull(skb, skb_network_offset(skb));
	skb->pkt_type = PACKET_LOOPBACK;
	skb->ip_summed = CHECKSUM_UNNECESSARY;
	WARN_ON(!skb_dst(skb));
	skb_dst_force(skb);
	netif_rx_ni(skb);
	return 0;
}
EXPORT_SYMBOL(dev_loopback_xmit);

#ifdef CONFIG_NET_EGRESS
static struct sk_buff *
sch_handle_egress(struct sk_buff *skb, int *ret, struct net_device *dev)
{
	struct mini_Qdisc *miniq = rcu_dereference_bh(dev->miniq_egress);
	struct tcf_result cl_res;

	if (!miniq)
		return skb;

	/* qdisc_skb_cb(skb)->pkt_len was already set by the caller. */
	mini_qdisc_bstats_cpu_update(miniq, skb);

	switch (tcf_classify(skb, miniq->filter_list, &cl_res, false)) {
	case TC_ACT_OK:
	case TC_ACT_RECLASSIFY:
		skb->tc_index = TC_H_MIN(cl_res.classid);
		break;
	case TC_ACT_SHOT:
		mini_qdisc_qstats_cpu_drop(miniq);
		*ret = NET_XMIT_DROP;
		kfree_skb(skb);
		return NULL;
	case TC_ACT_STOLEN:
	case TC_ACT_QUEUED:
	case TC_ACT_TRAP:
		*ret = NET_XMIT_SUCCESS;
		consume_skb(skb);
		return NULL;
	case TC_ACT_REDIRECT:
		/* No need to push/pop skb's mac_header here on egress! */
		skb_do_redirect(skb);
		*ret = NET_XMIT_SUCCESS;
		return NULL;
	default:
		break;
	}

	return skb;
}
#endif /* CONFIG_NET_EGRESS */

#ifdef CONFIG_XPS
static int __get_xps_queue_idx(struct net_device *dev, struct sk_buff *skb,
			       struct xps_dev_maps *dev_maps, unsigned int tci)
{
	struct xps_map *map;
	int queue_index = -1;

	if (dev->num_tc) {
		tci *= dev->num_tc;
		tci += netdev_get_prio_tc_map(dev, skb->priority);
	}

	map = rcu_dereference(dev_maps->attr_map[tci]);
	if (map) {
		if (map->len == 1)
			queue_index = map->queues[0];
		else
			queue_index = map->queues[reciprocal_scale(
						skb_get_hash(skb), map->len)];
		if (unlikely(queue_index >= dev->real_num_tx_queues))
			queue_index = -1;
	}
	return queue_index;
}
#endif

static int get_xps_queue(struct net_device *dev, struct net_device *sb_dev,
			 struct sk_buff *skb)
{
#ifdef CONFIG_XPS
	struct xps_dev_maps *dev_maps;
	struct sock *sk = skb->sk;
	int queue_index = -1;

	if (!static_key_false(&xps_needed))
		return -1;

	rcu_read_lock();
	if (!static_key_false(&xps_rxqs_needed))
		goto get_cpus_map;

	dev_maps = rcu_dereference(sb_dev->xps_rxqs_map);
	if (dev_maps) {
		int tci = sk_rx_queue_get(sk);

		if (tci >= 0 && tci < dev->num_rx_queues)
			queue_index = __get_xps_queue_idx(dev, skb, dev_maps,
							  tci);
	}

get_cpus_map:
	if (queue_index < 0) {
		dev_maps = rcu_dereference(sb_dev->xps_cpus_map);
		if (dev_maps) {
			unsigned int tci = skb->sender_cpu - 1;

			queue_index = __get_xps_queue_idx(dev, skb, dev_maps,
							  tci);
		}
	}
	rcu_read_unlock();

	return queue_index;
#else
	return -1;
#endif
}

u16 dev_pick_tx_zero(struct net_device *dev, struct sk_buff *skb,
		     struct net_device *sb_dev)
{
	return 0;
}
EXPORT_SYMBOL(dev_pick_tx_zero);

u16 dev_pick_tx_cpu_id(struct net_device *dev, struct sk_buff *skb,
		       struct net_device *sb_dev)
{
	return (u16)raw_smp_processor_id() % dev->real_num_tx_queues;
}
EXPORT_SYMBOL(dev_pick_tx_cpu_id);

u16 netdev_pick_tx(struct net_device *dev, struct sk_buff *skb,
		     struct net_device *sb_dev)
{
	struct sock *sk = skb->sk;
	int queue_index = sk_tx_queue_get(sk);

	sb_dev = sb_dev ? : dev;

	if (queue_index < 0 || skb->ooo_okay ||
	    queue_index >= dev->real_num_tx_queues) {
		int new_index = get_xps_queue(dev, sb_dev, skb);

		if (new_index < 0)
			new_index = skb_tx_hash(dev, sb_dev, skb);

		if (queue_index != new_index && sk &&
		    sk_fullsock(sk) &&
		    rcu_access_pointer(sk->sk_dst_cache))
			sk_tx_queue_set(sk, new_index);

		queue_index = new_index;
	}

	return queue_index;
}
EXPORT_SYMBOL(netdev_pick_tx);

struct netdev_queue *netdev_core_pick_tx(struct net_device *dev,
					 struct sk_buff *skb,
					 struct net_device *sb_dev)
{
	int queue_index = 0;

#ifdef CONFIG_XPS
	u32 sender_cpu = skb->sender_cpu - 1;

	if (sender_cpu >= (u32)NR_CPUS)
		skb->sender_cpu = raw_smp_processor_id() + 1;
#endif

	if (dev->real_num_tx_queues != 1) {
		const struct net_device_ops *ops = dev->netdev_ops;

		if (ops->ndo_select_queue)
			queue_index = ops->ndo_select_queue(dev, skb, sb_dev);
		else
			queue_index = netdev_pick_tx(dev, skb, sb_dev);

		queue_index = netdev_cap_txqueue(dev, queue_index);
	}

	skb_set_queue_mapping(skb, queue_index);
	return netdev_get_tx_queue(dev, queue_index);
}

/**
 *	__dev_queue_xmit - transmit a buffer
 *	@skb: buffer to transmit
 *	@sb_dev: suboordinate device used for L2 forwarding offload
 *
 *	Queue a buffer for transmission to a network device. The caller must
 *	have set the device and priority and built the buffer before calling
 *	this function. The function can be called from an interrupt.
 *
 *	A negative errno code is returned on a failure. A success does not
 *	guarantee the frame will be transmitted as it may be dropped due
 *	to congestion or traffic shaping.
 *
 * -----------------------------------------------------------------------------------
 *      I notice this method can also return errors from the queue disciplines,
 *      including NET_XMIT_DROP, which is a positive value.  So, errors can also
 *      be positive.
 *
 *      Regardless of the return value, the skb is consumed, so it is currently
 *      difficult to retry a send to this method.  (You can bump the ref count
 *      before sending to hold a reference for retry if you are careful.)
 *
 *      When calling this method, interrupts MUST be enabled.  This is because
 *      the BH enable code must have IRQs enabled so that it will not deadlock.
 *          --BLG
 */
static int __dev_queue_xmit(struct sk_buff *skb, struct net_device *sb_dev)
{
	struct net_device *dev = skb->dev;
	struct netdev_queue *txq;
	struct Qdisc *q;
	int rc = -ENOMEM;
	bool again = false;

	skb_reset_mac_header(skb);

	if (unlikely(skb_shinfo(skb)->tx_flags & SKBTX_SCHED_TSTAMP))
		__skb_tstamp_tx(skb, NULL, skb->sk, SCM_TSTAMP_SCHED);

	/* Disable soft irqs for various locks below. Also
	 * stops preemption for RCU.
	 */
	rcu_read_lock_bh();

	skb_update_prio(skb);

	qdisc_pkt_len_init(skb);
#ifdef CONFIG_NET_CLS_ACT
	skb->tc_at_ingress = 0;
# ifdef CONFIG_NET_EGRESS
	if (static_branch_unlikely(&egress_needed_key)) {
		skb = sch_handle_egress(skb, &rc, dev);
		if (!skb)
			goto out;
	}
# endif
#endif
	/* If device/qdisc don't need skb->dst, release it right now while
	 * its hot in this cpu cache.
	 */
	if (dev->priv_flags & IFF_XMIT_DST_RELEASE)
		skb_dst_drop(skb);
	else
		skb_dst_force(skb);

	txq = netdev_core_pick_tx(dev, skb, sb_dev);
	q = rcu_dereference_bh(txq->qdisc);

	trace_net_dev_queue(skb);
	if (q->enqueue) {
		rc = __dev_xmit_skb(skb, q, dev, txq);
		goto out;
	}

	/* The device has no queue. Common case for software devices:
	 * loopback, all the sorts of tunnels...

	 * Really, it is unlikely that netif_tx_lock protection is necessary
	 * here.  (f.e. loopback and IP tunnels are clean ignoring statistics
	 * counters.)
	 * However, it is possible, that they rely on protection
	 * made by us here.

	 * Check this and shot the lock. It is not prone from deadlocks.
	 *Either shot noqueue qdisc, it is even simpler 8)
	 */
	if (dev->flags & IFF_UP) {
		int cpu = smp_processor_id(); /* ok because BHs are off */

		if (txq->xmit_lock_owner != cpu) {
			if (dev_xmit_recursion())
				goto recursion_alert;

			skb = validate_xmit_skb(skb, dev, &again);
			if (!skb)
				goto out;

			HARD_TX_LOCK(dev, txq, cpu);

			if (!netif_xmit_stopped(txq)) {
				dev_xmit_recursion_inc();
				skb = dev_hard_start_xmit(skb, dev, txq, &rc);
				dev_xmit_recursion_dec();
				if (dev_xmit_complete(rc)) {
					HARD_TX_UNLOCK(dev, txq);
					goto out;
				}
			}
			HARD_TX_UNLOCK(dev, txq);
			net_crit_ratelimited("Virtual device %s asks to queue packet!\n",
					     dev->name);
		} else {
			/* Recursion is detected! It is possible,
			 * unfortunately
			 */
recursion_alert:
			net_crit_ratelimited("Dead loop on virtual device %s, fix it urgently!\n",
					     dev->name);
		}
	}

	rc = -ENETDOWN;
	rcu_read_unlock_bh();

	atomic_long_inc(&dev->tx_dropped);
	kfree_skb_list(skb);
	return rc;
out:
	rcu_read_unlock_bh();
	return rc;
}

int dev_queue_xmit(struct sk_buff *skb)
{
	return __dev_queue_xmit(skb, NULL);
}
EXPORT_SYMBOL(dev_queue_xmit);

int dev_queue_xmit_accel(struct sk_buff *skb, struct net_device *sb_dev)
{
	return __dev_queue_xmit(skb, sb_dev);
}
EXPORT_SYMBOL(dev_queue_xmit_accel);

int dev_direct_xmit(struct sk_buff *skb, u16 queue_id)
{
	struct net_device *dev = skb->dev;
	struct sk_buff *orig_skb = skb;
	struct netdev_queue *txq;
	int ret = NETDEV_TX_BUSY;
	bool again = false;

	if (unlikely(!netif_running(dev) ||
		     !netif_carrier_ok(dev)))
		goto drop;

	skb = validate_xmit_skb_list(skb, dev, &again);
	if (skb != orig_skb)
		goto drop;

	skb_set_queue_mapping(skb, queue_id);
	txq = skb_get_tx_queue(dev, skb);

	local_bh_disable();

	dev_xmit_recursion_inc();
	HARD_TX_LOCK(dev, txq, smp_processor_id());
	if (!netif_xmit_frozen_or_drv_stopped(txq))
		ret = netdev_start_xmit(skb, dev, txq, false);
	HARD_TX_UNLOCK(dev, txq);
	dev_xmit_recursion_dec();

	local_bh_enable();

	if (!dev_xmit_complete(ret))
		kfree_skb(skb);

	return ret;
drop:
	atomic_long_inc(&dev->tx_dropped);
	kfree_skb_list(skb);
	return NET_XMIT_DROP;
}
EXPORT_SYMBOL(dev_direct_xmit);

/*************************************************************************
 *			Receiver routines
 *************************************************************************/

int netdev_max_backlog __read_mostly = 1000;
EXPORT_SYMBOL(netdev_max_backlog);

int netdev_tstamp_prequeue __read_mostly = 1;
int netdev_budget __read_mostly = 300;
/* Must be at least 2 jiffes to guarantee 1 jiffy timeout */
unsigned int __read_mostly netdev_budget_usecs = 2 * USEC_PER_SEC / HZ;
int weight_p __read_mostly = 64;           /* old backlog weight */
int dev_weight_rx_bias __read_mostly = 1;  /* bias for backlog weight */
int dev_weight_tx_bias __read_mostly = 1;  /* bias for output_queue quota */
int dev_rx_weight __read_mostly = 64;
int dev_tx_weight __read_mostly = 64;
/* Maximum number of GRO_NORMAL skbs to batch up for list-RX */
int gro_normal_batch __read_mostly = 8;

/* Called with irq disabled */
static inline void ____napi_schedule(struct softnet_data *sd,
				     struct napi_struct *napi)
{
	list_add_tail(&napi->poll_list, &sd->poll_list);
	__raise_softirq_irqoff(NET_RX_SOFTIRQ);
}

#ifdef CONFIG_RPS

/* One global table that all flow-based protocols share. */
struct rps_sock_flow_table __rcu *rps_sock_flow_table __read_mostly;
EXPORT_SYMBOL(rps_sock_flow_table);
u32 rps_cpu_mask __read_mostly;
EXPORT_SYMBOL(rps_cpu_mask);

struct static_key_false rps_needed __read_mostly;
EXPORT_SYMBOL(rps_needed);
struct static_key_false rfs_needed __read_mostly;
EXPORT_SYMBOL(rfs_needed);

static struct rps_dev_flow *
set_rps_cpu(struct net_device *dev, struct sk_buff *skb,
	    struct rps_dev_flow *rflow, u16 next_cpu)
{
	if (next_cpu < nr_cpu_ids) {
#ifdef CONFIG_RFS_ACCEL
		struct netdev_rx_queue *rxqueue;
		struct rps_dev_flow_table *flow_table;
		struct rps_dev_flow *old_rflow;
		u32 flow_id;
		u16 rxq_index;
		int rc;

		/* Should we steer this flow to a different hardware queue? */
		if (!skb_rx_queue_recorded(skb) || !dev->rx_cpu_rmap ||
		    !(dev->features & NETIF_F_NTUPLE))
			goto out;
		rxq_index = cpu_rmap_lookup_index(dev->rx_cpu_rmap, next_cpu);
		if (rxq_index == skb_get_rx_queue(skb))
			goto out;

		rxqueue = dev->_rx + rxq_index;
		flow_table = rcu_dereference(rxqueue->rps_flow_table);
		if (!flow_table)
			goto out;
		flow_id = skb_get_hash(skb) & flow_table->mask;
		rc = dev->netdev_ops->ndo_rx_flow_steer(dev, skb,
							rxq_index, flow_id);
		if (rc < 0)
			goto out;
		old_rflow = rflow;
		rflow = &flow_table->flows[flow_id];
		rflow->filter = rc;
		if (old_rflow->filter == rflow->filter)
			old_rflow->filter = RPS_NO_FILTER;
	out:
#endif
		rflow->last_qtail =
			per_cpu(softnet_data, next_cpu).input_queue_head;
	}

	rflow->cpu = next_cpu;
	return rflow;
}

/*
 * get_rps_cpu is called from netif_receive_skb and returns the target
 * CPU from the RPS map of the receiving queue for a given skb.
 * rcu_read_lock must be held on entry.
 */
static int get_rps_cpu(struct net_device *dev, struct sk_buff *skb,
		       struct rps_dev_flow **rflowp)
{
	const struct rps_sock_flow_table *sock_flow_table;
	struct netdev_rx_queue *rxqueue = dev->_rx;
	struct rps_dev_flow_table *flow_table;
	struct rps_map *map;
	int cpu = -1;
	u32 tcpu;
	u32 hash;

	if (skb_rx_queue_recorded(skb)) {
		u16 index = skb_get_rx_queue(skb);

		if (unlikely(index >= dev->real_num_rx_queues)) {
			WARN_ONCE(dev->real_num_rx_queues > 1,
				  "%s received packet on queue %u, but number "
				  "of RX queues is %u\n",
				  dev->name, index, dev->real_num_rx_queues);
			goto done;
		}
		rxqueue += index;
	}

	/* Avoid computing hash if RFS/RPS is not active for this rxqueue */

	flow_table = rcu_dereference(rxqueue->rps_flow_table);
	map = rcu_dereference(rxqueue->rps_map);
	if (!flow_table && !map)
		goto done;

	skb_reset_network_header(skb);
	hash = skb_get_hash(skb);
	if (!hash)
		goto done;

	sock_flow_table = rcu_dereference(rps_sock_flow_table);
	if (flow_table && sock_flow_table) {
		struct rps_dev_flow *rflow;
		u32 next_cpu;
		u32 ident;

		/* First check into global flow table if there is a match */
		ident = sock_flow_table->ents[hash & sock_flow_table->mask];
		if ((ident ^ hash) & ~rps_cpu_mask)
			goto try_rps;

		next_cpu = ident & rps_cpu_mask;

		/* OK, now we know there is a match,
		 * we can look at the local (per receive queue) flow table
		 */
		rflow = &flow_table->flows[hash & flow_table->mask];
		tcpu = rflow->cpu;

		/*
		 * If the desired CPU (where last recvmsg was done) is
		 * different from current CPU (one in the rx-queue flow
		 * table entry), switch if one of the following holds:
		 *   - Current CPU is unset (>= nr_cpu_ids).
		 *   - Current CPU is offline.
		 *   - The current CPU's queue tail has advanced beyond the
		 *     last packet that was enqueued using this table entry.
		 *     This guarantees that all previous packets for the flow
		 *     have been dequeued, thus preserving in order delivery.
		 */
		if (unlikely(tcpu != next_cpu) &&
		    (tcpu >= nr_cpu_ids || !cpu_online(tcpu) ||
		     ((int)(per_cpu(softnet_data, tcpu).input_queue_head -
		      rflow->last_qtail)) >= 0)) {
			tcpu = next_cpu;
			rflow = set_rps_cpu(dev, skb, rflow, next_cpu);
		}

		if (tcpu < nr_cpu_ids && cpu_online(tcpu)) {
			*rflowp = rflow;
			cpu = tcpu;
			goto done;
		}
	}

try_rps:

	if (map) {
		tcpu = map->cpus[reciprocal_scale(hash, map->len)];
		if (cpu_online(tcpu)) {
			cpu = tcpu;
			goto done;
		}
	}

done:
	return cpu;
}

#ifdef CONFIG_RFS_ACCEL

/**
 * rps_may_expire_flow - check whether an RFS hardware filter may be removed
 * @dev: Device on which the filter was set
 * @rxq_index: RX queue index
 * @flow_id: Flow ID passed to ndo_rx_flow_steer()
 * @filter_id: Filter ID returned by ndo_rx_flow_steer()
 *
 * Drivers that implement ndo_rx_flow_steer() should periodically call
 * this function for each installed filter and remove the filters for
 * which it returns %true.
 */
bool rps_may_expire_flow(struct net_device *dev, u16 rxq_index,
			 u32 flow_id, u16 filter_id)
{
	struct netdev_rx_queue *rxqueue = dev->_rx + rxq_index;
	struct rps_dev_flow_table *flow_table;
	struct rps_dev_flow *rflow;
	bool expire = true;
	unsigned int cpu;

	rcu_read_lock();
	flow_table = rcu_dereference(rxqueue->rps_flow_table);
	if (flow_table && flow_id <= flow_table->mask) {
		rflow = &flow_table->flows[flow_id];
		cpu = READ_ONCE(rflow->cpu);
		if (rflow->filter == filter_id && cpu < nr_cpu_ids &&
		    ((int)(per_cpu(softnet_data, cpu).input_queue_head -
			   rflow->last_qtail) <
		     (int)(10 * flow_table->mask)))
			expire = false;
	}
	rcu_read_unlock();
	return expire;
}
EXPORT_SYMBOL(rps_may_expire_flow);

#endif /* CONFIG_RFS_ACCEL */

/* Called from hardirq (IPI) context */
static void rps_trigger_softirq(void *data)
{
	struct softnet_data *sd = data;

	____napi_schedule(sd, &sd->backlog);
	sd->received_rps++;
}

#endif /* CONFIG_RPS */

/*
 * Check if this softnet_data structure is another cpu one
 * If yes, queue it to our IPI list and return 1
 * If no, return 0
 */
static int rps_ipi_queued(struct softnet_data *sd)
{
#ifdef CONFIG_RPS
	struct softnet_data *mysd = this_cpu_ptr(&softnet_data);

	if (sd != mysd) {
		sd->rps_ipi_next = mysd->rps_ipi_list;
		mysd->rps_ipi_list = sd;

		__raise_softirq_irqoff(NET_RX_SOFTIRQ);
		return 1;
	}
#endif /* CONFIG_RPS */
	return 0;
}

#ifdef CONFIG_NET_FLOW_LIMIT
int netdev_flow_limit_table_len __read_mostly = (1 << 12);
#endif

static bool skb_flow_limit(struct sk_buff *skb, unsigned int qlen)
{
#ifdef CONFIG_NET_FLOW_LIMIT
	struct sd_flow_limit *fl;
	struct softnet_data *sd;
	unsigned int old_flow, new_flow;

	if (qlen < (netdev_max_backlog >> 1))
		return false;

	sd = this_cpu_ptr(&softnet_data);

	rcu_read_lock();
	fl = rcu_dereference(sd->flow_limit);
	if (fl) {
		new_flow = skb_get_hash(skb) & (fl->num_buckets - 1);
		old_flow = fl->history[fl->history_head];
		fl->history[fl->history_head] = new_flow;

		fl->history_head++;
		fl->history_head &= FLOW_LIMIT_HISTORY - 1;

		if (likely(fl->buckets[old_flow]))
			fl->buckets[old_flow]--;

		if (++fl->buckets[new_flow] > (FLOW_LIMIT_HISTORY >> 1)) {
			fl->count++;
			rcu_read_unlock();
			return true;
		}
	}
	rcu_read_unlock();
#endif
	return false;
}

/*
 * enqueue_to_backlog is called to queue an skb to a per CPU backlog
 * queue (may be a remote CPU queue).
 */
static int enqueue_to_backlog(struct sk_buff *skb, int cpu,
			      unsigned int *qtail)
{
	struct softnet_data *sd;
	unsigned long flags;
	unsigned int qlen;

	sd = &per_cpu(softnet_data, cpu);

	local_irq_save(flags);

	rps_lock(sd);
	if (!netif_running(skb->dev))
		goto drop;
	qlen = skb_queue_len(&sd->input_pkt_queue);
	if (qlen <= netdev_max_backlog && !skb_flow_limit(skb, qlen)) {
		if (qlen) {
enqueue:
			__skb_queue_tail(&sd->input_pkt_queue, skb);
			input_queue_tail_incr_save(sd, qtail);
			rps_unlock(sd);
			local_irq_restore(flags);
			return NET_RX_SUCCESS;
		}

		/* Schedule NAPI for backlog device
		 * We can use non atomic operation since we own the queue lock
		 */
		if (!__test_and_set_bit(NAPI_STATE_SCHED, &sd->backlog.state)) {
			if (!rps_ipi_queued(sd))
				____napi_schedule(sd, &sd->backlog);
		}
		goto enqueue;
	}

drop:
	sd->dropped++;
	rps_unlock(sd);

	local_irq_restore(flags);

	atomic_long_inc(&skb->dev->rx_dropped);
	kfree_skb(skb);
	return NET_RX_DROP;
}

static struct netdev_rx_queue *netif_get_rxqueue(struct sk_buff *skb)
{
	struct net_device *dev = skb->dev;
	struct netdev_rx_queue *rxqueue;

	rxqueue = dev->_rx;

	if (skb_rx_queue_recorded(skb)) {
		u16 index = skb_get_rx_queue(skb);

		if (unlikely(index >= dev->real_num_rx_queues)) {
			WARN_ONCE(dev->real_num_rx_queues > 1,
				  "%s received packet on queue %u, but number "
				  "of RX queues is %u\n",
				  dev->name, index, dev->real_num_rx_queues);

			return rxqueue; /* Return first rxqueue */
		}
		rxqueue += index;
	}
	return rxqueue;
}

static u32 netif_receive_generic_xdp(struct sk_buff *skb,
				     struct xdp_buff *xdp,
				     struct bpf_prog *xdp_prog)
{
	struct netdev_rx_queue *rxqueue;
	void *orig_data, *orig_data_end;
	u32 metalen, act = XDP_DROP;
	__be16 orig_eth_type;
	struct ethhdr *eth;
	bool orig_bcast;
	int hlen, off;
	u32 mac_len;

	/* Reinjected packets coming from act_mirred or similar should
	 * not get XDP generic processing.
	 */
	if (skb_is_redirected(skb))
		return XDP_PASS;

	/* XDP packets must be linear and must have sufficient headroom
	 * of XDP_PACKET_HEADROOM bytes. This is the guarantee that also
	 * native XDP provides, thus we need to do it here as well.
	 */
	if (skb_cloned(skb) || skb_is_nonlinear(skb) ||
	    skb_headroom(skb) < XDP_PACKET_HEADROOM) {
		int hroom = XDP_PACKET_HEADROOM - skb_headroom(skb);
		int troom = skb->tail + skb->data_len - skb->end;

		/* In case we have to go down the path and also linearize,
		 * then lets do the pskb_expand_head() work just once here.
		 */
		if (pskb_expand_head(skb,
				     hroom > 0 ? ALIGN(hroom, NET_SKB_PAD) : 0,
				     troom > 0 ? troom + 128 : 0, GFP_ATOMIC))
			goto do_drop;
		if (skb_linearize(skb))
			goto do_drop;
	}

	/* The XDP program wants to see the packet starting at the MAC
	 * header.
	 */
	mac_len = skb->data - skb_mac_header(skb);
	hlen = skb_headlen(skb) + mac_len;
	xdp->data = skb->data - mac_len;
	xdp->data_meta = xdp->data;
	xdp->data_end = xdp->data + hlen;
	xdp->data_hard_start = skb->data - skb_headroom(skb);

	/* SKB "head" area always have tailroom for skb_shared_info */
	xdp->frame_sz  = (void *)skb_end_pointer(skb) - xdp->data_hard_start;
	xdp->frame_sz += SKB_DATA_ALIGN(sizeof(struct skb_shared_info));

	orig_data_end = xdp->data_end;
	orig_data = xdp->data;
	eth = (struct ethhdr *)xdp->data;
	orig_bcast = is_multicast_ether_addr_64bits(eth->h_dest);
	orig_eth_type = eth->h_proto;

	rxqueue = netif_get_rxqueue(skb);
	xdp->rxq = &rxqueue->xdp_rxq;

	act = bpf_prog_run_xdp(xdp_prog, xdp);

	/* check if bpf_xdp_adjust_head was used */
	off = xdp->data - orig_data;
	if (off) {
		if (off > 0)
			__skb_pull(skb, off);
		else if (off < 0)
			__skb_push(skb, -off);

		skb->mac_header += off;
		skb_reset_network_header(skb);
	}

	/* check if bpf_xdp_adjust_tail was used */
	off = xdp->data_end - orig_data_end;
	if (off != 0) {
		skb_set_tail_pointer(skb, xdp->data_end - xdp->data);
		skb->len += off; /* positive on grow, negative on shrink */
	}

	/* check if XDP changed eth hdr such SKB needs update */
	eth = (struct ethhdr *)xdp->data;
	if ((orig_eth_type != eth->h_proto) ||
	    (orig_bcast != is_multicast_ether_addr_64bits(eth->h_dest))) {
		__skb_push(skb, ETH_HLEN);
		skb->protocol = eth_type_trans(skb, skb->dev);
	}

	switch (act) {
	case XDP_REDIRECT:
	case XDP_TX:
		__skb_push(skb, mac_len);
		break;
	case XDP_PASS:
		metalen = xdp->data - xdp->data_meta;
		if (metalen)
			skb_metadata_set(skb, metalen);
		break;
	default:
		bpf_warn_invalid_xdp_action(act);
		/* fall through */
	case XDP_ABORTED:
		trace_xdp_exception(skb->dev, xdp_prog, act);
		/* fall through */
	case XDP_DROP:
	do_drop:
		kfree_skb(skb);
		break;
	}

	return act;
}

/* When doing generic XDP we have to bypass the qdisc layer and the
 * network taps in order to match in-driver-XDP behavior.
 */
void generic_xdp_tx(struct sk_buff *skb, struct bpf_prog *xdp_prog)
{
	struct net_device *dev = skb->dev;
	struct netdev_queue *txq;
	bool free_skb = true;
	int cpu, rc;

	txq = netdev_core_pick_tx(dev, skb, NULL);
	cpu = smp_processor_id();
	HARD_TX_LOCK(dev, txq, cpu);
	if (!netif_xmit_stopped(txq)) {
		rc = netdev_start_xmit(skb, dev, txq, 0);
		if (dev_xmit_complete(rc))
			free_skb = false;
	}
	HARD_TX_UNLOCK(dev, txq);
	if (free_skb) {
		trace_xdp_exception(dev, xdp_prog, XDP_TX);
		kfree_skb(skb);
	}
}

static DEFINE_STATIC_KEY_FALSE(generic_xdp_needed_key);

int do_xdp_generic(struct bpf_prog *xdp_prog, struct sk_buff *skb)
{
	if (xdp_prog) {
		struct xdp_buff xdp;
		u32 act;
		int err;

		act = netif_receive_generic_xdp(skb, &xdp, xdp_prog);
		if (act != XDP_PASS) {
			switch (act) {
			case XDP_REDIRECT:
				err = xdp_do_generic_redirect(skb->dev, skb,
							      &xdp, xdp_prog);
				if (err)
					goto out_redir;
				break;
			case XDP_TX:
				generic_xdp_tx(skb, xdp_prog);
				break;
			}
			return XDP_DROP;
		}
	}
	return XDP_PASS;
out_redir:
	kfree_skb(skb);
	return XDP_DROP;
}
EXPORT_SYMBOL_GPL(do_xdp_generic);

static int netif_rx_internal(struct sk_buff *skb)
{
	int ret;

	net_timestamp_check(netdev_tstamp_prequeue, skb);

	trace_netif_rx(skb);

#ifdef CONFIG_RPS
	if (static_branch_unlikely(&rps_needed)) {
		struct rps_dev_flow voidflow, *rflow = &voidflow;
		int cpu;

		preempt_disable();
		rcu_read_lock();

		cpu = get_rps_cpu(skb->dev, skb, &rflow);
		if (cpu < 0)
			cpu = smp_processor_id();

		ret = enqueue_to_backlog(skb, cpu, &rflow->last_qtail);

		rcu_read_unlock();
		preempt_enable();
	} else
#endif
	{
		unsigned int qtail;

		ret = enqueue_to_backlog(skb, get_cpu(), &qtail);
		put_cpu();
	}
	return ret;
}

/**
 *	netif_rx	-	post buffer to the network code
 *	@skb: buffer to post
 *
 *	This function receives a packet from a device driver and queues it for
 *	the upper (protocol) levels to process.  It always succeeds. The buffer
 *	may be dropped during processing for congestion control or by the
 *	protocol layers.
 *
 *	return values:
 *	NET_RX_SUCCESS	(no congestion)
 *	NET_RX_DROP     (packet was dropped)
 *
 */

int netif_rx(struct sk_buff *skb)
{
	int ret;

	trace_netif_rx_entry(skb);

	ret = netif_rx_internal(skb);
	trace_netif_rx_exit(ret);

	return ret;
}
EXPORT_SYMBOL(netif_rx);

int netif_rx_ni(struct sk_buff *skb)
{
	int err;

	trace_netif_rx_ni_entry(skb);

	preempt_disable();
	err = netif_rx_internal(skb);
	if (local_softirq_pending())
		do_softirq();
	preempt_enable();
	trace_netif_rx_ni_exit(err);

	return err;
}
EXPORT_SYMBOL(netif_rx_ni);

static __latent_entropy void net_tx_action(struct softirq_action *h)
{
	struct softnet_data *sd = this_cpu_ptr(&softnet_data);

	if (sd->completion_queue) {
		struct sk_buff *clist;

		local_irq_disable();
		clist = sd->completion_queue;
		sd->completion_queue = NULL;
		local_irq_enable();

		while (clist) {
			struct sk_buff *skb = clist;

			clist = clist->next;

			WARN_ON(refcount_read(&skb->users));
			if (likely(get_kfree_skb_cb(skb)->reason == SKB_REASON_CONSUMED))
				trace_consume_skb(skb);
			else
				trace_kfree_skb(skb, net_tx_action);

			if (skb->fclone != SKB_FCLONE_UNAVAILABLE)
				__kfree_skb(skb);
			else
				__kfree_skb_defer(skb);
		}

		__kfree_skb_flush();
	}

	if (sd->output_queue) {
		struct Qdisc *head;

		local_irq_disable();
		head = sd->output_queue;
		sd->output_queue = NULL;
		sd->output_queue_tailp = &sd->output_queue;
		local_irq_enable();

		while (head) {
			struct Qdisc *q = head;
			spinlock_t *root_lock = NULL;

			head = head->next_sched;

			if (!(q->flags & TCQ_F_NOLOCK)) {
				root_lock = qdisc_lock(q);
				spin_lock(root_lock);
			}
			/* We need to make sure head->next_sched is read
			 * before clearing __QDISC_STATE_SCHED
			 */
			smp_mb__before_atomic();
			clear_bit(__QDISC_STATE_SCHED, &q->state);
			qdisc_run(q);
			if (root_lock)
				spin_unlock(root_lock);
		}
	}

	xfrm_dev_backlog(sd);
}

#if IS_ENABLED(CONFIG_BRIDGE) && IS_ENABLED(CONFIG_ATM_LANE)
/* This hook is defined here for ATM LANE */
int (*br_fdb_test_addr_hook)(struct net_device *dev,
			     unsigned char *addr) __read_mostly;
EXPORT_SYMBOL_GPL(br_fdb_test_addr_hook);
#endif

static inline struct sk_buff *
sch_handle_ingress(struct sk_buff *skb, struct packet_type **pt_prev, int *ret,
		   struct net_device *orig_dev)
{
#ifdef CONFIG_NET_CLS_ACT
	struct mini_Qdisc *miniq = rcu_dereference_bh(skb->dev->miniq_ingress);
	struct tcf_result cl_res;

	/* If there's at least one ingress present somewhere (so
	 * we get here via enabled static key), remaining devices
	 * that are not configured with an ingress qdisc will bail
	 * out here.
	 */
	if (!miniq)
		return skb;

	if (*pt_prev) {
		*ret = deliver_skb(skb, *pt_prev, orig_dev);
		*pt_prev = NULL;
	}

	qdisc_skb_cb(skb)->pkt_len = skb->len;
	skb->tc_at_ingress = 1;
	mini_qdisc_bstats_cpu_update(miniq, skb);

	switch (tcf_classify_ingress(skb, miniq->block, miniq->filter_list,
				     &cl_res, false)) {
	case TC_ACT_OK:
	case TC_ACT_RECLASSIFY:
		skb->tc_index = TC_H_MIN(cl_res.classid);
		break;
	case TC_ACT_SHOT:
		mini_qdisc_qstats_cpu_drop(miniq);
		kfree_skb(skb);
		return NULL;
	case TC_ACT_STOLEN:
	case TC_ACT_QUEUED:
	case TC_ACT_TRAP:
		consume_skb(skb);
		return NULL;
	case TC_ACT_REDIRECT:
		/* skb_mac_header check was done by cls/act_bpf, so
		 * we can safely push the L2 header back before
		 * redirecting to another netdev
		 */
		__skb_push(skb, skb->mac_len);
		skb_do_redirect(skb);
		return NULL;
	case TC_ACT_CONSUMED:
		return NULL;
	default:
		break;
	}
#endif /* CONFIG_NET_CLS_ACT */
	return skb;
}

/**
 *	netdev_is_rx_handler_busy - check if receive handler is registered
 *	@dev: device to check
 *
 *	Check if a receive handler is already registered for a given device.
 *	Return true if there one.
 *
 *	The caller must hold the rtnl_mutex.
 */
bool netdev_is_rx_handler_busy(struct net_device *dev)
{
	ASSERT_RTNL();
	return dev && rtnl_dereference(dev->rx_handler);
}
EXPORT_SYMBOL_GPL(netdev_is_rx_handler_busy);

/**
 *	netdev_rx_handler_register - register receive handler
 *	@dev: device to register a handler for
 *	@rx_handler: receive handler to register
 *	@rx_handler_data: data pointer that is used by rx handler
 *
 *	Register a receive handler for a device. This handler will then be
 *	called from __netif_receive_skb. A negative errno code is returned
 *	on a failure.
 *
 *	The caller must hold the rtnl_mutex.
 *
 *	For a general description of rx_handler, see enum rx_handler_result.
 */
int netdev_rx_handler_register(struct net_device *dev,
			       rx_handler_func_t *rx_handler,
			       void *rx_handler_data)
{
	if (netdev_is_rx_handler_busy(dev))
		return -EBUSY;

	if (dev->priv_flags & IFF_NO_RX_HANDLER)
		return -EINVAL;

	/* Note: rx_handler_data must be set before rx_handler */
	rcu_assign_pointer(dev->rx_handler_data, rx_handler_data);
	rcu_assign_pointer(dev->rx_handler, rx_handler);

	return 0;
}
EXPORT_SYMBOL_GPL(netdev_rx_handler_register);

/**
 *	netdev_rx_handler_unregister - unregister receive handler
 *	@dev: device to unregister a handler from
 *
 *	Unregister a receive handler from a device.
 *
 *	The caller must hold the rtnl_mutex.
 */
void netdev_rx_handler_unregister(struct net_device *dev)
{

	ASSERT_RTNL();
	RCU_INIT_POINTER(dev->rx_handler, NULL);
	/* a reader seeing a non NULL rx_handler in a rcu_read_lock()
	 * section has a guarantee to see a non NULL rx_handler_data
	 * as well.
	 */
	synchronize_net();
	RCU_INIT_POINTER(dev->rx_handler_data, NULL);
}
EXPORT_SYMBOL_GPL(netdev_rx_handler_unregister);

/*
 * Limit the use of PFMEMALLOC reserves to those protocols that implement
 * the special handling of PFMEMALLOC skbs.
 */
static bool skb_pfmemalloc_protocol(struct sk_buff *skb)
{
	switch (skb->protocol) {
	case htons(ETH_P_ARP):
	case htons(ETH_P_IP):
	case htons(ETH_P_IPV6):
	case htons(ETH_P_8021Q):
	case htons(ETH_P_8021AD):
		return true;
	default:
		return false;
	}
}

static inline int nf_ingress(struct sk_buff *skb, struct packet_type **pt_prev,
			     int *ret, struct net_device *orig_dev)
{
	if (nf_hook_ingress_active(skb)) {
		int ingress_retval;

		if (*pt_prev) {
			*ret = deliver_skb(skb, *pt_prev, orig_dev);
			*pt_prev = NULL;
		}

		rcu_read_lock();
		ingress_retval = nf_hook_ingress(skb);
		rcu_read_unlock();
		return ingress_retval;
	}
	return 0;
}

static int __netif_receive_skb_core(struct sk_buff **pskb, bool pfmemalloc,
				    struct packet_type **ppt_prev)
{
	struct packet_type *ptype, *pt_prev;
	rx_handler_func_t *rx_handler;
	struct sk_buff *skb = *pskb;
	struct net_device *orig_dev;
	bool deliver_exact = false;
	int ret = NET_RX_DROP;
	__be16 type;

	net_timestamp_check(!netdev_tstamp_prequeue, skb);

	trace_netif_receive_skb(skb);

	orig_dev = skb->dev;

	skb_reset_network_header(skb);
	if (!skb_transport_header_was_set(skb))
		skb_reset_transport_header(skb);
	skb_reset_mac_len(skb);

	pt_prev = NULL;

another_round:
	skb->skb_iif = skb->dev->ifindex;

	__this_cpu_inc(softnet_data.processed);

	if (static_branch_unlikely(&generic_xdp_needed_key)) {
		int ret2;

		preempt_disable();
		ret2 = do_xdp_generic(rcu_dereference(skb->dev->xdp_prog), skb);
		preempt_enable();

		if (ret2 != XDP_PASS) {
			ret = NET_RX_DROP;
			goto out;
		}
		skb_reset_mac_len(skb);
	}

	if (skb->protocol == cpu_to_be16(ETH_P_8021Q) ||
	    skb->protocol == cpu_to_be16(ETH_P_8021AD)) {
		skb = skb_vlan_untag(skb);
		if (unlikely(!skb))
			goto out;
	}

	if (skb_skip_tc_classify(skb))
		goto skip_classify;

	if (pfmemalloc)
		goto skip_taps;

	list_for_each_entry_rcu(ptype, &ptype_all, list) {
		if (pt_prev)
			ret = deliver_skb(skb, pt_prev, orig_dev);
		pt_prev = ptype;
	}

	list_for_each_entry_rcu(ptype, &skb->dev->ptype_all, list) {
		if (pt_prev)
			ret = deliver_skb(skb, pt_prev, orig_dev);
		pt_prev = ptype;
	}

skip_taps:
#ifdef CONFIG_NET_INGRESS
	if (static_branch_unlikely(&ingress_needed_key)) {
		skb = sch_handle_ingress(skb, &pt_prev, &ret, orig_dev);
		if (!skb)
			goto out;

		if (nf_ingress(skb, &pt_prev, &ret, orig_dev) < 0)
			goto out;
	}
#endif
	skb_reset_redirect(skb);
skip_classify:
	if (pfmemalloc && !skb_pfmemalloc_protocol(skb))
		goto drop;

	if (skb_vlan_tag_present(skb)) {
		if (pt_prev) {
			ret = deliver_skb(skb, pt_prev, orig_dev);
			pt_prev = NULL;
		}
		if (vlan_do_receive(&skb))
			goto another_round;
		else if (unlikely(!skb))
			goto out;
	}

	rx_handler = rcu_dereference(skb->dev->rx_handler);
	if (rx_handler) {
		if (pt_prev) {
			ret = deliver_skb(skb, pt_prev, orig_dev);
			pt_prev = NULL;
		}
		switch (rx_handler(&skb)) {
		case RX_HANDLER_CONSUMED:
			ret = NET_RX_SUCCESS;
			goto out;
		case RX_HANDLER_ANOTHER:
			goto another_round;
		case RX_HANDLER_EXACT:
			deliver_exact = true;
		case RX_HANDLER_PASS:
			break;
		default:
			BUG();
		}
	}

	if (unlikely(skb_vlan_tag_present(skb))) {
check_vlan_id:
		if (skb_vlan_tag_get_id(skb)) {
			/* Vlan id is non 0 and vlan_do_receive() above couldn't
			 * find vlan device.
			 */
			skb->pkt_type = PACKET_OTHERHOST;
		} else if (skb->protocol == cpu_to_be16(ETH_P_8021Q) ||
			   skb->protocol == cpu_to_be16(ETH_P_8021AD)) {
			/* Outer header is 802.1P with vlan 0, inner header is
			 * 802.1Q or 802.1AD and vlan_do_receive() above could
			 * not find vlan dev for vlan id 0.
			 */
			__vlan_hwaccel_clear_tag(skb);
			skb = skb_vlan_untag(skb);
			if (unlikely(!skb))
				goto out;
			if (vlan_do_receive(&skb))
				/* After stripping off 802.1P header with vlan 0
				 * vlan dev is found for inner header.
				 */
				goto another_round;
			else if (unlikely(!skb))
				goto out;
			else
				/* We have stripped outer 802.1P vlan 0 header.
				 * But could not find vlan dev.
				 * check again for vlan id to set OTHERHOST.
				 */
				goto check_vlan_id;
		}
		/* Note: we might in the future use prio bits
		 * and set skb->priority like in vlan_do_receive()
		 * For the time being, just ignore Priority Code Point
		 */
		__vlan_hwaccel_clear_tag(skb);
	}

	type = skb->protocol;

	/* deliver only exact match when indicated */
	if (likely(!deliver_exact)) {
		deliver_ptype_list_skb(skb, &pt_prev, orig_dev, type,
				       &ptype_base[ntohs(type) &
						   PTYPE_HASH_MASK]);
	}

	deliver_ptype_list_skb(skb, &pt_prev, orig_dev, type,
			       &orig_dev->ptype_specific);

	if (unlikely(skb->dev != orig_dev)) {
		deliver_ptype_list_skb(skb, &pt_prev, orig_dev, type,
				       &skb->dev->ptype_specific);
	}

	if (pt_prev) {
		if (unlikely(skb_orphan_frags_rx(skb, GFP_ATOMIC)))
			goto drop;
		*ppt_prev = pt_prev;
	} else {
drop:
		if (!deliver_exact)
			atomic_long_inc(&skb->dev->rx_dropped);
		else
			atomic_long_inc(&skb->dev->rx_nohandler);
		kfree_skb(skb);
		/* Jamal, now you will not able to escape explaining
		 * me how you were going to use this. :-)
		 */
		ret = NET_RX_DROP;
	}

out:
	/* The invariant here is that if *ppt_prev is not NULL
	 * then skb should also be non-NULL.
	 *
	 * Apparently *ppt_prev assignment above holds this invariant due to
	 * skb dereferencing near it.
	 */
	*pskb = skb;
	return ret;
}

static int __netif_receive_skb_one_core(struct sk_buff *skb, bool pfmemalloc)
{
	struct net_device *orig_dev = skb->dev;
	struct packet_type *pt_prev = NULL;
	int ret;

	ret = __netif_receive_skb_core(&skb, pfmemalloc, &pt_prev);
	if (pt_prev)
		ret = INDIRECT_CALL_INET(pt_prev->func, ipv6_rcv, ip_rcv, skb,
					 skb->dev, pt_prev, orig_dev);
	return ret;
}

/**
 *	netif_receive_skb_core - special purpose version of netif_receive_skb
 *	@skb: buffer to process
 *
 *	More direct receive version of netif_receive_skb().  It should
 *	only be used by callers that have a need to skip RPS and Generic XDP.
 *	Caller must also take care of handling if ``(page_is_)pfmemalloc``.
 *
 *	This function may only be called from softirq context and interrupts
 *	should be enabled.
 *
 *	Return values (usually ignored):
 *	NET_RX_SUCCESS: no congestion
 *	NET_RX_DROP: packet was dropped
 */
int netif_receive_skb_core(struct sk_buff *skb)
{
	int ret;

	rcu_read_lock();
	ret = __netif_receive_skb_one_core(skb, false);
	rcu_read_unlock();

	return ret;
}
EXPORT_SYMBOL(netif_receive_skb_core);

static inline void __netif_receive_skb_list_ptype(struct list_head *head,
						  struct packet_type *pt_prev,
						  struct net_device *orig_dev)
{
	struct sk_buff *skb, *next;

	if (!pt_prev)
		return;
	if (list_empty(head))
		return;
	if (pt_prev->list_func != NULL)
		INDIRECT_CALL_INET(pt_prev->list_func, ipv6_list_rcv,
				   ip_list_rcv, head, pt_prev, orig_dev);
	else
		list_for_each_entry_safe(skb, next, head, list) {
			skb_list_del_init(skb);
			pt_prev->func(skb, skb->dev, pt_prev, orig_dev);
		}
}

static void __netif_receive_skb_list_core(struct list_head *head, bool pfmemalloc)
{
	/* Fast-path assumptions:
	 * - There is no RX handler.
	 * - Only one packet_type matches.
	 * If either of these fails, we will end up doing some per-packet
	 * processing in-line, then handling the 'last ptype' for the whole
	 * sublist.  This can't cause out-of-order delivery to any single ptype,
	 * because the 'last ptype' must be constant across the sublist, and all
	 * other ptypes are handled per-packet.
	 */
	/* Current (common) ptype of sublist */
	struct packet_type *pt_curr = NULL;
	/* Current (common) orig_dev of sublist */
	struct net_device *od_curr = NULL;
	struct list_head sublist;
	struct sk_buff *skb, *next;

	INIT_LIST_HEAD(&sublist);
	list_for_each_entry_safe(skb, next, head, list) {
		struct net_device *orig_dev = skb->dev;
		struct packet_type *pt_prev = NULL;

		skb_list_del_init(skb);
		__netif_receive_skb_core(&skb, pfmemalloc, &pt_prev);
		if (!pt_prev)
			continue;
		if (pt_curr != pt_prev || od_curr != orig_dev) {
			/* dispatch old sublist */
			__netif_receive_skb_list_ptype(&sublist, pt_curr, od_curr);
			/* start new sublist */
			INIT_LIST_HEAD(&sublist);
			pt_curr = pt_prev;
			od_curr = orig_dev;
		}
		list_add_tail(&skb->list, &sublist);
	}

	/* dispatch final sublist */
	__netif_receive_skb_list_ptype(&sublist, pt_curr, od_curr);
}

static int __netif_receive_skb(struct sk_buff *skb)
{
	int ret;

	if (sk_memalloc_socks() && skb_pfmemalloc(skb)) {
		unsigned int noreclaim_flag;

		/*
		 * PFMEMALLOC skbs are special, they should
		 * - be delivered to SOCK_MEMALLOC sockets only
		 * - stay away from userspace
		 * - have bounded memory usage
		 *
		 * Use PF_MEMALLOC as this saves us from propagating the allocation
		 * context down to all allocation sites.
		 */
		noreclaim_flag = memalloc_noreclaim_save();
		ret = __netif_receive_skb_one_core(skb, true);
		memalloc_noreclaim_restore(noreclaim_flag);
	} else
		ret = __netif_receive_skb_one_core(skb, false);

	return ret;
}

static void __netif_receive_skb_list(struct list_head *head)
{
	unsigned long noreclaim_flag = 0;
	struct sk_buff *skb, *next;
	bool pfmemalloc = false; /* Is current sublist PF_MEMALLOC? */

	list_for_each_entry_safe(skb, next, head, list) {
		if ((sk_memalloc_socks() && skb_pfmemalloc(skb)) != pfmemalloc) {
			struct list_head sublist;

			/* Handle the previous sublist */
			list_cut_before(&sublist, head, &skb->list);
			if (!list_empty(&sublist))
				__netif_receive_skb_list_core(&sublist, pfmemalloc);
			pfmemalloc = !pfmemalloc;
			/* See comments in __netif_receive_skb */
			if (pfmemalloc)
				noreclaim_flag = memalloc_noreclaim_save();
			else
				memalloc_noreclaim_restore(noreclaim_flag);
		}
	}
	/* Handle the remaining sublist */
	if (!list_empty(head))
		__netif_receive_skb_list_core(head, pfmemalloc);
	/* Restore pflags */
	if (pfmemalloc)
		memalloc_noreclaim_restore(noreclaim_flag);
}

static int generic_xdp_install(struct net_device *dev, struct netdev_bpf *xdp)
{
	struct bpf_prog *old = rtnl_dereference(dev->xdp_prog);
	struct bpf_prog *new = xdp->prog;
	int ret = 0;

	if (new) {
		u32 i;

		/* generic XDP does not work with DEVMAPs that can
		 * have a bpf_prog installed on an entry
		 */
		for (i = 0; i < new->aux->used_map_cnt; i++) {
			if (dev_map_can_have_prog(new->aux->used_maps[i]))
				return -EINVAL;
			if (cpu_map_prog_allowed(new->aux->used_maps[i]))
				return -EINVAL;
		}
	}

	switch (xdp->command) {
	case XDP_SETUP_PROG:
		rcu_assign_pointer(dev->xdp_prog, new);
		if (old)
			bpf_prog_put(old);

		if (old && !new) {
			static_branch_dec(&generic_xdp_needed_key);
		} else if (new && !old) {
			static_branch_inc(&generic_xdp_needed_key);
			dev_disable_lro(dev);
			dev_disable_gro_hw(dev);
		}
		break;

	default:
		ret = -EINVAL;
		break;
	}

	return ret;
}

static int netif_receive_skb_internal(struct sk_buff *skb)
{
	int ret;

	net_timestamp_check(netdev_tstamp_prequeue, skb);

	if (skb_defer_rx_timestamp(skb))
		return NET_RX_SUCCESS;

	rcu_read_lock();
#ifdef CONFIG_RPS
	if (static_branch_unlikely(&rps_needed)) {
		struct rps_dev_flow voidflow, *rflow = &voidflow;
		int cpu = get_rps_cpu(skb->dev, skb, &rflow);

		if (cpu >= 0) {
			ret = enqueue_to_backlog(skb, cpu, &rflow->last_qtail);
			rcu_read_unlock();
			return ret;
		}
	}
#endif
	ret = __netif_receive_skb(skb);
	rcu_read_unlock();
	return ret;
}

static void netif_receive_skb_list_internal(struct list_head *head)
{
	struct sk_buff *skb, *next;
	struct list_head sublist;

	INIT_LIST_HEAD(&sublist);
	list_for_each_entry_safe(skb, next, head, list) {
		net_timestamp_check(netdev_tstamp_prequeue, skb);
		skb_list_del_init(skb);
		if (!skb_defer_rx_timestamp(skb))
			list_add_tail(&skb->list, &sublist);
	}
	list_splice_init(&sublist, head);

	rcu_read_lock();
#ifdef CONFIG_RPS
	if (static_branch_unlikely(&rps_needed)) {
		list_for_each_entry_safe(skb, next, head, list) {
			struct rps_dev_flow voidflow, *rflow = &voidflow;
			int cpu = get_rps_cpu(skb->dev, skb, &rflow);

			if (cpu >= 0) {
				/* Will be handled, remove from list */
				skb_list_del_init(skb);
				enqueue_to_backlog(skb, cpu, &rflow->last_qtail);
			}
		}
	}
#endif
	__netif_receive_skb_list(head);
	rcu_read_unlock();
}

/**
 *	netif_receive_skb - process receive buffer from network
 *	@skb: buffer to process
 *
 *	netif_receive_skb() is the main receive data processing function.
 *	It always succeeds. The buffer may be dropped during processing
 *	for congestion control or by the protocol layers.
 *
 *	This function may only be called from softirq context and interrupts
 *	should be enabled.
 *
 *	Return values (usually ignored):
 *	NET_RX_SUCCESS: no congestion
 *	NET_RX_DROP: packet was dropped
 */
int netif_receive_skb(struct sk_buff *skb)
{
	int ret;

	trace_netif_receive_skb_entry(skb);

	ret = netif_receive_skb_internal(skb);
	trace_netif_receive_skb_exit(ret);

	return ret;
}
EXPORT_SYMBOL(netif_receive_skb);

/**
 *	netif_receive_skb_list - process many receive buffers from network
 *	@head: list of skbs to process.
 *
 *	Since return value of netif_receive_skb() is normally ignored, and
 *	wouldn't be meaningful for a list, this function returns void.
 *
 *	This function may only be called from softirq context and interrupts
 *	should be enabled.
 */
void netif_receive_skb_list(struct list_head *head)
{
	struct sk_buff *skb;

	if (list_empty(head))
		return;
	if (trace_netif_receive_skb_list_entry_enabled()) {
		list_for_each_entry(skb, head, list)
			trace_netif_receive_skb_list_entry(skb);
	}
	netif_receive_skb_list_internal(head);
	trace_netif_receive_skb_list_exit(0);
}
EXPORT_SYMBOL(netif_receive_skb_list);

static DEFINE_PER_CPU(struct work_struct, flush_works);

/* Network device is going away, flush any packets still pending */
static void flush_backlog(struct work_struct *work)
{
	struct sk_buff *skb, *tmp;
	struct softnet_data *sd;

	local_bh_disable();
	sd = this_cpu_ptr(&softnet_data);

	local_irq_disable();
	rps_lock(sd);
	skb_queue_walk_safe(&sd->input_pkt_queue, skb, tmp) {
		if (skb->dev->reg_state == NETREG_UNREGISTERING) {
			__skb_unlink(skb, &sd->input_pkt_queue);
			dev_kfree_skb_irq(skb);
			input_queue_head_incr(sd);
		}
	}
	rps_unlock(sd);
	local_irq_enable();

	skb_queue_walk_safe(&sd->process_queue, skb, tmp) {
		if (skb->dev->reg_state == NETREG_UNREGISTERING) {
			__skb_unlink(skb, &sd->process_queue);
			kfree_skb(skb);
			input_queue_head_incr(sd);
		}
	}
	local_bh_enable();
}

static void flush_all_backlogs(void)
{
	unsigned int cpu;

	get_online_cpus();

	for_each_online_cpu(cpu)
		queue_work_on(cpu, system_highpri_wq,
			      per_cpu_ptr(&flush_works, cpu));

	for_each_online_cpu(cpu)
		flush_work(per_cpu_ptr(&flush_works, cpu));

	put_online_cpus();
}

/* Pass the currently batched GRO_NORMAL SKBs up to the stack. */
static void gro_normal_list(struct napi_struct *napi)
{
	if (!napi->rx_count)
		return;
	netif_receive_skb_list_internal(&napi->rx_list);
	INIT_LIST_HEAD(&napi->rx_list);
	napi->rx_count = 0;
}

/* Queue one GRO_NORMAL SKB up for list processing. If batch size exceeded,
 * pass the whole batch up to the stack.
 */
static void gro_normal_one(struct napi_struct *napi, struct sk_buff *skb)
{
	list_add_tail(&skb->list, &napi->rx_list);
	if (++napi->rx_count >= gro_normal_batch)
		gro_normal_list(napi);
}

INDIRECT_CALLABLE_DECLARE(int inet_gro_complete(struct sk_buff *, int));
INDIRECT_CALLABLE_DECLARE(int ipv6_gro_complete(struct sk_buff *, int));
static int napi_gro_complete(struct napi_struct *napi, struct sk_buff *skb)
{
	struct packet_offload *ptype;
	__be16 type = skb->protocol;
	struct list_head *head = &offload_base;
	int err = -ENOENT;

	BUILD_BUG_ON(sizeof(struct napi_gro_cb) > sizeof(skb->cb));

	if (NAPI_GRO_CB(skb)->count == 1) {
		skb_shinfo(skb)->gso_size = 0;
		goto out;
	}

	rcu_read_lock();
	list_for_each_entry_rcu(ptype, head, list) {
		if (ptype->type != type || !ptype->callbacks.gro_complete)
			continue;

		err = INDIRECT_CALL_INET(ptype->callbacks.gro_complete,
					 ipv6_gro_complete, inet_gro_complete,
					 skb, 0);
		break;
	}
	rcu_read_unlock();

	if (err) {
		WARN_ON(&ptype->list == head);
		kfree_skb(skb);
		return NET_RX_SUCCESS;
	}

out:
	gro_normal_one(napi, skb);
	return NET_RX_SUCCESS;
}

static void __napi_gro_flush_chain(struct napi_struct *napi, u32 index,
				   bool flush_old)
{
	struct list_head *head = &napi->gro_hash[index].list;
	struct sk_buff *skb, *p;

	list_for_each_entry_safe_reverse(skb, p, head, list) {
		if (flush_old && NAPI_GRO_CB(skb)->age == jiffies)
			return;
		skb_list_del_init(skb);
		napi_gro_complete(napi, skb);
		napi->gro_hash[index].count--;
	}

	if (!napi->gro_hash[index].count)
		__clear_bit(index, &napi->gro_bitmask);
}

/* napi->gro_hash[].list contains packets ordered by age.
 * youngest packets at the head of it.
 * Complete skbs in reverse order to reduce latencies.
 */
void napi_gro_flush(struct napi_struct *napi, bool flush_old)
{
	unsigned long bitmask = napi->gro_bitmask;
	unsigned int i, base = ~0U;

	while ((i = ffs(bitmask)) != 0) {
		bitmask >>= i;
		base += i;
		__napi_gro_flush_chain(napi, base, flush_old);
	}
}
EXPORT_SYMBOL(napi_gro_flush);

static struct list_head *gro_list_prepare(struct napi_struct *napi,
					  struct sk_buff *skb)
{
	unsigned int maclen = skb->dev->hard_header_len;
	u32 hash = skb_get_hash_raw(skb);
	struct list_head *head;
	struct sk_buff *p;

	head = &napi->gro_hash[hash & (GRO_HASH_BUCKETS - 1)].list;
	list_for_each_entry(p, head, list) {
		unsigned long diffs;

		NAPI_GRO_CB(p)->flush = 0;

		if (hash != skb_get_hash_raw(p)) {
			NAPI_GRO_CB(p)->same_flow = 0;
			continue;
		}

		diffs = (unsigned long)p->dev ^ (unsigned long)skb->dev;
		diffs |= skb_vlan_tag_present(p) ^ skb_vlan_tag_present(skb);
		if (skb_vlan_tag_present(p))
			diffs |= skb_vlan_tag_get(p) ^ skb_vlan_tag_get(skb);
		diffs |= skb_metadata_dst_cmp(p, skb);
		diffs |= skb_metadata_differs(p, skb);
		if (maclen == ETH_HLEN)
			diffs |= compare_ether_header(skb_mac_header(p),
						      skb_mac_header(skb));
		else if (!diffs)
			diffs = memcmp(skb_mac_header(p),
				       skb_mac_header(skb),
				       maclen);
		NAPI_GRO_CB(p)->same_flow = !diffs;
	}

	return head;
}

static void skb_gro_reset_offset(struct sk_buff *skb)
{
	const struct skb_shared_info *pinfo = skb_shinfo(skb);
	const skb_frag_t *frag0 = &pinfo->frags[0];

	NAPI_GRO_CB(skb)->data_offset = 0;
	NAPI_GRO_CB(skb)->frag0 = NULL;
	NAPI_GRO_CB(skb)->frag0_len = 0;

	if (!skb_headlen(skb) && pinfo->nr_frags &&
	    !PageHighMem(skb_frag_page(frag0))) {
		NAPI_GRO_CB(skb)->frag0 = skb_frag_address(frag0);
		NAPI_GRO_CB(skb)->frag0_len = min_t(unsigned int,
						    skb_frag_size(frag0),
						    skb->end - skb->tail);
	}
}

static void gro_pull_from_frag0(struct sk_buff *skb, int grow)
{
	struct skb_shared_info *pinfo = skb_shinfo(skb);

	BUG_ON(skb->end - skb->tail < grow);

	memcpy(skb_tail_pointer(skb), NAPI_GRO_CB(skb)->frag0, grow);

	skb->data_len -= grow;
	skb->tail += grow;

	skb_frag_off_add(&pinfo->frags[0], grow);
	skb_frag_size_sub(&pinfo->frags[0], grow);

	if (unlikely(!skb_frag_size(&pinfo->frags[0]))) {
		skb_frag_unref(skb, 0);
		memmove(pinfo->frags, pinfo->frags + 1,
			--pinfo->nr_frags * sizeof(pinfo->frags[0]));
	}
}

static void gro_flush_oldest(struct napi_struct *napi, struct list_head *head)
{
	struct sk_buff *oldest;

	oldest = list_last_entry(head, struct sk_buff, list);

	/* We are called with head length >= MAX_GRO_SKBS, so this is
	 * impossible.
	 */
	if (WARN_ON_ONCE(!oldest))
		return;

	/* Do not adjust napi->gro_hash[].count, caller is adding a new
	 * SKB to the chain.
	 */
	skb_list_del_init(oldest);
	napi_gro_complete(napi, oldest);
}

INDIRECT_CALLABLE_DECLARE(struct sk_buff *inet_gro_receive(struct list_head *,
							   struct sk_buff *));
INDIRECT_CALLABLE_DECLARE(struct sk_buff *ipv6_gro_receive(struct list_head *,
							   struct sk_buff *));
static enum gro_result dev_gro_receive(struct napi_struct *napi, struct sk_buff *skb)
{
	u32 hash = skb_get_hash_raw(skb) & (GRO_HASH_BUCKETS - 1);
	struct list_head *head = &offload_base;
	struct packet_offload *ptype;
	__be16 type = skb->protocol;
	struct list_head *gro_head;
	struct sk_buff *pp = NULL;
	enum gro_result ret;
	int same_flow;
	int grow;

	if (netif_elide_gro(skb->dev))
		goto normal;

	gro_head = gro_list_prepare(napi, skb);

	rcu_read_lock();
	list_for_each_entry_rcu(ptype, head, list) {
		if (ptype->type != type || !ptype->callbacks.gro_receive)
			continue;

		skb_set_network_header(skb, skb_gro_offset(skb));
		skb_reset_mac_len(skb);
		NAPI_GRO_CB(skb)->same_flow = 0;
		NAPI_GRO_CB(skb)->flush = skb_is_gso(skb) || skb_has_frag_list(skb);
		NAPI_GRO_CB(skb)->free = 0;
		NAPI_GRO_CB(skb)->encap_mark = 0;
		NAPI_GRO_CB(skb)->recursion_counter = 0;
		NAPI_GRO_CB(skb)->is_fou = 0;
		NAPI_GRO_CB(skb)->is_atomic = 1;
		NAPI_GRO_CB(skb)->gro_remcsum_start = 0;

		/* Setup for GRO checksum validation */
		switch (skb->ip_summed) {
		case CHECKSUM_COMPLETE:
			NAPI_GRO_CB(skb)->csum = skb->csum;
			NAPI_GRO_CB(skb)->csum_valid = 1;
			NAPI_GRO_CB(skb)->csum_cnt = 0;
			break;
		case CHECKSUM_UNNECESSARY:
			NAPI_GRO_CB(skb)->csum_cnt = skb->csum_level + 1;
			NAPI_GRO_CB(skb)->csum_valid = 0;
			break;
		default:
			NAPI_GRO_CB(skb)->csum_cnt = 0;
			NAPI_GRO_CB(skb)->csum_valid = 0;
		}

		pp = INDIRECT_CALL_INET(ptype->callbacks.gro_receive,
					ipv6_gro_receive, inet_gro_receive,
					gro_head, skb);
		break;
	}
	rcu_read_unlock();

	if (&ptype->list == head)
		goto normal;

	if (PTR_ERR(pp) == -EINPROGRESS) {
		ret = GRO_CONSUMED;
		goto ok;
	}

	same_flow = NAPI_GRO_CB(skb)->same_flow;
	ret = NAPI_GRO_CB(skb)->free ? GRO_MERGED_FREE : GRO_MERGED;

	if (pp) {
		skb_list_del_init(pp);
		napi_gro_complete(napi, pp);
		napi->gro_hash[hash].count--;
	}

	if (same_flow)
		goto ok;

	if (NAPI_GRO_CB(skb)->flush)
		goto normal;

	if (unlikely(napi->gro_hash[hash].count >= MAX_GRO_SKBS)) {
		gro_flush_oldest(napi, gro_head);
	} else {
		napi->gro_hash[hash].count++;
	}
	NAPI_GRO_CB(skb)->count = 1;
	NAPI_GRO_CB(skb)->age = jiffies;
	NAPI_GRO_CB(skb)->last = skb;
	skb_shinfo(skb)->gso_size = skb_gro_len(skb);
	list_add(&skb->list, gro_head);
	ret = GRO_HELD;

pull:
	grow = skb_gro_offset(skb) - skb_headlen(skb);
	if (grow > 0)
		gro_pull_from_frag0(skb, grow);
ok:
	if (napi->gro_hash[hash].count) {
		if (!test_bit(hash, &napi->gro_bitmask))
			__set_bit(hash, &napi->gro_bitmask);
	} else if (test_bit(hash, &napi->gro_bitmask)) {
		__clear_bit(hash, &napi->gro_bitmask);
	}

	return ret;

normal:
	ret = GRO_NORMAL;
	goto pull;
}

struct packet_offload *gro_find_receive_by_type(__be16 type)
{
	struct list_head *offload_head = &offload_base;
	struct packet_offload *ptype;

	list_for_each_entry_rcu(ptype, offload_head, list) {
		if (ptype->type != type || !ptype->callbacks.gro_receive)
			continue;
		return ptype;
	}
	return NULL;
}
EXPORT_SYMBOL(gro_find_receive_by_type);

struct packet_offload *gro_find_complete_by_type(__be16 type)
{
	struct list_head *offload_head = &offload_base;
	struct packet_offload *ptype;

	list_for_each_entry_rcu(ptype, offload_head, list) {
		if (ptype->type != type || !ptype->callbacks.gro_complete)
			continue;
		return ptype;
	}
	return NULL;
}
EXPORT_SYMBOL(gro_find_complete_by_type);

static void napi_skb_free_stolen_head(struct sk_buff *skb)
{
	skb_dst_drop(skb);
	skb_ext_put(skb);
	kmem_cache_free(skbuff_head_cache, skb);
}

static gro_result_t napi_skb_finish(struct napi_struct *napi,
				    struct sk_buff *skb,
				    gro_result_t ret)
{
	switch (ret) {
	case GRO_NORMAL:
		gro_normal_one(napi, skb);
		break;

	case GRO_DROP:
		kfree_skb(skb);
		break;

	case GRO_MERGED_FREE:
		if (NAPI_GRO_CB(skb)->free == NAPI_GRO_FREE_STOLEN_HEAD)
			napi_skb_free_stolen_head(skb);
		else
			__kfree_skb(skb);
		break;

	case GRO_HELD:
	case GRO_MERGED:
	case GRO_CONSUMED:
		break;
	}

	return ret;
}

gro_result_t napi_gro_receive(struct napi_struct *napi, struct sk_buff *skb)
{
	gro_result_t ret;

	skb_mark_napi_id(skb, napi);
	trace_napi_gro_receive_entry(skb);

	skb_gro_reset_offset(skb);

	ret = napi_skb_finish(napi, skb, dev_gro_receive(napi, skb));
	trace_napi_gro_receive_exit(ret);

	return ret;
}
EXPORT_SYMBOL(napi_gro_receive);

static void napi_reuse_skb(struct napi_struct *napi, struct sk_buff *skb)
{
	if (unlikely(skb->pfmemalloc)) {
		consume_skb(skb);
		return;
	}
	__skb_pull(skb, skb_headlen(skb));
	/* restore the reserve we had after netdev_alloc_skb_ip_align() */
	skb_reserve(skb, NET_SKB_PAD + NET_IP_ALIGN - skb_headroom(skb));
	__vlan_hwaccel_clear_tag(skb);
	skb->dev = napi->dev;
	skb->skb_iif = 0;

	/* eth_type_trans() assumes pkt_type is PACKET_HOST */
	skb->pkt_type = PACKET_HOST;

	skb->encapsulation = 0;
	skb_shinfo(skb)->gso_type = 0;
	skb->truesize = SKB_TRUESIZE(skb_end_offset(skb));
	skb_ext_reset(skb);

	napi->skb = skb;
}

struct sk_buff *napi_get_frags(struct napi_struct *napi)
{
	struct sk_buff *skb = napi->skb;

	if (!skb) {
		skb = napi_alloc_skb(napi, GRO_MAX_HEAD);
		if (skb) {
			napi->skb = skb;
			skb_mark_napi_id(skb, napi);
		}
	}
	return skb;
}
EXPORT_SYMBOL(napi_get_frags);

static gro_result_t napi_frags_finish(struct napi_struct *napi,
				      struct sk_buff *skb,
				      gro_result_t ret)
{
	switch (ret) {
	case GRO_NORMAL:
	case GRO_HELD:
		__skb_push(skb, ETH_HLEN);
		skb->protocol = eth_type_trans(skb, skb->dev);
		if (ret == GRO_NORMAL)
			gro_normal_one(napi, skb);
		break;

	case GRO_DROP:
		napi_reuse_skb(napi, skb);
		break;

	case GRO_MERGED_FREE:
		if (NAPI_GRO_CB(skb)->free == NAPI_GRO_FREE_STOLEN_HEAD)
			napi_skb_free_stolen_head(skb);
		else
			napi_reuse_skb(napi, skb);
		break;

	case GRO_MERGED:
	case GRO_CONSUMED:
		break;
	}

	return ret;
}

/* Upper GRO stack assumes network header starts at gro_offset=0
 * Drivers could call both napi_gro_frags() and napi_gro_receive()
 * We copy ethernet header into skb->data to have a common layout.
 */
static struct sk_buff *napi_frags_skb(struct napi_struct *napi)
{
	struct sk_buff *skb = napi->skb;
	const struct ethhdr *eth;
	unsigned int hlen = sizeof(*eth);

	napi->skb = NULL;

	skb_reset_mac_header(skb);
	skb_gro_reset_offset(skb);

	if (unlikely(skb_gro_header_hard(skb, hlen))) {
		eth = skb_gro_header_slow(skb, hlen, 0);
		if (unlikely(!eth)) {
			net_warn_ratelimited("%s: dropping impossible skb from %s\n",
					     __func__, napi->dev->name);
			napi_reuse_skb(napi, skb);
			return NULL;
		}
	} else {
		eth = (const struct ethhdr *)skb->data;
		gro_pull_from_frag0(skb, hlen);
		NAPI_GRO_CB(skb)->frag0 += hlen;
		NAPI_GRO_CB(skb)->frag0_len -= hlen;
	}
	__skb_pull(skb, hlen);

	/*
	 * This works because the only protocols we care about don't require
	 * special handling.
	 * We'll fix it up properly in napi_frags_finish()
	 */
	skb->protocol = eth->h_proto;

	return skb;
}

gro_result_t napi_gro_frags(struct napi_struct *napi)
{
	gro_result_t ret;
	struct sk_buff *skb = napi_frags_skb(napi);

	if (!skb)
		return GRO_DROP;

	trace_napi_gro_frags_entry(skb);

	ret = napi_frags_finish(napi, skb, dev_gro_receive(napi, skb));
	trace_napi_gro_frags_exit(ret);

	return ret;
}
EXPORT_SYMBOL(napi_gro_frags);

/* Compute the checksum from gro_offset and return the folded value
 * after adding in any pseudo checksum.
 */
__sum16 __skb_gro_checksum_complete(struct sk_buff *skb)
{
	__wsum wsum;
	__sum16 sum;

	wsum = skb_checksum(skb, skb_gro_offset(skb), skb_gro_len(skb), 0);

	/* NAPI_GRO_CB(skb)->csum holds pseudo checksum */
	sum = csum_fold(csum_add(NAPI_GRO_CB(skb)->csum, wsum));
	/* See comments in __skb_checksum_complete(). */
	if (likely(!sum)) {
		if (unlikely(skb->ip_summed == CHECKSUM_COMPLETE) &&
		    !skb->csum_complete_sw)
			netdev_rx_csum_fault(skb->dev, skb);
	}

	NAPI_GRO_CB(skb)->csum = wsum;
	NAPI_GRO_CB(skb)->csum_valid = 1;

	return sum;
}
EXPORT_SYMBOL(__skb_gro_checksum_complete);

static void net_rps_send_ipi(struct softnet_data *remsd)
{
#ifdef CONFIG_RPS
	while (remsd) {
		struct softnet_data *next = remsd->rps_ipi_next;

		if (cpu_online(remsd->cpu))
			smp_call_function_single_async(remsd->cpu, &remsd->csd);
		remsd = next;
	}
#endif
}

/*
 * net_rps_action_and_irq_enable sends any pending IPI's for rps.
 * Note: called with local irq disabled, but exits with local irq enabled.
 */
static void net_rps_action_and_irq_enable(struct softnet_data *sd)
{
#ifdef CONFIG_RPS
	struct softnet_data *remsd = sd->rps_ipi_list;

	if (remsd) {
		sd->rps_ipi_list = NULL;

		local_irq_enable();

		/* Send pending IPI's to kick RPS processing on remote cpus. */
		net_rps_send_ipi(remsd);
	} else
#endif
		local_irq_enable();
}

static bool sd_has_rps_ipi_waiting(struct softnet_data *sd)
{
#ifdef CONFIG_RPS
	return sd->rps_ipi_list != NULL;
#else
	return false;
#endif
}

static int process_backlog(struct napi_struct *napi, int quota)
{
	struct softnet_data *sd = container_of(napi, struct softnet_data, backlog);
	bool again = true;
	int work = 0;

	/* Check if we have pending ipi, its better to send them now,
	 * not waiting net_rx_action() end.
	 */
	if (sd_has_rps_ipi_waiting(sd)) {
		local_irq_disable();
		net_rps_action_and_irq_enable(sd);
	}

	napi->weight = dev_rx_weight;
	while (again) {
		struct sk_buff *skb;

		while ((skb = __skb_dequeue(&sd->process_queue))) {
			rcu_read_lock();
			__netif_receive_skb(skb);
			rcu_read_unlock();
			input_queue_head_incr(sd);
			if (++work >= quota)
				return work;

		}

		local_irq_disable();
		rps_lock(sd);
		if (skb_queue_empty(&sd->input_pkt_queue)) {
			/*
			 * Inline a custom version of __napi_complete().
			 * only current cpu owns and manipulates this napi,
			 * and NAPI_STATE_SCHED is the only possible flag set
			 * on backlog.
			 * We can use a plain write instead of clear_bit(),
			 * and we dont need an smp_mb() memory barrier.
			 */
			napi->state = 0;
			again = false;
		} else {
			skb_queue_splice_tail_init(&sd->input_pkt_queue,
						   &sd->process_queue);
		}
		rps_unlock(sd);
		local_irq_enable();
	}

	return work;
}

/**
 * __napi_schedule - schedule for receive
 * @n: entry to schedule
 *
 * The entry's receive function will be scheduled to run.
 * Consider using __napi_schedule_irqoff() if hard irqs are masked.
 */
void __napi_schedule(struct napi_struct *n)
{
	unsigned long flags;

	local_irq_save(flags);
	____napi_schedule(this_cpu_ptr(&softnet_data), n);
	local_irq_restore(flags);
}
EXPORT_SYMBOL(__napi_schedule);

/**
 *	napi_schedule_prep - check if napi can be scheduled
 *	@n: napi context
 *
 * Test if NAPI routine is already running, and if not mark
 * it as running.  This is used as a condition variable
 * insure only one NAPI poll instance runs.  We also make
 * sure there is no pending NAPI disable.
 */
bool napi_schedule_prep(struct napi_struct *n)
{
	unsigned long val, new;

	do {
		val = READ_ONCE(n->state);
		if (unlikely(val & NAPIF_STATE_DISABLE))
			return false;
		new = val | NAPIF_STATE_SCHED;

		/* Sets STATE_MISSED bit if STATE_SCHED was already set
		 * This was suggested by Alexander Duyck, as compiler
		 * emits better code than :
		 * if (val & NAPIF_STATE_SCHED)
		 *     new |= NAPIF_STATE_MISSED;
		 */
		new |= (val & NAPIF_STATE_SCHED) / NAPIF_STATE_SCHED *
						   NAPIF_STATE_MISSED;
	} while (cmpxchg(&n->state, val, new) != val);

	return !(val & NAPIF_STATE_SCHED);
}
EXPORT_SYMBOL(napi_schedule_prep);

/**
 * __napi_schedule_irqoff - schedule for receive
 * @n: entry to schedule
 *
 * Variant of __napi_schedule() assuming hard irqs are masked
 */
void __napi_schedule_irqoff(struct napi_struct *n)
{
	____napi_schedule(this_cpu_ptr(&softnet_data), n);
}
EXPORT_SYMBOL(__napi_schedule_irqoff);

bool napi_complete_done(struct napi_struct *n, int work_done)
{
	unsigned long flags, val, new, timeout = 0;
	bool ret = true;

	/*
	 * 1) Don't let napi dequeue from the cpu poll list
	 *    just in case its running on a different cpu.
	 * 2) If we are busy polling, do nothing here, we have
	 *    the guarantee we will be called later.
	 */
	if (unlikely(n->state & (NAPIF_STATE_NPSVC |
				 NAPIF_STATE_IN_BUSY_POLL)))
		return false;

	if (work_done) {
		if (n->gro_bitmask)
			timeout = READ_ONCE(n->dev->gro_flush_timeout);
		n->defer_hard_irqs_count = READ_ONCE(n->dev->napi_defer_hard_irqs);
	}
	if (n->defer_hard_irqs_count > 0) {
		n->defer_hard_irqs_count--;
		timeout = READ_ONCE(n->dev->gro_flush_timeout);
		if (timeout)
			ret = false;
	}
	if (n->gro_bitmask) {
		/* When the NAPI instance uses a timeout and keeps postponing
		 * it, we need to bound somehow the time packets are kept in
		 * the GRO layer
		 */
		napi_gro_flush(n, !!timeout);
	}

	gro_normal_list(n);

	if (unlikely(!list_empty(&n->poll_list))) {
		/* If n->poll_list is not empty, we need to mask irqs */
		local_irq_save(flags);
		list_del_init(&n->poll_list);
		local_irq_restore(flags);
	}

	do {
		val = READ_ONCE(n->state);

		WARN_ON_ONCE(!(val & NAPIF_STATE_SCHED));

		new = val & ~(NAPIF_STATE_MISSED | NAPIF_STATE_SCHED);

		/* If STATE_MISSED was set, leave STATE_SCHED set,
		 * because we will call napi->poll() one more time.
		 * This C code was suggested by Alexander Duyck to help gcc.
		 */
		new |= (val & NAPIF_STATE_MISSED) / NAPIF_STATE_MISSED *
						    NAPIF_STATE_SCHED;
	} while (cmpxchg(&n->state, val, new) != val);

	if (unlikely(val & NAPIF_STATE_MISSED)) {
		__napi_schedule(n);
		return false;
	}

	if (timeout)
		hrtimer_start(&n->timer, ns_to_ktime(timeout),
			      HRTIMER_MODE_REL_PINNED);
	return ret;
}
EXPORT_SYMBOL(napi_complete_done);

/* must be called under rcu_read_lock(), as we dont take a reference */
static struct napi_struct *napi_by_id(unsigned int napi_id)
{
	unsigned int hash = napi_id % HASH_SIZE(napi_hash);
	struct napi_struct *napi;

	hlist_for_each_entry_rcu(napi, &napi_hash[hash], napi_hash_node)
		if (napi->napi_id == napi_id)
			return napi;

	return NULL;
}

#if defined(CONFIG_NET_RX_BUSY_POLL)

#define BUSY_POLL_BUDGET 8

static void busy_poll_stop(struct napi_struct *napi, void *have_poll_lock)
{
	int rc;

	/* Busy polling means there is a high chance device driver hard irq
	 * could not grab NAPI_STATE_SCHED, and that NAPI_STATE_MISSED was
	 * set in napi_schedule_prep().
	 * Since we are about to call napi->poll() once more, we can safely
	 * clear NAPI_STATE_MISSED.
	 *
	 * Note: x86 could use a single "lock and ..." instruction
	 * to perform these two clear_bit()
	 */
	clear_bit(NAPI_STATE_MISSED, &napi->state);
	clear_bit(NAPI_STATE_IN_BUSY_POLL, &napi->state);

	local_bh_disable();

	/* All we really want here is to re-enable device interrupts.
	 * Ideally, a new ndo_busy_poll_stop() could avoid another round.
	 */
	rc = napi->poll(napi, BUSY_POLL_BUDGET);
	/* We can't gro_normal_list() here, because napi->poll() might have
	 * rearmed the napi (napi_complete_done()) in which case it could
	 * already be running on another CPU.
	 */
	trace_napi_poll(napi, rc, BUSY_POLL_BUDGET);
	netpoll_poll_unlock(have_poll_lock);
	if (rc == BUSY_POLL_BUDGET) {
		/* As the whole budget was spent, we still own the napi so can
		 * safely handle the rx_list.
		 */
		gro_normal_list(napi);
		__napi_schedule(napi);
	}
	local_bh_enable();
}

void napi_busy_loop(unsigned int napi_id,
		    bool (*loop_end)(void *, unsigned long),
		    void *loop_end_arg)
{
	unsigned long start_time = loop_end ? busy_loop_current_time() : 0;
	int (*napi_poll)(struct napi_struct *napi, int budget);
	void *have_poll_lock = NULL;
	struct napi_struct *napi;

restart:
	napi_poll = NULL;

	rcu_read_lock();

	napi = napi_by_id(napi_id);
	if (!napi)
		goto out;

	preempt_disable();
	for (;;) {
		int work = 0;

		local_bh_disable();
		if (!napi_poll) {
			unsigned long val = READ_ONCE(napi->state);

			/* If multiple threads are competing for this napi,
			 * we avoid dirtying napi->state as much as we can.
			 */
			if (val & (NAPIF_STATE_DISABLE | NAPIF_STATE_SCHED |
				   NAPIF_STATE_IN_BUSY_POLL))
				goto count;
			if (cmpxchg(&napi->state, val,
				    val | NAPIF_STATE_IN_BUSY_POLL |
					  NAPIF_STATE_SCHED) != val)
				goto count;
			have_poll_lock = netpoll_poll_lock(napi);
			napi_poll = napi->poll;
		}
		work = napi_poll(napi, BUSY_POLL_BUDGET);
		trace_napi_poll(napi, work, BUSY_POLL_BUDGET);
		gro_normal_list(napi);
count:
		if (work > 0)
			__NET_ADD_STATS(dev_net(napi->dev),
					LINUX_MIB_BUSYPOLLRXPACKETS, work);
		local_bh_enable();

		if (!loop_end || loop_end(loop_end_arg, start_time))
			break;

		if (unlikely(need_resched())) {
			if (napi_poll)
				busy_poll_stop(napi, have_poll_lock);
			preempt_enable();
			rcu_read_unlock();
			cond_resched();
			if (loop_end(loop_end_arg, start_time))
				return;
			goto restart;
		}
		cpu_relax();
	}
	if (napi_poll)
		busy_poll_stop(napi, have_poll_lock);
	preempt_enable();
out:
	rcu_read_unlock();
}
EXPORT_SYMBOL(napi_busy_loop);

#endif /* CONFIG_NET_RX_BUSY_POLL */

static void napi_hash_add(struct napi_struct *napi)
{
	if (test_bit(NAPI_STATE_NO_BUSY_POLL, &napi->state) ||
	    test_and_set_bit(NAPI_STATE_HASHED, &napi->state))
		return;

	spin_lock(&napi_hash_lock);

	/* 0..NR_CPUS range is reserved for sender_cpu use */
	do {
		if (unlikely(++napi_gen_id < MIN_NAPI_ID))
			napi_gen_id = MIN_NAPI_ID;
	} while (napi_by_id(napi_gen_id));
	napi->napi_id = napi_gen_id;

	hlist_add_head_rcu(&napi->napi_hash_node,
			   &napi_hash[napi->napi_id % HASH_SIZE(napi_hash)]);

	spin_unlock(&napi_hash_lock);
}

/* Warning : caller is responsible to make sure rcu grace period
 * is respected before freeing memory containing @napi
 */
bool napi_hash_del(struct napi_struct *napi)
{
	bool rcu_sync_needed = false;

	spin_lock(&napi_hash_lock);

	if (test_and_clear_bit(NAPI_STATE_HASHED, &napi->state)) {
		rcu_sync_needed = true;
		hlist_del_rcu(&napi->napi_hash_node);
	}
	spin_unlock(&napi_hash_lock);
	return rcu_sync_needed;
}
EXPORT_SYMBOL_GPL(napi_hash_del);

static enum hrtimer_restart napi_watchdog(struct hrtimer *timer)
{
	struct napi_struct *napi;

	napi = container_of(timer, struct napi_struct, timer);

	/* Note : we use a relaxed variant of napi_schedule_prep() not setting
	 * NAPI_STATE_MISSED, since we do not react to a device IRQ.
	 */
	if (!napi_disable_pending(napi) &&
	    !test_and_set_bit(NAPI_STATE_SCHED, &napi->state))
		__napi_schedule_irqoff(napi);

	return HRTIMER_NORESTART;
}

static void init_gro_hash(struct napi_struct *napi)
{
	int i;

	for (i = 0; i < GRO_HASH_BUCKETS; i++) {
		INIT_LIST_HEAD(&napi->gro_hash[i].list);
		napi->gro_hash[i].count = 0;
	}
	napi->gro_bitmask = 0;
}

void netif_napi_add(struct net_device *dev, struct napi_struct *napi,
		    int (*poll)(struct napi_struct *, int), int weight)
{
	INIT_LIST_HEAD(&napi->poll_list);
	hrtimer_init(&napi->timer, CLOCK_MONOTONIC, HRTIMER_MODE_REL_PINNED);
	napi->timer.function = napi_watchdog;
	init_gro_hash(napi);
	napi->skb = NULL;
	INIT_LIST_HEAD(&napi->rx_list);
	napi->rx_count = 0;
	napi->poll = poll;
	if (weight > NAPI_POLL_WEIGHT)
		netdev_err_once(dev, "%s() called with weight %d\n", __func__,
				weight);
	napi->weight = weight;
	list_add(&napi->dev_list, &dev->napi_list);
	napi->dev = dev;
#ifdef CONFIG_NETPOLL
	napi->poll_owner = -1;
#endif
	set_bit(NAPI_STATE_SCHED, &napi->state);
	napi_hash_add(napi);
}
EXPORT_SYMBOL(netif_napi_add);

void napi_disable(struct napi_struct *n)
{
	might_sleep();
	set_bit(NAPI_STATE_DISABLE, &n->state);

	while (test_and_set_bit(NAPI_STATE_SCHED, &n->state))
		msleep(1);
	while (test_and_set_bit(NAPI_STATE_NPSVC, &n->state))
		msleep(1);

	hrtimer_cancel(&n->timer);

	clear_bit(NAPI_STATE_DISABLE, &n->state);
}
EXPORT_SYMBOL(napi_disable);

static void flush_gro_hash(struct napi_struct *napi)
{
	int i;

	for (i = 0; i < GRO_HASH_BUCKETS; i++) {
		struct sk_buff *skb, *n;

		list_for_each_entry_safe(skb, n, &napi->gro_hash[i].list, list)
			kfree_skb(skb);
		napi->gro_hash[i].count = 0;
	}
}

/* Must be called in process context */
void netif_napi_del(struct napi_struct *napi)
{
	might_sleep();
	if (napi_hash_del(napi))
		synchronize_net();
	list_del_init(&napi->dev_list);
	napi_free_frags(napi);

	flush_gro_hash(napi);
	napi->gro_bitmask = 0;
}
EXPORT_SYMBOL(netif_napi_del);

static int napi_poll(struct napi_struct *n, struct list_head *repoll)
{
	void *have;
	int work, weight;

	list_del_init(&n->poll_list);

	have = netpoll_poll_lock(n);

	weight = n->weight;

	/* This NAPI_STATE_SCHED test is for avoiding a race
	 * with netpoll's poll_napi().  Only the entity which
	 * obtains the lock and sees NAPI_STATE_SCHED set will
	 * actually make the ->poll() call.  Therefore we avoid
	 * accidentally calling ->poll() when NAPI is not scheduled.
	 */
	work = 0;
	if (test_bit(NAPI_STATE_SCHED, &n->state)) {
		work = n->poll(n, weight);
		trace_napi_poll(n, work, weight);
	}

	if (unlikely(work > weight))
		pr_err_once("NAPI poll function %pS returned %d, exceeding its budget of %d.\n",
			    n->poll, work, weight);

	if (likely(work < weight))
		goto out_unlock;

	/* Drivers must not modify the NAPI state if they
	 * consume the entire weight.  In such cases this code
	 * still "owns" the NAPI instance and therefore can
	 * move the instance around on the list at-will.
	 */
	if (unlikely(napi_disable_pending(n))) {
		napi_complete(n);
		goto out_unlock;
	}

	if (n->gro_bitmask) {
		/* flush too old packets
		 * If HZ < 1000, flush all packets.
		 */
		napi_gro_flush(n, HZ >= 1000);
	}

	gro_normal_list(n);

	/* Some drivers may have called napi_schedule
	 * prior to exhausting their budget.
	 */
	if (unlikely(!list_empty(&n->poll_list))) {
		pr_warn_once("%s: Budget exhausted after napi rescheduled\n",
			     n->dev ? n->dev->name : "backlog");
		goto out_unlock;
	}

	list_add_tail(&n->poll_list, repoll);

out_unlock:
	netpoll_poll_unlock(have);

	return work;
}

static __latent_entropy void net_rx_action(struct softirq_action *h)
{
	struct softnet_data *sd = this_cpu_ptr(&softnet_data);
	unsigned long time_limit = jiffies +
		usecs_to_jiffies(netdev_budget_usecs);
	int budget = netdev_budget;
	LIST_HEAD(list);
	LIST_HEAD(repoll);

	local_irq_disable();
	list_splice_init(&sd->poll_list, &list);
	local_irq_enable();

	for (;;) {
		struct napi_struct *n;

		if (list_empty(&list)) {
			if (!sd_has_rps_ipi_waiting(sd) && list_empty(&repoll))
				goto out;
			break;
		}

		n = list_first_entry(&list, struct napi_struct, poll_list);
		budget -= napi_poll(n, &repoll);

		/* If softirq window is exhausted then punt.
		 * Allow this to run for 2 jiffies since which will allow
		 * an average latency of 1.5/HZ.
		 */
		if (unlikely(budget <= 0 ||
			     time_after_eq(jiffies, time_limit))) {
			sd->time_squeeze++;
			break;
		}
	}

	local_irq_disable();

	list_splice_tail_init(&sd->poll_list, &list);
	list_splice_tail(&repoll, &list);
	list_splice(&list, &sd->poll_list);
	if (!list_empty(&sd->poll_list))
		__raise_softirq_irqoff(NET_RX_SOFTIRQ);

	net_rps_action_and_irq_enable(sd);
out:
	__kfree_skb_flush();
}

struct netdev_adjacent {
	struct net_device *dev;

	/* upper master flag, there can only be one master device per list */
	bool master;

	/* lookup ignore flag */
	bool ignore;

	/* counter for the number of times this device was added to us */
	u16 ref_nr;

	/* private field for the users */
	void *private;

	struct list_head list;
	struct rcu_head rcu;
};

static struct netdev_adjacent *__netdev_find_adj(struct net_device *adj_dev,
						 struct list_head *adj_list)
{
	struct netdev_adjacent *adj;

	list_for_each_entry(adj, adj_list, list) {
		if (adj->dev == adj_dev)
			return adj;
	}
	return NULL;
}

static int ____netdev_has_upper_dev(struct net_device *upper_dev, void *data)
{
	struct net_device *dev = data;

	return upper_dev == dev;
}

/**
 * netdev_has_upper_dev - Check if device is linked to an upper device
 * @dev: device
 * @upper_dev: upper device to check
 *
 * Find out if a device is linked to specified upper device and return true
 * in case it is. Note that this checks only immediate upper device,
 * not through a complete stack of devices. The caller must hold the RTNL lock.
 */
bool netdev_has_upper_dev(struct net_device *dev,
			  struct net_device *upper_dev)
{
	ASSERT_RTNL();

	return netdev_walk_all_upper_dev_rcu(dev, ____netdev_has_upper_dev,
					     upper_dev);
}
EXPORT_SYMBOL(netdev_has_upper_dev);

/**
 * netdev_has_upper_dev_all - Check if device is linked to an upper device
 * @dev: device
 * @upper_dev: upper device to check
 *
 * Find out if a device is linked to specified upper device and return true
 * in case it is. Note that this checks the entire upper device chain.
 * The caller must hold rcu lock.
 */

bool netdev_has_upper_dev_all_rcu(struct net_device *dev,
				  struct net_device *upper_dev)
{
	return !!netdev_walk_all_upper_dev_rcu(dev, ____netdev_has_upper_dev,
					       upper_dev);
}
EXPORT_SYMBOL(netdev_has_upper_dev_all_rcu);

/**
 * netdev_has_any_upper_dev - Check if device is linked to some device
 * @dev: device
 *
 * Find out if a device is linked to an upper device and return true in case
 * it is. The caller must hold the RTNL lock.
 */
bool netdev_has_any_upper_dev(struct net_device *dev)
{
	ASSERT_RTNL();

	return !list_empty(&dev->adj_list.upper);
}
EXPORT_SYMBOL(netdev_has_any_upper_dev);

/**
 * netdev_master_upper_dev_get - Get master upper device
 * @dev: device
 *
 * Find a master upper device and return pointer to it or NULL in case
 * it's not there. The caller must hold the RTNL lock.
 */
struct net_device *netdev_master_upper_dev_get(struct net_device *dev)
{
	struct netdev_adjacent *upper;

	ASSERT_RTNL();

	if (list_empty(&dev->adj_list.upper))
		return NULL;

	upper = list_first_entry(&dev->adj_list.upper,
				 struct netdev_adjacent, list);
	if (likely(upper->master))
		return upper->dev;
	return NULL;
}
EXPORT_SYMBOL(netdev_master_upper_dev_get);

static struct net_device *__netdev_master_upper_dev_get(struct net_device *dev)
{
	struct netdev_adjacent *upper;

	ASSERT_RTNL();

	if (list_empty(&dev->adj_list.upper))
		return NULL;

	upper = list_first_entry(&dev->adj_list.upper,
				 struct netdev_adjacent, list);
	if (likely(upper->master) && !upper->ignore)
		return upper->dev;
	return NULL;
}

/**
 * netdev_has_any_lower_dev - Check if device is linked to some device
 * @dev: device
 *
 * Find out if a device is linked to a lower device and return true in case
 * it is. The caller must hold the RTNL lock.
 */
static bool netdev_has_any_lower_dev(struct net_device *dev)
{
	ASSERT_RTNL();

	return !list_empty(&dev->adj_list.lower);
}

void *netdev_adjacent_get_private(struct list_head *adj_list)
{
	struct netdev_adjacent *adj;

	adj = list_entry(adj_list, struct netdev_adjacent, list);

	return adj->private;
}
EXPORT_SYMBOL(netdev_adjacent_get_private);

/**
 * netdev_upper_get_next_dev_rcu - Get the next dev from upper list
 * @dev: device
 * @iter: list_head ** of the current position
 *
 * Gets the next device from the dev's upper list, starting from iter
 * position. The caller must hold RCU read lock.
 */
struct net_device *netdev_upper_get_next_dev_rcu(struct net_device *dev,
						 struct list_head **iter)
{
	struct netdev_adjacent *upper;

	WARN_ON_ONCE(!rcu_read_lock_held() && !lockdep_rtnl_is_held());

	upper = list_entry_rcu((*iter)->next, struct netdev_adjacent, list);

	if (&upper->list == &dev->adj_list.upper)
		return NULL;

	*iter = &upper->list;

	return upper->dev;
}
EXPORT_SYMBOL(netdev_upper_get_next_dev_rcu);

static struct net_device *__netdev_next_upper_dev(struct net_device *dev,
						  struct list_head **iter,
						  bool *ignore)
{
	struct netdev_adjacent *upper;

	upper = list_entry((*iter)->next, struct netdev_adjacent, list);

	if (&upper->list == &dev->adj_list.upper)
		return NULL;

	*iter = &upper->list;
	*ignore = upper->ignore;

	return upper->dev;
}

static struct net_device *netdev_next_upper_dev_rcu(struct net_device *dev,
						    struct list_head **iter)
{
	struct netdev_adjacent *upper;

	WARN_ON_ONCE(!rcu_read_lock_held() && !lockdep_rtnl_is_held());

	upper = list_entry_rcu((*iter)->next, struct netdev_adjacent, list);

	if (&upper->list == &dev->adj_list.upper)
		return NULL;

	*iter = &upper->list;

	return upper->dev;
}

static int __netdev_walk_all_upper_dev(struct net_device *dev,
				       int (*fn)(struct net_device *dev,
						 void *data),
				       void *data)
{
	struct net_device *udev, *next, *now, *dev_stack[MAX_NEST_DEV + 1];
	struct list_head *niter, *iter, *iter_stack[MAX_NEST_DEV + 1];
	int ret, cur = 0;
	bool ignore;

	now = dev;
	iter = &dev->adj_list.upper;

	while (1) {
		if (now != dev) {
			ret = fn(now, data);
			if (ret)
				return ret;
		}

		next = NULL;
		while (1) {
			udev = __netdev_next_upper_dev(now, &iter, &ignore);
			if (!udev)
				break;
			if (ignore)
				continue;

			next = udev;
			niter = &udev->adj_list.upper;
			dev_stack[cur] = now;
			iter_stack[cur++] = iter;
			break;
		}

		if (!next) {
			if (!cur)
				return 0;
			next = dev_stack[--cur];
			niter = iter_stack[cur];
		}

		now = next;
		iter = niter;
	}

	return 0;
}

int netdev_walk_all_upper_dev_rcu(struct net_device *dev,
				  int (*fn)(struct net_device *dev,
					    void *data),
				  void *data)
{
	struct net_device *udev, *next, *now, *dev_stack[MAX_NEST_DEV + 1];
	struct list_head *niter, *iter, *iter_stack[MAX_NEST_DEV + 1];
	int ret, cur = 0;

	now = dev;
	iter = &dev->adj_list.upper;

	while (1) {
		if (now != dev) {
			ret = fn(now, data);
			if (ret)
				return ret;
		}

		next = NULL;
		while (1) {
			udev = netdev_next_upper_dev_rcu(now, &iter);
			if (!udev)
				break;

			next = udev;
			niter = &udev->adj_list.upper;
			dev_stack[cur] = now;
			iter_stack[cur++] = iter;
			break;
		}

		if (!next) {
			if (!cur)
				return 0;
			next = dev_stack[--cur];
			niter = iter_stack[cur];
		}

		now = next;
		iter = niter;
	}

	return 0;
}
EXPORT_SYMBOL_GPL(netdev_walk_all_upper_dev_rcu);

static bool __netdev_has_upper_dev(struct net_device *dev,
				   struct net_device *upper_dev)
{
	ASSERT_RTNL();

	return __netdev_walk_all_upper_dev(dev, ____netdev_has_upper_dev,
					   upper_dev);
}

/**
 * netdev_lower_get_next_private - Get the next ->private from the
 *				   lower neighbour list
 * @dev: device
 * @iter: list_head ** of the current position
 *
 * Gets the next netdev_adjacent->private from the dev's lower neighbour
 * list, starting from iter position. The caller must hold either hold the
 * RTNL lock or its own locking that guarantees that the neighbour lower
 * list will remain unchanged.
 */
void *netdev_lower_get_next_private(struct net_device *dev,
				    struct list_head **iter)
{
	struct netdev_adjacent *lower;

	lower = list_entry(*iter, struct netdev_adjacent, list);

	if (&lower->list == &dev->adj_list.lower)
		return NULL;

	*iter = lower->list.next;

	return lower->private;
}
EXPORT_SYMBOL(netdev_lower_get_next_private);

/**
 * netdev_lower_get_next_private_rcu - Get the next ->private from the
 *				       lower neighbour list, RCU
 *				       variant
 * @dev: device
 * @iter: list_head ** of the current position
 *
 * Gets the next netdev_adjacent->private from the dev's lower neighbour
 * list, starting from iter position. The caller must hold RCU read lock.
 */
void *netdev_lower_get_next_private_rcu(struct net_device *dev,
					struct list_head **iter)
{
	struct netdev_adjacent *lower;

	WARN_ON_ONCE(!rcu_read_lock_held());

	lower = list_entry_rcu((*iter)->next, struct netdev_adjacent, list);

	if (&lower->list == &dev->adj_list.lower)
		return NULL;

	*iter = &lower->list;

	return lower->private;
}
EXPORT_SYMBOL(netdev_lower_get_next_private_rcu);

/**
 * netdev_lower_get_next - Get the next device from the lower neighbour
 *                         list
 * @dev: device
 * @iter: list_head ** of the current position
 *
 * Gets the next netdev_adjacent from the dev's lower neighbour
 * list, starting from iter position. The caller must hold RTNL lock or
 * its own locking that guarantees that the neighbour lower
 * list will remain unchanged.
 */
void *netdev_lower_get_next(struct net_device *dev, struct list_head **iter)
{
	struct netdev_adjacent *lower;

	lower = list_entry(*iter, struct netdev_adjacent, list);

	if (&lower->list == &dev->adj_list.lower)
		return NULL;

	*iter = lower->list.next;

	return lower->dev;
}
EXPORT_SYMBOL(netdev_lower_get_next);

static struct net_device *netdev_next_lower_dev(struct net_device *dev,
						struct list_head **iter)
{
	struct netdev_adjacent *lower;

	lower = list_entry((*iter)->next, struct netdev_adjacent, list);

	if (&lower->list == &dev->adj_list.lower)
		return NULL;

	*iter = &lower->list;

	return lower->dev;
}

static struct net_device *__netdev_next_lower_dev(struct net_device *dev,
						  struct list_head **iter,
						  bool *ignore)
{
	struct netdev_adjacent *lower;

	lower = list_entry((*iter)->next, struct netdev_adjacent, list);

	if (&lower->list == &dev->adj_list.lower)
		return NULL;

	*iter = &lower->list;
	*ignore = lower->ignore;

	return lower->dev;
}

int netdev_walk_all_lower_dev(struct net_device *dev,
			      int (*fn)(struct net_device *dev,
					void *data),
			      void *data)
{
	struct net_device *ldev, *next, *now, *dev_stack[MAX_NEST_DEV + 1];
	struct list_head *niter, *iter, *iter_stack[MAX_NEST_DEV + 1];
	int ret, cur = 0;

	now = dev;
	iter = &dev->adj_list.lower;

	while (1) {
		if (now != dev) {
			ret = fn(now, data);
			if (ret)
				return ret;
		}

		next = NULL;
		while (1) {
			ldev = netdev_next_lower_dev(now, &iter);
			if (!ldev)
				break;

			next = ldev;
			niter = &ldev->adj_list.lower;
			dev_stack[cur] = now;
			iter_stack[cur++] = iter;
			break;
		}

		if (!next) {
			if (!cur)
				return 0;
			next = dev_stack[--cur];
			niter = iter_stack[cur];
		}

		now = next;
		iter = niter;
	}

	return 0;
}
EXPORT_SYMBOL_GPL(netdev_walk_all_lower_dev);

static int __netdev_walk_all_lower_dev(struct net_device *dev,
				       int (*fn)(struct net_device *dev,
						 void *data),
				       void *data)
{
	struct net_device *ldev, *next, *now, *dev_stack[MAX_NEST_DEV + 1];
	struct list_head *niter, *iter, *iter_stack[MAX_NEST_DEV + 1];
	int ret, cur = 0;
	bool ignore;

	now = dev;
	iter = &dev->adj_list.lower;

	while (1) {
		if (now != dev) {
			ret = fn(now, data);
			if (ret)
				return ret;
		}

		next = NULL;
		while (1) {
			ldev = __netdev_next_lower_dev(now, &iter, &ignore);
			if (!ldev)
				break;
			if (ignore)
				continue;

			next = ldev;
			niter = &ldev->adj_list.lower;
			dev_stack[cur] = now;
			iter_stack[cur++] = iter;
			break;
		}

		if (!next) {
			if (!cur)
				return 0;
			next = dev_stack[--cur];
			niter = iter_stack[cur];
		}

		now = next;
		iter = niter;
	}

	return 0;
}

struct net_device *netdev_next_lower_dev_rcu(struct net_device *dev,
					     struct list_head **iter)
{
	struct netdev_adjacent *lower;

	lower = list_entry_rcu((*iter)->next, struct netdev_adjacent, list);
	if (&lower->list == &dev->adj_list.lower)
		return NULL;

	*iter = &lower->list;

	return lower->dev;
}
EXPORT_SYMBOL(netdev_next_lower_dev_rcu);

static u8 __netdev_upper_depth(struct net_device *dev)
{
	struct net_device *udev;
	struct list_head *iter;
	u8 max_depth = 0;
	bool ignore;

	for (iter = &dev->adj_list.upper,
	     udev = __netdev_next_upper_dev(dev, &iter, &ignore);
	     udev;
	     udev = __netdev_next_upper_dev(dev, &iter, &ignore)) {
		if (ignore)
			continue;
		if (max_depth < udev->upper_level)
			max_depth = udev->upper_level;
	}

	return max_depth;
}

static u8 __netdev_lower_depth(struct net_device *dev)
{
	struct net_device *ldev;
	struct list_head *iter;
	u8 max_depth = 0;
	bool ignore;

	for (iter = &dev->adj_list.lower,
	     ldev = __netdev_next_lower_dev(dev, &iter, &ignore);
	     ldev;
	     ldev = __netdev_next_lower_dev(dev, &iter, &ignore)) {
		if (ignore)
			continue;
		if (max_depth < ldev->lower_level)
			max_depth = ldev->lower_level;
	}

	return max_depth;
}

static int __netdev_update_upper_level(struct net_device *dev, void *data)
{
	dev->upper_level = __netdev_upper_depth(dev) + 1;
	return 0;
}

static int __netdev_update_lower_level(struct net_device *dev, void *data)
{
	dev->lower_level = __netdev_lower_depth(dev) + 1;
	return 0;
}

int netdev_walk_all_lower_dev_rcu(struct net_device *dev,
				  int (*fn)(struct net_device *dev,
					    void *data),
				  void *data)
{
	struct net_device *ldev, *next, *now, *dev_stack[MAX_NEST_DEV + 1];
	struct list_head *niter, *iter, *iter_stack[MAX_NEST_DEV + 1];
	int ret, cur = 0;

	now = dev;
	iter = &dev->adj_list.lower;

	while (1) {
		if (now != dev) {
			ret = fn(now, data);
			if (ret)
				return ret;
		}

		next = NULL;
		while (1) {
			ldev = netdev_next_lower_dev_rcu(now, &iter);
			if (!ldev)
				break;

			next = ldev;
			niter = &ldev->adj_list.lower;
			dev_stack[cur] = now;
			iter_stack[cur++] = iter;
			break;
		}

		if (!next) {
			if (!cur)
				return 0;
			next = dev_stack[--cur];
			niter = iter_stack[cur];
		}

		now = next;
		iter = niter;
	}

	return 0;
}
EXPORT_SYMBOL_GPL(netdev_walk_all_lower_dev_rcu);

/**
 * netdev_lower_get_first_private_rcu - Get the first ->private from the
 *				       lower neighbour list, RCU
 *				       variant
 * @dev: device
 *
 * Gets the first netdev_adjacent->private from the dev's lower neighbour
 * list. The caller must hold RCU read lock.
 */
void *netdev_lower_get_first_private_rcu(struct net_device *dev)
{
	struct netdev_adjacent *lower;

	lower = list_first_or_null_rcu(&dev->adj_list.lower,
			struct netdev_adjacent, list);
	if (lower)
		return lower->private;
	return NULL;
}
EXPORT_SYMBOL(netdev_lower_get_first_private_rcu);

/**
 * netdev_master_upper_dev_get_rcu - Get master upper device
 * @dev: device
 *
 * Find a master upper device and return pointer to it or NULL in case
 * it's not there. The caller must hold the RCU read lock.
 */
struct net_device *netdev_master_upper_dev_get_rcu(struct net_device *dev)
{
	struct netdev_adjacent *upper;

	upper = list_first_or_null_rcu(&dev->adj_list.upper,
				       struct netdev_adjacent, list);
	if (upper && likely(upper->master))
		return upper->dev;
	return NULL;
}
EXPORT_SYMBOL(netdev_master_upper_dev_get_rcu);

static int netdev_adjacent_sysfs_add(struct net_device *dev,
			      struct net_device *adj_dev,
			      struct list_head *dev_list)
{
	char linkname[IFNAMSIZ+7];

	sprintf(linkname, dev_list == &dev->adj_list.upper ?
		"upper_%s" : "lower_%s", adj_dev->name);
	return sysfs_create_link(&(dev->dev.kobj), &(adj_dev->dev.kobj),
				 linkname);
}
static void netdev_adjacent_sysfs_del(struct net_device *dev,
			       char *name,
			       struct list_head *dev_list)
{
	char linkname[IFNAMSIZ+7];

	sprintf(linkname, dev_list == &dev->adj_list.upper ?
		"upper_%s" : "lower_%s", name);
	sysfs_remove_link(&(dev->dev.kobj), linkname);
}

static inline bool netdev_adjacent_is_neigh_list(struct net_device *dev,
						 struct net_device *adj_dev,
						 struct list_head *dev_list)
{
	return (dev_list == &dev->adj_list.upper ||
		dev_list == &dev->adj_list.lower) &&
		net_eq(dev_net(dev), dev_net(adj_dev));
}

static int __netdev_adjacent_dev_insert(struct net_device *dev,
					struct net_device *adj_dev,
					struct list_head *dev_list,
					void *private, bool master)
{
	struct netdev_adjacent *adj;
	int ret;

	adj = __netdev_find_adj(adj_dev, dev_list);

	if (adj) {
		adj->ref_nr += 1;
		pr_debug("Insert adjacency: dev %s adj_dev %s adj->ref_nr %d\n",
			 dev->name, adj_dev->name, adj->ref_nr);

		return 0;
	}

	adj = kmalloc(sizeof(*adj), GFP_KERNEL);
	if (!adj)
		return -ENOMEM;

	adj->dev = adj_dev;
	adj->master = master;
	adj->ref_nr = 1;
	adj->private = private;
	adj->ignore = false;
	dev_hold(adj_dev);

	pr_debug("Insert adjacency: dev %s adj_dev %s adj->ref_nr %d; dev_hold on %s\n",
		 dev->name, adj_dev->name, adj->ref_nr, adj_dev->name);

	if (netdev_adjacent_is_neigh_list(dev, adj_dev, dev_list)) {
		ret = netdev_adjacent_sysfs_add(dev, adj_dev, dev_list);
		if (ret)
			goto free_adj;
	}

	/* Ensure that master link is always the first item in list. */
	if (master) {
		ret = sysfs_create_link(&(dev->dev.kobj),
					&(adj_dev->dev.kobj), "master");
		if (ret)
			goto remove_symlinks;

		list_add_rcu(&adj->list, dev_list);
	} else {
		list_add_tail_rcu(&adj->list, dev_list);
	}

	return 0;

remove_symlinks:
	if (netdev_adjacent_is_neigh_list(dev, adj_dev, dev_list))
		netdev_adjacent_sysfs_del(dev, adj_dev->name, dev_list);
free_adj:
	kfree(adj);
	dev_put(adj_dev);

	return ret;
}

static void __netdev_adjacent_dev_remove(struct net_device *dev,
					 struct net_device *adj_dev,
					 u16 ref_nr,
					 struct list_head *dev_list)
{
	struct netdev_adjacent *adj;

	pr_debug("Remove adjacency: dev %s adj_dev %s ref_nr %d\n",
		 dev->name, adj_dev->name, ref_nr);

	adj = __netdev_find_adj(adj_dev, dev_list);

	if (!adj) {
		pr_err("Adjacency does not exist for device %s from %s\n",
		       dev->name, adj_dev->name);
		WARN_ON(1);
		return;
	}

	if (adj->ref_nr > ref_nr) {
		pr_debug("adjacency: %s to %s ref_nr - %d = %d\n",
			 dev->name, adj_dev->name, ref_nr,
			 adj->ref_nr - ref_nr);
		adj->ref_nr -= ref_nr;
		return;
	}

	if (adj->master)
		sysfs_remove_link(&(dev->dev.kobj), "master");

	if (netdev_adjacent_is_neigh_list(dev, adj_dev, dev_list))
		netdev_adjacent_sysfs_del(dev, adj_dev->name, dev_list);

	list_del_rcu(&adj->list);
	pr_debug("adjacency: dev_put for %s, because link removed from %s to %s\n",
		 adj_dev->name, dev->name, adj_dev->name);
	dev_put(adj_dev);
	kfree_rcu(adj, rcu);
}

static int __netdev_adjacent_dev_link_lists(struct net_device *dev,
					    struct net_device *upper_dev,
					    struct list_head *up_list,
					    struct list_head *down_list,
					    void *private, bool master)
{
	int ret;

	ret = __netdev_adjacent_dev_insert(dev, upper_dev, up_list,
					   private, master);
	if (ret)
		return ret;

	ret = __netdev_adjacent_dev_insert(upper_dev, dev, down_list,
					   private, false);
	if (ret) {
		__netdev_adjacent_dev_remove(dev, upper_dev, 1, up_list);
		return ret;
	}

	return 0;
}

static void __netdev_adjacent_dev_unlink_lists(struct net_device *dev,
					       struct net_device *upper_dev,
					       u16 ref_nr,
					       struct list_head *up_list,
					       struct list_head *down_list)
{
	__netdev_adjacent_dev_remove(dev, upper_dev, ref_nr, up_list);
	__netdev_adjacent_dev_remove(upper_dev, dev, ref_nr, down_list);
}

static int __netdev_adjacent_dev_link_neighbour(struct net_device *dev,
						struct net_device *upper_dev,
						void *private, bool master)
{
	return __netdev_adjacent_dev_link_lists(dev, upper_dev,
						&dev->adj_list.upper,
						&upper_dev->adj_list.lower,
						private, master);
}

static void __netdev_adjacent_dev_unlink_neighbour(struct net_device *dev,
						   struct net_device *upper_dev)
{
	__netdev_adjacent_dev_unlink_lists(dev, upper_dev, 1,
					   &dev->adj_list.upper,
					   &upper_dev->adj_list.lower);
}

static int __netdev_upper_dev_link(struct net_device *dev,
				   struct net_device *upper_dev, bool master,
				   void *upper_priv, void *upper_info,
				   struct netlink_ext_ack *extack)
{
	struct netdev_notifier_changeupper_info changeupper_info = {
		.info = {
			.dev = dev,
			.extack = extack,
		},
		.upper_dev = upper_dev,
		.master = master,
		.linking = true,
		.upper_info = upper_info,
	};
	struct net_device *master_dev;
	int ret = 0;

	ASSERT_RTNL();

	if (dev == upper_dev)
		return -EBUSY;

	/* To prevent loops, check if dev is not upper device to upper_dev. */
	if (__netdev_has_upper_dev(upper_dev, dev))
		return -EBUSY;

	if ((dev->lower_level + upper_dev->upper_level) > MAX_NEST_DEV)
		return -EMLINK;

	if (!master) {
		if (__netdev_has_upper_dev(dev, upper_dev))
			return -EEXIST;
	} else {
		master_dev = __netdev_master_upper_dev_get(dev);
		if (master_dev)
			return master_dev == upper_dev ? -EEXIST : -EBUSY;
	}

	ret = call_netdevice_notifiers_info(NETDEV_PRECHANGEUPPER,
					    &changeupper_info.info);
	ret = notifier_to_errno(ret);
	if (ret)
		return ret;

	ret = __netdev_adjacent_dev_link_neighbour(dev, upper_dev, upper_priv,
						   master);
	if (ret)
		return ret;

	ret = call_netdevice_notifiers_info(NETDEV_CHANGEUPPER,
					    &changeupper_info.info);
	ret = notifier_to_errno(ret);
	if (ret)
		goto rollback;

	__netdev_update_upper_level(dev, NULL);
	__netdev_walk_all_lower_dev(dev, __netdev_update_upper_level, NULL);

	__netdev_update_lower_level(upper_dev, NULL);
	__netdev_walk_all_upper_dev(upper_dev, __netdev_update_lower_level,
				    NULL);

	return 0;

rollback:
	__netdev_adjacent_dev_unlink_neighbour(dev, upper_dev);

	return ret;
}

/**
 * netdev_upper_dev_link - Add a link to the upper device
 * @dev: device
 * @upper_dev: new upper device
 * @extack: netlink extended ack
 *
 * Adds a link to device which is upper to this one. The caller must hold
 * the RTNL lock. On a failure a negative errno code is returned.
 * On success the reference counts are adjusted and the function
 * returns zero.
 */
int netdev_upper_dev_link(struct net_device *dev,
			  struct net_device *upper_dev,
			  struct netlink_ext_ack *extack)
{
	return __netdev_upper_dev_link(dev, upper_dev, false,
				       NULL, NULL, extack);
}
EXPORT_SYMBOL(netdev_upper_dev_link);

/**
 * netdev_master_upper_dev_link - Add a master link to the upper device
 * @dev: device
 * @upper_dev: new upper device
 * @upper_priv: upper device private
 * @upper_info: upper info to be passed down via notifier
 * @extack: netlink extended ack
 *
 * Adds a link to device which is upper to this one. In this case, only
 * one master upper device can be linked, although other non-master devices
 * might be linked as well. The caller must hold the RTNL lock.
 * On a failure a negative errno code is returned. On success the reference
 * counts are adjusted and the function returns zero.
 */
int netdev_master_upper_dev_link(struct net_device *dev,
				 struct net_device *upper_dev,
				 void *upper_priv, void *upper_info,
				 struct netlink_ext_ack *extack)
{
	return __netdev_upper_dev_link(dev, upper_dev, true,
				       upper_priv, upper_info, extack);
}
EXPORT_SYMBOL(netdev_master_upper_dev_link);

/**
 * netdev_upper_dev_unlink - Removes a link to upper device
 * @dev: device
 * @upper_dev: new upper device
 *
 * Removes a link to device which is upper to this one. The caller must hold
 * the RTNL lock.
 */
void netdev_upper_dev_unlink(struct net_device *dev,
			     struct net_device *upper_dev)
{
	struct netdev_notifier_changeupper_info changeupper_info = {
		.info = {
			.dev = dev,
		},
		.upper_dev = upper_dev,
		.linking = false,
	};

	ASSERT_RTNL();

	changeupper_info.master = netdev_master_upper_dev_get(dev) == upper_dev;

	call_netdevice_notifiers_info(NETDEV_PRECHANGEUPPER,
				      &changeupper_info.info);

	__netdev_adjacent_dev_unlink_neighbour(dev, upper_dev);

	call_netdevice_notifiers_info(NETDEV_CHANGEUPPER,
				      &changeupper_info.info);

	__netdev_update_upper_level(dev, NULL);
	__netdev_walk_all_lower_dev(dev, __netdev_update_upper_level, NULL);

	__netdev_update_lower_level(upper_dev, NULL);
	__netdev_walk_all_upper_dev(upper_dev, __netdev_update_lower_level,
				    NULL);
}
EXPORT_SYMBOL(netdev_upper_dev_unlink);

static void __netdev_adjacent_dev_set(struct net_device *upper_dev,
				      struct net_device *lower_dev,
				      bool val)
{
	struct netdev_adjacent *adj;

	adj = __netdev_find_adj(lower_dev, &upper_dev->adj_list.lower);
	if (adj)
		adj->ignore = val;

	adj = __netdev_find_adj(upper_dev, &lower_dev->adj_list.upper);
	if (adj)
		adj->ignore = val;
}

static void netdev_adjacent_dev_disable(struct net_device *upper_dev,
					struct net_device *lower_dev)
{
	__netdev_adjacent_dev_set(upper_dev, lower_dev, true);
}

static void netdev_adjacent_dev_enable(struct net_device *upper_dev,
				       struct net_device *lower_dev)
{
	__netdev_adjacent_dev_set(upper_dev, lower_dev, false);
}

int netdev_adjacent_change_prepare(struct net_device *old_dev,
				   struct net_device *new_dev,
				   struct net_device *dev,
				   struct netlink_ext_ack *extack)
{
	int err;

	if (!new_dev)
		return 0;

	if (old_dev && new_dev != old_dev)
		netdev_adjacent_dev_disable(dev, old_dev);

	err = netdev_upper_dev_link(new_dev, dev, extack);
	if (err) {
		if (old_dev && new_dev != old_dev)
			netdev_adjacent_dev_enable(dev, old_dev);
		return err;
	}

	return 0;
}
EXPORT_SYMBOL(netdev_adjacent_change_prepare);

void netdev_adjacent_change_commit(struct net_device *old_dev,
				   struct net_device *new_dev,
				   struct net_device *dev)
{
	if (!new_dev || !old_dev)
		return;

	if (new_dev == old_dev)
		return;

	netdev_adjacent_dev_enable(dev, old_dev);
	netdev_upper_dev_unlink(old_dev, dev);
}
EXPORT_SYMBOL(netdev_adjacent_change_commit);

void netdev_adjacent_change_abort(struct net_device *old_dev,
				  struct net_device *new_dev,
				  struct net_device *dev)
{
	if (!new_dev)
		return;

	if (old_dev && new_dev != old_dev)
		netdev_adjacent_dev_enable(dev, old_dev);

	netdev_upper_dev_unlink(new_dev, dev);
}
EXPORT_SYMBOL(netdev_adjacent_change_abort);

/**
 * netdev_bonding_info_change - Dispatch event about slave change
 * @dev: device
 * @bonding_info: info to dispatch
 *
 * Send NETDEV_BONDING_INFO to netdev notifiers with info.
 * The caller must hold the RTNL lock.
 */
void netdev_bonding_info_change(struct net_device *dev,
				struct netdev_bonding_info *bonding_info)
{
	struct netdev_notifier_bonding_info info = {
		.info.dev = dev,
	};

	memcpy(&info.bonding_info, bonding_info,
	       sizeof(struct netdev_bonding_info));
	call_netdevice_notifiers_info(NETDEV_BONDING_INFO,
				      &info.info);
}
EXPORT_SYMBOL(netdev_bonding_info_change);

/**
 * netdev_get_xmit_slave - Get the xmit slave of master device
 * @dev: device
 * @skb: The packet
 * @all_slaves: assume all the slaves are active
 *
 * The reference counters are not incremented so the caller must be
 * careful with locks. The caller must hold RCU lock.
 * %NULL is returned if no slave is found.
 */

struct net_device *netdev_get_xmit_slave(struct net_device *dev,
					 struct sk_buff *skb,
					 bool all_slaves)
{
	const struct net_device_ops *ops = dev->netdev_ops;

	if (!ops->ndo_get_xmit_slave)
		return NULL;
	return ops->ndo_get_xmit_slave(dev, skb, all_slaves);
}
EXPORT_SYMBOL(netdev_get_xmit_slave);

static void netdev_adjacent_add_links(struct net_device *dev)
{
	struct netdev_adjacent *iter;

	struct net *net = dev_net(dev);

	list_for_each_entry(iter, &dev->adj_list.upper, list) {
		if (!net_eq(net, dev_net(iter->dev)))
			continue;
		netdev_adjacent_sysfs_add(iter->dev, dev,
					  &iter->dev->adj_list.lower);
		netdev_adjacent_sysfs_add(dev, iter->dev,
					  &dev->adj_list.upper);
	}

	list_for_each_entry(iter, &dev->adj_list.lower, list) {
		if (!net_eq(net, dev_net(iter->dev)))
			continue;
		netdev_adjacent_sysfs_add(iter->dev, dev,
					  &iter->dev->adj_list.upper);
		netdev_adjacent_sysfs_add(dev, iter->dev,
					  &dev->adj_list.lower);
	}
}

static void netdev_adjacent_del_links(struct net_device *dev)
{
	struct netdev_adjacent *iter;

	struct net *net = dev_net(dev);

	list_for_each_entry(iter, &dev->adj_list.upper, list) {
		if (!net_eq(net, dev_net(iter->dev)))
			continue;
		netdev_adjacent_sysfs_del(iter->dev, dev->name,
					  &iter->dev->adj_list.lower);
		netdev_adjacent_sysfs_del(dev, iter->dev->name,
					  &dev->adj_list.upper);
	}

	list_for_each_entry(iter, &dev->adj_list.lower, list) {
		if (!net_eq(net, dev_net(iter->dev)))
			continue;
		netdev_adjacent_sysfs_del(iter->dev, dev->name,
					  &iter->dev->adj_list.upper);
		netdev_adjacent_sysfs_del(dev, iter->dev->name,
					  &dev->adj_list.lower);
	}
}

void netdev_adjacent_rename_links(struct net_device *dev, char *oldname)
{
	struct netdev_adjacent *iter;

	struct net *net = dev_net(dev);

	list_for_each_entry(iter, &dev->adj_list.upper, list) {
		if (!net_eq(net, dev_net(iter->dev)))
			continue;
		netdev_adjacent_sysfs_del(iter->dev, oldname,
					  &iter->dev->adj_list.lower);
		netdev_adjacent_sysfs_add(iter->dev, dev,
					  &iter->dev->adj_list.lower);
	}

	list_for_each_entry(iter, &dev->adj_list.lower, list) {
		if (!net_eq(net, dev_net(iter->dev)))
			continue;
		netdev_adjacent_sysfs_del(iter->dev, oldname,
					  &iter->dev->adj_list.upper);
		netdev_adjacent_sysfs_add(iter->dev, dev,
					  &iter->dev->adj_list.upper);
	}
}

void *netdev_lower_dev_get_private(struct net_device *dev,
				   struct net_device *lower_dev)
{
	struct netdev_adjacent *lower;

	if (!lower_dev)
		return NULL;
	lower = __netdev_find_adj(lower_dev, &dev->adj_list.lower);
	if (!lower)
		return NULL;

	return lower->private;
}
EXPORT_SYMBOL(netdev_lower_dev_get_private);


/**
 * netdev_lower_change - Dispatch event about lower device state change
 * @lower_dev: device
 * @lower_state_info: state to dispatch
 *
 * Send NETDEV_CHANGELOWERSTATE to netdev notifiers with info.
 * The caller must hold the RTNL lock.
 */
void netdev_lower_state_changed(struct net_device *lower_dev,
				void *lower_state_info)
{
	struct netdev_notifier_changelowerstate_info changelowerstate_info = {
		.info.dev = lower_dev,
	};

	ASSERT_RTNL();
	changelowerstate_info.lower_state_info = lower_state_info;
	call_netdevice_notifiers_info(NETDEV_CHANGELOWERSTATE,
				      &changelowerstate_info.info);
}
EXPORT_SYMBOL(netdev_lower_state_changed);

static void dev_change_rx_flags(struct net_device *dev, int flags)
{
	const struct net_device_ops *ops = dev->netdev_ops;

	if (ops->ndo_change_rx_flags)
		ops->ndo_change_rx_flags(dev, flags);
}

static int __dev_set_promiscuity(struct net_device *dev, int inc, bool notify)
{
	unsigned int old_flags = dev->flags;
	kuid_t uid;
	kgid_t gid;

	ASSERT_RTNL();

	dev->flags |= IFF_PROMISC;
	dev->promiscuity += inc;
	if (dev->promiscuity == 0) {
		/*
		 * Avoid overflow.
		 * If inc causes overflow, untouch promisc and return error.
		 */
		if (inc < 0)
			dev->flags &= ~IFF_PROMISC;
		else {
			dev->promiscuity -= inc;
			pr_warn("%s: promiscuity touches roof, set promiscuity failed. promiscuity feature of device might be broken.\n",
				dev->name);
			return -EOVERFLOW;
		}
	}
	if (dev->flags != old_flags) {
		pr_info("device %s %s promiscuous mode\n",
			dev->name,
			dev->flags & IFF_PROMISC ? "entered" : "left");
		if (audit_enabled) {
			current_uid_gid(&uid, &gid);
			audit_log(audit_context(), GFP_ATOMIC,
				  AUDIT_ANOM_PROMISCUOUS,
				  "dev=%s prom=%d old_prom=%d auid=%u uid=%u gid=%u ses=%u",
				  dev->name, (dev->flags & IFF_PROMISC),
				  (old_flags & IFF_PROMISC),
				  from_kuid(&init_user_ns, audit_get_loginuid(current)),
				  from_kuid(&init_user_ns, uid),
				  from_kgid(&init_user_ns, gid),
				  audit_get_sessionid(current));
		}

		dev_change_rx_flags(dev, IFF_PROMISC);
	}
	if (notify)
		__dev_notify_flags(dev, old_flags, IFF_PROMISC);
	return 0;
}

/**
 *	dev_set_promiscuity	- update promiscuity count on a device
 *	@dev: device
 *	@inc: modifier
 *
 *	Add or remove promiscuity from a device. While the count in the device
 *	remains above zero the interface remains promiscuous. Once it hits zero
 *	the device reverts back to normal filtering operation. A negative inc
 *	value is used to drop promiscuity on the device.
 *	Return 0 if successful or a negative errno code on error.
 */
int dev_set_promiscuity(struct net_device *dev, int inc)
{
	unsigned int old_flags = dev->flags;
	int err;

	err = __dev_set_promiscuity(dev, inc, true);
	if (err < 0)
		return err;
	if (dev->flags != old_flags)
		dev_set_rx_mode(dev);
	return err;
}
EXPORT_SYMBOL(dev_set_promiscuity);

static int __dev_set_allmulti(struct net_device *dev, int inc, bool notify)
{
	unsigned int old_flags = dev->flags, old_gflags = dev->gflags;

	ASSERT_RTNL();

	dev->flags |= IFF_ALLMULTI;
	dev->allmulti += inc;
	if (dev->allmulti == 0) {
		/*
		 * Avoid overflow.
		 * If inc causes overflow, untouch allmulti and return error.
		 */
		if (inc < 0)
			dev->flags &= ~IFF_ALLMULTI;
		else {
			dev->allmulti -= inc;
			pr_warn("%s: allmulti touches roof, set allmulti failed. allmulti feature of device might be broken.\n",
				dev->name);
			return -EOVERFLOW;
		}
	}
	if (dev->flags ^ old_flags) {
		dev_change_rx_flags(dev, IFF_ALLMULTI);
		dev_set_rx_mode(dev);
		if (notify)
			__dev_notify_flags(dev, old_flags,
					   dev->gflags ^ old_gflags);
	}
	return 0;
}

/**
 *	dev_set_allmulti	- update allmulti count on a device
 *	@dev: device
 *	@inc: modifier
 *
 *	Add or remove reception of all multicast frames to a device. While the
 *	count in the device remains above zero the interface remains listening
 *	to all interfaces. Once it hits zero the device reverts back to normal
 *	filtering operation. A negative @inc value is used to drop the counter
 *	when releasing a resource needing all multicasts.
 *	Return 0 if successful or a negative errno code on error.
 */

int dev_set_allmulti(struct net_device *dev, int inc)
{
	return __dev_set_allmulti(dev, inc, true);
}
EXPORT_SYMBOL(dev_set_allmulti);

/*
 *	Upload unicast and multicast address lists to device and
 *	configure RX filtering. When the device doesn't support unicast
 *	filtering it is put in promiscuous mode while unicast addresses
 *	are present.
 */
void __dev_set_rx_mode(struct net_device *dev)
{
	const struct net_device_ops *ops = dev->netdev_ops;

	/* dev_open will call this function so the list will stay sane. */
	if (!(dev->flags&IFF_UP))
		return;

	if (!netif_device_present(dev))
		return;

	if (!(dev->priv_flags & IFF_UNICAST_FLT)) {
		/* Unicast addresses changes may only happen under the rtnl,
		 * therefore calling __dev_set_promiscuity here is safe.
		 */
		if (!netdev_uc_empty(dev) && !dev->uc_promisc) {
			__dev_set_promiscuity(dev, 1, false);
			dev->uc_promisc = true;
		} else if (netdev_uc_empty(dev) && dev->uc_promisc) {
			__dev_set_promiscuity(dev, -1, false);
			dev->uc_promisc = false;
		}
	}

	if (ops->ndo_set_rx_mode)
		ops->ndo_set_rx_mode(dev);
}

void dev_set_rx_mode(struct net_device *dev)
{
	netif_addr_lock_bh(dev);
	__dev_set_rx_mode(dev);
	netif_addr_unlock_bh(dev);
}

/**
 *	dev_get_flags - get flags reported to userspace
 *	@dev: device
 *
 *	Get the combination of flag bits exported through APIs to userspace.
 */
unsigned int dev_get_flags(const struct net_device *dev)
{
	unsigned int flags;

	flags = (dev->flags & ~(IFF_PROMISC |
				IFF_ALLMULTI |
				IFF_RUNNING |
				IFF_LOWER_UP |
				IFF_DORMANT)) |
		(dev->gflags & (IFF_PROMISC |
				IFF_ALLMULTI));

	if (netif_running(dev)) {
		if (netif_oper_up(dev))
			flags |= IFF_RUNNING;
		if (netif_carrier_ok(dev))
			flags |= IFF_LOWER_UP;
		if (netif_dormant(dev))
			flags |= IFF_DORMANT;
	}

	return flags;
}
EXPORT_SYMBOL(dev_get_flags);

int __dev_change_flags(struct net_device *dev, unsigned int flags,
		       struct netlink_ext_ack *extack)
{
	unsigned int old_flags = dev->flags;
	int ret;

	ASSERT_RTNL();

	/*
	 *	Set the flags on our device.
	 */

	dev->flags = (flags & (IFF_DEBUG | IFF_NOTRAILERS | IFF_NOARP |
			       IFF_DYNAMIC | IFF_MULTICAST | IFF_PORTSEL |
			       IFF_AUTOMEDIA)) |
		     (dev->flags & (IFF_UP | IFF_VOLATILE | IFF_PROMISC |
				    IFF_ALLMULTI));

	/*
	 *	Load in the correct multicast list now the flags have changed.
	 */

	if ((old_flags ^ flags) & IFF_MULTICAST)
		dev_change_rx_flags(dev, IFF_MULTICAST);

	dev_set_rx_mode(dev);

	/*
	 *	Have we downed the interface. We handle IFF_UP ourselves
	 *	according to user attempts to set it, rather than blindly
	 *	setting it.
	 */

	ret = 0;
	if ((old_flags ^ flags) & IFF_UP) {
		if (old_flags & IFF_UP)
			__dev_close(dev);
		else
			ret = __dev_open(dev, extack);
	}

	if ((flags ^ dev->gflags) & IFF_PROMISC) {
		int inc = (flags & IFF_PROMISC) ? 1 : -1;
		unsigned int old_flags = dev->flags;

		dev->gflags ^= IFF_PROMISC;

		if (__dev_set_promiscuity(dev, inc, false) >= 0)
			if (dev->flags != old_flags)
				dev_set_rx_mode(dev);
	}

	/* NOTE: order of synchronization of IFF_PROMISC and IFF_ALLMULTI
	 * is important. Some (broken) drivers set IFF_PROMISC, when
	 * IFF_ALLMULTI is requested not asking us and not reporting.
	 */
	if ((flags ^ dev->gflags) & IFF_ALLMULTI) {
		int inc = (flags & IFF_ALLMULTI) ? 1 : -1;

		dev->gflags ^= IFF_ALLMULTI;
		__dev_set_allmulti(dev, inc, false);
	}

	return ret;
}

void __dev_notify_flags(struct net_device *dev, unsigned int old_flags,
			unsigned int gchanges)
{
	unsigned int changes = dev->flags ^ old_flags;

	if (gchanges)
		rtmsg_ifinfo(RTM_NEWLINK, dev, gchanges, GFP_ATOMIC);

	if (changes & IFF_UP) {
		if (dev->flags & IFF_UP)
			call_netdevice_notifiers(NETDEV_UP, dev);
		else
			call_netdevice_notifiers(NETDEV_DOWN, dev);
	}

	if (dev->flags & IFF_UP &&
	    (changes & ~(IFF_UP | IFF_PROMISC | IFF_ALLMULTI | IFF_VOLATILE))) {
		struct netdev_notifier_change_info change_info = {
			.info = {
				.dev = dev,
			},
			.flags_changed = changes,
		};

		call_netdevice_notifiers_info(NETDEV_CHANGE, &change_info.info);
	}
}

/**
 *	dev_change_flags - change device settings
 *	@dev: device
 *	@flags: device state flags
 *	@extack: netlink extended ack
 *
 *	Change settings on device based state flags. The flags are
 *	in the userspace exported format.
 */
int dev_change_flags(struct net_device *dev, unsigned int flags,
		     struct netlink_ext_ack *extack)
{
	int ret;
	unsigned int changes, old_flags = dev->flags, old_gflags = dev->gflags;

	ret = __dev_change_flags(dev, flags, extack);
	if (ret < 0)
		return ret;

	changes = (old_flags ^ dev->flags) | (old_gflags ^ dev->gflags);
	__dev_notify_flags(dev, old_flags, changes);
	return ret;
}
EXPORT_SYMBOL(dev_change_flags);

int __dev_set_mtu(struct net_device *dev, int new_mtu)
{
	const struct net_device_ops *ops = dev->netdev_ops;

	if (ops->ndo_change_mtu)
		return ops->ndo_change_mtu(dev, new_mtu);

	/* Pairs with all the lockless reads of dev->mtu in the stack */
	WRITE_ONCE(dev->mtu, new_mtu);
	return 0;
}
EXPORT_SYMBOL(__dev_set_mtu);

int dev_validate_mtu(struct net_device *dev, int new_mtu,
		     struct netlink_ext_ack *extack)
{
	/* MTU must be positive, and in range */
	if (new_mtu < 0 || new_mtu < dev->min_mtu) {
		NL_SET_ERR_MSG(extack, "mtu less than device minimum");
		return -EINVAL;
	}

	if (dev->max_mtu > 0 && new_mtu > dev->max_mtu) {
		NL_SET_ERR_MSG(extack, "mtu greater than device maximum");
		return -EINVAL;
	}
	return 0;
}

/**
 *	dev_set_mtu_ext - Change maximum transfer unit
 *	@dev: device
 *	@new_mtu: new transfer unit
 *	@extack: netlink extended ack
 *
 *	Change the maximum transfer size of the network device.
 */
int dev_set_mtu_ext(struct net_device *dev, int new_mtu,
		    struct netlink_ext_ack *extack)
{
	int err, orig_mtu;

	if (new_mtu == dev->mtu)
		return 0;

	err = dev_validate_mtu(dev, new_mtu, extack);
	if (err)
		return err;

	if (!netif_device_present(dev))
		return -ENODEV;

	err = call_netdevice_notifiers(NETDEV_PRECHANGEMTU, dev);
	err = notifier_to_errno(err);
	if (err)
		return err;

	orig_mtu = dev->mtu;
	err = __dev_set_mtu(dev, new_mtu);

	if (!err) {
		err = call_netdevice_notifiers_mtu(NETDEV_CHANGEMTU, dev,
						   orig_mtu);
		err = notifier_to_errno(err);
		if (err) {
			/* setting mtu back and notifying everyone again,
			 * so that they have a chance to revert changes.
			 */
			__dev_set_mtu(dev, orig_mtu);
			call_netdevice_notifiers_mtu(NETDEV_CHANGEMTU, dev,
						     new_mtu);
		}
	}
	return err;
}

int dev_set_mtu(struct net_device *dev, int new_mtu)
{
	struct netlink_ext_ack extack;
	int err;

	memset(&extack, 0, sizeof(extack));
	err = dev_set_mtu_ext(dev, new_mtu, &extack);
	if (err && extack._msg)
		net_err_ratelimited("%s: %s\n", dev->name, extack._msg);
	return err;
}
EXPORT_SYMBOL(dev_set_mtu);

/**
 *	dev_change_tx_queue_len - Change TX queue length of a netdevice
 *	@dev: device
 *	@new_len: new tx queue length
 */
int dev_change_tx_queue_len(struct net_device *dev, unsigned long new_len)
{
	unsigned int orig_len = dev->tx_queue_len;
	int res;

	if (new_len != (unsigned int)new_len)
		return -ERANGE;

	if (new_len != orig_len) {
		dev->tx_queue_len = new_len;
		res = call_netdevice_notifiers(NETDEV_CHANGE_TX_QUEUE_LEN, dev);
		res = notifier_to_errno(res);
		if (res)
			goto err_rollback;
		res = dev_qdisc_change_tx_queue_len(dev);
		if (res)
			goto err_rollback;
	}

	return 0;

err_rollback:
	netdev_err(dev, "refused to change device tx_queue_len\n");
	dev->tx_queue_len = orig_len;
	return res;
}

/**
 *	dev_set_group - Change group this device belongs to
 *	@dev: device
 *	@new_group: group this device should belong to
 */
void dev_set_group(struct net_device *dev, int new_group)
{
	dev->group = new_group;
}
EXPORT_SYMBOL(dev_set_group);

/**
 *	dev_pre_changeaddr_notify - Call NETDEV_PRE_CHANGEADDR.
 *	@dev: device
 *	@addr: new address
 *	@extack: netlink extended ack
 */
int dev_pre_changeaddr_notify(struct net_device *dev, const char *addr,
			      struct netlink_ext_ack *extack)
{
	struct netdev_notifier_pre_changeaddr_info info = {
		.info.dev = dev,
		.info.extack = extack,
		.dev_addr = addr,
	};
	int rc;

	rc = call_netdevice_notifiers_info(NETDEV_PRE_CHANGEADDR, &info.info);
	return notifier_to_errno(rc);
}
EXPORT_SYMBOL(dev_pre_changeaddr_notify);

/**
 *	dev_set_mac_address - Change Media Access Control Address
 *	@dev: device
 *	@sa: new address
 *	@extack: netlink extended ack
 *
 *	Change the hardware (MAC) address of the device
 */
int dev_set_mac_address(struct net_device *dev, struct sockaddr *sa,
			struct netlink_ext_ack *extack)
{
	const struct net_device_ops *ops = dev->netdev_ops;
	int err;

	if (!ops->ndo_set_mac_address)
		return -EOPNOTSUPP;
	if (sa->sa_family != dev->type)
		return -EINVAL;
	if (!netif_device_present(dev))
		return -ENODEV;
	err = dev_pre_changeaddr_notify(dev, sa->sa_data, extack);
	if (err)
		return err;
	err = ops->ndo_set_mac_address(dev, sa);
	if (err)
		return err;
	dev->addr_assign_type = NET_ADDR_SET;
	call_netdevice_notifiers(NETDEV_CHANGEADDR, dev);
	add_device_randomness(dev->dev_addr, dev->addr_len);
	return 0;
}
EXPORT_SYMBOL(dev_set_mac_address);

/**
 *	dev_change_carrier - Change device carrier
 *	@dev: device
 *	@new_carrier: new value
 *
 *	Change device carrier
 */
int dev_change_carrier(struct net_device *dev, bool new_carrier)
{
	const struct net_device_ops *ops = dev->netdev_ops;

	if (!ops->ndo_change_carrier)
		return -EOPNOTSUPP;
	if (!netif_device_present(dev))
		return -ENODEV;
	return ops->ndo_change_carrier(dev, new_carrier);
}
EXPORT_SYMBOL(dev_change_carrier);

/**
 *	dev_get_phys_port_id - Get device physical port ID
 *	@dev: device
 *	@ppid: port ID
 *
 *	Get device physical port ID
 */
int dev_get_phys_port_id(struct net_device *dev,
			 struct netdev_phys_item_id *ppid)
{
	const struct net_device_ops *ops = dev->netdev_ops;

	if (!ops->ndo_get_phys_port_id)
		return -EOPNOTSUPP;
	return ops->ndo_get_phys_port_id(dev, ppid);
}
EXPORT_SYMBOL(dev_get_phys_port_id);

/**
 *	dev_get_phys_port_name - Get device physical port name
 *	@dev: device
 *	@name: port name
 *	@len: limit of bytes to copy to name
 *
 *	Get device physical port name
 */
int dev_get_phys_port_name(struct net_device *dev,
			   char *name, size_t len)
{
	const struct net_device_ops *ops = dev->netdev_ops;
	int err;

	if (ops->ndo_get_phys_port_name) {
		err = ops->ndo_get_phys_port_name(dev, name, len);
		if (err != -EOPNOTSUPP)
			return err;
	}
	return devlink_compat_phys_port_name_get(dev, name, len);
}
EXPORT_SYMBOL(dev_get_phys_port_name);

/**
 *	dev_get_port_parent_id - Get the device's port parent identifier
 *	@dev: network device
 *	@ppid: pointer to a storage for the port's parent identifier
 *	@recurse: allow/disallow recursion to lower devices
 *
 *	Get the devices's port parent identifier
 */
int dev_get_port_parent_id(struct net_device *dev,
			   struct netdev_phys_item_id *ppid,
			   bool recurse)
{
	const struct net_device_ops *ops = dev->netdev_ops;
	struct netdev_phys_item_id first = { };
	struct net_device *lower_dev;
	struct list_head *iter;
	int err;

	if (ops->ndo_get_port_parent_id) {
		err = ops->ndo_get_port_parent_id(dev, ppid);
		if (err != -EOPNOTSUPP)
			return err;
	}

	err = devlink_compat_switch_id_get(dev, ppid);
	if (!err || err != -EOPNOTSUPP)
		return err;

	if (!recurse)
		return -EOPNOTSUPP;

	netdev_for_each_lower_dev(dev, lower_dev, iter) {
		err = dev_get_port_parent_id(lower_dev, ppid, recurse);
		if (err)
			break;
		if (!first.id_len)
			first = *ppid;
		else if (memcmp(&first, ppid, sizeof(*ppid)))
			return -ENODATA;
	}

	return err;
}
EXPORT_SYMBOL(dev_get_port_parent_id);

/**
 *	netdev_port_same_parent_id - Indicate if two network devices have
 *	the same port parent identifier
 *	@a: first network device
 *	@b: second network device
 */
bool netdev_port_same_parent_id(struct net_device *a, struct net_device *b)
{
	struct netdev_phys_item_id a_id = { };
	struct netdev_phys_item_id b_id = { };

	if (dev_get_port_parent_id(a, &a_id, true) ||
	    dev_get_port_parent_id(b, &b_id, true))
		return false;

	return netdev_phys_item_id_same(&a_id, &b_id);
}
EXPORT_SYMBOL(netdev_port_same_parent_id);

/**
 *	dev_change_proto_down - update protocol port state information
 *	@dev: device
 *	@proto_down: new value
 *
 *	This info can be used by switch drivers to set the phys state of the
 *	port.
 */
int dev_change_proto_down(struct net_device *dev, bool proto_down)
{
	const struct net_device_ops *ops = dev->netdev_ops;

	if (!ops->ndo_change_proto_down)
		return -EOPNOTSUPP;
	if (!netif_device_present(dev))
		return -ENODEV;
	return ops->ndo_change_proto_down(dev, proto_down);
}
EXPORT_SYMBOL(dev_change_proto_down);

/**
 *	dev_change_proto_down_generic - generic implementation for
 * 	ndo_change_proto_down that sets carrier according to
 * 	proto_down.
 *
 *	@dev: device
 *	@proto_down: new value
 */
int dev_change_proto_down_generic(struct net_device *dev, bool proto_down)
{
	if (proto_down)
		netif_carrier_off(dev);
	else
		netif_carrier_on(dev);
	dev->proto_down = proto_down;
	return 0;
}
EXPORT_SYMBOL(dev_change_proto_down_generic);

/**
 *	dev_change_proto_down_reason - proto down reason
 *
 *	@dev: device
 *	@mask: proto down mask
 *	@value: proto down value
 */
void dev_change_proto_down_reason(struct net_device *dev, unsigned long mask,
				  u32 value)
{
	int b;

	if (!mask) {
		dev->proto_down_reason = value;
	} else {
		for_each_set_bit(b, &mask, 32) {
			if (value & (1 << b))
				dev->proto_down_reason |= BIT(b);
			else
				dev->proto_down_reason &= ~BIT(b);
		}
	}
}
EXPORT_SYMBOL(dev_change_proto_down_reason);

struct bpf_xdp_link {
	struct bpf_link link;
	struct net_device *dev; /* protected by rtnl_lock, no refcnt held */
	int flags;
};

<<<<<<< HEAD
static enum bpf_xdp_mode dev_xdp_mode(u32 flags)
=======
static enum bpf_xdp_mode dev_xdp_mode(struct net_device *dev, u32 flags)
>>>>>>> 1e83de0b
{
	if (flags & XDP_FLAGS_HW_MODE)
		return XDP_MODE_HW;
	if (flags & XDP_FLAGS_DRV_MODE)
		return XDP_MODE_DRV;
<<<<<<< HEAD
	return XDP_MODE_SKB;
}

static bpf_op_t dev_xdp_bpf_op(struct net_device *dev, enum bpf_xdp_mode mode)
{
	switch (mode) {
	case XDP_MODE_SKB:
		return generic_xdp_install;
	case XDP_MODE_DRV:
	case XDP_MODE_HW:
		return dev->netdev_ops->ndo_bpf;
	default:
		return NULL;
	};
}

static struct bpf_xdp_link *dev_xdp_link(struct net_device *dev,
					 enum bpf_xdp_mode mode)
{
	return dev->xdp_state[mode].link;
}

=======
	if (flags & XDP_FLAGS_SKB_MODE)
		return XDP_MODE_SKB;
	return dev->netdev_ops->ndo_bpf ? XDP_MODE_DRV : XDP_MODE_SKB;
}

static bpf_op_t dev_xdp_bpf_op(struct net_device *dev, enum bpf_xdp_mode mode)
{
	switch (mode) {
	case XDP_MODE_SKB:
		return generic_xdp_install;
	case XDP_MODE_DRV:
	case XDP_MODE_HW:
		return dev->netdev_ops->ndo_bpf;
	default:
		return NULL;
	};
}

static struct bpf_xdp_link *dev_xdp_link(struct net_device *dev,
					 enum bpf_xdp_mode mode)
{
	return dev->xdp_state[mode].link;
}

>>>>>>> 1e83de0b
static struct bpf_prog *dev_xdp_prog(struct net_device *dev,
				     enum bpf_xdp_mode mode)
{
	struct bpf_xdp_link *link = dev_xdp_link(dev, mode);

	if (link)
		return link->link.prog;
	return dev->xdp_state[mode].prog;
}

u32 dev_xdp_prog_id(struct net_device *dev, enum bpf_xdp_mode mode)
{
	struct bpf_prog *prog = dev_xdp_prog(dev, mode);

	return prog ? prog->aux->id : 0;
}

static void dev_xdp_set_link(struct net_device *dev, enum bpf_xdp_mode mode,
			     struct bpf_xdp_link *link)
{
	dev->xdp_state[mode].link = link;
	dev->xdp_state[mode].prog = NULL;
}

static void dev_xdp_set_prog(struct net_device *dev, enum bpf_xdp_mode mode,
			     struct bpf_prog *prog)
{
	dev->xdp_state[mode].link = NULL;
	dev->xdp_state[mode].prog = prog;
}

static int dev_xdp_install(struct net_device *dev, enum bpf_xdp_mode mode,
			   bpf_op_t bpf_op, struct netlink_ext_ack *extack,
			   u32 flags, struct bpf_prog *prog)
{
	struct netdev_bpf xdp;
	int err;

	memset(&xdp, 0, sizeof(xdp));
	xdp.command = mode == XDP_MODE_HW ? XDP_SETUP_PROG_HW : XDP_SETUP_PROG;
	xdp.extack = extack;
	xdp.flags = flags;
	xdp.prog = prog;

	/* Drivers assume refcnt is already incremented (i.e, prog pointer is
	 * "moved" into driver), so they don't increment it on their own, but
	 * they do decrement refcnt when program is detached or replaced.
	 * Given net_device also owns link/prog, we need to bump refcnt here
	 * to prevent drivers from underflowing it.
	 */
	if (prog)
		bpf_prog_inc(prog);
	err = bpf_op(dev, &xdp);
	if (err) {
		if (prog)
			bpf_prog_put(prog);
		return err;
	}

	if (mode != XDP_MODE_HW)
		bpf_prog_change_xdp(dev_xdp_prog(dev, mode), prog);

	return 0;
}

static void dev_xdp_uninstall(struct net_device *dev)
{
	struct bpf_xdp_link *link;
	struct bpf_prog *prog;
	enum bpf_xdp_mode mode;
	bpf_op_t bpf_op;
<<<<<<< HEAD

	ASSERT_RTNL();

	for (mode = XDP_MODE_SKB; mode < __MAX_XDP_MODE; mode++) {
		prog = dev_xdp_prog(dev, mode);
		if (!prog)
			continue;

		bpf_op = dev_xdp_bpf_op(dev, mode);
		if (!bpf_op)
			continue;

		WARN_ON(dev_xdp_install(dev, mode, bpf_op, NULL, 0, NULL));

=======

	ASSERT_RTNL();

	for (mode = XDP_MODE_SKB; mode < __MAX_XDP_MODE; mode++) {
		prog = dev_xdp_prog(dev, mode);
		if (!prog)
			continue;

		bpf_op = dev_xdp_bpf_op(dev, mode);
		if (!bpf_op)
			continue;

		WARN_ON(dev_xdp_install(dev, mode, bpf_op, NULL, 0, NULL));

>>>>>>> 1e83de0b
		/* auto-detach link from net device */
		link = dev_xdp_link(dev, mode);
		if (link)
			link->dev = NULL;
		else
			bpf_prog_put(prog);

		dev_xdp_set_link(dev, mode, NULL);
	}
}

static int dev_xdp_attach(struct net_device *dev, struct netlink_ext_ack *extack,
			  struct bpf_xdp_link *link, struct bpf_prog *new_prog,
			  struct bpf_prog *old_prog, u32 flags)
{
	struct bpf_prog *cur_prog;
	enum bpf_xdp_mode mode;
	bpf_op_t bpf_op;
	int err;

	ASSERT_RTNL();

	/* either link or prog attachment, never both */
	if (link && (new_prog || old_prog))
		return -EINVAL;
	/* link supports only XDP mode flags */
	if (link && (flags & ~XDP_FLAGS_MODES)) {
		NL_SET_ERR_MSG(extack, "Invalid XDP flags for BPF link attachment");
		return -EINVAL;
	}
	/* just one XDP mode bit should be set, zero defaults to SKB mode */
	if (hweight32(flags & XDP_FLAGS_MODES) > 1) {
		NL_SET_ERR_MSG(extack, "Only one XDP mode flag can be set");
		return -EINVAL;
	}
	/* old_prog != NULL implies XDP_FLAGS_REPLACE is set */
	if (old_prog && !(flags & XDP_FLAGS_REPLACE)) {
		NL_SET_ERR_MSG(extack, "XDP_FLAGS_REPLACE is not specified");
		return -EINVAL;
	}

<<<<<<< HEAD
	mode = dev_xdp_mode(flags);
=======
	mode = dev_xdp_mode(dev, flags);
>>>>>>> 1e83de0b
	/* can't replace attached link */
	if (dev_xdp_link(dev, mode)) {
		NL_SET_ERR_MSG(extack, "Can't replace active BPF XDP link");
		return -EBUSY;
	}

	cur_prog = dev_xdp_prog(dev, mode);
	/* can't replace attached prog with link */
	if (link && cur_prog) {
		NL_SET_ERR_MSG(extack, "Can't replace active XDP program with BPF link");
		return -EBUSY;
<<<<<<< HEAD
	}
	if ((flags & XDP_FLAGS_REPLACE) && cur_prog != old_prog) {
		NL_SET_ERR_MSG(extack, "Active program does not match expected");
		return -EEXIST;
	}
	if ((flags & XDP_FLAGS_UPDATE_IF_NOEXIST) && cur_prog) {
		NL_SET_ERR_MSG(extack, "XDP program already attached");
		return -EBUSY;
	}

	/* put effective new program into new_prog */
	if (link)
		new_prog = link->link.prog;

=======
	}
	if ((flags & XDP_FLAGS_REPLACE) && cur_prog != old_prog) {
		NL_SET_ERR_MSG(extack, "Active program does not match expected");
		return -EEXIST;
	}

	/* put effective new program into new_prog */
	if (link)
		new_prog = link->link.prog;

>>>>>>> 1e83de0b
	if (new_prog) {
		bool offload = mode == XDP_MODE_HW;
		enum bpf_xdp_mode other_mode = mode == XDP_MODE_SKB
					       ? XDP_MODE_DRV : XDP_MODE_SKB;

<<<<<<< HEAD
=======
		if ((flags & XDP_FLAGS_UPDATE_IF_NOEXIST) && cur_prog) {
			NL_SET_ERR_MSG(extack, "XDP program already attached");
			return -EBUSY;
		}
>>>>>>> 1e83de0b
		if (!offload && dev_xdp_prog(dev, other_mode)) {
			NL_SET_ERR_MSG(extack, "Native and generic XDP can't be active at the same time");
			return -EEXIST;
		}
		if (!offload && bpf_prog_is_dev_bound(new_prog->aux)) {
			NL_SET_ERR_MSG(extack, "Using device-bound program without HW_MODE flag is not supported");
			return -EINVAL;
		}
		if (new_prog->expected_attach_type == BPF_XDP_DEVMAP) {
			NL_SET_ERR_MSG(extack, "BPF_XDP_DEVMAP programs can not be attached to a device");
			return -EINVAL;
		}
		if (new_prog->expected_attach_type == BPF_XDP_CPUMAP) {
			NL_SET_ERR_MSG(extack, "BPF_XDP_CPUMAP programs can not be attached to a device");
			return -EINVAL;
		}
	}

	/* don't call drivers if the effective program didn't change */
	if (new_prog != cur_prog) {
		bpf_op = dev_xdp_bpf_op(dev, mode);
		if (!bpf_op) {
			NL_SET_ERR_MSG(extack, "Underlying driver does not support XDP in native mode");
			return -EOPNOTSUPP;
		}

		err = dev_xdp_install(dev, mode, bpf_op, extack, flags, new_prog);
		if (err)
			return err;
	}

	if (link)
		dev_xdp_set_link(dev, mode, link);
	else
		dev_xdp_set_prog(dev, mode, new_prog);
	if (cur_prog)
		bpf_prog_put(cur_prog);

	return 0;
}

static int dev_xdp_attach_link(struct net_device *dev,
			       struct netlink_ext_ack *extack,
			       struct bpf_xdp_link *link)
{
	return dev_xdp_attach(dev, extack, link, NULL, NULL, link->flags);
}

static int dev_xdp_detach_link(struct net_device *dev,
			       struct netlink_ext_ack *extack,
			       struct bpf_xdp_link *link)
{
	enum bpf_xdp_mode mode;
	bpf_op_t bpf_op;

	ASSERT_RTNL();

<<<<<<< HEAD
	mode = dev_xdp_mode(link->flags);
=======
	mode = dev_xdp_mode(dev, link->flags);
>>>>>>> 1e83de0b
	if (dev_xdp_link(dev, mode) != link)
		return -EINVAL;

	bpf_op = dev_xdp_bpf_op(dev, mode);
	WARN_ON(dev_xdp_install(dev, mode, bpf_op, NULL, 0, NULL));
	dev_xdp_set_link(dev, mode, NULL);
	return 0;
}

static void bpf_xdp_link_release(struct bpf_link *link)
{
	struct bpf_xdp_link *xdp_link = container_of(link, struct bpf_xdp_link, link);

	rtnl_lock();

	/* if racing with net_device's tear down, xdp_link->dev might be
	 * already NULL, in which case link was already auto-detached
	 */
	if (xdp_link->dev) {
		WARN_ON(dev_xdp_detach_link(xdp_link->dev, NULL, xdp_link));
		xdp_link->dev = NULL;
	}

	rtnl_unlock();
}

static int bpf_xdp_link_detach(struct bpf_link *link)
{
	bpf_xdp_link_release(link);
	return 0;
}

static void bpf_xdp_link_dealloc(struct bpf_link *link)
{
	struct bpf_xdp_link *xdp_link = container_of(link, struct bpf_xdp_link, link);

	kfree(xdp_link);
}

static void bpf_xdp_link_show_fdinfo(const struct bpf_link *link,
				     struct seq_file *seq)
{
	struct bpf_xdp_link *xdp_link = container_of(link, struct bpf_xdp_link, link);
	u32 ifindex = 0;

	rtnl_lock();
	if (xdp_link->dev)
		ifindex = xdp_link->dev->ifindex;
	rtnl_unlock();

	seq_printf(seq, "ifindex:\t%u\n", ifindex);
}

static int bpf_xdp_link_fill_link_info(const struct bpf_link *link,
				       struct bpf_link_info *info)
{
	struct bpf_xdp_link *xdp_link = container_of(link, struct bpf_xdp_link, link);
	u32 ifindex = 0;

	rtnl_lock();
	if (xdp_link->dev)
		ifindex = xdp_link->dev->ifindex;
	rtnl_unlock();

	info->xdp.ifindex = ifindex;
	return 0;
}

static int bpf_xdp_link_update(struct bpf_link *link, struct bpf_prog *new_prog,
			       struct bpf_prog *old_prog)
{
	struct bpf_xdp_link *xdp_link = container_of(link, struct bpf_xdp_link, link);
	enum bpf_xdp_mode mode;
	bpf_op_t bpf_op;
	int err = 0;

	rtnl_lock();

	/* link might have been auto-released already, so fail */
	if (!xdp_link->dev) {
		err = -ENOLINK;
		goto out_unlock;
	}

	if (old_prog && link->prog != old_prog) {
		err = -EPERM;
		goto out_unlock;
	}
	old_prog = link->prog;
	if (old_prog == new_prog) {
		/* no-op, don't disturb drivers */
		bpf_prog_put(new_prog);
		goto out_unlock;
	}

<<<<<<< HEAD
	mode = dev_xdp_mode(xdp_link->flags);
=======
	mode = dev_xdp_mode(xdp_link->dev, xdp_link->flags);
>>>>>>> 1e83de0b
	bpf_op = dev_xdp_bpf_op(xdp_link->dev, mode);
	err = dev_xdp_install(xdp_link->dev, mode, bpf_op, NULL,
			      xdp_link->flags, new_prog);
	if (err)
		goto out_unlock;

	old_prog = xchg(&link->prog, new_prog);
	bpf_prog_put(old_prog);

out_unlock:
	rtnl_unlock();
	return err;
}

static const struct bpf_link_ops bpf_xdp_link_lops = {
	.release = bpf_xdp_link_release,
	.dealloc = bpf_xdp_link_dealloc,
	.detach = bpf_xdp_link_detach,
	.show_fdinfo = bpf_xdp_link_show_fdinfo,
	.fill_link_info = bpf_xdp_link_fill_link_info,
	.update_prog = bpf_xdp_link_update,
};

int bpf_xdp_link_attach(const union bpf_attr *attr, struct bpf_prog *prog)
{
	struct net *net = current->nsproxy->net_ns;
	struct bpf_link_primer link_primer;
	struct bpf_xdp_link *link;
	struct net_device *dev;
	int err, fd;

	dev = dev_get_by_index(net, attr->link_create.target_ifindex);
	if (!dev)
		return -EINVAL;

	link = kzalloc(sizeof(*link), GFP_USER);
	if (!link) {
		err = -ENOMEM;
		goto out_put_dev;
	}

	bpf_link_init(&link->link, BPF_LINK_TYPE_XDP, &bpf_xdp_link_lops, prog);
	link->dev = dev;
	link->flags = attr->link_create.flags;

	err = bpf_link_prime(&link->link, &link_primer);
	if (err) {
		kfree(link);
		goto out_put_dev;
	}

	rtnl_lock();
	err = dev_xdp_attach_link(dev, NULL, link);
	rtnl_unlock();

	if (err) {
		bpf_link_cleanup(&link_primer);
		goto out_put_dev;
	}

	fd = bpf_link_settle(&link_primer);
	/* link itself doesn't hold dev's refcnt to not complicate shutdown */
	dev_put(dev);
	return fd;

out_put_dev:
	dev_put(dev);
	return err;
}

/**
 *	dev_change_xdp_fd - set or clear a bpf program for a device rx path
 *	@dev: device
 *	@extack: netlink extended ack
 *	@fd: new program fd or negative value to clear
 *	@expected_fd: old program fd that userspace expects to replace or clear
 *	@flags: xdp-related flags
 *
 *	Set or clear a bpf program for a device
 */
int dev_change_xdp_fd(struct net_device *dev, struct netlink_ext_ack *extack,
		      int fd, int expected_fd, u32 flags)
{
<<<<<<< HEAD
	enum bpf_xdp_mode mode = dev_xdp_mode(flags);
=======
	enum bpf_xdp_mode mode = dev_xdp_mode(dev, flags);
>>>>>>> 1e83de0b
	struct bpf_prog *new_prog = NULL, *old_prog = NULL;
	int err;

	ASSERT_RTNL();

	if (fd >= 0) {
		new_prog = bpf_prog_get_type_dev(fd, BPF_PROG_TYPE_XDP,
						 mode != XDP_MODE_SKB);
		if (IS_ERR(new_prog))
			return PTR_ERR(new_prog);
	}

	if (expected_fd >= 0) {
		old_prog = bpf_prog_get_type_dev(expected_fd, BPF_PROG_TYPE_XDP,
						 mode != XDP_MODE_SKB);
		if (IS_ERR(old_prog)) {
			err = PTR_ERR(old_prog);
			old_prog = NULL;
			goto err_out;
		}
	}

	err = dev_xdp_attach(dev, extack, NULL, new_prog, old_prog, flags);

err_out:
	if (err && new_prog)
		bpf_prog_put(new_prog);
	if (old_prog)
		bpf_prog_put(old_prog);
	return err;
}

/**
 *	dev_new_index	-	allocate an ifindex
 *	@net: the applicable net namespace
 *
 *	Returns a suitable unique value for a new device interface
 *	number.  The caller must hold the rtnl semaphore or the
 *	dev_base_lock to be sure it remains unique.
 */
static int dev_new_index(struct net *net)
{
	int ifindex = net->ifindex;

	for (;;) {
		if (++ifindex <= 0)
			ifindex = 1;
		if (!__dev_get_by_index(net, ifindex))
			return net->ifindex = ifindex;
	}
}

/* Delayed registration/unregisteration */
static LIST_HEAD(net_todo_list);
DECLARE_WAIT_QUEUE_HEAD(netdev_unregistering_wq);

static void net_set_todo(struct net_device *dev)
{
	list_add_tail(&dev->todo_list, &net_todo_list);
	dev_net(dev)->dev_unreg_count++;
}

static void rollback_registered_many(struct list_head *head)
{
	struct net_device *dev, *tmp;
	LIST_HEAD(close_head);

	BUG_ON(dev_boot_phase);
	ASSERT_RTNL();

	list_for_each_entry_safe(dev, tmp, head, unreg_list) {
		/* Some devices call without registering
		 * for initialization unwind. Remove those
		 * devices and proceed with the remaining.
		 */
		if (dev->reg_state == NETREG_UNINITIALIZED) {
			pr_debug("unregister_netdevice: device %s/%p never was registered\n",
				 dev->name, dev);

			WARN_ON(1);
			list_del(&dev->unreg_list);
			continue;
		}
		dev->dismantle = true;
		BUG_ON(dev->reg_state != NETREG_REGISTERED);
	}

	/* If device is running, close it first. */
	list_for_each_entry(dev, head, unreg_list)
		list_add_tail(&dev->close_list, &close_head);
	dev_close_many(&close_head, true);

	list_for_each_entry(dev, head, unreg_list) {
		/* And unlink it from device chain. */
		unlist_netdevice(dev);

		dev->reg_state = NETREG_UNREGISTERING;
	}
	flush_all_backlogs();

	synchronize_net();

	list_for_each_entry(dev, head, unreg_list) {
		struct sk_buff *skb = NULL;

		/* Shutdown queueing discipline. */
		dev_shutdown(dev);

		dev_xdp_uninstall(dev);

		/* Notify protocols, that we are about to destroy
		 * this device. They should clean all the things.
		 */
		call_netdevice_notifiers(NETDEV_UNREGISTER, dev);

		if (!dev->rtnl_link_ops ||
		    dev->rtnl_link_state == RTNL_LINK_INITIALIZED)
			skb = rtmsg_ifinfo_build_skb(RTM_DELLINK, dev, ~0U, 0,
						     GFP_KERNEL, NULL, 0);

		/*
		 *	Flush the unicast and multicast chains
		 */
		dev_uc_flush(dev);
		dev_mc_flush(dev);

		netdev_name_node_alt_flush(dev);
		netdev_name_node_free(dev->name_node);

		if (dev->netdev_ops->ndo_uninit)
			dev->netdev_ops->ndo_uninit(dev);

		if (skb)
			rtmsg_ifinfo_send(skb, dev, GFP_KERNEL);

		/* Notifier chain MUST detach us all upper devices. */
		WARN_ON(netdev_has_any_upper_dev(dev));
		WARN_ON(netdev_has_any_lower_dev(dev));

		/* Remove entries from kobject tree */
		netdev_unregister_kobject(dev);
#ifdef CONFIG_XPS
		/* Remove XPS queueing entries */
		netif_reset_xps_queues_gt(dev, 0);
#endif
	}

	synchronize_net();

	list_for_each_entry(dev, head, unreg_list)
		dev_put(dev);
}

static void rollback_registered(struct net_device *dev)
{
	LIST_HEAD(single);

	list_add(&dev->unreg_list, &single);
	rollback_registered_many(&single);
	list_del(&single);
}

static netdev_features_t netdev_sync_upper_features(struct net_device *lower,
	struct net_device *upper, netdev_features_t features)
{
	netdev_features_t upper_disables = NETIF_F_UPPER_DISABLES;
	netdev_features_t feature;
	int feature_bit;

	for_each_netdev_feature(upper_disables, feature_bit) {
		feature = __NETIF_F_BIT(feature_bit);
		if (!(upper->wanted_features & feature)
		    && (features & feature)) {
			netdev_dbg(lower, "Dropping feature %pNF, upper dev %s has it off.\n",
				   &feature, upper->name);
			features &= ~feature;
		}
	}

	return features;
}

static void netdev_sync_lower_features(struct net_device *upper,
	struct net_device *lower, netdev_features_t features)
{
	netdev_features_t upper_disables = NETIF_F_UPPER_DISABLES;
	netdev_features_t feature;
	int feature_bit;

	for_each_netdev_feature(upper_disables, feature_bit) {
		feature = __NETIF_F_BIT(feature_bit);
		if (!(features & feature) && (lower->features & feature)) {
			netdev_dbg(upper, "Disabling feature %pNF on lower dev %s.\n",
				   &feature, lower->name);
			lower->wanted_features &= ~feature;
			__netdev_update_features(lower);

			if (unlikely(lower->features & feature))
				netdev_WARN(upper, "failed to disable %pNF on %s!\n",
					    &feature, lower->name);
			else
				netdev_features_change(lower);
		}
	}
}

static netdev_features_t netdev_fix_features(struct net_device *dev,
	netdev_features_t features)
{
	/* Fix illegal checksum combinations */
	if ((features & NETIF_F_HW_CSUM) &&
	    (features & (NETIF_F_IP_CSUM|NETIF_F_IPV6_CSUM))) {
		netdev_warn(dev, "mixed HW and IP checksum settings.\n");
		features &= ~(NETIF_F_IP_CSUM|NETIF_F_IPV6_CSUM);
	}

	/* TSO requires that SG is present as well. */
	if ((features & NETIF_F_ALL_TSO) && !(features & NETIF_F_SG)) {
		netdev_dbg(dev, "Dropping TSO features since no SG feature.\n");
		features &= ~NETIF_F_ALL_TSO;
	}

	if ((features & NETIF_F_TSO) && !(features & NETIF_F_HW_CSUM) &&
					!(features & NETIF_F_IP_CSUM)) {
		netdev_dbg(dev, "Dropping TSO features since no CSUM feature.\n");
		features &= ~NETIF_F_TSO;
		features &= ~NETIF_F_TSO_ECN;
	}

	if ((features & NETIF_F_TSO6) && !(features & NETIF_F_HW_CSUM) &&
					 !(features & NETIF_F_IPV6_CSUM)) {
		netdev_dbg(dev, "Dropping TSO6 features since no CSUM feature.\n");
		features &= ~NETIF_F_TSO6;
	}

	/* TSO with IPv4 ID mangling requires IPv4 TSO be enabled */
	if ((features & NETIF_F_TSO_MANGLEID) && !(features & NETIF_F_TSO))
		features &= ~NETIF_F_TSO_MANGLEID;

	/* TSO ECN requires that TSO is present as well. */
	if ((features & NETIF_F_ALL_TSO) == NETIF_F_TSO_ECN)
		features &= ~NETIF_F_TSO_ECN;

	/* Software GSO depends on SG. */
	if ((features & NETIF_F_GSO) && !(features & NETIF_F_SG)) {
		netdev_dbg(dev, "Dropping NETIF_F_GSO since no SG feature.\n");
		features &= ~NETIF_F_GSO;
	}

	/* GSO partial features require GSO partial be set */
	if ((features & dev->gso_partial_features) &&
	    !(features & NETIF_F_GSO_PARTIAL)) {
		netdev_dbg(dev,
			   "Dropping partially supported GSO features since no GSO partial.\n");
		features &= ~dev->gso_partial_features;
	}

	if (!(features & NETIF_F_RXCSUM)) {
		/* NETIF_F_GRO_HW implies doing RXCSUM since every packet
		 * successfully merged by hardware must also have the
		 * checksum verified by hardware.  If the user does not
		 * want to enable RXCSUM, logically, we should disable GRO_HW.
		 */
		if (features & NETIF_F_GRO_HW) {
			netdev_dbg(dev, "Dropping NETIF_F_GRO_HW since no RXCSUM feature.\n");
			features &= ~NETIF_F_GRO_HW;
		}
	}

	/* LRO/HW-GRO features cannot be combined with RX-FCS */
	if (features & NETIF_F_RXFCS) {
		if (features & NETIF_F_LRO) {
			netdev_dbg(dev, "Dropping LRO feature since RX-FCS is requested.\n");
			features &= ~NETIF_F_LRO;
		}

		if (features & NETIF_F_GRO_HW) {
			netdev_dbg(dev, "Dropping HW-GRO feature since RX-FCS is requested.\n");
			features &= ~NETIF_F_GRO_HW;
		}
	}

	return features;
}

int __netdev_update_features(struct net_device *dev)
{
	struct net_device *upper, *lower;
	netdev_features_t features;
	struct list_head *iter;
	int err = -1;

	ASSERT_RTNL();

	features = netdev_get_wanted_features(dev);

	if (dev->netdev_ops->ndo_fix_features)
		features = dev->netdev_ops->ndo_fix_features(dev, features);

	/* driver might be less strict about feature dependencies */
	features = netdev_fix_features(dev, features);

	/* some features can't be enabled if they're off an an upper device */
	netdev_for_each_upper_dev_rcu(dev, upper, iter)
		features = netdev_sync_upper_features(dev, upper, features);

	if (dev->features == features)
		goto sync_lower;

	netdev_dbg(dev, "Features changed: %pNF -> %pNF\n",
		&dev->features, &features);

	if (dev->netdev_ops->ndo_set_features)
		err = dev->netdev_ops->ndo_set_features(dev, features);
	else
		err = 0;

	if (unlikely(err < 0)) {
		netdev_err(dev,
			"set_features() failed (%d); wanted %pNF, left %pNF\n",
			err, &features, &dev->features);
		/* return non-0 since some features might have changed and
		 * it's better to fire a spurious notification than miss it
		 */
		return -1;
	}

sync_lower:
	/* some features must be disabled on lower devices when disabled
	 * on an upper device (think: bonding master or bridge)
	 */
	netdev_for_each_lower_dev(dev, lower, iter)
		netdev_sync_lower_features(dev, lower, features);

	if (!err) {
		netdev_features_t diff = features ^ dev->features;

		if (diff & NETIF_F_RX_UDP_TUNNEL_PORT) {
			/* udp_tunnel_{get,drop}_rx_info both need
			 * NETIF_F_RX_UDP_TUNNEL_PORT enabled on the
			 * device, or they won't do anything.
			 * Thus we need to update dev->features
			 * *before* calling udp_tunnel_get_rx_info,
			 * but *after* calling udp_tunnel_drop_rx_info.
			 */
			if (features & NETIF_F_RX_UDP_TUNNEL_PORT) {
				dev->features = features;
				udp_tunnel_get_rx_info(dev);
			} else {
				udp_tunnel_drop_rx_info(dev);
			}
		}

		if (diff & NETIF_F_HW_VLAN_CTAG_FILTER) {
			if (features & NETIF_F_HW_VLAN_CTAG_FILTER) {
				dev->features = features;
				err |= vlan_get_rx_ctag_filter_info(dev);
			} else {
				vlan_drop_rx_ctag_filter_info(dev);
			}
		}

		if (diff & NETIF_F_HW_VLAN_STAG_FILTER) {
			if (features & NETIF_F_HW_VLAN_STAG_FILTER) {
				dev->features = features;
				err |= vlan_get_rx_stag_filter_info(dev);
			} else {
				vlan_drop_rx_stag_filter_info(dev);
			}
		}

		dev->features = features;
	}

	return err < 0 ? 0 : 1;
}

/**
 *	netdev_update_features - recalculate device features
 *	@dev: the device to check
 *
 *	Recalculate dev->features set and send notifications if it
 *	has changed. Should be called after driver or hardware dependent
 *	conditions might have changed that influence the features.
 */
void netdev_update_features(struct net_device *dev)
{
	if (__netdev_update_features(dev))
		netdev_features_change(dev);
}
EXPORT_SYMBOL(netdev_update_features);

/**
 *	netdev_change_features - recalculate device features
 *	@dev: the device to check
 *
 *	Recalculate dev->features set and send notifications even
 *	if they have not changed. Should be called instead of
 *	netdev_update_features() if also dev->vlan_features might
 *	have changed to allow the changes to be propagated to stacked
 *	VLAN devices.
 */
void netdev_change_features(struct net_device *dev)
{
	__netdev_update_features(dev);
	netdev_features_change(dev);
}
EXPORT_SYMBOL(netdev_change_features);

/**
 *	netif_stacked_transfer_operstate -	transfer operstate
 *	@rootdev: the root or lower level device to transfer state from
 *	@dev: the device to transfer operstate to
 *
 *	Transfer operational state from root to device. This is normally
 *	called when a stacking relationship exists between the root
 *	device and the device(a leaf device).
 */
void netif_stacked_transfer_operstate(const struct net_device *rootdev,
					struct net_device *dev)
{
	if (rootdev->operstate == IF_OPER_DORMANT)
		netif_dormant_on(dev);
	else
		netif_dormant_off(dev);

	if (rootdev->operstate == IF_OPER_TESTING)
		netif_testing_on(dev);
	else
		netif_testing_off(dev);

	if (netif_carrier_ok(rootdev))
		netif_carrier_on(dev);
	else
		netif_carrier_off(dev);
}
EXPORT_SYMBOL(netif_stacked_transfer_operstate);

static int netif_alloc_rx_queues(struct net_device *dev)
{
	unsigned int i, count = dev->num_rx_queues;
	struct netdev_rx_queue *rx;
	size_t sz = count * sizeof(*rx);
	int err = 0;

	BUG_ON(count < 1);

	rx = kvzalloc(sz, GFP_KERNEL | __GFP_RETRY_MAYFAIL);
	if (!rx)
		return -ENOMEM;

	dev->_rx = rx;

	for (i = 0; i < count; i++) {
		rx[i].dev = dev;

		/* XDP RX-queue setup */
		err = xdp_rxq_info_reg(&rx[i].xdp_rxq, dev, i);
		if (err < 0)
			goto err_rxq_info;
	}
	return 0;

err_rxq_info:
	/* Rollback successful reg's and free other resources */
	while (i--)
		xdp_rxq_info_unreg(&rx[i].xdp_rxq);
	kvfree(dev->_rx);
	dev->_rx = NULL;
	return err;
}

static void netif_free_rx_queues(struct net_device *dev)
{
	unsigned int i, count = dev->num_rx_queues;

	/* netif_alloc_rx_queues alloc failed, resources have been unreg'ed */
	if (!dev->_rx)
		return;

	for (i = 0; i < count; i++)
		xdp_rxq_info_unreg(&dev->_rx[i].xdp_rxq);

	kvfree(dev->_rx);
}

static void netdev_init_one_queue(struct net_device *dev,
				  struct netdev_queue *queue, void *_unused)
{
	/* Initialize queue lock */
	spin_lock_init(&queue->_xmit_lock);
	netdev_set_xmit_lockdep_class(&queue->_xmit_lock, dev->type);
	queue->xmit_lock_owner = -1;
	netdev_queue_numa_node_write(queue, NUMA_NO_NODE);
	queue->dev = dev;
#ifdef CONFIG_BQL
	dql_init(&queue->dql, HZ);
#endif
}

static void netif_free_tx_queues(struct net_device *dev)
{
	kvfree(dev->_tx);
}

static int netif_alloc_netdev_queues(struct net_device *dev)
{
	unsigned int count = dev->num_tx_queues;
	struct netdev_queue *tx;
	size_t sz = count * sizeof(*tx);

	if (count < 1 || count > 0xffff)
		return -EINVAL;

	tx = kvzalloc(sz, GFP_KERNEL | __GFP_RETRY_MAYFAIL);
	if (!tx)
		return -ENOMEM;

	dev->_tx = tx;

	netdev_for_each_tx_queue(dev, netdev_init_one_queue, NULL);
	spin_lock_init(&dev->tx_global_lock);

	return 0;
}

void netif_tx_stop_all_queues(struct net_device *dev)
{
	unsigned int i;

	for (i = 0; i < dev->num_tx_queues; i++) {
		struct netdev_queue *txq = netdev_get_tx_queue(dev, i);

		netif_tx_stop_queue(txq);
	}
}
EXPORT_SYMBOL(netif_tx_stop_all_queues);

/**
 *	register_netdevice	- register a network device
 *	@dev: device to register
 *
 *	Take a completed network device structure and add it to the kernel
 *	interfaces. A %NETDEV_REGISTER message is sent to the netdev notifier
 *	chain. 0 is returned on success. A negative errno code is returned
 *	on a failure to set up the device, or if the name is a duplicate.
 *
 *	Callers must hold the rtnl semaphore. You may want
 *	register_netdev() instead of this.
 *
 *	BUGS:
 *	The locking appears insufficient to guarantee two parallel registers
 *	will not get the same name.
 */

int register_netdevice(struct net_device *dev)
{
	int ret;
	struct net *net = dev_net(dev);

	BUILD_BUG_ON(sizeof(netdev_features_t) * BITS_PER_BYTE <
		     NETDEV_FEATURE_COUNT);
	BUG_ON(dev_boot_phase);
	ASSERT_RTNL();

	might_sleep();

	/* When net_device's are persistent, this will be fatal. */
	BUG_ON(dev->reg_state != NETREG_UNINITIALIZED);
	BUG_ON(!net);

	ret = ethtool_check_ops(dev->ethtool_ops);
	if (ret)
		return ret;

	spin_lock_init(&dev->addr_list_lock);
	netdev_set_addr_lockdep_class(dev);

	ret = dev_get_valid_name(net, dev, dev->name);
	if (ret < 0)
		goto out;

	ret = -ENOMEM;
	dev->name_node = netdev_name_node_head_alloc(dev);
	if (!dev->name_node)
		goto out;

	/* Init, if this function is available */
	if (dev->netdev_ops->ndo_init) {
		ret = dev->netdev_ops->ndo_init(dev);
		if (ret) {
			if (ret > 0)
				ret = -EIO;
			goto err_free_name;
		}
	}

	if (((dev->hw_features | dev->features) &
	     NETIF_F_HW_VLAN_CTAG_FILTER) &&
	    (!dev->netdev_ops->ndo_vlan_rx_add_vid ||
	     !dev->netdev_ops->ndo_vlan_rx_kill_vid)) {
		netdev_WARN(dev, "Buggy VLAN acceleration in driver!\n");
		ret = -EINVAL;
		goto err_uninit;
	}

	ret = -EBUSY;
	if (!dev->ifindex)
		dev->ifindex = dev_new_index(net);
	else if (__dev_get_by_index(net, dev->ifindex))
		goto err_uninit;

	/* Transfer changeable features to wanted_features and enable
	 * software offloads (GSO and GRO).
	 */
	dev->hw_features |= (NETIF_F_SOFT_FEATURES | NETIF_F_SOFT_FEATURES_OFF);
	dev->features |= NETIF_F_SOFT_FEATURES;

	if (dev->netdev_ops->ndo_udp_tunnel_add) {
		dev->features |= NETIF_F_RX_UDP_TUNNEL_PORT;
		dev->hw_features |= NETIF_F_RX_UDP_TUNNEL_PORT;
	}

	dev->wanted_features = dev->features & dev->hw_features;

	if (!(dev->flags & IFF_LOOPBACK))
		dev->hw_features |= NETIF_F_NOCACHE_COPY;

	/* If IPv4 TCP segmentation offload is supported we should also
	 * allow the device to enable segmenting the frame with the option
	 * of ignoring a static IP ID value.  This doesn't enable the
	 * feature itself but allows the user to enable it later.
	 */
	if (dev->hw_features & NETIF_F_TSO)
		dev->hw_features |= NETIF_F_TSO_MANGLEID;
	if (dev->vlan_features & NETIF_F_TSO)
		dev->vlan_features |= NETIF_F_TSO_MANGLEID;
	if (dev->mpls_features & NETIF_F_TSO)
		dev->mpls_features |= NETIF_F_TSO_MANGLEID;
	if (dev->hw_enc_features & NETIF_F_TSO)
		dev->hw_enc_features |= NETIF_F_TSO_MANGLEID;

	/* Make NETIF_F_HIGHDMA inheritable to VLAN devices.
	 */
	dev->vlan_features |= NETIF_F_HIGHDMA;

	/* Make NETIF_F_SG inheritable to tunnel devices.
	 */
	dev->hw_enc_features |= NETIF_F_SG | NETIF_F_GSO_PARTIAL;

	/* Make NETIF_F_SG inheritable to MPLS.
	 */
	dev->mpls_features |= NETIF_F_SG;

	ret = call_netdevice_notifiers(NETDEV_POST_INIT, dev);
	ret = notifier_to_errno(ret);
	if (ret)
		goto err_uninit;

	ret = netdev_register_kobject(dev);
	if (ret) {
		dev->reg_state = NETREG_UNREGISTERED;
		goto err_uninit;
	}
	dev->reg_state = NETREG_REGISTERED;

	__netdev_update_features(dev);

	/*
	 *	Default initial state at registry is that the
	 *	device is present.
	 */

	set_bit(__LINK_STATE_PRESENT, &dev->state);

	linkwatch_init_dev(dev);

	dev_init_scheduler(dev);
	dev_hold(dev);
	list_netdevice(dev);
	add_device_randomness(dev->dev_addr, dev->addr_len);

	/* If the device has permanent device address, driver should
	 * set dev_addr and also addr_assign_type should be set to
	 * NET_ADDR_PERM (default value).
	 */
	if (dev->addr_assign_type == NET_ADDR_PERM)
		memcpy(dev->perm_addr, dev->dev_addr, dev->addr_len);

	/* Notify protocols, that a new device appeared. */
	ret = call_netdevice_notifiers(NETDEV_REGISTER, dev);
	ret = notifier_to_errno(ret);
	if (ret) {
		rollback_registered(dev);
		rcu_barrier();

		dev->reg_state = NETREG_UNREGISTERED;
		/* We should put the kobject that hold in
		 * netdev_unregister_kobject(), otherwise
		 * the net device cannot be freed when
		 * driver calls free_netdev(), because the
		 * kobject is being hold.
		 */
		kobject_put(&dev->dev.kobj);
	}
	/*
	 *	Prevent userspace races by waiting until the network
	 *	device is fully setup before sending notifications.
	 */
	if (!dev->rtnl_link_ops ||
	    dev->rtnl_link_state == RTNL_LINK_INITIALIZED)
		rtmsg_ifinfo(RTM_NEWLINK, dev, ~0U, GFP_KERNEL);

out:
	return ret;

err_uninit:
	if (dev->netdev_ops->ndo_uninit)
		dev->netdev_ops->ndo_uninit(dev);
	if (dev->priv_destructor)
		dev->priv_destructor(dev);
err_free_name:
	netdev_name_node_free(dev->name_node);
	goto out;
}
EXPORT_SYMBOL(register_netdevice);

/**
 *	init_dummy_netdev	- init a dummy network device for NAPI
 *	@dev: device to init
 *
 *	This takes a network device structure and initialize the minimum
 *	amount of fields so it can be used to schedule NAPI polls without
 *	registering a full blown interface. This is to be used by drivers
 *	that need to tie several hardware interfaces to a single NAPI
 *	poll scheduler due to HW limitations.
 */
int init_dummy_netdev(struct net_device *dev)
{
	/* Clear everything. Note we don't initialize spinlocks
	 * are they aren't supposed to be taken by any of the
	 * NAPI code and this dummy netdev is supposed to be
	 * only ever used for NAPI polls
	 */
	memset(dev, 0, sizeof(struct net_device));

	/* make sure we BUG if trying to hit standard
	 * register/unregister code path
	 */
	dev->reg_state = NETREG_DUMMY;

	/* NAPI wants this */
	INIT_LIST_HEAD(&dev->napi_list);

	/* a dummy interface is started by default */
	set_bit(__LINK_STATE_PRESENT, &dev->state);
	set_bit(__LINK_STATE_START, &dev->state);

	/* napi_busy_loop stats accounting wants this */
	dev_net_set(dev, &init_net);

	/* Note : We dont allocate pcpu_refcnt for dummy devices,
	 * because users of this 'device' dont need to change
	 * its refcount.
	 */

	return 0;
}
EXPORT_SYMBOL_GPL(init_dummy_netdev);


/**
 *	register_netdev	- register a network device
 *	@dev: device to register
 *
 *	Take a completed network device structure and add it to the kernel
 *	interfaces. A %NETDEV_REGISTER message is sent to the netdev notifier
 *	chain. 0 is returned on success. A negative errno code is returned
 *	on a failure to set up the device, or if the name is a duplicate.
 *
 *	This is a wrapper around register_netdevice that takes the rtnl semaphore
 *	and expands the device name if you passed a format string to
 *	alloc_netdev.
 */
int register_netdev(struct net_device *dev)
{
	int err;

	if (rtnl_lock_killable())
		return -EINTR;
	err = register_netdevice(dev);
	rtnl_unlock();
	return err;
}
EXPORT_SYMBOL(register_netdev);

int netdev_refcnt_read(const struct net_device *dev)
{
	int i, refcnt = 0;

	for_each_possible_cpu(i)
		refcnt += *per_cpu_ptr(dev->pcpu_refcnt, i);
	return refcnt;
}
EXPORT_SYMBOL(netdev_refcnt_read);

/**
 * netdev_wait_allrefs - wait until all references are gone.
 * @dev: target net_device
 *
 * This is called when unregistering network devices.
 *
 * Any protocol or device that holds a reference should register
 * for netdevice notification, and cleanup and put back the
 * reference if they receive an UNREGISTER event.
 * We can get stuck here if buggy protocols don't correctly
 * call dev_put.
 */
static void netdev_wait_allrefs(struct net_device *dev)
{
	unsigned long rebroadcast_time, warning_time;
	int refcnt;

	linkwatch_forget_dev(dev);

	rebroadcast_time = warning_time = jiffies;
	refcnt = netdev_refcnt_read(dev);

	while (refcnt != 0) {
		if (time_after(jiffies, rebroadcast_time + 1 * HZ)) {
			rtnl_lock();

			/* Rebroadcast unregister notification */
			call_netdevice_notifiers(NETDEV_UNREGISTER, dev);

			__rtnl_unlock();
			rcu_barrier();
			rtnl_lock();

			if (test_bit(__LINK_STATE_LINKWATCH_PENDING,
				     &dev->state)) {
				/* We must not have linkwatch events
				 * pending on unregister. If this
				 * happens, we simply run the queue
				 * unscheduled, resulting in a noop
				 * for this device.
				 */
				linkwatch_run_queue();
			}

			__rtnl_unlock();

			rebroadcast_time = jiffies;
		}

		msleep(250);

		refcnt = netdev_refcnt_read(dev);

		if (refcnt && time_after(jiffies, warning_time + 10 * HZ)) {
			pr_emerg("unregister_netdevice: waiting for %s to become free. Usage count = %d\n",
				 dev->name, refcnt);
			warning_time = jiffies;
		}
	}
}

/* The sequence is:
 *
 *	rtnl_lock();
 *	...
 *	register_netdevice(x1);
 *	register_netdevice(x2);
 *	...
 *	unregister_netdevice(y1);
 *	unregister_netdevice(y2);
 *      ...
 *	rtnl_unlock();
 *	free_netdev(y1);
 *	free_netdev(y2);
 *
 * We are invoked by rtnl_unlock().
 * This allows us to deal with problems:
 * 1) We can delete sysfs objects which invoke hotplug
 *    without deadlocking with linkwatch via keventd.
 * 2) Since we run with the RTNL semaphore not held, we can sleep
 *    safely in order to wait for the netdev refcnt to drop to zero.
 *
 * We must not return until all unregister events added during
 * the interval the lock was held have been completed.
 */
void netdev_run_todo(void)
{
	struct list_head list;

	/* Snapshot list, allow later requests */
	list_replace_init(&net_todo_list, &list);

	__rtnl_unlock();


	/* Wait for rcu callbacks to finish before next phase */
	if (!list_empty(&list))
		rcu_barrier();

	while (!list_empty(&list)) {
		struct net_device *dev
			= list_first_entry(&list, struct net_device, todo_list);
		list_del(&dev->todo_list);

		if (unlikely(dev->reg_state != NETREG_UNREGISTERING)) {
			pr_err("network todo '%s' but state %d\n",
			       dev->name, dev->reg_state);
			dump_stack();
			continue;
		}

		dev->reg_state = NETREG_UNREGISTERED;

		netdev_wait_allrefs(dev);

		/* paranoia */
		BUG_ON(netdev_refcnt_read(dev));
		BUG_ON(!list_empty(&dev->ptype_all));
		BUG_ON(!list_empty(&dev->ptype_specific));
		WARN_ON(rcu_access_pointer(dev->ip_ptr));
		WARN_ON(rcu_access_pointer(dev->ip6_ptr));
#if IS_ENABLED(CONFIG_DECNET)
		WARN_ON(dev->dn_ptr);
#endif
		if (dev->priv_destructor)
			dev->priv_destructor(dev);
		if (dev->needs_free_netdev)
			free_netdev(dev);

		/* Report a network device has been unregistered */
		rtnl_lock();
		dev_net(dev)->dev_unreg_count--;
		__rtnl_unlock();
		wake_up(&netdev_unregistering_wq);

		/* Free network device */
		kobject_put(&dev->dev.kobj);
	}
}

/* Convert net_device_stats to rtnl_link_stats64. rtnl_link_stats64 has
 * all the same fields in the same order as net_device_stats, with only
 * the type differing, but rtnl_link_stats64 may have additional fields
 * at the end for newer counters.
 */
void netdev_stats_to_stats64(struct rtnl_link_stats64 *stats64,
			     const struct net_device_stats *netdev_stats)
{
#if BITS_PER_LONG == 64
	BUILD_BUG_ON(sizeof(*stats64) < sizeof(*netdev_stats));
	memcpy(stats64, netdev_stats, sizeof(*netdev_stats));
	/* zero out counters that only exist in rtnl_link_stats64 */
	memset((char *)stats64 + sizeof(*netdev_stats), 0,
	       sizeof(*stats64) - sizeof(*netdev_stats));
#else
	size_t i, n = sizeof(*netdev_stats) / sizeof(unsigned long);
	const unsigned long *src = (const unsigned long *)netdev_stats;
	u64 *dst = (u64 *)stats64;

	BUILD_BUG_ON(n > sizeof(*stats64) / sizeof(u64));
	for (i = 0; i < n; i++)
		dst[i] = src[i];
	/* zero out counters that only exist in rtnl_link_stats64 */
	memset((char *)stats64 + n * sizeof(u64), 0,
	       sizeof(*stats64) - n * sizeof(u64));
#endif
}
EXPORT_SYMBOL(netdev_stats_to_stats64);

/**
 *	dev_get_stats	- get network device statistics
 *	@dev: device to get statistics from
 *	@storage: place to store stats
 *
 *	Get network statistics from device. Return @storage.
 *	The device driver may provide its own method by setting
 *	dev->netdev_ops->get_stats64 or dev->netdev_ops->get_stats;
 *	otherwise the internal statistics structure is used.
 */
struct rtnl_link_stats64 *dev_get_stats(struct net_device *dev,
					struct rtnl_link_stats64 *storage)
{
	const struct net_device_ops *ops = dev->netdev_ops;

	if (ops->ndo_get_stats64) {
		memset(storage, 0, sizeof(*storage));
		ops->ndo_get_stats64(dev, storage);
	} else if (ops->ndo_get_stats) {
		netdev_stats_to_stats64(storage, ops->ndo_get_stats(dev));
	} else {
		netdev_stats_to_stats64(storage, &dev->stats);
	}
	storage->rx_dropped += (unsigned long)atomic_long_read(&dev->rx_dropped);
	storage->tx_dropped += (unsigned long)atomic_long_read(&dev->tx_dropped);
	storage->rx_nohandler += (unsigned long)atomic_long_read(&dev->rx_nohandler);
	return storage;
}
EXPORT_SYMBOL(dev_get_stats);

struct netdev_queue *dev_ingress_queue_create(struct net_device *dev)
{
	struct netdev_queue *queue = dev_ingress_queue(dev);

#ifdef CONFIG_NET_CLS_ACT
	if (queue)
		return queue;
	queue = kzalloc(sizeof(*queue), GFP_KERNEL);
	if (!queue)
		return NULL;
	netdev_init_one_queue(dev, queue, NULL);
	RCU_INIT_POINTER(queue->qdisc, &noop_qdisc);
	queue->qdisc_sleeping = &noop_qdisc;
	rcu_assign_pointer(dev->ingress_queue, queue);
#endif
	return queue;
}

static const struct ethtool_ops default_ethtool_ops;

void netdev_set_default_ethtool_ops(struct net_device *dev,
				    const struct ethtool_ops *ops)
{
	if (dev->ethtool_ops == &default_ethtool_ops)
		dev->ethtool_ops = ops;
}
EXPORT_SYMBOL_GPL(netdev_set_default_ethtool_ops);

void netdev_freemem(struct net_device *dev)
{
	char *addr = (char *)dev - dev->padded;

	kvfree(addr);
}

/**
 * alloc_netdev_mqs - allocate network device
 * @sizeof_priv: size of private data to allocate space for
 * @name: device name format string
 * @name_assign_type: origin of device name
 * @setup: callback to initialize device
 * @txqs: the number of TX subqueues to allocate
 * @rxqs: the number of RX subqueues to allocate
 *
 * Allocates a struct net_device with private data area for driver use
 * and performs basic initialization.  Also allocates subqueue structs
 * for each queue on the device.
 */
struct net_device *alloc_netdev_mqs(int sizeof_priv, const char *name,
		unsigned char name_assign_type,
		void (*setup)(struct net_device *),
		unsigned int txqs, unsigned int rxqs)
{
	struct net_device *dev;
	unsigned int alloc_size;
	struct net_device *p;

	BUG_ON(strlen(name) >= sizeof(dev->name));

	if (txqs < 1) {
		pr_err("alloc_netdev: Unable to allocate device with zero queues\n");
		return NULL;
	}

	if (rxqs < 1) {
		pr_err("alloc_netdev: Unable to allocate device with zero RX queues\n");
		return NULL;
	}

	alloc_size = sizeof(struct net_device);
	if (sizeof_priv) {
		/* ensure 32-byte alignment of private area */
		alloc_size = ALIGN(alloc_size, NETDEV_ALIGN);
		alloc_size += sizeof_priv;
	}
	/* ensure 32-byte alignment of whole construct */
	alloc_size += NETDEV_ALIGN - 1;

	p = kvzalloc(alloc_size, GFP_KERNEL | __GFP_RETRY_MAYFAIL);
	if (!p)
		return NULL;

	dev = PTR_ALIGN(p, NETDEV_ALIGN);
	dev->padded = (char *)dev - (char *)p;

	dev->pcpu_refcnt = alloc_percpu(int);
	if (!dev->pcpu_refcnt)
		goto free_dev;

	if (dev_addr_init(dev))
		goto free_pcpu;

	dev_mc_init(dev);
	dev_uc_init(dev);

	dev_net_set(dev, &init_net);

	dev->gso_max_size = GSO_MAX_SIZE;
	dev->gso_max_segs = GSO_MAX_SEGS;
	dev->upper_level = 1;
	dev->lower_level = 1;

	INIT_LIST_HEAD(&dev->napi_list);
	INIT_LIST_HEAD(&dev->unreg_list);
	INIT_LIST_HEAD(&dev->close_list);
	INIT_LIST_HEAD(&dev->link_watch_list);
	INIT_LIST_HEAD(&dev->adj_list.upper);
	INIT_LIST_HEAD(&dev->adj_list.lower);
	INIT_LIST_HEAD(&dev->ptype_all);
	INIT_LIST_HEAD(&dev->ptype_specific);
	INIT_LIST_HEAD(&dev->net_notifier_list);
#ifdef CONFIG_NET_SCHED
	hash_init(dev->qdisc_hash);
#endif
	dev->priv_flags = IFF_XMIT_DST_RELEASE | IFF_XMIT_DST_RELEASE_PERM;
	setup(dev);

	if (!dev->tx_queue_len) {
		dev->priv_flags |= IFF_NO_QUEUE;
		dev->tx_queue_len = DEFAULT_TX_QUEUE_LEN;
	}

	dev->num_tx_queues = txqs;
	dev->real_num_tx_queues = txqs;
	if (netif_alloc_netdev_queues(dev))
		goto free_all;

	dev->num_rx_queues = rxqs;
	dev->real_num_rx_queues = rxqs;
	if (netif_alloc_rx_queues(dev))
		goto free_all;

	strcpy(dev->name, name);
	dev->name_assign_type = name_assign_type;
	dev->group = INIT_NETDEV_GROUP;
	if (!dev->ethtool_ops)
		dev->ethtool_ops = &default_ethtool_ops;

	nf_hook_ingress_init(dev);

	return dev;

free_all:
	free_netdev(dev);
	return NULL;

free_pcpu:
	free_percpu(dev->pcpu_refcnt);
free_dev:
	netdev_freemem(dev);
	return NULL;
}
EXPORT_SYMBOL(alloc_netdev_mqs);

/**
 * free_netdev - free network device
 * @dev: device
 *
 * This function does the last stage of destroying an allocated device
 * interface. The reference to the device object is released. If this
 * is the last reference then it will be freed.Must be called in process
 * context.
 */
void free_netdev(struct net_device *dev)
{
	struct napi_struct *p, *n;

	might_sleep();
	netif_free_tx_queues(dev);
	netif_free_rx_queues(dev);

	kfree(rcu_dereference_protected(dev->ingress_queue, 1));

	/* Flush device addresses */
	dev_addr_flush(dev);

	list_for_each_entry_safe(p, n, &dev->napi_list, dev_list)
		netif_napi_del(p);

	free_percpu(dev->pcpu_refcnt);
	dev->pcpu_refcnt = NULL;
	free_percpu(dev->xdp_bulkq);
	dev->xdp_bulkq = NULL;

	/*  Compatibility with error handling in drivers */
	if (dev->reg_state == NETREG_UNINITIALIZED) {
		netdev_freemem(dev);
		return;
	}

	BUG_ON(dev->reg_state != NETREG_UNREGISTERED);
	dev->reg_state = NETREG_RELEASED;

	/* will free via device release */
	put_device(&dev->dev);
}
EXPORT_SYMBOL(free_netdev);

/**
 *	synchronize_net -  Synchronize with packet receive processing
 *
 *	Wait for packets currently being received to be done.
 *	Does not block later packets from starting.
 */
void synchronize_net(void)
{
	might_sleep();
	if (rtnl_is_locked())
		synchronize_rcu_expedited();
	else
		synchronize_rcu();
}
EXPORT_SYMBOL(synchronize_net);

/**
 *	unregister_netdevice_queue - remove device from the kernel
 *	@dev: device
 *	@head: list
 *
 *	This function shuts down a device interface and removes it
 *	from the kernel tables.
 *	If head not NULL, device is queued to be unregistered later.
 *
 *	Callers must hold the rtnl semaphore.  You may want
 *	unregister_netdev() instead of this.
 */

void unregister_netdevice_queue(struct net_device *dev, struct list_head *head)
{
	ASSERT_RTNL();

	if (head) {
		list_move_tail(&dev->unreg_list, head);
	} else {
		rollback_registered(dev);
		/* Finish processing unregister after unlock */
		net_set_todo(dev);
	}
}
EXPORT_SYMBOL(unregister_netdevice_queue);

/**
 *	unregister_netdevice_many - unregister many devices
 *	@head: list of devices
 *
 *  Note: As most callers use a stack allocated list_head,
 *  we force a list_del() to make sure stack wont be corrupted later.
 */
void unregister_netdevice_many(struct list_head *head)
{
	struct net_device *dev;

	if (!list_empty(head)) {
		rollback_registered_many(head);
		list_for_each_entry(dev, head, unreg_list)
			net_set_todo(dev);
		list_del(head);
	}
}
EXPORT_SYMBOL(unregister_netdevice_many);

/**
 *	unregister_netdev - remove device from the kernel
 *	@dev: device
 *
 *	This function shuts down a device interface and removes it
 *	from the kernel tables.
 *
 *	This is just a wrapper for unregister_netdevice that takes
 *	the rtnl semaphore.  In general you want to use this and not
 *	unregister_netdevice.
 */
void unregister_netdev(struct net_device *dev)
{
	rtnl_lock();
	unregister_netdevice(dev);
	rtnl_unlock();
}
EXPORT_SYMBOL(unregister_netdev);

/**
 *	dev_change_net_namespace - move device to different nethost namespace
 *	@dev: device
 *	@net: network namespace
 *	@pat: If not NULL name pattern to try if the current device name
 *	      is already taken in the destination network namespace.
 *
 *	This function shuts down a device interface and moves it
 *	to a new network namespace. On success 0 is returned, on
 *	a failure a netagive errno code is returned.
 *
 *	Callers must hold the rtnl semaphore.
 */

int dev_change_net_namespace(struct net_device *dev, struct net *net, const char *pat)
{
	struct net *net_old = dev_net(dev);
	int err, new_nsid, new_ifindex;

	ASSERT_RTNL();

	/* Don't allow namespace local devices to be moved. */
	err = -EINVAL;
	if (dev->features & NETIF_F_NETNS_LOCAL)
		goto out;

	/* Ensure the device has been registrered */
	if (dev->reg_state != NETREG_REGISTERED)
		goto out;

	/* Get out if there is nothing todo */
	err = 0;
	if (net_eq(net_old, net))
		goto out;

	/* Pick the destination device name, and ensure
	 * we can use it in the destination network namespace.
	 */
	err = -EEXIST;
	if (__dev_get_by_name(net, dev->name)) {
		/* We get here if we can't use the current device name */
		if (!pat)
			goto out;
		err = dev_get_valid_name(net, dev, pat);
		if (err < 0)
			goto out;
	}

	/*
	 * And now a mini version of register_netdevice unregister_netdevice.
	 */

	/* If device is running close it first. */
	dev_close(dev);

	/* And unlink it from device chain */
	unlist_netdevice(dev);

	synchronize_net();

	/* Shutdown queueing discipline. */
	dev_shutdown(dev);

	/* Notify protocols, that we are about to destroy
	 * this device. They should clean all the things.
	 *
	 * Note that dev->reg_state stays at NETREG_REGISTERED.
	 * This is wanted because this way 8021q and macvlan know
	 * the device is just moving and can keep their slaves up.
	 */
	call_netdevice_notifiers(NETDEV_UNREGISTER, dev);
	rcu_barrier();

	new_nsid = peernet2id_alloc(dev_net(dev), net, GFP_KERNEL);
	/* If there is an ifindex conflict assign a new one */
	if (__dev_get_by_index(net, dev->ifindex))
		new_ifindex = dev_new_index(net);
	else
		new_ifindex = dev->ifindex;

	rtmsg_ifinfo_newnet(RTM_DELLINK, dev, ~0U, GFP_KERNEL, &new_nsid,
			    new_ifindex);

	/*
	 *	Flush the unicast and multicast chains
	 */
	dev_uc_flush(dev);
	dev_mc_flush(dev);

	/* Send a netdev-removed uevent to the old namespace */
	kobject_uevent(&dev->dev.kobj, KOBJ_REMOVE);
	netdev_adjacent_del_links(dev);

	/* Move per-net netdevice notifiers that are following the netdevice */
	move_netdevice_notifiers_dev_net(dev, net);

	/* Actually switch the network namespace */
	dev_net_set(dev, net);
	dev->ifindex = new_ifindex;

	/* Send a netdev-add uevent to the new namespace */
	kobject_uevent(&dev->dev.kobj, KOBJ_ADD);
	netdev_adjacent_add_links(dev);

	/* Fixup kobjects */
	err = device_rename(&dev->dev, dev->name);
	WARN_ON(err);

	/* Adapt owner in case owning user namespace of target network
	 * namespace is different from the original one.
	 */
	err = netdev_change_owner(dev, net_old, net);
	WARN_ON(err);

	/* Add the device back in the hashes */
	list_netdevice(dev);

	/* Notify protocols, that a new device appeared. */
	call_netdevice_notifiers(NETDEV_REGISTER, dev);

	/*
	 *	Prevent userspace races by waiting until the network
	 *	device is fully setup before sending notifications.
	 */
	rtmsg_ifinfo(RTM_NEWLINK, dev, ~0U, GFP_KERNEL);

	synchronize_net();
	err = 0;
out:
	return err;
}
EXPORT_SYMBOL_GPL(dev_change_net_namespace);

static int dev_cpu_dead(unsigned int oldcpu)
{
	struct sk_buff **list_skb;
	struct sk_buff *skb;
	unsigned int cpu;
	struct softnet_data *sd, *oldsd, *remsd = NULL;

	local_irq_disable();
	cpu = smp_processor_id();
	sd = &per_cpu(softnet_data, cpu);
	oldsd = &per_cpu(softnet_data, oldcpu);

	/* Find end of our completion_queue. */
	list_skb = &sd->completion_queue;
	while (*list_skb)
		list_skb = &(*list_skb)->next;
	/* Append completion queue from offline CPU. */
	*list_skb = oldsd->completion_queue;
	oldsd->completion_queue = NULL;

	/* Append output queue from offline CPU. */
	if (oldsd->output_queue) {
		*sd->output_queue_tailp = oldsd->output_queue;
		sd->output_queue_tailp = oldsd->output_queue_tailp;
		oldsd->output_queue = NULL;
		oldsd->output_queue_tailp = &oldsd->output_queue;
	}
	/* Append NAPI poll list from offline CPU, with one exception :
	 * process_backlog() must be called by cpu owning percpu backlog.
	 * We properly handle process_queue & input_pkt_queue later.
	 */
	while (!list_empty(&oldsd->poll_list)) {
		struct napi_struct *napi = list_first_entry(&oldsd->poll_list,
							    struct napi_struct,
							    poll_list);

		list_del_init(&napi->poll_list);
		if (napi->poll == process_backlog)
			napi->state = 0;
		else
			____napi_schedule(sd, napi);
	}

	raise_softirq_irqoff(NET_TX_SOFTIRQ);
	local_irq_enable();

#ifdef CONFIG_RPS
	remsd = oldsd->rps_ipi_list;
	oldsd->rps_ipi_list = NULL;
#endif
	/* send out pending IPI's on offline CPU */
	net_rps_send_ipi(remsd);

	/* Process offline CPU's input_pkt_queue */
	while ((skb = __skb_dequeue(&oldsd->process_queue))) {
		netif_rx_ni(skb);
		input_queue_head_incr(oldsd);
	}
	while ((skb = skb_dequeue(&oldsd->input_pkt_queue))) {
		netif_rx_ni(skb);
		input_queue_head_incr(oldsd);
	}

	return 0;
}

/**
 *	netdev_increment_features - increment feature set by one
 *	@all: current feature set
 *	@one: new feature set
 *	@mask: mask feature set
 *
 *	Computes a new feature set after adding a device with feature set
 *	@one to the master device with current feature set @all.  Will not
 *	enable anything that is off in @mask. Returns the new feature set.
 */
netdev_features_t netdev_increment_features(netdev_features_t all,
	netdev_features_t one, netdev_features_t mask)
{
	if (mask & NETIF_F_HW_CSUM)
		mask |= NETIF_F_CSUM_MASK;
	mask |= NETIF_F_VLAN_CHALLENGED;

	all |= one & (NETIF_F_ONE_FOR_ALL | NETIF_F_CSUM_MASK) & mask;
	all &= one | ~NETIF_F_ALL_FOR_ALL;

	/* If one device supports hw checksumming, set for all. */
	if (all & NETIF_F_HW_CSUM)
		all &= ~(NETIF_F_CSUM_MASK & ~NETIF_F_HW_CSUM);

	return all;
}
EXPORT_SYMBOL(netdev_increment_features);

static struct hlist_head * __net_init netdev_create_hash(void)
{
	int i;
	struct hlist_head *hash;

	hash = kmalloc_array(NETDEV_HASHENTRIES, sizeof(*hash), GFP_KERNEL);
	if (hash != NULL)
		for (i = 0; i < NETDEV_HASHENTRIES; i++)
			INIT_HLIST_HEAD(&hash[i]);

	return hash;
}

/* Initialize per network namespace state */
static int __net_init netdev_init(struct net *net)
{
	BUILD_BUG_ON(GRO_HASH_BUCKETS >
		     8 * sizeof_field(struct napi_struct, gro_bitmask));

	if (net != &init_net)
		INIT_LIST_HEAD(&net->dev_base_head);

	net->dev_name_head = netdev_create_hash();
	if (net->dev_name_head == NULL)
		goto err_name;

	net->dev_index_head = netdev_create_hash();
	if (net->dev_index_head == NULL)
		goto err_idx;

	RAW_INIT_NOTIFIER_HEAD(&net->netdev_chain);

	return 0;

err_idx:
	kfree(net->dev_name_head);
err_name:
	return -ENOMEM;
}

/**
 *	netdev_drivername - network driver for the device
 *	@dev: network device
 *
 *	Determine network driver for device.
 */
const char *netdev_drivername(const struct net_device *dev)
{
	const struct device_driver *driver;
	const struct device *parent;
	const char *empty = "";

	parent = dev->dev.parent;
	if (!parent)
		return empty;

	driver = parent->driver;
	if (driver && driver->name)
		return driver->name;
	return empty;
}

static void __netdev_printk(const char *level, const struct net_device *dev,
			    struct va_format *vaf)
{
	if (dev && dev->dev.parent) {
		dev_printk_emit(level[1] - '0',
				dev->dev.parent,
				"%s %s %s%s: %pV",
				dev_driver_string(dev->dev.parent),
				dev_name(dev->dev.parent),
				netdev_name(dev), netdev_reg_state(dev),
				vaf);
	} else if (dev) {
		printk("%s%s%s: %pV",
		       level, netdev_name(dev), netdev_reg_state(dev), vaf);
	} else {
		printk("%s(NULL net_device): %pV", level, vaf);
	}
}

void netdev_printk(const char *level, const struct net_device *dev,
		   const char *format, ...)
{
	struct va_format vaf;
	va_list args;

	va_start(args, format);

	vaf.fmt = format;
	vaf.va = &args;

	__netdev_printk(level, dev, &vaf);

	va_end(args);
}
EXPORT_SYMBOL(netdev_printk);

#define define_netdev_printk_level(func, level)			\
void func(const struct net_device *dev, const char *fmt, ...)	\
{								\
	struct va_format vaf;					\
	va_list args;						\
								\
	va_start(args, fmt);					\
								\
	vaf.fmt = fmt;						\
	vaf.va = &args;						\
								\
	__netdev_printk(level, dev, &vaf);			\
								\
	va_end(args);						\
}								\
EXPORT_SYMBOL(func);

define_netdev_printk_level(netdev_emerg, KERN_EMERG);
define_netdev_printk_level(netdev_alert, KERN_ALERT);
define_netdev_printk_level(netdev_crit, KERN_CRIT);
define_netdev_printk_level(netdev_err, KERN_ERR);
define_netdev_printk_level(netdev_warn, KERN_WARNING);
define_netdev_printk_level(netdev_notice, KERN_NOTICE);
define_netdev_printk_level(netdev_info, KERN_INFO);

static void __net_exit netdev_exit(struct net *net)
{
	kfree(net->dev_name_head);
	kfree(net->dev_index_head);
	if (net != &init_net)
		WARN_ON_ONCE(!list_empty(&net->dev_base_head));
}

static struct pernet_operations __net_initdata netdev_net_ops = {
	.init = netdev_init,
	.exit = netdev_exit,
};

static void __net_exit default_device_exit(struct net *net)
{
	struct net_device *dev, *aux;
	/*
	 * Push all migratable network devices back to the
	 * initial network namespace
	 */
	rtnl_lock();
	for_each_netdev_safe(net, dev, aux) {
		int err;
		char fb_name[IFNAMSIZ];

		/* Ignore unmoveable devices (i.e. loopback) */
		if (dev->features & NETIF_F_NETNS_LOCAL)
			continue;

		/* Leave virtual devices for the generic cleanup */
		if (dev->rtnl_link_ops)
			continue;

		/* Push remaining network devices to init_net */
		snprintf(fb_name, IFNAMSIZ, "dev%d", dev->ifindex);
		if (__dev_get_by_name(&init_net, fb_name))
			snprintf(fb_name, IFNAMSIZ, "dev%%d");
		err = dev_change_net_namespace(dev, &init_net, fb_name);
		if (err) {
			pr_emerg("%s: failed to move %s to init_net: %d\n",
				 __func__, dev->name, err);
			BUG();
		}
	}
	rtnl_unlock();
}

static void __net_exit rtnl_lock_unregistering(struct list_head *net_list)
{
	/* Return with the rtnl_lock held when there are no network
	 * devices unregistering in any network namespace in net_list.
	 */
	struct net *net;
	bool unregistering;
	DEFINE_WAIT_FUNC(wait, woken_wake_function);

	add_wait_queue(&netdev_unregistering_wq, &wait);
	for (;;) {
		unregistering = false;
		rtnl_lock();
		list_for_each_entry(net, net_list, exit_list) {
			if (net->dev_unreg_count > 0) {
				unregistering = true;
				break;
			}
		}
		if (!unregistering)
			break;
		__rtnl_unlock();

		wait_woken(&wait, TASK_UNINTERRUPTIBLE, MAX_SCHEDULE_TIMEOUT);
	}
	remove_wait_queue(&netdev_unregistering_wq, &wait);
}

static void __net_exit default_device_exit_batch(struct list_head *net_list)
{
	/* At exit all network devices most be removed from a network
	 * namespace.  Do this in the reverse order of registration.
	 * Do this across as many network namespaces as possible to
	 * improve batching efficiency.
	 */
	struct net_device *dev;
	struct net *net;
	LIST_HEAD(dev_kill_list);

	/* To prevent network device cleanup code from dereferencing
	 * loopback devices or network devices that have been freed
	 * wait here for all pending unregistrations to complete,
	 * before unregistring the loopback device and allowing the
	 * network namespace be freed.
	 *
	 * The netdev todo list containing all network devices
	 * unregistrations that happen in default_device_exit_batch
	 * will run in the rtnl_unlock() at the end of
	 * default_device_exit_batch.
	 */
	rtnl_lock_unregistering(net_list);
	list_for_each_entry(net, net_list, exit_list) {
		for_each_netdev_reverse(net, dev) {
			if (dev->rtnl_link_ops && dev->rtnl_link_ops->dellink)
				dev->rtnl_link_ops->dellink(dev, &dev_kill_list);
			else
				unregister_netdevice_queue(dev, &dev_kill_list);
		}
	}
	unregister_netdevice_many(&dev_kill_list);
	rtnl_unlock();
}

static struct pernet_operations __net_initdata default_device_ops = {
	.exit = default_device_exit,
	.exit_batch = default_device_exit_batch,
};

/*
 *	Initialize the DEV module. At boot time this walks the device list and
 *	unhooks any devices that fail to initialise (normally hardware not
 *	present) and leaves us with a valid list of present and active devices.
 *
 */

/*
 *       This is called single threaded during boot, so no need
 *       to take the rtnl semaphore.
 */
static int __init net_dev_init(void)
{
	int i, rc = -ENOMEM;

	BUG_ON(!dev_boot_phase);

	if (dev_proc_init())
		goto out;

	if (netdev_kobject_init())
		goto out;

	INIT_LIST_HEAD(&ptype_all);
	for (i = 0; i < PTYPE_HASH_SIZE; i++)
		INIT_LIST_HEAD(&ptype_base[i]);

	INIT_LIST_HEAD(&offload_base);

	if (register_pernet_subsys(&netdev_net_ops))
		goto out;

	/*
	 *	Initialise the packet receive queues.
	 */

	for_each_possible_cpu(i) {
		struct work_struct *flush = per_cpu_ptr(&flush_works, i);
		struct softnet_data *sd = &per_cpu(softnet_data, i);

		INIT_WORK(flush, flush_backlog);

		skb_queue_head_init(&sd->input_pkt_queue);
		skb_queue_head_init(&sd->process_queue);
#ifdef CONFIG_XFRM_OFFLOAD
		skb_queue_head_init(&sd->xfrm_backlog);
#endif
		INIT_LIST_HEAD(&sd->poll_list);
		sd->output_queue_tailp = &sd->output_queue;
#ifdef CONFIG_RPS
		sd->csd.func = rps_trigger_softirq;
		sd->csd.info = sd;
		sd->cpu = i;
#endif

		init_gro_hash(&sd->backlog);
		sd->backlog.poll = process_backlog;
		sd->backlog.weight = weight_p;
	}

	dev_boot_phase = 0;

	/* The loopback device is special if any other network devices
	 * is present in a network namespace the loopback device must
	 * be present. Since we now dynamically allocate and free the
	 * loopback device ensure this invariant is maintained by
	 * keeping the loopback device as the first device on the
	 * list of network devices.  Ensuring the loopback devices
	 * is the first device that appears and the last network device
	 * that disappears.
	 */
	if (register_pernet_device(&loopback_net_ops))
		goto out;

	if (register_pernet_device(&default_device_ops))
		goto out;

	open_softirq(NET_TX_SOFTIRQ, net_tx_action);
	open_softirq(NET_RX_SOFTIRQ, net_rx_action);

	rc = cpuhp_setup_state_nocalls(CPUHP_NET_DEV_DEAD, "net/dev:dead",
				       NULL, dev_cpu_dead);
	WARN_ON(rc < 0);
	rc = 0;
out:
	return rc;
}

subsys_initcall(net_dev_init);<|MERGE_RESOLUTION|>--- conflicted
+++ resolved
@@ -8742,18 +8742,15 @@
 	int flags;
 };
 
-<<<<<<< HEAD
-static enum bpf_xdp_mode dev_xdp_mode(u32 flags)
-=======
 static enum bpf_xdp_mode dev_xdp_mode(struct net_device *dev, u32 flags)
->>>>>>> 1e83de0b
 {
 	if (flags & XDP_FLAGS_HW_MODE)
 		return XDP_MODE_HW;
 	if (flags & XDP_FLAGS_DRV_MODE)
 		return XDP_MODE_DRV;
-<<<<<<< HEAD
-	return XDP_MODE_SKB;
+	if (flags & XDP_FLAGS_SKB_MODE)
+		return XDP_MODE_SKB;
+	return dev->netdev_ops->ndo_bpf ? XDP_MODE_DRV : XDP_MODE_SKB;
 }
 
 static bpf_op_t dev_xdp_bpf_op(struct net_device *dev, enum bpf_xdp_mode mode)
@@ -8775,32 +8772,6 @@
 	return dev->xdp_state[mode].link;
 }
 
-=======
-	if (flags & XDP_FLAGS_SKB_MODE)
-		return XDP_MODE_SKB;
-	return dev->netdev_ops->ndo_bpf ? XDP_MODE_DRV : XDP_MODE_SKB;
-}
-
-static bpf_op_t dev_xdp_bpf_op(struct net_device *dev, enum bpf_xdp_mode mode)
-{
-	switch (mode) {
-	case XDP_MODE_SKB:
-		return generic_xdp_install;
-	case XDP_MODE_DRV:
-	case XDP_MODE_HW:
-		return dev->netdev_ops->ndo_bpf;
-	default:
-		return NULL;
-	};
-}
-
-static struct bpf_xdp_link *dev_xdp_link(struct net_device *dev,
-					 enum bpf_xdp_mode mode)
-{
-	return dev->xdp_state[mode].link;
-}
-
->>>>>>> 1e83de0b
 static struct bpf_prog *dev_xdp_prog(struct net_device *dev,
 				     enum bpf_xdp_mode mode)
 {
@@ -8872,7 +8843,6 @@
 	struct bpf_prog *prog;
 	enum bpf_xdp_mode mode;
 	bpf_op_t bpf_op;
-<<<<<<< HEAD
 
 	ASSERT_RTNL();
 
@@ -8887,22 +8857,6 @@
 
 		WARN_ON(dev_xdp_install(dev, mode, bpf_op, NULL, 0, NULL));
 
-=======
-
-	ASSERT_RTNL();
-
-	for (mode = XDP_MODE_SKB; mode < __MAX_XDP_MODE; mode++) {
-		prog = dev_xdp_prog(dev, mode);
-		if (!prog)
-			continue;
-
-		bpf_op = dev_xdp_bpf_op(dev, mode);
-		if (!bpf_op)
-			continue;
-
-		WARN_ON(dev_xdp_install(dev, mode, bpf_op, NULL, 0, NULL));
-
->>>>>>> 1e83de0b
 		/* auto-detach link from net device */
 		link = dev_xdp_link(dev, mode);
 		if (link)
@@ -8944,11 +8898,7 @@
 		return -EINVAL;
 	}
 
-<<<<<<< HEAD
-	mode = dev_xdp_mode(flags);
-=======
 	mode = dev_xdp_mode(dev, flags);
->>>>>>> 1e83de0b
 	/* can't replace attached link */
 	if (dev_xdp_link(dev, mode)) {
 		NL_SET_ERR_MSG(extack, "Can't replace active BPF XDP link");
@@ -8960,45 +8910,25 @@
 	if (link && cur_prog) {
 		NL_SET_ERR_MSG(extack, "Can't replace active XDP program with BPF link");
 		return -EBUSY;
-<<<<<<< HEAD
 	}
 	if ((flags & XDP_FLAGS_REPLACE) && cur_prog != old_prog) {
 		NL_SET_ERR_MSG(extack, "Active program does not match expected");
 		return -EEXIST;
 	}
-	if ((flags & XDP_FLAGS_UPDATE_IF_NOEXIST) && cur_prog) {
-		NL_SET_ERR_MSG(extack, "XDP program already attached");
-		return -EBUSY;
-	}
 
 	/* put effective new program into new_prog */
 	if (link)
 		new_prog = link->link.prog;
 
-=======
-	}
-	if ((flags & XDP_FLAGS_REPLACE) && cur_prog != old_prog) {
-		NL_SET_ERR_MSG(extack, "Active program does not match expected");
-		return -EEXIST;
-	}
-
-	/* put effective new program into new_prog */
-	if (link)
-		new_prog = link->link.prog;
-
->>>>>>> 1e83de0b
 	if (new_prog) {
 		bool offload = mode == XDP_MODE_HW;
 		enum bpf_xdp_mode other_mode = mode == XDP_MODE_SKB
 					       ? XDP_MODE_DRV : XDP_MODE_SKB;
 
-<<<<<<< HEAD
-=======
 		if ((flags & XDP_FLAGS_UPDATE_IF_NOEXIST) && cur_prog) {
 			NL_SET_ERR_MSG(extack, "XDP program already attached");
 			return -EBUSY;
 		}
->>>>>>> 1e83de0b
 		if (!offload && dev_xdp_prog(dev, other_mode)) {
 			NL_SET_ERR_MSG(extack, "Native and generic XDP can't be active at the same time");
 			return -EEXIST;
@@ -9056,11 +8986,7 @@
 
 	ASSERT_RTNL();
 
-<<<<<<< HEAD
-	mode = dev_xdp_mode(link->flags);
-=======
 	mode = dev_xdp_mode(dev, link->flags);
->>>>>>> 1e83de0b
 	if (dev_xdp_link(dev, mode) != link)
 		return -EINVAL;
 
@@ -9156,11 +9082,7 @@
 		goto out_unlock;
 	}
 
-<<<<<<< HEAD
-	mode = dev_xdp_mode(xdp_link->flags);
-=======
 	mode = dev_xdp_mode(xdp_link->dev, xdp_link->flags);
->>>>>>> 1e83de0b
 	bpf_op = dev_xdp_bpf_op(xdp_link->dev, mode);
 	err = dev_xdp_install(xdp_link->dev, mode, bpf_op, NULL,
 			      xdp_link->flags, new_prog);
@@ -9244,11 +9166,7 @@
 int dev_change_xdp_fd(struct net_device *dev, struct netlink_ext_ack *extack,
 		      int fd, int expected_fd, u32 flags)
 {
-<<<<<<< HEAD
-	enum bpf_xdp_mode mode = dev_xdp_mode(flags);
-=======
 	enum bpf_xdp_mode mode = dev_xdp_mode(dev, flags);
->>>>>>> 1e83de0b
 	struct bpf_prog *new_prog = NULL, *old_prog = NULL;
 	int err;
 
