--- conflicted
+++ resolved
@@ -1191,11 +1191,7 @@
 
 drop:
 	__inet_csk_reqsk_queue_drop(sk_listener, oreq, true);
-<<<<<<< HEAD
-	reqsk_put(req);
-=======
 	reqsk_put(oreq);
->>>>>>> 3bec0c29
 }
 
 static bool reqsk_queue_hash_req(struct request_sock *req,
