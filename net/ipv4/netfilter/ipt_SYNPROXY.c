// SPDX-License-Identifier: GPL-2.0-only
/*
 * Copyright (c) 2013 Patrick McHardy <kaber@trash.net>
 */

#include <linux/netfilter_ipv4/ip_tables.h>
#include <linux/netfilter/x_tables.h>
#include <linux/netfilter/xt_SYNPROXY.h>

#include <net/netfilter/nf_synproxy.h>

static unsigned int
synproxy_tg4(struct sk_buff *skb, const struct xt_action_param *par)
{
	const struct xt_synproxy_info *info = par->targinfo;
	struct net *net = xt_net(par);
	struct synproxy_net *snet = synproxy_pernet(net);
	struct synproxy_options opts = {};
	struct tcphdr *th, _th;

	if (nf_ip_checksum(skb, xt_hooknum(par), par->thoff, IPPROTO_TCP))
		return NF_DROP;

	th = skb_header_pointer(skb, par->thoff, sizeof(_th), &_th);
	if (th == NULL)
		return NF_DROP;

	if (!synproxy_parse_options(skb, par->thoff, th, &opts))
		return NF_DROP;

	if (th->syn && !(th->ack || th->fin || th->rst)) {
		/* Initial SYN from client */
		this_cpu_inc(snet->stats->syn_received);

		if (th->ece && th->cwr)
			opts.options |= XT_SYNPROXY_OPT_ECN;

		opts.options &= info->options;
<<<<<<< HEAD
		opts.mss_encode = opts.mss;
		opts.mss = info->mss;
=======
		opts.mss_encode = opts.mss_option;
		opts.mss_option = info->mss;
>>>>>>> 3877dcd0
		if (opts.options & XT_SYNPROXY_OPT_TIMESTAMP)
			synproxy_init_timestamp_cookie(info, &opts);
		else
			opts.options &= ~(XT_SYNPROXY_OPT_WSCALE |
					  XT_SYNPROXY_OPT_SACK_PERM |
					  XT_SYNPROXY_OPT_ECN);

		synproxy_send_client_synack(net, skb, th, &opts);
		consume_skb(skb);
		return NF_STOLEN;
	} else if (th->ack && !(th->fin || th->rst || th->syn)) {
		/* ACK from client */
		if (synproxy_recv_client_ack(net, skb, th, &opts, ntohl(th->seq))) {
			consume_skb(skb);
			return NF_STOLEN;
		} else {
			return NF_DROP;
		}
	}

	return XT_CONTINUE;
}

static int synproxy_tg4_check(const struct xt_tgchk_param *par)
{
	struct synproxy_net *snet = synproxy_pernet(par->net);
	const struct ipt_entry *e = par->entryinfo;
	int err;

	if (e->ip.proto != IPPROTO_TCP ||
	    e->ip.invflags & XT_INV_PROTO)
		return -EINVAL;

	err = nf_ct_netns_get(par->net, par->family);
	if (err)
		return err;

	err = nf_synproxy_ipv4_init(snet, par->net);
	if (err) {
		nf_ct_netns_put(par->net, par->family);
		return err;
	}

	return err;
}

static void synproxy_tg4_destroy(const struct xt_tgdtor_param *par)
{
	struct synproxy_net *snet = synproxy_pernet(par->net);

	nf_synproxy_ipv4_fini(snet, par->net);
	nf_ct_netns_put(par->net, par->family);
}

static struct xt_target synproxy_tg4_reg __read_mostly = {
	.name		= "SYNPROXY",
	.family		= NFPROTO_IPV4,
	.hooks		= (1 << NF_INET_LOCAL_IN) | (1 << NF_INET_FORWARD),
	.target		= synproxy_tg4,
	.targetsize	= sizeof(struct xt_synproxy_info),
	.checkentry	= synproxy_tg4_check,
	.destroy	= synproxy_tg4_destroy,
	.me		= THIS_MODULE,
};

static int __init synproxy_tg4_init(void)
{
	return xt_register_target(&synproxy_tg4_reg);
}

static void __exit synproxy_tg4_exit(void)
{
	xt_unregister_target(&synproxy_tg4_reg);
}

module_init(synproxy_tg4_init);
module_exit(synproxy_tg4_exit);

MODULE_LICENSE("GPL");
MODULE_AUTHOR("Patrick McHardy <kaber@trash.net>");<|MERGE_RESOLUTION|>--- conflicted
+++ resolved
@@ -36,13 +36,8 @@
 			opts.options |= XT_SYNPROXY_OPT_ECN;
 
 		opts.options &= info->options;
-<<<<<<< HEAD
-		opts.mss_encode = opts.mss;
-		opts.mss = info->mss;
-=======
 		opts.mss_encode = opts.mss_option;
 		opts.mss_option = info->mss;
->>>>>>> 3877dcd0
 		if (opts.options & XT_SYNPROXY_OPT_TIMESTAMP)
 			synproxy_init_timestamp_cookie(info, &opts);
 		else
