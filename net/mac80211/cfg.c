// SPDX-License-Identifier: GPL-2.0-only
/*
 * mac80211 configuration hooks for cfg80211
 *
 * Copyright 2006-2010	Johannes Berg <johannes@sipsolutions.net>
 * Copyright 2013-2015  Intel Mobile Communications GmbH
 * Copyright (C) 2015-2017 Intel Deutschland GmbH
 * Copyright (C) 2018-2024 Intel Corporation
 */

#include <linux/ieee80211.h>
#include <linux/nl80211.h>
#include <linux/rtnetlink.h>
#include <linux/slab.h>
#include <net/net_namespace.h>
#include <linux/rcupdate.h>
#include <linux/fips.h>
#include <linux/if_ether.h>
#include <net/cfg80211.h>
#include "ieee80211_i.h"
#include "driver-ops.h"
#include "rate.h"
#include "mesh.h"
#include "wme.h"

static struct ieee80211_link_data *
ieee80211_link_or_deflink(struct ieee80211_sub_if_data *sdata, int link_id,
			  bool require_valid)
{
	struct ieee80211_link_data *link;

	if (link_id < 0) {
		/*
		 * For keys, if sdata is not an MLD, we might not use
		 * the return value at all (if it's not a pairwise key),
		 * so in that case (require_valid==false) don't error.
		 */
		if (require_valid && ieee80211_vif_is_mld(&sdata->vif))
			return ERR_PTR(-EINVAL);

		return &sdata->deflink;
	}

	link = sdata_dereference(sdata->link[link_id], sdata);
	if (!link)
		return ERR_PTR(-ENOLINK);
	return link;
}

static void ieee80211_set_mu_mimo_follow(struct ieee80211_sub_if_data *sdata,
					 struct vif_params *params)
{
	bool mu_mimo_groups = false;
	bool mu_mimo_follow = false;

	if (params->vht_mumimo_groups) {
		u64 membership;

		BUILD_BUG_ON(sizeof(membership) != WLAN_MEMBERSHIP_LEN);

		memcpy(sdata->vif.bss_conf.mu_group.membership,
		       params->vht_mumimo_groups, WLAN_MEMBERSHIP_LEN);
		memcpy(sdata->vif.bss_conf.mu_group.position,
		       params->vht_mumimo_groups + WLAN_MEMBERSHIP_LEN,
		       WLAN_USER_POSITION_LEN);
		ieee80211_link_info_change_notify(sdata, &sdata->deflink,
						  BSS_CHANGED_MU_GROUPS);
		/* don't care about endianness - just check for 0 */
		memcpy(&membership, params->vht_mumimo_groups,
		       WLAN_MEMBERSHIP_LEN);
		mu_mimo_groups = membership != 0;
	}

	if (params->vht_mumimo_follow_addr) {
		mu_mimo_follow =
			is_valid_ether_addr(params->vht_mumimo_follow_addr);
		ether_addr_copy(sdata->u.mntr.mu_follow_addr,
				params->vht_mumimo_follow_addr);
	}

	sdata->vif.bss_conf.mu_mimo_owner = mu_mimo_groups || mu_mimo_follow;
}

static int ieee80211_set_mon_options(struct ieee80211_sub_if_data *sdata,
				     struct vif_params *params)
{
	struct ieee80211_local *local = sdata->local;
	struct ieee80211_sub_if_data *monitor_sdata;

	/* check flags first */
	if (params->flags && ieee80211_sdata_running(sdata)) {
		u32 mask = MONITOR_FLAG_COOK_FRAMES | MONITOR_FLAG_ACTIVE;

		/*
		 * Prohibit MONITOR_FLAG_COOK_FRAMES and
		 * MONITOR_FLAG_ACTIVE to be changed while the
		 * interface is up.
		 * Else we would need to add a lot of cruft
		 * to update everything:
		 *	cooked_mntrs, monitor and all fif_* counters
		 *	reconfigure hardware
		 */
		if ((params->flags & mask) != (sdata->u.mntr.flags & mask))
			return -EBUSY;
	}

	/* also validate MU-MIMO change */
	monitor_sdata = wiphy_dereference(local->hw.wiphy,
					  local->monitor_sdata);

	if (!monitor_sdata &&
	    (params->vht_mumimo_groups || params->vht_mumimo_follow_addr))
		return -EOPNOTSUPP;

	/* apply all changes now - no failures allowed */

	if (monitor_sdata)
		ieee80211_set_mu_mimo_follow(monitor_sdata, params);

	if (params->flags) {
		if (ieee80211_sdata_running(sdata)) {
			ieee80211_adjust_monitor_flags(sdata, -1);
			sdata->u.mntr.flags = params->flags;
			ieee80211_adjust_monitor_flags(sdata, 1);

			ieee80211_configure_filter(local);
		} else {
			/*
			 * Because the interface is down, ieee80211_do_stop
			 * and ieee80211_do_open take care of "everything"
			 * mentioned in the comment above.
			 */
			sdata->u.mntr.flags = params->flags;
		}
	}

	return 0;
}

static int ieee80211_set_ap_mbssid_options(struct ieee80211_sub_if_data *sdata,
					   struct cfg80211_mbssid_config params,
					   struct ieee80211_bss_conf *link_conf)
{
	struct ieee80211_sub_if_data *tx_sdata;

	sdata->vif.mbssid_tx_vif = NULL;
	link_conf->bssid_index = 0;
	link_conf->nontransmitted = false;
	link_conf->ema_ap = false;
	link_conf->bssid_indicator = 0;

	if (sdata->vif.type != NL80211_IFTYPE_AP || !params.tx_wdev)
		return -EINVAL;

	tx_sdata = IEEE80211_WDEV_TO_SUB_IF(params.tx_wdev);
	if (!tx_sdata)
		return -EINVAL;

	if (tx_sdata == sdata) {
		sdata->vif.mbssid_tx_vif = &sdata->vif;
	} else {
		sdata->vif.mbssid_tx_vif = &tx_sdata->vif;
		link_conf->nontransmitted = true;
		link_conf->bssid_index = params.index;
	}
	if (params.ema)
		link_conf->ema_ap = true;

	return 0;
}

static struct wireless_dev *ieee80211_add_iface(struct wiphy *wiphy,
						const char *name,
						unsigned char name_assign_type,
						enum nl80211_iftype type,
						struct vif_params *params)
{
	struct ieee80211_local *local = wiphy_priv(wiphy);
	struct wireless_dev *wdev;
	struct ieee80211_sub_if_data *sdata;
	int err;

	err = ieee80211_if_add(local, name, name_assign_type, &wdev, type, params);
	if (err)
		return ERR_PTR(err);

	sdata = IEEE80211_WDEV_TO_SUB_IF(wdev);

	if (type == NL80211_IFTYPE_MONITOR) {
		err = ieee80211_set_mon_options(sdata, params);
		if (err) {
			ieee80211_if_remove(sdata);
			return NULL;
		}
	}

	return wdev;
}

static int ieee80211_del_iface(struct wiphy *wiphy, struct wireless_dev *wdev)
{
	ieee80211_if_remove(IEEE80211_WDEV_TO_SUB_IF(wdev));

	return 0;
}

static int ieee80211_change_iface(struct wiphy *wiphy,
				  struct net_device *dev,
				  enum nl80211_iftype type,
				  struct vif_params *params)
{
	struct ieee80211_sub_if_data *sdata = IEEE80211_DEV_TO_SUB_IF(dev);
	struct ieee80211_local *local = sdata->local;
	struct sta_info *sta;
	int ret;

	lockdep_assert_wiphy(local->hw.wiphy);

	ret = ieee80211_if_change_type(sdata, type);
	if (ret)
		return ret;

	if (type == NL80211_IFTYPE_AP_VLAN && params->use_4addr == 0) {
		RCU_INIT_POINTER(sdata->u.vlan.sta, NULL);
		ieee80211_check_fast_rx_iface(sdata);
	} else if (type == NL80211_IFTYPE_STATION && params->use_4addr >= 0) {
		struct ieee80211_if_managed *ifmgd = &sdata->u.mgd;

		if (params->use_4addr == ifmgd->use_4addr)
			return 0;

		/* FIXME: no support for 4-addr MLO yet */
		if (ieee80211_vif_is_mld(&sdata->vif))
			return -EOPNOTSUPP;

		sdata->u.mgd.use_4addr = params->use_4addr;
		if (!ifmgd->associated)
			return 0;

		sta = sta_info_get(sdata, sdata->deflink.u.mgd.bssid);
		if (sta)
			drv_sta_set_4addr(local, sdata, &sta->sta,
					  params->use_4addr);

		if (params->use_4addr)
			ieee80211_send_4addr_nullfunc(local, sdata);
	}

	if (sdata->vif.type == NL80211_IFTYPE_MONITOR) {
		ret = ieee80211_set_mon_options(sdata, params);
		if (ret)
			return ret;
	}

	return 0;
}

static int ieee80211_start_p2p_device(struct wiphy *wiphy,
				      struct wireless_dev *wdev)
{
	struct ieee80211_sub_if_data *sdata = IEEE80211_WDEV_TO_SUB_IF(wdev);
	int ret;

	lockdep_assert_wiphy(sdata->local->hw.wiphy);

	ret = ieee80211_check_combinations(sdata, NULL, 0, 0);
	if (ret < 0)
		return ret;

	return ieee80211_do_open(wdev, true);
}

static void ieee80211_stop_p2p_device(struct wiphy *wiphy,
				      struct wireless_dev *wdev)
{
	ieee80211_sdata_stop(IEEE80211_WDEV_TO_SUB_IF(wdev));
}

static int ieee80211_start_nan(struct wiphy *wiphy,
			       struct wireless_dev *wdev,
			       struct cfg80211_nan_conf *conf)
{
	struct ieee80211_sub_if_data *sdata = IEEE80211_WDEV_TO_SUB_IF(wdev);
	int ret;

	lockdep_assert_wiphy(sdata->local->hw.wiphy);

	ret = ieee80211_check_combinations(sdata, NULL, 0, 0);
	if (ret < 0)
		return ret;

	ret = ieee80211_do_open(wdev, true);
	if (ret)
		return ret;

	ret = drv_start_nan(sdata->local, sdata, conf);
	if (ret)
		ieee80211_sdata_stop(sdata);

	sdata->u.nan.conf = *conf;

	return ret;
}

static void ieee80211_stop_nan(struct wiphy *wiphy,
			       struct wireless_dev *wdev)
{
	struct ieee80211_sub_if_data *sdata = IEEE80211_WDEV_TO_SUB_IF(wdev);

	drv_stop_nan(sdata->local, sdata);
	ieee80211_sdata_stop(sdata);
}

static int ieee80211_nan_change_conf(struct wiphy *wiphy,
				     struct wireless_dev *wdev,
				     struct cfg80211_nan_conf *conf,
				     u32 changes)
{
	struct ieee80211_sub_if_data *sdata = IEEE80211_WDEV_TO_SUB_IF(wdev);
	struct cfg80211_nan_conf new_conf;
	int ret = 0;

	if (sdata->vif.type != NL80211_IFTYPE_NAN)
		return -EOPNOTSUPP;

	if (!ieee80211_sdata_running(sdata))
		return -ENETDOWN;

	new_conf = sdata->u.nan.conf;

	if (changes & CFG80211_NAN_CONF_CHANGED_PREF)
		new_conf.master_pref = conf->master_pref;

	if (changes & CFG80211_NAN_CONF_CHANGED_BANDS)
		new_conf.bands = conf->bands;

	ret = drv_nan_change_conf(sdata->local, sdata, &new_conf, changes);
	if (!ret)
		sdata->u.nan.conf = new_conf;

	return ret;
}

static int ieee80211_add_nan_func(struct wiphy *wiphy,
				  struct wireless_dev *wdev,
				  struct cfg80211_nan_func *nan_func)
{
	struct ieee80211_sub_if_data *sdata = IEEE80211_WDEV_TO_SUB_IF(wdev);
	int ret;

	if (sdata->vif.type != NL80211_IFTYPE_NAN)
		return -EOPNOTSUPP;

	if (!ieee80211_sdata_running(sdata))
		return -ENETDOWN;

	spin_lock_bh(&sdata->u.nan.func_lock);

	ret = idr_alloc(&sdata->u.nan.function_inst_ids,
			nan_func, 1, sdata->local->hw.max_nan_de_entries + 1,
			GFP_ATOMIC);
	spin_unlock_bh(&sdata->u.nan.func_lock);

	if (ret < 0)
		return ret;

	nan_func->instance_id = ret;

	WARN_ON(nan_func->instance_id == 0);

	ret = drv_add_nan_func(sdata->local, sdata, nan_func);
	if (ret) {
		spin_lock_bh(&sdata->u.nan.func_lock);
		idr_remove(&sdata->u.nan.function_inst_ids,
			   nan_func->instance_id);
		spin_unlock_bh(&sdata->u.nan.func_lock);
	}

	return ret;
}

static struct cfg80211_nan_func *
ieee80211_find_nan_func_by_cookie(struct ieee80211_sub_if_data *sdata,
				  u64 cookie)
{
	struct cfg80211_nan_func *func;
	int id;

	lockdep_assert_held(&sdata->u.nan.func_lock);

	idr_for_each_entry(&sdata->u.nan.function_inst_ids, func, id) {
		if (func->cookie == cookie)
			return func;
	}

	return NULL;
}

static void ieee80211_del_nan_func(struct wiphy *wiphy,
				  struct wireless_dev *wdev, u64 cookie)
{
	struct ieee80211_sub_if_data *sdata = IEEE80211_WDEV_TO_SUB_IF(wdev);
	struct cfg80211_nan_func *func;
	u8 instance_id = 0;

	if (sdata->vif.type != NL80211_IFTYPE_NAN ||
	    !ieee80211_sdata_running(sdata))
		return;

	spin_lock_bh(&sdata->u.nan.func_lock);

	func = ieee80211_find_nan_func_by_cookie(sdata, cookie);
	if (func)
		instance_id = func->instance_id;

	spin_unlock_bh(&sdata->u.nan.func_lock);

	if (instance_id)
		drv_del_nan_func(sdata->local, sdata, instance_id);
}

static int ieee80211_set_noack_map(struct wiphy *wiphy,
				  struct net_device *dev,
				  u16 noack_map)
{
	struct ieee80211_sub_if_data *sdata = IEEE80211_DEV_TO_SUB_IF(dev);

	sdata->noack_map = noack_map;

	ieee80211_check_fast_xmit_iface(sdata);

	return 0;
}

static int ieee80211_set_tx(struct ieee80211_sub_if_data *sdata,
			    const u8 *mac_addr, u8 key_idx)
{
	struct ieee80211_local *local = sdata->local;
	struct ieee80211_key *key;
	struct sta_info *sta;
	int ret = -EINVAL;

	if (!wiphy_ext_feature_isset(local->hw.wiphy,
				     NL80211_EXT_FEATURE_EXT_KEY_ID))
		return -EINVAL;

	sta = sta_info_get_bss(sdata, mac_addr);

	if (!sta)
		return -EINVAL;

	if (sta->ptk_idx == key_idx)
		return 0;

	key = wiphy_dereference(local->hw.wiphy, sta->ptk[key_idx]);

	if (key && key->conf.flags & IEEE80211_KEY_FLAG_NO_AUTO_TX)
		ret = ieee80211_set_tx_key(key);

	return ret;
}

static int ieee80211_add_key(struct wiphy *wiphy, struct net_device *dev,
			     int link_id, u8 key_idx, bool pairwise,
			     const u8 *mac_addr, struct key_params *params)
{
	struct ieee80211_sub_if_data *sdata = IEEE80211_DEV_TO_SUB_IF(dev);
	struct ieee80211_link_data *link =
		ieee80211_link_or_deflink(sdata, link_id, false);
	struct ieee80211_local *local = sdata->local;
	struct sta_info *sta = NULL;
	struct ieee80211_key *key;
	int err;

	lockdep_assert_wiphy(local->hw.wiphy);

	if (!ieee80211_sdata_running(sdata))
		return -ENETDOWN;

	if (IS_ERR(link))
		return PTR_ERR(link);

	if (pairwise && params->mode == NL80211_KEY_SET_TX)
		return ieee80211_set_tx(sdata, mac_addr, key_idx);

	/* reject WEP and TKIP keys if WEP failed to initialize */
	switch (params->cipher) {
	case WLAN_CIPHER_SUITE_WEP40:
	case WLAN_CIPHER_SUITE_TKIP:
	case WLAN_CIPHER_SUITE_WEP104:
		if (link_id >= 0)
			return -EINVAL;
		if (WARN_ON_ONCE(fips_enabled))
			return -EINVAL;
		break;
	default:
		break;
	}

	key = ieee80211_key_alloc(params->cipher, key_idx, params->key_len,
				  params->key, params->seq_len, params->seq);
	if (IS_ERR(key))
		return PTR_ERR(key);

	key->conf.link_id = link_id;

	if (pairwise)
		key->conf.flags |= IEEE80211_KEY_FLAG_PAIRWISE;

	if (params->mode == NL80211_KEY_NO_TX)
		key->conf.flags |= IEEE80211_KEY_FLAG_NO_AUTO_TX;

	if (mac_addr) {
		sta = sta_info_get_bss(sdata, mac_addr);
		/*
		 * The ASSOC test makes sure the driver is ready to
		 * receive the key. When wpa_supplicant has roamed
		 * using FT, it attempts to set the key before
		 * association has completed, this rejects that attempt
		 * so it will set the key again after association.
		 *
		 * TODO: accept the key if we have a station entry and
		 *       add it to the device after the station.
		 */
		if (!sta || !test_sta_flag(sta, WLAN_STA_ASSOC)) {
			ieee80211_key_free_unused(key);
			return -ENOENT;
		}
	}

	switch (sdata->vif.type) {
	case NL80211_IFTYPE_STATION:
		if (sdata->u.mgd.mfp != IEEE80211_MFP_DISABLED)
			key->conf.flags |= IEEE80211_KEY_FLAG_RX_MGMT;
		break;
	case NL80211_IFTYPE_AP:
	case NL80211_IFTYPE_AP_VLAN:
		/* Keys without a station are used for TX only */
		if (sta && test_sta_flag(sta, WLAN_STA_MFP))
			key->conf.flags |= IEEE80211_KEY_FLAG_RX_MGMT;
		break;
	case NL80211_IFTYPE_ADHOC:
		/* no MFP (yet) */
		break;
	case NL80211_IFTYPE_MESH_POINT:
#ifdef CONFIG_MAC80211_MESH
		if (sdata->u.mesh.security != IEEE80211_MESH_SEC_NONE)
			key->conf.flags |= IEEE80211_KEY_FLAG_RX_MGMT;
		break;
#endif
	case NL80211_IFTYPE_WDS:
	case NL80211_IFTYPE_MONITOR:
	case NL80211_IFTYPE_P2P_DEVICE:
	case NL80211_IFTYPE_NAN:
	case NL80211_IFTYPE_UNSPECIFIED:
	case NUM_NL80211_IFTYPES:
	case NL80211_IFTYPE_P2P_CLIENT:
	case NL80211_IFTYPE_P2P_GO:
	case NL80211_IFTYPE_OCB:
		/* shouldn't happen */
		WARN_ON_ONCE(1);
		break;
	}

	err = ieee80211_key_link(key, link, sta);
	/* KRACK protection, shouldn't happen but just silently accept key */
	if (err == -EALREADY)
		err = 0;

	return err;
}

static struct ieee80211_key *
ieee80211_lookup_key(struct ieee80211_sub_if_data *sdata, int link_id,
		     u8 key_idx, bool pairwise, const u8 *mac_addr)
{
	struct ieee80211_local *local __maybe_unused = sdata->local;
	struct ieee80211_link_data *link = &sdata->deflink;
	struct ieee80211_key *key;

	if (link_id >= 0) {
		link = sdata_dereference(sdata->link[link_id], sdata);
		if (!link)
			return NULL;
	}

	if (mac_addr) {
		struct sta_info *sta;
		struct link_sta_info *link_sta;

		sta = sta_info_get_bss(sdata, mac_addr);
		if (!sta)
			return NULL;

		if (link_id >= 0) {
			link_sta = rcu_dereference_check(sta->link[link_id],
							 lockdep_is_held(&local->hw.wiphy->mtx));
			if (!link_sta)
				return NULL;
		} else {
			link_sta = &sta->deflink;
		}

		if (pairwise && key_idx < NUM_DEFAULT_KEYS)
			return wiphy_dereference(local->hw.wiphy,
						 sta->ptk[key_idx]);

		if (!pairwise &&
		    key_idx < NUM_DEFAULT_KEYS +
			      NUM_DEFAULT_MGMT_KEYS +
			      NUM_DEFAULT_BEACON_KEYS)
			return wiphy_dereference(local->hw.wiphy,
						 link_sta->gtk[key_idx]);

		return NULL;
	}

	if (pairwise && key_idx < NUM_DEFAULT_KEYS)
		return wiphy_dereference(local->hw.wiphy, sdata->keys[key_idx]);

	key = wiphy_dereference(local->hw.wiphy, link->gtk[key_idx]);
	if (key)
		return key;

	/* or maybe it was a WEP key */
	if (key_idx < NUM_DEFAULT_KEYS)
		return wiphy_dereference(local->hw.wiphy, sdata->keys[key_idx]);

	return NULL;
}

static int ieee80211_del_key(struct wiphy *wiphy, struct net_device *dev,
			     int link_id, u8 key_idx, bool pairwise,
			     const u8 *mac_addr)
{
	struct ieee80211_sub_if_data *sdata = IEEE80211_DEV_TO_SUB_IF(dev);
	struct ieee80211_local *local = sdata->local;
	struct ieee80211_key *key;

	lockdep_assert_wiphy(local->hw.wiphy);

	key = ieee80211_lookup_key(sdata, link_id, key_idx, pairwise, mac_addr);
	if (!key)
		return -ENOENT;

	ieee80211_key_free(key, sdata->vif.type == NL80211_IFTYPE_STATION);

	return 0;
}

static int ieee80211_get_key(struct wiphy *wiphy, struct net_device *dev,
			     int link_id, u8 key_idx, bool pairwise,
			     const u8 *mac_addr, void *cookie,
			     void (*callback)(void *cookie,
					      struct key_params *params))
{
	struct ieee80211_sub_if_data *sdata;
	u8 seq[6] = {0};
	struct key_params params;
	struct ieee80211_key *key;
	u64 pn64;
	u32 iv32;
	u16 iv16;
	int err = -ENOENT;
	struct ieee80211_key_seq kseq = {};

	sdata = IEEE80211_DEV_TO_SUB_IF(dev);

	rcu_read_lock();

	key = ieee80211_lookup_key(sdata, link_id, key_idx, pairwise, mac_addr);
	if (!key)
		goto out;

	memset(&params, 0, sizeof(params));

	params.cipher = key->conf.cipher;

	switch (key->conf.cipher) {
	case WLAN_CIPHER_SUITE_TKIP:
		pn64 = atomic64_read(&key->conf.tx_pn);
		iv32 = TKIP_PN_TO_IV32(pn64);
		iv16 = TKIP_PN_TO_IV16(pn64);

		if (key->flags & KEY_FLAG_UPLOADED_TO_HARDWARE &&
		    !(key->conf.flags & IEEE80211_KEY_FLAG_GENERATE_IV)) {
			drv_get_key_seq(sdata->local, key, &kseq);
			iv32 = kseq.tkip.iv32;
			iv16 = kseq.tkip.iv16;
		}

		seq[0] = iv16 & 0xff;
		seq[1] = (iv16 >> 8) & 0xff;
		seq[2] = iv32 & 0xff;
		seq[3] = (iv32 >> 8) & 0xff;
		seq[4] = (iv32 >> 16) & 0xff;
		seq[5] = (iv32 >> 24) & 0xff;
		params.seq = seq;
		params.seq_len = 6;
		break;
	case WLAN_CIPHER_SUITE_CCMP:
	case WLAN_CIPHER_SUITE_CCMP_256:
	case WLAN_CIPHER_SUITE_AES_CMAC:
	case WLAN_CIPHER_SUITE_BIP_CMAC_256:
		BUILD_BUG_ON(offsetof(typeof(kseq), ccmp) !=
			     offsetof(typeof(kseq), aes_cmac));
		fallthrough;
	case WLAN_CIPHER_SUITE_BIP_GMAC_128:
	case WLAN_CIPHER_SUITE_BIP_GMAC_256:
		BUILD_BUG_ON(offsetof(typeof(kseq), ccmp) !=
			     offsetof(typeof(kseq), aes_gmac));
		fallthrough;
	case WLAN_CIPHER_SUITE_GCMP:
	case WLAN_CIPHER_SUITE_GCMP_256:
		BUILD_BUG_ON(offsetof(typeof(kseq), ccmp) !=
			     offsetof(typeof(kseq), gcmp));

		if (key->flags & KEY_FLAG_UPLOADED_TO_HARDWARE &&
		    !(key->conf.flags & IEEE80211_KEY_FLAG_GENERATE_IV)) {
			drv_get_key_seq(sdata->local, key, &kseq);
			memcpy(seq, kseq.ccmp.pn, 6);
		} else {
			pn64 = atomic64_read(&key->conf.tx_pn);
			seq[0] = pn64;
			seq[1] = pn64 >> 8;
			seq[2] = pn64 >> 16;
			seq[3] = pn64 >> 24;
			seq[4] = pn64 >> 32;
			seq[5] = pn64 >> 40;
		}
		params.seq = seq;
		params.seq_len = 6;
		break;
	default:
		if (!(key->flags & KEY_FLAG_UPLOADED_TO_HARDWARE))
			break;
		if (WARN_ON(key->conf.flags & IEEE80211_KEY_FLAG_GENERATE_IV))
			break;
		drv_get_key_seq(sdata->local, key, &kseq);
		params.seq = kseq.hw.seq;
		params.seq_len = kseq.hw.seq_len;
		break;
	}

	params.key = key->conf.key;
	params.key_len = key->conf.keylen;

	callback(cookie, &params);
	err = 0;

 out:
	rcu_read_unlock();
	return err;
}

static int ieee80211_config_default_key(struct wiphy *wiphy,
					struct net_device *dev,
					int link_id, u8 key_idx, bool uni,
					bool multi)
{
	struct ieee80211_sub_if_data *sdata = IEEE80211_DEV_TO_SUB_IF(dev);
	struct ieee80211_link_data *link =
		ieee80211_link_or_deflink(sdata, link_id, false);

	if (IS_ERR(link))
		return PTR_ERR(link);

	ieee80211_set_default_key(link, key_idx, uni, multi);

	return 0;
}

static int ieee80211_config_default_mgmt_key(struct wiphy *wiphy,
					     struct net_device *dev,
					     int link_id, u8 key_idx)
{
	struct ieee80211_sub_if_data *sdata = IEEE80211_DEV_TO_SUB_IF(dev);
	struct ieee80211_link_data *link =
		ieee80211_link_or_deflink(sdata, link_id, true);

	if (IS_ERR(link))
		return PTR_ERR(link);

	ieee80211_set_default_mgmt_key(link, key_idx);

	return 0;
}

static int ieee80211_config_default_beacon_key(struct wiphy *wiphy,
					       struct net_device *dev,
					       int link_id, u8 key_idx)
{
	struct ieee80211_sub_if_data *sdata = IEEE80211_DEV_TO_SUB_IF(dev);
	struct ieee80211_link_data *link =
		ieee80211_link_or_deflink(sdata, link_id, true);

	if (IS_ERR(link))
		return PTR_ERR(link);

	ieee80211_set_default_beacon_key(link, key_idx);

	return 0;
}

void sta_set_rate_info_tx(struct sta_info *sta,
			  const struct ieee80211_tx_rate *rate,
			  struct rate_info *rinfo)
{
	rinfo->flags = 0;
	if (rate->flags & IEEE80211_TX_RC_MCS) {
		rinfo->flags |= RATE_INFO_FLAGS_MCS;
		rinfo->mcs = rate->idx;
	} else if (rate->flags & IEEE80211_TX_RC_VHT_MCS) {
		rinfo->flags |= RATE_INFO_FLAGS_VHT_MCS;
		rinfo->mcs = ieee80211_rate_get_vht_mcs(rate);
		rinfo->nss = ieee80211_rate_get_vht_nss(rate);
	} else {
		struct ieee80211_supported_band *sband;

		sband = ieee80211_get_sband(sta->sdata);
		WARN_ON_ONCE(sband && !sband->bitrates);
		if (sband && sband->bitrates)
			rinfo->legacy = sband->bitrates[rate->idx].bitrate;
	}
	if (rate->flags & IEEE80211_TX_RC_40_MHZ_WIDTH)
		rinfo->bw = RATE_INFO_BW_40;
	else if (rate->flags & IEEE80211_TX_RC_80_MHZ_WIDTH)
		rinfo->bw = RATE_INFO_BW_80;
	else if (rate->flags & IEEE80211_TX_RC_160_MHZ_WIDTH)
		rinfo->bw = RATE_INFO_BW_160;
	else
		rinfo->bw = RATE_INFO_BW_20;
	if (rate->flags & IEEE80211_TX_RC_SHORT_GI)
		rinfo->flags |= RATE_INFO_FLAGS_SHORT_GI;
}

static int ieee80211_dump_station(struct wiphy *wiphy, struct net_device *dev,
				  int idx, u8 *mac, struct station_info *sinfo)
{
	struct ieee80211_sub_if_data *sdata = IEEE80211_DEV_TO_SUB_IF(dev);
	struct ieee80211_local *local = sdata->local;
	struct sta_info *sta;
	int ret = -ENOENT;

	lockdep_assert_wiphy(local->hw.wiphy);

	sta = sta_info_get_by_idx(sdata, idx);
	if (sta) {
		ret = 0;
		memcpy(mac, sta->sta.addr, ETH_ALEN);
		sta_set_sinfo(sta, sinfo, true);
	}

	return ret;
}

static int ieee80211_dump_survey(struct wiphy *wiphy, struct net_device *dev,
				 int idx, struct survey_info *survey)
{
	struct ieee80211_local *local = wdev_priv(dev->ieee80211_ptr);

	return drv_get_survey(local, idx, survey);
}

static int ieee80211_get_station(struct wiphy *wiphy, struct net_device *dev,
				 const u8 *mac, struct station_info *sinfo)
{
	struct ieee80211_sub_if_data *sdata = IEEE80211_DEV_TO_SUB_IF(dev);
	struct ieee80211_local *local = sdata->local;
	struct sta_info *sta;
	int ret = -ENOENT;

	lockdep_assert_wiphy(local->hw.wiphy);

	sta = sta_info_get_bss(sdata, mac);
	if (sta) {
		ret = 0;
		sta_set_sinfo(sta, sinfo, true);
	}

	return ret;
}

static int ieee80211_set_monitor_channel(struct wiphy *wiphy,
					 struct cfg80211_chan_def *chandef)
{
	struct ieee80211_local *local = wiphy_priv(wiphy);
	struct ieee80211_sub_if_data *sdata;
	struct ieee80211_chan_req chanreq = { .oper = *chandef };
	int ret;

	lockdep_assert_wiphy(local->hw.wiphy);

	if (cfg80211_chandef_identical(&local->monitor_chanreq.oper,
				       &chanreq.oper))
		return 0;

	sdata = wiphy_dereference(local->hw.wiphy,
				  local->monitor_sdata);
	if (!sdata)
		goto done;

	if (cfg80211_chandef_identical(&sdata->vif.bss_conf.chanreq.oper,
				       &chanreq.oper))
		return 0;

	ieee80211_link_release_channel(&sdata->deflink);
	ret = ieee80211_link_use_channel(&sdata->deflink, &chanreq,
					 IEEE80211_CHANCTX_EXCLUSIVE);
	if (ret)
		return ret;
done:
	local->monitor_chanreq = chanreq;
	return 0;
}

static int
ieee80211_set_probe_resp(struct ieee80211_sub_if_data *sdata,
			 const u8 *resp, size_t resp_len,
			 const struct ieee80211_csa_settings *csa,
			 const struct ieee80211_color_change_settings *cca,
			 struct ieee80211_link_data *link)
{
	struct probe_resp *new, *old;

	if (!resp || !resp_len)
		return 1;

	old = sdata_dereference(link->u.ap.probe_resp, sdata);

	new = kzalloc(sizeof(struct probe_resp) + resp_len, GFP_KERNEL);
	if (!new)
		return -ENOMEM;

	new->len = resp_len;
	memcpy(new->data, resp, resp_len);

	if (csa)
		memcpy(new->cntdwn_counter_offsets, csa->counter_offsets_presp,
		       csa->n_counter_offsets_presp *
		       sizeof(new->cntdwn_counter_offsets[0]));
	else if (cca)
		new->cntdwn_counter_offsets[0] = cca->counter_offset_presp;

	rcu_assign_pointer(link->u.ap.probe_resp, new);
	if (old)
		kfree_rcu(old, rcu_head);

	return 0;
}

static int ieee80211_set_fils_discovery(struct ieee80211_sub_if_data *sdata,
					struct cfg80211_fils_discovery *params,
					struct ieee80211_link_data *link,
					struct ieee80211_bss_conf *link_conf,
					u64 *changed)
{
	struct fils_discovery_data *new, *old = NULL;
	struct ieee80211_fils_discovery *fd;

	if (!params->update)
		return 0;

	fd = &link_conf->fils_discovery;
	fd->min_interval = params->min_interval;
	fd->max_interval = params->max_interval;

	old = sdata_dereference(link->u.ap.fils_discovery, sdata);
	if (old)
		kfree_rcu(old, rcu_head);

	if (params->tmpl && params->tmpl_len) {
		new = kzalloc(sizeof(*new) + params->tmpl_len, GFP_KERNEL);
		if (!new)
			return -ENOMEM;
		new->len = params->tmpl_len;
		memcpy(new->data, params->tmpl, params->tmpl_len);
		rcu_assign_pointer(link->u.ap.fils_discovery, new);
	} else {
		RCU_INIT_POINTER(link->u.ap.fils_discovery, NULL);
	}

	*changed |= BSS_CHANGED_FILS_DISCOVERY;
	return 0;
}

static int
ieee80211_set_unsol_bcast_probe_resp(struct ieee80211_sub_if_data *sdata,
				     struct cfg80211_unsol_bcast_probe_resp *params,
				     struct ieee80211_link_data *link,
				     struct ieee80211_bss_conf *link_conf,
				     u64 *changed)
{
	struct unsol_bcast_probe_resp_data *new, *old = NULL;

	if (!params->update)
		return 0;

	link_conf->unsol_bcast_probe_resp_interval = params->interval;

	old = sdata_dereference(link->u.ap.unsol_bcast_probe_resp, sdata);
	if (old)
		kfree_rcu(old, rcu_head);

	if (params->tmpl && params->tmpl_len) {
		new = kzalloc(sizeof(*new) + params->tmpl_len, GFP_KERNEL);
		if (!new)
			return -ENOMEM;
		new->len = params->tmpl_len;
		memcpy(new->data, params->tmpl, params->tmpl_len);
		rcu_assign_pointer(link->u.ap.unsol_bcast_probe_resp, new);
	} else {
		RCU_INIT_POINTER(link->u.ap.unsol_bcast_probe_resp, NULL);
	}

	*changed |= BSS_CHANGED_UNSOL_BCAST_PROBE_RESP;
	return 0;
}

static int ieee80211_set_ftm_responder_params(
				struct ieee80211_sub_if_data *sdata,
				const u8 *lci, size_t lci_len,
				const u8 *civicloc, size_t civicloc_len,
				struct ieee80211_bss_conf *link_conf)
{
	struct ieee80211_ftm_responder_params *new, *old;
	u8 *pos;
	int len;

	if (!lci_len && !civicloc_len)
		return 0;

	old = link_conf->ftmr_params;
	len = lci_len + civicloc_len;

	new = kzalloc(sizeof(*new) + len, GFP_KERNEL);
	if (!new)
		return -ENOMEM;

	pos = (u8 *)(new + 1);
	if (lci_len) {
		new->lci_len = lci_len;
		new->lci = pos;
		memcpy(pos, lci, lci_len);
		pos += lci_len;
	}

	if (civicloc_len) {
		new->civicloc_len = civicloc_len;
		new->civicloc = pos;
		memcpy(pos, civicloc, civicloc_len);
		pos += civicloc_len;
	}

	link_conf->ftmr_params = new;
	kfree(old);

	return 0;
}

static int
ieee80211_copy_mbssid_beacon(u8 *pos, struct cfg80211_mbssid_elems *dst,
			     struct cfg80211_mbssid_elems *src)
{
	int i, offset = 0;

	for (i = 0; i < src->cnt; i++) {
		memcpy(pos + offset, src->elem[i].data, src->elem[i].len);
		dst->elem[i].len = src->elem[i].len;
		dst->elem[i].data = pos + offset;
		offset += dst->elem[i].len;
	}
	dst->cnt = src->cnt;

	return offset;
}

static int
ieee80211_copy_rnr_beacon(u8 *pos, struct cfg80211_rnr_elems *dst,
			  struct cfg80211_rnr_elems *src)
{
	int i, offset = 0;

	for (i = 0; i < src->cnt; i++) {
		memcpy(pos + offset, src->elem[i].data, src->elem[i].len);
		dst->elem[i].len = src->elem[i].len;
		dst->elem[i].data = pos + offset;
		offset += dst->elem[i].len;
	}
	dst->cnt = src->cnt;

	return offset;
}

static int
ieee80211_assign_beacon(struct ieee80211_sub_if_data *sdata,
			struct ieee80211_link_data *link,
			struct cfg80211_beacon_data *params,
			const struct ieee80211_csa_settings *csa,
			const struct ieee80211_color_change_settings *cca,
			u64 *changed)
{
	struct cfg80211_mbssid_elems *mbssid = NULL;
	struct cfg80211_rnr_elems *rnr = NULL;
	struct beacon_data *new, *old;
	int new_head_len, new_tail_len;
	int size, err;
	u64 _changed = BSS_CHANGED_BEACON;
	struct ieee80211_bss_conf *link_conf = link->conf;

	old = sdata_dereference(link->u.ap.beacon, sdata);

	/* Need to have a beacon head if we don't have one yet */
	if (!params->head && !old)
		return -EINVAL;

	/* new or old head? */
	if (params->head)
		new_head_len = params->head_len;
	else
		new_head_len = old->head_len;

	/* new or old tail? */
	if (params->tail || !old)
		/* params->tail_len will be zero for !params->tail */
		new_tail_len = params->tail_len;
	else
		new_tail_len = old->tail_len;

	size = sizeof(*new) + new_head_len + new_tail_len;

	/* new or old multiple BSSID elements? */
	if (params->mbssid_ies) {
		mbssid = params->mbssid_ies;
		size += struct_size(new->mbssid_ies, elem, mbssid->cnt);
		if (params->rnr_ies) {
			rnr = params->rnr_ies;
			size += struct_size(new->rnr_ies, elem, rnr->cnt);
		}
		size += ieee80211_get_mbssid_beacon_len(mbssid, rnr,
							mbssid->cnt);
	} else if (old && old->mbssid_ies) {
		mbssid = old->mbssid_ies;
		size += struct_size(new->mbssid_ies, elem, mbssid->cnt);
		if (old && old->rnr_ies) {
			rnr = old->rnr_ies;
			size += struct_size(new->rnr_ies, elem, rnr->cnt);
		}
		size += ieee80211_get_mbssid_beacon_len(mbssid, rnr,
							mbssid->cnt);
	}

	new = kzalloc(size, GFP_KERNEL);
	if (!new)
		return -ENOMEM;

	/* start filling the new info now */

	/*
	 * pointers go into the block we allocated,
	 * memory is | beacon_data | head | tail | mbssid_ies | rnr_ies
	 */
	new->head = ((u8 *) new) + sizeof(*new);
	new->tail = new->head + new_head_len;
	new->head_len = new_head_len;
	new->tail_len = new_tail_len;
	/* copy in optional mbssid_ies */
	if (mbssid) {
		u8 *pos = new->tail + new->tail_len;

		new->mbssid_ies = (void *)pos;
		pos += struct_size(new->mbssid_ies, elem, mbssid->cnt);
		pos += ieee80211_copy_mbssid_beacon(pos, new->mbssid_ies,
						    mbssid);
		if (rnr) {
			new->rnr_ies = (void *)pos;
			pos += struct_size(new->rnr_ies, elem, rnr->cnt);
			ieee80211_copy_rnr_beacon(pos, new->rnr_ies, rnr);
		}
		/* update bssid_indicator */
		link_conf->bssid_indicator =
			ilog2(__roundup_pow_of_two(mbssid->cnt + 1));
	}

	if (csa) {
		new->cntdwn_current_counter = csa->count;
		memcpy(new->cntdwn_counter_offsets, csa->counter_offsets_beacon,
		       csa->n_counter_offsets_beacon *
		       sizeof(new->cntdwn_counter_offsets[0]));
	} else if (cca) {
		new->cntdwn_current_counter = cca->count;
		new->cntdwn_counter_offsets[0] = cca->counter_offset_beacon;
	}

	/* copy in head */
	if (params->head)
		memcpy(new->head, params->head, new_head_len);
	else
		memcpy(new->head, old->head, new_head_len);

	/* copy in optional tail */
	if (params->tail)
		memcpy(new->tail, params->tail, new_tail_len);
	else
		if (old)
			memcpy(new->tail, old->tail, new_tail_len);

	err = ieee80211_set_probe_resp(sdata, params->probe_resp,
				       params->probe_resp_len, csa, cca, link);
	if (err < 0) {
		kfree(new);
		return err;
	}
	if (err == 0)
		_changed |= BSS_CHANGED_AP_PROBE_RESP;

	if (params->ftm_responder != -1) {
		link_conf->ftm_responder = params->ftm_responder;
		err = ieee80211_set_ftm_responder_params(sdata,
							 params->lci,
							 params->lci_len,
							 params->civicloc,
							 params->civicloc_len,
							 link_conf);

		if (err < 0) {
			kfree(new);
			return err;
		}

		_changed |= BSS_CHANGED_FTM_RESPONDER;
	}

	rcu_assign_pointer(link->u.ap.beacon, new);
	sdata->u.ap.active = true;

	if (old)
		kfree_rcu(old, rcu_head);

	*changed |= _changed;
	return 0;
}

static u8 ieee80211_num_beaconing_links(struct ieee80211_sub_if_data *sdata)
{
	struct ieee80211_link_data *link;
	u8 link_id, num = 0;

	if (sdata->vif.type != NL80211_IFTYPE_AP &&
	    sdata->vif.type != NL80211_IFTYPE_P2P_GO)
		return num;

	if (!sdata->vif.valid_links)
		return num;

	for (link_id = 0; link_id < IEEE80211_MLD_MAX_NUM_LINKS; link_id++) {
		link = sdata_dereference(sdata->link[link_id], sdata);
		if (!link)
			continue;

		if (sdata_dereference(link->u.ap.beacon, sdata))
			num++;
	}

	return num;
}

static int ieee80211_start_ap(struct wiphy *wiphy, struct net_device *dev,
			      struct cfg80211_ap_settings *params)
{
	struct ieee80211_sub_if_data *sdata = IEEE80211_DEV_TO_SUB_IF(dev);
	struct ieee80211_local *local = sdata->local;
	struct beacon_data *old;
	struct ieee80211_sub_if_data *vlan;
	u64 changed = BSS_CHANGED_BEACON_INT |
		      BSS_CHANGED_BEACON_ENABLED |
		      BSS_CHANGED_BEACON |
		      BSS_CHANGED_P2P_PS |
		      BSS_CHANGED_TXPOWER |
		      BSS_CHANGED_TWT;
	int i, err;
	int prev_beacon_int;
	unsigned int link_id = params->beacon.link_id;
	struct ieee80211_link_data *link;
	struct ieee80211_bss_conf *link_conf;
	struct ieee80211_chan_req chanreq = { .oper = params->chandef };

	lockdep_assert_wiphy(local->hw.wiphy);

	link = sdata_dereference(sdata->link[link_id], sdata);
	if (!link)
		return -ENOLINK;

	link_conf = link->conf;

	old = sdata_dereference(link->u.ap.beacon, sdata);
	if (old)
		return -EALREADY;

	if (params->smps_mode != NL80211_SMPS_OFF)
		return -EOPNOTSUPP;

	link->smps_mode = IEEE80211_SMPS_OFF;

	link->needed_rx_chains = sdata->local->rx_chains;

	prev_beacon_int = link_conf->beacon_int;
	link_conf->beacon_int = params->beacon_interval;

	if (params->ht_cap)
		link_conf->ht_ldpc =
			params->ht_cap->cap_info &
				cpu_to_le16(IEEE80211_HT_CAP_LDPC_CODING);

	if (params->vht_cap) {
		link_conf->vht_ldpc =
			params->vht_cap->vht_cap_info &
				cpu_to_le32(IEEE80211_VHT_CAP_RXLDPC);
		link_conf->vht_su_beamformer =
			params->vht_cap->vht_cap_info &
				cpu_to_le32(IEEE80211_VHT_CAP_SU_BEAMFORMER_CAPABLE);
		link_conf->vht_su_beamformee =
			params->vht_cap->vht_cap_info &
				cpu_to_le32(IEEE80211_VHT_CAP_SU_BEAMFORMEE_CAPABLE);
		link_conf->vht_mu_beamformer =
			params->vht_cap->vht_cap_info &
				cpu_to_le32(IEEE80211_VHT_CAP_MU_BEAMFORMER_CAPABLE);
		link_conf->vht_mu_beamformee =
			params->vht_cap->vht_cap_info &
				cpu_to_le32(IEEE80211_VHT_CAP_MU_BEAMFORMEE_CAPABLE);
	}

	if (params->he_cap && params->he_oper) {
		link_conf->he_support = true;
		link_conf->htc_trig_based_pkt_ext =
			le32_get_bits(params->he_oper->he_oper_params,
			      IEEE80211_HE_OPERATION_DFLT_PE_DURATION_MASK);
		link_conf->frame_time_rts_th =
			le32_get_bits(params->he_oper->he_oper_params,
			      IEEE80211_HE_OPERATION_RTS_THRESHOLD_MASK);
		changed |= BSS_CHANGED_HE_OBSS_PD;

		if (params->beacon.he_bss_color.enabled)
			changed |= BSS_CHANGED_HE_BSS_COLOR;
	}

	if (params->he_cap) {
		link_conf->he_ldpc =
			params->he_cap->phy_cap_info[1] &
				IEEE80211_HE_PHY_CAP1_LDPC_CODING_IN_PAYLOAD;
		link_conf->he_su_beamformer =
			params->he_cap->phy_cap_info[3] &
				IEEE80211_HE_PHY_CAP3_SU_BEAMFORMER;
		link_conf->he_su_beamformee =
			params->he_cap->phy_cap_info[4] &
				IEEE80211_HE_PHY_CAP4_SU_BEAMFORMEE;
		link_conf->he_mu_beamformer =
			params->he_cap->phy_cap_info[4] &
				IEEE80211_HE_PHY_CAP4_MU_BEAMFORMER;
		link_conf->he_full_ul_mumimo =
			params->he_cap->phy_cap_info[2] &
				IEEE80211_HE_PHY_CAP2_UL_MU_FULL_MU_MIMO;
	}

	if (params->eht_cap) {
		if (!link_conf->he_support)
			return -EOPNOTSUPP;

		link_conf->eht_support = true;

		link_conf->eht_su_beamformer =
			params->eht_cap->fixed.phy_cap_info[0] &
				IEEE80211_EHT_PHY_CAP0_SU_BEAMFORMER;
		link_conf->eht_su_beamformee =
			params->eht_cap->fixed.phy_cap_info[0] &
				IEEE80211_EHT_PHY_CAP0_SU_BEAMFORMEE;
		link_conf->eht_mu_beamformer =
			params->eht_cap->fixed.phy_cap_info[7] &
				(IEEE80211_EHT_PHY_CAP7_MU_BEAMFORMER_80MHZ |
				 IEEE80211_EHT_PHY_CAP7_MU_BEAMFORMER_160MHZ |
				 IEEE80211_EHT_PHY_CAP7_MU_BEAMFORMER_320MHZ);
	} else {
		link_conf->eht_su_beamformer = false;
		link_conf->eht_su_beamformee = false;
		link_conf->eht_mu_beamformer = false;
	}

	if (sdata->vif.type == NL80211_IFTYPE_AP &&
	    params->mbssid_config.tx_wdev) {
		err = ieee80211_set_ap_mbssid_options(sdata,
						      params->mbssid_config,
						      link_conf);
		if (err)
			return err;
	}

	err = ieee80211_link_use_channel(link, &chanreq,
					 IEEE80211_CHANCTX_SHARED);
	if (!err)
		ieee80211_link_copy_chanctx_to_vlans(link, false);
	if (err) {
		link_conf->beacon_int = prev_beacon_int;
		return err;
	}

	/*
	 * Apply control port protocol, this allows us to
	 * not encrypt dynamic WEP control frames.
	 */
	sdata->control_port_protocol = params->crypto.control_port_ethertype;
	sdata->control_port_no_encrypt = params->crypto.control_port_no_encrypt;
	sdata->control_port_over_nl80211 =
				params->crypto.control_port_over_nl80211;
	sdata->control_port_no_preauth =
				params->crypto.control_port_no_preauth;

	list_for_each_entry(vlan, &sdata->u.ap.vlans, u.vlan.list) {
		vlan->control_port_protocol =
			params->crypto.control_port_ethertype;
		vlan->control_port_no_encrypt =
			params->crypto.control_port_no_encrypt;
		vlan->control_port_over_nl80211 =
			params->crypto.control_port_over_nl80211;
		vlan->control_port_no_preauth =
			params->crypto.control_port_no_preauth;
	}

	link_conf->dtim_period = params->dtim_period;
	link_conf->enable_beacon = true;
	link_conf->allow_p2p_go_ps = sdata->vif.p2p;
	link_conf->twt_responder = params->twt_responder;
	link_conf->he_obss_pd = params->he_obss_pd;
	link_conf->he_bss_color = params->beacon.he_bss_color;
	sdata->vif.cfg.s1g = params->chandef.chan->band ==
				  NL80211_BAND_S1GHZ;

	sdata->vif.cfg.ssid_len = params->ssid_len;
	if (params->ssid_len)
		memcpy(sdata->vif.cfg.ssid, params->ssid,
		       params->ssid_len);
	link_conf->hidden_ssid =
		(params->hidden_ssid != NL80211_HIDDEN_SSID_NOT_IN_USE);

	memset(&link_conf->p2p_noa_attr, 0,
	       sizeof(link_conf->p2p_noa_attr));
	link_conf->p2p_noa_attr.oppps_ctwindow =
		params->p2p_ctwindow & IEEE80211_P2P_OPPPS_CTWINDOW_MASK;
	if (params->p2p_opp_ps)
		link_conf->p2p_noa_attr.oppps_ctwindow |=
					IEEE80211_P2P_OPPPS_ENABLE_BIT;

	sdata->beacon_rate_set = false;
	if (wiphy_ext_feature_isset(local->hw.wiphy,
				    NL80211_EXT_FEATURE_BEACON_RATE_LEGACY)) {
		for (i = 0; i < NUM_NL80211_BANDS; i++) {
			sdata->beacon_rateidx_mask[i] =
				params->beacon_rate.control[i].legacy;
			if (sdata->beacon_rateidx_mask[i])
				sdata->beacon_rate_set = true;
		}
	}

	if (ieee80211_hw_check(&local->hw, HAS_RATE_CONTROL))
		link_conf->beacon_tx_rate = params->beacon_rate;

	err = ieee80211_assign_beacon(sdata, link, &params->beacon, NULL, NULL,
				      &changed);
	if (err < 0)
		goto error;

	err = ieee80211_set_fils_discovery(sdata, &params->fils_discovery,
					   link, link_conf, &changed);
	if (err < 0)
		goto error;

	err = ieee80211_set_unsol_bcast_probe_resp(sdata,
						   &params->unsol_bcast_probe_resp,
						   link, link_conf, &changed);
	if (err < 0)
		goto error;

	err = drv_start_ap(sdata->local, sdata, link_conf);
	if (err) {
		old = sdata_dereference(link->u.ap.beacon, sdata);

		if (old)
			kfree_rcu(old, rcu_head);
		RCU_INIT_POINTER(link->u.ap.beacon, NULL);
		sdata->u.ap.active = false;
		goto error;
	}

	ieee80211_recalc_dtim(local, sdata);
	ieee80211_vif_cfg_change_notify(sdata, BSS_CHANGED_SSID);
	ieee80211_link_info_change_notify(sdata, link, changed);

	if (ieee80211_num_beaconing_links(sdata) <= 1)
		netif_carrier_on(dev);

	list_for_each_entry(vlan, &sdata->u.ap.vlans, u.vlan.list)
		netif_carrier_on(vlan->dev);

	return 0;

error:
	ieee80211_link_release_channel(link);

	return err;
}

static int ieee80211_change_beacon(struct wiphy *wiphy, struct net_device *dev,
				   struct cfg80211_ap_update *params)

{
	struct ieee80211_sub_if_data *sdata = IEEE80211_DEV_TO_SUB_IF(dev);
	struct ieee80211_link_data *link;
	struct cfg80211_beacon_data *beacon = &params->beacon;
	struct beacon_data *old;
	int err;
	struct ieee80211_bss_conf *link_conf;
	u64 changed = 0;

	lockdep_assert_wiphy(wiphy);

	link = sdata_dereference(sdata->link[beacon->link_id], sdata);
	if (!link)
		return -ENOLINK;

	link_conf = link->conf;

	/* don't allow changing the beacon while a countdown is in place - offset
	 * of channel switch counter may change
	 */
	if (link_conf->csa_active || link_conf->color_change_active)
		return -EBUSY;

	old = sdata_dereference(link->u.ap.beacon, sdata);
	if (!old)
		return -ENOENT;

	err = ieee80211_assign_beacon(sdata, link, beacon, NULL, NULL,
				      &changed);
	if (err < 0)
		return err;

	err = ieee80211_set_fils_discovery(sdata, &params->fils_discovery,
					   link, link_conf, &changed);
	if (err < 0)
		return err;

	err = ieee80211_set_unsol_bcast_probe_resp(sdata,
						   &params->unsol_bcast_probe_resp,
						   link, link_conf, &changed);
	if (err < 0)
		return err;

	if (beacon->he_bss_color_valid &&
	    beacon->he_bss_color.enabled != link_conf->he_bss_color.enabled) {
		link_conf->he_bss_color.enabled = beacon->he_bss_color.enabled;
		changed |= BSS_CHANGED_HE_BSS_COLOR;
	}

	ieee80211_link_info_change_notify(sdata, link, changed);
	return 0;
}

static void ieee80211_free_next_beacon(struct ieee80211_link_data *link)
{
	if (!link->u.ap.next_beacon)
		return;

	kfree(link->u.ap.next_beacon->mbssid_ies);
	kfree(link->u.ap.next_beacon->rnr_ies);
	kfree(link->u.ap.next_beacon);
	link->u.ap.next_beacon = NULL;
}

static int ieee80211_stop_ap(struct wiphy *wiphy, struct net_device *dev,
			     unsigned int link_id)
{
	struct ieee80211_sub_if_data *sdata = IEEE80211_DEV_TO_SUB_IF(dev);
	struct ieee80211_sub_if_data *vlan;
	struct ieee80211_local *local = sdata->local;
	struct beacon_data *old_beacon;
	struct probe_resp *old_probe_resp;
	struct fils_discovery_data *old_fils_discovery;
	struct unsol_bcast_probe_resp_data *old_unsol_bcast_probe_resp;
	struct cfg80211_chan_def chandef;
	struct ieee80211_link_data *link =
		sdata_dereference(sdata->link[link_id], sdata);
	struct ieee80211_bss_conf *link_conf = link->conf;
	LIST_HEAD(keys);

	lockdep_assert_wiphy(local->hw.wiphy);

	old_beacon = sdata_dereference(link->u.ap.beacon, sdata);
	if (!old_beacon)
		return -ENOENT;
	old_probe_resp = sdata_dereference(link->u.ap.probe_resp,
					   sdata);
	old_fils_discovery = sdata_dereference(link->u.ap.fils_discovery,
					       sdata);
	old_unsol_bcast_probe_resp =
		sdata_dereference(link->u.ap.unsol_bcast_probe_resp,
				  sdata);

	/* abort any running channel switch or color change */
	link_conf->csa_active = false;
	link_conf->color_change_active = false;
	if (sdata->csa_blocked_tx) {
		ieee80211_wake_vif_queues(local, sdata,
					  IEEE80211_QUEUE_STOP_REASON_CSA);
		sdata->csa_blocked_tx = false;
	}

	ieee80211_free_next_beacon(link);

	/* turn off carrier for this interface and dependent VLANs */
	list_for_each_entry(vlan, &sdata->u.ap.vlans, u.vlan.list)
		netif_carrier_off(vlan->dev);

	if (ieee80211_num_beaconing_links(sdata) <= 1)
		netif_carrier_off(dev);

	/* remove beacon and probe response */
	sdata->u.ap.active = false;
	RCU_INIT_POINTER(link->u.ap.beacon, NULL);
	RCU_INIT_POINTER(link->u.ap.probe_resp, NULL);
	RCU_INIT_POINTER(link->u.ap.fils_discovery, NULL);
	RCU_INIT_POINTER(link->u.ap.unsol_bcast_probe_resp, NULL);
	kfree_rcu(old_beacon, rcu_head);
	if (old_probe_resp)
		kfree_rcu(old_probe_resp, rcu_head);
	if (old_fils_discovery)
		kfree_rcu(old_fils_discovery, rcu_head);
	if (old_unsol_bcast_probe_resp)
		kfree_rcu(old_unsol_bcast_probe_resp, rcu_head);

	kfree(link_conf->ftmr_params);
	link_conf->ftmr_params = NULL;

	sdata->vif.mbssid_tx_vif = NULL;
	link_conf->bssid_index = 0;
	link_conf->nontransmitted = false;
	link_conf->ema_ap = false;
	link_conf->bssid_indicator = 0;

	__sta_info_flush(sdata, true, link_id);

	ieee80211_remove_link_keys(link, &keys);
	if (!list_empty(&keys)) {
		synchronize_net();
		ieee80211_free_key_list(local, &keys);
	}

	link_conf->enable_beacon = false;
	sdata->beacon_rate_set = false;
	sdata->vif.cfg.ssid_len = 0;
	clear_bit(SDATA_STATE_OFFCHANNEL_BEACON_STOPPED, &sdata->state);
	ieee80211_link_info_change_notify(sdata, link,
					  BSS_CHANGED_BEACON_ENABLED);

	if (sdata->wdev.cac_started) {
		chandef = link_conf->chanreq.oper;
		wiphy_delayed_work_cancel(wiphy, &link->dfs_cac_timer_work);
		cfg80211_cac_event(sdata->dev, &chandef,
				   NL80211_RADAR_CAC_ABORTED,
				   GFP_KERNEL);
	}

	drv_stop_ap(sdata->local, sdata, link_conf);

	/* free all potentially still buffered bcast frames */
	local->total_ps_buffered -= skb_queue_len(&sdata->u.ap.ps.bc_buf);
	ieee80211_purge_tx_queue(&local->hw, &sdata->u.ap.ps.bc_buf);

	ieee80211_link_copy_chanctx_to_vlans(link, true);
	ieee80211_link_release_channel(link);

	return 0;
}

static int sta_apply_auth_flags(struct ieee80211_local *local,
				struct sta_info *sta,
				u32 mask, u32 set)
{
	int ret;

	if (mask & BIT(NL80211_STA_FLAG_AUTHENTICATED) &&
	    set & BIT(NL80211_STA_FLAG_AUTHENTICATED) &&
	    !test_sta_flag(sta, WLAN_STA_AUTH)) {
		ret = sta_info_move_state(sta, IEEE80211_STA_AUTH);
		if (ret)
			return ret;
	}

	if (mask & BIT(NL80211_STA_FLAG_ASSOCIATED) &&
	    set & BIT(NL80211_STA_FLAG_ASSOCIATED) &&
	    !test_sta_flag(sta, WLAN_STA_ASSOC)) {
		/*
		 * When peer becomes associated, init rate control as
		 * well. Some drivers require rate control initialized
		 * before drv_sta_state() is called.
		 */
		if (!test_sta_flag(sta, WLAN_STA_RATE_CONTROL))
			rate_control_rate_init(sta);

		ret = sta_info_move_state(sta, IEEE80211_STA_ASSOC);
		if (ret)
			return ret;
	}

	if (mask & BIT(NL80211_STA_FLAG_AUTHORIZED)) {
		if (set & BIT(NL80211_STA_FLAG_AUTHORIZED))
			ret = sta_info_move_state(sta, IEEE80211_STA_AUTHORIZED);
		else if (test_sta_flag(sta, WLAN_STA_AUTHORIZED))
			ret = sta_info_move_state(sta, IEEE80211_STA_ASSOC);
		else
			ret = 0;
		if (ret)
			return ret;
	}

	if (mask & BIT(NL80211_STA_FLAG_ASSOCIATED) &&
	    !(set & BIT(NL80211_STA_FLAG_ASSOCIATED)) &&
	    test_sta_flag(sta, WLAN_STA_ASSOC)) {
		ret = sta_info_move_state(sta, IEEE80211_STA_AUTH);
		if (ret)
			return ret;
	}

	if (mask & BIT(NL80211_STA_FLAG_AUTHENTICATED) &&
	    !(set & BIT(NL80211_STA_FLAG_AUTHENTICATED)) &&
	    test_sta_flag(sta, WLAN_STA_AUTH)) {
		ret = sta_info_move_state(sta, IEEE80211_STA_NONE);
		if (ret)
			return ret;
	}

	return 0;
}

static void sta_apply_mesh_params(struct ieee80211_local *local,
				  struct sta_info *sta,
				  struct station_parameters *params)
{
#ifdef CONFIG_MAC80211_MESH
	struct ieee80211_sub_if_data *sdata = sta->sdata;
	u64 changed = 0;

	if (params->sta_modify_mask & STATION_PARAM_APPLY_PLINK_STATE) {
		switch (params->plink_state) {
		case NL80211_PLINK_ESTAB:
			if (sta->mesh->plink_state != NL80211_PLINK_ESTAB)
				changed = mesh_plink_inc_estab_count(sdata);
			sta->mesh->plink_state = params->plink_state;
			sta->mesh->aid = params->peer_aid;

			ieee80211_mps_sta_status_update(sta);
			changed |= ieee80211_mps_set_sta_local_pm(sta,
				      sdata->u.mesh.mshcfg.power_mode);

			ewma_mesh_tx_rate_avg_init(&sta->mesh->tx_rate_avg);
			/* init at low value */
			ewma_mesh_tx_rate_avg_add(&sta->mesh->tx_rate_avg, 10);

			break;
		case NL80211_PLINK_LISTEN:
		case NL80211_PLINK_BLOCKED:
		case NL80211_PLINK_OPN_SNT:
		case NL80211_PLINK_OPN_RCVD:
		case NL80211_PLINK_CNF_RCVD:
		case NL80211_PLINK_HOLDING:
			if (sta->mesh->plink_state == NL80211_PLINK_ESTAB)
				changed = mesh_plink_dec_estab_count(sdata);
			sta->mesh->plink_state = params->plink_state;

			ieee80211_mps_sta_status_update(sta);
			changed |= ieee80211_mps_set_sta_local_pm(sta,
					NL80211_MESH_POWER_UNKNOWN);
			break;
		default:
			/*  nothing  */
			break;
		}
	}

	switch (params->plink_action) {
	case NL80211_PLINK_ACTION_NO_ACTION:
		/* nothing */
		break;
	case NL80211_PLINK_ACTION_OPEN:
		changed |= mesh_plink_open(sta);
		break;
	case NL80211_PLINK_ACTION_BLOCK:
		changed |= mesh_plink_block(sta);
		break;
	}

	if (params->local_pm)
		changed |= ieee80211_mps_set_sta_local_pm(sta,
							  params->local_pm);

	ieee80211_mbss_info_change_notify(sdata, changed);
#endif
}

static int sta_link_apply_parameters(struct ieee80211_local *local,
				     struct sta_info *sta, bool new_link,
				     struct link_station_parameters *params)
{
	int ret = 0;
	struct ieee80211_supported_band *sband;
	struct ieee80211_sub_if_data *sdata = sta->sdata;
	u32 link_id = params->link_id < 0 ? 0 : params->link_id;
	struct ieee80211_link_data *link =
		sdata_dereference(sdata->link[link_id], sdata);
	struct link_sta_info *link_sta =
		rcu_dereference_protected(sta->link[link_id],
					  lockdep_is_held(&local->hw.wiphy->mtx));

	/*
	 * If there are no changes, then accept a link that exist,
	 * unless it's a new link.
	 */
	if (params->link_id >= 0 && !new_link &&
	    !params->link_mac && !params->txpwr_set &&
	    !params->supported_rates_len &&
	    !params->ht_capa && !params->vht_capa &&
	    !params->he_capa && !params->eht_capa &&
	    !params->opmode_notif_used)
		return 0;

	if (!link || !link_sta)
		return -EINVAL;

	sband = ieee80211_get_link_sband(link);
	if (!sband)
		return -EINVAL;

	if (params->link_mac) {
		if (new_link) {
			memcpy(link_sta->addr, params->link_mac, ETH_ALEN);
			memcpy(link_sta->pub->addr, params->link_mac, ETH_ALEN);
		} else if (!ether_addr_equal(link_sta->addr,
					     params->link_mac)) {
			return -EINVAL;
		}
	} else if (new_link) {
		return -EINVAL;
	}

	if (params->txpwr_set) {
		link_sta->pub->txpwr.type = params->txpwr.type;
		if (params->txpwr.type == NL80211_TX_POWER_LIMITED)
			link_sta->pub->txpwr.power = params->txpwr.power;
		ret = drv_sta_set_txpwr(local, sdata, sta);
		if (ret)
			return ret;
	}

	if (params->supported_rates &&
	    params->supported_rates_len) {
		ieee80211_parse_bitrates(link->conf->chanreq.oper.width,
					 sband, params->supported_rates,
					 params->supported_rates_len,
					 &link_sta->pub->supp_rates[sband->band]);
	}

	if (params->ht_capa)
		ieee80211_ht_cap_ie_to_sta_ht_cap(sdata, sband,
						  params->ht_capa, link_sta);

	/* VHT can override some HT caps such as the A-MSDU max length */
	if (params->vht_capa)
		ieee80211_vht_cap_ie_to_sta_vht_cap(sdata, sband,
						    params->vht_capa, NULL,
						    link_sta);

	if (params->he_capa)
		ieee80211_he_cap_ie_to_sta_he_cap(sdata, sband,
						  (void *)params->he_capa,
						  params->he_capa_len,
						  (void *)params->he_6ghz_capa,
						  link_sta);

	if (params->he_capa && params->eht_capa)
		ieee80211_eht_cap_ie_to_sta_eht_cap(sdata, sband,
						    (u8 *)params->he_capa,
						    params->he_capa_len,
						    params->eht_capa,
						    params->eht_capa_len,
						    link_sta);

	if (params->opmode_notif_used) {
		/* returned value is only needed for rc update, but the
		 * rc isn't initialized here yet, so ignore it
		 */
		__ieee80211_vht_handle_opmode(sdata, link_sta,
					      params->opmode_notif,
					      sband->band);
	}

<<<<<<< HEAD
	ieee80211_sta_set_rx_nss(link_sta);
=======
	ieee80211_sta_init_nss(link_sta);
>>>>>>> c50bf762

	return ret;
}

static int sta_apply_parameters(struct ieee80211_local *local,
				struct sta_info *sta,
				struct station_parameters *params)
{
	struct ieee80211_sub_if_data *sdata = sta->sdata;
	u32 mask, set;
	int ret = 0;

	mask = params->sta_flags_mask;
	set = params->sta_flags_set;

	if (ieee80211_vif_is_mesh(&sdata->vif)) {
		/*
		 * In mesh mode, ASSOCIATED isn't part of the nl80211
		 * API but must follow AUTHENTICATED for driver state.
		 */
		if (mask & BIT(NL80211_STA_FLAG_AUTHENTICATED))
			mask |= BIT(NL80211_STA_FLAG_ASSOCIATED);
		if (set & BIT(NL80211_STA_FLAG_AUTHENTICATED))
			set |= BIT(NL80211_STA_FLAG_ASSOCIATED);
	} else if (test_sta_flag(sta, WLAN_STA_TDLS_PEER)) {
		/*
		 * TDLS -- everything follows authorized, but
		 * only becoming authorized is possible, not
		 * going back
		 */
		if (set & BIT(NL80211_STA_FLAG_AUTHORIZED)) {
			set |= BIT(NL80211_STA_FLAG_AUTHENTICATED) |
			       BIT(NL80211_STA_FLAG_ASSOCIATED);
			mask |= BIT(NL80211_STA_FLAG_AUTHENTICATED) |
				BIT(NL80211_STA_FLAG_ASSOCIATED);
		}
	}

	if (mask & BIT(NL80211_STA_FLAG_WME) &&
	    local->hw.queues >= IEEE80211_NUM_ACS)
		sta->sta.wme = set & BIT(NL80211_STA_FLAG_WME);

	/* auth flags will be set later for TDLS,
	 * and for unassociated stations that move to associated */
	if (!test_sta_flag(sta, WLAN_STA_TDLS_PEER) &&
	    !((mask & BIT(NL80211_STA_FLAG_ASSOCIATED)) &&
	      (set & BIT(NL80211_STA_FLAG_ASSOCIATED)))) {
		ret = sta_apply_auth_flags(local, sta, mask, set);
		if (ret)
			return ret;
	}

	if (mask & BIT(NL80211_STA_FLAG_SHORT_PREAMBLE)) {
		if (set & BIT(NL80211_STA_FLAG_SHORT_PREAMBLE))
			set_sta_flag(sta, WLAN_STA_SHORT_PREAMBLE);
		else
			clear_sta_flag(sta, WLAN_STA_SHORT_PREAMBLE);
	}

	if (mask & BIT(NL80211_STA_FLAG_MFP)) {
		sta->sta.mfp = !!(set & BIT(NL80211_STA_FLAG_MFP));
		if (set & BIT(NL80211_STA_FLAG_MFP))
			set_sta_flag(sta, WLAN_STA_MFP);
		else
			clear_sta_flag(sta, WLAN_STA_MFP);
	}

	if (mask & BIT(NL80211_STA_FLAG_TDLS_PEER)) {
		if (set & BIT(NL80211_STA_FLAG_TDLS_PEER))
			set_sta_flag(sta, WLAN_STA_TDLS_PEER);
		else
			clear_sta_flag(sta, WLAN_STA_TDLS_PEER);
	}

	if (mask & BIT(NL80211_STA_FLAG_SPP_AMSDU))
		sta->sta.spp_amsdu = set & BIT(NL80211_STA_FLAG_SPP_AMSDU);

	/* mark TDLS channel switch support, if the AP allows it */
	if (test_sta_flag(sta, WLAN_STA_TDLS_PEER) &&
	    !sdata->deflink.u.mgd.tdls_chan_switch_prohibited &&
	    params->ext_capab_len >= 4 &&
	    params->ext_capab[3] & WLAN_EXT_CAPA4_TDLS_CHAN_SWITCH)
		set_sta_flag(sta, WLAN_STA_TDLS_CHAN_SWITCH);

	if (test_sta_flag(sta, WLAN_STA_TDLS_PEER) &&
	    !sdata->u.mgd.tdls_wider_bw_prohibited &&
	    ieee80211_hw_check(&local->hw, TDLS_WIDER_BW) &&
	    params->ext_capab_len >= 8 &&
	    params->ext_capab[7] & WLAN_EXT_CAPA8_TDLS_WIDE_BW_ENABLED)
		set_sta_flag(sta, WLAN_STA_TDLS_WIDER_BW);

	if (params->sta_modify_mask & STATION_PARAM_APPLY_UAPSD) {
		sta->sta.uapsd_queues = params->uapsd_queues;
		sta->sta.max_sp = params->max_sp;
	}

	ieee80211_sta_set_max_amsdu_subframes(sta, params->ext_capab,
					      params->ext_capab_len);

	/*
	 * cfg80211 validates this (1-2007) and allows setting the AID
	 * only when creating a new station entry
	 */
	if (params->aid)
		sta->sta.aid = params->aid;

	/*
	 * Some of the following updates would be racy if called on an
	 * existing station, via ieee80211_change_station(). However,
	 * all such changes are rejected by cfg80211 except for updates
	 * changing the supported rates on an existing but not yet used
	 * TDLS peer.
	 */

	if (params->listen_interval >= 0)
		sta->listen_interval = params->listen_interval;

	ret = sta_link_apply_parameters(local, sta, false,
					&params->link_sta_params);
	if (ret)
		return ret;

	if (params->support_p2p_ps >= 0)
		sta->sta.support_p2p_ps = params->support_p2p_ps;

	if (ieee80211_vif_is_mesh(&sdata->vif))
		sta_apply_mesh_params(local, sta, params);

	if (params->airtime_weight)
		sta->airtime_weight = params->airtime_weight;

	/* set the STA state after all sta info from usermode has been set */
	if (test_sta_flag(sta, WLAN_STA_TDLS_PEER) ||
	    set & BIT(NL80211_STA_FLAG_ASSOCIATED)) {
		ret = sta_apply_auth_flags(local, sta, mask, set);
		if (ret)
			return ret;
	}

	/* Mark the STA as MLO if MLD MAC address is available */
	if (params->link_sta_params.mld_mac)
		sta->sta.mlo = true;

	return 0;
}

static int ieee80211_add_station(struct wiphy *wiphy, struct net_device *dev,
				 const u8 *mac,
				 struct station_parameters *params)
{
	struct ieee80211_local *local = wiphy_priv(wiphy);
	struct sta_info *sta;
	struct ieee80211_sub_if_data *sdata;
	int err;

	lockdep_assert_wiphy(local->hw.wiphy);

	if (params->vlan) {
		sdata = IEEE80211_DEV_TO_SUB_IF(params->vlan);

		if (sdata->vif.type != NL80211_IFTYPE_AP_VLAN &&
		    sdata->vif.type != NL80211_IFTYPE_AP)
			return -EINVAL;
	} else
		sdata = IEEE80211_DEV_TO_SUB_IF(dev);

	if (ether_addr_equal(mac, sdata->vif.addr))
		return -EINVAL;

	if (!is_valid_ether_addr(mac))
		return -EINVAL;

	if (params->sta_flags_set & BIT(NL80211_STA_FLAG_TDLS_PEER) &&
	    sdata->vif.type == NL80211_IFTYPE_STATION &&
	    !sdata->u.mgd.associated)
		return -EINVAL;

	/*
	 * If we have a link ID, it can be a non-MLO station on an AP MLD,
	 * but we need to have a link_mac in that case as well, so use the
	 * STA's MAC address in that case.
	 */
	if (params->link_sta_params.link_id >= 0)
		sta = sta_info_alloc_with_link(sdata, mac,
					       params->link_sta_params.link_id,
					       params->link_sta_params.link_mac ?: mac,
					       GFP_KERNEL);
	else
		sta = sta_info_alloc(sdata, mac, GFP_KERNEL);

	if (!sta)
		return -ENOMEM;

	if (params->sta_flags_set & BIT(NL80211_STA_FLAG_TDLS_PEER))
		sta->sta.tdls = true;

	/* Though the mutex is not needed here (since the station is not
	 * visible yet), sta_apply_parameters (and inner functions) require
	 * the mutex due to other paths.
	 */
	err = sta_apply_parameters(local, sta, params);
	if (err) {
		sta_info_free(local, sta);
		return err;
	}

	/*
	 * for TDLS and for unassociated station, rate control should be
	 * initialized only when rates are known and station is marked
	 * authorized/associated
	 */
	if (!test_sta_flag(sta, WLAN_STA_TDLS_PEER) &&
	    test_sta_flag(sta, WLAN_STA_ASSOC))
		rate_control_rate_init(sta);

	return sta_info_insert(sta);
}

static int ieee80211_del_station(struct wiphy *wiphy, struct net_device *dev,
				 struct station_del_parameters *params)
{
	struct ieee80211_sub_if_data *sdata;

	sdata = IEEE80211_DEV_TO_SUB_IF(dev);

	if (params->mac)
		return sta_info_destroy_addr_bss(sdata, params->mac);

	sta_info_flush(sdata, params->link_id);
	return 0;
}

static int ieee80211_change_station(struct wiphy *wiphy,
				    struct net_device *dev, const u8 *mac,
				    struct station_parameters *params)
{
	struct ieee80211_sub_if_data *sdata = IEEE80211_DEV_TO_SUB_IF(dev);
	struct ieee80211_local *local = wiphy_priv(wiphy);
	struct sta_info *sta;
	struct ieee80211_sub_if_data *vlansdata;
	enum cfg80211_station_type statype;
	int err;

	lockdep_assert_wiphy(local->hw.wiphy);

	sta = sta_info_get_bss(sdata, mac);
	if (!sta)
		return -ENOENT;

	switch (sdata->vif.type) {
	case NL80211_IFTYPE_MESH_POINT:
		if (sdata->u.mesh.user_mpm)
			statype = CFG80211_STA_MESH_PEER_USER;
		else
			statype = CFG80211_STA_MESH_PEER_KERNEL;
		break;
	case NL80211_IFTYPE_ADHOC:
		statype = CFG80211_STA_IBSS;
		break;
	case NL80211_IFTYPE_STATION:
		if (!test_sta_flag(sta, WLAN_STA_TDLS_PEER)) {
			statype = CFG80211_STA_AP_STA;
			break;
		}
		if (test_sta_flag(sta, WLAN_STA_AUTHORIZED))
			statype = CFG80211_STA_TDLS_PEER_ACTIVE;
		else
			statype = CFG80211_STA_TDLS_PEER_SETUP;
		break;
	case NL80211_IFTYPE_AP:
	case NL80211_IFTYPE_AP_VLAN:
		if (test_sta_flag(sta, WLAN_STA_ASSOC))
			statype = CFG80211_STA_AP_CLIENT;
		else
			statype = CFG80211_STA_AP_CLIENT_UNASSOC;
		break;
	default:
		return -EOPNOTSUPP;
	}

	err = cfg80211_check_station_change(wiphy, params, statype);
	if (err)
		return err;

	if (params->vlan && params->vlan != sta->sdata->dev) {
		vlansdata = IEEE80211_DEV_TO_SUB_IF(params->vlan);

		if (params->vlan->ieee80211_ptr->use_4addr) {
			if (vlansdata->u.vlan.sta)
				return -EBUSY;

			rcu_assign_pointer(vlansdata->u.vlan.sta, sta);
			__ieee80211_check_fast_rx_iface(vlansdata);
			drv_sta_set_4addr(local, sta->sdata, &sta->sta, true);
		}

		if (sta->sdata->vif.type == NL80211_IFTYPE_AP_VLAN &&
		    sta->sdata->u.vlan.sta) {
			ieee80211_clear_fast_rx(sta);
			RCU_INIT_POINTER(sta->sdata->u.vlan.sta, NULL);
		}

		if (test_sta_flag(sta, WLAN_STA_AUTHORIZED))
			ieee80211_vif_dec_num_mcast(sta->sdata);

		sta->sdata = vlansdata;
		ieee80211_check_fast_xmit(sta);

		if (test_sta_flag(sta, WLAN_STA_AUTHORIZED)) {
			ieee80211_vif_inc_num_mcast(sta->sdata);
			cfg80211_send_layer2_update(sta->sdata->dev,
						    sta->sta.addr);
		}
	}

	err = sta_apply_parameters(local, sta, params);
	if (err)
		return err;

	if (sdata->vif.type == NL80211_IFTYPE_STATION &&
	    params->sta_flags_mask & BIT(NL80211_STA_FLAG_AUTHORIZED)) {
		ieee80211_recalc_ps(local);
		ieee80211_recalc_ps_vif(sdata);
	}

	return 0;
}

#ifdef CONFIG_MAC80211_MESH
static int ieee80211_add_mpath(struct wiphy *wiphy, struct net_device *dev,
			       const u8 *dst, const u8 *next_hop)
{
	struct ieee80211_sub_if_data *sdata;
	struct mesh_path *mpath;
	struct sta_info *sta;

	sdata = IEEE80211_DEV_TO_SUB_IF(dev);

	rcu_read_lock();
	sta = sta_info_get(sdata, next_hop);
	if (!sta) {
		rcu_read_unlock();
		return -ENOENT;
	}

	mpath = mesh_path_add(sdata, dst);
	if (IS_ERR(mpath)) {
		rcu_read_unlock();
		return PTR_ERR(mpath);
	}

	mesh_path_fix_nexthop(mpath, sta);

	rcu_read_unlock();
	return 0;
}

static int ieee80211_del_mpath(struct wiphy *wiphy, struct net_device *dev,
			       const u8 *dst)
{
	struct ieee80211_sub_if_data *sdata = IEEE80211_DEV_TO_SUB_IF(dev);

	if (dst)
		return mesh_path_del(sdata, dst);

	mesh_path_flush_by_iface(sdata);
	return 0;
}

static int ieee80211_change_mpath(struct wiphy *wiphy, struct net_device *dev,
				  const u8 *dst, const u8 *next_hop)
{
	struct ieee80211_sub_if_data *sdata;
	struct mesh_path *mpath;
	struct sta_info *sta;

	sdata = IEEE80211_DEV_TO_SUB_IF(dev);

	rcu_read_lock();

	sta = sta_info_get(sdata, next_hop);
	if (!sta) {
		rcu_read_unlock();
		return -ENOENT;
	}

	mpath = mesh_path_lookup(sdata, dst);
	if (!mpath) {
		rcu_read_unlock();
		return -ENOENT;
	}

	mesh_path_fix_nexthop(mpath, sta);

	rcu_read_unlock();
	return 0;
}

static void mpath_set_pinfo(struct mesh_path *mpath, u8 *next_hop,
			    struct mpath_info *pinfo)
{
	struct sta_info *next_hop_sta = rcu_dereference(mpath->next_hop);

	if (next_hop_sta)
		memcpy(next_hop, next_hop_sta->sta.addr, ETH_ALEN);
	else
		eth_zero_addr(next_hop);

	memset(pinfo, 0, sizeof(*pinfo));

	pinfo->generation = mpath->sdata->u.mesh.mesh_paths_generation;

	pinfo->filled = MPATH_INFO_FRAME_QLEN |
			MPATH_INFO_SN |
			MPATH_INFO_METRIC |
			MPATH_INFO_EXPTIME |
			MPATH_INFO_DISCOVERY_TIMEOUT |
			MPATH_INFO_DISCOVERY_RETRIES |
			MPATH_INFO_FLAGS |
			MPATH_INFO_HOP_COUNT |
			MPATH_INFO_PATH_CHANGE;

	pinfo->frame_qlen = mpath->frame_queue.qlen;
	pinfo->sn = mpath->sn;
	pinfo->metric = mpath->metric;
	if (time_before(jiffies, mpath->exp_time))
		pinfo->exptime = jiffies_to_msecs(mpath->exp_time - jiffies);
	pinfo->discovery_timeout =
			jiffies_to_msecs(mpath->discovery_timeout);
	pinfo->discovery_retries = mpath->discovery_retries;
	if (mpath->flags & MESH_PATH_ACTIVE)
		pinfo->flags |= NL80211_MPATH_FLAG_ACTIVE;
	if (mpath->flags & MESH_PATH_RESOLVING)
		pinfo->flags |= NL80211_MPATH_FLAG_RESOLVING;
	if (mpath->flags & MESH_PATH_SN_VALID)
		pinfo->flags |= NL80211_MPATH_FLAG_SN_VALID;
	if (mpath->flags & MESH_PATH_FIXED)
		pinfo->flags |= NL80211_MPATH_FLAG_FIXED;
	if (mpath->flags & MESH_PATH_RESOLVED)
		pinfo->flags |= NL80211_MPATH_FLAG_RESOLVED;
	pinfo->hop_count = mpath->hop_count;
	pinfo->path_change_count = mpath->path_change_count;
}

static int ieee80211_get_mpath(struct wiphy *wiphy, struct net_device *dev,
			       u8 *dst, u8 *next_hop, struct mpath_info *pinfo)

{
	struct ieee80211_sub_if_data *sdata;
	struct mesh_path *mpath;

	sdata = IEEE80211_DEV_TO_SUB_IF(dev);

	rcu_read_lock();
	mpath = mesh_path_lookup(sdata, dst);
	if (!mpath) {
		rcu_read_unlock();
		return -ENOENT;
	}
	memcpy(dst, mpath->dst, ETH_ALEN);
	mpath_set_pinfo(mpath, next_hop, pinfo);
	rcu_read_unlock();
	return 0;
}

static int ieee80211_dump_mpath(struct wiphy *wiphy, struct net_device *dev,
				int idx, u8 *dst, u8 *next_hop,
				struct mpath_info *pinfo)
{
	struct ieee80211_sub_if_data *sdata;
	struct mesh_path *mpath;

	sdata = IEEE80211_DEV_TO_SUB_IF(dev);

	rcu_read_lock();
	mpath = mesh_path_lookup_by_idx(sdata, idx);
	if (!mpath) {
		rcu_read_unlock();
		return -ENOENT;
	}
	memcpy(dst, mpath->dst, ETH_ALEN);
	mpath_set_pinfo(mpath, next_hop, pinfo);
	rcu_read_unlock();
	return 0;
}

static void mpp_set_pinfo(struct mesh_path *mpath, u8 *mpp,
			  struct mpath_info *pinfo)
{
	memset(pinfo, 0, sizeof(*pinfo));
	memcpy(mpp, mpath->mpp, ETH_ALEN);

	pinfo->generation = mpath->sdata->u.mesh.mpp_paths_generation;
}

static int ieee80211_get_mpp(struct wiphy *wiphy, struct net_device *dev,
			     u8 *dst, u8 *mpp, struct mpath_info *pinfo)

{
	struct ieee80211_sub_if_data *sdata;
	struct mesh_path *mpath;

	sdata = IEEE80211_DEV_TO_SUB_IF(dev);

	rcu_read_lock();
	mpath = mpp_path_lookup(sdata, dst);
	if (!mpath) {
		rcu_read_unlock();
		return -ENOENT;
	}
	memcpy(dst, mpath->dst, ETH_ALEN);
	mpp_set_pinfo(mpath, mpp, pinfo);
	rcu_read_unlock();
	return 0;
}

static int ieee80211_dump_mpp(struct wiphy *wiphy, struct net_device *dev,
			      int idx, u8 *dst, u8 *mpp,
			      struct mpath_info *pinfo)
{
	struct ieee80211_sub_if_data *sdata;
	struct mesh_path *mpath;

	sdata = IEEE80211_DEV_TO_SUB_IF(dev);

	rcu_read_lock();
	mpath = mpp_path_lookup_by_idx(sdata, idx);
	if (!mpath) {
		rcu_read_unlock();
		return -ENOENT;
	}
	memcpy(dst, mpath->dst, ETH_ALEN);
	mpp_set_pinfo(mpath, mpp, pinfo);
	rcu_read_unlock();
	return 0;
}

static int ieee80211_get_mesh_config(struct wiphy *wiphy,
				struct net_device *dev,
				struct mesh_config *conf)
{
	struct ieee80211_sub_if_data *sdata;
	sdata = IEEE80211_DEV_TO_SUB_IF(dev);

	memcpy(conf, &(sdata->u.mesh.mshcfg), sizeof(struct mesh_config));
	return 0;
}

static inline bool _chg_mesh_attr(enum nl80211_meshconf_params parm, u32 mask)
{
	return (mask >> (parm-1)) & 0x1;
}

static int copy_mesh_setup(struct ieee80211_if_mesh *ifmsh,
		const struct mesh_setup *setup)
{
	u8 *new_ie;
	struct ieee80211_sub_if_data *sdata = container_of(ifmsh,
					struct ieee80211_sub_if_data, u.mesh);
	int i;

	/* allocate information elements */
	new_ie = NULL;

	if (setup->ie_len) {
		new_ie = kmemdup(setup->ie, setup->ie_len,
				GFP_KERNEL);
		if (!new_ie)
			return -ENOMEM;
	}
	ifmsh->ie_len = setup->ie_len;
	ifmsh->ie = new_ie;

	/* now copy the rest of the setup parameters */
	ifmsh->mesh_id_len = setup->mesh_id_len;
	memcpy(ifmsh->mesh_id, setup->mesh_id, ifmsh->mesh_id_len);
	ifmsh->mesh_sp_id = setup->sync_method;
	ifmsh->mesh_pp_id = setup->path_sel_proto;
	ifmsh->mesh_pm_id = setup->path_metric;
	ifmsh->user_mpm = setup->user_mpm;
	ifmsh->mesh_auth_id = setup->auth_id;
	ifmsh->security = IEEE80211_MESH_SEC_NONE;
	ifmsh->userspace_handles_dfs = setup->userspace_handles_dfs;
	if (setup->is_authenticated)
		ifmsh->security |= IEEE80211_MESH_SEC_AUTHED;
	if (setup->is_secure)
		ifmsh->security |= IEEE80211_MESH_SEC_SECURED;

	/* mcast rate setting in Mesh Node */
	memcpy(sdata->vif.bss_conf.mcast_rate, setup->mcast_rate,
						sizeof(setup->mcast_rate));
	sdata->vif.bss_conf.basic_rates = setup->basic_rates;

	sdata->vif.bss_conf.beacon_int = setup->beacon_interval;
	sdata->vif.bss_conf.dtim_period = setup->dtim_period;

	sdata->beacon_rate_set = false;
	if (wiphy_ext_feature_isset(sdata->local->hw.wiphy,
				    NL80211_EXT_FEATURE_BEACON_RATE_LEGACY)) {
		for (i = 0; i < NUM_NL80211_BANDS; i++) {
			sdata->beacon_rateidx_mask[i] =
				setup->beacon_rate.control[i].legacy;
			if (sdata->beacon_rateidx_mask[i])
				sdata->beacon_rate_set = true;
		}
	}

	return 0;
}

static int ieee80211_update_mesh_config(struct wiphy *wiphy,
					struct net_device *dev, u32 mask,
					const struct mesh_config *nconf)
{
	struct mesh_config *conf;
	struct ieee80211_sub_if_data *sdata;
	struct ieee80211_if_mesh *ifmsh;

	sdata = IEEE80211_DEV_TO_SUB_IF(dev);
	ifmsh = &sdata->u.mesh;

	/* Set the config options which we are interested in setting */
	conf = &(sdata->u.mesh.mshcfg);
	if (_chg_mesh_attr(NL80211_MESHCONF_RETRY_TIMEOUT, mask))
		conf->dot11MeshRetryTimeout = nconf->dot11MeshRetryTimeout;
	if (_chg_mesh_attr(NL80211_MESHCONF_CONFIRM_TIMEOUT, mask))
		conf->dot11MeshConfirmTimeout = nconf->dot11MeshConfirmTimeout;
	if (_chg_mesh_attr(NL80211_MESHCONF_HOLDING_TIMEOUT, mask))
		conf->dot11MeshHoldingTimeout = nconf->dot11MeshHoldingTimeout;
	if (_chg_mesh_attr(NL80211_MESHCONF_MAX_PEER_LINKS, mask))
		conf->dot11MeshMaxPeerLinks = nconf->dot11MeshMaxPeerLinks;
	if (_chg_mesh_attr(NL80211_MESHCONF_MAX_RETRIES, mask))
		conf->dot11MeshMaxRetries = nconf->dot11MeshMaxRetries;
	if (_chg_mesh_attr(NL80211_MESHCONF_TTL, mask))
		conf->dot11MeshTTL = nconf->dot11MeshTTL;
	if (_chg_mesh_attr(NL80211_MESHCONF_ELEMENT_TTL, mask))
		conf->element_ttl = nconf->element_ttl;
	if (_chg_mesh_attr(NL80211_MESHCONF_AUTO_OPEN_PLINKS, mask)) {
		if (ifmsh->user_mpm)
			return -EBUSY;
		conf->auto_open_plinks = nconf->auto_open_plinks;
	}
	if (_chg_mesh_attr(NL80211_MESHCONF_SYNC_OFFSET_MAX_NEIGHBOR, mask))
		conf->dot11MeshNbrOffsetMaxNeighbor =
			nconf->dot11MeshNbrOffsetMaxNeighbor;
	if (_chg_mesh_attr(NL80211_MESHCONF_HWMP_MAX_PREQ_RETRIES, mask))
		conf->dot11MeshHWMPmaxPREQretries =
			nconf->dot11MeshHWMPmaxPREQretries;
	if (_chg_mesh_attr(NL80211_MESHCONF_PATH_REFRESH_TIME, mask))
		conf->path_refresh_time = nconf->path_refresh_time;
	if (_chg_mesh_attr(NL80211_MESHCONF_MIN_DISCOVERY_TIMEOUT, mask))
		conf->min_discovery_timeout = nconf->min_discovery_timeout;
	if (_chg_mesh_attr(NL80211_MESHCONF_HWMP_ACTIVE_PATH_TIMEOUT, mask))
		conf->dot11MeshHWMPactivePathTimeout =
			nconf->dot11MeshHWMPactivePathTimeout;
	if (_chg_mesh_attr(NL80211_MESHCONF_HWMP_PREQ_MIN_INTERVAL, mask))
		conf->dot11MeshHWMPpreqMinInterval =
			nconf->dot11MeshHWMPpreqMinInterval;
	if (_chg_mesh_attr(NL80211_MESHCONF_HWMP_PERR_MIN_INTERVAL, mask))
		conf->dot11MeshHWMPperrMinInterval =
			nconf->dot11MeshHWMPperrMinInterval;
	if (_chg_mesh_attr(NL80211_MESHCONF_HWMP_NET_DIAM_TRVS_TIME,
			   mask))
		conf->dot11MeshHWMPnetDiameterTraversalTime =
			nconf->dot11MeshHWMPnetDiameterTraversalTime;
	if (_chg_mesh_attr(NL80211_MESHCONF_HWMP_ROOTMODE, mask)) {
		conf->dot11MeshHWMPRootMode = nconf->dot11MeshHWMPRootMode;
		ieee80211_mesh_root_setup(ifmsh);
	}
	if (_chg_mesh_attr(NL80211_MESHCONF_GATE_ANNOUNCEMENTS, mask)) {
		/* our current gate announcement implementation rides on root
		 * announcements, so require this ifmsh to also be a root node
		 * */
		if (nconf->dot11MeshGateAnnouncementProtocol &&
		    !(conf->dot11MeshHWMPRootMode > IEEE80211_ROOTMODE_ROOT)) {
			conf->dot11MeshHWMPRootMode = IEEE80211_PROACTIVE_RANN;
			ieee80211_mesh_root_setup(ifmsh);
		}
		conf->dot11MeshGateAnnouncementProtocol =
			nconf->dot11MeshGateAnnouncementProtocol;
	}
	if (_chg_mesh_attr(NL80211_MESHCONF_HWMP_RANN_INTERVAL, mask))
		conf->dot11MeshHWMPRannInterval =
			nconf->dot11MeshHWMPRannInterval;
	if (_chg_mesh_attr(NL80211_MESHCONF_FORWARDING, mask))
		conf->dot11MeshForwarding = nconf->dot11MeshForwarding;
	if (_chg_mesh_attr(NL80211_MESHCONF_RSSI_THRESHOLD, mask)) {
		/* our RSSI threshold implementation is supported only for
		 * devices that report signal in dBm.
		 */
		if (!ieee80211_hw_check(&sdata->local->hw, SIGNAL_DBM))
			return -EOPNOTSUPP;
		conf->rssi_threshold = nconf->rssi_threshold;
	}
	if (_chg_mesh_attr(NL80211_MESHCONF_HT_OPMODE, mask)) {
		conf->ht_opmode = nconf->ht_opmode;
		sdata->vif.bss_conf.ht_operation_mode = nconf->ht_opmode;
		ieee80211_link_info_change_notify(sdata, &sdata->deflink,
						  BSS_CHANGED_HT);
	}
	if (_chg_mesh_attr(NL80211_MESHCONF_HWMP_PATH_TO_ROOT_TIMEOUT, mask))
		conf->dot11MeshHWMPactivePathToRootTimeout =
			nconf->dot11MeshHWMPactivePathToRootTimeout;
	if (_chg_mesh_attr(NL80211_MESHCONF_HWMP_ROOT_INTERVAL, mask))
		conf->dot11MeshHWMProotInterval =
			nconf->dot11MeshHWMProotInterval;
	if (_chg_mesh_attr(NL80211_MESHCONF_HWMP_CONFIRMATION_INTERVAL, mask))
		conf->dot11MeshHWMPconfirmationInterval =
			nconf->dot11MeshHWMPconfirmationInterval;
	if (_chg_mesh_attr(NL80211_MESHCONF_POWER_MODE, mask)) {
		conf->power_mode = nconf->power_mode;
		ieee80211_mps_local_status_update(sdata);
	}
	if (_chg_mesh_attr(NL80211_MESHCONF_AWAKE_WINDOW, mask))
		conf->dot11MeshAwakeWindowDuration =
			nconf->dot11MeshAwakeWindowDuration;
	if (_chg_mesh_attr(NL80211_MESHCONF_PLINK_TIMEOUT, mask))
		conf->plink_timeout = nconf->plink_timeout;
	if (_chg_mesh_attr(NL80211_MESHCONF_CONNECTED_TO_GATE, mask))
		conf->dot11MeshConnectedToMeshGate =
			nconf->dot11MeshConnectedToMeshGate;
	if (_chg_mesh_attr(NL80211_MESHCONF_NOLEARN, mask))
		conf->dot11MeshNolearn = nconf->dot11MeshNolearn;
	if (_chg_mesh_attr(NL80211_MESHCONF_CONNECTED_TO_AS, mask))
		conf->dot11MeshConnectedToAuthServer =
			nconf->dot11MeshConnectedToAuthServer;
	ieee80211_mbss_info_change_notify(sdata, BSS_CHANGED_BEACON);
	return 0;
}

static int ieee80211_join_mesh(struct wiphy *wiphy, struct net_device *dev,
			       const struct mesh_config *conf,
			       const struct mesh_setup *setup)
{
	struct ieee80211_sub_if_data *sdata = IEEE80211_DEV_TO_SUB_IF(dev);
	struct ieee80211_chan_req chanreq = { .oper = setup->chandef };
	struct ieee80211_if_mesh *ifmsh = &sdata->u.mesh;
	int err;

	lockdep_assert_wiphy(sdata->local->hw.wiphy);

	memcpy(&ifmsh->mshcfg, conf, sizeof(struct mesh_config));
	err = copy_mesh_setup(ifmsh, setup);
	if (err)
		return err;

	sdata->control_port_over_nl80211 = setup->control_port_over_nl80211;

	/* can mesh use other SMPS modes? */
	sdata->deflink.smps_mode = IEEE80211_SMPS_OFF;
	sdata->deflink.needed_rx_chains = sdata->local->rx_chains;

	err = ieee80211_link_use_channel(&sdata->deflink, &chanreq,
					 IEEE80211_CHANCTX_SHARED);
	if (err)
		return err;

	return ieee80211_start_mesh(sdata);
}

static int ieee80211_leave_mesh(struct wiphy *wiphy, struct net_device *dev)
{
	struct ieee80211_sub_if_data *sdata = IEEE80211_DEV_TO_SUB_IF(dev);

	lockdep_assert_wiphy(sdata->local->hw.wiphy);

	ieee80211_stop_mesh(sdata);
	ieee80211_link_release_channel(&sdata->deflink);
	kfree(sdata->u.mesh.ie);

	return 0;
}
#endif

static int ieee80211_change_bss(struct wiphy *wiphy,
				struct net_device *dev,
				struct bss_parameters *params)
{
	struct ieee80211_sub_if_data *sdata = IEEE80211_DEV_TO_SUB_IF(dev);
	struct ieee80211_link_data *link;
	struct ieee80211_supported_band *sband;
	u64 changed = 0;

	link = ieee80211_link_or_deflink(sdata, params->link_id, true);
	if (IS_ERR(link))
		return PTR_ERR(link);

	if (!sdata_dereference(link->u.ap.beacon, sdata))
		return -ENOENT;

	sband = ieee80211_get_link_sband(link);
	if (!sband)
		return -EINVAL;

	if (params->basic_rates) {
		if (!ieee80211_parse_bitrates(link->conf->chanreq.oper.width,
					      wiphy->bands[sband->band],
					      params->basic_rates,
					      params->basic_rates_len,
					      &link->conf->basic_rates))
			return -EINVAL;
		changed |= BSS_CHANGED_BASIC_RATES;
		ieee80211_check_rate_mask(link);
	}

	if (params->use_cts_prot >= 0) {
		link->conf->use_cts_prot = params->use_cts_prot;
		changed |= BSS_CHANGED_ERP_CTS_PROT;
	}
	if (params->use_short_preamble >= 0) {
		link->conf->use_short_preamble = params->use_short_preamble;
		changed |= BSS_CHANGED_ERP_PREAMBLE;
	}

	if (!link->conf->use_short_slot &&
	    (sband->band == NL80211_BAND_5GHZ ||
	     sband->band == NL80211_BAND_6GHZ)) {
		link->conf->use_short_slot = true;
		changed |= BSS_CHANGED_ERP_SLOT;
	}

	if (params->use_short_slot_time >= 0) {
		link->conf->use_short_slot = params->use_short_slot_time;
		changed |= BSS_CHANGED_ERP_SLOT;
	}

	if (params->ap_isolate >= 0) {
		if (params->ap_isolate)
			sdata->flags |= IEEE80211_SDATA_DONT_BRIDGE_PACKETS;
		else
			sdata->flags &= ~IEEE80211_SDATA_DONT_BRIDGE_PACKETS;
		ieee80211_check_fast_rx_iface(sdata);
	}

	if (params->ht_opmode >= 0) {
		link->conf->ht_operation_mode = (u16)params->ht_opmode;
		changed |= BSS_CHANGED_HT;
	}

	if (params->p2p_ctwindow >= 0) {
		link->conf->p2p_noa_attr.oppps_ctwindow &=
					~IEEE80211_P2P_OPPPS_CTWINDOW_MASK;
		link->conf->p2p_noa_attr.oppps_ctwindow |=
			params->p2p_ctwindow & IEEE80211_P2P_OPPPS_CTWINDOW_MASK;
		changed |= BSS_CHANGED_P2P_PS;
	}

	if (params->p2p_opp_ps > 0) {
		link->conf->p2p_noa_attr.oppps_ctwindow |=
					IEEE80211_P2P_OPPPS_ENABLE_BIT;
		changed |= BSS_CHANGED_P2P_PS;
	} else if (params->p2p_opp_ps == 0) {
		link->conf->p2p_noa_attr.oppps_ctwindow &=
					~IEEE80211_P2P_OPPPS_ENABLE_BIT;
		changed |= BSS_CHANGED_P2P_PS;
	}

	ieee80211_link_info_change_notify(sdata, link, changed);

	return 0;
}

static int ieee80211_set_txq_params(struct wiphy *wiphy,
				    struct net_device *dev,
				    struct ieee80211_txq_params *params)
{
	struct ieee80211_local *local = wiphy_priv(wiphy);
	struct ieee80211_sub_if_data *sdata = IEEE80211_DEV_TO_SUB_IF(dev);
	struct ieee80211_link_data *link =
		ieee80211_link_or_deflink(sdata, params->link_id, true);
	struct ieee80211_tx_queue_params p;

	if (!local->ops->conf_tx)
		return -EOPNOTSUPP;

	if (local->hw.queues < IEEE80211_NUM_ACS)
		return -EOPNOTSUPP;

	if (IS_ERR(link))
		return PTR_ERR(link);

	memset(&p, 0, sizeof(p));
	p.aifs = params->aifs;
	p.cw_max = params->cwmax;
	p.cw_min = params->cwmin;
	p.txop = params->txop;

	/*
	 * Setting tx queue params disables u-apsd because it's only
	 * called in master mode.
	 */
	p.uapsd = false;

	ieee80211_regulatory_limit_wmm_params(sdata, &p, params->ac);

	link->tx_conf[params->ac] = p;
	if (drv_conf_tx(local, link, params->ac, &p)) {
		wiphy_debug(local->hw.wiphy,
			    "failed to set TX queue parameters for AC %d\n",
			    params->ac);
		return -EINVAL;
	}

	ieee80211_link_info_change_notify(sdata, link,
					  BSS_CHANGED_QOS);

	return 0;
}

#ifdef CONFIG_PM
static int ieee80211_suspend(struct wiphy *wiphy,
			     struct cfg80211_wowlan *wowlan)
{
	return __ieee80211_suspend(wiphy_priv(wiphy), wowlan);
}

static int ieee80211_resume(struct wiphy *wiphy)
{
	return __ieee80211_resume(wiphy_priv(wiphy));
}
#else
#define ieee80211_suspend NULL
#define ieee80211_resume NULL
#endif

static int ieee80211_scan(struct wiphy *wiphy,
			  struct cfg80211_scan_request *req)
{
	struct ieee80211_sub_if_data *sdata;

	sdata = IEEE80211_WDEV_TO_SUB_IF(req->wdev);

	switch (ieee80211_vif_type_p2p(&sdata->vif)) {
	case NL80211_IFTYPE_STATION:
	case NL80211_IFTYPE_ADHOC:
	case NL80211_IFTYPE_MESH_POINT:
	case NL80211_IFTYPE_P2P_CLIENT:
	case NL80211_IFTYPE_P2P_DEVICE:
		break;
	case NL80211_IFTYPE_P2P_GO:
		if (sdata->local->ops->hw_scan)
			break;
		/*
		 * FIXME: implement NoA while scanning in software,
		 * for now fall through to allow scanning only when
		 * beaconing hasn't been configured yet
		 */
		fallthrough;
	case NL80211_IFTYPE_AP:
		/*
		 * If the scan has been forced (and the driver supports
		 * forcing), don't care about being beaconing already.
		 * This will create problems to the attached stations (e.g. all
		 * the frames sent while scanning on other channel will be
		 * lost)
		 */
		if (sdata->deflink.u.ap.beacon &&
		    (!(wiphy->features & NL80211_FEATURE_AP_SCAN) ||
		     !(req->flags & NL80211_SCAN_FLAG_AP)))
			return -EOPNOTSUPP;
		break;
	case NL80211_IFTYPE_NAN:
	default:
		return -EOPNOTSUPP;
	}

	return ieee80211_request_scan(sdata, req);
}

static void ieee80211_abort_scan(struct wiphy *wiphy, struct wireless_dev *wdev)
{
	ieee80211_scan_cancel(wiphy_priv(wiphy));
}

static int
ieee80211_sched_scan_start(struct wiphy *wiphy,
			   struct net_device *dev,
			   struct cfg80211_sched_scan_request *req)
{
	struct ieee80211_sub_if_data *sdata = IEEE80211_DEV_TO_SUB_IF(dev);

	if (!sdata->local->ops->sched_scan_start)
		return -EOPNOTSUPP;

	return ieee80211_request_sched_scan_start(sdata, req);
}

static int
ieee80211_sched_scan_stop(struct wiphy *wiphy, struct net_device *dev,
			  u64 reqid)
{
	struct ieee80211_local *local = wiphy_priv(wiphy);

	if (!local->ops->sched_scan_stop)
		return -EOPNOTSUPP;

	return ieee80211_request_sched_scan_stop(local);
}

static int ieee80211_auth(struct wiphy *wiphy, struct net_device *dev,
			  struct cfg80211_auth_request *req)
{
	return ieee80211_mgd_auth(IEEE80211_DEV_TO_SUB_IF(dev), req);
}

static int ieee80211_assoc(struct wiphy *wiphy, struct net_device *dev,
			   struct cfg80211_assoc_request *req)
{
	return ieee80211_mgd_assoc(IEEE80211_DEV_TO_SUB_IF(dev), req);
}

static int ieee80211_deauth(struct wiphy *wiphy, struct net_device *dev,
			    struct cfg80211_deauth_request *req)
{
	return ieee80211_mgd_deauth(IEEE80211_DEV_TO_SUB_IF(dev), req);
}

static int ieee80211_disassoc(struct wiphy *wiphy, struct net_device *dev,
			      struct cfg80211_disassoc_request *req)
{
	return ieee80211_mgd_disassoc(IEEE80211_DEV_TO_SUB_IF(dev), req);
}

static int ieee80211_join_ibss(struct wiphy *wiphy, struct net_device *dev,
			       struct cfg80211_ibss_params *params)
{
	return ieee80211_ibss_join(IEEE80211_DEV_TO_SUB_IF(dev), params);
}

static int ieee80211_leave_ibss(struct wiphy *wiphy, struct net_device *dev)
{
	return ieee80211_ibss_leave(IEEE80211_DEV_TO_SUB_IF(dev));
}

static int ieee80211_join_ocb(struct wiphy *wiphy, struct net_device *dev,
			      struct ocb_setup *setup)
{
	return ieee80211_ocb_join(IEEE80211_DEV_TO_SUB_IF(dev), setup);
}

static int ieee80211_leave_ocb(struct wiphy *wiphy, struct net_device *dev)
{
	return ieee80211_ocb_leave(IEEE80211_DEV_TO_SUB_IF(dev));
}

static int ieee80211_set_mcast_rate(struct wiphy *wiphy, struct net_device *dev,
				    int rate[NUM_NL80211_BANDS])
{
	struct ieee80211_sub_if_data *sdata = IEEE80211_DEV_TO_SUB_IF(dev);

	memcpy(sdata->vif.bss_conf.mcast_rate, rate,
	       sizeof(int) * NUM_NL80211_BANDS);

	ieee80211_link_info_change_notify(sdata, &sdata->deflink,
					  BSS_CHANGED_MCAST_RATE);

	return 0;
}

static int ieee80211_set_wiphy_params(struct wiphy *wiphy, u32 changed)
{
	struct ieee80211_local *local = wiphy_priv(wiphy);
	int err;

	if (changed & WIPHY_PARAM_FRAG_THRESHOLD) {
		ieee80211_check_fast_xmit_all(local);

		err = drv_set_frag_threshold(local, wiphy->frag_threshold);

		if (err) {
			ieee80211_check_fast_xmit_all(local);
			return err;
		}
	}

	if ((changed & WIPHY_PARAM_COVERAGE_CLASS) ||
	    (changed & WIPHY_PARAM_DYN_ACK)) {
		s16 coverage_class;

		coverage_class = changed & WIPHY_PARAM_COVERAGE_CLASS ?
					wiphy->coverage_class : -1;
		err = drv_set_coverage_class(local, coverage_class);

		if (err)
			return err;
	}

	if (changed & WIPHY_PARAM_RTS_THRESHOLD) {
		err = drv_set_rts_threshold(local, wiphy->rts_threshold);

		if (err)
			return err;
	}

	if (changed & WIPHY_PARAM_RETRY_SHORT) {
		if (wiphy->retry_short > IEEE80211_MAX_TX_RETRY)
			return -EINVAL;
		local->hw.conf.short_frame_max_tx_count = wiphy->retry_short;
	}
	if (changed & WIPHY_PARAM_RETRY_LONG) {
		if (wiphy->retry_long > IEEE80211_MAX_TX_RETRY)
			return -EINVAL;
		local->hw.conf.long_frame_max_tx_count = wiphy->retry_long;
	}
	if (changed &
	    (WIPHY_PARAM_RETRY_SHORT | WIPHY_PARAM_RETRY_LONG))
		ieee80211_hw_config(local, IEEE80211_CONF_CHANGE_RETRY_LIMITS);

	if (changed & (WIPHY_PARAM_TXQ_LIMIT |
		       WIPHY_PARAM_TXQ_MEMORY_LIMIT |
		       WIPHY_PARAM_TXQ_QUANTUM))
		ieee80211_txq_set_params(local);

	return 0;
}

static int ieee80211_set_tx_power(struct wiphy *wiphy,
				  struct wireless_dev *wdev,
				  enum nl80211_tx_power_setting type, int mbm)
{
	struct ieee80211_local *local = wiphy_priv(wiphy);
	struct ieee80211_sub_if_data *sdata;
	enum nl80211_tx_power_setting txp_type = type;
	bool update_txp_type = false;
	bool has_monitor = false;

	lockdep_assert_wiphy(local->hw.wiphy);

	if (wdev) {
		sdata = IEEE80211_WDEV_TO_SUB_IF(wdev);

		if (sdata->vif.type == NL80211_IFTYPE_MONITOR) {
			sdata = wiphy_dereference(local->hw.wiphy,
						  local->monitor_sdata);
			if (!sdata)
				return -EOPNOTSUPP;
		}

		switch (type) {
		case NL80211_TX_POWER_AUTOMATIC:
			sdata->deflink.user_power_level =
				IEEE80211_UNSET_POWER_LEVEL;
			txp_type = NL80211_TX_POWER_LIMITED;
			break;
		case NL80211_TX_POWER_LIMITED:
		case NL80211_TX_POWER_FIXED:
			if (mbm < 0 || (mbm % 100))
				return -EOPNOTSUPP;
			sdata->deflink.user_power_level = MBM_TO_DBM(mbm);
			break;
		}

		if (txp_type != sdata->vif.bss_conf.txpower_type) {
			update_txp_type = true;
			sdata->vif.bss_conf.txpower_type = txp_type;
		}

		ieee80211_recalc_txpower(sdata, update_txp_type);

		return 0;
	}

	switch (type) {
	case NL80211_TX_POWER_AUTOMATIC:
		local->user_power_level = IEEE80211_UNSET_POWER_LEVEL;
		txp_type = NL80211_TX_POWER_LIMITED;
		break;
	case NL80211_TX_POWER_LIMITED:
	case NL80211_TX_POWER_FIXED:
		if (mbm < 0 || (mbm % 100))
			return -EOPNOTSUPP;
		local->user_power_level = MBM_TO_DBM(mbm);
		break;
	}

	list_for_each_entry(sdata, &local->interfaces, list) {
		if (sdata->vif.type == NL80211_IFTYPE_MONITOR) {
			has_monitor = true;
			continue;
		}
		sdata->deflink.user_power_level = local->user_power_level;
		if (txp_type != sdata->vif.bss_conf.txpower_type)
			update_txp_type = true;
		sdata->vif.bss_conf.txpower_type = txp_type;
	}
	list_for_each_entry(sdata, &local->interfaces, list) {
		if (sdata->vif.type == NL80211_IFTYPE_MONITOR)
			continue;
		ieee80211_recalc_txpower(sdata, update_txp_type);
	}

	if (has_monitor) {
		sdata = wiphy_dereference(local->hw.wiphy,
					  local->monitor_sdata);
		if (sdata) {
			sdata->deflink.user_power_level = local->user_power_level;
			if (txp_type != sdata->vif.bss_conf.txpower_type)
				update_txp_type = true;
			sdata->vif.bss_conf.txpower_type = txp_type;

			ieee80211_recalc_txpower(sdata, update_txp_type);
		}
	}

	return 0;
}

static int ieee80211_get_tx_power(struct wiphy *wiphy,
				  struct wireless_dev *wdev,
				  int *dbm)
{
	struct ieee80211_local *local = wiphy_priv(wiphy);
	struct ieee80211_sub_if_data *sdata = IEEE80211_WDEV_TO_SUB_IF(wdev);

	if (local->ops->get_txpower)
		return drv_get_txpower(local, sdata, dbm);

	if (local->emulate_chanctx)
		*dbm = local->hw.conf.power_level;
	else
		*dbm = sdata->vif.bss_conf.txpower;

	/* INT_MIN indicates no power level was set yet */
	if (*dbm == INT_MIN)
		return -EINVAL;

	return 0;
}

static void ieee80211_rfkill_poll(struct wiphy *wiphy)
{
	struct ieee80211_local *local = wiphy_priv(wiphy);

	drv_rfkill_poll(local);
}

#ifdef CONFIG_NL80211_TESTMODE
static int ieee80211_testmode_cmd(struct wiphy *wiphy,
				  struct wireless_dev *wdev,
				  void *data, int len)
{
	struct ieee80211_local *local = wiphy_priv(wiphy);
	struct ieee80211_vif *vif = NULL;

	if (!local->ops->testmode_cmd)
		return -EOPNOTSUPP;

	if (wdev) {
		struct ieee80211_sub_if_data *sdata;

		sdata = IEEE80211_WDEV_TO_SUB_IF(wdev);
		if (sdata->flags & IEEE80211_SDATA_IN_DRIVER)
			vif = &sdata->vif;
	}

	return local->ops->testmode_cmd(&local->hw, vif, data, len);
}

static int ieee80211_testmode_dump(struct wiphy *wiphy,
				   struct sk_buff *skb,
				   struct netlink_callback *cb,
				   void *data, int len)
{
	struct ieee80211_local *local = wiphy_priv(wiphy);

	if (!local->ops->testmode_dump)
		return -EOPNOTSUPP;

	return local->ops->testmode_dump(&local->hw, skb, cb, data, len);
}
#endif

int __ieee80211_request_smps_mgd(struct ieee80211_sub_if_data *sdata,
				 struct ieee80211_link_data *link,
				 enum ieee80211_smps_mode smps_mode)
{
	const u8 *ap;
	enum ieee80211_smps_mode old_req;
	int err;
	struct sta_info *sta;
	bool tdls_peer_found = false;

	lockdep_assert_wiphy(sdata->local->hw.wiphy);

	if (WARN_ON_ONCE(sdata->vif.type != NL80211_IFTYPE_STATION))
		return -EINVAL;

	if (!ieee80211_vif_link_active(&sdata->vif, link->link_id))
		return 0;

	old_req = link->u.mgd.req_smps;
	link->u.mgd.req_smps = smps_mode;

	/* The driver indicated that EML is enabled for the interface, which
	 * implies that SMPS flows towards the AP should be stopped.
	 */
	if (sdata->vif.driver_flags & IEEE80211_VIF_EML_ACTIVE)
		return 0;

	if (old_req == smps_mode &&
	    smps_mode != IEEE80211_SMPS_AUTOMATIC)
		return 0;

	/*
	 * If not associated, or current association is not an HT
	 * association, there's no need to do anything, just store
	 * the new value until we associate.
	 */
	if (!sdata->u.mgd.associated ||
	    link->conf->chanreq.oper.width == NL80211_CHAN_WIDTH_20_NOHT)
		return 0;

	ap = sdata->vif.cfg.ap_addr;

	rcu_read_lock();
	list_for_each_entry_rcu(sta, &sdata->local->sta_list, list) {
		if (!sta->sta.tdls || sta->sdata != sdata || !sta->uploaded ||
		    !test_sta_flag(sta, WLAN_STA_AUTHORIZED))
			continue;

		tdls_peer_found = true;
		break;
	}
	rcu_read_unlock();

	if (smps_mode == IEEE80211_SMPS_AUTOMATIC) {
		if (tdls_peer_found || !sdata->u.mgd.powersave)
			smps_mode = IEEE80211_SMPS_OFF;
		else
			smps_mode = IEEE80211_SMPS_DYNAMIC;
	}

	/* send SM PS frame to AP */
	err = ieee80211_send_smps_action(sdata, smps_mode,
					 ap, ap,
					 ieee80211_vif_is_mld(&sdata->vif) ?
					 link->link_id : -1);
	if (err)
		link->u.mgd.req_smps = old_req;
	else if (smps_mode != IEEE80211_SMPS_OFF && tdls_peer_found)
		ieee80211_teardown_tdls_peers(link);

	return err;
}

static int ieee80211_set_power_mgmt(struct wiphy *wiphy, struct net_device *dev,
				    bool enabled, int timeout)
{
	struct ieee80211_sub_if_data *sdata = IEEE80211_DEV_TO_SUB_IF(dev);
	struct ieee80211_local *local = wdev_priv(dev->ieee80211_ptr);
	unsigned int link_id;

	if (sdata->vif.type != NL80211_IFTYPE_STATION)
		return -EOPNOTSUPP;

	if (!ieee80211_hw_check(&local->hw, SUPPORTS_PS))
		return -EOPNOTSUPP;

	if (enabled == sdata->u.mgd.powersave &&
	    timeout == local->dynamic_ps_forced_timeout)
		return 0;

	sdata->u.mgd.powersave = enabled;
	local->dynamic_ps_forced_timeout = timeout;

	/* no change, but if automatic follow powersave */
	for (link_id = 0; link_id < ARRAY_SIZE(sdata->link); link_id++) {
		struct ieee80211_link_data *link;

		link = sdata_dereference(sdata->link[link_id], sdata);

		if (!link)
			continue;
		__ieee80211_request_smps_mgd(sdata, link,
					     link->u.mgd.req_smps);
	}

	if (ieee80211_hw_check(&local->hw, SUPPORTS_DYNAMIC_PS))
		ieee80211_hw_config(local, IEEE80211_CONF_CHANGE_PS);

	ieee80211_recalc_ps(local);
	ieee80211_recalc_ps_vif(sdata);
	ieee80211_check_fast_rx_iface(sdata);

	return 0;
}

static void ieee80211_set_cqm_rssi_link(struct ieee80211_sub_if_data *sdata,
					struct ieee80211_link_data *link,
					s32 rssi_thold, u32 rssi_hyst,
					s32 rssi_low, s32 rssi_high)
{
	struct ieee80211_bss_conf *conf;

	if (!link || !link->conf)
		return;

	conf = link->conf;

	if (rssi_thold && rssi_hyst &&
	    rssi_thold == conf->cqm_rssi_thold &&
	    rssi_hyst == conf->cqm_rssi_hyst)
		return;

	conf->cqm_rssi_thold = rssi_thold;
	conf->cqm_rssi_hyst = rssi_hyst;
	conf->cqm_rssi_low = rssi_low;
	conf->cqm_rssi_high = rssi_high;
	link->u.mgd.last_cqm_event_signal = 0;

	if (!ieee80211_vif_link_active(&sdata->vif, link->link_id))
		return;

	if (sdata->u.mgd.associated &&
	    (sdata->vif.driver_flags & IEEE80211_VIF_SUPPORTS_CQM_RSSI))
		ieee80211_link_info_change_notify(sdata, link, BSS_CHANGED_CQM);
}

static int ieee80211_set_cqm_rssi_config(struct wiphy *wiphy,
					 struct net_device *dev,
					 s32 rssi_thold, u32 rssi_hyst)
{
	struct ieee80211_sub_if_data *sdata = IEEE80211_DEV_TO_SUB_IF(dev);
	struct ieee80211_vif *vif = &sdata->vif;
	int link_id;

	if (vif->driver_flags & IEEE80211_VIF_BEACON_FILTER &&
	    !(vif->driver_flags & IEEE80211_VIF_SUPPORTS_CQM_RSSI))
		return -EOPNOTSUPP;

	/* For MLD, handle CQM change on all the active links */
	for (link_id = 0; link_id < IEEE80211_MLD_MAX_NUM_LINKS; link_id++) {
		struct ieee80211_link_data *link =
			sdata_dereference(sdata->link[link_id], sdata);

		ieee80211_set_cqm_rssi_link(sdata, link, rssi_thold, rssi_hyst,
					    0, 0);
	}

	return 0;
}

static int ieee80211_set_cqm_rssi_range_config(struct wiphy *wiphy,
					       struct net_device *dev,
					       s32 rssi_low, s32 rssi_high)
{
	struct ieee80211_sub_if_data *sdata = IEEE80211_DEV_TO_SUB_IF(dev);
	struct ieee80211_vif *vif = &sdata->vif;
	int link_id;

	if (vif->driver_flags & IEEE80211_VIF_BEACON_FILTER)
		return -EOPNOTSUPP;

	/* For MLD, handle CQM change on all the active links */
	for (link_id = 0; link_id < IEEE80211_MLD_MAX_NUM_LINKS; link_id++) {
		struct ieee80211_link_data *link =
			sdata_dereference(sdata->link[link_id], sdata);

		ieee80211_set_cqm_rssi_link(sdata, link, 0, 0,
					    rssi_low, rssi_high);
	}

	return 0;
}

static int ieee80211_set_bitrate_mask(struct wiphy *wiphy,
				      struct net_device *dev,
				      unsigned int link_id,
				      const u8 *addr,
				      const struct cfg80211_bitrate_mask *mask)
{
	struct ieee80211_sub_if_data *sdata = IEEE80211_DEV_TO_SUB_IF(dev);
	struct ieee80211_local *local = wdev_priv(dev->ieee80211_ptr);
	int i, ret;

	if (!ieee80211_sdata_running(sdata))
		return -ENETDOWN;

	/*
	 * If active validate the setting and reject it if it doesn't leave
	 * at least one basic rate usable, since we really have to be able
	 * to send something, and if we're an AP we have to be able to do
	 * so at a basic rate so that all clients can receive it.
	 */
	if (rcu_access_pointer(sdata->vif.bss_conf.chanctx_conf) &&
	    sdata->vif.bss_conf.chanreq.oper.chan) {
		u32 basic_rates = sdata->vif.bss_conf.basic_rates;
		enum nl80211_band band;

		band = sdata->vif.bss_conf.chanreq.oper.chan->band;

		if (!(mask->control[band].legacy & basic_rates))
			return -EINVAL;
	}

	if (ieee80211_hw_check(&local->hw, HAS_RATE_CONTROL)) {
		ret = drv_set_bitrate_mask(local, sdata, mask);
		if (ret)
			return ret;
	}

	for (i = 0; i < NUM_NL80211_BANDS; i++) {
		struct ieee80211_supported_band *sband = wiphy->bands[i];
		int j;

		sdata->rc_rateidx_mask[i] = mask->control[i].legacy;
		memcpy(sdata->rc_rateidx_mcs_mask[i], mask->control[i].ht_mcs,
		       sizeof(mask->control[i].ht_mcs));
		memcpy(sdata->rc_rateidx_vht_mcs_mask[i],
		       mask->control[i].vht_mcs,
		       sizeof(mask->control[i].vht_mcs));

		sdata->rc_has_mcs_mask[i] = false;
		sdata->rc_has_vht_mcs_mask[i] = false;
		if (!sband)
			continue;

		for (j = 0; j < IEEE80211_HT_MCS_MASK_LEN; j++) {
			if (sdata->rc_rateidx_mcs_mask[i][j] != 0xff) {
				sdata->rc_has_mcs_mask[i] = true;
				break;
			}
		}

		for (j = 0; j < NL80211_VHT_NSS_MAX; j++) {
			if (sdata->rc_rateidx_vht_mcs_mask[i][j] != 0xffff) {
				sdata->rc_has_vht_mcs_mask[i] = true;
				break;
			}
		}
	}

	return 0;
}

static int ieee80211_start_radar_detection(struct wiphy *wiphy,
					   struct net_device *dev,
					   struct cfg80211_chan_def *chandef,
					   u32 cac_time_ms)
{
	struct ieee80211_sub_if_data *sdata = IEEE80211_DEV_TO_SUB_IF(dev);
	struct ieee80211_chan_req chanreq = { .oper = *chandef };
	struct ieee80211_local *local = sdata->local;
	int err;

	lockdep_assert_wiphy(local->hw.wiphy);

	if (!list_empty(&local->roc_list) || local->scanning) {
		err = -EBUSY;
		goto out_unlock;
	}

	/* whatever, but channel contexts should not complain about that one */
	sdata->deflink.smps_mode = IEEE80211_SMPS_OFF;
	sdata->deflink.needed_rx_chains = local->rx_chains;

	err = ieee80211_link_use_channel(&sdata->deflink, &chanreq,
					 IEEE80211_CHANCTX_SHARED);
	if (err)
		goto out_unlock;

	wiphy_delayed_work_queue(wiphy, &sdata->deflink.dfs_cac_timer_work,
				 msecs_to_jiffies(cac_time_ms));

 out_unlock:
	return err;
}

static void ieee80211_end_cac(struct wiphy *wiphy,
			      struct net_device *dev)
{
	struct ieee80211_sub_if_data *sdata = IEEE80211_DEV_TO_SUB_IF(dev);
	struct ieee80211_local *local = sdata->local;

	lockdep_assert_wiphy(local->hw.wiphy);

	list_for_each_entry(sdata, &local->interfaces, list) {
		/* it might be waiting for the local->mtx, but then
		 * by the time it gets it, sdata->wdev.cac_started
		 * will no longer be true
		 */
		wiphy_delayed_work_cancel(wiphy,
					  &sdata->deflink.dfs_cac_timer_work);

		if (sdata->wdev.cac_started) {
			ieee80211_link_release_channel(&sdata->deflink);
			sdata->wdev.cac_started = false;
		}
	}
}

static struct cfg80211_beacon_data *
cfg80211_beacon_dup(struct cfg80211_beacon_data *beacon)
{
	struct cfg80211_beacon_data *new_beacon;
	u8 *pos;
	int len;

	len = beacon->head_len + beacon->tail_len + beacon->beacon_ies_len +
	      beacon->proberesp_ies_len + beacon->assocresp_ies_len +
	      beacon->probe_resp_len + beacon->lci_len + beacon->civicloc_len;

	if (beacon->mbssid_ies)
		len += ieee80211_get_mbssid_beacon_len(beacon->mbssid_ies,
						       beacon->rnr_ies,
						       beacon->mbssid_ies->cnt);

	new_beacon = kzalloc(sizeof(*new_beacon) + len, GFP_KERNEL);
	if (!new_beacon)
		return NULL;

	if (beacon->mbssid_ies && beacon->mbssid_ies->cnt) {
		new_beacon->mbssid_ies =
			kzalloc(struct_size(new_beacon->mbssid_ies,
					    elem, beacon->mbssid_ies->cnt),
				GFP_KERNEL);
		if (!new_beacon->mbssid_ies) {
			kfree(new_beacon);
			return NULL;
		}

		if (beacon->rnr_ies && beacon->rnr_ies->cnt) {
			new_beacon->rnr_ies =
				kzalloc(struct_size(new_beacon->rnr_ies,
						    elem, beacon->rnr_ies->cnt),
					GFP_KERNEL);
			if (!new_beacon->rnr_ies) {
				kfree(new_beacon->mbssid_ies);
				kfree(new_beacon);
				return NULL;
			}
		}
	}

	pos = (u8 *)(new_beacon + 1);
	if (beacon->head_len) {
		new_beacon->head_len = beacon->head_len;
		new_beacon->head = pos;
		memcpy(pos, beacon->head, beacon->head_len);
		pos += beacon->head_len;
	}
	if (beacon->tail_len) {
		new_beacon->tail_len = beacon->tail_len;
		new_beacon->tail = pos;
		memcpy(pos, beacon->tail, beacon->tail_len);
		pos += beacon->tail_len;
	}
	if (beacon->beacon_ies_len) {
		new_beacon->beacon_ies_len = beacon->beacon_ies_len;
		new_beacon->beacon_ies = pos;
		memcpy(pos, beacon->beacon_ies, beacon->beacon_ies_len);
		pos += beacon->beacon_ies_len;
	}
	if (beacon->proberesp_ies_len) {
		new_beacon->proberesp_ies_len = beacon->proberesp_ies_len;
		new_beacon->proberesp_ies = pos;
		memcpy(pos, beacon->proberesp_ies, beacon->proberesp_ies_len);
		pos += beacon->proberesp_ies_len;
	}
	if (beacon->assocresp_ies_len) {
		new_beacon->assocresp_ies_len = beacon->assocresp_ies_len;
		new_beacon->assocresp_ies = pos;
		memcpy(pos, beacon->assocresp_ies, beacon->assocresp_ies_len);
		pos += beacon->assocresp_ies_len;
	}
	if (beacon->probe_resp_len) {
		new_beacon->probe_resp_len = beacon->probe_resp_len;
		new_beacon->probe_resp = pos;
		memcpy(pos, beacon->probe_resp, beacon->probe_resp_len);
		pos += beacon->probe_resp_len;
	}
	if (beacon->mbssid_ies && beacon->mbssid_ies->cnt) {
		pos += ieee80211_copy_mbssid_beacon(pos,
						    new_beacon->mbssid_ies,
						    beacon->mbssid_ies);
		if (beacon->rnr_ies && beacon->rnr_ies->cnt)
			pos += ieee80211_copy_rnr_beacon(pos,
							 new_beacon->rnr_ies,
							 beacon->rnr_ies);
	}

	/* might copy -1, meaning no changes requested */
	new_beacon->ftm_responder = beacon->ftm_responder;
	if (beacon->lci) {
		new_beacon->lci_len = beacon->lci_len;
		new_beacon->lci = pos;
		memcpy(pos, beacon->lci, beacon->lci_len);
		pos += beacon->lci_len;
	}
	if (beacon->civicloc) {
		new_beacon->civicloc_len = beacon->civicloc_len;
		new_beacon->civicloc = pos;
		memcpy(pos, beacon->civicloc, beacon->civicloc_len);
		pos += beacon->civicloc_len;
	}

	return new_beacon;
}

void ieee80211_csa_finish(struct ieee80211_vif *vif, unsigned int link_id)
{
	struct ieee80211_sub_if_data *sdata = vif_to_sdata(vif);
	struct ieee80211_local *local = sdata->local;
	struct ieee80211_link_data *link_data;

	if (WARN_ON(link_id >= IEEE80211_MLD_MAX_NUM_LINKS))
		return;

	rcu_read_lock();

	link_data = rcu_dereference(sdata->link[link_id]);
	if (WARN_ON(!link_data)) {
		rcu_read_unlock();
		return;
	}

	/* TODO: MBSSID with MLO changes */
	if (vif->mbssid_tx_vif == vif) {
		/* Trigger ieee80211_csa_finish() on the non-transmitting
		 * interfaces when channel switch is received on
		 * transmitting interface
		 */
		struct ieee80211_sub_if_data *iter;

		list_for_each_entry_rcu(iter, &local->interfaces, list) {
			if (!ieee80211_sdata_running(iter))
				continue;

			if (iter == sdata || iter->vif.mbssid_tx_vif != vif)
				continue;

			wiphy_work_queue(iter->local->hw.wiphy,
					 &iter->deflink.csa_finalize_work);
		}
	}
	wiphy_work_queue(local->hw.wiphy, &link_data->csa_finalize_work);

	rcu_read_unlock();
}
EXPORT_SYMBOL(ieee80211_csa_finish);

void ieee80211_channel_switch_disconnect(struct ieee80211_vif *vif, bool block_tx)
{
	struct ieee80211_sub_if_data *sdata = vif_to_sdata(vif);
	struct ieee80211_if_managed *ifmgd = &sdata->u.mgd;
	struct ieee80211_local *local = sdata->local;

	sdata->csa_blocked_tx = block_tx;
	sdata_info(sdata, "channel switch failed, disconnecting\n");
	wiphy_work_queue(local->hw.wiphy, &ifmgd->csa_connection_drop_work);
}
EXPORT_SYMBOL(ieee80211_channel_switch_disconnect);

static int ieee80211_set_after_csa_beacon(struct ieee80211_link_data *link_data,
					  u64 *changed)
{
	struct ieee80211_sub_if_data *sdata = link_data->sdata;
	int err;

	switch (sdata->vif.type) {
	case NL80211_IFTYPE_AP:
		if (!link_data->u.ap.next_beacon)
			return -EINVAL;

		err = ieee80211_assign_beacon(sdata, link_data,
					      link_data->u.ap.next_beacon,
					      NULL, NULL, changed);
		ieee80211_free_next_beacon(link_data);

		if (err < 0)
			return err;
		break;
	case NL80211_IFTYPE_ADHOC:
		err = ieee80211_ibss_finish_csa(sdata, changed);
		if (err < 0)
			return err;
		break;
#ifdef CONFIG_MAC80211_MESH
	case NL80211_IFTYPE_MESH_POINT:
		err = ieee80211_mesh_finish_csa(sdata, changed);
		if (err < 0)
			return err;
		break;
#endif
	default:
		WARN_ON(1);
		return -EINVAL;
	}

	return 0;
}

static int __ieee80211_csa_finalize(struct ieee80211_link_data *link_data)
{
	struct ieee80211_sub_if_data *sdata = link_data->sdata;
	struct ieee80211_local *local = sdata->local;
	struct ieee80211_bss_conf *link_conf = link_data->conf;
	u64 changed = 0;
	int err;

	lockdep_assert_wiphy(local->hw.wiphy);

	/*
	 * using reservation isn't immediate as it may be deferred until later
	 * with multi-vif. once reservation is complete it will re-schedule the
	 * work with no reserved_chanctx so verify chandef to check if it
	 * completed successfully
	 */

	if (link_data->reserved_chanctx) {
		/*
		 * with multi-vif csa driver may call ieee80211_csa_finish()
		 * many times while waiting for other interfaces to use their
		 * reservations
		 */
		if (link_data->reserved_ready)
			return 0;

		return ieee80211_link_use_reserved_context(link_data);
	}

	if (!cfg80211_chandef_identical(&link_conf->chanreq.oper,
					&link_data->csa_chanreq.oper))
		return -EINVAL;

	link_conf->csa_active = false;

	err = ieee80211_set_after_csa_beacon(link_data, &changed);
	if (err)
		return err;

	ieee80211_link_info_change_notify(sdata, link_data, changed);

	if (sdata->csa_blocked_tx) {
		ieee80211_wake_vif_queues(local, sdata,
					  IEEE80211_QUEUE_STOP_REASON_CSA);
		sdata->csa_blocked_tx = false;
	}

	err = drv_post_channel_switch(link_data);
	if (err)
		return err;

	cfg80211_ch_switch_notify(sdata->dev, &link_data->csa_chanreq.oper,
				  link_data->link_id);

	return 0;
}

static void ieee80211_csa_finalize(struct ieee80211_link_data *link_data)
{
	struct ieee80211_sub_if_data *sdata = link_data->sdata;

	if (__ieee80211_csa_finalize(link_data)) {
		sdata_info(sdata, "failed to finalize CSA on link %d, disconnecting\n",
			   link_data->link_id);
		cfg80211_stop_iface(sdata->local->hw.wiphy, &sdata->wdev,
				    GFP_KERNEL);
	}
}

void ieee80211_csa_finalize_work(struct wiphy *wiphy, struct wiphy_work *work)
{
	struct ieee80211_link_data *link =
		container_of(work, struct ieee80211_link_data, csa_finalize_work);
	struct ieee80211_sub_if_data *sdata = link->sdata;
	struct ieee80211_local *local = sdata->local;

	lockdep_assert_wiphy(local->hw.wiphy);

	/* AP might have been stopped while waiting for the lock. */
	if (!link->conf->csa_active)
		return;

	if (!ieee80211_sdata_running(sdata))
		return;

	ieee80211_csa_finalize(link);
}

static int ieee80211_set_csa_beacon(struct ieee80211_link_data *link_data,
				    struct cfg80211_csa_settings *params,
				    u64 *changed)
{
	struct ieee80211_sub_if_data *sdata = link_data->sdata;
	struct ieee80211_csa_settings csa = {};
	int err;

	switch (sdata->vif.type) {
	case NL80211_IFTYPE_AP:
		link_data->u.ap.next_beacon =
			cfg80211_beacon_dup(&params->beacon_after);
		if (!link_data->u.ap.next_beacon)
			return -ENOMEM;

		/*
		 * With a count of 0, we don't have to wait for any
		 * TBTT before switching, so complete the CSA
		 * immediately.  In theory, with a count == 1 we
		 * should delay the switch until just before the next
		 * TBTT, but that would complicate things so we switch
		 * immediately too.  If we would delay the switch
		 * until the next TBTT, we would have to set the probe
		 * response here.
		 *
		 * TODO: A channel switch with count <= 1 without
		 * sending a CSA action frame is kind of useless,
		 * because the clients won't know we're changing
		 * channels.  The action frame must be implemented
		 * either here or in the userspace.
		 */
		if (params->count <= 1)
			break;

		if ((params->n_counter_offsets_beacon >
		     IEEE80211_MAX_CNTDWN_COUNTERS_NUM) ||
		    (params->n_counter_offsets_presp >
		     IEEE80211_MAX_CNTDWN_COUNTERS_NUM)) {
			ieee80211_free_next_beacon(link_data);
			return -EINVAL;
		}

		csa.counter_offsets_beacon = params->counter_offsets_beacon;
		csa.counter_offsets_presp = params->counter_offsets_presp;
		csa.n_counter_offsets_beacon = params->n_counter_offsets_beacon;
		csa.n_counter_offsets_presp = params->n_counter_offsets_presp;
		csa.count = params->count;

		err = ieee80211_assign_beacon(sdata, link_data,
					      &params->beacon_csa, &csa,
					      NULL, changed);
		if (err < 0) {
			ieee80211_free_next_beacon(link_data);
			return err;
		}

		break;
	case NL80211_IFTYPE_ADHOC:
		if (!sdata->vif.cfg.ibss_joined)
			return -EINVAL;

		if (params->chandef.width != sdata->u.ibss.chandef.width)
			return -EINVAL;

		switch (params->chandef.width) {
		case NL80211_CHAN_WIDTH_40:
			if (cfg80211_get_chandef_type(&params->chandef) !=
			    cfg80211_get_chandef_type(&sdata->u.ibss.chandef))
				return -EINVAL;
			break;
		case NL80211_CHAN_WIDTH_5:
		case NL80211_CHAN_WIDTH_10:
		case NL80211_CHAN_WIDTH_20_NOHT:
		case NL80211_CHAN_WIDTH_20:
			break;
		default:
			return -EINVAL;
		}

		/* changes into another band are not supported */
		if (sdata->u.ibss.chandef.chan->band !=
		    params->chandef.chan->band)
			return -EINVAL;

		/* see comments in the NL80211_IFTYPE_AP block */
		if (params->count > 1) {
			err = ieee80211_ibss_csa_beacon(sdata, params, changed);
			if (err < 0)
				return err;
		}

		ieee80211_send_action_csa(sdata, params);

		break;
#ifdef CONFIG_MAC80211_MESH
	case NL80211_IFTYPE_MESH_POINT: {
		struct ieee80211_if_mesh *ifmsh = &sdata->u.mesh;

		/* changes into another band are not supported */
		if (sdata->vif.bss_conf.chanreq.oper.chan->band !=
		    params->chandef.chan->band)
			return -EINVAL;

		if (ifmsh->csa_role == IEEE80211_MESH_CSA_ROLE_NONE) {
			ifmsh->csa_role = IEEE80211_MESH_CSA_ROLE_INIT;
			if (!ifmsh->pre_value)
				ifmsh->pre_value = 1;
			else
				ifmsh->pre_value++;
		}

		/* see comments in the NL80211_IFTYPE_AP block */
		if (params->count > 1) {
			err = ieee80211_mesh_csa_beacon(sdata, params, changed);
			if (err < 0) {
				ifmsh->csa_role = IEEE80211_MESH_CSA_ROLE_NONE;
				return err;
			}
		}

		if (ifmsh->csa_role == IEEE80211_MESH_CSA_ROLE_INIT)
			ieee80211_send_action_csa(sdata, params);

		break;
		}
#endif
	default:
		return -EOPNOTSUPP;
	}

	return 0;
}

static void ieee80211_color_change_abort(struct ieee80211_sub_if_data  *sdata)
{
	sdata->vif.bss_conf.color_change_active = false;

	ieee80211_free_next_beacon(&sdata->deflink);

	cfg80211_color_change_aborted_notify(sdata->dev);
}

static int
__ieee80211_channel_switch(struct wiphy *wiphy, struct net_device *dev,
			   struct cfg80211_csa_settings *params)
{
	struct ieee80211_sub_if_data *sdata = IEEE80211_DEV_TO_SUB_IF(dev);
	struct ieee80211_chan_req chanreq = { .oper = params->chandef };
	struct ieee80211_local *local = sdata->local;
	struct ieee80211_channel_switch ch_switch = {
		.link_id = params->link_id,
	};
	struct ieee80211_chanctx_conf *conf;
	struct ieee80211_chanctx *chanctx;
	struct ieee80211_bss_conf *link_conf;
	struct ieee80211_link_data *link_data;
	u64 changed = 0;
	u8 link_id = params->link_id;
	int err;

	lockdep_assert_wiphy(local->hw.wiphy);

	if (!list_empty(&local->roc_list) || local->scanning)
		return -EBUSY;

	if (sdata->wdev.cac_started)
		return -EBUSY;

	if (WARN_ON(link_id >= IEEE80211_MLD_MAX_NUM_LINKS))
		return -EINVAL;

	link_data = wiphy_dereference(wiphy, sdata->link[link_id]);
	if (!link_data)
		return -ENOLINK;

	link_conf = link_data->conf;

	if (chanreq.oper.punctured && !link_conf->eht_support)
		return -EINVAL;

	/* don't allow another channel switch if one is already active. */
	if (link_conf->csa_active)
		return -EBUSY;

	conf = wiphy_dereference(wiphy, link_conf->chanctx_conf);
	if (!conf) {
		err = -EBUSY;
		goto out;
	}

	if (params->chandef.chan->freq_offset) {
		/* this may work, but is untested */
		err = -EOPNOTSUPP;
		goto out;
	}

	chanctx = container_of(conf, struct ieee80211_chanctx, conf);

	ch_switch.timestamp = 0;
	ch_switch.device_timestamp = 0;
	ch_switch.block_tx = params->block_tx;
	ch_switch.chandef = chanreq.oper;
	ch_switch.count = params->count;

	err = drv_pre_channel_switch(sdata, &ch_switch);
	if (err)
		goto out;

	err = ieee80211_link_reserve_chanctx(link_data, &chanreq,
					     chanctx->mode,
					     params->radar_required);
	if (err)
		goto out;

	/* if reservation is invalid then this will fail */
	err = ieee80211_check_combinations(sdata, NULL, chanctx->mode, 0);
	if (err) {
		ieee80211_link_unreserve_chanctx(link_data);
		goto out;
	}

	/* if there is a color change in progress, abort it */
	if (link_conf->color_change_active)
		ieee80211_color_change_abort(sdata);

	err = ieee80211_set_csa_beacon(link_data, params, &changed);
	if (err) {
		ieee80211_link_unreserve_chanctx(link_data);
		goto out;
	}

	link_data->csa_chanreq = chanreq; 
	link_conf->csa_active = true;

	if (params->block_tx &&
	    !ieee80211_hw_check(&local->hw, HANDLES_QUIET_CSA)) {
		ieee80211_stop_vif_queues(local, sdata,
					  IEEE80211_QUEUE_STOP_REASON_CSA);
		sdata->csa_blocked_tx = true;
	}

	cfg80211_ch_switch_started_notify(sdata->dev,
					  &link_data->csa_chanreq.oper, 0,
					  params->count, params->block_tx);

	if (changed) {
		ieee80211_link_info_change_notify(sdata, link_data, changed);
		drv_channel_switch_beacon(sdata, &link_data->csa_chanreq.oper);
	} else {
		/* if the beacon didn't change, we can finalize immediately */
		ieee80211_csa_finalize(link_data);
	}

out:
	return err;
}

int ieee80211_channel_switch(struct wiphy *wiphy, struct net_device *dev,
			     struct cfg80211_csa_settings *params)
{
	struct ieee80211_sub_if_data *sdata = IEEE80211_DEV_TO_SUB_IF(dev);
	struct ieee80211_local *local = sdata->local;

	lockdep_assert_wiphy(local->hw.wiphy);

	return __ieee80211_channel_switch(wiphy, dev, params);
}

u64 ieee80211_mgmt_tx_cookie(struct ieee80211_local *local)
{
	lockdep_assert_wiphy(local->hw.wiphy);

	local->roc_cookie_counter++;

	/* wow, you wrapped 64 bits ... more likely a bug */
	if (WARN_ON(local->roc_cookie_counter == 0))
		local->roc_cookie_counter++;

	return local->roc_cookie_counter;
}

int ieee80211_attach_ack_skb(struct ieee80211_local *local, struct sk_buff *skb,
			     u64 *cookie, gfp_t gfp)
{
	unsigned long spin_flags;
	struct sk_buff *ack_skb;
	int id;

	ack_skb = skb_copy(skb, gfp);
	if (!ack_skb)
		return -ENOMEM;

	spin_lock_irqsave(&local->ack_status_lock, spin_flags);
	id = idr_alloc(&local->ack_status_frames, ack_skb,
		       1, 0x2000, GFP_ATOMIC);
	spin_unlock_irqrestore(&local->ack_status_lock, spin_flags);

	if (id < 0) {
		kfree_skb(ack_skb);
		return -ENOMEM;
	}

	IEEE80211_SKB_CB(skb)->status_data_idr = 1;
	IEEE80211_SKB_CB(skb)->status_data = id;

	*cookie = ieee80211_mgmt_tx_cookie(local);
	IEEE80211_SKB_CB(ack_skb)->ack.cookie = *cookie;

	return 0;
}

static void
ieee80211_update_mgmt_frame_registrations(struct wiphy *wiphy,
					  struct wireless_dev *wdev,
					  struct mgmt_frame_regs *upd)
{
	struct ieee80211_local *local = wiphy_priv(wiphy);
	struct ieee80211_sub_if_data *sdata = IEEE80211_WDEV_TO_SUB_IF(wdev);
	u32 preq_mask = BIT(IEEE80211_STYPE_PROBE_REQ >> 4);
	u32 action_mask = BIT(IEEE80211_STYPE_ACTION >> 4);
	bool global_change, intf_change;

	global_change =
		(local->probe_req_reg != !!(upd->global_stypes & preq_mask)) ||
		(local->rx_mcast_action_reg !=
		 !!(upd->global_mcast_stypes & action_mask));
	local->probe_req_reg = upd->global_stypes & preq_mask;
	local->rx_mcast_action_reg = upd->global_mcast_stypes & action_mask;

	intf_change = (sdata->vif.probe_req_reg !=
		       !!(upd->interface_stypes & preq_mask)) ||
		(sdata->vif.rx_mcast_action_reg !=
		 !!(upd->interface_mcast_stypes & action_mask));
	sdata->vif.probe_req_reg = upd->interface_stypes & preq_mask;
	sdata->vif.rx_mcast_action_reg =
		upd->interface_mcast_stypes & action_mask;

	if (!local->open_count)
		return;

	if (intf_change && ieee80211_sdata_running(sdata))
		drv_config_iface_filter(local, sdata,
					sdata->vif.probe_req_reg ?
						FIF_PROBE_REQ : 0,
					FIF_PROBE_REQ);

	if (global_change)
		ieee80211_configure_filter(local);
}

static int ieee80211_set_antenna(struct wiphy *wiphy, u32 tx_ant, u32 rx_ant)
{
	struct ieee80211_local *local = wiphy_priv(wiphy);
	int ret;

	if (local->started)
		return -EOPNOTSUPP;

	ret = drv_set_antenna(local, tx_ant, rx_ant);
	if (ret)
		return ret;

	local->rx_chains = hweight8(rx_ant);
	return 0;
}

static int ieee80211_get_antenna(struct wiphy *wiphy, u32 *tx_ant, u32 *rx_ant)
{
	struct ieee80211_local *local = wiphy_priv(wiphy);

	return drv_get_antenna(local, tx_ant, rx_ant);
}

static int ieee80211_set_rekey_data(struct wiphy *wiphy,
				    struct net_device *dev,
				    struct cfg80211_gtk_rekey_data *data)
{
	struct ieee80211_local *local = wiphy_priv(wiphy);
	struct ieee80211_sub_if_data *sdata = IEEE80211_DEV_TO_SUB_IF(dev);

	if (!local->ops->set_rekey_data)
		return -EOPNOTSUPP;

	drv_set_rekey_data(local, sdata, data);

	return 0;
}

static int ieee80211_probe_client(struct wiphy *wiphy, struct net_device *dev,
				  const u8 *peer, u64 *cookie)
{
	struct ieee80211_sub_if_data *sdata = IEEE80211_DEV_TO_SUB_IF(dev);
	struct ieee80211_local *local = sdata->local;
	struct ieee80211_qos_hdr *nullfunc;
	struct sk_buff *skb;
	int size = sizeof(*nullfunc);
	__le16 fc;
	bool qos;
	struct ieee80211_tx_info *info;
	struct sta_info *sta;
	struct ieee80211_chanctx_conf *chanctx_conf;
	enum nl80211_band band;
	int ret;

	/* the lock is needed to assign the cookie later */
	lockdep_assert_wiphy(local->hw.wiphy);

	rcu_read_lock();
	sta = sta_info_get_bss(sdata, peer);
	if (!sta) {
		ret = -ENOLINK;
		goto unlock;
	}

	qos = sta->sta.wme;

	chanctx_conf = rcu_dereference(sdata->vif.bss_conf.chanctx_conf);
	if (WARN_ON(!chanctx_conf)) {
		ret = -EINVAL;
		goto unlock;
	}
	band = chanctx_conf->def.chan->band;

	if (qos) {
		fc = cpu_to_le16(IEEE80211_FTYPE_DATA |
				 IEEE80211_STYPE_QOS_NULLFUNC |
				 IEEE80211_FCTL_FROMDS);
	} else {
		size -= 2;
		fc = cpu_to_le16(IEEE80211_FTYPE_DATA |
				 IEEE80211_STYPE_NULLFUNC |
				 IEEE80211_FCTL_FROMDS);
	}

	skb = dev_alloc_skb(local->hw.extra_tx_headroom + size);
	if (!skb) {
		ret = -ENOMEM;
		goto unlock;
	}

	skb->dev = dev;

	skb_reserve(skb, local->hw.extra_tx_headroom);

	nullfunc = skb_put(skb, size);
	nullfunc->frame_control = fc;
	nullfunc->duration_id = 0;
	memcpy(nullfunc->addr1, sta->sta.addr, ETH_ALEN);
	memcpy(nullfunc->addr2, sdata->vif.addr, ETH_ALEN);
	memcpy(nullfunc->addr3, sdata->vif.addr, ETH_ALEN);
	nullfunc->seq_ctrl = 0;

	info = IEEE80211_SKB_CB(skb);

	info->flags |= IEEE80211_TX_CTL_REQ_TX_STATUS |
		       IEEE80211_TX_INTFL_NL80211_FRAME_TX;
	info->band = band;

	skb_set_queue_mapping(skb, IEEE80211_AC_VO);
	skb->priority = 7;
	if (qos)
		nullfunc->qos_ctrl = cpu_to_le16(7);

	ret = ieee80211_attach_ack_skb(local, skb, cookie, GFP_ATOMIC);
	if (ret) {
		kfree_skb(skb);
		goto unlock;
	}

	local_bh_disable();
	ieee80211_xmit(sdata, sta, skb);
	local_bh_enable();

	ret = 0;
unlock:
	rcu_read_unlock();

	return ret;
}

static int ieee80211_cfg_get_channel(struct wiphy *wiphy,
				     struct wireless_dev *wdev,
				     unsigned int link_id,
				     struct cfg80211_chan_def *chandef)
{
	struct ieee80211_sub_if_data *sdata = IEEE80211_WDEV_TO_SUB_IF(wdev);
	struct ieee80211_local *local = wiphy_priv(wiphy);
	struct ieee80211_chanctx_conf *chanctx_conf;
	struct ieee80211_link_data *link;
	int ret = -ENODATA;

	rcu_read_lock();
	link = rcu_dereference(sdata->link[link_id]);
	if (!link) {
		ret = -ENOLINK;
		goto out;
	}

	chanctx_conf = rcu_dereference(link->conf->chanctx_conf);
	if (chanctx_conf) {
		*chandef = link->conf->chanreq.oper;
		ret = 0;
	} else if (local->open_count > 0 &&
		   local->open_count == local->monitors &&
		   sdata->vif.type == NL80211_IFTYPE_MONITOR) {
		*chandef = local->monitor_chanreq.oper;
		ret = 0;
	}
out:
	rcu_read_unlock();

	return ret;
}

#ifdef CONFIG_PM
static void ieee80211_set_wakeup(struct wiphy *wiphy, bool enabled)
{
	drv_set_wakeup(wiphy_priv(wiphy), enabled);
}
#endif

static int ieee80211_set_qos_map(struct wiphy *wiphy,
				 struct net_device *dev,
				 struct cfg80211_qos_map *qos_map)
{
	struct ieee80211_sub_if_data *sdata = IEEE80211_DEV_TO_SUB_IF(dev);
	struct mac80211_qos_map *new_qos_map, *old_qos_map;

	if (qos_map) {
		new_qos_map = kzalloc(sizeof(*new_qos_map), GFP_KERNEL);
		if (!new_qos_map)
			return -ENOMEM;
		memcpy(&new_qos_map->qos_map, qos_map, sizeof(*qos_map));
	} else {
		/* A NULL qos_map was passed to disable QoS mapping */
		new_qos_map = NULL;
	}

	old_qos_map = sdata_dereference(sdata->qos_map, sdata);
	rcu_assign_pointer(sdata->qos_map, new_qos_map);
	if (old_qos_map)
		kfree_rcu(old_qos_map, rcu_head);

	return 0;
}

static int ieee80211_set_ap_chanwidth(struct wiphy *wiphy,
				      struct net_device *dev,
				      unsigned int link_id,
				      struct cfg80211_chan_def *chandef)
{
	struct ieee80211_sub_if_data *sdata = IEEE80211_DEV_TO_SUB_IF(dev);
	struct ieee80211_link_data *link;
	struct ieee80211_chan_req chanreq = { .oper = *chandef };
	int ret;
	u64 changed = 0;

	link = sdata_dereference(sdata->link[link_id], sdata);

	ret = ieee80211_link_change_chanreq(link, &chanreq, &changed);
	if (ret == 0)
		ieee80211_link_info_change_notify(sdata, link, changed);

	return ret;
}

static int ieee80211_add_tx_ts(struct wiphy *wiphy, struct net_device *dev,
			       u8 tsid, const u8 *peer, u8 up,
			       u16 admitted_time)
{
	struct ieee80211_sub_if_data *sdata = IEEE80211_DEV_TO_SUB_IF(dev);
	struct ieee80211_if_managed *ifmgd = &sdata->u.mgd;
	int ac = ieee802_1d_to_ac[up];

	if (sdata->vif.type != NL80211_IFTYPE_STATION)
		return -EOPNOTSUPP;

	if (!(sdata->wmm_acm & BIT(up)))
		return -EINVAL;

	if (ifmgd->tx_tspec[ac].admitted_time)
		return -EBUSY;

	if (admitted_time) {
		ifmgd->tx_tspec[ac].admitted_time = 32 * admitted_time;
		ifmgd->tx_tspec[ac].tsid = tsid;
		ifmgd->tx_tspec[ac].up = up;
	}

	return 0;
}

static int ieee80211_del_tx_ts(struct wiphy *wiphy, struct net_device *dev,
			       u8 tsid, const u8 *peer)
{
	struct ieee80211_sub_if_data *sdata = IEEE80211_DEV_TO_SUB_IF(dev);
	struct ieee80211_if_managed *ifmgd = &sdata->u.mgd;
	struct ieee80211_local *local = wiphy_priv(wiphy);
	int ac;

	for (ac = 0; ac < IEEE80211_NUM_ACS; ac++) {
		struct ieee80211_sta_tx_tspec *tx_tspec = &ifmgd->tx_tspec[ac];

		/* skip unused entries */
		if (!tx_tspec->admitted_time)
			continue;

		if (tx_tspec->tsid != tsid)
			continue;

		/* due to this new packets will be reassigned to non-ACM ACs */
		tx_tspec->up = -1;

		/* Make sure that all packets have been sent to avoid to
		 * restore the QoS params on packets that are still on the
		 * queues.
		 */
		synchronize_net();
		ieee80211_flush_queues(local, sdata, false);

		/* restore the normal QoS parameters
		 * (unconditionally to avoid races)
		 */
		tx_tspec->action = TX_TSPEC_ACTION_STOP_DOWNGRADE;
		tx_tspec->downgraded = false;
		ieee80211_sta_handle_tspec_ac_params(sdata);

		/* finally clear all the data */
		memset(tx_tspec, 0, sizeof(*tx_tspec));

		return 0;
	}

	return -ENOENT;
}

void ieee80211_nan_func_terminated(struct ieee80211_vif *vif,
				   u8 inst_id,
				   enum nl80211_nan_func_term_reason reason,
				   gfp_t gfp)
{
	struct ieee80211_sub_if_data *sdata = vif_to_sdata(vif);
	struct cfg80211_nan_func *func;
	u64 cookie;

	if (WARN_ON(vif->type != NL80211_IFTYPE_NAN))
		return;

	spin_lock_bh(&sdata->u.nan.func_lock);

	func = idr_find(&sdata->u.nan.function_inst_ids, inst_id);
	if (WARN_ON(!func)) {
		spin_unlock_bh(&sdata->u.nan.func_lock);
		return;
	}

	cookie = func->cookie;
	idr_remove(&sdata->u.nan.function_inst_ids, inst_id);

	spin_unlock_bh(&sdata->u.nan.func_lock);

	cfg80211_free_nan_func(func);

	cfg80211_nan_func_terminated(ieee80211_vif_to_wdev(vif), inst_id,
				     reason, cookie, gfp);
}
EXPORT_SYMBOL(ieee80211_nan_func_terminated);

void ieee80211_nan_func_match(struct ieee80211_vif *vif,
			      struct cfg80211_nan_match_params *match,
			      gfp_t gfp)
{
	struct ieee80211_sub_if_data *sdata = vif_to_sdata(vif);
	struct cfg80211_nan_func *func;

	if (WARN_ON(vif->type != NL80211_IFTYPE_NAN))
		return;

	spin_lock_bh(&sdata->u.nan.func_lock);

	func = idr_find(&sdata->u.nan.function_inst_ids,  match->inst_id);
	if (WARN_ON(!func)) {
		spin_unlock_bh(&sdata->u.nan.func_lock);
		return;
	}
	match->cookie = func->cookie;

	spin_unlock_bh(&sdata->u.nan.func_lock);

	cfg80211_nan_match(ieee80211_vif_to_wdev(vif), match, gfp);
}
EXPORT_SYMBOL(ieee80211_nan_func_match);

static int ieee80211_set_multicast_to_unicast(struct wiphy *wiphy,
					      struct net_device *dev,
					      const bool enabled)
{
	struct ieee80211_sub_if_data *sdata = IEEE80211_DEV_TO_SUB_IF(dev);

	sdata->u.ap.multicast_to_unicast = enabled;

	return 0;
}

void ieee80211_fill_txq_stats(struct cfg80211_txq_stats *txqstats,
			      struct txq_info *txqi)
{
	if (!(txqstats->filled & BIT(NL80211_TXQ_STATS_BACKLOG_BYTES))) {
		txqstats->filled |= BIT(NL80211_TXQ_STATS_BACKLOG_BYTES);
		txqstats->backlog_bytes = txqi->tin.backlog_bytes;
	}

	if (!(txqstats->filled & BIT(NL80211_TXQ_STATS_BACKLOG_PACKETS))) {
		txqstats->filled |= BIT(NL80211_TXQ_STATS_BACKLOG_PACKETS);
		txqstats->backlog_packets = txqi->tin.backlog_packets;
	}

	if (!(txqstats->filled & BIT(NL80211_TXQ_STATS_FLOWS))) {
		txqstats->filled |= BIT(NL80211_TXQ_STATS_FLOWS);
		txqstats->flows = txqi->tin.flows;
	}

	if (!(txqstats->filled & BIT(NL80211_TXQ_STATS_DROPS))) {
		txqstats->filled |= BIT(NL80211_TXQ_STATS_DROPS);
		txqstats->drops = txqi->cstats.drop_count;
	}

	if (!(txqstats->filled & BIT(NL80211_TXQ_STATS_ECN_MARKS))) {
		txqstats->filled |= BIT(NL80211_TXQ_STATS_ECN_MARKS);
		txqstats->ecn_marks = txqi->cstats.ecn_mark;
	}

	if (!(txqstats->filled & BIT(NL80211_TXQ_STATS_OVERLIMIT))) {
		txqstats->filled |= BIT(NL80211_TXQ_STATS_OVERLIMIT);
		txqstats->overlimit = txqi->tin.overlimit;
	}

	if (!(txqstats->filled & BIT(NL80211_TXQ_STATS_COLLISIONS))) {
		txqstats->filled |= BIT(NL80211_TXQ_STATS_COLLISIONS);
		txqstats->collisions = txqi->tin.collisions;
	}

	if (!(txqstats->filled & BIT(NL80211_TXQ_STATS_TX_BYTES))) {
		txqstats->filled |= BIT(NL80211_TXQ_STATS_TX_BYTES);
		txqstats->tx_bytes = txqi->tin.tx_bytes;
	}

	if (!(txqstats->filled & BIT(NL80211_TXQ_STATS_TX_PACKETS))) {
		txqstats->filled |= BIT(NL80211_TXQ_STATS_TX_PACKETS);
		txqstats->tx_packets = txqi->tin.tx_packets;
	}
}

static int ieee80211_get_txq_stats(struct wiphy *wiphy,
				   struct wireless_dev *wdev,
				   struct cfg80211_txq_stats *txqstats)
{
	struct ieee80211_local *local = wiphy_priv(wiphy);
	struct ieee80211_sub_if_data *sdata;
	int ret = 0;

	spin_lock_bh(&local->fq.lock);
	rcu_read_lock();

	if (wdev) {
		sdata = IEEE80211_WDEV_TO_SUB_IF(wdev);
		if (!sdata->vif.txq) {
			ret = 1;
			goto out;
		}
		ieee80211_fill_txq_stats(txqstats, to_txq_info(sdata->vif.txq));
	} else {
		/* phy stats */
		txqstats->filled |= BIT(NL80211_TXQ_STATS_BACKLOG_PACKETS) |
				    BIT(NL80211_TXQ_STATS_BACKLOG_BYTES) |
				    BIT(NL80211_TXQ_STATS_OVERLIMIT) |
				    BIT(NL80211_TXQ_STATS_OVERMEMORY) |
				    BIT(NL80211_TXQ_STATS_COLLISIONS) |
				    BIT(NL80211_TXQ_STATS_MAX_FLOWS);
		txqstats->backlog_packets = local->fq.backlog;
		txqstats->backlog_bytes = local->fq.memory_usage;
		txqstats->overlimit = local->fq.overlimit;
		txqstats->overmemory = local->fq.overmemory;
		txqstats->collisions = local->fq.collisions;
		txqstats->max_flows = local->fq.flows_cnt;
	}

out:
	rcu_read_unlock();
	spin_unlock_bh(&local->fq.lock);

	return ret;
}

static int
ieee80211_get_ftm_responder_stats(struct wiphy *wiphy,
				  struct net_device *dev,
				  struct cfg80211_ftm_responder_stats *ftm_stats)
{
	struct ieee80211_local *local = wiphy_priv(wiphy);
	struct ieee80211_sub_if_data *sdata = IEEE80211_DEV_TO_SUB_IF(dev);

	return drv_get_ftm_responder_stats(local, sdata, ftm_stats);
}

static int
ieee80211_start_pmsr(struct wiphy *wiphy, struct wireless_dev *dev,
		     struct cfg80211_pmsr_request *request)
{
	struct ieee80211_local *local = wiphy_priv(wiphy);
	struct ieee80211_sub_if_data *sdata = IEEE80211_WDEV_TO_SUB_IF(dev);

	return drv_start_pmsr(local, sdata, request);
}

static void
ieee80211_abort_pmsr(struct wiphy *wiphy, struct wireless_dev *dev,
		     struct cfg80211_pmsr_request *request)
{
	struct ieee80211_local *local = wiphy_priv(wiphy);
	struct ieee80211_sub_if_data *sdata = IEEE80211_WDEV_TO_SUB_IF(dev);

	return drv_abort_pmsr(local, sdata, request);
}

static int ieee80211_set_tid_config(struct wiphy *wiphy,
				    struct net_device *dev,
				    struct cfg80211_tid_config *tid_conf)
{
	struct ieee80211_sub_if_data *sdata = IEEE80211_DEV_TO_SUB_IF(dev);
	struct sta_info *sta;

	lockdep_assert_wiphy(sdata->local->hw.wiphy);

	if (!sdata->local->ops->set_tid_config)
		return -EOPNOTSUPP;

	if (!tid_conf->peer)
		return drv_set_tid_config(sdata->local, sdata, NULL, tid_conf);

	sta = sta_info_get_bss(sdata, tid_conf->peer);
	if (!sta)
		return -ENOENT;

	return drv_set_tid_config(sdata->local, sdata, &sta->sta, tid_conf);
}

static int ieee80211_reset_tid_config(struct wiphy *wiphy,
				      struct net_device *dev,
				      const u8 *peer, u8 tids)
{
	struct ieee80211_sub_if_data *sdata = IEEE80211_DEV_TO_SUB_IF(dev);
	struct sta_info *sta;

	lockdep_assert_wiphy(sdata->local->hw.wiphy);

	if (!sdata->local->ops->reset_tid_config)
		return -EOPNOTSUPP;

	if (!peer)
		return drv_reset_tid_config(sdata->local, sdata, NULL, tids);

	sta = sta_info_get_bss(sdata, peer);
	if (!sta)
		return -ENOENT;

	return drv_reset_tid_config(sdata->local, sdata, &sta->sta, tids);
}

static int ieee80211_set_sar_specs(struct wiphy *wiphy,
				   struct cfg80211_sar_specs *sar)
{
	struct ieee80211_local *local = wiphy_priv(wiphy);

	if (!local->ops->set_sar_specs)
		return -EOPNOTSUPP;

	return local->ops->set_sar_specs(&local->hw, sar);
}

static int
ieee80211_set_after_color_change_beacon(struct ieee80211_sub_if_data *sdata,
					u64 *changed)
{
	switch (sdata->vif.type) {
	case NL80211_IFTYPE_AP: {
		int ret;

		if (!sdata->deflink.u.ap.next_beacon)
			return -EINVAL;

		ret = ieee80211_assign_beacon(sdata, &sdata->deflink,
					      sdata->deflink.u.ap.next_beacon,
					      NULL, NULL, changed);
		ieee80211_free_next_beacon(&sdata->deflink);

		if (ret < 0)
			return ret;

		break;
	}
	default:
		WARN_ON_ONCE(1);
		return -EINVAL;
	}

	return 0;
}

static int
ieee80211_set_color_change_beacon(struct ieee80211_sub_if_data *sdata,
				  struct cfg80211_color_change_settings *params,
				  u64 *changed)
{
	struct ieee80211_color_change_settings color_change = {};
	int err;

	switch (sdata->vif.type) {
	case NL80211_IFTYPE_AP:
		sdata->deflink.u.ap.next_beacon =
			cfg80211_beacon_dup(&params->beacon_next);
		if (!sdata->deflink.u.ap.next_beacon)
			return -ENOMEM;

		if (params->count <= 1)
			break;

		color_change.counter_offset_beacon =
			params->counter_offset_beacon;
		color_change.counter_offset_presp =
			params->counter_offset_presp;
		color_change.count = params->count;

		err = ieee80211_assign_beacon(sdata, &sdata->deflink,
					      &params->beacon_color_change,
					      NULL, &color_change, changed);
		if (err < 0) {
			ieee80211_free_next_beacon(&sdata->deflink);
			return err;
		}
		break;
	default:
		return -EOPNOTSUPP;
	}

	return 0;
}

static void
ieee80211_color_change_bss_config_notify(struct ieee80211_sub_if_data *sdata,
					 u8 color, int enable, u64 changed)
{
	lockdep_assert_wiphy(sdata->local->hw.wiphy);

	sdata->vif.bss_conf.he_bss_color.color = color;
	sdata->vif.bss_conf.he_bss_color.enabled = enable;
	changed |= BSS_CHANGED_HE_BSS_COLOR;

	ieee80211_link_info_change_notify(sdata, &sdata->deflink, changed);

	if (!sdata->vif.bss_conf.nontransmitted && sdata->vif.mbssid_tx_vif) {
		struct ieee80211_sub_if_data *child;

		list_for_each_entry(child, &sdata->local->interfaces, list) {
			if (child != sdata && child->vif.mbssid_tx_vif == &sdata->vif) {
				child->vif.bss_conf.he_bss_color.color = color;
				child->vif.bss_conf.he_bss_color.enabled = enable;
				ieee80211_link_info_change_notify(child,
								  &child->deflink,
								  BSS_CHANGED_HE_BSS_COLOR);
			}
		}
	}
}

static int ieee80211_color_change_finalize(struct ieee80211_sub_if_data *sdata)
{
	struct ieee80211_local *local = sdata->local;
	u64 changed = 0;
	int err;

	lockdep_assert_wiphy(local->hw.wiphy);

	sdata->vif.bss_conf.color_change_active = false;

	err = ieee80211_set_after_color_change_beacon(sdata, &changed);
	if (err) {
		cfg80211_color_change_aborted_notify(sdata->dev);
		return err;
	}

	ieee80211_color_change_bss_config_notify(sdata,
						 sdata->vif.bss_conf.color_change_color,
						 1, changed);
	cfg80211_color_change_notify(sdata->dev);

	return 0;
}

void ieee80211_color_change_finalize_work(struct wiphy *wiphy,
					  struct wiphy_work *work)
{
	struct ieee80211_sub_if_data *sdata =
		container_of(work, struct ieee80211_sub_if_data,
			     deflink.color_change_finalize_work);
	struct ieee80211_local *local = sdata->local;

	lockdep_assert_wiphy(local->hw.wiphy);

	/* AP might have been stopped while waiting for the lock. */
	if (!sdata->vif.bss_conf.color_change_active)
		return;

	if (!ieee80211_sdata_running(sdata))
		return;

	ieee80211_color_change_finalize(sdata);
}

void ieee80211_color_collision_detection_work(struct work_struct *work)
{
	struct delayed_work *delayed_work = to_delayed_work(work);
	struct ieee80211_link_data *link =
		container_of(delayed_work, struct ieee80211_link_data,
			     color_collision_detect_work);
	struct ieee80211_sub_if_data *sdata = link->sdata;

	cfg80211_obss_color_collision_notify(sdata->dev, link->color_bitmap);
}

void ieee80211_color_change_finish(struct ieee80211_vif *vif)
{
	struct ieee80211_sub_if_data *sdata = vif_to_sdata(vif);

	wiphy_work_queue(sdata->local->hw.wiphy,
			 &sdata->deflink.color_change_finalize_work);
}
EXPORT_SYMBOL_GPL(ieee80211_color_change_finish);

void
ieee80211_obss_color_collision_notify(struct ieee80211_vif *vif,
				      u64 color_bitmap)
{
	struct ieee80211_sub_if_data *sdata = vif_to_sdata(vif);
	struct ieee80211_link_data *link = &sdata->deflink;

	if (sdata->vif.bss_conf.color_change_active || sdata->vif.bss_conf.csa_active)
		return;

	if (delayed_work_pending(&link->color_collision_detect_work))
		return;

	link->color_bitmap = color_bitmap;
	/* queue the color collision detection event every 500 ms in order to
	 * avoid sending too much netlink messages to userspace.
	 */
	ieee80211_queue_delayed_work(&sdata->local->hw,
				     &link->color_collision_detect_work,
				     msecs_to_jiffies(500));
}
EXPORT_SYMBOL_GPL(ieee80211_obss_color_collision_notify);

static int
ieee80211_color_change(struct wiphy *wiphy, struct net_device *dev,
		       struct cfg80211_color_change_settings *params)
{
	struct ieee80211_sub_if_data *sdata = IEEE80211_DEV_TO_SUB_IF(dev);
	struct ieee80211_local *local = sdata->local;
	u64 changed = 0;
	int err;

	lockdep_assert_wiphy(local->hw.wiphy);

	if (sdata->vif.bss_conf.nontransmitted)
		return -EINVAL;

	/* don't allow another color change if one is already active or if csa
	 * is active
	 */
	if (sdata->vif.bss_conf.color_change_active || sdata->vif.bss_conf.csa_active) {
		err = -EBUSY;
		goto out;
	}

	err = ieee80211_set_color_change_beacon(sdata, params, &changed);
	if (err)
		goto out;

	sdata->vif.bss_conf.color_change_active = true;
	sdata->vif.bss_conf.color_change_color = params->color;

	cfg80211_color_change_started_notify(sdata->dev, params->count);

	if (changed)
		ieee80211_color_change_bss_config_notify(sdata, 0, 0, changed);
	else
		/* if the beacon didn't change, we can finalize immediately */
		ieee80211_color_change_finalize(sdata);

out:

	return err;
}

static int
ieee80211_set_radar_background(struct wiphy *wiphy,
			       struct cfg80211_chan_def *chandef)
{
	struct ieee80211_local *local = wiphy_priv(wiphy);

	if (!local->ops->set_radar_background)
		return -EOPNOTSUPP;

	return local->ops->set_radar_background(&local->hw, chandef);
}

static int ieee80211_add_intf_link(struct wiphy *wiphy,
				   struct wireless_dev *wdev,
				   unsigned int link_id)
{
	struct ieee80211_sub_if_data *sdata = IEEE80211_WDEV_TO_SUB_IF(wdev);

	lockdep_assert_wiphy(sdata->local->hw.wiphy);

	if (wdev->use_4addr)
		return -EOPNOTSUPP;

	return ieee80211_vif_set_links(sdata, wdev->valid_links, 0);
}

static void ieee80211_del_intf_link(struct wiphy *wiphy,
				    struct wireless_dev *wdev,
				    unsigned int link_id)
{
	struct ieee80211_sub_if_data *sdata = IEEE80211_WDEV_TO_SUB_IF(wdev);

	lockdep_assert_wiphy(sdata->local->hw.wiphy);

	ieee80211_vif_set_links(sdata, wdev->valid_links, 0);
}

static int sta_add_link_station(struct ieee80211_local *local,
				struct ieee80211_sub_if_data *sdata,
				struct link_station_parameters *params)
{
	struct sta_info *sta;
	int ret;

	sta = sta_info_get_bss(sdata, params->mld_mac);
	if (!sta)
		return -ENOENT;

	if (!sta->sta.valid_links)
		return -EINVAL;

	if (sta->sta.valid_links & BIT(params->link_id))
		return -EALREADY;

	ret = ieee80211_sta_allocate_link(sta, params->link_id);
	if (ret)
		return ret;

	ret = sta_link_apply_parameters(local, sta, true, params);
	if (ret) {
		ieee80211_sta_free_link(sta, params->link_id);
		return ret;
	}

	/* ieee80211_sta_activate_link frees the link upon failure */
	return ieee80211_sta_activate_link(sta, params->link_id);
}

static int
ieee80211_add_link_station(struct wiphy *wiphy, struct net_device *dev,
			   struct link_station_parameters *params)
{
	struct ieee80211_sub_if_data *sdata = IEEE80211_DEV_TO_SUB_IF(dev);
	struct ieee80211_local *local = wiphy_priv(wiphy);

	lockdep_assert_wiphy(sdata->local->hw.wiphy);

	return sta_add_link_station(local, sdata, params);
}

static int sta_mod_link_station(struct ieee80211_local *local,
				struct ieee80211_sub_if_data *sdata,
				struct link_station_parameters *params)
{
	struct sta_info *sta;

	sta = sta_info_get_bss(sdata, params->mld_mac);
	if (!sta)
		return -ENOENT;

	if (!(sta->sta.valid_links & BIT(params->link_id)))
		return -EINVAL;

	return sta_link_apply_parameters(local, sta, false, params);
}

static int
ieee80211_mod_link_station(struct wiphy *wiphy, struct net_device *dev,
			   struct link_station_parameters *params)
{
	struct ieee80211_sub_if_data *sdata = IEEE80211_DEV_TO_SUB_IF(dev);
	struct ieee80211_local *local = wiphy_priv(wiphy);

	lockdep_assert_wiphy(sdata->local->hw.wiphy);

	return sta_mod_link_station(local, sdata, params);
}

static int sta_del_link_station(struct ieee80211_sub_if_data *sdata,
				struct link_station_del_parameters *params)
{
	struct sta_info *sta;

	sta = sta_info_get_bss(sdata, params->mld_mac);
	if (!sta)
		return -ENOENT;

	if (!(sta->sta.valid_links & BIT(params->link_id)))
		return -EINVAL;

	/* must not create a STA without links */
	if (sta->sta.valid_links == BIT(params->link_id))
		return -EINVAL;

	ieee80211_sta_remove_link(sta, params->link_id);

	return 0;
}

static int
ieee80211_del_link_station(struct wiphy *wiphy, struct net_device *dev,
			   struct link_station_del_parameters *params)
{
	struct ieee80211_sub_if_data *sdata = IEEE80211_DEV_TO_SUB_IF(dev);

	lockdep_assert_wiphy(sdata->local->hw.wiphy);

	return sta_del_link_station(sdata, params);
}

static int ieee80211_set_hw_timestamp(struct wiphy *wiphy,
				      struct net_device *dev,
				      struct cfg80211_set_hw_timestamp *hwts)
{
	struct ieee80211_sub_if_data *sdata = IEEE80211_DEV_TO_SUB_IF(dev);
	struct ieee80211_local *local = sdata->local;

	if (!local->ops->set_hw_timestamp)
		return -EOPNOTSUPP;

	if (!check_sdata_in_driver(sdata))
		return -EIO;

	return local->ops->set_hw_timestamp(&local->hw, &sdata->vif, hwts);
}

static int
ieee80211_set_ttlm(struct wiphy *wiphy, struct net_device *dev,
		   struct cfg80211_ttlm_params *params)
{
	struct ieee80211_sub_if_data *sdata = IEEE80211_DEV_TO_SUB_IF(dev);

	lockdep_assert_wiphy(sdata->local->hw.wiphy);

	return ieee80211_req_neg_ttlm(sdata, params);
}

const struct cfg80211_ops mac80211_config_ops = {
	.add_virtual_intf = ieee80211_add_iface,
	.del_virtual_intf = ieee80211_del_iface,
	.change_virtual_intf = ieee80211_change_iface,
	.start_p2p_device = ieee80211_start_p2p_device,
	.stop_p2p_device = ieee80211_stop_p2p_device,
	.add_key = ieee80211_add_key,
	.del_key = ieee80211_del_key,
	.get_key = ieee80211_get_key,
	.set_default_key = ieee80211_config_default_key,
	.set_default_mgmt_key = ieee80211_config_default_mgmt_key,
	.set_default_beacon_key = ieee80211_config_default_beacon_key,
	.start_ap = ieee80211_start_ap,
	.change_beacon = ieee80211_change_beacon,
	.stop_ap = ieee80211_stop_ap,
	.add_station = ieee80211_add_station,
	.del_station = ieee80211_del_station,
	.change_station = ieee80211_change_station,
	.get_station = ieee80211_get_station,
	.dump_station = ieee80211_dump_station,
	.dump_survey = ieee80211_dump_survey,
#ifdef CONFIG_MAC80211_MESH
	.add_mpath = ieee80211_add_mpath,
	.del_mpath = ieee80211_del_mpath,
	.change_mpath = ieee80211_change_mpath,
	.get_mpath = ieee80211_get_mpath,
	.dump_mpath = ieee80211_dump_mpath,
	.get_mpp = ieee80211_get_mpp,
	.dump_mpp = ieee80211_dump_mpp,
	.update_mesh_config = ieee80211_update_mesh_config,
	.get_mesh_config = ieee80211_get_mesh_config,
	.join_mesh = ieee80211_join_mesh,
	.leave_mesh = ieee80211_leave_mesh,
#endif
	.join_ocb = ieee80211_join_ocb,
	.leave_ocb = ieee80211_leave_ocb,
	.change_bss = ieee80211_change_bss,
	.inform_bss = ieee80211_inform_bss,
	.set_txq_params = ieee80211_set_txq_params,
	.set_monitor_channel = ieee80211_set_monitor_channel,
	.suspend = ieee80211_suspend,
	.resume = ieee80211_resume,
	.scan = ieee80211_scan,
	.abort_scan = ieee80211_abort_scan,
	.sched_scan_start = ieee80211_sched_scan_start,
	.sched_scan_stop = ieee80211_sched_scan_stop,
	.auth = ieee80211_auth,
	.assoc = ieee80211_assoc,
	.deauth = ieee80211_deauth,
	.disassoc = ieee80211_disassoc,
	.join_ibss = ieee80211_join_ibss,
	.leave_ibss = ieee80211_leave_ibss,
	.set_mcast_rate = ieee80211_set_mcast_rate,
	.set_wiphy_params = ieee80211_set_wiphy_params,
	.set_tx_power = ieee80211_set_tx_power,
	.get_tx_power = ieee80211_get_tx_power,
	.rfkill_poll = ieee80211_rfkill_poll,
	CFG80211_TESTMODE_CMD(ieee80211_testmode_cmd)
	CFG80211_TESTMODE_DUMP(ieee80211_testmode_dump)
	.set_power_mgmt = ieee80211_set_power_mgmt,
	.set_bitrate_mask = ieee80211_set_bitrate_mask,
	.remain_on_channel = ieee80211_remain_on_channel,
	.cancel_remain_on_channel = ieee80211_cancel_remain_on_channel,
	.mgmt_tx = ieee80211_mgmt_tx,
	.mgmt_tx_cancel_wait = ieee80211_mgmt_tx_cancel_wait,
	.set_cqm_rssi_config = ieee80211_set_cqm_rssi_config,
	.set_cqm_rssi_range_config = ieee80211_set_cqm_rssi_range_config,
	.update_mgmt_frame_registrations =
		ieee80211_update_mgmt_frame_registrations,
	.set_antenna = ieee80211_set_antenna,
	.get_antenna = ieee80211_get_antenna,
	.set_rekey_data = ieee80211_set_rekey_data,
	.tdls_oper = ieee80211_tdls_oper,
	.tdls_mgmt = ieee80211_tdls_mgmt,
	.tdls_channel_switch = ieee80211_tdls_channel_switch,
	.tdls_cancel_channel_switch = ieee80211_tdls_cancel_channel_switch,
	.probe_client = ieee80211_probe_client,
	.set_noack_map = ieee80211_set_noack_map,
#ifdef CONFIG_PM
	.set_wakeup = ieee80211_set_wakeup,
#endif
	.get_channel = ieee80211_cfg_get_channel,
	.start_radar_detection = ieee80211_start_radar_detection,
	.end_cac = ieee80211_end_cac,
	.channel_switch = ieee80211_channel_switch,
	.set_qos_map = ieee80211_set_qos_map,
	.set_ap_chanwidth = ieee80211_set_ap_chanwidth,
	.add_tx_ts = ieee80211_add_tx_ts,
	.del_tx_ts = ieee80211_del_tx_ts,
	.start_nan = ieee80211_start_nan,
	.stop_nan = ieee80211_stop_nan,
	.nan_change_conf = ieee80211_nan_change_conf,
	.add_nan_func = ieee80211_add_nan_func,
	.del_nan_func = ieee80211_del_nan_func,
	.set_multicast_to_unicast = ieee80211_set_multicast_to_unicast,
	.tx_control_port = ieee80211_tx_control_port,
	.get_txq_stats = ieee80211_get_txq_stats,
	.get_ftm_responder_stats = ieee80211_get_ftm_responder_stats,
	.start_pmsr = ieee80211_start_pmsr,
	.abort_pmsr = ieee80211_abort_pmsr,
	.probe_mesh_link = ieee80211_probe_mesh_link,
	.set_tid_config = ieee80211_set_tid_config,
	.reset_tid_config = ieee80211_reset_tid_config,
	.set_sar_specs = ieee80211_set_sar_specs,
	.color_change = ieee80211_color_change,
	.set_radar_background = ieee80211_set_radar_background,
	.add_intf_link = ieee80211_add_intf_link,
	.del_intf_link = ieee80211_del_intf_link,
	.add_link_station = ieee80211_add_link_station,
	.mod_link_station = ieee80211_mod_link_station,
	.del_link_station = ieee80211_del_link_station,
	.set_hw_timestamp = ieee80211_set_hw_timestamp,
	.set_ttlm = ieee80211_set_ttlm,
};<|MERGE_RESOLUTION|>--- conflicted
+++ resolved
@@ -1901,11 +1901,7 @@
 					      sband->band);
 	}
 
-<<<<<<< HEAD
-	ieee80211_sta_set_rx_nss(link_sta);
-=======
 	ieee80211_sta_init_nss(link_sta);
->>>>>>> c50bf762
 
 	return ret;
 }
