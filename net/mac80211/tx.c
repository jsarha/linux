--- conflicted
+++ resolved
@@ -4272,7 +4272,6 @@
 	key = rcu_dereference(sta->ptk[sta->ptk_idx]);
 	if (!key)
 		key = rcu_dereference(sdata->default_unicast_key);
-<<<<<<< HEAD
 
 	if (key && (!(key->flags & KEY_FLAG_UPLOADED_TO_HARDWARE) ||
 		    key->conf.cipher == WLAN_CIPHER_SUITE_TKIP))
@@ -4281,16 +4280,6 @@
 	ieee80211_8023_xmit(sdata, dev, sta, key, skb);
 	goto out;
 
-=======
-
-	if (key && (!(key->flags & KEY_FLAG_UPLOADED_TO_HARDWARE) ||
-		    key->conf.cipher == WLAN_CIPHER_SUITE_TKIP))
-		goto skip_offload;
-
-	ieee80211_8023_xmit(sdata, dev, sta, key, skb);
-	goto out;
-
->>>>>>> 04bd701d
 skip_offload:
 	ieee80211_subif_start_xmit(skb, dev);
 out:
