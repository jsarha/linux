--- conflicted
+++ resolved
@@ -531,12 +531,8 @@
 		valid_csum_seen : 1,        /* at least one csum validated */
 		is_mptfo : 1,	    /* subflow is doing TFO */
 		close_event_done : 1,       /* has done the post-closed part */
-<<<<<<< HEAD
-		__unused : 9;
-=======
 		mpc_drop : 1,	    /* the MPC option has been dropped in a rtx */
 		__unused : 8;
->>>>>>> 9b70bf0a
 	bool	data_avail;
 	bool	scheduled;
 	u32	remote_nonce;
@@ -1224,8 +1220,6 @@
 }
 
 #define pr_fallback(a) pr_debug("%s:fallback to TCP (msk=%p)\n", __func__, a)
-<<<<<<< HEAD
-=======
 
 static inline void mptcp_subflow_early_fallback(struct mptcp_sock *msk,
 						struct mptcp_subflow_context *subflow)
@@ -1234,7 +1228,6 @@
 	subflow->request_mptcp = 0;
 	__mptcp_do_fallback(msk);
 }
->>>>>>> 9b70bf0a
 
 static inline bool mptcp_check_infinite_map(struct sk_buff *skb)
 {
