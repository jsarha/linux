/* SPDX-License-Identifier: GPL-2.0 */
/* Multipath TCP
 *
 * Copyright (c) 2017 - 2019, Intel Corporation.
 */

#ifndef __MPTCP_PROTOCOL_H
#define __MPTCP_PROTOCOL_H

#include <linux/random.h>
#include <net/tcp.h>
#include <net/inet_connection_sock.h>
#include <uapi/linux/mptcp.h>
#include <net/genetlink.h>
#include <net/rstreason.h>

#define MPTCP_SUPPORTED_VERSION	1

/* MPTCP option bits */
#define OPTION_MPTCP_MPC_SYN	BIT(0)
#define OPTION_MPTCP_MPC_SYNACK	BIT(1)
#define OPTION_MPTCP_MPC_ACK	BIT(2)
#define OPTION_MPTCP_MPJ_SYN	BIT(3)
#define OPTION_MPTCP_MPJ_SYNACK	BIT(4)
#define OPTION_MPTCP_MPJ_ACK	BIT(5)
#define OPTION_MPTCP_ADD_ADDR	BIT(6)
#define OPTION_MPTCP_RM_ADDR	BIT(7)
#define OPTION_MPTCP_FASTCLOSE	BIT(8)
#define OPTION_MPTCP_PRIO	BIT(9)
#define OPTION_MPTCP_RST	BIT(10)
#define OPTION_MPTCP_DSS	BIT(11)
#define OPTION_MPTCP_FAIL	BIT(12)

#define OPTION_MPTCP_CSUMREQD	BIT(13)

#define OPTIONS_MPTCP_MPC	(OPTION_MPTCP_MPC_SYN | OPTION_MPTCP_MPC_SYNACK | \
				 OPTION_MPTCP_MPC_ACK)
#define OPTIONS_MPTCP_MPJ	(OPTION_MPTCP_MPJ_SYN | OPTION_MPTCP_MPJ_SYNACK | \
				 OPTION_MPTCP_MPJ_ACK)

/* MPTCP option subtypes */
#define MPTCPOPT_MP_CAPABLE	0
#define MPTCPOPT_MP_JOIN	1
#define MPTCPOPT_DSS		2
#define MPTCPOPT_ADD_ADDR	3
#define MPTCPOPT_RM_ADDR	4
#define MPTCPOPT_MP_PRIO	5
#define MPTCPOPT_MP_FAIL	6
#define MPTCPOPT_MP_FASTCLOSE	7
#define MPTCPOPT_RST		8

/* MPTCP suboption lengths */
#define TCPOLEN_MPTCP_MPC_SYN		4
#define TCPOLEN_MPTCP_MPC_SYNACK	12
#define TCPOLEN_MPTCP_MPC_ACK		20
#define TCPOLEN_MPTCP_MPC_ACK_DATA	22
#define TCPOLEN_MPTCP_MPJ_SYN		12
#define TCPOLEN_MPTCP_MPJ_SYNACK	16
#define TCPOLEN_MPTCP_MPJ_ACK		24
#define TCPOLEN_MPTCP_DSS_BASE		4
#define TCPOLEN_MPTCP_DSS_ACK32		4
#define TCPOLEN_MPTCP_DSS_ACK64		8
#define TCPOLEN_MPTCP_DSS_MAP32		10
#define TCPOLEN_MPTCP_DSS_MAP64		14
#define TCPOLEN_MPTCP_DSS_CHECKSUM	2
#define TCPOLEN_MPTCP_ADD_ADDR		16
#define TCPOLEN_MPTCP_ADD_ADDR_PORT	18
#define TCPOLEN_MPTCP_ADD_ADDR_BASE	8
#define TCPOLEN_MPTCP_ADD_ADDR_BASE_PORT	10
#define TCPOLEN_MPTCP_ADD_ADDR6		28
#define TCPOLEN_MPTCP_ADD_ADDR6_PORT	30
#define TCPOLEN_MPTCP_ADD_ADDR6_BASE	20
#define TCPOLEN_MPTCP_ADD_ADDR6_BASE_PORT	22
#define TCPOLEN_MPTCP_PORT_LEN		2
#define TCPOLEN_MPTCP_PORT_ALIGN	2
#define TCPOLEN_MPTCP_RM_ADDR_BASE	3
#define TCPOLEN_MPTCP_PRIO		3
#define TCPOLEN_MPTCP_PRIO_ALIGN	4
#define TCPOLEN_MPTCP_FASTCLOSE		12
#define TCPOLEN_MPTCP_RST		4
#define TCPOLEN_MPTCP_FAIL		12

#define TCPOLEN_MPTCP_MPC_ACK_DATA_CSUM	(TCPOLEN_MPTCP_DSS_CHECKSUM + TCPOLEN_MPTCP_MPC_ACK_DATA)

/* MPTCP MP_JOIN flags */
#define MPTCPOPT_BACKUP		BIT(0)
#define MPTCPOPT_THMAC_LEN	8

/* MPTCP MP_CAPABLE flags */
#define MPTCP_VERSION_MASK	(0x0F)
#define MPTCP_CAP_CHECKSUM_REQD	BIT(7)
#define MPTCP_CAP_EXTENSIBILITY	BIT(6)
#define MPTCP_CAP_DENY_JOIN_ID0	BIT(5)
#define MPTCP_CAP_HMAC_SHA256	BIT(0)
#define MPTCP_CAP_FLAG_MASK	(0x1F)

/* MPTCP DSS flags */
#define MPTCP_DSS_DATA_FIN	BIT(4)
#define MPTCP_DSS_DSN64		BIT(3)
#define MPTCP_DSS_HAS_MAP	BIT(2)
#define MPTCP_DSS_ACK64		BIT(1)
#define MPTCP_DSS_HAS_ACK	BIT(0)
#define MPTCP_DSS_FLAG_MASK	(0x1F)

/* MPTCP ADD_ADDR flags */
#define MPTCP_ADDR_ECHO		BIT(0)

/* MPTCP MP_PRIO flags */
#define MPTCP_PRIO_BKUP		BIT(0)

/* MPTCP TCPRST flags */
#define MPTCP_RST_TRANSIENT	BIT(0)

/* MPTCP socket atomic flags */
#define MPTCP_WORK_RTX		1
#define MPTCP_FALLBACK_DONE	2
#define MPTCP_WORK_CLOSE_SUBFLOW 3

/* MPTCP socket release cb flags */
#define MPTCP_PUSH_PENDING	1
#define MPTCP_CLEAN_UNA		2
#define MPTCP_ERROR_REPORT	3
#define MPTCP_RETRANSMIT	4
#define MPTCP_FLUSH_JOIN_LIST	5
#define MPTCP_SYNC_STATE	6
#define MPTCP_SYNC_SNDBUF	7

struct mptcp_skb_cb {
	u64 map_seq;
	u64 end_seq;
	u32 offset;
	u8  has_rxtstamp:1;
};

#define MPTCP_SKB_CB(__skb)	((struct mptcp_skb_cb *)&((__skb)->cb[0]))

static inline bool before64(__u64 seq1, __u64 seq2)
{
	return (__s64)(seq1 - seq2) < 0;
}

#define after64(seq2, seq1)	before64(seq1, seq2)

struct mptcp_options_received {
	u64	sndr_key;
	u64	rcvr_key;
	u64	data_ack;
	u64	data_seq;
	u32	subflow_seq;
	u16	data_len;
	__sum16	csum;
	u16	suboptions;
	u32	token;
	u32	nonce;
	u16	use_map:1,
		dsn64:1,
		data_fin:1,
		use_ack:1,
		ack64:1,
		mpc_map:1,
		reset_reason:4,
		reset_transient:1,
		echo:1,
		backup:1,
		deny_join_id0:1,
		__unused:2;
	u8	join_id;
	u64	thmac;
	u8	hmac[MPTCPOPT_HMAC_LEN];
	struct mptcp_addr_info addr;
	struct mptcp_rm_list rm_list;
	u64	ahmac;
	u64	fail_seq;
};

static inline __be32 mptcp_option(u8 subopt, u8 len, u8 nib, u8 field)
{
	return htonl((TCPOPT_MPTCP << 24) | (len << 16) | (subopt << 12) |
		     ((nib & 0xF) << 8) | field);
}

enum mptcp_pm_status {
	MPTCP_PM_ADD_ADDR_RECEIVED,
	MPTCP_PM_ADD_ADDR_SEND_ACK,
	MPTCP_PM_RM_ADDR_RECEIVED,
	MPTCP_PM_ESTABLISHED,
	MPTCP_PM_SUBFLOW_ESTABLISHED,
	MPTCP_PM_ALREADY_ESTABLISHED,	/* persistent status, set after ESTABLISHED event */
	MPTCP_PM_MPC_ENDPOINT_ACCOUNTED /* persistent status, set after MPC local address is
					 * accounted int id_avail_bitmap
					 */
};

enum mptcp_pm_type {
	MPTCP_PM_TYPE_KERNEL = 0,
	MPTCP_PM_TYPE_USERSPACE,

	__MPTCP_PM_TYPE_NR,
	__MPTCP_PM_TYPE_MAX = __MPTCP_PM_TYPE_NR - 1,
};

/* Status bits below MPTCP_PM_ALREADY_ESTABLISHED need pm worker actions */
#define MPTCP_PM_WORK_MASK ((1 << MPTCP_PM_ALREADY_ESTABLISHED) - 1)

enum mptcp_addr_signal_status {
	MPTCP_ADD_ADDR_SIGNAL,
	MPTCP_ADD_ADDR_ECHO,
	MPTCP_RM_ADDR_SIGNAL,
};

/* max value of mptcp_addr_info.id */
#define MPTCP_PM_MAX_ADDR_ID		U8_MAX

struct mptcp_pm_data {
	struct mptcp_addr_info local;
	struct mptcp_addr_info remote;
	struct list_head anno_list;
	struct list_head userspace_pm_local_addr_list;

	spinlock_t	lock;		/*protects the whole PM data */

	u8		addr_signal;
	bool		server_side;
	bool		work_pending;
	bool		accept_addr;
	bool		accept_subflow;
	bool		remote_deny_join_id0;
	u8		add_addr_signaled;
	u8		add_addr_accepted;
	u8		local_addr_used;
	u8		pm_type;
	u8		subflows;
	u8		status;
	DECLARE_BITMAP(id_avail_bitmap, MPTCP_PM_MAX_ADDR_ID + 1);
	struct mptcp_rm_list rm_list_tx;
	struct mptcp_rm_list rm_list_rx;
};

struct mptcp_pm_local {
	struct mptcp_addr_info	addr;
	u8			flags;
	int			ifindex;
};

struct mptcp_pm_addr_entry {
	struct list_head	list;
	struct mptcp_addr_info	addr;
	u8			flags;
	int			ifindex;
	struct socket		*lsk;
};

struct mptcp_data_frag {
	struct list_head list;
	u64 data_seq;
	u16 data_len;
	u16 offset;
	u16 overhead;
	u16 already_sent;
	struct page *page;
};

/* MPTCP connection sock */
struct mptcp_sock {
	/* inet_connection_sock must be the first member */
	struct inet_connection_sock sk;
	u64		local_key;		/* protected by the first subflow socket lock
						 * lockless access read
						 */
	u64		remote_key;		/* same as above */
	u64		write_seq;
	u64		bytes_sent;
	u64		snd_nxt;
	u64		bytes_received;
	u64		ack_seq;
	atomic64_t	rcv_wnd_sent;
	u64		rcv_data_fin_seq;
	u64		bytes_retrans;
	u64		bytes_consumed;
	int		rmem_fwd_alloc;
	int		snd_burst;
	int		old_wspace;
	u64		recovery_snd_nxt;	/* in recovery mode accept up to this seq;
						 * recovery related fields are under data_lock
						 * protection
						 */
	u64		bytes_acked;
	u64		snd_una;
	u64		wnd_end;
	u32		last_data_sent;
	u32		last_data_recv;
	u32		last_ack_recv;
	unsigned long	timer_ival;
	u32		token;
	int		rmem_released;
	unsigned long	flags;
	unsigned long	cb_flags;
	bool		recovery;		/* closing subflow write queue reinjected */
	bool		can_ack;
	bool		fully_established;
	bool		rcv_data_fin;
	bool		snd_data_fin_enable;
	bool		rcv_fastclose;
	bool		use_64bit_ack; /* Set when we received a 64-bit DSN */
	bool		csum_enabled;
	bool		allow_infinite_fallback;
	u8		pending_state; /* A subflow asked to set this sk_state,
					* protected by the msk data lock
					*/
	u8		mpc_endpoint_id;
	u8		recvmsg_inq:1,
			cork:1,
			nodelay:1,
			fastopening:1,
			in_accept_queue:1,
			free_first:1,
			rcvspace_init:1;
	u32		notsent_lowat;
	int		keepalive_cnt;
	int		keepalive_idle;
	int		keepalive_intvl;
	struct work_struct work;
	struct sk_buff  *ooo_last_skb;
	struct rb_root  out_of_order_queue;
	struct sk_buff_head receive_queue;
	struct list_head conn_list;
	struct list_head rtx_queue;
	struct mptcp_data_frag *first_pending;
	struct list_head join_list;
	struct sock	*first; /* The mptcp ops can safely dereference, using suitable
				 * ONCE annotation, the subflow outside the socket
				 * lock as such sock is freed after close().
				 */
	struct mptcp_pm_data	pm;
	struct mptcp_sched_ops	*sched;
	struct {
		u32	space;	/* bytes copied in last measurement window */
		u32	copied; /* bytes copied in this measurement window */
		u64	time;	/* start time of measurement window */
		u64	rtt_us; /* last maximum rtt of subflows */
	} rcvq_space;
	u8		scaling_ratio;

	u32		subflow_id;
	u32		setsockopt_seq;
	char		ca_name[TCP_CA_NAME_MAX];
};

#define mptcp_data_lock(sk) spin_lock_bh(&(sk)->sk_lock.slock)
#define mptcp_data_unlock(sk) spin_unlock_bh(&(sk)->sk_lock.slock)

#define mptcp_for_each_subflow(__msk, __subflow)			\
	list_for_each_entry(__subflow, &((__msk)->conn_list), node)
#define mptcp_for_each_subflow_safe(__msk, __subflow, __tmp)			\
	list_for_each_entry_safe(__subflow, __tmp, &((__msk)->conn_list), node)

extern struct genl_family mptcp_genl_family;

static inline void msk_owned_by_me(const struct mptcp_sock *msk)
{
	sock_owned_by_me((const struct sock *)msk);
}

#ifdef CONFIG_DEBUG_NET
/* MPTCP-specific: we might (indirectly) call this helper with the wrong sk */
#undef tcp_sk
#define tcp_sk(ptr) ({								\
	typeof(ptr) _ptr = (ptr);						\
	WARN_ON(_ptr->sk_protocol != IPPROTO_TCP);				\
	container_of_const(_ptr, struct tcp_sock, inet_conn.icsk_inet.sk);	\
})
#define mptcp_sk(ptr) ({						\
	typeof(ptr) _ptr = (ptr);					\
	WARN_ON(_ptr->sk_protocol != IPPROTO_MPTCP);			\
	container_of_const(_ptr, struct mptcp_sock, sk.icsk_inet.sk);	\
})

#else /* !CONFIG_DEBUG_NET */
#define mptcp_sk(ptr) container_of_const(ptr, struct mptcp_sock, sk.icsk_inet.sk)
#endif

/* the msk socket don't use the backlog, also account for the bulk
 * free memory
 */
static inline int __mptcp_rmem(const struct sock *sk)
{
	return atomic_read(&sk->sk_rmem_alloc) - READ_ONCE(mptcp_sk(sk)->rmem_released);
}

static inline int mptcp_win_from_space(const struct sock *sk, int space)
{
	return __tcp_win_from_space(mptcp_sk(sk)->scaling_ratio, space);
}

static inline int mptcp_space_from_win(const struct sock *sk, int win)
{
	return __tcp_space_from_win(mptcp_sk(sk)->scaling_ratio, win);
}

static inline int __mptcp_space(const struct sock *sk)
{
	return mptcp_win_from_space(sk, READ_ONCE(sk->sk_rcvbuf) - __mptcp_rmem(sk));
}

static inline struct mptcp_data_frag *mptcp_send_head(const struct sock *sk)
{
	const struct mptcp_sock *msk = mptcp_sk(sk);

	return READ_ONCE(msk->first_pending);
}

static inline struct mptcp_data_frag *mptcp_send_next(struct sock *sk)
{
	struct mptcp_sock *msk = mptcp_sk(sk);
	struct mptcp_data_frag *cur;

	cur = msk->first_pending;
	return list_is_last(&cur->list, &msk->rtx_queue) ? NULL :
						     list_next_entry(cur, list);
}

static inline struct mptcp_data_frag *mptcp_pending_tail(const struct sock *sk)
{
	const struct mptcp_sock *msk = mptcp_sk(sk);

	if (!msk->first_pending)
		return NULL;

	if (WARN_ON_ONCE(list_empty(&msk->rtx_queue)))
		return NULL;

	return list_last_entry(&msk->rtx_queue, struct mptcp_data_frag, list);
}

static inline struct mptcp_data_frag *mptcp_rtx_head(struct sock *sk)
{
	struct mptcp_sock *msk = mptcp_sk(sk);

	if (msk->snd_una == msk->snd_nxt)
		return NULL;

	return list_first_entry_or_null(&msk->rtx_queue, struct mptcp_data_frag, list);
}

struct csum_pseudo_header {
	__be64 data_seq;
	__be32 subflow_seq;
	__be16 data_len;
	__sum16 csum;
};

struct mptcp_subflow_request_sock {
	struct	tcp_request_sock sk;
	u16	mp_capable : 1,
		mp_join : 1,
		backup : 1,
		request_bkup : 1,
		csum_reqd : 1,
		allow_join_id0 : 1;
	u8	local_id;
	u8	remote_id;
	u64	local_key;
	u64	idsn;
	u32	token;
	u32	ssn_offset;
	u64	thmac;
	u32	local_nonce;
	u32	remote_nonce;
	struct mptcp_sock	*msk;
	struct hlist_nulls_node token_node;
};

static inline struct mptcp_subflow_request_sock *
mptcp_subflow_rsk(const struct request_sock *rsk)
{
	return (struct mptcp_subflow_request_sock *)rsk;
}

struct mptcp_delegated_action {
	struct napi_struct napi;
	struct list_head head;
};

DECLARE_PER_CPU(struct mptcp_delegated_action, mptcp_delegated_actions);

#define MPTCP_DELEGATE_SCHEDULED	0
#define MPTCP_DELEGATE_SEND		1
#define MPTCP_DELEGATE_ACK		2
#define MPTCP_DELEGATE_SNDBUF		3

#define MPTCP_DELEGATE_ACTIONS_MASK	(~BIT(MPTCP_DELEGATE_SCHEDULED))
/* MPTCP subflow context */
struct mptcp_subflow_context {
	struct	list_head node;/* conn_list of subflows */

	struct_group(reset,

	unsigned long avg_pacing_rate; /* protected by msk socket lock */
	u64	local_key;
	u64	remote_key;
	u64	idsn;
	u64	map_seq;
	u32	snd_isn;
	u32	token;
	u32	rel_write_seq;
	u32	map_subflow_seq;
	u32	ssn_offset;
	u32	map_data_len;
	__wsum	map_data_csum;
	u32	map_csum_len;
	u32	request_mptcp : 1,  /* send MP_CAPABLE */
		request_join : 1,   /* send MP_JOIN */
		request_bkup : 1,
		mp_capable : 1,	    /* remote is MPTCP capable */
		mp_join : 1,	    /* remote is JOINing */
		pm_notified : 1,    /* PM hook called for established status */
		conn_finished : 1,
		map_valid : 1,
		map_csum_reqd : 1,
		map_data_fin : 1,
		mpc_map : 1,
		backup : 1,
		send_mp_prio : 1,
		send_mp_fail : 1,
		send_fastclose : 1,
		send_infinite_map : 1,
		remote_key_valid : 1,        /* received the peer key from */
		disposable : 1,	    /* ctx can be free at ulp release time */
		stale : 1,	    /* unable to snd/rcv data, do not use for xmit */
		valid_csum_seen : 1,        /* at least one csum validated */
		is_mptfo : 1,	    /* subflow is doing TFO */
		close_event_done : 1,       /* has done the post-closed part */
		mpc_drop : 1,	    /* the MPC option has been dropped in a rtx */
		__unused : 9;
	bool	data_avail;
	bool	scheduled;
	bool	pm_listener;	    /* a listener managed by the kernel PM? */
<<<<<<< HEAD
=======
	bool	fully_established;  /* path validated */
>>>>>>> 3bec0c29
	u32	remote_nonce;
	u64	thmac;
	u32	local_nonce;
	u32	remote_token;
	union {
		u8	hmac[MPTCPOPT_HMAC_LEN]; /* MPJ subflow only */
		u64	iasn;	    /* initial ack sequence number, MPC subflows only */
	};
	s16	local_id;	    /* if negative not initialized yet */
	u8	remote_id;
	u8	reset_seen:1;
	u8	reset_transient:1;
	u8	reset_reason:4;
	u8	stale_count;

	u32	subflow_id;

	long	delegated_status;
	unsigned long	fail_tout;

	);

	struct	list_head delegated_node;   /* link into delegated_action, protected by local BH */

	u32	setsockopt_seq;
	u32	stale_rcv_tstamp;
	int     cached_sndbuf;	    /* sndbuf size when last synced with the msk sndbuf,
				     * protected by the msk socket lock
				     */

	struct	sock *tcp_sock;	    /* tcp sk backpointer */
	struct	sock *conn;	    /* parent mptcp_sock */
	const	struct inet_connection_sock_af_ops *icsk_af_ops;
	void	(*tcp_state_change)(struct sock *sk);
	void	(*tcp_error_report)(struct sock *sk);

	struct	rcu_head rcu;
};

static inline struct mptcp_subflow_context *
mptcp_subflow_ctx(const struct sock *sk)
{
	const struct inet_connection_sock *icsk = inet_csk(sk);

	/* Use RCU on icsk_ulp_data only for sock diag code */
	return (__force struct mptcp_subflow_context *)icsk->icsk_ulp_data;
}

static inline struct sock *
mptcp_subflow_tcp_sock(const struct mptcp_subflow_context *subflow)
{
	return subflow->tcp_sock;
}

static inline void
mptcp_subflow_ctx_reset(struct mptcp_subflow_context *subflow)
{
	memset(&subflow->reset, 0, sizeof(subflow->reset));
	subflow->request_mptcp = 1;
	WRITE_ONCE(subflow->local_id, -1);
}

/* Convert reset reasons in MPTCP to enum sk_rst_reason type */
static inline enum sk_rst_reason
sk_rst_convert_mptcp_reason(u32 reason)
{
	switch (reason) {
	case MPTCP_RST_EUNSPEC:
		return SK_RST_REASON_MPTCP_RST_EUNSPEC;
	case MPTCP_RST_EMPTCP:
		return SK_RST_REASON_MPTCP_RST_EMPTCP;
	case MPTCP_RST_ERESOURCE:
		return SK_RST_REASON_MPTCP_RST_ERESOURCE;
	case MPTCP_RST_EPROHIBIT:
		return SK_RST_REASON_MPTCP_RST_EPROHIBIT;
	case MPTCP_RST_EWQ2BIG:
		return SK_RST_REASON_MPTCP_RST_EWQ2BIG;
	case MPTCP_RST_EBADPERF:
		return SK_RST_REASON_MPTCP_RST_EBADPERF;
	case MPTCP_RST_EMIDDLEBOX:
		return SK_RST_REASON_MPTCP_RST_EMIDDLEBOX;
	default:
		/* It should not happen, or else errors may occur
		 * in MPTCP layer
		 */
		return SK_RST_REASON_ERROR;
	}
}

static inline void
mptcp_send_active_reset_reason(struct sock *sk)
{
	struct mptcp_subflow_context *subflow = mptcp_subflow_ctx(sk);
	enum sk_rst_reason reason;

	reason = sk_rst_convert_mptcp_reason(subflow->reset_reason);
	tcp_send_active_reset(sk, GFP_ATOMIC, reason);
}

static inline u64
mptcp_subflow_get_map_offset(const struct mptcp_subflow_context *subflow)
{
	return tcp_sk(mptcp_subflow_tcp_sock(subflow))->copied_seq -
		      subflow->ssn_offset -
		      subflow->map_subflow_seq;
}

static inline u64
mptcp_subflow_get_mapped_dsn(const struct mptcp_subflow_context *subflow)
{
	return subflow->map_seq + mptcp_subflow_get_map_offset(subflow);
}

void mptcp_subflow_process_delegated(struct sock *ssk, long actions);

static inline void mptcp_subflow_delegate(struct mptcp_subflow_context *subflow, int action)
{
	long old, set_bits = BIT(MPTCP_DELEGATE_SCHEDULED) | BIT(action);
	struct mptcp_delegated_action *delegated;
	bool schedule;

	/* the caller held the subflow bh socket lock */
	lockdep_assert_in_softirq();

	/* The implied barrier pairs with tcp_release_cb_override()
	 * mptcp_napi_poll(), and ensures the below list check sees list
	 * updates done prior to delegated status bits changes
	 */
	old = set_mask_bits(&subflow->delegated_status, 0, set_bits);
	if (!(old & BIT(MPTCP_DELEGATE_SCHEDULED))) {
		if (WARN_ON_ONCE(!list_empty(&subflow->delegated_node)))
			return;

		delegated = this_cpu_ptr(&mptcp_delegated_actions);
		schedule = list_empty(&delegated->head);
		list_add_tail(&subflow->delegated_node, &delegated->head);
		sock_hold(mptcp_subflow_tcp_sock(subflow));
		if (schedule)
			napi_schedule(&delegated->napi);
	}
}

static inline struct mptcp_subflow_context *
mptcp_subflow_delegated_next(struct mptcp_delegated_action *delegated)
{
	struct mptcp_subflow_context *ret;

	if (list_empty(&delegated->head))
		return NULL;

	ret = list_first_entry(&delegated->head, struct mptcp_subflow_context, delegated_node);
	list_del_init(&ret->delegated_node);
	return ret;
}

int mptcp_is_enabled(const struct net *net);
unsigned int mptcp_get_add_addr_timeout(const struct net *net);
int mptcp_is_checksum_enabled(const struct net *net);
int mptcp_allow_join_id0(const struct net *net);
unsigned int mptcp_stale_loss_cnt(const struct net *net);
unsigned int mptcp_close_timeout(const struct sock *sk);
int mptcp_get_pm_type(const struct net *net);
const char *mptcp_get_scheduler(const struct net *net);

void mptcp_active_disable(struct sock *sk);
bool mptcp_active_should_disable(struct sock *ssk);
void mptcp_active_enable(struct sock *sk);

void mptcp_get_available_schedulers(char *buf, size_t maxlen);
void __mptcp_subflow_fully_established(struct mptcp_sock *msk,
				       struct mptcp_subflow_context *subflow,
				       const struct mptcp_options_received *mp_opt);
bool __mptcp_retransmit_pending_data(struct sock *sk);
void mptcp_check_and_set_pending(struct sock *sk);
void __mptcp_push_pending(struct sock *sk, unsigned int flags);
bool mptcp_subflow_data_available(struct sock *sk);
void __init mptcp_subflow_init(void);
void mptcp_subflow_shutdown(struct sock *sk, struct sock *ssk, int how);
void mptcp_close_ssk(struct sock *sk, struct sock *ssk,
		     struct mptcp_subflow_context *subflow);
void __mptcp_subflow_send_ack(struct sock *ssk);
void mptcp_subflow_reset(struct sock *ssk);
void mptcp_subflow_queue_clean(struct sock *sk, struct sock *ssk);
void mptcp_sock_graft(struct sock *sk, struct socket *parent);
struct sock *__mptcp_nmpc_sk(struct mptcp_sock *msk);
bool __mptcp_close(struct sock *sk, long timeout);
void mptcp_cancel_work(struct sock *sk);
void __mptcp_unaccepted_force_close(struct sock *sk);
void mptcp_set_owner_r(struct sk_buff *skb, struct sock *sk);
void mptcp_set_state(struct sock *sk, int state);

bool mptcp_addresses_equal(const struct mptcp_addr_info *a,
			   const struct mptcp_addr_info *b, bool use_port);
void mptcp_local_address(const struct sock_common *skc, struct mptcp_addr_info *addr);

/* called with sk socket lock held */
int __mptcp_subflow_connect(struct sock *sk, const struct mptcp_pm_local *local,
			    const struct mptcp_addr_info *remote);
int mptcp_subflow_create_socket(struct sock *sk, unsigned short family,
				struct socket **new_sock);
void mptcp_info2sockaddr(const struct mptcp_addr_info *info,
			 struct sockaddr_storage *addr,
			 unsigned short family);
struct mptcp_sched_ops *mptcp_sched_find(const char *name);
int mptcp_register_scheduler(struct mptcp_sched_ops *sched);
void mptcp_unregister_scheduler(struct mptcp_sched_ops *sched);
void mptcp_sched_init(void);
int mptcp_init_sched(struct mptcp_sock *msk,
		     struct mptcp_sched_ops *sched);
void mptcp_release_sched(struct mptcp_sock *msk);
void mptcp_subflow_set_scheduled(struct mptcp_subflow_context *subflow,
				 bool scheduled);
struct sock *mptcp_subflow_get_send(struct mptcp_sock *msk);
struct sock *mptcp_subflow_get_retrans(struct mptcp_sock *msk);
int mptcp_sched_get_send(struct mptcp_sock *msk);
int mptcp_sched_get_retrans(struct mptcp_sock *msk);

static inline u64 mptcp_data_avail(const struct mptcp_sock *msk)
{
	return READ_ONCE(msk->bytes_received) - READ_ONCE(msk->bytes_consumed);
}

static inline bool mptcp_epollin_ready(const struct sock *sk)
{
	/* mptcp doesn't have to deal with small skbs in the receive queue,
	 * at it can always coalesce them
	 */
	return (mptcp_data_avail(mptcp_sk(sk)) >= sk->sk_rcvlowat) ||
	       (mem_cgroup_sockets_enabled && sk->sk_memcg &&
		mem_cgroup_under_socket_pressure(sk->sk_memcg)) ||
	       READ_ONCE(tcp_memory_pressure);
}

int mptcp_set_rcvlowat(struct sock *sk, int val);

static inline bool __tcp_can_send(const struct sock *ssk)
{
	/* only send if our side has not closed yet */
	return ((1 << inet_sk_state_load(ssk)) & (TCPF_ESTABLISHED | TCPF_CLOSE_WAIT));
}

static inline bool __mptcp_subflow_active(struct mptcp_subflow_context *subflow)
{
	/* can't send if JOIN hasn't completed yet (i.e. is usable for mptcp) */
	if (subflow->request_join && !READ_ONCE(subflow->fully_established))
		return false;

	return __tcp_can_send(mptcp_subflow_tcp_sock(subflow));
}

void mptcp_subflow_set_active(struct mptcp_subflow_context *subflow);

bool mptcp_subflow_active(struct mptcp_subflow_context *subflow);

void mptcp_subflow_drop_ctx(struct sock *ssk);

static inline void mptcp_subflow_tcp_fallback(struct sock *sk,
					      struct mptcp_subflow_context *ctx)
{
	sk->sk_data_ready = sock_def_readable;
	sk->sk_state_change = ctx->tcp_state_change;
	sk->sk_write_space = sk_stream_write_space;
	sk->sk_error_report = ctx->tcp_error_report;

	inet_csk(sk)->icsk_af_ops = ctx->icsk_af_ops;
}

void __init mptcp_proto_init(void);
#if IS_ENABLED(CONFIG_MPTCP_IPV6)
int __init mptcp_proto_v6_init(void);
#endif

struct sock *mptcp_sk_clone_init(const struct sock *sk,
				 const struct mptcp_options_received *mp_opt,
				 struct sock *ssk,
				 struct request_sock *req);
void mptcp_get_options(const struct sk_buff *skb,
		       struct mptcp_options_received *mp_opt);

void mptcp_finish_connect(struct sock *sk);
void __mptcp_sync_state(struct sock *sk, int state);
void mptcp_reset_tout_timer(struct mptcp_sock *msk, unsigned long fail_tout);

static inline void mptcp_stop_tout_timer(struct sock *sk)
{
	if (!inet_csk(sk)->icsk_mtup.probe_timestamp)
		return;

	sk_stop_timer(sk, &sk->sk_timer);
	inet_csk(sk)->icsk_mtup.probe_timestamp = 0;
}

static inline void mptcp_set_close_tout(struct sock *sk, unsigned long tout)
{
	/* avoid 0 timestamp, as that means no close timeout */
	inet_csk(sk)->icsk_mtup.probe_timestamp = tout ? : 1;
}

static inline void mptcp_start_tout_timer(struct sock *sk)
{
	mptcp_set_close_tout(sk, tcp_jiffies32);
	mptcp_reset_tout_timer(mptcp_sk(sk), 0);
}

static inline bool mptcp_is_fully_established(struct sock *sk)
{
	return inet_sk_state_load(sk) == TCP_ESTABLISHED &&
	       READ_ONCE(mptcp_sk(sk)->fully_established);
}

void mptcp_rcv_space_init(struct mptcp_sock *msk, const struct sock *ssk);
void mptcp_data_ready(struct sock *sk, struct sock *ssk);
bool mptcp_finish_join(struct sock *sk);
bool mptcp_schedule_work(struct sock *sk);
int mptcp_setsockopt(struct sock *sk, int level, int optname,
		     sockptr_t optval, unsigned int optlen);
int mptcp_getsockopt(struct sock *sk, int level, int optname,
		     char __user *optval, int __user *option);

u64 __mptcp_expand_seq(u64 old_seq, u64 cur_seq);
static inline u64 mptcp_expand_seq(u64 old_seq, u64 cur_seq, bool use_64bit)
{
	if (use_64bit)
		return cur_seq;

	return __mptcp_expand_seq(old_seq, cur_seq);
}
void __mptcp_check_push(struct sock *sk, struct sock *ssk);
void __mptcp_data_acked(struct sock *sk);
void __mptcp_error_report(struct sock *sk);
bool mptcp_update_rcv_data_fin(struct mptcp_sock *msk, u64 data_fin_seq, bool use_64bit);
static inline bool mptcp_data_fin_enabled(const struct mptcp_sock *msk)
{
	return READ_ONCE(msk->snd_data_fin_enable) &&
	       READ_ONCE(msk->write_seq) == READ_ONCE(msk->snd_nxt);
}

static inline u32 mptcp_notsent_lowat(const struct sock *sk)
{
	struct net *net = sock_net(sk);
	u32 val;

	val = READ_ONCE(mptcp_sk(sk)->notsent_lowat);
	return val ?: READ_ONCE(net->ipv4.sysctl_tcp_notsent_lowat);
}

static inline bool mptcp_stream_memory_free(const struct sock *sk, int wake)
{
	const struct mptcp_sock *msk = mptcp_sk(sk);
	u32 notsent_bytes;

	notsent_bytes = READ_ONCE(msk->write_seq) - READ_ONCE(msk->snd_nxt);
	return (notsent_bytes << wake) < mptcp_notsent_lowat(sk);
}

static inline bool __mptcp_stream_is_writeable(const struct sock *sk, int wake)
{
	return mptcp_stream_memory_free(sk, wake) &&
	       __sk_stream_is_writeable(sk, wake);
}

static inline void mptcp_write_space(struct sock *sk)
{
	/* pairs with memory barrier in mptcp_poll */
	smp_mb();
	if (mptcp_stream_memory_free(sk, 1))
		sk_stream_write_space(sk);
}

static inline void __mptcp_sync_sndbuf(struct sock *sk)
{
	struct mptcp_subflow_context *subflow;
	int ssk_sndbuf, new_sndbuf;

	if (sk->sk_userlocks & SOCK_SNDBUF_LOCK)
		return;

	new_sndbuf = READ_ONCE(sock_net(sk)->ipv4.sysctl_tcp_wmem[0]);
	mptcp_for_each_subflow(mptcp_sk(sk), subflow) {
		ssk_sndbuf =  READ_ONCE(mptcp_subflow_tcp_sock(subflow)->sk_sndbuf);

		subflow->cached_sndbuf = ssk_sndbuf;
		new_sndbuf += ssk_sndbuf;
	}

	/* the msk max wmem limit is <nr_subflows> * tcp wmem[2] */
	WRITE_ONCE(sk->sk_sndbuf, new_sndbuf);
	mptcp_write_space(sk);
}

/* The called held both the msk socket and the subflow socket locks,
 * possibly under BH
 */
static inline void __mptcp_propagate_sndbuf(struct sock *sk, struct sock *ssk)
{
	struct mptcp_subflow_context *subflow = mptcp_subflow_ctx(ssk);

	if (READ_ONCE(ssk->sk_sndbuf) != subflow->cached_sndbuf)
		__mptcp_sync_sndbuf(sk);
}

/* the caller held only the subflow socket lock, either in process or
 * BH context. Additionally this can be called under the msk data lock,
 * so we can't acquire such lock here: let the delegate action acquires
 * the needed locks in suitable order.
 */
static inline void mptcp_propagate_sndbuf(struct sock *sk, struct sock *ssk)
{
	struct mptcp_subflow_context *subflow = mptcp_subflow_ctx(ssk);

	if (likely(READ_ONCE(ssk->sk_sndbuf) == subflow->cached_sndbuf))
		return;

	local_bh_disable();
	mptcp_subflow_delegate(subflow, MPTCP_DELEGATE_SNDBUF);
	local_bh_enable();
}

void mptcp_destroy_common(struct mptcp_sock *msk, unsigned int flags);

#define MPTCP_TOKEN_MAX_RETRIES	4

void __init mptcp_token_init(void);
static inline void mptcp_token_init_request(struct request_sock *req)
{
	mptcp_subflow_rsk(req)->token_node.pprev = NULL;
}

int mptcp_token_new_request(struct request_sock *req);
void mptcp_token_destroy_request(struct request_sock *req);
int mptcp_token_new_connect(struct sock *ssk);
void mptcp_token_accept(struct mptcp_subflow_request_sock *r,
			struct mptcp_sock *msk);
bool mptcp_token_exists(u32 token);
struct mptcp_sock *mptcp_token_get_sock(struct net *net, u32 token);
struct mptcp_sock *mptcp_token_iter_next(const struct net *net, long *s_slot,
					 long *s_num);
void mptcp_token_destroy(struct mptcp_sock *msk);

void mptcp_crypto_key_sha(u64 key, u32 *token, u64 *idsn);

void mptcp_crypto_hmac_sha(u64 key1, u64 key2, u8 *msg, int len, void *hmac);
__sum16 __mptcp_make_csum(u64 data_seq, u32 subflow_seq, u16 data_len, __wsum sum);

void __init mptcp_pm_init(void);
void mptcp_pm_data_init(struct mptcp_sock *msk);
void mptcp_pm_data_reset(struct mptcp_sock *msk);
int mptcp_pm_parse_addr(struct nlattr *attr, struct genl_info *info,
			struct mptcp_addr_info *addr);
int mptcp_pm_parse_entry(struct nlattr *attr, struct genl_info *info,
			 bool require_family,
			 struct mptcp_pm_addr_entry *entry);
bool mptcp_pm_addr_families_match(const struct sock *sk,
				  const struct mptcp_addr_info *loc,
				  const struct mptcp_addr_info *rem);
void mptcp_pm_subflow_chk_stale(const struct mptcp_sock *msk, struct sock *ssk);
void mptcp_pm_nl_subflow_chk_stale(const struct mptcp_sock *msk, struct sock *ssk);
void mptcp_pm_new_connection(struct mptcp_sock *msk, const struct sock *ssk, int server_side);
void mptcp_pm_fully_established(struct mptcp_sock *msk, const struct sock *ssk);
bool mptcp_pm_allow_new_subflow(struct mptcp_sock *msk);
void mptcp_pm_connection_closed(struct mptcp_sock *msk);
void mptcp_pm_subflow_established(struct mptcp_sock *msk);
bool mptcp_pm_nl_check_work_pending(struct mptcp_sock *msk);
void mptcp_pm_subflow_check_next(struct mptcp_sock *msk,
				 const struct mptcp_subflow_context *subflow);
void mptcp_pm_add_addr_received(const struct sock *ssk,
				const struct mptcp_addr_info *addr);
void mptcp_pm_add_addr_echoed(struct mptcp_sock *msk,
			      const struct mptcp_addr_info *addr);
void mptcp_pm_add_addr_send_ack(struct mptcp_sock *msk);
bool mptcp_pm_nl_is_init_remote_addr(struct mptcp_sock *msk,
				     const struct mptcp_addr_info *remote);
void mptcp_pm_nl_addr_send_ack(struct mptcp_sock *msk);
void mptcp_pm_rm_addr_received(struct mptcp_sock *msk,
			       const struct mptcp_rm_list *rm_list);
void mptcp_pm_mp_prio_received(struct sock *sk, u8 bkup);
void mptcp_pm_mp_fail_received(struct sock *sk, u64 fail_seq);
int mptcp_pm_nl_mp_prio_send_ack(struct mptcp_sock *msk,
				 struct mptcp_addr_info *addr,
				 struct mptcp_addr_info *rem,
				 u8 bkup);
bool mptcp_pm_alloc_anno_list(struct mptcp_sock *msk,
			      const struct mptcp_addr_info *addr);
void mptcp_pm_free_anno_list(struct mptcp_sock *msk);
bool mptcp_pm_sport_in_anno_list(struct mptcp_sock *msk, const struct sock *sk);
struct mptcp_pm_add_entry *
mptcp_pm_del_add_timer(struct mptcp_sock *msk,
		       const struct mptcp_addr_info *addr, bool check_id);
struct mptcp_pm_add_entry *
mptcp_lookup_anno_list_by_saddr(const struct mptcp_sock *msk,
				const struct mptcp_addr_info *addr);
int mptcp_pm_set_flags(struct sk_buff *skb, struct genl_info *info);
int mptcp_pm_nl_set_flags(struct sk_buff *skb, struct genl_info *info);
int mptcp_userspace_pm_set_flags(struct sk_buff *skb, struct genl_info *info);
int mptcp_pm_announce_addr(struct mptcp_sock *msk,
			   const struct mptcp_addr_info *addr,
			   bool echo);
int mptcp_pm_remove_addr(struct mptcp_sock *msk, const struct mptcp_rm_list *rm_list);
void mptcp_pm_remove_addrs(struct mptcp_sock *msk, struct list_head *rm_list);

void mptcp_free_local_addr_list(struct mptcp_sock *msk);

void mptcp_event(enum mptcp_event_type type, const struct mptcp_sock *msk,
		 const struct sock *ssk, gfp_t gfp);
void mptcp_event_addr_announced(const struct sock *ssk, const struct mptcp_addr_info *info);
void mptcp_event_addr_removed(const struct mptcp_sock *msk, u8 id);
void mptcp_event_pm_listener(const struct sock *ssk,
			     enum mptcp_event_type event);
bool mptcp_userspace_pm_active(const struct mptcp_sock *msk);

void __mptcp_fastopen_gen_msk_ackseq(struct mptcp_sock *msk, struct mptcp_subflow_context *subflow,
				     const struct mptcp_options_received *mp_opt);
void mptcp_fastopen_subflow_synack_set_params(struct mptcp_subflow_context *subflow,
					      struct request_sock *req);
int mptcp_nl_fill_addr(struct sk_buff *skb,
		       struct mptcp_pm_addr_entry *entry);

static inline bool mptcp_pm_should_add_signal(struct mptcp_sock *msk)
{
	return READ_ONCE(msk->pm.addr_signal) &
		(BIT(MPTCP_ADD_ADDR_SIGNAL) | BIT(MPTCP_ADD_ADDR_ECHO));
}

static inline bool mptcp_pm_should_add_signal_addr(struct mptcp_sock *msk)
{
	return READ_ONCE(msk->pm.addr_signal) & BIT(MPTCP_ADD_ADDR_SIGNAL);
}

static inline bool mptcp_pm_should_add_signal_echo(struct mptcp_sock *msk)
{
	return READ_ONCE(msk->pm.addr_signal) & BIT(MPTCP_ADD_ADDR_ECHO);
}

static inline bool mptcp_pm_should_rm_signal(struct mptcp_sock *msk)
{
	return READ_ONCE(msk->pm.addr_signal) & BIT(MPTCP_RM_ADDR_SIGNAL);
}

static inline bool mptcp_pm_is_userspace(const struct mptcp_sock *msk)
{
	return READ_ONCE(msk->pm.pm_type) == MPTCP_PM_TYPE_USERSPACE;
}

static inline bool mptcp_pm_is_kernel(const struct mptcp_sock *msk)
{
	return READ_ONCE(msk->pm.pm_type) == MPTCP_PM_TYPE_KERNEL;
}

static inline unsigned int mptcp_add_addr_len(int family, bool echo, bool port)
{
	u8 len = TCPOLEN_MPTCP_ADD_ADDR_BASE;

	if (family == AF_INET6)
		len = TCPOLEN_MPTCP_ADD_ADDR6_BASE;
	if (!echo)
		len += MPTCPOPT_THMAC_LEN;
	/* account for 2 trailing 'nop' options */
	if (port)
		len += TCPOLEN_MPTCP_PORT_LEN + TCPOLEN_MPTCP_PORT_ALIGN;

	return len;
}

static inline int mptcp_rm_addr_len(const struct mptcp_rm_list *rm_list)
{
	if (rm_list->nr == 0 || rm_list->nr > MPTCP_RM_IDS_MAX)
		return -EINVAL;

	return TCPOLEN_MPTCP_RM_ADDR_BASE + roundup(rm_list->nr - 1, 4) + 1;
}

bool mptcp_pm_add_addr_signal(struct mptcp_sock *msk, const struct sk_buff *skb,
			      unsigned int opt_size, unsigned int remaining,
			      struct mptcp_addr_info *addr, bool *echo,
			      bool *drop_other_suboptions);
bool mptcp_pm_rm_addr_signal(struct mptcp_sock *msk, unsigned int remaining,
			     struct mptcp_rm_list *rm_list);
int mptcp_pm_get_local_id(struct mptcp_sock *msk, struct sock_common *skc);
int mptcp_pm_nl_get_local_id(struct mptcp_sock *msk, struct mptcp_addr_info *skc);
int mptcp_userspace_pm_get_local_id(struct mptcp_sock *msk, struct mptcp_addr_info *skc);
bool mptcp_pm_is_backup(struct mptcp_sock *msk, struct sock_common *skc);
bool mptcp_pm_nl_is_backup(struct mptcp_sock *msk, struct mptcp_addr_info *skc);
bool mptcp_userspace_pm_is_backup(struct mptcp_sock *msk, struct mptcp_addr_info *skc);
int mptcp_pm_dump_addr(struct sk_buff *msg, struct netlink_callback *cb);
int mptcp_pm_nl_dump_addr(struct sk_buff *msg,
			  struct netlink_callback *cb);
int mptcp_userspace_pm_dump_addr(struct sk_buff *msg,
				 struct netlink_callback *cb);
int mptcp_pm_get_addr(struct sk_buff *skb, struct genl_info *info);
int mptcp_pm_nl_get_addr(struct sk_buff *skb, struct genl_info *info);
int mptcp_userspace_pm_get_addr(struct sk_buff *skb,
				struct genl_info *info);

static inline u8 subflow_get_local_id(const struct mptcp_subflow_context *subflow)
{
	int local_id = READ_ONCE(subflow->local_id);

	if (local_id < 0)
		return 0;
	return local_id;
}

void __init mptcp_pm_nl_init(void);
void mptcp_pm_nl_work(struct mptcp_sock *msk);
unsigned int mptcp_pm_get_add_addr_signal_max(const struct mptcp_sock *msk);
unsigned int mptcp_pm_get_add_addr_accept_max(const struct mptcp_sock *msk);
unsigned int mptcp_pm_get_subflows_max(const struct mptcp_sock *msk);
unsigned int mptcp_pm_get_local_addr_max(const struct mptcp_sock *msk);

/* called under PM lock */
static inline void __mptcp_pm_close_subflow(struct mptcp_sock *msk)
{
	if (--msk->pm.subflows < mptcp_pm_get_subflows_max(msk))
		WRITE_ONCE(msk->pm.accept_subflow, true);
}

static inline void mptcp_pm_close_subflow(struct mptcp_sock *msk)
{
	spin_lock_bh(&msk->pm.lock);
	__mptcp_pm_close_subflow(msk);
	spin_unlock_bh(&msk->pm.lock);
}

void mptcp_sockopt_sync_locked(struct mptcp_sock *msk, struct sock *ssk);

static inline struct mptcp_ext *mptcp_get_ext(const struct sk_buff *skb)
{
	return (struct mptcp_ext *)skb_ext_find(skb, SKB_EXT_MPTCP);
}

void mptcp_diag_subflow_init(struct tcp_ulp_ops *ops);

static inline bool __mptcp_check_fallback(const struct mptcp_sock *msk)
{
	return test_bit(MPTCP_FALLBACK_DONE, &msk->flags);
}

static inline bool mptcp_check_fallback(const struct sock *sk)
{
	struct mptcp_subflow_context *subflow = mptcp_subflow_ctx(sk);
	struct mptcp_sock *msk = mptcp_sk(subflow->conn);

	return __mptcp_check_fallback(msk);
}

static inline void __mptcp_do_fallback(struct mptcp_sock *msk)
{
	if (__mptcp_check_fallback(msk)) {
		pr_debug("TCP fallback already done (msk=%p)\n", msk);
		return;
	}
	set_bit(MPTCP_FALLBACK_DONE, &msk->flags);
}

static inline bool __mptcp_has_initial_subflow(const struct mptcp_sock *msk)
{
	struct sock *ssk = READ_ONCE(msk->first);

	return ssk && ((1 << inet_sk_state_load(ssk)) &
		       (TCPF_ESTABLISHED | TCPF_SYN_SENT |
			TCPF_SYN_RECV | TCPF_LISTEN));
}

static inline void mptcp_do_fallback(struct sock *ssk)
{
	struct mptcp_subflow_context *subflow = mptcp_subflow_ctx(ssk);
	struct sock *sk = subflow->conn;
	struct mptcp_sock *msk;

	msk = mptcp_sk(sk);
	__mptcp_do_fallback(msk);
	if (READ_ONCE(msk->snd_data_fin_enable) && !(ssk->sk_shutdown & SEND_SHUTDOWN)) {
		gfp_t saved_allocation = ssk->sk_allocation;

		/* we are in a atomic (BH) scope, override ssk default for data
		 * fin allocation
		 */
		ssk->sk_allocation = GFP_ATOMIC;
		ssk->sk_shutdown |= SEND_SHUTDOWN;
		tcp_shutdown(ssk, SEND_SHUTDOWN);
		ssk->sk_allocation = saved_allocation;
	}
}

#define pr_fallback(a) pr_debug("%s:fallback to TCP (msk=%p)\n", __func__, a)

static inline void mptcp_subflow_early_fallback(struct mptcp_sock *msk,
						struct mptcp_subflow_context *subflow)
{
	pr_fallback(msk);
	subflow->request_mptcp = 0;
	__mptcp_do_fallback(msk);
}

static inline bool mptcp_check_infinite_map(struct sk_buff *skb)
{
	struct mptcp_ext *mpext;

	mpext = skb ? mptcp_get_ext(skb) : NULL;
	if (mpext && mpext->infinite_map)
		return true;

	return false;
}

static inline bool is_active_ssk(struct mptcp_subflow_context *subflow)
{
	return (subflow->request_mptcp || subflow->request_join);
}

static inline bool subflow_simultaneous_connect(struct sock *sk)
{
	struct mptcp_subflow_context *subflow = mptcp_subflow_ctx(sk);

	return (1 << sk->sk_state) &
	       (TCPF_ESTABLISHED | TCPF_FIN_WAIT1 | TCPF_FIN_WAIT2 | TCPF_CLOSING) &&
	       is_active_ssk(subflow) &&
	       !subflow->conn_finished;
}

#ifdef CONFIG_SYN_COOKIES
void subflow_init_req_cookie_join_save(const struct mptcp_subflow_request_sock *subflow_req,
				       struct sk_buff *skb);
bool mptcp_token_join_cookie_init_state(struct mptcp_subflow_request_sock *subflow_req,
					struct sk_buff *skb);
void __init mptcp_join_cookie_init(void);
#else
static inline void
subflow_init_req_cookie_join_save(const struct mptcp_subflow_request_sock *subflow_req,
				  struct sk_buff *skb) {}
static inline bool
mptcp_token_join_cookie_init_state(struct mptcp_subflow_request_sock *subflow_req,
				   struct sk_buff *skb)
{
	return false;
}

static inline void mptcp_join_cookie_init(void) {}
#endif

#endif /* __MPTCP_PROTOCOL_H */<|MERGE_RESOLUTION|>--- conflicted
+++ resolved
@@ -535,10 +535,7 @@
 	bool	data_avail;
 	bool	scheduled;
 	bool	pm_listener;	    /* a listener managed by the kernel PM? */
-<<<<<<< HEAD
-=======
 	bool	fully_established;  /* path validated */
->>>>>>> 3bec0c29
 	u32	remote_nonce;
 	u64	thmac;
 	u32	local_nonce;
