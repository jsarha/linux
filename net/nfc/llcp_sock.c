--- conflicted
+++ resolved
@@ -109,20 +109,14 @@
 					  GFP_KERNEL);
 	if (!llcp_sock->service_name) {
 		nfc_llcp_local_put(llcp_sock->local);
-<<<<<<< HEAD
-=======
 		llcp_sock->local = NULL;
->>>>>>> 7238353f
 		ret = -ENOMEM;
 		goto put_dev;
 	}
 	llcp_sock->ssap = nfc_llcp_get_sdp_ssap(local, llcp_sock);
 	if (llcp_sock->ssap == LLCP_SAP_MAX) {
 		nfc_llcp_local_put(llcp_sock->local);
-<<<<<<< HEAD
-=======
 		llcp_sock->local = NULL;
->>>>>>> 7238353f
 		kfree(llcp_sock->service_name);
 		llcp_sock->service_name = NULL;
 		ret = -EADDRINUSE;
@@ -717,10 +711,7 @@
 	llcp_sock->ssap = nfc_llcp_get_local_ssap(local);
 	if (llcp_sock->ssap == LLCP_SAP_MAX) {
 		nfc_llcp_local_put(llcp_sock->local);
-<<<<<<< HEAD
-=======
 		llcp_sock->local = NULL;
->>>>>>> 7238353f
 		ret = -ENOMEM;
 		goto put_dev;
 	}
@@ -768,10 +759,7 @@
 sock_llcp_release:
 	nfc_llcp_put_ssap(local, llcp_sock->ssap);
 	nfc_llcp_local_put(llcp_sock->local);
-<<<<<<< HEAD
-=======
 	llcp_sock->local = NULL;
->>>>>>> 7238353f
 
 put_dev:
 	nfc_put_device(dev);
