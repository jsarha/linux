// SPDX-License-Identifier: GPL-2.0-or-later
/* SCTP kernel implementation
 * (C) Copyright IBM Corp. 2001, 2004
 * Copyright (c) 1999 Cisco, Inc.
 * Copyright (c) 1999-2001 Motorola, Inc.
 *
 * This file is part of the SCTP kernel implementation
 *
 * These functions work with the state functions in sctp_sm_statefuns.c
 * to implement that state operations.  These functions implement the
 * steps which require modifying existing data structures.
 *
 * Please send any bug reports or fixes you make to the
 * email address(es):
 *    lksctp developers <linux-sctp@vger.kernel.org>
 *
 * Written or modified by:
 *    La Monte H.P. Yarroll <piggy@acm.org>
 *    Karl Knutson          <karl@athena.chicago.il.us>
 *    Jon Grimm             <jgrimm@austin.ibm.com>
 *    Hui Huang		    <hui.huang@nokia.com>
 *    Dajiang Zhang	    <dajiang.zhang@nokia.com>
 *    Daisy Chang	    <daisyc@us.ibm.com>
 *    Sridhar Samudrala	    <sri@us.ibm.com>
 *    Ardelle Fan	    <ardelle.fan@intel.com>
 */

#define pr_fmt(fmt) KBUILD_MODNAME ": " fmt

#include <linux/skbuff.h>
#include <linux/types.h>
#include <linux/socket.h>
#include <linux/ip.h>
#include <linux/gfp.h>
#include <net/sock.h>
#include <net/sctp/sctp.h>
#include <net/sctp/sm.h>
#include <net/sctp/stream_sched.h>

static int sctp_cmd_interpreter(enum sctp_event_type event_type,
				union sctp_subtype subtype,
				enum sctp_state state,
				struct sctp_endpoint *ep,
				struct sctp_association *asoc,
				void *event_arg,
				enum sctp_disposition status,
				struct sctp_cmd_seq *commands,
				gfp_t gfp);
static int sctp_side_effects(enum sctp_event_type event_type,
			     union sctp_subtype subtype,
			     enum sctp_state state,
			     struct sctp_endpoint *ep,
			     struct sctp_association **asoc,
			     void *event_arg,
			     enum sctp_disposition status,
			     struct sctp_cmd_seq *commands,
			     gfp_t gfp);

/********************************************************************
 * Helper functions
 ********************************************************************/

/* A helper function for delayed processing of INET ECN CE bit. */
static void sctp_do_ecn_ce_work(struct sctp_association *asoc,
				__u32 lowest_tsn)
{
	/* Save the TSN away for comparison when we receive CWR */

	asoc->last_ecne_tsn = lowest_tsn;
	asoc->need_ecne = 1;
}

/* Helper function for delayed processing of SCTP ECNE chunk.  */
/* RFC 2960 Appendix A
 *
 * RFC 2481 details a specific bit for a sender to send in
 * the header of its next outbound TCP segment to indicate to
 * its peer that it has reduced its congestion window.  This
 * is termed the CWR bit.  For SCTP the same indication is made
 * by including the CWR chunk.  This chunk contains one data
 * element, i.e. the TSN number that was sent in the ECNE chunk.
 * This element represents the lowest TSN number in the datagram
 * that was originally marked with the CE bit.
 */
static struct sctp_chunk *sctp_do_ecn_ecne_work(struct sctp_association *asoc,
						__u32 lowest_tsn,
						struct sctp_chunk *chunk)
{
	struct sctp_chunk *repl;

	/* Our previously transmitted packet ran into some congestion
	 * so we should take action by reducing cwnd and ssthresh
	 * and then ACK our peer that we we've done so by
	 * sending a CWR.
	 */

	/* First, try to determine if we want to actually lower
	 * our cwnd variables.  Only lower them if the ECNE looks more
	 * recent than the last response.
	 */
	if (TSN_lt(asoc->last_cwr_tsn, lowest_tsn)) {
		struct sctp_transport *transport;

		/* Find which transport's congestion variables
		 * need to be adjusted.
		 */
		transport = sctp_assoc_lookup_tsn(asoc, lowest_tsn);

		/* Update the congestion variables. */
		if (transport)
			sctp_transport_lower_cwnd(transport,
						  SCTP_LOWER_CWND_ECNE);
		asoc->last_cwr_tsn = lowest_tsn;
	}

	/* Always try to quiet the other end.  In case of lost CWR,
	 * resend last_cwr_tsn.
	 */
	repl = sctp_make_cwr(asoc, asoc->last_cwr_tsn, chunk);

	/* If we run out of memory, it will look like a lost CWR.  We'll
	 * get back in sync eventually.
	 */
	return repl;
}

/* Helper function to do delayed processing of ECN CWR chunk.  */
static void sctp_do_ecn_cwr_work(struct sctp_association *asoc,
				 __u32 lowest_tsn)
{
	/* Turn off ECNE getting auto-prepended to every outgoing
	 * packet
	 */
	asoc->need_ecne = 0;
}

/* Generate SACK if necessary.  We call this at the end of a packet.  */
static int sctp_gen_sack(struct sctp_association *asoc, int force,
			 struct sctp_cmd_seq *commands)
{
	struct sctp_transport *trans = asoc->peer.last_data_from;
	__u32 ctsn, max_tsn_seen;
	struct sctp_chunk *sack;
	int error = 0;

	if (force ||
	    (!trans && (asoc->param_flags & SPP_SACKDELAY_DISABLE)) ||
	    (trans && (trans->param_flags & SPP_SACKDELAY_DISABLE)))
		asoc->peer.sack_needed = 1;

	ctsn = sctp_tsnmap_get_ctsn(&asoc->peer.tsn_map);
	max_tsn_seen = sctp_tsnmap_get_max_tsn_seen(&asoc->peer.tsn_map);

	/* From 12.2 Parameters necessary per association (i.e. the TCB):
	 *
	 * Ack State : This flag indicates if the next received packet
	 * 	     : is to be responded to with a SACK. ...
	 *	     : When DATA chunks are out of order, SACK's
	 *           : are not delayed (see Section 6).
	 *
	 * [This is actually not mentioned in Section 6, but we
	 * implement it here anyway. --piggy]
	 */
	if (max_tsn_seen != ctsn)
		asoc->peer.sack_needed = 1;

	/* From 6.2  Acknowledgement on Reception of DATA Chunks:
	 *
	 * Section 4.2 of [RFC2581] SHOULD be followed. Specifically,
	 * an acknowledgement SHOULD be generated for at least every
	 * second packet (not every second DATA chunk) received, and
	 * SHOULD be generated within 200 ms of the arrival of any
	 * unacknowledged DATA chunk. ...
	 */
	if (!asoc->peer.sack_needed) {
		asoc->peer.sack_cnt++;

		/* Set the SACK delay timeout based on the
		 * SACK delay for the last transport
		 * data was received from, or the default
		 * for the association.
		 */
		if (trans) {
			/* We will need a SACK for the next packet.  */
			if (asoc->peer.sack_cnt >= trans->sackfreq - 1)
				asoc->peer.sack_needed = 1;

			asoc->timeouts[SCTP_EVENT_TIMEOUT_SACK] =
				trans->sackdelay;
		} else {
			/* We will need a SACK for the next packet.  */
			if (asoc->peer.sack_cnt >= asoc->sackfreq - 1)
				asoc->peer.sack_needed = 1;

			asoc->timeouts[SCTP_EVENT_TIMEOUT_SACK] =
				asoc->sackdelay;
		}

		/* Restart the SACK timer. */
		sctp_add_cmd_sf(commands, SCTP_CMD_TIMER_RESTART,
				SCTP_TO(SCTP_EVENT_TIMEOUT_SACK));
	} else {
		__u32 old_a_rwnd = asoc->a_rwnd;

		asoc->a_rwnd = asoc->rwnd;
		sack = sctp_make_sack(asoc);
		if (!sack) {
			asoc->a_rwnd = old_a_rwnd;
			goto nomem;
		}

		asoc->peer.sack_needed = 0;
		asoc->peer.sack_cnt = 0;

		sctp_add_cmd_sf(commands, SCTP_CMD_REPLY, SCTP_CHUNK(sack));

		/* Stop the SACK timer.  */
		sctp_add_cmd_sf(commands, SCTP_CMD_TIMER_STOP,
				SCTP_TO(SCTP_EVENT_TIMEOUT_SACK));
	}

	return error;
nomem:
	error = -ENOMEM;
	return error;
}

/* When the T3-RTX timer expires, it calls this function to create the
 * relevant state machine event.
 */
void sctp_generate_t3_rtx_event(struct timer_list *t)
{
	struct sctp_transport *transport =
		from_timer(transport, t, T3_rtx_timer);
	struct sctp_association *asoc = transport->asoc;
	struct sock *sk = asoc->base.sk;
	struct net *net = sock_net(sk);
	int error;

	/* Check whether a task is in the sock.  */

	bh_lock_sock(sk);
	if (sock_owned_by_user(sk)) {
		pr_debug("%s: sock is busy\n", __func__);

		/* Try again later.  */
		if (!mod_timer(&transport->T3_rtx_timer, jiffies + (HZ/20)))
			sctp_transport_hold(transport);
		goto out_unlock;
	}

	/* Run through the state machine.  */
	error = sctp_do_sm(net, SCTP_EVENT_T_TIMEOUT,
			   SCTP_ST_TIMEOUT(SCTP_EVENT_TIMEOUT_T3_RTX),
			   asoc->state,
			   asoc->ep, asoc,
			   transport, GFP_ATOMIC);

	if (error)
		sk->sk_err = -error;

out_unlock:
	bh_unlock_sock(sk);
	sctp_transport_put(transport);
}

/* This is a sa interface for producing timeout events.  It works
 * for timeouts which use the association as their parameter.
 */
static void sctp_generate_timeout_event(struct sctp_association *asoc,
					enum sctp_event_timeout timeout_type)
{
	struct sock *sk = asoc->base.sk;
	struct net *net = sock_net(sk);
	int error = 0;

	bh_lock_sock(sk);
	if (sock_owned_by_user(sk)) {
		pr_debug("%s: sock is busy: timer %d\n", __func__,
			 timeout_type);

		/* Try again later.  */
		if (!mod_timer(&asoc->timers[timeout_type], jiffies + (HZ/20)))
			sctp_association_hold(asoc);
		goto out_unlock;
	}

	/* Is this association really dead and just waiting around for
	 * the timer to let go of the reference?
	 */
	if (asoc->base.dead)
		goto out_unlock;

	/* Run through the state machine.  */
	error = sctp_do_sm(net, SCTP_EVENT_T_TIMEOUT,
			   SCTP_ST_TIMEOUT(timeout_type),
			   asoc->state, asoc->ep, asoc,
			   (void *)timeout_type, GFP_ATOMIC);

	if (error)
		sk->sk_err = -error;

out_unlock:
	bh_unlock_sock(sk);
	sctp_association_put(asoc);
}

static void sctp_generate_t1_cookie_event(struct timer_list *t)
{
	struct sctp_association *asoc =
		from_timer(asoc, t, timers[SCTP_EVENT_TIMEOUT_T1_COOKIE]);

	sctp_generate_timeout_event(asoc, SCTP_EVENT_TIMEOUT_T1_COOKIE);
}

static void sctp_generate_t1_init_event(struct timer_list *t)
{
	struct sctp_association *asoc =
		from_timer(asoc, t, timers[SCTP_EVENT_TIMEOUT_T1_INIT]);

	sctp_generate_timeout_event(asoc, SCTP_EVENT_TIMEOUT_T1_INIT);
}

static void sctp_generate_t2_shutdown_event(struct timer_list *t)
{
	struct sctp_association *asoc =
		from_timer(asoc, t, timers[SCTP_EVENT_TIMEOUT_T2_SHUTDOWN]);

	sctp_generate_timeout_event(asoc, SCTP_EVENT_TIMEOUT_T2_SHUTDOWN);
}

static void sctp_generate_t4_rto_event(struct timer_list *t)
{
	struct sctp_association *asoc =
		from_timer(asoc, t, timers[SCTP_EVENT_TIMEOUT_T4_RTO]);

	sctp_generate_timeout_event(asoc, SCTP_EVENT_TIMEOUT_T4_RTO);
}

static void sctp_generate_t5_shutdown_guard_event(struct timer_list *t)
{
	struct sctp_association *asoc =
		from_timer(asoc, t,
			   timers[SCTP_EVENT_TIMEOUT_T5_SHUTDOWN_GUARD]);

	sctp_generate_timeout_event(asoc,
				    SCTP_EVENT_TIMEOUT_T5_SHUTDOWN_GUARD);

} /* sctp_generate_t5_shutdown_guard_event() */

static void sctp_generate_autoclose_event(struct timer_list *t)
{
	struct sctp_association *asoc =
		from_timer(asoc, t, timers[SCTP_EVENT_TIMEOUT_AUTOCLOSE]);

	sctp_generate_timeout_event(asoc, SCTP_EVENT_TIMEOUT_AUTOCLOSE);
}

/* Generate a heart beat event.  If the sock is busy, reschedule.   Make
 * sure that the transport is still valid.
 */
void sctp_generate_heartbeat_event(struct timer_list *t)
{
	struct sctp_transport *transport = from_timer(transport, t, hb_timer);
	struct sctp_association *asoc = transport->asoc;
	struct sock *sk = asoc->base.sk;
	struct net *net = sock_net(sk);
	u32 elapsed, timeout;
	int error = 0;

	bh_lock_sock(sk);
	if (sock_owned_by_user(sk)) {
		pr_debug("%s: sock is busy\n", __func__);

		/* Try again later.  */
		if (!mod_timer(&transport->hb_timer, jiffies + (HZ/20)))
			sctp_transport_hold(transport);
		goto out_unlock;
	}

	/* Check if we should still send the heartbeat or reschedule */
	elapsed = jiffies - transport->last_time_sent;
	timeout = sctp_transport_timeout(transport);
	if (elapsed < timeout) {
		elapsed = timeout - elapsed;
		if (!mod_timer(&transport->hb_timer, jiffies + elapsed))
			sctp_transport_hold(transport);
		goto out_unlock;
	}

	error = sctp_do_sm(net, SCTP_EVENT_T_TIMEOUT,
			   SCTP_ST_TIMEOUT(SCTP_EVENT_TIMEOUT_HEARTBEAT),
			   asoc->state, asoc->ep, asoc,
			   transport, GFP_ATOMIC);

	if (error)
		sk->sk_err = -error;

out_unlock:
	bh_unlock_sock(sk);
	sctp_transport_put(transport);
}

/* Handle the timeout of the ICMP protocol unreachable timer.  Trigger
 * the correct state machine transition that will close the association.
 */
void sctp_generate_proto_unreach_event(struct timer_list *t)
{
	struct sctp_transport *transport =
		from_timer(transport, t, proto_unreach_timer);
	struct sctp_association *asoc = transport->asoc;
	struct sock *sk = asoc->base.sk;
	struct net *net = sock_net(sk);

	bh_lock_sock(sk);
	if (sock_owned_by_user(sk)) {
		pr_debug("%s: sock is busy\n", __func__);

		/* Try again later.  */
		if (!mod_timer(&transport->proto_unreach_timer,
				jiffies + (HZ/20)))
			sctp_association_hold(asoc);
		goto out_unlock;
	}

	/* Is this structure just waiting around for us to actually
	 * get destroyed?
	 */
	if (asoc->base.dead)
		goto out_unlock;

	sctp_do_sm(net, SCTP_EVENT_T_OTHER,
		   SCTP_ST_OTHER(SCTP_EVENT_ICMP_PROTO_UNREACH),
		   asoc->state, asoc->ep, asoc, transport, GFP_ATOMIC);

out_unlock:
	bh_unlock_sock(sk);
	sctp_association_put(asoc);
}

 /* Handle the timeout of the RE-CONFIG timer. */
void sctp_generate_reconf_event(struct timer_list *t)
{
	struct sctp_transport *transport =
		from_timer(transport, t, reconf_timer);
	struct sctp_association *asoc = transport->asoc;
	struct sock *sk = asoc->base.sk;
	struct net *net = sock_net(sk);
	int error = 0;

	bh_lock_sock(sk);
	if (sock_owned_by_user(sk)) {
		pr_debug("%s: sock is busy\n", __func__);

		/* Try again later.  */
		if (!mod_timer(&transport->reconf_timer, jiffies + (HZ / 20)))
			sctp_transport_hold(transport);
		goto out_unlock;
	}

	error = sctp_do_sm(net, SCTP_EVENT_T_TIMEOUT,
			   SCTP_ST_TIMEOUT(SCTP_EVENT_TIMEOUT_RECONF),
			   asoc->state, asoc->ep, asoc,
			   transport, GFP_ATOMIC);

	if (error)
		sk->sk_err = -error;

out_unlock:
	bh_unlock_sock(sk);
	sctp_transport_put(transport);
}

/* Inject a SACK Timeout event into the state machine.  */
static void sctp_generate_sack_event(struct timer_list *t)
{
	struct sctp_association *asoc =
		from_timer(asoc, t, timers[SCTP_EVENT_TIMEOUT_SACK]);

	sctp_generate_timeout_event(asoc, SCTP_EVENT_TIMEOUT_SACK);
}

sctp_timer_event_t *sctp_timer_events[SCTP_NUM_TIMEOUT_TYPES] = {
	[SCTP_EVENT_TIMEOUT_NONE] =		NULL,
	[SCTP_EVENT_TIMEOUT_T1_COOKIE] =	sctp_generate_t1_cookie_event,
	[SCTP_EVENT_TIMEOUT_T1_INIT] =		sctp_generate_t1_init_event,
	[SCTP_EVENT_TIMEOUT_T2_SHUTDOWN] =	sctp_generate_t2_shutdown_event,
	[SCTP_EVENT_TIMEOUT_T3_RTX] =		NULL,
	[SCTP_EVENT_TIMEOUT_T4_RTO] =		sctp_generate_t4_rto_event,
	[SCTP_EVENT_TIMEOUT_T5_SHUTDOWN_GUARD] =
					sctp_generate_t5_shutdown_guard_event,
	[SCTP_EVENT_TIMEOUT_HEARTBEAT] =	NULL,
	[SCTP_EVENT_TIMEOUT_RECONF] =		NULL,
	[SCTP_EVENT_TIMEOUT_SACK] =		sctp_generate_sack_event,
	[SCTP_EVENT_TIMEOUT_AUTOCLOSE] =	sctp_generate_autoclose_event,
};


/* RFC 2960 8.2 Path Failure Detection
 *
 * When its peer endpoint is multi-homed, an endpoint should keep a
 * error counter for each of the destination transport addresses of the
 * peer endpoint.
 *
 * Each time the T3-rtx timer expires on any address, or when a
 * HEARTBEAT sent to an idle address is not acknowledged within a RTO,
 * the error counter of that destination address will be incremented.
 * When the value in the error counter exceeds the protocol parameter
 * 'Path.Max.Retrans' of that destination address, the endpoint should
 * mark the destination transport address as inactive, and a
 * notification SHOULD be sent to the upper layer.
 *
 */
static void sctp_do_8_2_transport_strike(struct sctp_cmd_seq *commands,
					 struct sctp_association *asoc,
					 struct sctp_transport *transport,
					 int is_hb)
{
	struct net *net = sock_net(asoc->base.sk);

	/* The check for association's overall error counter exceeding the
	 * threshold is done in the state function.
	 */
	/* We are here due to a timer expiration.  If the timer was
	 * not a HEARTBEAT, then normal error tracking is done.
	 * If the timer was a heartbeat, we only increment error counts
	 * when we already have an outstanding HEARTBEAT that has not
	 * been acknowledged.
	 * Additionally, some tranport states inhibit error increments.
	 */
	if (!is_hb) {
		asoc->overall_error_count++;
		if (transport->state != SCTP_INACTIVE)
			transport->error_count++;
	 } else if (transport->hb_sent) {
		if (transport->state != SCTP_UNCONFIRMED)
			asoc->overall_error_count++;
		if (transport->state != SCTP_INACTIVE)
			transport->error_count++;
	}

	/* If the transport error count is greater than the pf_retrans
	 * threshold, and less than pathmaxrtx, and if the current state
	 * is SCTP_ACTIVE, then mark this transport as Partially Failed,
	 * see SCTP Quick Failover Draft, section 5.1
	 */
	if (net->sctp.pf_enable &&
	   (transport->state == SCTP_ACTIVE) &&
	   (transport->error_count < transport->pathmaxrxt) &&
<<<<<<< HEAD
	   (transport->error_count > asoc->pf_retrans)) {
=======
	   (transport->error_count > transport->pf_retrans)) {
>>>>>>> 3877dcd0

		sctp_assoc_control_transport(asoc, transport,
					     SCTP_TRANSPORT_PF,
					     0);

		/* Update the hb timer to resend a heartbeat every rto */
		sctp_transport_reset_hb_timer(transport);
	}

	if (transport->state != SCTP_INACTIVE &&
	    (transport->error_count > transport->pathmaxrxt)) {
		pr_debug("%s: association:%p transport addr:%pISpc failed\n",
			 __func__, asoc, &transport->ipaddr.sa);

		sctp_assoc_control_transport(asoc, transport,
					     SCTP_TRANSPORT_DOWN,
					     SCTP_FAILED_THRESHOLD);
	}

	/* E2) For the destination address for which the timer
	 * expires, set RTO <- RTO * 2 ("back off the timer").  The
	 * maximum value discussed in rule C7 above (RTO.max) may be
	 * used to provide an upper bound to this doubling operation.
	 *
	 * Special Case:  the first HB doesn't trigger exponential backoff.
	 * The first unacknowledged HB triggers it.  We do this with a flag
	 * that indicates that we have an outstanding HB.
	 */
	if (!is_hb || transport->hb_sent) {
		transport->rto = min((transport->rto * 2), transport->asoc->rto_max);
		sctp_max_rto(asoc, transport);
	}
}

/* Worker routine to handle INIT command failure.  */
static void sctp_cmd_init_failed(struct sctp_cmd_seq *commands,
				 struct sctp_association *asoc,
				 unsigned int error)
{
	struct sctp_ulpevent *event;

	event = sctp_ulpevent_make_assoc_change(asoc, 0, SCTP_CANT_STR_ASSOC,
						(__u16)error, 0, 0, NULL,
						GFP_ATOMIC);

	if (event)
		sctp_add_cmd_sf(commands, SCTP_CMD_EVENT_ULP,
				SCTP_ULPEVENT(event));

	sctp_add_cmd_sf(commands, SCTP_CMD_NEW_STATE,
			SCTP_STATE(SCTP_STATE_CLOSED));

	/* SEND_FAILED sent later when cleaning up the association. */
	asoc->outqueue.error = error;
	sctp_add_cmd_sf(commands, SCTP_CMD_DELETE_TCB, SCTP_NULL());
}

/* Worker routine to handle SCTP_CMD_ASSOC_FAILED.  */
static void sctp_cmd_assoc_failed(struct sctp_cmd_seq *commands,
				  struct sctp_association *asoc,
				  enum sctp_event_type event_type,
				  union sctp_subtype subtype,
				  struct sctp_chunk *chunk,
				  unsigned int error)
{
	struct sctp_ulpevent *event;
	struct sctp_chunk *abort;

	/* Cancel any partial delivery in progress. */
	asoc->stream.si->abort_pd(&asoc->ulpq, GFP_ATOMIC);

	if (event_type == SCTP_EVENT_T_CHUNK && subtype.chunk == SCTP_CID_ABORT)
		event = sctp_ulpevent_make_assoc_change(asoc, 0, SCTP_COMM_LOST,
						(__u16)error, 0, 0, chunk,
						GFP_ATOMIC);
	else
		event = sctp_ulpevent_make_assoc_change(asoc, 0, SCTP_COMM_LOST,
						(__u16)error, 0, 0, NULL,
						GFP_ATOMIC);
	if (event)
		sctp_add_cmd_sf(commands, SCTP_CMD_EVENT_ULP,
				SCTP_ULPEVENT(event));

	if (asoc->overall_error_count >= asoc->max_retrans) {
		abort = sctp_make_violation_max_retrans(asoc, chunk);
		if (abort)
			sctp_add_cmd_sf(commands, SCTP_CMD_REPLY,
					SCTP_CHUNK(abort));
	}

	sctp_add_cmd_sf(commands, SCTP_CMD_NEW_STATE,
			SCTP_STATE(SCTP_STATE_CLOSED));

	/* SEND_FAILED sent later when cleaning up the association. */
	asoc->outqueue.error = error;
	sctp_add_cmd_sf(commands, SCTP_CMD_DELETE_TCB, SCTP_NULL());
}

/* Process an init chunk (may be real INIT/INIT-ACK or an embedded INIT
 * inside the cookie.  In reality, this is only used for INIT-ACK processing
 * since all other cases use "temporary" associations and can do all
 * their work in statefuns directly.
 */
static int sctp_cmd_process_init(struct sctp_cmd_seq *commands,
				 struct sctp_association *asoc,
				 struct sctp_chunk *chunk,
				 struct sctp_init_chunk *peer_init,
				 gfp_t gfp)
{
	int error;

	/* We only process the init as a sideeffect in a single
	 * case.   This is when we process the INIT-ACK.   If we
	 * fail during INIT processing (due to malloc problems),
	 * just return the error and stop processing the stack.
	 */
	if (!sctp_process_init(asoc, chunk, sctp_source(chunk), peer_init, gfp))
		error = -ENOMEM;
	else
		error = 0;

	return error;
}

/* Helper function to break out starting up of heartbeat timers.  */
static void sctp_cmd_hb_timers_start(struct sctp_cmd_seq *cmds,
				     struct sctp_association *asoc)
{
	struct sctp_transport *t;

	/* Start a heartbeat timer for each transport on the association.
	 * hold a reference on the transport to make sure none of
	 * the needed data structures go away.
	 */
	list_for_each_entry(t, &asoc->peer.transport_addr_list, transports)
		sctp_transport_reset_hb_timer(t);
}

static void sctp_cmd_hb_timers_stop(struct sctp_cmd_seq *cmds,
				    struct sctp_association *asoc)
{
	struct sctp_transport *t;

	/* Stop all heartbeat timers. */

	list_for_each_entry(t, &asoc->peer.transport_addr_list,
			transports) {
		if (del_timer(&t->hb_timer))
			sctp_transport_put(t);
	}
}

/* Helper function to stop any pending T3-RTX timers */
static void sctp_cmd_t3_rtx_timers_stop(struct sctp_cmd_seq *cmds,
					struct sctp_association *asoc)
{
	struct sctp_transport *t;

	list_for_each_entry(t, &asoc->peer.transport_addr_list,
			transports) {
		if (del_timer(&t->T3_rtx_timer))
			sctp_transport_put(t);
	}
}


/* Helper function to handle the reception of an HEARTBEAT ACK.  */
static void sctp_cmd_transport_on(struct sctp_cmd_seq *cmds,
				  struct sctp_association *asoc,
				  struct sctp_transport *t,
				  struct sctp_chunk *chunk)
{
	struct sctp_sender_hb_info *hbinfo;
	int was_unconfirmed = 0;

	/* 8.3 Upon the receipt of the HEARTBEAT ACK, the sender of the
	 * HEARTBEAT should clear the error counter of the destination
	 * transport address to which the HEARTBEAT was sent.
	 */
	t->error_count = 0;

	/*
	 * Although RFC4960 specifies that the overall error count must
	 * be cleared when a HEARTBEAT ACK is received, we make an
	 * exception while in SHUTDOWN PENDING. If the peer keeps its
	 * window shut forever, we may never be able to transmit our
	 * outstanding data and rely on the retransmission limit be reached
	 * to shutdown the association.
	 */
	if (t->asoc->state < SCTP_STATE_SHUTDOWN_PENDING)
		t->asoc->overall_error_count = 0;

	/* Clear the hb_sent flag to signal that we had a good
	 * acknowledgement.
	 */
	t->hb_sent = 0;

	/* Mark the destination transport address as active if it is not so
	 * marked.
	 */
	if ((t->state == SCTP_INACTIVE) || (t->state == SCTP_UNCONFIRMED)) {
		was_unconfirmed = 1;
		sctp_assoc_control_transport(asoc, t, SCTP_TRANSPORT_UP,
					     SCTP_HEARTBEAT_SUCCESS);
	}

	if (t->state == SCTP_PF)
		sctp_assoc_control_transport(asoc, t, SCTP_TRANSPORT_UP,
					     SCTP_HEARTBEAT_SUCCESS);

	/* HB-ACK was received for a the proper HB.  Consider this
	 * forward progress.
	 */
	if (t->dst)
		sctp_transport_dst_confirm(t);

	/* The receiver of the HEARTBEAT ACK should also perform an
	 * RTT measurement for that destination transport address
	 * using the time value carried in the HEARTBEAT ACK chunk.
	 * If the transport's rto_pending variable has been cleared,
	 * it was most likely due to a retransmit.  However, we want
	 * to re-enable it to properly update the rto.
	 */
	if (t->rto_pending == 0)
		t->rto_pending = 1;

	hbinfo = (struct sctp_sender_hb_info *)chunk->skb->data;
	sctp_transport_update_rto(t, (jiffies - hbinfo->sent_at));

	/* Update the heartbeat timer.  */
	sctp_transport_reset_hb_timer(t);

	if (was_unconfirmed && asoc->peer.transport_count == 1)
		sctp_transport_immediate_rtx(t);
}


/* Helper function to process the process SACK command.  */
static int sctp_cmd_process_sack(struct sctp_cmd_seq *cmds,
				 struct sctp_association *asoc,
				 struct sctp_chunk *chunk)
{
	int err = 0;

	if (sctp_outq_sack(&asoc->outqueue, chunk)) {
		struct net *net = sock_net(asoc->base.sk);

		/* There are no more TSNs awaiting SACK.  */
		err = sctp_do_sm(net, SCTP_EVENT_T_OTHER,
				 SCTP_ST_OTHER(SCTP_EVENT_NO_PENDING_TSN),
				 asoc->state, asoc->ep, asoc, NULL,
				 GFP_ATOMIC);
	}

	return err;
}

/* Helper function to set the timeout value for T2-SHUTDOWN timer and to set
 * the transport for a shutdown chunk.
 */
static void sctp_cmd_setup_t2(struct sctp_cmd_seq *cmds,
			      struct sctp_association *asoc,
			      struct sctp_chunk *chunk)
{
	struct sctp_transport *t;

	if (chunk->transport)
		t = chunk->transport;
	else {
		t = sctp_assoc_choose_alter_transport(asoc,
					      asoc->shutdown_last_sent_to);
		chunk->transport = t;
	}
	asoc->shutdown_last_sent_to = t;
	asoc->timeouts[SCTP_EVENT_TIMEOUT_T2_SHUTDOWN] = t->rto;
}

static void sctp_cmd_assoc_update(struct sctp_cmd_seq *cmds,
				  struct sctp_association *asoc,
				  struct sctp_association *new)
{
	struct net *net = sock_net(asoc->base.sk);
	struct sctp_chunk *abort;

	if (!sctp_assoc_update(asoc, new))
		return;

	abort = sctp_make_abort(asoc, NULL, sizeof(struct sctp_errhdr));
	if (abort) {
		sctp_init_cause(abort, SCTP_ERROR_RSRC_LOW, 0);
		sctp_add_cmd_sf(cmds, SCTP_CMD_REPLY, SCTP_CHUNK(abort));
	}
	sctp_add_cmd_sf(cmds, SCTP_CMD_SET_SK_ERR, SCTP_ERROR(ECONNABORTED));
	sctp_add_cmd_sf(cmds, SCTP_CMD_ASSOC_FAILED,
			SCTP_PERR(SCTP_ERROR_RSRC_LOW));
	SCTP_INC_STATS(net, SCTP_MIB_ABORTEDS);
	SCTP_DEC_STATS(net, SCTP_MIB_CURRESTAB);
}

/* Helper function to change the state of an association. */
static void sctp_cmd_new_state(struct sctp_cmd_seq *cmds,
			       struct sctp_association *asoc,
			       enum sctp_state state)
{
	struct sock *sk = asoc->base.sk;

	asoc->state = state;

	pr_debug("%s: asoc:%p[%s]\n", __func__, asoc, sctp_state_tbl[state]);

	if (sctp_style(sk, TCP)) {
		/* Change the sk->sk_state of a TCP-style socket that has
		 * successfully completed a connect() call.
		 */
		if (sctp_state(asoc, ESTABLISHED) && sctp_sstate(sk, CLOSED))
			inet_sk_set_state(sk, SCTP_SS_ESTABLISHED);

		/* Set the RCV_SHUTDOWN flag when a SHUTDOWN is received. */
		if (sctp_state(asoc, SHUTDOWN_RECEIVED) &&
		    sctp_sstate(sk, ESTABLISHED)) {
			inet_sk_set_state(sk, SCTP_SS_CLOSING);
			sk->sk_shutdown |= RCV_SHUTDOWN;
		}
	}

	if (sctp_state(asoc, COOKIE_WAIT)) {
		/* Reset init timeouts since they may have been
		 * increased due to timer expirations.
		 */
		asoc->timeouts[SCTP_EVENT_TIMEOUT_T1_INIT] =
						asoc->rto_initial;
		asoc->timeouts[SCTP_EVENT_TIMEOUT_T1_COOKIE] =
						asoc->rto_initial;
	}

	if (sctp_state(asoc, ESTABLISHED)) {
		kfree(asoc->peer.cookie);
		asoc->peer.cookie = NULL;
	}

	if (sctp_state(asoc, ESTABLISHED) ||
	    sctp_state(asoc, CLOSED) ||
	    sctp_state(asoc, SHUTDOWN_RECEIVED)) {
		/* Wake up any processes waiting in the asoc's wait queue in
		 * sctp_wait_for_connect() or sctp_wait_for_sndbuf().
		 */
		if (waitqueue_active(&asoc->wait))
			wake_up_interruptible(&asoc->wait);

		/* Wake up any processes waiting in the sk's sleep queue of
		 * a TCP-style or UDP-style peeled-off socket in
		 * sctp_wait_for_accept() or sctp_wait_for_packet().
		 * For a UDP-style socket, the waiters are woken up by the
		 * notifications.
		 */
		if (!sctp_style(sk, UDP))
			sk->sk_state_change(sk);
	}

	if (sctp_state(asoc, SHUTDOWN_PENDING) &&
	    !sctp_outq_is_empty(&asoc->outqueue))
		sctp_outq_uncork(&asoc->outqueue, GFP_ATOMIC);
}

/* Helper function to delete an association. */
static void sctp_cmd_delete_tcb(struct sctp_cmd_seq *cmds,
				struct sctp_association *asoc)
{
	struct sock *sk = asoc->base.sk;

	/* If it is a non-temporary association belonging to a TCP-style
	 * listening socket that is not closed, do not free it so that accept()
	 * can pick it up later.
	 */
	if (sctp_style(sk, TCP) && sctp_sstate(sk, LISTENING) &&
	    (!asoc->temp) && (sk->sk_shutdown != SHUTDOWN_MASK))
		return;

	sctp_association_free(asoc);
}

/*
 * ADDIP Section 4.1 ASCONF Chunk Procedures
 * A4) Start a T-4 RTO timer, using the RTO value of the selected
 * destination address (we use active path instead of primary path just
 * because primary path may be inactive.
 */
static void sctp_cmd_setup_t4(struct sctp_cmd_seq *cmds,
			      struct sctp_association *asoc,
			      struct sctp_chunk *chunk)
{
	struct sctp_transport *t;

	t = sctp_assoc_choose_alter_transport(asoc, chunk->transport);
	asoc->timeouts[SCTP_EVENT_TIMEOUT_T4_RTO] = t->rto;
	chunk->transport = t;
}

/* Process an incoming Operation Error Chunk. */
static void sctp_cmd_process_operr(struct sctp_cmd_seq *cmds,
				   struct sctp_association *asoc,
				   struct sctp_chunk *chunk)
{
	struct sctp_errhdr *err_hdr;
	struct sctp_ulpevent *ev;

	while (chunk->chunk_end > chunk->skb->data) {
		err_hdr = (struct sctp_errhdr *)(chunk->skb->data);

		ev = sctp_ulpevent_make_remote_error(asoc, chunk, 0,
						     GFP_ATOMIC);
		if (!ev)
			return;

		asoc->stream.si->enqueue_event(&asoc->ulpq, ev);

		switch (err_hdr->cause) {
		case SCTP_ERROR_UNKNOWN_CHUNK:
		{
			struct sctp_chunkhdr *unk_chunk_hdr;

			unk_chunk_hdr = (struct sctp_chunkhdr *)
							err_hdr->variable;
			switch (unk_chunk_hdr->type) {
			/* ADDIP 4.1 A9) If the peer responds to an ASCONF with
			 * an ERROR chunk reporting that it did not recognized
			 * the ASCONF chunk type, the sender of the ASCONF MUST
			 * NOT send any further ASCONF chunks and MUST stop its
			 * T-4 timer.
			 */
			case SCTP_CID_ASCONF:
				if (asoc->peer.asconf_capable == 0)
					break;

				asoc->peer.asconf_capable = 0;
				sctp_add_cmd_sf(cmds, SCTP_CMD_TIMER_STOP,
					SCTP_TO(SCTP_EVENT_TIMEOUT_T4_RTO));
				break;
			default:
				break;
			}
			break;
		}
		default:
			break;
		}
	}
}

/* Helper function to remove the association non-primary peer
 * transports.
 */
static void sctp_cmd_del_non_primary(struct sctp_association *asoc)
{
	struct sctp_transport *t;
	struct list_head *temp;
	struct list_head *pos;

	list_for_each_safe(pos, temp, &asoc->peer.transport_addr_list) {
		t = list_entry(pos, struct sctp_transport, transports);
		if (!sctp_cmp_addr_exact(&t->ipaddr,
					 &asoc->peer.primary_addr)) {
			sctp_assoc_rm_peer(asoc, t);
		}
	}
}

/* Helper function to set sk_err on a 1-1 style socket. */
static void sctp_cmd_set_sk_err(struct sctp_association *asoc, int error)
{
	struct sock *sk = asoc->base.sk;

	if (!sctp_style(sk, UDP))
		sk->sk_err = error;
}

/* Helper function to generate an association change event */
static void sctp_cmd_assoc_change(struct sctp_cmd_seq *commands,
				  struct sctp_association *asoc,
				  u8 state)
{
	struct sctp_ulpevent *ev;

	ev = sctp_ulpevent_make_assoc_change(asoc, 0, state, 0,
					    asoc->c.sinit_num_ostreams,
					    asoc->c.sinit_max_instreams,
					    NULL, GFP_ATOMIC);
	if (ev)
		asoc->stream.si->enqueue_event(&asoc->ulpq, ev);
}

static void sctp_cmd_peer_no_auth(struct sctp_cmd_seq *commands,
				  struct sctp_association *asoc)
{
	struct sctp_ulpevent *ev;

	ev = sctp_ulpevent_make_authkey(asoc, 0, SCTP_AUTH_NO_AUTH, GFP_ATOMIC);
	if (ev)
		asoc->stream.si->enqueue_event(&asoc->ulpq, ev);
}

/* Helper function to generate an adaptation indication event */
static void sctp_cmd_adaptation_ind(struct sctp_cmd_seq *commands,
				    struct sctp_association *asoc)
{
	struct sctp_ulpevent *ev;

	ev = sctp_ulpevent_make_adaptation_indication(asoc, GFP_ATOMIC);

	if (ev)
		asoc->stream.si->enqueue_event(&asoc->ulpq, ev);
}


static void sctp_cmd_t1_timer_update(struct sctp_association *asoc,
				     enum sctp_event_timeout timer,
				     char *name)
{
	struct sctp_transport *t;

	t = asoc->init_last_sent_to;
	asoc->init_err_counter++;

	if (t->init_sent_count > (asoc->init_cycle + 1)) {
		asoc->timeouts[timer] *= 2;
		if (asoc->timeouts[timer] > asoc->max_init_timeo) {
			asoc->timeouts[timer] = asoc->max_init_timeo;
		}
		asoc->init_cycle++;

		pr_debug("%s: T1[%s] timeout adjustment init_err_counter:%d"
			 " cycle:%d timeout:%ld\n", __func__, name,
			 asoc->init_err_counter, asoc->init_cycle,
			 asoc->timeouts[timer]);
	}

}

/* Send the whole message, chunk by chunk, to the outqueue.
 * This way the whole message is queued up and bundling if
 * encouraged for small fragments.
 */
static void sctp_cmd_send_msg(struct sctp_association *asoc,
			      struct sctp_datamsg *msg, gfp_t gfp)
{
	struct sctp_chunk *chunk;

	list_for_each_entry(chunk, &msg->chunks, frag_list)
		sctp_outq_tail(&asoc->outqueue, chunk, gfp);

	asoc->outqueue.sched->enqueue(&asoc->outqueue, msg);
}


/* These three macros allow us to pull the debugging code out of the
 * main flow of sctp_do_sm() to keep attention focused on the real
 * functionality there.
 */
#define debug_pre_sfn() \
	pr_debug("%s[pre-fn]: ep:%p, %s, %s, asoc:%p[%s], %s\n", __func__, \
		 ep, sctp_evttype_tbl[event_type], (*debug_fn)(subtype),   \
		 asoc, sctp_state_tbl[state], state_fn->name)

#define debug_post_sfn() \
	pr_debug("%s[post-fn]: asoc:%p, status:%s\n", __func__, asoc, \
		 sctp_status_tbl[status])

#define debug_post_sfx() \
	pr_debug("%s[post-sfx]: error:%d, asoc:%p[%s]\n", __func__, error, \
		 asoc, sctp_state_tbl[(asoc && sctp_id2assoc(ep->base.sk, \
		 sctp_assoc2id(asoc))) ? asoc->state : SCTP_STATE_CLOSED])

/*
 * This is the master state machine processing function.
 *
 * If you want to understand all of lksctp, this is a
 * good place to start.
 */
int sctp_do_sm(struct net *net, enum sctp_event_type event_type,
	       union sctp_subtype subtype, enum sctp_state state,
	       struct sctp_endpoint *ep, struct sctp_association *asoc,
	       void *event_arg, gfp_t gfp)
{
	typedef const char *(printfn_t)(union sctp_subtype);
	static printfn_t *table[] = {
		NULL, sctp_cname, sctp_tname, sctp_oname, sctp_pname,
	};
	printfn_t *debug_fn  __attribute__ ((unused)) = table[event_type];
	const struct sctp_sm_table_entry *state_fn;
	struct sctp_cmd_seq commands;
	enum sctp_disposition status;
	int error = 0;

	/* Look up the state function, run it, and then process the
	 * side effects.  These three steps are the heart of lksctp.
	 */
	state_fn = sctp_sm_lookup_event(net, event_type, state, subtype);

	sctp_init_cmd_seq(&commands);

	debug_pre_sfn();
	status = state_fn->fn(net, ep, asoc, subtype, event_arg, &commands);
	debug_post_sfn();

	error = sctp_side_effects(event_type, subtype, state,
				  ep, &asoc, event_arg, status,
				  &commands, gfp);
	debug_post_sfx();

	return error;
}

/*****************************************************************
 * This the master state function side effect processing function.
 *****************************************************************/
static int sctp_side_effects(enum sctp_event_type event_type,
			     union sctp_subtype subtype,
			     enum sctp_state state,
			     struct sctp_endpoint *ep,
			     struct sctp_association **asoc,
			     void *event_arg,
			     enum sctp_disposition status,
			     struct sctp_cmd_seq *commands,
			     gfp_t gfp)
{
	int error;

	/* FIXME - Most of the dispositions left today would be categorized
	 * as "exceptional" dispositions.  For those dispositions, it
	 * may not be proper to run through any of the commands at all.
	 * For example, the command interpreter might be run only with
	 * disposition SCTP_DISPOSITION_CONSUME.
	 */
	if (0 != (error = sctp_cmd_interpreter(event_type, subtype, state,
					       ep, *asoc,
					       event_arg, status,
					       commands, gfp)))
		goto bail;

	switch (status) {
	case SCTP_DISPOSITION_DISCARD:
		pr_debug("%s: ignored sctp protocol event - state:%d, "
			 "event_type:%d, event_id:%d\n", __func__, state,
			 event_type, subtype.chunk);
		break;

	case SCTP_DISPOSITION_NOMEM:
		/* We ran out of memory, so we need to discard this
		 * packet.
		 */
		/* BUG--we should now recover some memory, probably by
		 * reneging...
		 */
		error = -ENOMEM;
		break;

	case SCTP_DISPOSITION_DELETE_TCB:
	case SCTP_DISPOSITION_ABORT:
		/* This should now be a command. */
		*asoc = NULL;
		break;

	case SCTP_DISPOSITION_CONSUME:
		/*
		 * We should no longer have much work to do here as the
		 * real work has been done as explicit commands above.
		 */
		break;

	case SCTP_DISPOSITION_VIOLATION:
		net_err_ratelimited("protocol violation state %d chunkid %d\n",
				    state, subtype.chunk);
		break;

	case SCTP_DISPOSITION_NOT_IMPL:
		pr_warn("unimplemented feature in state %d, event_type %d, event_id %d\n",
			state, event_type, subtype.chunk);
		break;

	case SCTP_DISPOSITION_BUG:
		pr_err("bug in state %d, event_type %d, event_id %d\n",
		       state, event_type, subtype.chunk);
		BUG();
		break;

	default:
		pr_err("impossible disposition %d in state %d, event_type %d, event_id %d\n",
		       status, state, event_type, subtype.chunk);
		BUG();
		break;
	}

bail:
	return error;
}

/********************************************************************
 * 2nd Level Abstractions
 ********************************************************************/

/* This is the side-effect interpreter.  */
static int sctp_cmd_interpreter(enum sctp_event_type event_type,
				union sctp_subtype subtype,
				enum sctp_state state,
				struct sctp_endpoint *ep,
				struct sctp_association *asoc,
				void *event_arg,
				enum sctp_disposition status,
				struct sctp_cmd_seq *commands,
				gfp_t gfp)
{
	struct sctp_sock *sp = sctp_sk(ep->base.sk);
	struct sctp_chunk *chunk = NULL, *new_obj;
	struct sctp_packet *packet;
	struct sctp_sackhdr sackh;
	struct timer_list *timer;
	struct sctp_transport *t;
	unsigned long timeout;
	struct sctp_cmd *cmd;
	int local_cork = 0;
	int error = 0;
	int force;

	if (SCTP_EVENT_T_TIMEOUT != event_type)
		chunk = event_arg;

	/* Note:  This whole file is a huge candidate for rework.
	 * For example, each command could either have its own handler, so
	 * the loop would look like:
	 *     while (cmds)
	 *         cmd->handle(x, y, z)
	 * --jgrimm
	 */
	while (NULL != (cmd = sctp_next_cmd(commands))) {
		switch (cmd->verb) {
		case SCTP_CMD_NOP:
			/* Do nothing. */
			break;

		case SCTP_CMD_NEW_ASOC:
			/* Register a new association.  */
			if (local_cork) {
				sctp_outq_uncork(&asoc->outqueue, gfp);
				local_cork = 0;
			}

			/* Register with the endpoint.  */
			asoc = cmd->obj.asoc;
			BUG_ON(asoc->peer.primary_path == NULL);
			sctp_endpoint_add_asoc(ep, asoc);
			break;

		case SCTP_CMD_UPDATE_ASSOC:
		       sctp_cmd_assoc_update(commands, asoc, cmd->obj.asoc);
		       break;

		case SCTP_CMD_PURGE_OUTQUEUE:
		       sctp_outq_teardown(&asoc->outqueue);
		       break;

		case SCTP_CMD_DELETE_TCB:
			if (local_cork) {
				sctp_outq_uncork(&asoc->outqueue, gfp);
				local_cork = 0;
			}
			/* Delete the current association.  */
			sctp_cmd_delete_tcb(commands, asoc);
			asoc = NULL;
			break;

		case SCTP_CMD_NEW_STATE:
			/* Enter a new state.  */
			sctp_cmd_new_state(commands, asoc, cmd->obj.state);
			break;

		case SCTP_CMD_REPORT_TSN:
			/* Record the arrival of a TSN.  */
			error = sctp_tsnmap_mark(&asoc->peer.tsn_map,
						 cmd->obj.u32, NULL);
			break;

		case SCTP_CMD_REPORT_FWDTSN:
			asoc->stream.si->report_ftsn(&asoc->ulpq, cmd->obj.u32);
			break;

		case SCTP_CMD_PROCESS_FWDTSN:
			asoc->stream.si->handle_ftsn(&asoc->ulpq,
						     cmd->obj.chunk);
			break;

		case SCTP_CMD_GEN_SACK:
			/* Generate a Selective ACK.
			 * The argument tells us whether to just count
			 * the packet and MAYBE generate a SACK, or
			 * force a SACK out.
			 */
			force = cmd->obj.i32;
			error = sctp_gen_sack(asoc, force, commands);
			break;

		case SCTP_CMD_PROCESS_SACK:
			/* Process an inbound SACK.  */
			error = sctp_cmd_process_sack(commands, asoc,
						      cmd->obj.chunk);
			break;

		case SCTP_CMD_GEN_INIT_ACK:
			/* Generate an INIT ACK chunk.  */
			new_obj = sctp_make_init_ack(asoc, chunk, GFP_ATOMIC,
						     0);
			if (!new_obj)
				goto nomem;

			sctp_add_cmd_sf(commands, SCTP_CMD_REPLY,
					SCTP_CHUNK(new_obj));
			break;

		case SCTP_CMD_PEER_INIT:
			/* Process a unified INIT from the peer.
			 * Note: Only used during INIT-ACK processing.  If
			 * there is an error just return to the outter
			 * layer which will bail.
			 */
			error = sctp_cmd_process_init(commands, asoc, chunk,
						      cmd->obj.init, gfp);
			break;

		case SCTP_CMD_GEN_COOKIE_ECHO:
			/* Generate a COOKIE ECHO chunk.  */
			new_obj = sctp_make_cookie_echo(asoc, chunk);
			if (!new_obj) {
				if (cmd->obj.chunk)
					sctp_chunk_free(cmd->obj.chunk);
				goto nomem;
			}
			sctp_add_cmd_sf(commands, SCTP_CMD_REPLY,
					SCTP_CHUNK(new_obj));

			/* If there is an ERROR chunk to be sent along with
			 * the COOKIE_ECHO, send it, too.
			 */
			if (cmd->obj.chunk)
				sctp_add_cmd_sf(commands, SCTP_CMD_REPLY,
						SCTP_CHUNK(cmd->obj.chunk));

			if (new_obj->transport) {
				new_obj->transport->init_sent_count++;
				asoc->init_last_sent_to = new_obj->transport;
			}

			/* FIXME - Eventually come up with a cleaner way to
			 * enabling COOKIE-ECHO + DATA bundling during
			 * multihoming stale cookie scenarios, the following
			 * command plays with asoc->peer.retran_path to
			 * avoid the problem of sending the COOKIE-ECHO and
			 * DATA in different paths, which could result
			 * in the association being ABORTed if the DATA chunk
			 * is processed first by the server.  Checking the
			 * init error counter simply causes this command
			 * to be executed only during failed attempts of
			 * association establishment.
			 */
			if ((asoc->peer.retran_path !=
			     asoc->peer.primary_path) &&
			    (asoc->init_err_counter > 0)) {
				sctp_add_cmd_sf(commands,
						SCTP_CMD_FORCE_PRIM_RETRAN,
						SCTP_NULL());
			}

			break;

		case SCTP_CMD_GEN_SHUTDOWN:
			/* Generate SHUTDOWN when in SHUTDOWN_SENT state.
			 * Reset error counts.
			 */
			asoc->overall_error_count = 0;

			/* Generate a SHUTDOWN chunk.  */
			new_obj = sctp_make_shutdown(asoc, chunk);
			if (!new_obj)
				goto nomem;
			sctp_add_cmd_sf(commands, SCTP_CMD_REPLY,
					SCTP_CHUNK(new_obj));
			break;

		case SCTP_CMD_CHUNK_ULP:
			/* Send a chunk to the sockets layer.  */
			pr_debug("%s: sm_sideff: chunk_up:%p, ulpq:%p\n",
				 __func__, cmd->obj.chunk, &asoc->ulpq);

			asoc->stream.si->ulpevent_data(&asoc->ulpq,
						       cmd->obj.chunk,
						       GFP_ATOMIC);
			break;

		case SCTP_CMD_EVENT_ULP:
			/* Send a notification to the sockets layer.  */
			pr_debug("%s: sm_sideff: event_up:%p, ulpq:%p\n",
				 __func__, cmd->obj.ulpevent, &asoc->ulpq);

			asoc->stream.si->enqueue_event(&asoc->ulpq,
						       cmd->obj.ulpevent);
			break;

		case SCTP_CMD_REPLY:
			/* If an caller has not already corked, do cork. */
			if (!asoc->outqueue.cork) {
				sctp_outq_cork(&asoc->outqueue);
				local_cork = 1;
			}
			/* Send a chunk to our peer.  */
			sctp_outq_tail(&asoc->outqueue, cmd->obj.chunk, gfp);
			break;

		case SCTP_CMD_SEND_PKT:
			/* Send a full packet to our peer.  */
			packet = cmd->obj.packet;
			sctp_packet_transmit(packet, gfp);
			sctp_ootb_pkt_free(packet);
			break;

		case SCTP_CMD_T1_RETRAN:
			/* Mark a transport for retransmission.  */
			sctp_retransmit(&asoc->outqueue, cmd->obj.transport,
					SCTP_RTXR_T1_RTX);
			break;

		case SCTP_CMD_RETRAN:
			/* Mark a transport for retransmission.  */
			sctp_retransmit(&asoc->outqueue, cmd->obj.transport,
					SCTP_RTXR_T3_RTX);
			break;

		case SCTP_CMD_ECN_CE:
			/* Do delayed CE processing.   */
			sctp_do_ecn_ce_work(asoc, cmd->obj.u32);
			break;

		case SCTP_CMD_ECN_ECNE:
			/* Do delayed ECNE processing. */
			new_obj = sctp_do_ecn_ecne_work(asoc, cmd->obj.u32,
							chunk);
			if (new_obj)
				sctp_add_cmd_sf(commands, SCTP_CMD_REPLY,
						SCTP_CHUNK(new_obj));
			break;

		case SCTP_CMD_ECN_CWR:
			/* Do delayed CWR processing.  */
			sctp_do_ecn_cwr_work(asoc, cmd->obj.u32);
			break;

		case SCTP_CMD_SETUP_T2:
			sctp_cmd_setup_t2(commands, asoc, cmd->obj.chunk);
			break;

		case SCTP_CMD_TIMER_START_ONCE:
			timer = &asoc->timers[cmd->obj.to];

			if (timer_pending(timer))
				break;
			/* fall through */

		case SCTP_CMD_TIMER_START:
			timer = &asoc->timers[cmd->obj.to];
			timeout = asoc->timeouts[cmd->obj.to];
			BUG_ON(!timeout);

			timer->expires = jiffies + timeout;
			sctp_association_hold(asoc);
			add_timer(timer);
			break;

		case SCTP_CMD_TIMER_RESTART:
			timer = &asoc->timers[cmd->obj.to];
			timeout = asoc->timeouts[cmd->obj.to];
			if (!mod_timer(timer, jiffies + timeout))
				sctp_association_hold(asoc);
			break;

		case SCTP_CMD_TIMER_STOP:
			timer = &asoc->timers[cmd->obj.to];
			if (del_timer(timer))
				sctp_association_put(asoc);
			break;

		case SCTP_CMD_INIT_CHOOSE_TRANSPORT:
			chunk = cmd->obj.chunk;
			t = sctp_assoc_choose_alter_transport(asoc,
						asoc->init_last_sent_to);
			asoc->init_last_sent_to = t;
			chunk->transport = t;
			t->init_sent_count++;
			/* Set the new transport as primary */
			sctp_assoc_set_primary(asoc, t);
			break;

		case SCTP_CMD_INIT_RESTART:
			/* Do the needed accounting and updates
			 * associated with restarting an initialization
			 * timer. Only multiply the timeout by two if
			 * all transports have been tried at the current
			 * timeout.
			 */
			sctp_cmd_t1_timer_update(asoc,
						SCTP_EVENT_TIMEOUT_T1_INIT,
						"INIT");

			sctp_add_cmd_sf(commands, SCTP_CMD_TIMER_RESTART,
					SCTP_TO(SCTP_EVENT_TIMEOUT_T1_INIT));
			break;

		case SCTP_CMD_COOKIEECHO_RESTART:
			/* Do the needed accounting and updates
			 * associated with restarting an initialization
			 * timer. Only multiply the timeout by two if
			 * all transports have been tried at the current
			 * timeout.
			 */
			sctp_cmd_t1_timer_update(asoc,
						SCTP_EVENT_TIMEOUT_T1_COOKIE,
						"COOKIE");

			/* If we've sent any data bundled with
			 * COOKIE-ECHO we need to resend.
			 */
			list_for_each_entry(t, &asoc->peer.transport_addr_list,
					transports) {
				sctp_retransmit_mark(&asoc->outqueue, t,
					    SCTP_RTXR_T1_RTX);
			}

			sctp_add_cmd_sf(commands,
					SCTP_CMD_TIMER_RESTART,
					SCTP_TO(SCTP_EVENT_TIMEOUT_T1_COOKIE));
			break;

		case SCTP_CMD_INIT_FAILED:
			sctp_cmd_init_failed(commands, asoc, cmd->obj.u32);
			break;

		case SCTP_CMD_ASSOC_FAILED:
			sctp_cmd_assoc_failed(commands, asoc, event_type,
					      subtype, chunk, cmd->obj.u32);
			break;

		case SCTP_CMD_INIT_COUNTER_INC:
			asoc->init_err_counter++;
			break;

		case SCTP_CMD_INIT_COUNTER_RESET:
			asoc->init_err_counter = 0;
			asoc->init_cycle = 0;
			list_for_each_entry(t, &asoc->peer.transport_addr_list,
					    transports) {
				t->init_sent_count = 0;
			}
			break;

		case SCTP_CMD_REPORT_DUP:
			sctp_tsnmap_mark_dup(&asoc->peer.tsn_map,
					     cmd->obj.u32);
			break;

		case SCTP_CMD_REPORT_BAD_TAG:
			pr_debug("%s: vtag mismatch!\n", __func__);
			break;

		case SCTP_CMD_STRIKE:
			/* Mark one strike against a transport.  */
			sctp_do_8_2_transport_strike(commands, asoc,
						    cmd->obj.transport, 0);
			break;

		case SCTP_CMD_TRANSPORT_IDLE:
			t = cmd->obj.transport;
			sctp_transport_lower_cwnd(t, SCTP_LOWER_CWND_INACTIVE);
			break;

		case SCTP_CMD_TRANSPORT_HB_SENT:
			t = cmd->obj.transport;
			sctp_do_8_2_transport_strike(commands, asoc,
						     t, 1);
			t->hb_sent = 1;
			break;

		case SCTP_CMD_TRANSPORT_ON:
			t = cmd->obj.transport;
			sctp_cmd_transport_on(commands, asoc, t, chunk);
			break;

		case SCTP_CMD_HB_TIMERS_START:
			sctp_cmd_hb_timers_start(commands, asoc);
			break;

		case SCTP_CMD_HB_TIMER_UPDATE:
			t = cmd->obj.transport;
			sctp_transport_reset_hb_timer(t);
			break;

		case SCTP_CMD_HB_TIMERS_STOP:
			sctp_cmd_hb_timers_stop(commands, asoc);
			break;

		case SCTP_CMD_REPORT_ERROR:
			error = cmd->obj.error;
			break;

		case SCTP_CMD_PROCESS_CTSN:
			/* Dummy up a SACK for processing. */
			sackh.cum_tsn_ack = cmd->obj.be32;
			sackh.a_rwnd = htonl(asoc->peer.rwnd +
					     asoc->outqueue.outstanding_bytes);
			sackh.num_gap_ack_blocks = 0;
			sackh.num_dup_tsns = 0;
			chunk->subh.sack_hdr = &sackh;
			sctp_add_cmd_sf(commands, SCTP_CMD_PROCESS_SACK,
					SCTP_CHUNK(chunk));
			break;

		case SCTP_CMD_DISCARD_PACKET:
			/* We need to discard the whole packet.
			 * Uncork the queue since there might be
			 * responses pending
			 */
			chunk->pdiscard = 1;
			if (asoc) {
				sctp_outq_uncork(&asoc->outqueue, gfp);
				local_cork = 0;
			}
			break;

		case SCTP_CMD_RTO_PENDING:
			t = cmd->obj.transport;
			t->rto_pending = 1;
			break;

		case SCTP_CMD_PART_DELIVER:
			asoc->stream.si->start_pd(&asoc->ulpq, GFP_ATOMIC);
			break;

		case SCTP_CMD_RENEGE:
			asoc->stream.si->renege_events(&asoc->ulpq,
						       cmd->obj.chunk,
						       GFP_ATOMIC);
			break;

		case SCTP_CMD_SETUP_T4:
			sctp_cmd_setup_t4(commands, asoc, cmd->obj.chunk);
			break;

		case SCTP_CMD_PROCESS_OPERR:
			sctp_cmd_process_operr(commands, asoc, chunk);
			break;
		case SCTP_CMD_CLEAR_INIT_TAG:
			asoc->peer.i.init_tag = 0;
			break;
		case SCTP_CMD_DEL_NON_PRIMARY:
			sctp_cmd_del_non_primary(asoc);
			break;
		case SCTP_CMD_T3_RTX_TIMERS_STOP:
			sctp_cmd_t3_rtx_timers_stop(commands, asoc);
			break;
		case SCTP_CMD_FORCE_PRIM_RETRAN:
			t = asoc->peer.retran_path;
			asoc->peer.retran_path = asoc->peer.primary_path;
			sctp_outq_uncork(&asoc->outqueue, gfp);
			local_cork = 0;
			asoc->peer.retran_path = t;
			break;
		case SCTP_CMD_SET_SK_ERR:
			sctp_cmd_set_sk_err(asoc, cmd->obj.error);
			break;
		case SCTP_CMD_ASSOC_CHANGE:
			sctp_cmd_assoc_change(commands, asoc,
					      cmd->obj.u8);
			break;
		case SCTP_CMD_ADAPTATION_IND:
			sctp_cmd_adaptation_ind(commands, asoc);
			break;
		case SCTP_CMD_PEER_NO_AUTH:
			sctp_cmd_peer_no_auth(commands, asoc);
			break;

		case SCTP_CMD_ASSOC_SHKEY:
			error = sctp_auth_asoc_init_active_key(asoc,
						GFP_ATOMIC);
			break;
		case SCTP_CMD_UPDATE_INITTAG:
			asoc->peer.i.init_tag = cmd->obj.u32;
			break;
		case SCTP_CMD_SEND_MSG:
			if (!asoc->outqueue.cork) {
				sctp_outq_cork(&asoc->outqueue);
				local_cork = 1;
			}
			sctp_cmd_send_msg(asoc, cmd->obj.msg, gfp);
			break;
		case SCTP_CMD_PURGE_ASCONF_QUEUE:
			sctp_asconf_queue_teardown(asoc);
			break;

		case SCTP_CMD_SET_ASOC:
			if (asoc && local_cork) {
				sctp_outq_uncork(&asoc->outqueue, gfp);
				local_cork = 0;
			}
			asoc = cmd->obj.asoc;
			break;

		default:
			pr_warn("Impossible command: %u\n",
				cmd->verb);
			break;
		}

		if (error)
			break;
	}

out:
	/* If this is in response to a received chunk, wait until
	 * we are done with the packet to open the queue so that we don't
	 * send multiple packets in response to a single request.
	 */
	if (asoc && SCTP_EVENT_T_CHUNK == event_type && chunk) {
		if (chunk->end_of_packet || chunk->singleton)
			sctp_outq_uncork(&asoc->outqueue, gfp);
	} else if (local_cork)
		sctp_outq_uncork(&asoc->outqueue, gfp);

	if (sp->data_ready_signalled)
		sp->data_ready_signalled = 0;

	return error;
nomem:
	error = -ENOMEM;
	goto out;
}<|MERGE_RESOLUTION|>--- conflicted
+++ resolved
@@ -547,11 +547,7 @@
 	if (net->sctp.pf_enable &&
 	   (transport->state == SCTP_ACTIVE) &&
 	   (transport->error_count < transport->pathmaxrxt) &&
-<<<<<<< HEAD
-	   (transport->error_count > asoc->pf_retrans)) {
-=======
 	   (transport->error_count > transport->pf_retrans)) {
->>>>>>> 3877dcd0
 
 		sctp_assoc_control_transport(asoc, transport,
 					     SCTP_TRANSPORT_PF,
