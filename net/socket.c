// SPDX-License-Identifier: GPL-2.0-or-later
/*
 * NET		An implementation of the SOCKET network access protocol.
 *
 * Version:	@(#)socket.c	1.1.93	18/02/95
 *
 * Authors:	Orest Zborowski, <obz@Kodak.COM>
 *		Ross Biro
 *		Fred N. van Kempen, <waltje@uWalt.NL.Mugnet.ORG>
 *
 * Fixes:
 *		Anonymous	:	NOTSOCK/BADF cleanup. Error fix in
 *					shutdown()
 *		Alan Cox	:	verify_area() fixes
 *		Alan Cox	:	Removed DDI
 *		Jonathan Kamens	:	SOCK_DGRAM reconnect bug
 *		Alan Cox	:	Moved a load of checks to the very
 *					top level.
 *		Alan Cox	:	Move address structures to/from user
 *					mode above the protocol layers.
 *		Rob Janssen	:	Allow 0 length sends.
 *		Alan Cox	:	Asynchronous I/O support (cribbed from the
 *					tty drivers).
 *		Niibe Yutaka	:	Asynchronous I/O for writes (4.4BSD style)
 *		Jeff Uphoff	:	Made max number of sockets command-line
 *					configurable.
 *		Matti Aarnio	:	Made the number of sockets dynamic,
 *					to be allocated when needed, and mr.
 *					Uphoff's max is used as max to be
 *					allowed to allocate.
 *		Linus		:	Argh. removed all the socket allocation
 *					altogether: it's in the inode now.
 *		Alan Cox	:	Made sock_alloc()/sock_release() public
 *					for NetROM and future kernel nfsd type
 *					stuff.
 *		Alan Cox	:	sendmsg/recvmsg basics.
 *		Tom Dyas	:	Export net symbols.
 *		Marcin Dalecki	:	Fixed problems with CONFIG_NET="n".
 *		Alan Cox	:	Added thread locking to sys_* calls
 *					for sockets. May have errors at the
 *					moment.
 *		Kevin Buhr	:	Fixed the dumb errors in the above.
 *		Andi Kleen	:	Some small cleanups, optimizations,
 *					and fixed a copy_from_user() bug.
 *		Tigran Aivazian	:	sys_send(args) calls sys_sendto(args, NULL, 0)
 *		Tigran Aivazian	:	Made listen(2) backlog sanity checks
 *					protocol-independent
 *
 *	This module is effectively the top level interface to the BSD socket
 *	paradigm.
 *
 *	Based upon Swansea University Computer Society NET3.039
 */

#include <linux/bpf-cgroup.h>
#include <linux/ethtool.h>
#include <linux/mm.h>
#include <linux/socket.h>
#include <linux/file.h>
#include <linux/splice.h>
#include <linux/net.h>
#include <linux/interrupt.h>
#include <linux/thread_info.h>
#include <linux/rcupdate.h>
#include <linux/netdevice.h>
#include <linux/proc_fs.h>
#include <linux/seq_file.h>
#include <linux/mutex.h>
#include <linux/if_bridge.h>
#include <linux/if_vlan.h>
#include <linux/ptp_classify.h>
#include <linux/init.h>
#include <linux/poll.h>
#include <linux/cache.h>
#include <linux/module.h>
#include <linux/highmem.h>
#include <linux/mount.h>
#include <linux/pseudo_fs.h>
#include <linux/security.h>
#include <linux/syscalls.h>
#include <linux/compat.h>
#include <linux/kmod.h>
#include <linux/audit.h>
#include <linux/wireless.h>
#include <linux/nsproxy.h>
#include <linux/magic.h>
#include <linux/slab.h>
#include <linux/xattr.h>
#include <linux/nospec.h>
#include <linux/indirect_call_wrapper.h>
#include <linux/io_uring/net.h>

#include <linux/uaccess.h>
#include <asm/unistd.h>

#include <net/compat.h>
#include <net/wext.h>
#include <net/cls_cgroup.h>

#include <net/sock.h>
#include <linux/netfilter.h>

#include <linux/if_tun.h>
#include <linux/ipv6_route.h>
#include <linux/route.h>
#include <linux/termios.h>
#include <linux/sockios.h>
#include <net/busy_poll.h>
#include <linux/errqueue.h>
#include <linux/ptp_clock_kernel.h>
#include <trace/events/sock.h>

#ifdef CONFIG_NET_RX_BUSY_POLL
unsigned int sysctl_net_busy_read __read_mostly;
unsigned int sysctl_net_busy_poll __read_mostly;
#endif

static ssize_t sock_read_iter(struct kiocb *iocb, struct iov_iter *to);
static ssize_t sock_write_iter(struct kiocb *iocb, struct iov_iter *from);
static int sock_mmap(struct file *file, struct vm_area_struct *vma);

static int sock_close(struct inode *inode, struct file *file);
static __poll_t sock_poll(struct file *file,
			      struct poll_table_struct *wait);
static long sock_ioctl(struct file *file, unsigned int cmd, unsigned long arg);
#ifdef CONFIG_COMPAT
static long compat_sock_ioctl(struct file *file,
			      unsigned int cmd, unsigned long arg);
#endif
static int sock_fasync(int fd, struct file *filp, int on);
static ssize_t sock_splice_read(struct file *file, loff_t *ppos,
				struct pipe_inode_info *pipe, size_t len,
				unsigned int flags);
static void sock_splice_eof(struct file *file);

#ifdef CONFIG_PROC_FS
static void sock_show_fdinfo(struct seq_file *m, struct file *f)
{
	struct socket *sock = f->private_data;
	const struct proto_ops *ops = READ_ONCE(sock->ops);

	if (ops->show_fdinfo)
		ops->show_fdinfo(m, sock);
}
#else
#define sock_show_fdinfo NULL
#endif

/*
 *	Socket files have a set of 'special' operations as well as the generic file ones. These don't appear
 *	in the operation structures but are done directly via the socketcall() multiplexor.
 */

static const struct file_operations socket_file_ops = {
	.owner =	THIS_MODULE,
	.read_iter =	sock_read_iter,
	.write_iter =	sock_write_iter,
	.poll =		sock_poll,
	.unlocked_ioctl = sock_ioctl,
#ifdef CONFIG_COMPAT
	.compat_ioctl = compat_sock_ioctl,
#endif
	.uring_cmd =    io_uring_cmd_sock,
	.mmap =		sock_mmap,
	.release =	sock_close,
	.fasync =	sock_fasync,
	.splice_write = splice_to_socket,
	.splice_read =	sock_splice_read,
	.splice_eof =	sock_splice_eof,
	.show_fdinfo =	sock_show_fdinfo,
};

static const char * const pf_family_names[] = {
	[PF_UNSPEC]	= "PF_UNSPEC",
	[PF_UNIX]	= "PF_UNIX/PF_LOCAL",
	[PF_INET]	= "PF_INET",
	[PF_AX25]	= "PF_AX25",
	[PF_IPX]	= "PF_IPX",
	[PF_APPLETALK]	= "PF_APPLETALK",
	[PF_NETROM]	= "PF_NETROM",
	[PF_BRIDGE]	= "PF_BRIDGE",
	[PF_ATMPVC]	= "PF_ATMPVC",
	[PF_X25]	= "PF_X25",
	[PF_INET6]	= "PF_INET6",
	[PF_ROSE]	= "PF_ROSE",
	[PF_DECnet]	= "PF_DECnet",
	[PF_NETBEUI]	= "PF_NETBEUI",
	[PF_SECURITY]	= "PF_SECURITY",
	[PF_KEY]	= "PF_KEY",
	[PF_NETLINK]	= "PF_NETLINK/PF_ROUTE",
	[PF_PACKET]	= "PF_PACKET",
	[PF_ASH]	= "PF_ASH",
	[PF_ECONET]	= "PF_ECONET",
	[PF_ATMSVC]	= "PF_ATMSVC",
	[PF_RDS]	= "PF_RDS",
	[PF_SNA]	= "PF_SNA",
	[PF_IRDA]	= "PF_IRDA",
	[PF_PPPOX]	= "PF_PPPOX",
	[PF_WANPIPE]	= "PF_WANPIPE",
	[PF_LLC]	= "PF_LLC",
	[PF_IB]		= "PF_IB",
	[PF_MPLS]	= "PF_MPLS",
	[PF_CAN]	= "PF_CAN",
	[PF_TIPC]	= "PF_TIPC",
	[PF_BLUETOOTH]	= "PF_BLUETOOTH",
	[PF_IUCV]	= "PF_IUCV",
	[PF_RXRPC]	= "PF_RXRPC",
	[PF_ISDN]	= "PF_ISDN",
	[PF_PHONET]	= "PF_PHONET",
	[PF_IEEE802154]	= "PF_IEEE802154",
	[PF_CAIF]	= "PF_CAIF",
	[PF_ALG]	= "PF_ALG",
	[PF_NFC]	= "PF_NFC",
	[PF_VSOCK]	= "PF_VSOCK",
	[PF_KCM]	= "PF_KCM",
	[PF_QIPCRTR]	= "PF_QIPCRTR",
	[PF_SMC]	= "PF_SMC",
	[PF_XDP]	= "PF_XDP",
	[PF_MCTP]	= "PF_MCTP",
};

/*
 *	The protocol list. Each protocol is registered in here.
 */

static DEFINE_SPINLOCK(net_family_lock);
static const struct net_proto_family __rcu *net_families[NPROTO] __read_mostly;

/*
 * Support routines.
 * Move socket addresses back and forth across the kernel/user
 * divide and look after the messy bits.
 */

/**
 *	move_addr_to_kernel	-	copy a socket address into kernel space
 *	@uaddr: Address in user space
 *	@kaddr: Address in kernel space
 *	@ulen: Length in user space
 *
 *	The address is copied into kernel space. If the provided address is
 *	too long an error code of -EINVAL is returned. If the copy gives
 *	invalid addresses -EFAULT is returned. On a success 0 is returned.
 */

int move_addr_to_kernel(void __user *uaddr, int ulen, struct sockaddr_storage *kaddr)
{
	if (ulen < 0 || ulen > sizeof(struct sockaddr_storage))
		return -EINVAL;
	if (ulen == 0)
		return 0;
	if (copy_from_user(kaddr, uaddr, ulen))
		return -EFAULT;
	return audit_sockaddr(ulen, kaddr);
}

/**
 *	move_addr_to_user	-	copy an address to user space
 *	@kaddr: kernel space address
 *	@klen: length of address in kernel
 *	@uaddr: user space address
 *	@ulen: pointer to user length field
 *
 *	The value pointed to by ulen on entry is the buffer length available.
 *	This is overwritten with the buffer space used. -EINVAL is returned
 *	if an overlong buffer is specified or a negative buffer size. -EFAULT
 *	is returned if either the buffer or the length field are not
 *	accessible.
 *	After copying the data up to the limit the user specifies, the true
 *	length of the data is written over the length limit the user
 *	specified. Zero is returned for a success.
 */

static int move_addr_to_user(struct sockaddr_storage *kaddr, int klen,
			     void __user *uaddr, int __user *ulen)
{
	int err;
	int len;

	BUG_ON(klen > sizeof(struct sockaddr_storage));
	err = get_user(len, ulen);
	if (err)
		return err;
	if (len > klen)
		len = klen;
	if (len < 0)
		return -EINVAL;
	if (len) {
		if (audit_sockaddr(klen, kaddr))
			return -ENOMEM;
		if (copy_to_user(uaddr, kaddr, len))
			return -EFAULT;
	}
	/*
	 *      "fromlen shall refer to the value before truncation.."
	 *                      1003.1g
	 */
	return __put_user(klen, ulen);
}

static struct kmem_cache *sock_inode_cachep __ro_after_init;

static struct inode *sock_alloc_inode(struct super_block *sb)
{
	struct socket_alloc *ei;

	ei = alloc_inode_sb(sb, sock_inode_cachep, GFP_KERNEL);
	if (!ei)
		return NULL;
	init_waitqueue_head(&ei->socket.wq.wait);
	ei->socket.wq.fasync_list = NULL;
	ei->socket.wq.flags = 0;

	ei->socket.state = SS_UNCONNECTED;
	ei->socket.flags = 0;
	ei->socket.ops = NULL;
	ei->socket.sk = NULL;
	ei->socket.file = NULL;

	return &ei->vfs_inode;
}

static void sock_free_inode(struct inode *inode)
{
	struct socket_alloc *ei;

	ei = container_of(inode, struct socket_alloc, vfs_inode);
	kmem_cache_free(sock_inode_cachep, ei);
}

static void init_once(void *foo)
{
	struct socket_alloc *ei = (struct socket_alloc *)foo;

	inode_init_once(&ei->vfs_inode);
}

static void init_inodecache(void)
{
	sock_inode_cachep = kmem_cache_create("sock_inode_cache",
					      sizeof(struct socket_alloc),
					      0,
					      (SLAB_HWCACHE_ALIGN |
					       SLAB_RECLAIM_ACCOUNT |
					       SLAB_ACCOUNT),
					      init_once);
	BUG_ON(sock_inode_cachep == NULL);
}

static const struct super_operations sockfs_ops = {
	.alloc_inode	= sock_alloc_inode,
	.free_inode	= sock_free_inode,
	.statfs		= simple_statfs,
};

/*
 * sockfs_dname() is called from d_path().
 */
static char *sockfs_dname(struct dentry *dentry, char *buffer, int buflen)
{
	return dynamic_dname(buffer, buflen, "socket:[%lu]",
				d_inode(dentry)->i_ino);
}

static const struct dentry_operations sockfs_dentry_operations = {
	.d_dname  = sockfs_dname,
};

static int sockfs_xattr_get(const struct xattr_handler *handler,
			    struct dentry *dentry, struct inode *inode,
			    const char *suffix, void *value, size_t size)
{
	if (value) {
		if (dentry->d_name.len + 1 > size)
			return -ERANGE;
		memcpy(value, dentry->d_name.name, dentry->d_name.len + 1);
	}
	return dentry->d_name.len + 1;
}

#define XATTR_SOCKPROTONAME_SUFFIX "sockprotoname"
#define XATTR_NAME_SOCKPROTONAME (XATTR_SYSTEM_PREFIX XATTR_SOCKPROTONAME_SUFFIX)
#define XATTR_NAME_SOCKPROTONAME_LEN (sizeof(XATTR_NAME_SOCKPROTONAME)-1)

static const struct xattr_handler sockfs_xattr_handler = {
	.name = XATTR_NAME_SOCKPROTONAME,
	.get = sockfs_xattr_get,
};

static int sockfs_security_xattr_set(const struct xattr_handler *handler,
				     struct mnt_idmap *idmap,
				     struct dentry *dentry, struct inode *inode,
				     const char *suffix, const void *value,
				     size_t size, int flags)
{
	/* Handled by LSM. */
	return -EAGAIN;
}

static const struct xattr_handler sockfs_security_xattr_handler = {
	.prefix = XATTR_SECURITY_PREFIX,
	.set = sockfs_security_xattr_set,
};

static const struct xattr_handler * const sockfs_xattr_handlers[] = {
	&sockfs_xattr_handler,
	&sockfs_security_xattr_handler,
	NULL
};

static int sockfs_init_fs_context(struct fs_context *fc)
{
	struct pseudo_fs_context *ctx = init_pseudo(fc, SOCKFS_MAGIC);
	if (!ctx)
		return -ENOMEM;
	ctx->ops = &sockfs_ops;
	ctx->dops = &sockfs_dentry_operations;
	ctx->xattr = sockfs_xattr_handlers;
	return 0;
}

static struct vfsmount *sock_mnt __read_mostly;

static struct file_system_type sock_fs_type = {
	.name =		"sockfs",
	.init_fs_context = sockfs_init_fs_context,
	.kill_sb =	kill_anon_super,
};

/*
 *	Obtains the first available file descriptor and sets it up for use.
 *
 *	These functions create file structures and maps them to fd space
 *	of the current process. On success it returns file descriptor
 *	and file struct implicitly stored in sock->file.
 *	Note that another thread may close file descriptor before we return
 *	from this function. We use the fact that now we do not refer
 *	to socket after mapping. If one day we will need it, this
 *	function will increment ref. count on file by 1.
 *
 *	In any case returned fd MAY BE not valid!
 *	This race condition is unavoidable
 *	with shared fd spaces, we cannot solve it inside kernel,
 *	but we take care of internal coherence yet.
 */

/**
 *	sock_alloc_file - Bind a &socket to a &file
 *	@sock: socket
 *	@flags: file status flags
 *	@dname: protocol name
 *
 *	Returns the &file bound with @sock, implicitly storing it
 *	in sock->file. If dname is %NULL, sets to "".
 *
 *	On failure @sock is released, and an ERR pointer is returned.
 *
 *	This function uses GFP_KERNEL internally.
 */

struct file *sock_alloc_file(struct socket *sock, int flags, const char *dname)
{
	struct file *file;

	if (!dname)
		dname = sock->sk ? sock->sk->sk_prot_creator->name : "";

	file = alloc_file_pseudo(SOCK_INODE(sock), sock_mnt, dname,
				O_RDWR | (flags & O_NONBLOCK),
				&socket_file_ops);
	if (IS_ERR(file)) {
		sock_release(sock);
		return file;
	}

	file->f_mode |= FMODE_NOWAIT;
	sock->file = file;
	file->private_data = sock;
	stream_open(SOCK_INODE(sock), file);
	return file;
}
EXPORT_SYMBOL(sock_alloc_file);

static int sock_map_fd(struct socket *sock, int flags)
{
	struct file *newfile;
	int fd = get_unused_fd_flags(flags);
	if (unlikely(fd < 0)) {
		sock_release(sock);
		return fd;
	}

	newfile = sock_alloc_file(sock, flags, NULL);
	if (!IS_ERR(newfile)) {
		fd_install(fd, newfile);
		return fd;
	}

	put_unused_fd(fd);
	return PTR_ERR(newfile);
}

/**
 *	sock_from_file - Return the &socket bounded to @file.
 *	@file: file
 *
 *	On failure returns %NULL.
 */

struct socket *sock_from_file(struct file *file)
{
	if (likely(file->f_op == &socket_file_ops))
		return file->private_data;	/* set in sock_alloc_file */

	return NULL;
}
EXPORT_SYMBOL(sock_from_file);

/**
 *	sockfd_lookup - Go from a file number to its socket slot
 *	@fd: file handle
 *	@err: pointer to an error code return
 *
 *	The file handle passed in is locked and the socket it is bound
 *	to is returned. If an error occurs the err pointer is overwritten
 *	with a negative errno code and NULL is returned. The function checks
 *	for both invalid handles and passing a handle which is not a socket.
 *
 *	On a success the socket object pointer is returned.
 */

struct socket *sockfd_lookup(int fd, int *err)
{
	struct file *file;
	struct socket *sock;

	file = fget(fd);
	if (!file) {
		*err = -EBADF;
		return NULL;
	}

	sock = sock_from_file(file);
	if (!sock) {
		*err = -ENOTSOCK;
		fput(file);
	}
	return sock;
}
EXPORT_SYMBOL(sockfd_lookup);

static ssize_t sockfs_listxattr(struct dentry *dentry, char *buffer,
				size_t size)
{
	ssize_t len;
	ssize_t used = 0;

	len = security_inode_listsecurity(d_inode(dentry), buffer, size);
	if (len < 0)
		return len;
	used += len;
	if (buffer) {
		if (size < used)
			return -ERANGE;
		buffer += len;
	}

	len = (XATTR_NAME_SOCKPROTONAME_LEN + 1);
	used += len;
	if (buffer) {
		if (size < used)
			return -ERANGE;
		memcpy(buffer, XATTR_NAME_SOCKPROTONAME, len);
		buffer += len;
	}

	return used;
}

static int sockfs_setattr(struct mnt_idmap *idmap,
			  struct dentry *dentry, struct iattr *iattr)
{
	int err = simple_setattr(&nop_mnt_idmap, dentry, iattr);

	if (!err && (iattr->ia_valid & ATTR_UID)) {
		struct socket *sock = SOCKET_I(d_inode(dentry));

		if (sock->sk)
			sock->sk->sk_uid = iattr->ia_uid;
		else
			err = -ENOENT;
	}

	return err;
}

static const struct inode_operations sockfs_inode_ops = {
	.listxattr = sockfs_listxattr,
	.setattr = sockfs_setattr,
};

/**
 *	sock_alloc - allocate a socket
 *
 *	Allocate a new inode and socket object. The two are bound together
 *	and initialised. The socket is then returned. If we are out of inodes
 *	NULL is returned. This functions uses GFP_KERNEL internally.
 */

struct socket *sock_alloc(void)
{
	struct inode *inode;
	struct socket *sock;

	inode = new_inode_pseudo(sock_mnt->mnt_sb);
	if (!inode)
		return NULL;

	sock = SOCKET_I(inode);

	inode->i_ino = get_next_ino();
	inode->i_mode = S_IFSOCK | S_IRWXUGO;
	inode->i_uid = current_fsuid();
	inode->i_gid = current_fsgid();
	inode->i_op = &sockfs_inode_ops;

	return sock;
}
EXPORT_SYMBOL(sock_alloc);

static void __sock_release(struct socket *sock, struct inode *inode)
{
	const struct proto_ops *ops = READ_ONCE(sock->ops);

	if (ops) {
		struct module *owner = ops->owner;

		if (inode)
			inode_lock(inode);
		ops->release(sock);
		sock->sk = NULL;
		if (inode)
			inode_unlock(inode);
		sock->ops = NULL;
		module_put(owner);
	}

	if (sock->wq.fasync_list)
		pr_err("%s: fasync list not empty!\n", __func__);

	if (!sock->file) {
		iput(SOCK_INODE(sock));
		return;
	}
	sock->file = NULL;
}

/**
 *	sock_release - close a socket
 *	@sock: socket to close
 *
 *	The socket is released from the protocol stack if it has a release
 *	callback, and the inode is then released if the socket is bound to
 *	an inode not a file.
 */
void sock_release(struct socket *sock)
{
	__sock_release(sock, NULL);
}
EXPORT_SYMBOL(sock_release);

void __sock_tx_timestamp(__u32 tsflags, __u8 *tx_flags)
{
	u8 flags = *tx_flags;

	if (tsflags & SOF_TIMESTAMPING_TX_HARDWARE) {
		flags |= SKBTX_HW_TSTAMP;

		/* PTP hardware clocks can provide a free running cycle counter
		 * as a time base for virtual clocks. Tell driver to use the
		 * free running cycle counter for timestamp if socket is bound
		 * to virtual clock.
		 */
		if (tsflags & SOF_TIMESTAMPING_BIND_PHC)
			flags |= SKBTX_HW_TSTAMP_USE_CYCLES;
	}

	if (tsflags & SOF_TIMESTAMPING_TX_SOFTWARE)
		flags |= SKBTX_SW_TSTAMP;

	if (tsflags & SOF_TIMESTAMPING_TX_SCHED)
		flags |= SKBTX_SCHED_TSTAMP;

	*tx_flags = flags;
}
EXPORT_SYMBOL(__sock_tx_timestamp);

INDIRECT_CALLABLE_DECLARE(int inet_sendmsg(struct socket *, struct msghdr *,
					   size_t));
INDIRECT_CALLABLE_DECLARE(int inet6_sendmsg(struct socket *, struct msghdr *,
					    size_t));

static noinline void call_trace_sock_send_length(struct sock *sk, int ret,
						 int flags)
{
	trace_sock_send_length(sk, ret, 0);
}

static inline int sock_sendmsg_nosec(struct socket *sock, struct msghdr *msg)
{
	int ret = INDIRECT_CALL_INET(READ_ONCE(sock->ops)->sendmsg, inet6_sendmsg,
				     inet_sendmsg, sock, msg,
				     msg_data_left(msg));
	BUG_ON(ret == -EIOCBQUEUED);

	if (trace_sock_send_length_enabled())
		call_trace_sock_send_length(sock->sk, ret, 0);
	return ret;
}

static int __sock_sendmsg(struct socket *sock, struct msghdr *msg)
{
	int err = security_socket_sendmsg(sock, msg,
					  msg_data_left(msg));

	return err ?: sock_sendmsg_nosec(sock, msg);
}

/**
 *	sock_sendmsg - send a message through @sock
 *	@sock: socket
 *	@msg: message to send
 *
 *	Sends @msg through @sock, passing through LSM.
 *	Returns the number of bytes sent, or an error code.
 */
int sock_sendmsg(struct socket *sock, struct msghdr *msg)
{
	struct sockaddr_storage *save_addr = (struct sockaddr_storage *)msg->msg_name;
	struct sockaddr_storage address;
	int save_len = msg->msg_namelen;
	int ret;

	if (msg->msg_name) {
		memcpy(&address, msg->msg_name, msg->msg_namelen);
		msg->msg_name = &address;
	}

	ret = __sock_sendmsg(sock, msg);
	msg->msg_name = save_addr;
	msg->msg_namelen = save_len;

	return ret;
}
EXPORT_SYMBOL(sock_sendmsg);

/**
 *	kernel_sendmsg - send a message through @sock (kernel-space)
 *	@sock: socket
 *	@msg: message header
 *	@vec: kernel vec
 *	@num: vec array length
 *	@size: total message data size
 *
 *	Builds the message data with @vec and sends it through @sock.
 *	Returns the number of bytes sent, or an error code.
 */

int kernel_sendmsg(struct socket *sock, struct msghdr *msg,
		   struct kvec *vec, size_t num, size_t size)
{
	iov_iter_kvec(&msg->msg_iter, ITER_SOURCE, vec, num, size);
	return sock_sendmsg(sock, msg);
}
EXPORT_SYMBOL(kernel_sendmsg);

/**
 *	kernel_sendmsg_locked - send a message through @sock (kernel-space)
 *	@sk: sock
 *	@msg: message header
 *	@vec: output s/g array
 *	@num: output s/g array length
 *	@size: total message data size
 *
 *	Builds the message data with @vec and sends it through @sock.
 *	Returns the number of bytes sent, or an error code.
 *	Caller must hold @sk.
 */

int kernel_sendmsg_locked(struct sock *sk, struct msghdr *msg,
			  struct kvec *vec, size_t num, size_t size)
{
	struct socket *sock = sk->sk_socket;
	const struct proto_ops *ops = READ_ONCE(sock->ops);

	if (!ops->sendmsg_locked)
		return sock_no_sendmsg_locked(sk, msg, size);

	iov_iter_kvec(&msg->msg_iter, ITER_SOURCE, vec, num, size);

	return ops->sendmsg_locked(sk, msg, msg_data_left(msg));
}
EXPORT_SYMBOL(kernel_sendmsg_locked);

static bool skb_is_err_queue(const struct sk_buff *skb)
{
	/* pkt_type of skbs enqueued on the error queue are set to
	 * PACKET_OUTGOING in skb_set_err_queue(). This is only safe to do
	 * in recvmsg, since skbs received on a local socket will never
	 * have a pkt_type of PACKET_OUTGOING.
	 */
	return skb->pkt_type == PACKET_OUTGOING;
}

/* On transmit, software and hardware timestamps are returned independently.
 * As the two skb clones share the hardware timestamp, which may be updated
 * before the software timestamp is received, a hardware TX timestamp may be
 * returned only if there is no software TX timestamp. Ignore false software
 * timestamps, which may be made in the __sock_recv_timestamp() call when the
 * option SO_TIMESTAMP_OLD(NS) is enabled on the socket, even when the skb has a
 * hardware timestamp.
 */
static bool skb_is_swtx_tstamp(const struct sk_buff *skb, int false_tstamp)
{
	return skb->tstamp && !false_tstamp && skb_is_err_queue(skb);
}

static ktime_t get_timestamp(struct sock *sk, struct sk_buff *skb, int *if_index)
{
	bool cycles = READ_ONCE(sk->sk_tsflags) & SOF_TIMESTAMPING_BIND_PHC;
	struct skb_shared_hwtstamps *shhwtstamps = skb_hwtstamps(skb);
	struct net_device *orig_dev;
	ktime_t hwtstamp;

	rcu_read_lock();
	orig_dev = dev_get_by_napi_id(skb_napi_id(skb));
	if (orig_dev) {
		*if_index = orig_dev->ifindex;
		hwtstamp = netdev_get_tstamp(orig_dev, shhwtstamps, cycles);
	} else {
		hwtstamp = shhwtstamps->hwtstamp;
	}
	rcu_read_unlock();

	return hwtstamp;
}

static void put_ts_pktinfo(struct msghdr *msg, struct sk_buff *skb,
			   int if_index)
{
	struct scm_ts_pktinfo ts_pktinfo;
	struct net_device *orig_dev;

	if (!skb_mac_header_was_set(skb))
		return;

	memset(&ts_pktinfo, 0, sizeof(ts_pktinfo));

	if (!if_index) {
		rcu_read_lock();
		orig_dev = dev_get_by_napi_id(skb_napi_id(skb));
		if (orig_dev)
			if_index = orig_dev->ifindex;
		rcu_read_unlock();
	}
	ts_pktinfo.if_index = if_index;

	ts_pktinfo.pkt_length = skb->len - skb_mac_offset(skb);
	put_cmsg(msg, SOL_SOCKET, SCM_TIMESTAMPING_PKTINFO,
		 sizeof(ts_pktinfo), &ts_pktinfo);
}

/*
 * called from sock_recv_timestamp() if sock_flag(sk, SOCK_RCVTSTAMP)
 */
void __sock_recv_timestamp(struct msghdr *msg, struct sock *sk,
	struct sk_buff *skb)
{
	int need_software_tstamp = sock_flag(sk, SOCK_RCVTSTAMP);
	int new_tstamp = sock_flag(sk, SOCK_TSTAMP_NEW);
	struct scm_timestamping_internal tss;
	int empty = 1, false_tstamp = 0;
	struct skb_shared_hwtstamps *shhwtstamps =
		skb_hwtstamps(skb);
	int if_index;
	ktime_t hwtstamp;
	u32 tsflags;

	/* Race occurred between timestamp enabling and packet
	   receiving.  Fill in the current time for now. */
	if (need_software_tstamp && skb->tstamp == 0) {
		__net_timestamp(skb);
		false_tstamp = 1;
	}

	if (need_software_tstamp) {
		if (!sock_flag(sk, SOCK_RCVTSTAMPNS)) {
			if (new_tstamp) {
				struct __kernel_sock_timeval tv;

				skb_get_new_timestamp(skb, &tv);
				put_cmsg(msg, SOL_SOCKET, SO_TIMESTAMP_NEW,
					 sizeof(tv), &tv);
			} else {
				struct __kernel_old_timeval tv;

				skb_get_timestamp(skb, &tv);
				put_cmsg(msg, SOL_SOCKET, SO_TIMESTAMP_OLD,
					 sizeof(tv), &tv);
			}
		} else {
			if (new_tstamp) {
				struct __kernel_timespec ts;

				skb_get_new_timestampns(skb, &ts);
				put_cmsg(msg, SOL_SOCKET, SO_TIMESTAMPNS_NEW,
					 sizeof(ts), &ts);
			} else {
				struct __kernel_old_timespec ts;

				skb_get_timestampns(skb, &ts);
				put_cmsg(msg, SOL_SOCKET, SO_TIMESTAMPNS_OLD,
					 sizeof(ts), &ts);
			}
		}
	}

	memset(&tss, 0, sizeof(tss));
	tsflags = READ_ONCE(sk->sk_tsflags);
	if ((tsflags & SOF_TIMESTAMPING_SOFTWARE &&
	     (tsflags & SOF_TIMESTAMPING_RX_SOFTWARE ||
	      skb_is_err_queue(skb) ||
	      !(tsflags & SOF_TIMESTAMPING_OPT_RX_FILTER))) &&
	    ktime_to_timespec64_cond(skb->tstamp, tss.ts + 0))
		empty = 0;
	if (shhwtstamps &&
	    (tsflags & SOF_TIMESTAMPING_RAW_HARDWARE &&
	     (tsflags & SOF_TIMESTAMPING_RX_HARDWARE ||
	      skb_is_err_queue(skb) ||
	      !(tsflags & SOF_TIMESTAMPING_OPT_RX_FILTER))) &&
	    !skb_is_swtx_tstamp(skb, false_tstamp)) {
		if_index = 0;
		if (skb_shinfo(skb)->tx_flags & SKBTX_HW_TSTAMP_NETDEV)
			hwtstamp = get_timestamp(sk, skb, &if_index);
		else
			hwtstamp = shhwtstamps->hwtstamp;

		if (tsflags & SOF_TIMESTAMPING_BIND_PHC)
			hwtstamp = ptp_convert_timestamp(&hwtstamp,
							 READ_ONCE(sk->sk_bind_phc));

		if (ktime_to_timespec64_cond(hwtstamp, tss.ts + 2)) {
			empty = 0;

			if ((tsflags & SOF_TIMESTAMPING_OPT_PKTINFO) &&
			    !skb_is_err_queue(skb))
				put_ts_pktinfo(msg, skb, if_index);
		}
	}
	if (!empty) {
		if (sock_flag(sk, SOCK_TSTAMP_NEW))
			put_cmsg_scm_timestamping64(msg, &tss);
		else
			put_cmsg_scm_timestamping(msg, &tss);

		if (skb_is_err_queue(skb) && skb->len &&
		    SKB_EXT_ERR(skb)->opt_stats)
			put_cmsg(msg, SOL_SOCKET, SCM_TIMESTAMPING_OPT_STATS,
				 skb->len, skb->data);
	}
}
EXPORT_SYMBOL_GPL(__sock_recv_timestamp);

#ifdef CONFIG_WIRELESS
void __sock_recv_wifi_status(struct msghdr *msg, struct sock *sk,
	struct sk_buff *skb)
{
	int ack;

	if (!sock_flag(sk, SOCK_WIFI_STATUS))
		return;
	if (!skb->wifi_acked_valid)
		return;

	ack = skb->wifi_acked;

	put_cmsg(msg, SOL_SOCKET, SCM_WIFI_STATUS, sizeof(ack), &ack);
}
EXPORT_SYMBOL_GPL(__sock_recv_wifi_status);
#endif

static inline void sock_recv_drops(struct msghdr *msg, struct sock *sk,
				   struct sk_buff *skb)
{
	if (sock_flag(sk, SOCK_RXQ_OVFL) && skb && SOCK_SKB_CB(skb)->dropcount)
		put_cmsg(msg, SOL_SOCKET, SO_RXQ_OVFL,
			sizeof(__u32), &SOCK_SKB_CB(skb)->dropcount);
}

static void sock_recv_mark(struct msghdr *msg, struct sock *sk,
			   struct sk_buff *skb)
{
	if (sock_flag(sk, SOCK_RCVMARK) && skb) {
		/* We must use a bounce buffer for CONFIG_HARDENED_USERCOPY=y */
		__u32 mark = skb->mark;

		put_cmsg(msg, SOL_SOCKET, SO_MARK, sizeof(__u32), &mark);
	}
}

void __sock_recv_cmsgs(struct msghdr *msg, struct sock *sk,
		       struct sk_buff *skb)
{
	sock_recv_timestamp(msg, sk, skb);
	sock_recv_drops(msg, sk, skb);
	sock_recv_mark(msg, sk, skb);
}
EXPORT_SYMBOL_GPL(__sock_recv_cmsgs);

INDIRECT_CALLABLE_DECLARE(int inet_recvmsg(struct socket *, struct msghdr *,
					   size_t, int));
INDIRECT_CALLABLE_DECLARE(int inet6_recvmsg(struct socket *, struct msghdr *,
					    size_t, int));

static noinline void call_trace_sock_recv_length(struct sock *sk, int ret, int flags)
{
	trace_sock_recv_length(sk, ret, flags);
}

static inline int sock_recvmsg_nosec(struct socket *sock, struct msghdr *msg,
				     int flags)
{
	int ret = INDIRECT_CALL_INET(READ_ONCE(sock->ops)->recvmsg,
				     inet6_recvmsg,
				     inet_recvmsg, sock, msg,
				     msg_data_left(msg), flags);
	if (trace_sock_recv_length_enabled())
		call_trace_sock_recv_length(sock->sk, ret, flags);
	return ret;
}

/**
 *	sock_recvmsg - receive a message from @sock
 *	@sock: socket
 *	@msg: message to receive
 *	@flags: message flags
 *
 *	Receives @msg from @sock, passing through LSM. Returns the total number
 *	of bytes received, or an error.
 */
int sock_recvmsg(struct socket *sock, struct msghdr *msg, int flags)
{
	int err = security_socket_recvmsg(sock, msg, msg_data_left(msg), flags);

	return err ?: sock_recvmsg_nosec(sock, msg, flags);
}
EXPORT_SYMBOL(sock_recvmsg);

/**
 *	kernel_recvmsg - Receive a message from a socket (kernel space)
 *	@sock: The socket to receive the message from
 *	@msg: Received message
 *	@vec: Input s/g array for message data
 *	@num: Size of input s/g array
 *	@size: Number of bytes to read
 *	@flags: Message flags (MSG_DONTWAIT, etc...)
 *
 *	On return the msg structure contains the scatter/gather array passed in the
 *	vec argument. The array is modified so that it consists of the unfilled
 *	portion of the original array.
 *
 *	The returned value is the total number of bytes received, or an error.
 */

int kernel_recvmsg(struct socket *sock, struct msghdr *msg,
		   struct kvec *vec, size_t num, size_t size, int flags)
{
	msg->msg_control_is_user = false;
	iov_iter_kvec(&msg->msg_iter, ITER_DEST, vec, num, size);
	return sock_recvmsg(sock, msg, flags);
}
EXPORT_SYMBOL(kernel_recvmsg);

static ssize_t sock_splice_read(struct file *file, loff_t *ppos,
				struct pipe_inode_info *pipe, size_t len,
				unsigned int flags)
{
	struct socket *sock = file->private_data;
	const struct proto_ops *ops;

	ops = READ_ONCE(sock->ops);
	if (unlikely(!ops->splice_read))
		return copy_splice_read(file, ppos, pipe, len, flags);

	return ops->splice_read(sock, ppos, pipe, len, flags);
}

static void sock_splice_eof(struct file *file)
{
	struct socket *sock = file->private_data;
	const struct proto_ops *ops;

	ops = READ_ONCE(sock->ops);
	if (ops->splice_eof)
		ops->splice_eof(sock);
}

static ssize_t sock_read_iter(struct kiocb *iocb, struct iov_iter *to)
{
	struct file *file = iocb->ki_filp;
	struct socket *sock = file->private_data;
	struct msghdr msg = {.msg_iter = *to,
			     .msg_iocb = iocb};
	ssize_t res;

	if (file->f_flags & O_NONBLOCK || (iocb->ki_flags & IOCB_NOWAIT))
		msg.msg_flags = MSG_DONTWAIT;

	if (iocb->ki_pos != 0)
		return -ESPIPE;

	if (!iov_iter_count(to))	/* Match SYS5 behaviour */
		return 0;

	res = sock_recvmsg(sock, &msg, msg.msg_flags);
	*to = msg.msg_iter;
	return res;
}

static ssize_t sock_write_iter(struct kiocb *iocb, struct iov_iter *from)
{
	struct file *file = iocb->ki_filp;
	struct socket *sock = file->private_data;
	struct msghdr msg = {.msg_iter = *from,
			     .msg_iocb = iocb};
	ssize_t res;

	if (iocb->ki_pos != 0)
		return -ESPIPE;

	if (file->f_flags & O_NONBLOCK || (iocb->ki_flags & IOCB_NOWAIT))
		msg.msg_flags = MSG_DONTWAIT;

	if (sock->type == SOCK_SEQPACKET)
		msg.msg_flags |= MSG_EOR;

	res = __sock_sendmsg(sock, &msg);
	*from = msg.msg_iter;
	return res;
}

/*
 * Atomic setting of ioctl hooks to avoid race
 * with module unload.
 */

static DEFINE_MUTEX(br_ioctl_mutex);
static int (*br_ioctl_hook)(struct net *net, struct net_bridge *br,
			    unsigned int cmd, struct ifreq *ifr,
			    void __user *uarg);

void brioctl_set(int (*hook)(struct net *net, struct net_bridge *br,
			     unsigned int cmd, struct ifreq *ifr,
			     void __user *uarg))
{
	mutex_lock(&br_ioctl_mutex);
	br_ioctl_hook = hook;
	mutex_unlock(&br_ioctl_mutex);
}
EXPORT_SYMBOL(brioctl_set);

int br_ioctl_call(struct net *net, struct net_bridge *br, unsigned int cmd,
		  struct ifreq *ifr, void __user *uarg)
{
	int err = -ENOPKG;

	if (!br_ioctl_hook)
		request_module("bridge");

	mutex_lock(&br_ioctl_mutex);
	if (br_ioctl_hook)
		err = br_ioctl_hook(net, br, cmd, ifr, uarg);
	mutex_unlock(&br_ioctl_mutex);

	return err;
}

static DEFINE_MUTEX(vlan_ioctl_mutex);
static int (*vlan_ioctl_hook) (struct net *, void __user *arg);

void vlan_ioctl_set(int (*hook) (struct net *, void __user *))
{
	mutex_lock(&vlan_ioctl_mutex);
	vlan_ioctl_hook = hook;
	mutex_unlock(&vlan_ioctl_mutex);
}
EXPORT_SYMBOL(vlan_ioctl_set);

static long sock_do_ioctl(struct net *net, struct socket *sock,
			  unsigned int cmd, unsigned long arg)
{
	const struct proto_ops *ops = READ_ONCE(sock->ops);
	struct ifreq ifr;
	bool need_copyout;
	int err;
	void __user *argp = (void __user *)arg;
	void __user *data;

	err = ops->ioctl(sock, cmd, arg);

	/*
	 * If this ioctl is unknown try to hand it down
	 * to the NIC driver.
	 */
	if (err != -ENOIOCTLCMD)
		return err;

	if (!is_socket_ioctl_cmd(cmd))
		return -ENOTTY;

	if (get_user_ifreq(&ifr, &data, argp))
		return -EFAULT;
	err = dev_ioctl(net, cmd, &ifr, data, &need_copyout);
	if (!err && need_copyout)
		if (put_user_ifreq(&ifr, argp))
			return -EFAULT;

	return err;
}

/*
 *	With an ioctl, arg may well be a user mode pointer, but we don't know
 *	what to do with it - that's up to the protocol still.
 */

static long sock_ioctl(struct file *file, unsigned cmd, unsigned long arg)
{
	const struct proto_ops  *ops;
	struct socket *sock;
	struct sock *sk;
	void __user *argp = (void __user *)arg;
	int pid, err;
	struct net *net;

	sock = file->private_data;
	ops = READ_ONCE(sock->ops);
	sk = sock->sk;
	net = sock_net(sk);
	if (unlikely(cmd >= SIOCDEVPRIVATE && cmd <= (SIOCDEVPRIVATE + 15))) {
		struct ifreq ifr;
		void __user *data;
		bool need_copyout;
		if (get_user_ifreq(&ifr, &data, argp))
			return -EFAULT;
		err = dev_ioctl(net, cmd, &ifr, data, &need_copyout);
		if (!err && need_copyout)
			if (put_user_ifreq(&ifr, argp))
				return -EFAULT;
	} else
#ifdef CONFIG_WEXT_CORE
	if (cmd >= SIOCIWFIRST && cmd <= SIOCIWLAST) {
		err = wext_handle_ioctl(net, cmd, argp);
	} else
#endif
		switch (cmd) {
		case FIOSETOWN:
		case SIOCSPGRP:
			err = -EFAULT;
			if (get_user(pid, (int __user *)argp))
				break;
			err = f_setown(sock->file, pid, 1);
			break;
		case FIOGETOWN:
		case SIOCGPGRP:
			err = put_user(f_getown(sock->file),
				       (int __user *)argp);
			break;
		case SIOCGIFBR:
		case SIOCSIFBR:
		case SIOCBRADDBR:
		case SIOCBRDELBR:
			err = br_ioctl_call(net, NULL, cmd, NULL, argp);
			break;
		case SIOCGIFVLAN:
		case SIOCSIFVLAN:
			err = -ENOPKG;
			if (!vlan_ioctl_hook)
				request_module("8021q");

			mutex_lock(&vlan_ioctl_mutex);
			if (vlan_ioctl_hook)
				err = vlan_ioctl_hook(net, argp);
			mutex_unlock(&vlan_ioctl_mutex);
			break;
		case SIOCGSKNS:
			err = -EPERM;
			if (!ns_capable(net->user_ns, CAP_NET_ADMIN))
				break;

			err = open_related_ns(&net->ns, get_net_ns);
			break;
		case SIOCGSTAMP_OLD:
		case SIOCGSTAMPNS_OLD:
			if (!ops->gettstamp) {
				err = -ENOIOCTLCMD;
				break;
			}
			err = ops->gettstamp(sock, argp,
					     cmd == SIOCGSTAMP_OLD,
					     !IS_ENABLED(CONFIG_64BIT));
			break;
		case SIOCGSTAMP_NEW:
		case SIOCGSTAMPNS_NEW:
			if (!ops->gettstamp) {
				err = -ENOIOCTLCMD;
				break;
			}
			err = ops->gettstamp(sock, argp,
					     cmd == SIOCGSTAMP_NEW,
					     false);
			break;

		case SIOCGIFCONF:
			err = dev_ifconf(net, argp);
			break;

		default:
			err = sock_do_ioctl(net, sock, cmd, arg);
			break;
		}
	return err;
}

/**
 *	sock_create_lite - creates a socket
 *	@family: protocol family (AF_INET, ...)
 *	@type: communication type (SOCK_STREAM, ...)
 *	@protocol: protocol (0, ...)
 *	@res: new socket
 *
 *	Creates a new socket and assigns it to @res, passing through LSM.
 *	The new socket initialization is not complete, see kernel_accept().
 *	Returns 0 or an error. On failure @res is set to %NULL.
 *	This function internally uses GFP_KERNEL.
 */

int sock_create_lite(int family, int type, int protocol, struct socket **res)
{
	int err;
	struct socket *sock = NULL;

	err = security_socket_create(family, type, protocol, 1);
	if (err)
		goto out;

	sock = sock_alloc();
	if (!sock) {
		err = -ENOMEM;
		goto out;
	}

	sock->type = type;
	err = security_socket_post_create(sock, family, type, protocol, 1);
	if (err)
		goto out_release;

out:
	*res = sock;
	return err;
out_release:
	sock_release(sock);
	sock = NULL;
	goto out;
}
EXPORT_SYMBOL(sock_create_lite);

/* No kernel lock held - perfect */
static __poll_t sock_poll(struct file *file, poll_table *wait)
{
	struct socket *sock = file->private_data;
	const struct proto_ops *ops = READ_ONCE(sock->ops);
	__poll_t events = poll_requested_events(wait), flag = 0;

	if (!ops->poll)
		return 0;

	if (sk_can_busy_loop(sock->sk)) {
		/* poll once if requested by the syscall */
		if (events & POLL_BUSY_LOOP)
			sk_busy_loop(sock->sk, 1);

		/* if this socket can poll_ll, tell the system call */
		flag = POLL_BUSY_LOOP;
	}

	return ops->poll(file, sock, wait) | flag;
}

static int sock_mmap(struct file *file, struct vm_area_struct *vma)
{
	struct socket *sock = file->private_data;

	return READ_ONCE(sock->ops)->mmap(file, sock, vma);
}

static int sock_close(struct inode *inode, struct file *filp)
{
	__sock_release(SOCKET_I(inode), inode);
	return 0;
}

/*
 *	Update the socket async list
 *
 *	Fasync_list locking strategy.
 *
 *	1. fasync_list is modified only under process context socket lock
 *	   i.e. under semaphore.
 *	2. fasync_list is used under read_lock(&sk->sk_callback_lock)
 *	   or under socket lock
 */

static int sock_fasync(int fd, struct file *filp, int on)
{
	struct socket *sock = filp->private_data;
	struct sock *sk = sock->sk;
	struct socket_wq *wq = &sock->wq;

	if (sk == NULL)
		return -EINVAL;

	lock_sock(sk);
	fasync_helper(fd, filp, on, &wq->fasync_list);

	if (!wq->fasync_list)
		sock_reset_flag(sk, SOCK_FASYNC);
	else
		sock_set_flag(sk, SOCK_FASYNC);

	release_sock(sk);
	return 0;
}

/* This function may be called only under rcu_lock */

int sock_wake_async(struct socket_wq *wq, int how, int band)
{
	if (!wq || !wq->fasync_list)
		return -1;

	switch (how) {
	case SOCK_WAKE_WAITD:
		if (test_bit(SOCKWQ_ASYNC_WAITDATA, &wq->flags))
			break;
		goto call_kill;
	case SOCK_WAKE_SPACE:
		if (!test_and_clear_bit(SOCKWQ_ASYNC_NOSPACE, &wq->flags))
			break;
		fallthrough;
	case SOCK_WAKE_IO:
call_kill:
		kill_fasync(&wq->fasync_list, SIGIO, band);
		break;
	case SOCK_WAKE_URG:
		kill_fasync(&wq->fasync_list, SIGURG, band);
	}

	return 0;
}
EXPORT_SYMBOL(sock_wake_async);

/**
 *	__sock_create - creates a socket
 *	@net: net namespace
 *	@family: protocol family (AF_INET, ...)
 *	@type: communication type (SOCK_STREAM, ...)
 *	@protocol: protocol (0, ...)
 *	@res: new socket
 *	@kern: boolean for kernel space sockets
 *
 *	Creates a new socket and assigns it to @res, passing through LSM.
 *	Returns 0 or an error. On failure @res is set to %NULL. @kern must
 *	be set to true if the socket resides in kernel space.
 *	This function internally uses GFP_KERNEL.
 */

int __sock_create(struct net *net, int family, int type, int protocol,
			 struct socket **res, int kern)
{
	int err;
	struct socket *sock;
	const struct net_proto_family *pf;

	/*
	 *      Check protocol is in range
	 */
	if (family < 0 || family >= NPROTO)
		return -EAFNOSUPPORT;
	if (type < 0 || type >= SOCK_MAX)
		return -EINVAL;

	/* Compatibility.

	   This uglymoron is moved from INET layer to here to avoid
	   deadlock in module load.
	 */
	if (family == PF_INET && type == SOCK_PACKET) {
		pr_info_once("%s uses obsolete (PF_INET,SOCK_PACKET)\n",
			     current->comm);
		family = PF_PACKET;
	}

	err = security_socket_create(family, type, protocol, kern);
	if (err)
		return err;

	/*
	 *	Allocate the socket and allow the family to set things up. if
	 *	the protocol is 0, the family is instructed to select an appropriate
	 *	default.
	 */
	sock = sock_alloc();
	if (!sock) {
		net_warn_ratelimited("socket: no more sockets\n");
		return -ENFILE;	/* Not exactly a match, but its the
				   closest posix thing */
	}

	sock->type = type;

#ifdef CONFIG_MODULES
	/* Attempt to load a protocol module if the find failed.
	 *
	 * 12/09/1996 Marcin: But! this makes REALLY only sense, if the user
	 * requested real, full-featured networking support upon configuration.
	 * Otherwise module support will break!
	 */
	if (rcu_access_pointer(net_families[family]) == NULL)
		request_module("net-pf-%d", family);
#endif

	rcu_read_lock();
	pf = rcu_dereference(net_families[family]);
	err = -EAFNOSUPPORT;
	if (!pf)
		goto out_release;

	/*
	 * We will call the ->create function, that possibly is in a loadable
	 * module, so we have to bump that loadable module refcnt first.
	 */
	if (!try_module_get(pf->owner))
		goto out_release;

	/* Now protected by module ref count */
	rcu_read_unlock();

	err = pf->create(net, sock, protocol, kern);
	if (err < 0) {
		/* ->create should release the allocated sock->sk object on error
<<<<<<< HEAD
		 * but it may leave the dangling pointer
		 */
		sock->sk = NULL;
=======
		 * and make sure sock->sk is set to NULL to avoid use-after-free
		 */
		DEBUG_NET_WARN_ONCE(sock->sk,
				    "%ps must clear sock->sk on failure, family: %d, type: %d, protocol: %d\n",
				    pf->create, family, type, protocol);
>>>>>>> 3bec0c29
		goto out_module_put;
	}

	/*
	 * Now to bump the refcnt of the [loadable] module that owns this
	 * socket at sock_release time we decrement its refcnt.
	 */
	if (!try_module_get(sock->ops->owner))
		goto out_module_busy;

	/*
	 * Now that we're done with the ->create function, the [loadable]
	 * module can have its refcnt decremented
	 */
	module_put(pf->owner);
	err = security_socket_post_create(sock, family, type, protocol, kern);
	if (err)
		goto out_sock_release;
	*res = sock;

	return 0;

out_module_busy:
	err = -EAFNOSUPPORT;
out_module_put:
	sock->ops = NULL;
	module_put(pf->owner);
out_sock_release:
	sock_release(sock);
	return err;

out_release:
	rcu_read_unlock();
	goto out_sock_release;
}
EXPORT_SYMBOL(__sock_create);

/**
 *	sock_create - creates a socket
 *	@family: protocol family (AF_INET, ...)
 *	@type: communication type (SOCK_STREAM, ...)
 *	@protocol: protocol (0, ...)
 *	@res: new socket
 *
 *	A wrapper around __sock_create().
 *	Returns 0 or an error. This function internally uses GFP_KERNEL.
 */

int sock_create(int family, int type, int protocol, struct socket **res)
{
	return __sock_create(current->nsproxy->net_ns, family, type, protocol, res, 0);
}
EXPORT_SYMBOL(sock_create);

/**
 *	sock_create_kern - creates a socket (kernel space)
 *	@net: net namespace
 *	@family: protocol family (AF_INET, ...)
 *	@type: communication type (SOCK_STREAM, ...)
 *	@protocol: protocol (0, ...)
 *	@res: new socket
 *
 *	A wrapper around __sock_create().
 *	Returns 0 or an error. This function internally uses GFP_KERNEL.
 */

int sock_create_kern(struct net *net, int family, int type, int protocol, struct socket **res)
{
	return __sock_create(net, family, type, protocol, res, 1);
}
EXPORT_SYMBOL(sock_create_kern);

static struct socket *__sys_socket_create(int family, int type, int protocol)
{
	struct socket *sock;
	int retval;

	/* Check the SOCK_* constants for consistency.  */
	BUILD_BUG_ON(SOCK_CLOEXEC != O_CLOEXEC);
	BUILD_BUG_ON((SOCK_MAX | SOCK_TYPE_MASK) != SOCK_TYPE_MASK);
	BUILD_BUG_ON(SOCK_CLOEXEC & SOCK_TYPE_MASK);
	BUILD_BUG_ON(SOCK_NONBLOCK & SOCK_TYPE_MASK);

	if ((type & ~SOCK_TYPE_MASK) & ~(SOCK_CLOEXEC | SOCK_NONBLOCK))
		return ERR_PTR(-EINVAL);
	type &= SOCK_TYPE_MASK;

	retval = sock_create(family, type, protocol, &sock);
	if (retval < 0)
		return ERR_PTR(retval);

	return sock;
}

struct file *__sys_socket_file(int family, int type, int protocol)
{
	struct socket *sock;
	int flags;

	sock = __sys_socket_create(family, type, protocol);
	if (IS_ERR(sock))
		return ERR_CAST(sock);

	flags = type & ~SOCK_TYPE_MASK;
	if (SOCK_NONBLOCK != O_NONBLOCK && (flags & SOCK_NONBLOCK))
		flags = (flags & ~SOCK_NONBLOCK) | O_NONBLOCK;

	return sock_alloc_file(sock, flags, NULL);
}

/*	A hook for bpf progs to attach to and update socket protocol.
 *
 *	A static noinline declaration here could cause the compiler to
 *	optimize away the function. A global noinline declaration will
 *	keep the definition, but may optimize away the callsite.
 *	Therefore, __weak is needed to ensure that the call is still
 *	emitted, by telling the compiler that we don't know what the
 *	function might eventually be.
 */

__bpf_hook_start();

__weak noinline int update_socket_protocol(int family, int type, int protocol)
{
	return protocol;
}

__bpf_hook_end();

int __sys_socket(int family, int type, int protocol)
{
	struct socket *sock;
	int flags;

	sock = __sys_socket_create(family, type,
				   update_socket_protocol(family, type, protocol));
	if (IS_ERR(sock))
		return PTR_ERR(sock);

	flags = type & ~SOCK_TYPE_MASK;
	if (SOCK_NONBLOCK != O_NONBLOCK && (flags & SOCK_NONBLOCK))
		flags = (flags & ~SOCK_NONBLOCK) | O_NONBLOCK;

	return sock_map_fd(sock, flags & (O_CLOEXEC | O_NONBLOCK));
}

SYSCALL_DEFINE3(socket, int, family, int, type, int, protocol)
{
	return __sys_socket(family, type, protocol);
}

/*
 *	Create a pair of connected sockets.
 */

int __sys_socketpair(int family, int type, int protocol, int __user *usockvec)
{
	struct socket *sock1, *sock2;
	int fd1, fd2, err;
	struct file *newfile1, *newfile2;
	int flags;

	flags = type & ~SOCK_TYPE_MASK;
	if (flags & ~(SOCK_CLOEXEC | SOCK_NONBLOCK))
		return -EINVAL;
	type &= SOCK_TYPE_MASK;

	if (SOCK_NONBLOCK != O_NONBLOCK && (flags & SOCK_NONBLOCK))
		flags = (flags & ~SOCK_NONBLOCK) | O_NONBLOCK;

	/*
	 * reserve descriptors and make sure we won't fail
	 * to return them to userland.
	 */
	fd1 = get_unused_fd_flags(flags);
	if (unlikely(fd1 < 0))
		return fd1;

	fd2 = get_unused_fd_flags(flags);
	if (unlikely(fd2 < 0)) {
		put_unused_fd(fd1);
		return fd2;
	}

	err = put_user(fd1, &usockvec[0]);
	if (err)
		goto out;

	err = put_user(fd2, &usockvec[1]);
	if (err)
		goto out;

	/*
	 * Obtain the first socket and check if the underlying protocol
	 * supports the socketpair call.
	 */

	err = sock_create(family, type, protocol, &sock1);
	if (unlikely(err < 0))
		goto out;

	err = sock_create(family, type, protocol, &sock2);
	if (unlikely(err < 0)) {
		sock_release(sock1);
		goto out;
	}

	err = security_socket_socketpair(sock1, sock2);
	if (unlikely(err)) {
		sock_release(sock2);
		sock_release(sock1);
		goto out;
	}

	err = READ_ONCE(sock1->ops)->socketpair(sock1, sock2);
	if (unlikely(err < 0)) {
		sock_release(sock2);
		sock_release(sock1);
		goto out;
	}

	newfile1 = sock_alloc_file(sock1, flags, NULL);
	if (IS_ERR(newfile1)) {
		err = PTR_ERR(newfile1);
		sock_release(sock2);
		goto out;
	}

	newfile2 = sock_alloc_file(sock2, flags, NULL);
	if (IS_ERR(newfile2)) {
		err = PTR_ERR(newfile2);
		fput(newfile1);
		goto out;
	}

	audit_fd_pair(fd1, fd2);

	fd_install(fd1, newfile1);
	fd_install(fd2, newfile2);
	return 0;

out:
	put_unused_fd(fd2);
	put_unused_fd(fd1);
	return err;
}

SYSCALL_DEFINE4(socketpair, int, family, int, type, int, protocol,
		int __user *, usockvec)
{
	return __sys_socketpair(family, type, protocol, usockvec);
}

int __sys_bind_socket(struct socket *sock, struct sockaddr_storage *address,
		      int addrlen)
{
	int err;

	err = security_socket_bind(sock, (struct sockaddr *)address,
				   addrlen);
	if (!err)
		err = READ_ONCE(sock->ops)->bind(sock,
						 (struct sockaddr *)address,
						 addrlen);
	return err;
}

/*
 *	Bind a name to a socket. Nothing much to do here since it's
 *	the protocol's responsibility to handle the local address.
 *
 *	We move the socket address to kernel space before we call
 *	the protocol layer (having also checked the address is ok).
 */

int __sys_bind(int fd, struct sockaddr __user *umyaddr, int addrlen)
{
	struct socket *sock;
	struct sockaddr_storage address;
	CLASS(fd, f)(fd);
	int err;

	if (fd_empty(f))
		return -EBADF;
	sock = sock_from_file(fd_file(f));
	if (unlikely(!sock))
		return -ENOTSOCK;

	err = move_addr_to_kernel(umyaddr, addrlen, &address);
	if (unlikely(err))
		return err;

	return __sys_bind_socket(sock, &address, addrlen);
}

SYSCALL_DEFINE3(bind, int, fd, struct sockaddr __user *, umyaddr, int, addrlen)
{
	return __sys_bind(fd, umyaddr, addrlen);
}

/*
 *	Perform a listen. Basically, we allow the protocol to do anything
 *	necessary for a listen, and if that works, we mark the socket as
 *	ready for listening.
 */
int __sys_listen_socket(struct socket *sock, int backlog)
{
	int somaxconn, err;

	somaxconn = READ_ONCE(sock_net(sock->sk)->core.sysctl_somaxconn);
	if ((unsigned int)backlog > somaxconn)
		backlog = somaxconn;

	err = security_socket_listen(sock, backlog);
	if (!err)
		err = READ_ONCE(sock->ops)->listen(sock, backlog);
	return err;
}

int __sys_listen(int fd, int backlog)
{
	CLASS(fd, f)(fd);
	struct socket *sock;

	if (fd_empty(f))
		return -EBADF;
	sock = sock_from_file(fd_file(f));
	if (unlikely(!sock))
		return -ENOTSOCK;

	return __sys_listen_socket(sock, backlog);
}

SYSCALL_DEFINE2(listen, int, fd, int, backlog)
{
	return __sys_listen(fd, backlog);
}

struct file *do_accept(struct file *file, struct proto_accept_arg *arg,
		       struct sockaddr __user *upeer_sockaddr,
		       int __user *upeer_addrlen, int flags)
{
	struct socket *sock, *newsock;
	struct file *newfile;
	int err, len;
	struct sockaddr_storage address;
	const struct proto_ops *ops;

	sock = sock_from_file(file);
	if (!sock)
		return ERR_PTR(-ENOTSOCK);

	newsock = sock_alloc();
	if (!newsock)
		return ERR_PTR(-ENFILE);
	ops = READ_ONCE(sock->ops);

	newsock->type = sock->type;
	newsock->ops = ops;

	/*
	 * We don't need try_module_get here, as the listening socket (sock)
	 * has the protocol module (sock->ops->owner) held.
	 */
	__module_get(ops->owner);

	newfile = sock_alloc_file(newsock, flags, sock->sk->sk_prot_creator->name);
	if (IS_ERR(newfile))
		return newfile;

	err = security_socket_accept(sock, newsock);
	if (err)
		goto out_fd;

	arg->flags |= sock->file->f_flags;
	err = ops->accept(sock, newsock, arg);
	if (err < 0)
		goto out_fd;

	if (upeer_sockaddr) {
		len = ops->getname(newsock, (struct sockaddr *)&address, 2);
		if (len < 0) {
			err = -ECONNABORTED;
			goto out_fd;
		}
		err = move_addr_to_user(&address,
					len, upeer_sockaddr, upeer_addrlen);
		if (err < 0)
			goto out_fd;
	}

	/* File flags are not inherited via accept() unlike another OSes. */
	return newfile;
out_fd:
	fput(newfile);
	return ERR_PTR(err);
}

static int __sys_accept4_file(struct file *file, struct sockaddr __user *upeer_sockaddr,
			      int __user *upeer_addrlen, int flags)
{
	struct proto_accept_arg arg = { };
	struct file *newfile;
	int newfd;

	if (flags & ~(SOCK_CLOEXEC | SOCK_NONBLOCK))
		return -EINVAL;

	if (SOCK_NONBLOCK != O_NONBLOCK && (flags & SOCK_NONBLOCK))
		flags = (flags & ~SOCK_NONBLOCK) | O_NONBLOCK;

	newfd = get_unused_fd_flags(flags);
	if (unlikely(newfd < 0))
		return newfd;

	newfile = do_accept(file, &arg, upeer_sockaddr, upeer_addrlen,
			    flags);
	if (IS_ERR(newfile)) {
		put_unused_fd(newfd);
		return PTR_ERR(newfile);
	}
	fd_install(newfd, newfile);
	return newfd;
}

/*
 *	For accept, we attempt to create a new socket, set up the link
 *	with the client, wake up the client, then return the new
 *	connected fd. We collect the address of the connector in kernel
 *	space and move it to user at the very end. This is unclean because
 *	we open the socket then return an error.
 *
 *	1003.1g adds the ability to recvmsg() to query connection pending
 *	status to recvmsg. We need to add that support in a way thats
 *	clean when we restructure accept also.
 */

int __sys_accept4(int fd, struct sockaddr __user *upeer_sockaddr,
		  int __user *upeer_addrlen, int flags)
{
	CLASS(fd, f)(fd);

	if (fd_empty(f))
		return -EBADF;
	return __sys_accept4_file(fd_file(f), upeer_sockaddr,
					 upeer_addrlen, flags);
}

SYSCALL_DEFINE4(accept4, int, fd, struct sockaddr __user *, upeer_sockaddr,
		int __user *, upeer_addrlen, int, flags)
{
	return __sys_accept4(fd, upeer_sockaddr, upeer_addrlen, flags);
}

SYSCALL_DEFINE3(accept, int, fd, struct sockaddr __user *, upeer_sockaddr,
		int __user *, upeer_addrlen)
{
	return __sys_accept4(fd, upeer_sockaddr, upeer_addrlen, 0);
}

/*
 *	Attempt to connect to a socket with the server address.  The address
 *	is in user space so we verify it is OK and move it to kernel space.
 *
 *	For 1003.1g we need to add clean support for a bind to AF_UNSPEC to
 *	break bindings
 *
 *	NOTE: 1003.1g draft 6.3 is broken with respect to AX.25/NetROM and
 *	other SEQPACKET protocols that take time to connect() as it doesn't
 *	include the -EINPROGRESS status for such sockets.
 */

int __sys_connect_file(struct file *file, struct sockaddr_storage *address,
		       int addrlen, int file_flags)
{
	struct socket *sock;
	int err;

	sock = sock_from_file(file);
	if (!sock) {
		err = -ENOTSOCK;
		goto out;
	}

	err =
	    security_socket_connect(sock, (struct sockaddr *)address, addrlen);
	if (err)
		goto out;

	err = READ_ONCE(sock->ops)->connect(sock, (struct sockaddr *)address,
				addrlen, sock->file->f_flags | file_flags);
out:
	return err;
}

int __sys_connect(int fd, struct sockaddr __user *uservaddr, int addrlen)
{
	struct sockaddr_storage address;
	CLASS(fd, f)(fd);
	int ret;

	if (fd_empty(f))
		return -EBADF;

	ret = move_addr_to_kernel(uservaddr, addrlen, &address);
	if (ret)
		return ret;

	return __sys_connect_file(fd_file(f), &address, addrlen, 0);
}

SYSCALL_DEFINE3(connect, int, fd, struct sockaddr __user *, uservaddr,
		int, addrlen)
{
	return __sys_connect(fd, uservaddr, addrlen);
}

/*
 *	Get the local address ('name') of a socket object. Move the obtained
 *	name to user space.
 */

int __sys_getsockname(int fd, struct sockaddr __user *usockaddr,
		      int __user *usockaddr_len)
{
	struct socket *sock;
	struct sockaddr_storage address;
	CLASS(fd, f)(fd);
	int err;

	if (fd_empty(f))
		return -EBADF;
	sock = sock_from_file(fd_file(f));
	if (unlikely(!sock))
		return -ENOTSOCK;

	err = security_socket_getsockname(sock);
	if (err)
		return err;

	err = READ_ONCE(sock->ops)->getname(sock, (struct sockaddr *)&address, 0);
	if (err < 0)
		return err;

	/* "err" is actually length in this case */
	return move_addr_to_user(&address, err, usockaddr, usockaddr_len);
}

SYSCALL_DEFINE3(getsockname, int, fd, struct sockaddr __user *, usockaddr,
		int __user *, usockaddr_len)
{
	return __sys_getsockname(fd, usockaddr, usockaddr_len);
}

/*
 *	Get the remote address ('name') of a socket object. Move the obtained
 *	name to user space.
 */

int __sys_getpeername(int fd, struct sockaddr __user *usockaddr,
		      int __user *usockaddr_len)
{
	struct socket *sock;
	struct sockaddr_storage address;
	CLASS(fd, f)(fd);
	int err;

	if (fd_empty(f))
		return -EBADF;
	sock = sock_from_file(fd_file(f));
	if (unlikely(!sock))
		return -ENOTSOCK;

	err = security_socket_getpeername(sock);
	if (err)
		return err;

	err = READ_ONCE(sock->ops)->getname(sock, (struct sockaddr *)&address, 1);
	if (err < 0)
		return err;

	/* "err" is actually length in this case */
	return move_addr_to_user(&address, err, usockaddr, usockaddr_len);
}

SYSCALL_DEFINE3(getpeername, int, fd, struct sockaddr __user *, usockaddr,
		int __user *, usockaddr_len)
{
	return __sys_getpeername(fd, usockaddr, usockaddr_len);
}

/*
 *	Send a datagram to a given address. We move the address into kernel
 *	space and check the user space data area is readable before invoking
 *	the protocol.
 */
int __sys_sendto(int fd, void __user *buff, size_t len, unsigned int flags,
		 struct sockaddr __user *addr,  int addr_len)
{
	struct socket *sock;
	struct sockaddr_storage address;
	int err;
	struct msghdr msg;

	err = import_ubuf(ITER_SOURCE, buff, len, &msg.msg_iter);
	if (unlikely(err))
		return err;

	CLASS(fd, f)(fd);
	if (fd_empty(f))
		return -EBADF;
	sock = sock_from_file(fd_file(f));
	if (unlikely(!sock))
		return -ENOTSOCK;

	msg.msg_name = NULL;
	msg.msg_control = NULL;
	msg.msg_controllen = 0;
	msg.msg_namelen = 0;
	msg.msg_ubuf = NULL;
	if (addr) {
		err = move_addr_to_kernel(addr, addr_len, &address);
		if (err < 0)
			return err;
		msg.msg_name = (struct sockaddr *)&address;
		msg.msg_namelen = addr_len;
	}
	flags &= ~MSG_INTERNAL_SENDMSG_FLAGS;
	if (sock->file->f_flags & O_NONBLOCK)
		flags |= MSG_DONTWAIT;
	msg.msg_flags = flags;
	return __sock_sendmsg(sock, &msg);
}

SYSCALL_DEFINE6(sendto, int, fd, void __user *, buff, size_t, len,
		unsigned int, flags, struct sockaddr __user *, addr,
		int, addr_len)
{
	return __sys_sendto(fd, buff, len, flags, addr, addr_len);
}

/*
 *	Send a datagram down a socket.
 */

SYSCALL_DEFINE4(send, int, fd, void __user *, buff, size_t, len,
		unsigned int, flags)
{
	return __sys_sendto(fd, buff, len, flags, NULL, 0);
}

/*
 *	Receive a frame from the socket and optionally record the address of the
 *	sender. We verify the buffers are writable and if needed move the
 *	sender address from kernel to user space.
 */
int __sys_recvfrom(int fd, void __user *ubuf, size_t size, unsigned int flags,
		   struct sockaddr __user *addr, int __user *addr_len)
{
	struct sockaddr_storage address;
	struct msghdr msg = {
		/* Save some cycles and don't copy the address if not needed */
		.msg_name = addr ? (struct sockaddr *)&address : NULL,
	};
	struct socket *sock;
	int err, err2;

	err = import_ubuf(ITER_DEST, ubuf, size, &msg.msg_iter);
	if (unlikely(err))
		return err;

	CLASS(fd, f)(fd);

	if (fd_empty(f))
		return -EBADF;
	sock = sock_from_file(fd_file(f));
	if (unlikely(!sock))
		return -ENOTSOCK;

	if (sock->file->f_flags & O_NONBLOCK)
		flags |= MSG_DONTWAIT;
	err = sock_recvmsg(sock, &msg, flags);

	if (err >= 0 && addr != NULL) {
		err2 = move_addr_to_user(&address,
					 msg.msg_namelen, addr, addr_len);
		if (err2 < 0)
			err = err2;
	}
	return err;
}

SYSCALL_DEFINE6(recvfrom, int, fd, void __user *, ubuf, size_t, size,
		unsigned int, flags, struct sockaddr __user *, addr,
		int __user *, addr_len)
{
	return __sys_recvfrom(fd, ubuf, size, flags, addr, addr_len);
}

/*
 *	Receive a datagram from a socket.
 */

SYSCALL_DEFINE4(recv, int, fd, void __user *, ubuf, size_t, size,
		unsigned int, flags)
{
	return __sys_recvfrom(fd, ubuf, size, flags, NULL, NULL);
}

static bool sock_use_custom_sol_socket(const struct socket *sock)
{
	return test_bit(SOCK_CUSTOM_SOCKOPT, &sock->flags);
}

int do_sock_setsockopt(struct socket *sock, bool compat, int level,
		       int optname, sockptr_t optval, int optlen)
{
	const struct proto_ops *ops;
	char *kernel_optval = NULL;
	int err;

	if (optlen < 0)
		return -EINVAL;

	err = security_socket_setsockopt(sock, level, optname);
	if (err)
		goto out_put;

	if (!compat)
		err = BPF_CGROUP_RUN_PROG_SETSOCKOPT(sock->sk, &level, &optname,
						     optval, &optlen,
						     &kernel_optval);
	if (err < 0)
		goto out_put;
	if (err > 0) {
		err = 0;
		goto out_put;
	}

	if (kernel_optval)
		optval = KERNEL_SOCKPTR(kernel_optval);
	ops = READ_ONCE(sock->ops);
	if (level == SOL_SOCKET && !sock_use_custom_sol_socket(sock))
		err = sock_setsockopt(sock, level, optname, optval, optlen);
	else if (unlikely(!ops->setsockopt))
		err = -EOPNOTSUPP;
	else
		err = ops->setsockopt(sock, level, optname, optval,
					    optlen);
	kfree(kernel_optval);
out_put:
	return err;
}
EXPORT_SYMBOL(do_sock_setsockopt);

/* Set a socket option. Because we don't know the option lengths we have
 * to pass the user mode parameter for the protocols to sort out.
 */
int __sys_setsockopt(int fd, int level, int optname, char __user *user_optval,
		     int optlen)
{
	sockptr_t optval = USER_SOCKPTR(user_optval);
	bool compat = in_compat_syscall();
	struct socket *sock;
	CLASS(fd, f)(fd);

	if (fd_empty(f))
		return -EBADF;
	sock = sock_from_file(fd_file(f));
	if (unlikely(!sock))
		return -ENOTSOCK;

	return do_sock_setsockopt(sock, compat, level, optname, optval, optlen);
}

SYSCALL_DEFINE5(setsockopt, int, fd, int, level, int, optname,
		char __user *, optval, int, optlen)
{
	return __sys_setsockopt(fd, level, optname, optval, optlen);
}

INDIRECT_CALLABLE_DECLARE(bool tcp_bpf_bypass_getsockopt(int level,
							 int optname));

int do_sock_getsockopt(struct socket *sock, bool compat, int level,
		       int optname, sockptr_t optval, sockptr_t optlen)
{
	int max_optlen __maybe_unused = 0;
	const struct proto_ops *ops;
	int err;

	err = security_socket_getsockopt(sock, level, optname);
	if (err)
		return err;

	if (!compat)
		copy_from_sockptr(&max_optlen, optlen, sizeof(int));

	ops = READ_ONCE(sock->ops);
	if (level == SOL_SOCKET) {
		err = sk_getsockopt(sock->sk, level, optname, optval, optlen);
	} else if (unlikely(!ops->getsockopt)) {
		err = -EOPNOTSUPP;
	} else {
		if (WARN_ONCE(optval.is_kernel || optlen.is_kernel,
			      "Invalid argument type"))
			return -EOPNOTSUPP;

		err = ops->getsockopt(sock, level, optname, optval.user,
				      optlen.user);
	}

	if (!compat)
		err = BPF_CGROUP_RUN_PROG_GETSOCKOPT(sock->sk, level, optname,
						     optval, optlen, max_optlen,
						     err);

	return err;
}
EXPORT_SYMBOL(do_sock_getsockopt);

/*
 *	Get a socket option. Because we don't know the option lengths we have
 *	to pass a user mode parameter for the protocols to sort out.
 */
int __sys_getsockopt(int fd, int level, int optname, char __user *optval,
		int __user *optlen)
{
	struct socket *sock;
	CLASS(fd, f)(fd);

	if (fd_empty(f))
		return -EBADF;
	sock = sock_from_file(fd_file(f));
	if (unlikely(!sock))
		return -ENOTSOCK;

	return do_sock_getsockopt(sock, in_compat_syscall(), level, optname,
				 USER_SOCKPTR(optval), USER_SOCKPTR(optlen));
}

SYSCALL_DEFINE5(getsockopt, int, fd, int, level, int, optname,
		char __user *, optval, int __user *, optlen)
{
	return __sys_getsockopt(fd, level, optname, optval, optlen);
}

/*
 *	Shutdown a socket.
 */

int __sys_shutdown_sock(struct socket *sock, int how)
{
	int err;

	err = security_socket_shutdown(sock, how);
	if (!err)
		err = READ_ONCE(sock->ops)->shutdown(sock, how);

	return err;
}

int __sys_shutdown(int fd, int how)
{
	struct socket *sock;
	CLASS(fd, f)(fd);

	if (fd_empty(f))
		return -EBADF;
	sock = sock_from_file(fd_file(f));
	if (unlikely(!sock))
		return -ENOTSOCK;

	return __sys_shutdown_sock(sock, how);
}

SYSCALL_DEFINE2(shutdown, int, fd, int, how)
{
	return __sys_shutdown(fd, how);
}

/* A couple of helpful macros for getting the address of the 32/64 bit
 * fields which are the same type (int / unsigned) on our platforms.
 */
#define COMPAT_MSG(msg, member)	((MSG_CMSG_COMPAT & flags) ? &msg##_compat->member : &msg->member)
#define COMPAT_NAMELEN(msg)	COMPAT_MSG(msg, msg_namelen)
#define COMPAT_FLAGS(msg)	COMPAT_MSG(msg, msg_flags)

struct used_address {
	struct sockaddr_storage name;
	unsigned int name_len;
};

int __copy_msghdr(struct msghdr *kmsg,
		  struct user_msghdr *msg,
		  struct sockaddr __user **save_addr)
{
	ssize_t err;

	kmsg->msg_control_is_user = true;
	kmsg->msg_get_inq = 0;
	kmsg->msg_control_user = msg->msg_control;
	kmsg->msg_controllen = msg->msg_controllen;
	kmsg->msg_flags = msg->msg_flags;

	kmsg->msg_namelen = msg->msg_namelen;
	if (!msg->msg_name)
		kmsg->msg_namelen = 0;

	if (kmsg->msg_namelen < 0)
		return -EINVAL;

	if (kmsg->msg_namelen > sizeof(struct sockaddr_storage))
		kmsg->msg_namelen = sizeof(struct sockaddr_storage);

	if (save_addr)
		*save_addr = msg->msg_name;

	if (msg->msg_name && kmsg->msg_namelen) {
		if (!save_addr) {
			err = move_addr_to_kernel(msg->msg_name,
						  kmsg->msg_namelen,
						  kmsg->msg_name);
			if (err < 0)
				return err;
		}
	} else {
		kmsg->msg_name = NULL;
		kmsg->msg_namelen = 0;
	}

	if (msg->msg_iovlen > UIO_MAXIOV)
		return -EMSGSIZE;

	kmsg->msg_iocb = NULL;
	kmsg->msg_ubuf = NULL;
	return 0;
}

static int copy_msghdr_from_user(struct msghdr *kmsg,
				 struct user_msghdr __user *umsg,
				 struct sockaddr __user **save_addr,
				 struct iovec **iov)
{
	struct user_msghdr msg;
	ssize_t err;

	if (copy_from_user(&msg, umsg, sizeof(*umsg)))
		return -EFAULT;

	err = __copy_msghdr(kmsg, &msg, save_addr);
	if (err)
		return err;

	err = import_iovec(save_addr ? ITER_DEST : ITER_SOURCE,
			    msg.msg_iov, msg.msg_iovlen,
			    UIO_FASTIOV, iov, &kmsg->msg_iter);
	return err < 0 ? err : 0;
}

static int ____sys_sendmsg(struct socket *sock, struct msghdr *msg_sys,
			   unsigned int flags, struct used_address *used_address,
			   unsigned int allowed_msghdr_flags)
{
	unsigned char ctl[sizeof(struct cmsghdr) + 20]
				__aligned(sizeof(__kernel_size_t));
	/* 20 is size of ipv6_pktinfo */
	unsigned char *ctl_buf = ctl;
	int ctl_len;
	ssize_t err;

	err = -ENOBUFS;

	if (msg_sys->msg_controllen > INT_MAX)
		goto out;
	flags |= (msg_sys->msg_flags & allowed_msghdr_flags);
	ctl_len = msg_sys->msg_controllen;
	if ((MSG_CMSG_COMPAT & flags) && ctl_len) {
		err =
		    cmsghdr_from_user_compat_to_kern(msg_sys, sock->sk, ctl,
						     sizeof(ctl));
		if (err)
			goto out;
		ctl_buf = msg_sys->msg_control;
		ctl_len = msg_sys->msg_controllen;
	} else if (ctl_len) {
		BUILD_BUG_ON(sizeof(struct cmsghdr) !=
			     CMSG_ALIGN(sizeof(struct cmsghdr)));
		if (ctl_len > sizeof(ctl)) {
			ctl_buf = sock_kmalloc(sock->sk, ctl_len, GFP_KERNEL);
			if (ctl_buf == NULL)
				goto out;
		}
		err = -EFAULT;
		if (copy_from_user(ctl_buf, msg_sys->msg_control_user, ctl_len))
			goto out_freectl;
		msg_sys->msg_control = ctl_buf;
		msg_sys->msg_control_is_user = false;
	}
	flags &= ~MSG_INTERNAL_SENDMSG_FLAGS;
	msg_sys->msg_flags = flags;

	if (sock->file->f_flags & O_NONBLOCK)
		msg_sys->msg_flags |= MSG_DONTWAIT;
	/*
	 * If this is sendmmsg() and current destination address is same as
	 * previously succeeded address, omit asking LSM's decision.
	 * used_address->name_len is initialized to UINT_MAX so that the first
	 * destination address never matches.
	 */
	if (used_address && msg_sys->msg_name &&
	    used_address->name_len == msg_sys->msg_namelen &&
	    !memcmp(&used_address->name, msg_sys->msg_name,
		    used_address->name_len)) {
		err = sock_sendmsg_nosec(sock, msg_sys);
		goto out_freectl;
	}
	err = __sock_sendmsg(sock, msg_sys);
	/*
	 * If this is sendmmsg() and sending to current destination address was
	 * successful, remember it.
	 */
	if (used_address && err >= 0) {
		used_address->name_len = msg_sys->msg_namelen;
		if (msg_sys->msg_name)
			memcpy(&used_address->name, msg_sys->msg_name,
			       used_address->name_len);
	}

out_freectl:
	if (ctl_buf != ctl)
		sock_kfree_s(sock->sk, ctl_buf, ctl_len);
out:
	return err;
}

static int sendmsg_copy_msghdr(struct msghdr *msg,
			       struct user_msghdr __user *umsg, unsigned flags,
			       struct iovec **iov)
{
	int err;

	if (flags & MSG_CMSG_COMPAT) {
		struct compat_msghdr __user *msg_compat;

		msg_compat = (struct compat_msghdr __user *) umsg;
		err = get_compat_msghdr(msg, msg_compat, NULL, iov);
	} else {
		err = copy_msghdr_from_user(msg, umsg, NULL, iov);
	}
	if (err < 0)
		return err;

	return 0;
}

static int ___sys_sendmsg(struct socket *sock, struct user_msghdr __user *msg,
			 struct msghdr *msg_sys, unsigned int flags,
			 struct used_address *used_address,
			 unsigned int allowed_msghdr_flags)
{
	struct sockaddr_storage address;
	struct iovec iovstack[UIO_FASTIOV], *iov = iovstack;
	ssize_t err;

	msg_sys->msg_name = &address;

	err = sendmsg_copy_msghdr(msg_sys, msg, flags, &iov);
	if (err < 0)
		return err;

	err = ____sys_sendmsg(sock, msg_sys, flags, used_address,
				allowed_msghdr_flags);
	kfree(iov);
	return err;
}

/*
 *	BSD sendmsg interface
 */
long __sys_sendmsg_sock(struct socket *sock, struct msghdr *msg,
			unsigned int flags)
{
	return ____sys_sendmsg(sock, msg, flags, NULL, 0);
}

long __sys_sendmsg(int fd, struct user_msghdr __user *msg, unsigned int flags,
		   bool forbid_cmsg_compat)
{
	struct msghdr msg_sys;
	struct socket *sock;

	if (forbid_cmsg_compat && (flags & MSG_CMSG_COMPAT))
		return -EINVAL;

	CLASS(fd, f)(fd);

	if (fd_empty(f))
		return -EBADF;
	sock = sock_from_file(fd_file(f));
	if (unlikely(!sock))
		return -ENOTSOCK;

	return ___sys_sendmsg(sock, msg, &msg_sys, flags, NULL, 0);
}

SYSCALL_DEFINE3(sendmsg, int, fd, struct user_msghdr __user *, msg, unsigned int, flags)
{
	return __sys_sendmsg(fd, msg, flags, true);
}

/*
 *	Linux sendmmsg interface
 */

int __sys_sendmmsg(int fd, struct mmsghdr __user *mmsg, unsigned int vlen,
		   unsigned int flags, bool forbid_cmsg_compat)
{
	int err, datagrams;
	struct socket *sock;
	struct mmsghdr __user *entry;
	struct compat_mmsghdr __user *compat_entry;
	struct msghdr msg_sys;
	struct used_address used_address;
	unsigned int oflags = flags;

	if (forbid_cmsg_compat && (flags & MSG_CMSG_COMPAT))
		return -EINVAL;

	if (vlen > UIO_MAXIOV)
		vlen = UIO_MAXIOV;

	datagrams = 0;

	CLASS(fd, f)(fd);

	if (fd_empty(f))
		return -EBADF;
	sock = sock_from_file(fd_file(f));
	if (unlikely(!sock))
		return -ENOTSOCK;

	used_address.name_len = UINT_MAX;
	entry = mmsg;
	compat_entry = (struct compat_mmsghdr __user *)mmsg;
	err = 0;
	flags |= MSG_BATCH;

	while (datagrams < vlen) {
		if (datagrams == vlen - 1)
			flags = oflags;

		if (MSG_CMSG_COMPAT & flags) {
			err = ___sys_sendmsg(sock, (struct user_msghdr __user *)compat_entry,
					     &msg_sys, flags, &used_address, MSG_EOR);
			if (err < 0)
				break;
			err = __put_user(err, &compat_entry->msg_len);
			++compat_entry;
		} else {
			err = ___sys_sendmsg(sock,
					     (struct user_msghdr __user *)entry,
					     &msg_sys, flags, &used_address, MSG_EOR);
			if (err < 0)
				break;
			err = put_user(err, &entry->msg_len);
			++entry;
		}

		if (err)
			break;
		++datagrams;
		if (msg_data_left(&msg_sys))
			break;
		cond_resched();
	}

	/* We only return an error if no datagrams were able to be sent */
	if (datagrams != 0)
		return datagrams;

	return err;
}

SYSCALL_DEFINE4(sendmmsg, int, fd, struct mmsghdr __user *, mmsg,
		unsigned int, vlen, unsigned int, flags)
{
	return __sys_sendmmsg(fd, mmsg, vlen, flags, true);
}

static int recvmsg_copy_msghdr(struct msghdr *msg,
			       struct user_msghdr __user *umsg, unsigned flags,
			       struct sockaddr __user **uaddr,
			       struct iovec **iov)
{
	ssize_t err;

	if (MSG_CMSG_COMPAT & flags) {
		struct compat_msghdr __user *msg_compat;

		msg_compat = (struct compat_msghdr __user *) umsg;
		err = get_compat_msghdr(msg, msg_compat, uaddr, iov);
	} else {
		err = copy_msghdr_from_user(msg, umsg, uaddr, iov);
	}
	if (err < 0)
		return err;

	return 0;
}

static int ____sys_recvmsg(struct socket *sock, struct msghdr *msg_sys,
			   struct user_msghdr __user *msg,
			   struct sockaddr __user *uaddr,
			   unsigned int flags, int nosec)
{
	struct compat_msghdr __user *msg_compat =
					(struct compat_msghdr __user *) msg;
	int __user *uaddr_len = COMPAT_NAMELEN(msg);
	struct sockaddr_storage addr;
	unsigned long cmsg_ptr;
	int len;
	ssize_t err;

	msg_sys->msg_name = &addr;
	cmsg_ptr = (unsigned long)msg_sys->msg_control;
	msg_sys->msg_flags = flags & (MSG_CMSG_CLOEXEC|MSG_CMSG_COMPAT);

	/* We assume all kernel code knows the size of sockaddr_storage */
	msg_sys->msg_namelen = 0;

	if (sock->file->f_flags & O_NONBLOCK)
		flags |= MSG_DONTWAIT;

	if (unlikely(nosec))
		err = sock_recvmsg_nosec(sock, msg_sys, flags);
	else
		err = sock_recvmsg(sock, msg_sys, flags);

	if (err < 0)
		goto out;
	len = err;

	if (uaddr != NULL) {
		err = move_addr_to_user(&addr,
					msg_sys->msg_namelen, uaddr,
					uaddr_len);
		if (err < 0)
			goto out;
	}
	err = __put_user((msg_sys->msg_flags & ~MSG_CMSG_COMPAT),
			 COMPAT_FLAGS(msg));
	if (err)
		goto out;
	if (MSG_CMSG_COMPAT & flags)
		err = __put_user((unsigned long)msg_sys->msg_control - cmsg_ptr,
				 &msg_compat->msg_controllen);
	else
		err = __put_user((unsigned long)msg_sys->msg_control - cmsg_ptr,
				 &msg->msg_controllen);
	if (err)
		goto out;
	err = len;
out:
	return err;
}

static int ___sys_recvmsg(struct socket *sock, struct user_msghdr __user *msg,
			 struct msghdr *msg_sys, unsigned int flags, int nosec)
{
	struct iovec iovstack[UIO_FASTIOV], *iov = iovstack;
	/* user mode address pointers */
	struct sockaddr __user *uaddr;
	ssize_t err;

	err = recvmsg_copy_msghdr(msg_sys, msg, flags, &uaddr, &iov);
	if (err < 0)
		return err;

	err = ____sys_recvmsg(sock, msg_sys, msg, uaddr, flags, nosec);
	kfree(iov);
	return err;
}

/*
 *	BSD recvmsg interface
 */

long __sys_recvmsg_sock(struct socket *sock, struct msghdr *msg,
			struct user_msghdr __user *umsg,
			struct sockaddr __user *uaddr, unsigned int flags)
{
	return ____sys_recvmsg(sock, msg, umsg, uaddr, flags, 0);
}

long __sys_recvmsg(int fd, struct user_msghdr __user *msg, unsigned int flags,
		   bool forbid_cmsg_compat)
{
	struct msghdr msg_sys;
	struct socket *sock;

	if (forbid_cmsg_compat && (flags & MSG_CMSG_COMPAT))
		return -EINVAL;

	CLASS(fd, f)(fd);

	if (fd_empty(f))
		return -EBADF;
	sock = sock_from_file(fd_file(f));
	if (unlikely(!sock))
		return -ENOTSOCK;

	return ___sys_recvmsg(sock, msg, &msg_sys, flags, 0);
}

SYSCALL_DEFINE3(recvmsg, int, fd, struct user_msghdr __user *, msg,
		unsigned int, flags)
{
	return __sys_recvmsg(fd, msg, flags, true);
}

/*
 *     Linux recvmmsg interface
 */

static int do_recvmmsg(int fd, struct mmsghdr __user *mmsg,
			  unsigned int vlen, unsigned int flags,
			  struct timespec64 *timeout)
{
	int err = 0, datagrams;
	struct socket *sock;
	struct mmsghdr __user *entry;
	struct compat_mmsghdr __user *compat_entry;
	struct msghdr msg_sys;
	struct timespec64 end_time;
	struct timespec64 timeout64;

	if (timeout &&
	    poll_select_set_timeout(&end_time, timeout->tv_sec,
				    timeout->tv_nsec))
		return -EINVAL;

	datagrams = 0;

	CLASS(fd, f)(fd);

	if (fd_empty(f))
		return -EBADF;
	sock = sock_from_file(fd_file(f));
	if (unlikely(!sock))
		return -ENOTSOCK;

	if (likely(!(flags & MSG_ERRQUEUE))) {
		err = sock_error(sock->sk);
		if (err)
			return err;
	}

	entry = mmsg;
	compat_entry = (struct compat_mmsghdr __user *)mmsg;

	while (datagrams < vlen) {
		/*
		 * No need to ask LSM for more than the first datagram.
		 */
		if (MSG_CMSG_COMPAT & flags) {
			err = ___sys_recvmsg(sock, (struct user_msghdr __user *)compat_entry,
					     &msg_sys, flags & ~MSG_WAITFORONE,
					     datagrams);
			if (err < 0)
				break;
			err = __put_user(err, &compat_entry->msg_len);
			++compat_entry;
		} else {
			err = ___sys_recvmsg(sock,
					     (struct user_msghdr __user *)entry,
					     &msg_sys, flags & ~MSG_WAITFORONE,
					     datagrams);
			if (err < 0)
				break;
			err = put_user(err, &entry->msg_len);
			++entry;
		}

		if (err)
			break;
		++datagrams;

		/* MSG_WAITFORONE turns on MSG_DONTWAIT after one packet */
		if (flags & MSG_WAITFORONE)
			flags |= MSG_DONTWAIT;

		if (timeout) {
			ktime_get_ts64(&timeout64);
			*timeout = timespec64_sub(end_time, timeout64);
			if (timeout->tv_sec < 0) {
				timeout->tv_sec = timeout->tv_nsec = 0;
				break;
			}

			/* Timeout, return less than vlen datagrams */
			if (timeout->tv_nsec == 0 && timeout->tv_sec == 0)
				break;
		}

		/* Out of band data, return right away */
		if (msg_sys.msg_flags & MSG_OOB)
			break;
		cond_resched();
	}

	if (err == 0)
		return datagrams;

	if (datagrams == 0)
		return err;

	/*
	 * We may return less entries than requested (vlen) if the
	 * sock is non block and there aren't enough datagrams...
	 */
	if (err != -EAGAIN) {
		/*
		 * ... or  if recvmsg returns an error after we
		 * received some datagrams, where we record the
		 * error to return on the next call or if the
		 * app asks about it using getsockopt(SO_ERROR).
		 */
		WRITE_ONCE(sock->sk->sk_err, -err);
	}
	return datagrams;
}

int __sys_recvmmsg(int fd, struct mmsghdr __user *mmsg,
		   unsigned int vlen, unsigned int flags,
		   struct __kernel_timespec __user *timeout,
		   struct old_timespec32 __user *timeout32)
{
	int datagrams;
	struct timespec64 timeout_sys;

	if (timeout && get_timespec64(&timeout_sys, timeout))
		return -EFAULT;

	if (timeout32 && get_old_timespec32(&timeout_sys, timeout32))
		return -EFAULT;

	if (!timeout && !timeout32)
		return do_recvmmsg(fd, mmsg, vlen, flags, NULL);

	datagrams = do_recvmmsg(fd, mmsg, vlen, flags, &timeout_sys);

	if (datagrams <= 0)
		return datagrams;

	if (timeout && put_timespec64(&timeout_sys, timeout))
		datagrams = -EFAULT;

	if (timeout32 && put_old_timespec32(&timeout_sys, timeout32))
		datagrams = -EFAULT;

	return datagrams;
}

SYSCALL_DEFINE5(recvmmsg, int, fd, struct mmsghdr __user *, mmsg,
		unsigned int, vlen, unsigned int, flags,
		struct __kernel_timespec __user *, timeout)
{
	if (flags & MSG_CMSG_COMPAT)
		return -EINVAL;

	return __sys_recvmmsg(fd, mmsg, vlen, flags, timeout, NULL);
}

#ifdef CONFIG_COMPAT_32BIT_TIME
SYSCALL_DEFINE5(recvmmsg_time32, int, fd, struct mmsghdr __user *, mmsg,
		unsigned int, vlen, unsigned int, flags,
		struct old_timespec32 __user *, timeout)
{
	if (flags & MSG_CMSG_COMPAT)
		return -EINVAL;

	return __sys_recvmmsg(fd, mmsg, vlen, flags, NULL, timeout);
}
#endif

#ifdef __ARCH_WANT_SYS_SOCKETCALL
/* Argument list sizes for sys_socketcall */
#define AL(x) ((x) * sizeof(unsigned long))
static const unsigned char nargs[21] = {
	AL(0), AL(3), AL(3), AL(3), AL(2), AL(3),
	AL(3), AL(3), AL(4), AL(4), AL(4), AL(6),
	AL(6), AL(2), AL(5), AL(5), AL(3), AL(3),
	AL(4), AL(5), AL(4)
};

#undef AL

/*
 *	System call vectors.
 *
 *	Argument checking cleaned up. Saved 20% in size.
 *  This function doesn't need to set the kernel lock because
 *  it is set by the callees.
 */

SYSCALL_DEFINE2(socketcall, int, call, unsigned long __user *, args)
{
	unsigned long a[AUDITSC_ARGS];
	unsigned long a0, a1;
	int err;
	unsigned int len;

	if (call < 1 || call > SYS_SENDMMSG)
		return -EINVAL;
	call = array_index_nospec(call, SYS_SENDMMSG + 1);

	len = nargs[call];
	if (len > sizeof(a))
		return -EINVAL;

	/* copy_from_user should be SMP safe. */
	if (copy_from_user(a, args, len))
		return -EFAULT;

	err = audit_socketcall(nargs[call] / sizeof(unsigned long), a);
	if (err)
		return err;

	a0 = a[0];
	a1 = a[1];

	switch (call) {
	case SYS_SOCKET:
		err = __sys_socket(a0, a1, a[2]);
		break;
	case SYS_BIND:
		err = __sys_bind(a0, (struct sockaddr __user *)a1, a[2]);
		break;
	case SYS_CONNECT:
		err = __sys_connect(a0, (struct sockaddr __user *)a1, a[2]);
		break;
	case SYS_LISTEN:
		err = __sys_listen(a0, a1);
		break;
	case SYS_ACCEPT:
		err = __sys_accept4(a0, (struct sockaddr __user *)a1,
				    (int __user *)a[2], 0);
		break;
	case SYS_GETSOCKNAME:
		err =
		    __sys_getsockname(a0, (struct sockaddr __user *)a1,
				      (int __user *)a[2]);
		break;
	case SYS_GETPEERNAME:
		err =
		    __sys_getpeername(a0, (struct sockaddr __user *)a1,
				      (int __user *)a[2]);
		break;
	case SYS_SOCKETPAIR:
		err = __sys_socketpair(a0, a1, a[2], (int __user *)a[3]);
		break;
	case SYS_SEND:
		err = __sys_sendto(a0, (void __user *)a1, a[2], a[3],
				   NULL, 0);
		break;
	case SYS_SENDTO:
		err = __sys_sendto(a0, (void __user *)a1, a[2], a[3],
				   (struct sockaddr __user *)a[4], a[5]);
		break;
	case SYS_RECV:
		err = __sys_recvfrom(a0, (void __user *)a1, a[2], a[3],
				     NULL, NULL);
		break;
	case SYS_RECVFROM:
		err = __sys_recvfrom(a0, (void __user *)a1, a[2], a[3],
				     (struct sockaddr __user *)a[4],
				     (int __user *)a[5]);
		break;
	case SYS_SHUTDOWN:
		err = __sys_shutdown(a0, a1);
		break;
	case SYS_SETSOCKOPT:
		err = __sys_setsockopt(a0, a1, a[2], (char __user *)a[3],
				       a[4]);
		break;
	case SYS_GETSOCKOPT:
		err =
		    __sys_getsockopt(a0, a1, a[2], (char __user *)a[3],
				     (int __user *)a[4]);
		break;
	case SYS_SENDMSG:
		err = __sys_sendmsg(a0, (struct user_msghdr __user *)a1,
				    a[2], true);
		break;
	case SYS_SENDMMSG:
		err = __sys_sendmmsg(a0, (struct mmsghdr __user *)a1, a[2],
				     a[3], true);
		break;
	case SYS_RECVMSG:
		err = __sys_recvmsg(a0, (struct user_msghdr __user *)a1,
				    a[2], true);
		break;
	case SYS_RECVMMSG:
		if (IS_ENABLED(CONFIG_64BIT))
			err = __sys_recvmmsg(a0, (struct mmsghdr __user *)a1,
					     a[2], a[3],
					     (struct __kernel_timespec __user *)a[4],
					     NULL);
		else
			err = __sys_recvmmsg(a0, (struct mmsghdr __user *)a1,
					     a[2], a[3], NULL,
					     (struct old_timespec32 __user *)a[4]);
		break;
	case SYS_ACCEPT4:
		err = __sys_accept4(a0, (struct sockaddr __user *)a1,
				    (int __user *)a[2], a[3]);
		break;
	default:
		err = -EINVAL;
		break;
	}
	return err;
}

#endif				/* __ARCH_WANT_SYS_SOCKETCALL */

/**
 *	sock_register - add a socket protocol handler
 *	@ops: description of protocol
 *
 *	This function is called by a protocol handler that wants to
 *	advertise its address family, and have it linked into the
 *	socket interface. The value ops->family corresponds to the
 *	socket system call protocol family.
 */
int sock_register(const struct net_proto_family *ops)
{
	int err;

	if (ops->family >= NPROTO) {
		pr_crit("protocol %d >= NPROTO(%d)\n", ops->family, NPROTO);
		return -ENOBUFS;
	}

	spin_lock(&net_family_lock);
	if (rcu_dereference_protected(net_families[ops->family],
				      lockdep_is_held(&net_family_lock)))
		err = -EEXIST;
	else {
		rcu_assign_pointer(net_families[ops->family], ops);
		err = 0;
	}
	spin_unlock(&net_family_lock);

	pr_info("NET: Registered %s protocol family\n", pf_family_names[ops->family]);
	return err;
}
EXPORT_SYMBOL(sock_register);

/**
 *	sock_unregister - remove a protocol handler
 *	@family: protocol family to remove
 *
 *	This function is called by a protocol handler that wants to
 *	remove its address family, and have it unlinked from the
 *	new socket creation.
 *
 *	If protocol handler is a module, then it can use module reference
 *	counts to protect against new references. If protocol handler is not
 *	a module then it needs to provide its own protection in
 *	the ops->create routine.
 */
void sock_unregister(int family)
{
	BUG_ON(family < 0 || family >= NPROTO);

	spin_lock(&net_family_lock);
	RCU_INIT_POINTER(net_families[family], NULL);
	spin_unlock(&net_family_lock);

	synchronize_rcu();

	pr_info("NET: Unregistered %s protocol family\n", pf_family_names[family]);
}
EXPORT_SYMBOL(sock_unregister);

bool sock_is_registered(int family)
{
	return family < NPROTO && rcu_access_pointer(net_families[family]);
}

static int __init sock_init(void)
{
	int err;
	/*
	 *      Initialize the network sysctl infrastructure.
	 */
	err = net_sysctl_init();
	if (err)
		goto out;

	/*
	 *      Initialize skbuff SLAB cache
	 */
	skb_init();

	/*
	 *      Initialize the protocols module.
	 */

	init_inodecache();

	err = register_filesystem(&sock_fs_type);
	if (err)
		goto out;
	sock_mnt = kern_mount(&sock_fs_type);
	if (IS_ERR(sock_mnt)) {
		err = PTR_ERR(sock_mnt);
		goto out_mount;
	}

	/* The real protocol initialization is performed in later initcalls.
	 */

#ifdef CONFIG_NETFILTER
	err = netfilter_init();
	if (err)
		goto out;
#endif

	ptp_classifier_init();

out:
	return err;

out_mount:
	unregister_filesystem(&sock_fs_type);
	goto out;
}

core_initcall(sock_init);	/* early initcall */

#ifdef CONFIG_PROC_FS
void socket_seq_show(struct seq_file *seq)
{
	seq_printf(seq, "sockets: used %d\n",
		   sock_inuse_get(seq->private));
}
#endif				/* CONFIG_PROC_FS */

/* Handle the fact that while struct ifreq has the same *layout* on
 * 32/64 for everything but ifreq::ifru_ifmap and ifreq::ifru_data,
 * which are handled elsewhere, it still has different *size* due to
 * ifreq::ifru_ifmap (which is 16 bytes on 32 bit, 24 bytes on 64-bit,
 * resulting in struct ifreq being 32 and 40 bytes respectively).
 * As a result, if the struct happens to be at the end of a page and
 * the next page isn't readable/writable, we get a fault. To prevent
 * that, copy back and forth to the full size.
 */
int get_user_ifreq(struct ifreq *ifr, void __user **ifrdata, void __user *arg)
{
	if (in_compat_syscall()) {
		struct compat_ifreq *ifr32 = (struct compat_ifreq *)ifr;

		memset(ifr, 0, sizeof(*ifr));
		if (copy_from_user(ifr32, arg, sizeof(*ifr32)))
			return -EFAULT;

		if (ifrdata)
			*ifrdata = compat_ptr(ifr32->ifr_data);

		return 0;
	}

	if (copy_from_user(ifr, arg, sizeof(*ifr)))
		return -EFAULT;

	if (ifrdata)
		*ifrdata = ifr->ifr_data;

	return 0;
}
EXPORT_SYMBOL(get_user_ifreq);

int put_user_ifreq(struct ifreq *ifr, void __user *arg)
{
	size_t size = sizeof(*ifr);

	if (in_compat_syscall())
		size = sizeof(struct compat_ifreq);

	if (copy_to_user(arg, ifr, size))
		return -EFAULT;

	return 0;
}
EXPORT_SYMBOL(put_user_ifreq);

#ifdef CONFIG_COMPAT
static int compat_siocwandev(struct net *net, struct compat_ifreq __user *uifr32)
{
	compat_uptr_t uptr32;
	struct ifreq ifr;
	void __user *saved;
	int err;

	if (get_user_ifreq(&ifr, NULL, uifr32))
		return -EFAULT;

	if (get_user(uptr32, &uifr32->ifr_settings.ifs_ifsu))
		return -EFAULT;

	saved = ifr.ifr_settings.ifs_ifsu.raw_hdlc;
	ifr.ifr_settings.ifs_ifsu.raw_hdlc = compat_ptr(uptr32);

	err = dev_ioctl(net, SIOCWANDEV, &ifr, NULL, NULL);
	if (!err) {
		ifr.ifr_settings.ifs_ifsu.raw_hdlc = saved;
		if (put_user_ifreq(&ifr, uifr32))
			err = -EFAULT;
	}
	return err;
}

/* Handle ioctls that use ifreq::ifr_data and just need struct ifreq converted */
static int compat_ifr_data_ioctl(struct net *net, unsigned int cmd,
				 struct compat_ifreq __user *u_ifreq32)
{
	struct ifreq ifreq;
	void __user *data;

	if (!is_socket_ioctl_cmd(cmd))
		return -ENOTTY;
	if (get_user_ifreq(&ifreq, &data, u_ifreq32))
		return -EFAULT;
	ifreq.ifr_data = data;

	return dev_ioctl(net, cmd, &ifreq, data, NULL);
}

static int compat_sock_ioctl_trans(struct file *file, struct socket *sock,
			 unsigned int cmd, unsigned long arg)
{
	void __user *argp = compat_ptr(arg);
	struct sock *sk = sock->sk;
	struct net *net = sock_net(sk);
	const struct proto_ops *ops;

	if (cmd >= SIOCDEVPRIVATE && cmd <= (SIOCDEVPRIVATE + 15))
		return sock_ioctl(file, cmd, (unsigned long)argp);

	switch (cmd) {
	case SIOCWANDEV:
		return compat_siocwandev(net, argp);
	case SIOCGSTAMP_OLD:
	case SIOCGSTAMPNS_OLD:
		ops = READ_ONCE(sock->ops);
		if (!ops->gettstamp)
			return -ENOIOCTLCMD;
		return ops->gettstamp(sock, argp, cmd == SIOCGSTAMP_OLD,
				      !COMPAT_USE_64BIT_TIME);

	case SIOCETHTOOL:
	case SIOCBONDSLAVEINFOQUERY:
	case SIOCBONDINFOQUERY:
	case SIOCSHWTSTAMP:
	case SIOCGHWTSTAMP:
		return compat_ifr_data_ioctl(net, cmd, argp);

	case FIOSETOWN:
	case SIOCSPGRP:
	case FIOGETOWN:
	case SIOCGPGRP:
	case SIOCBRADDBR:
	case SIOCBRDELBR:
	case SIOCGIFVLAN:
	case SIOCSIFVLAN:
	case SIOCGSKNS:
	case SIOCGSTAMP_NEW:
	case SIOCGSTAMPNS_NEW:
	case SIOCGIFCONF:
	case SIOCSIFBR:
	case SIOCGIFBR:
		return sock_ioctl(file, cmd, arg);

	case SIOCGIFFLAGS:
	case SIOCSIFFLAGS:
	case SIOCGIFMAP:
	case SIOCSIFMAP:
	case SIOCGIFMETRIC:
	case SIOCSIFMETRIC:
	case SIOCGIFMTU:
	case SIOCSIFMTU:
	case SIOCGIFMEM:
	case SIOCSIFMEM:
	case SIOCGIFHWADDR:
	case SIOCSIFHWADDR:
	case SIOCADDMULTI:
	case SIOCDELMULTI:
	case SIOCGIFINDEX:
	case SIOCGIFADDR:
	case SIOCSIFADDR:
	case SIOCSIFHWBROADCAST:
	case SIOCDIFADDR:
	case SIOCGIFBRDADDR:
	case SIOCSIFBRDADDR:
	case SIOCGIFDSTADDR:
	case SIOCSIFDSTADDR:
	case SIOCGIFNETMASK:
	case SIOCSIFNETMASK:
	case SIOCSIFPFLAGS:
	case SIOCGIFPFLAGS:
	case SIOCGIFTXQLEN:
	case SIOCSIFTXQLEN:
	case SIOCBRADDIF:
	case SIOCBRDELIF:
	case SIOCGIFNAME:
	case SIOCSIFNAME:
	case SIOCGMIIPHY:
	case SIOCGMIIREG:
	case SIOCSMIIREG:
	case SIOCBONDENSLAVE:
	case SIOCBONDRELEASE:
	case SIOCBONDSETHWADDR:
	case SIOCBONDCHANGEACTIVE:
	case SIOCSARP:
	case SIOCGARP:
	case SIOCDARP:
	case SIOCOUTQ:
	case SIOCOUTQNSD:
	case SIOCATMARK:
		return sock_do_ioctl(net, sock, cmd, arg);
	}

	return -ENOIOCTLCMD;
}

static long compat_sock_ioctl(struct file *file, unsigned int cmd,
			      unsigned long arg)
{
	struct socket *sock = file->private_data;
	const struct proto_ops *ops = READ_ONCE(sock->ops);
	int ret = -ENOIOCTLCMD;
	struct sock *sk;
	struct net *net;

	sk = sock->sk;
	net = sock_net(sk);

	if (ops->compat_ioctl)
		ret = ops->compat_ioctl(sock, cmd, arg);

	if (ret == -ENOIOCTLCMD &&
	    (cmd >= SIOCIWFIRST && cmd <= SIOCIWLAST))
		ret = compat_wext_handle_ioctl(net, cmd, arg);

	if (ret == -ENOIOCTLCMD)
		ret = compat_sock_ioctl_trans(file, sock, cmd, arg);

	return ret;
}
#endif

/**
 *	kernel_bind - bind an address to a socket (kernel space)
 *	@sock: socket
 *	@addr: address
 *	@addrlen: length of address
 *
 *	Returns 0 or an error.
 */

int kernel_bind(struct socket *sock, struct sockaddr *addr, int addrlen)
{
	struct sockaddr_storage address;

	memcpy(&address, addr, addrlen);

	return READ_ONCE(sock->ops)->bind(sock, (struct sockaddr *)&address,
					  addrlen);
}
EXPORT_SYMBOL(kernel_bind);

/**
 *	kernel_listen - move socket to listening state (kernel space)
 *	@sock: socket
 *	@backlog: pending connections queue size
 *
 *	Returns 0 or an error.
 */

int kernel_listen(struct socket *sock, int backlog)
{
	return READ_ONCE(sock->ops)->listen(sock, backlog);
}
EXPORT_SYMBOL(kernel_listen);

/**
 *	kernel_accept - accept a connection (kernel space)
 *	@sock: listening socket
 *	@newsock: new connected socket
 *	@flags: flags
 *
 *	@flags must be SOCK_CLOEXEC, SOCK_NONBLOCK or 0.
 *	If it fails, @newsock is guaranteed to be %NULL.
 *	Returns 0 or an error.
 */

int kernel_accept(struct socket *sock, struct socket **newsock, int flags)
{
	struct sock *sk = sock->sk;
	const struct proto_ops *ops = READ_ONCE(sock->ops);
	struct proto_accept_arg arg = {
		.flags = flags,
		.kern = true,
	};
	int err;

	err = sock_create_lite(sk->sk_family, sk->sk_type, sk->sk_protocol,
			       newsock);
	if (err < 0)
		goto done;

	err = ops->accept(sock, *newsock, &arg);
	if (err < 0) {
		sock_release(*newsock);
		*newsock = NULL;
		goto done;
	}

	(*newsock)->ops = ops;
	__module_get(ops->owner);

done:
	return err;
}
EXPORT_SYMBOL(kernel_accept);

/**
 *	kernel_connect - connect a socket (kernel space)
 *	@sock: socket
 *	@addr: address
 *	@addrlen: address length
 *	@flags: flags (O_NONBLOCK, ...)
 *
 *	For datagram sockets, @addr is the address to which datagrams are sent
 *	by default, and the only address from which datagrams are received.
 *	For stream sockets, attempts to connect to @addr.
 *	Returns 0 or an error code.
 */

int kernel_connect(struct socket *sock, struct sockaddr *addr, int addrlen,
		   int flags)
{
	struct sockaddr_storage address;

	memcpy(&address, addr, addrlen);

	return READ_ONCE(sock->ops)->connect(sock, (struct sockaddr *)&address,
					     addrlen, flags);
}
EXPORT_SYMBOL(kernel_connect);

/**
 *	kernel_getsockname - get the address which the socket is bound (kernel space)
 *	@sock: socket
 *	@addr: address holder
 *
 * 	Fills the @addr pointer with the address which the socket is bound.
 *	Returns the length of the address in bytes or an error code.
 */

int kernel_getsockname(struct socket *sock, struct sockaddr *addr)
{
	return READ_ONCE(sock->ops)->getname(sock, addr, 0);
}
EXPORT_SYMBOL(kernel_getsockname);

/**
 *	kernel_getpeername - get the address which the socket is connected (kernel space)
 *	@sock: socket
 *	@addr: address holder
 *
 * 	Fills the @addr pointer with the address which the socket is connected.
 *	Returns the length of the address in bytes or an error code.
 */

int kernel_getpeername(struct socket *sock, struct sockaddr *addr)
{
	return READ_ONCE(sock->ops)->getname(sock, addr, 1);
}
EXPORT_SYMBOL(kernel_getpeername);

/**
 *	kernel_sock_shutdown - shut down part of a full-duplex connection (kernel space)
 *	@sock: socket
 *	@how: connection part
 *
 *	Returns 0 or an error.
 */

int kernel_sock_shutdown(struct socket *sock, enum sock_shutdown_cmd how)
{
	return READ_ONCE(sock->ops)->shutdown(sock, how);
}
EXPORT_SYMBOL(kernel_sock_shutdown);

/**
 *	kernel_sock_ip_overhead - returns the IP overhead imposed by a socket
 *	@sk: socket
 *
 *	This routine returns the IP overhead imposed by a socket i.e.
 *	the length of the underlying IP header, depending on whether
 *	this is an IPv4 or IPv6 socket and the length from IP options turned
 *	on at the socket. Assumes that the caller has a lock on the socket.
 */

u32 kernel_sock_ip_overhead(struct sock *sk)
{
	struct inet_sock *inet;
	struct ip_options_rcu *opt;
	u32 overhead = 0;
#if IS_ENABLED(CONFIG_IPV6)
	struct ipv6_pinfo *np;
	struct ipv6_txoptions *optv6 = NULL;
#endif /* IS_ENABLED(CONFIG_IPV6) */

	if (!sk)
		return overhead;

	switch (sk->sk_family) {
	case AF_INET:
		inet = inet_sk(sk);
		overhead += sizeof(struct iphdr);
		opt = rcu_dereference_protected(inet->inet_opt,
						sock_owned_by_user(sk));
		if (opt)
			overhead += opt->opt.optlen;
		return overhead;
#if IS_ENABLED(CONFIG_IPV6)
	case AF_INET6:
		np = inet6_sk(sk);
		overhead += sizeof(struct ipv6hdr);
		if (np)
			optv6 = rcu_dereference_protected(np->opt,
							  sock_owned_by_user(sk));
		if (optv6)
			overhead += (optv6->opt_flen + optv6->opt_nflen);
		return overhead;
#endif /* IS_ENABLED(CONFIG_IPV6) */
	default: /* Returns 0 overhead if the socket is not ipv4 or ipv6 */
		return overhead;
	}
}
EXPORT_SYMBOL(kernel_sock_ip_overhead);<|MERGE_RESOLUTION|>--- conflicted
+++ resolved
@@ -1558,17 +1558,11 @@
 	err = pf->create(net, sock, protocol, kern);
 	if (err < 0) {
 		/* ->create should release the allocated sock->sk object on error
-<<<<<<< HEAD
-		 * but it may leave the dangling pointer
-		 */
-		sock->sk = NULL;
-=======
 		 * and make sure sock->sk is set to NULL to avoid use-after-free
 		 */
 		DEBUG_NET_WARN_ONCE(sock->sk,
 				    "%ps must clear sock->sk on failure, family: %d, type: %d, protocol: %d\n",
 				    pf->create, family, type, protocol);
->>>>>>> 3bec0c29
 		goto out_module_put;
 	}
 
