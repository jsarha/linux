// SPDX-License-Identifier: GPL-2.0
/*
 * Copyright (c) 2015-2018 Oracle.  All rights reserved.
 *
 * Support for backward direction RPCs on RPC/RDMA (server-side).
 */

#include <linux/sunrpc/svc_rdma.h>

#include "xprt_rdma.h"
#include <trace/events/rpcrdma.h>

/**
 * svc_rdma_handle_bc_reply - Process incoming backchannel Reply
 * @rqstp: resources for handling the Reply
 * @rctxt: Received message
 *
 */
void svc_rdma_handle_bc_reply(struct svc_rqst *rqstp,
			      struct svc_rdma_recv_ctxt *rctxt)
{
	struct svc_xprt *sxprt = rqstp->rq_xprt;
	struct rpc_xprt *xprt = sxprt->xpt_bc_xprt;
	struct rpcrdma_xprt *r_xprt = rpcx_to_rdmax(xprt);
	struct xdr_buf *rcvbuf = &rqstp->rq_arg;
	struct kvec *dst, *src = &rcvbuf->head[0];
	__be32 *rdma_resp = rctxt->rc_recv_buf;
	struct rpc_rqst *req;
	u32 credits;

	spin_lock(&xprt->queue_lock);
	req = xprt_lookup_rqst(xprt, *rdma_resp);
	if (!req)
		goto out_unlock;

	dst = &req->rq_private_buf.head[0];
	memcpy(&req->rq_private_buf, &req->rq_rcv_buf, sizeof(struct xdr_buf));
	if (dst->iov_len < src->iov_len)
		goto out_unlock;
	memcpy(dst->iov_base, src->iov_base, src->iov_len);
	xprt_pin_rqst(req);
	spin_unlock(&xprt->queue_lock);

	credits = be32_to_cpup(rdma_resp + 2);
	if (credits == 0)
		credits = 1;	/* don't deadlock */
	else if (credits > r_xprt->rx_buf.rb_bc_max_requests)
		credits = r_xprt->rx_buf.rb_bc_max_requests;
	spin_lock(&xprt->transport_lock);
	xprt->cwnd = credits << RPC_CWNDSHIFT;
	spin_unlock(&xprt->transport_lock);

	spin_lock(&xprt->queue_lock);
	xprt_complete_rqst(req->rq_task, rcvbuf->len);
	xprt_unpin_rqst(req);
	rcvbuf->len = 0;

out_unlock:
	spin_unlock(&xprt->queue_lock);
}

/* Send a backwards direction RPC call.
 *
 * Caller holds the connection's mutex and has already marshaled
 * the RPC/RDMA request.
 *
 * This is similar to svc_rdma_send_reply_msg, but takes a struct
 * rpc_rqst instead, does not support chunks, and avoids blocking
 * memory allocation.
 *
 * XXX: There is still an opportunity to block in svc_rdma_send()
 * if there are no SQ entries to post the Send. This may occur if
 * the adapter has a small maximum SQ depth.
 */
static int svc_rdma_bc_sendto(struct svcxprt_rdma *rdma,
			      struct rpc_rqst *rqst,
			      struct svc_rdma_send_ctxt *ctxt)
{
	int ret;

	ret = svc_rdma_map_reply_msg(rdma, ctxt, NULL, &rqst->rq_snd_buf);
	if (ret < 0)
		return -EIO;

	/* Bump page refcnt so Send completion doesn't release
	 * the rq_buffer before all retransmits are complete.
	 */
	get_page(virt_to_page(rqst->rq_buffer));
	ctxt->sc_send_wr.opcode = IB_WR_SEND;
	return svc_rdma_send(rdma, &ctxt->sc_send_wr);
}

/* Server-side transport endpoint wants a whole page for its send
 * buffer. The client RPC code constructs the RPC header in this
 * buffer before it invokes ->send_request.
 */
static int
xprt_rdma_bc_allocate(struct rpc_task *task)
{
	struct rpc_rqst *rqst = task->tk_rqstp;
	size_t size = rqst->rq_callsize;
	struct page *page;

	if (size > PAGE_SIZE) {
		WARN_ONCE(1, "svcrdma: large bc buffer request (size %zu)\n",
			  size);
		return -EINVAL;
	}

	page = alloc_page(RPCRDMA_DEF_GFP);
	if (!page)
		return -ENOMEM;
	rqst->rq_buffer = page_address(page);

	rqst->rq_rbuffer = kmalloc(rqst->rq_rcvsize, RPCRDMA_DEF_GFP);
	if (!rqst->rq_rbuffer) {
		put_page(page);
		return -ENOMEM;
	}
	return 0;
}

static void
xprt_rdma_bc_free(struct rpc_task *task)
{
	struct rpc_rqst *rqst = task->tk_rqstp;

	put_page(virt_to_page(rqst->rq_buffer));
	kfree(rqst->rq_rbuffer);
}

static int
rpcrdma_bc_send_request(struct svcxprt_rdma *rdma, struct rpc_rqst *rqst)
{
	struct rpc_xprt *xprt = rqst->rq_xprt;
	struct rpcrdma_xprt *r_xprt = rpcx_to_rdmax(xprt);
	struct svc_rdma_send_ctxt *ctxt;
	__be32 *p;
	int rc;

	ctxt = svc_rdma_send_ctxt_get(rdma);
	if (!ctxt)
		goto drop_connection;

	p = xdr_reserve_space(&ctxt->sc_stream, RPCRDMA_HDRLEN_MIN);
	if (!p)
		goto put_ctxt;
	*p++ = rqst->rq_xid;
	*p++ = rpcrdma_version;
	*p++ = cpu_to_be32(r_xprt->rx_buf.rb_bc_max_requests);
	*p++ = rdma_msg;
	*p++ = xdr_zero;
	*p++ = xdr_zero;
	*p   = xdr_zero;

	rqst->rq_xtime = ktime_get();
	rc = svc_rdma_bc_sendto(rdma, rqst, ctxt);
	if (rc)
		goto put_ctxt;
	return 0;

put_ctxt:
	svc_rdma_send_ctxt_put(rdma, ctxt);

drop_connection:
	return -ENOTCONN;
}

/**
 * xprt_rdma_bc_send_request - Send a reverse-direction Call
 * @rqst: rpc_rqst containing Call message to be sent
 *
 * Return values:
 *   %0 if the message was sent successfully
 *   %ENOTCONN if the message was not sent
 */
static int xprt_rdma_bc_send_request(struct rpc_rqst *rqst)
{
	struct svc_xprt *sxprt = rqst->rq_xprt->bc_xprt;
	struct svcxprt_rdma *rdma =
		container_of(sxprt, struct svcxprt_rdma, sc_xprt);
	int ret;

	if (test_bit(XPT_DEAD, &sxprt->xpt_flags))
		return -ENOTCONN;

	ret = rpcrdma_bc_send_request(rdma, rqst);
	if (ret == -ENOTCONN)
		svc_close_xprt(sxprt);
	return ret;
}

static void
xprt_rdma_bc_close(struct rpc_xprt *xprt)
{
<<<<<<< HEAD
	dprintk("svcrdma: %s: xprt %p\n", __func__, xprt);

=======
>>>>>>> 4775cbe7
	xprt_disconnect_done(xprt);
	xprt->cwnd = RPC_CWNDSHIFT;
}

static void
xprt_rdma_bc_put(struct rpc_xprt *xprt)
{
	xprt_rdma_free_addresses(xprt);
	xprt_free(xprt);
}

static const struct rpc_xprt_ops xprt_rdma_bc_procs = {
	.reserve_xprt		= xprt_reserve_xprt_cong,
	.release_xprt		= xprt_release_xprt_cong,
	.alloc_slot		= xprt_alloc_slot,
	.free_slot		= xprt_free_slot,
	.release_request	= xprt_release_rqst_cong,
	.buf_alloc		= xprt_rdma_bc_allocate,
	.buf_free		= xprt_rdma_bc_free,
	.send_request		= xprt_rdma_bc_send_request,
	.wait_for_reply_request	= xprt_wait_for_reply_request_def,
	.close			= xprt_rdma_bc_close,
	.destroy		= xprt_rdma_bc_put,
	.print_stats		= xprt_rdma_print_stats
};

static const struct rpc_timeout xprt_rdma_bc_timeout = {
	.to_initval = 60 * HZ,
	.to_maxval = 60 * HZ,
};

/* It shouldn't matter if the number of backchannel session slots
 * doesn't match the number of RPC/RDMA credits. That just means
 * one or the other will have extra slots that aren't used.
 */
static struct rpc_xprt *
xprt_setup_rdma_bc(struct xprt_create *args)
{
	struct rpc_xprt *xprt;
	struct rpcrdma_xprt *new_xprt;

	if (args->addrlen > sizeof(xprt->addr))
		return ERR_PTR(-EBADF);

	xprt = xprt_alloc(args->net, sizeof(*new_xprt),
			  RPCRDMA_MAX_BC_REQUESTS,
			  RPCRDMA_MAX_BC_REQUESTS);
	if (!xprt)
		return ERR_PTR(-ENOMEM);

	xprt->timeout = &xprt_rdma_bc_timeout;
	xprt_set_bound(xprt);
	xprt_set_connected(xprt);
	xprt->bind_timeout = RPCRDMA_BIND_TO;
	xprt->reestablish_timeout = RPCRDMA_INIT_REEST_TO;
	xprt->idle_timeout = RPCRDMA_IDLE_DISC_TO;

	xprt->prot = XPRT_TRANSPORT_BC_RDMA;
	xprt->ops = &xprt_rdma_bc_procs;

	memcpy(&xprt->addr, args->dstaddr, args->addrlen);
	xprt->addrlen = args->addrlen;
	xprt_rdma_format_addresses(xprt, (struct sockaddr *)&xprt->addr);
	xprt->resvport = 0;

	xprt->max_payload = xprt_rdma_max_inline_read;

	new_xprt = rpcx_to_rdmax(xprt);
	new_xprt->rx_buf.rb_bc_max_requests = xprt->max_reqs;

	xprt_get(xprt);
	args->bc_xprt->xpt_bc_xprt = xprt;
	xprt->bc_xprt = args->bc_xprt;

	/* Final put for backchannel xprt is in __svc_rdma_free */
	xprt_get(xprt);
	return xprt;
}

struct xprt_class xprt_rdma_bc = {
	.list			= LIST_HEAD_INIT(xprt_rdma_bc.list),
	.name			= "rdma backchannel",
	.owner			= THIS_MODULE,
	.ident			= XPRT_TRANSPORT_BC_RDMA,
	.setup			= xprt_setup_rdma_bc,
};<|MERGE_RESOLUTION|>--- conflicted
+++ resolved
@@ -193,11 +193,6 @@
 static void
 xprt_rdma_bc_close(struct rpc_xprt *xprt)
 {
-<<<<<<< HEAD
-	dprintk("svcrdma: %s: xprt %p\n", __func__, xprt);
-
-=======
->>>>>>> 4775cbe7
 	xprt_disconnect_done(xprt);
 	xprt->cwnd = RPC_CWNDSHIFT;
 }
