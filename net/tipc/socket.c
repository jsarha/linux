--- conflicted
+++ resolved
@@ -2231,15 +2231,10 @@
 				struct sk_buff *skb;
 
 				skb = tipc_sk_build_ack(tsk);
-<<<<<<< HEAD
-				if (skb)
-					__skb_queue_tail(xmitq, skb);
-=======
 				if (skb) {
 					msg_set_nagle_ack(buf_msg(skb));
 					__skb_queue_tail(xmitq, skb);
 				}
->>>>>>> 4775cbe7
 			}
 			return true;
 		}
