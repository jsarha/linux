--- conflicted
+++ resolved
@@ -544,11 +544,7 @@
 		rc = do_tls_getsockopt_conf(sk, optval, optlen,
 					    optname == TLS_TX);
 		break;
-<<<<<<< HEAD
-	case TLS_TX_ZEROCOPY_SENDFILE:
-=======
 	case TLS_TX_ZEROCOPY_RO:
->>>>>>> f777316e
 		rc = do_tls_getsockopt_tx_zc(sk, optval, optlen);
 		break;
 	default:
@@ -735,11 +731,7 @@
 					    optname == TLS_TX);
 		release_sock(sk);
 		break;
-<<<<<<< HEAD
-	case TLS_TX_ZEROCOPY_SENDFILE:
-=======
 	case TLS_TX_ZEROCOPY_RO:
->>>>>>> f777316e
 		lock_sock(sk);
 		rc = do_tls_setsockopt_tx_zc(sk, optval, optlen);
 		release_sock(sk);
@@ -978,11 +970,7 @@
 		goto nla_failure;
 
 	if (ctx->tx_conf == TLS_HW && ctx->zerocopy_sendfile) {
-<<<<<<< HEAD
-		err = nla_put_flag(skb, TLS_INFO_ZC_SENDFILE);
-=======
 		err = nla_put_flag(skb, TLS_INFO_ZC_RO_TX);
->>>>>>> f777316e
 		if (err)
 			goto nla_failure;
 	}
@@ -1006,11 +994,7 @@
 		nla_total_size(sizeof(u16)) +	/* TLS_INFO_CIPHER */
 		nla_total_size(sizeof(u16)) +	/* TLS_INFO_RXCONF */
 		nla_total_size(sizeof(u16)) +	/* TLS_INFO_TXCONF */
-<<<<<<< HEAD
-		nla_total_size(0) +		/* TLS_INFO_ZC_SENDFILE */
-=======
 		nla_total_size(0) +		/* TLS_INFO_ZC_RO_TX */
->>>>>>> f777316e
 		0;
 
 	return size;
