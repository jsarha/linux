--- conflicted
+++ resolved
@@ -1259,11 +1259,7 @@
 		return;
 
 	if (!xp_put_pool(xs->pool))
-<<<<<<< HEAD
-		xdp_put_umem(xs->umem);
-=======
 		xdp_put_umem(xs->umem, !xs->pool);
->>>>>>> 76ec55ca
 
 	sk_refcnt_debug_dec(sk);
 }
