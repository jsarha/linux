#!/bin/sh
# SPDX-License-Identifier: GPL-2.0
#
# link vmlinux
#
# vmlinux is linked from the objects in vmlinux.a and $(KBUILD_VMLINUX_LIBS).
# vmlinux.a contains objects that are linked unconditionally.
# $(KBUILD_VMLINUX_LIBS) are archives which are linked conditionally
# (not within --whole-archive), and do not require symbol indexes added.
#
# vmlinux
#   ^
#   |
#   +--< vmlinux.a
#   |
#   +--< $(KBUILD_VMLINUX_LIBS)
#   |    +--< lib/lib.a + more
#   |
#   +-< ${kallsymso} (see description in KALLSYMS section)
#
# vmlinux version (uname -v) cannot be updated during normal
# descending-into-subdirs phase since we do not yet know if we need to
# update vmlinux.
# Therefore this step is delayed until just before final link of vmlinux.
#
# System.map is generated to document addresses of all kernel symbols

# Error out on error
set -e

LD="$1"
KBUILD_LDFLAGS="$2"
LDFLAGS_vmlinux="$3"

is_enabled() {
	grep -q "^$1=y" include/config/auto.conf
}

# Nice output in kbuild format
# Will be supressed by "make -s"
info()
{
	printf "  %-7s %s\n" "${1}" "${2}"
}

# Link of vmlinux
# ${1} - output file
vmlinux_link()
{
	local output=${1}
	local objs
	local libs
	local ld
	local ldflags
	local ldlibs

	info LD ${output}

	# skip output file argument
	shift

	if is_enabled CONFIG_LTO_CLANG || is_enabled CONFIG_X86_KERNEL_IBT; then
		# Use vmlinux.o instead of performing the slow LTO link again.
		objs=vmlinux.o
		libs=
	else
		objs=vmlinux.a
		libs="${KBUILD_VMLINUX_LIBS}"
	fi

	if is_enabled CONFIG_MODULES; then
		objs="${objs} .vmlinux.export.o"
	fi

	objs="${objs} init/version-timestamp.o"

	if [ "${SRCARCH}" = "um" ]; then
		wl=-Wl,
		ld="${CC}"
		ldflags="${CFLAGS_vmlinux}"
		ldlibs="-lutil -lrt -lpthread"
	else
		wl=
		ld="${LD}"
		ldflags="${KBUILD_LDFLAGS} ${LDFLAGS_vmlinux}"
		ldlibs=
	fi

	ldflags="${ldflags} ${wl}--script=${objtree}/${KBUILD_LDS}"

	# The kallsyms linking does not need debug symbols included.
	if [ -n "${strip_debug}" ] ; then
		ldflags="${ldflags} ${wl}--strip-debug"
	fi

	if is_enabled CONFIG_VMLINUX_MAP; then
		ldflags="${ldflags} ${wl}-Map=${output}.map"
	fi

	${ld} ${ldflags} -o ${output}					\
		${wl}--whole-archive ${objs} ${wl}--no-whole-archive	\
		${wl}--start-group ${libs} ${wl}--end-group		\
		${kallsymso} ${btf_vmlinux_bin_o} ${ldlibs}
}

# generate .BTF typeinfo from DWARF debuginfo
# ${1} - vmlinux image
gen_btf()
{
	local btf_data=${1}.btf.o

	info BTF "${btf_data}"
	LLVM_OBJCOPY="${OBJCOPY}" ${PAHOLE} -J ${PAHOLE_FLAGS} ${1}

	# Create ${btf_data} which contains just .BTF section but no symbols. Add
	# SHF_ALLOC because .BTF will be part of the vmlinux image. --strip-all
	# deletes all symbols including __start_BTF and __stop_BTF, which will
	# be redefined in the linker script. Add 2>/dev/null to suppress GNU
	# objcopy warnings: "empty loadable segment detected at ..."
	${OBJCOPY} --only-section=.BTF --set-section-flags .BTF=alloc,readonly \
		--strip-all ${1} "${btf_data}" 2>/dev/null
	# Change e_type to ET_REL so that it can be used to link final vmlinux.
	# GNU ld 2.35+ and lld do not allow an ET_EXEC input.
	if is_enabled CONFIG_CPU_BIG_ENDIAN; then
		et_rel='\0\1'
	else
		et_rel='\1\0'
	fi
	printf "${et_rel}" | dd of="${btf_data}" conv=notrunc bs=1 seek=16 status=none

	btf_vmlinux_bin_o=${btf_data}
}

# Create ${2}.o file with all symbols from the ${1} object file
kallsyms()
{
	local kallsymopt;

	if is_enabled CONFIG_KALLSYMS_ALL; then
		kallsymopt="${kallsymopt} --all-symbols"
	fi

	if is_enabled CONFIG_KALLSYMS_ABSOLUTE_PERCPU; then
		kallsymopt="${kallsymopt} --absolute-percpu"
	fi

	info KSYMS "${2}.S"
	scripts/kallsyms ${kallsymopt} "${1}" > "${2}.S"

	info AS "${2}.o"
	${CC} ${NOSTDINC_FLAGS} ${LINUXINCLUDE} ${KBUILD_CPPFLAGS} \
	      ${KBUILD_AFLAGS} ${KBUILD_AFLAGS_KERNEL} -c -o "${2}.o" "${2}.S"

	kallsymso=${2}.o
}

# Perform kallsyms for the given temporary vmlinux.
sysmap_and_kallsyms()
{
	mksysmap "${1}" "${1}.syms"
	kallsyms "${1}.syms" "${1}.kallsyms"

	kallsyms_sysmap=${1}.syms
}

# Create map file with all symbols from ${1}
# See mksymap for additional details
mksysmap()
{
	info NM ${2}
	${NM} -n "${1}" | sed -f "${srctree}/scripts/mksysmap" > "${2}"
}

sorttable()
{
	${objtree}/scripts/sorttable ${1}
}

cleanup()
{
	rm -f .btf.*
	rm -f System.map
	rm -f vmlinux
	rm -f vmlinux.map
}

# Use "make V=1" to debug this script
case "${KBUILD_VERBOSE}" in
*1*)
	set -x
	;;
esac

if [ "$1" = "clean" ]; then
	cleanup
	exit 0
fi

${MAKE} -f "${srctree}/scripts/Makefile.build" obj=init init/version-timestamp.o

btf_vmlinux_bin_o=
kallsymso=
strip_debug=

if is_enabled CONFIG_KALLSYMS; then
<<<<<<< HEAD
	truncate -s0 .tmp_vmlinux.kallsyms0.syms
=======
	true > .tmp_vmlinux.kallsyms0.syms
>>>>>>> 9b70bf0a
	kallsyms .tmp_vmlinux.kallsyms0.syms .tmp_vmlinux0.kallsyms
fi

if is_enabled CONFIG_KALLSYMS || is_enabled CONFIG_DEBUG_INFO_BTF; then

	# The kallsyms linking does not need debug symbols, but the BTF does.
	if ! is_enabled CONFIG_DEBUG_INFO_BTF; then
		strip_debug=1
	fi

	vmlinux_link .tmp_vmlinux1
fi

if is_enabled CONFIG_DEBUG_INFO_BTF; then
	if ! gen_btf .tmp_vmlinux1; then
		echo >&2 "Failed to generate BTF for vmlinux"
		echo >&2 "Try to disable CONFIG_DEBUG_INFO_BTF"
		exit 1
	fi
fi

if is_enabled CONFIG_KALLSYMS; then

	# kallsyms support
	# Generate section listing all symbols and add it into vmlinux
	# It's a four step process:
	# 0)  Generate a dummy __kallsyms with empty symbol list.
	# 1)  Link .tmp_vmlinux.kallsyms1 so it has all symbols and sections,
	#     with a dummy __kallsyms.
	#     Running kallsyms on that gives us .tmp_kallsyms1.o with
	#     the right size
	# 2)  Link .tmp_vmlinux.kallsyms2 so it now has a __kallsyms section of
	#     the right size, but due to the added section, some
	#     addresses have shifted.
	#     From here, we generate a correct .tmp_vmlinux.kallsyms2.o
	# 3)  That link may have expanded the kernel image enough that
	#     more linker branch stubs / trampolines had to be added, which
	#     introduces new names, which further expands kallsyms. Do another
	#     pass if that is the case. In theory it's possible this results
	#     in even more stubs, but unlikely.
	#     KALLSYMS_EXTRA_PASS=1 may also used to debug or work around
	#     other bugs.
	# 4)  The correct ${kallsymso} is linked into the final vmlinux.
	#
	# a)  Verify that the System.map from vmlinux matches the map from
	#     ${kallsymso}.

	# The kallsyms linking does not need debug symbols included.
	strip_debug=1

	sysmap_and_kallsyms .tmp_vmlinux1
	size1=$(${CONFIG_SHELL} "${srctree}/scripts/file-size.sh" ${kallsymso})

	vmlinux_link .tmp_vmlinux2
	sysmap_and_kallsyms .tmp_vmlinux2
	size2=$(${CONFIG_SHELL} "${srctree}/scripts/file-size.sh" ${kallsymso})

	if [ $size1 -ne $size2 ] || [ -n "${KALLSYMS_EXTRA_PASS}" ]; then
		vmlinux_link .tmp_vmlinux3
		sysmap_and_kallsyms .tmp_vmlinux3
	fi
fi

strip_debug=

vmlinux_link vmlinux

# fill in BTF IDs
if is_enabled CONFIG_DEBUG_INFO_BTF; then
	info BTFIDS vmlinux
	${RESOLVE_BTFIDS} vmlinux
fi

mksysmap vmlinux System.map

if is_enabled CONFIG_BUILDTIME_TABLE_SORT; then
	info SORTTAB vmlinux
	if ! sorttable vmlinux; then
		echo >&2 Failed to sort kernel tables
		exit 1
	fi
fi

# step a (see comment above)
if is_enabled CONFIG_KALLSYMS; then
	if ! cmp -s System.map "${kallsyms_sysmap}"; then
		echo >&2 Inconsistent kallsyms data
		echo >&2 'Try "make KALLSYMS_EXTRA_PASS=1" as a workaround'
		exit 1
	fi
fi

# For fixdep
echo "vmlinux: $0" > .vmlinux.d<|MERGE_RESOLUTION|>--- conflicted
+++ resolved
@@ -203,11 +203,7 @@
 strip_debug=
 
 if is_enabled CONFIG_KALLSYMS; then
-<<<<<<< HEAD
-	truncate -s0 .tmp_vmlinux.kallsyms0.syms
-=======
 	true > .tmp_vmlinux.kallsyms0.syms
->>>>>>> 9b70bf0a
 	kallsyms .tmp_vmlinux.kallsyms0.syms .tmp_vmlinux0.kallsyms
 fi
 
