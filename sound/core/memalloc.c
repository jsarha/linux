--- conflicted
+++ resolved
@@ -552,8 +552,6 @@
 	}
 }
 
-<<<<<<< HEAD
-=======
 static inline void snd_dma_noncontig_iter_set(struct snd_dma_buffer *dmab,
 					      struct sg_page_iter *piter,
 					      size_t offset)
@@ -612,43 +610,23 @@
 	return size;
 }
 
->>>>>>> b04bc3ed
 static const struct snd_malloc_ops snd_dma_noncontig_ops = {
 	.alloc = snd_dma_noncontig_alloc,
 	.free = snd_dma_noncontig_free,
 	.mmap = snd_dma_noncontig_mmap,
 	.sync = snd_dma_noncontig_sync,
-<<<<<<< HEAD
-	/* re-use vmalloc helpers for get_* ops */
-	.get_addr = snd_dma_vmalloc_get_addr,
-	.get_page = snd_dma_vmalloc_get_page,
-	.get_chunk_size = snd_dma_vmalloc_get_chunk_size,
-=======
 	.get_addr = snd_dma_noncontig_get_addr,
 	.get_page = snd_dma_noncontig_get_page,
 	.get_chunk_size = snd_dma_noncontig_get_chunk_size,
->>>>>>> b04bc3ed
 };
 
 /* x86-specific SG-buffer with WC pages */
 #ifdef CONFIG_SND_DMA_SGBUF
-<<<<<<< HEAD
-#define vmalloc_to_virt(v) (unsigned long)page_to_virt(vmalloc_to_page(v))
-=======
 #define sg_wc_address(it) ((unsigned long)page_address(sg_page_iter_page(it)))
->>>>>>> b04bc3ed
 
 static void *snd_dma_sg_wc_alloc(struct snd_dma_buffer *dmab, size_t size)
 {
 	void *p = snd_dma_noncontig_alloc(dmab, size);
-<<<<<<< HEAD
-	size_t ofs;
-
-	if (!p)
-		return NULL;
-	for (ofs = 0; ofs < size; ofs += PAGE_SIZE)
-		set_memory_uc(vmalloc_to_virt(p + ofs), 1);
-=======
 	struct sg_table *sgt = dmab->private_data;
 	struct sg_page_iter iter;
 
@@ -656,24 +634,16 @@
 		return NULL;
 	for_each_sgtable_page(sgt, &iter, 0)
 		set_memory_wc(sg_wc_address(&iter), 1);
->>>>>>> b04bc3ed
 	return p;
 }
 
 static void snd_dma_sg_wc_free(struct snd_dma_buffer *dmab)
 {
-<<<<<<< HEAD
-	size_t ofs;
-
-	for (ofs = 0; ofs < dmab->bytes; ofs += PAGE_SIZE)
-		set_memory_wb(vmalloc_to_virt(dmab->area + ofs), 1);
-=======
 	struct sg_table *sgt = dmab->private_data;
 	struct sg_page_iter iter;
 
 	for_each_sgtable_page(sgt, &iter, 0)
 		set_memory_wb(sg_wc_address(&iter), 1);
->>>>>>> b04bc3ed
 	snd_dma_noncontig_free(dmab);
 }
 
@@ -681,32 +651,18 @@
 			      struct vm_area_struct *area)
 {
 	area->vm_page_prot = pgprot_writecombine(area->vm_page_prot);
-<<<<<<< HEAD
-	/* FIXME: dma_mmap_noncontiguous() works? */
-	return -ENOENT; /* continue with the default mmap handler */
-}
-
-const struct snd_malloc_ops snd_dma_sg_wc_ops = {
-=======
 	return dma_mmap_noncontiguous(dmab->dev.dev, area,
 				      dmab->bytes, dmab->private_data);
 }
 
 static const struct snd_malloc_ops snd_dma_sg_wc_ops = {
->>>>>>> b04bc3ed
 	.alloc = snd_dma_sg_wc_alloc,
 	.free = snd_dma_sg_wc_free,
 	.mmap = snd_dma_sg_wc_mmap,
 	.sync = snd_dma_noncontig_sync,
-<<<<<<< HEAD
-	.get_addr = snd_dma_vmalloc_get_addr,
-	.get_page = snd_dma_vmalloc_get_page,
-	.get_chunk_size = snd_dma_vmalloc_get_chunk_size,
-=======
 	.get_addr = snd_dma_noncontig_get_addr,
 	.get_page = snd_dma_noncontig_get_page,
 	.get_chunk_size = snd_dma_noncontig_get_chunk_size,
->>>>>>> b04bc3ed
 };
 #endif /* CONFIG_SND_DMA_SGBUF */
 
