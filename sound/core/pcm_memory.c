--- conflicted
+++ resolved
@@ -11,7 +11,6 @@
 #include <linux/moduleparam.h>
 #include <linux/vmalloc.h>
 #include <linux/export.h>
-#include <linux/dma-mapping.h>
 #include <sound/core.h>
 #include <sound/pcm.h>
 #include <sound/info.h>
@@ -41,22 +40,6 @@
 	    card->total_pcm_alloc_bytes + size > max_alloc_per_card)
 		return -ENOMEM;
 
-<<<<<<< HEAD
-
-#ifdef CONFIG_SND_DMA_SGBUF
-	if ((type == SNDRV_DMA_TYPE_DEV_SG || type == SNDRV_DMA_TYPE_DEV_UC_SG) &&
-	    !dma_is_direct(get_dma_ops(dev))) {
-		/* mutate to continuous page allocation */
-		dev_dbg(dev, "Use continuous page allocator\n");
-		if (type == SNDRV_DMA_TYPE_DEV_SG)
-			type = SNDRV_DMA_TYPE_DEV;
-		else
-			type = SNDRV_DMA_TYPE_DEV_UC;
-	}
-#endif /* CONFIG_SND_DMA_SGBUF */
-
-=======
->>>>>>> 2688bda6
 	err = snd_dma_alloc_pages(type, dev, size, dmab);
 	if (!err) {
 		mutex_lock(&card->memory_mutex);
