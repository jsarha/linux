--- conflicted
+++ resolved
@@ -451,11 +451,7 @@
 	err = 0;
 	snd_seq_fifo_lock(fifo);
 
-<<<<<<< HEAD
-	if (client->midi_version > 0)
-=======
 	if (IS_ENABLED(CONFIG_SND_SEQ_UMP) && client->midi_version > 0)
->>>>>>> d5055445
 		aligned_size = sizeof(struct snd_seq_ump_event);
 	else
 		aligned_size = sizeof(struct snd_seq_event);
