// SPDX-License-Identifier: GPL-2.0-or-later
/*
 * Universal MIDI Packet (UMP) support
 */

#include <linux/list.h>
#include <linux/slab.h>
#include <linux/module.h>
#include <linux/export.h>
#include <linux/mm.h>
#include <sound/core.h>
#include <sound/rawmidi.h>
#include <sound/ump.h>
#include <sound/ump_convert.h>

#define ump_err(ump, fmt, args...)	dev_err((ump)->core.dev, fmt, ##args)
#define ump_warn(ump, fmt, args...)	dev_warn((ump)->core.dev, fmt, ##args)
#define ump_info(ump, fmt, args...)	dev_info((ump)->core.dev, fmt, ##args)
#define ump_dbg(ump, fmt, args...)	dev_dbg((ump)->core.dev, fmt, ##args)

static int snd_ump_dev_register(struct snd_rawmidi *rmidi);
static int snd_ump_dev_unregister(struct snd_rawmidi *rmidi);
static long snd_ump_ioctl(struct snd_rawmidi *rmidi, unsigned int cmd,
			  void __user *argp);
static void snd_ump_proc_read(struct snd_info_entry *entry,
			      struct snd_info_buffer *buffer);
static int snd_ump_rawmidi_open(struct snd_rawmidi_substream *substream);
static int snd_ump_rawmidi_close(struct snd_rawmidi_substream *substream);
static void snd_ump_rawmidi_trigger(struct snd_rawmidi_substream *substream,
				    int up);
static void snd_ump_rawmidi_drain(struct snd_rawmidi_substream *substream);

static void ump_handle_stream_msg(struct snd_ump_endpoint *ump,
				  const u32 *buf, int size);
#if IS_ENABLED(CONFIG_SND_UMP_LEGACY_RAWMIDI)
static int process_legacy_output(struct snd_ump_endpoint *ump,
				 u32 *buffer, int count);
static void process_legacy_input(struct snd_ump_endpoint *ump, const u32 *src,
				 int words);
#else
static inline int process_legacy_output(struct snd_ump_endpoint *ump,
					u32 *buffer, int count)
{
	return 0;
}
static inline void process_legacy_input(struct snd_ump_endpoint *ump,
					const u32 *src, int words)
{
}
#endif

static const struct snd_rawmidi_global_ops snd_ump_rawmidi_ops = {
	.dev_register = snd_ump_dev_register,
	.dev_unregister = snd_ump_dev_unregister,
	.ioctl = snd_ump_ioctl,
	.proc_read = snd_ump_proc_read,
};

static const struct snd_rawmidi_ops snd_ump_rawmidi_input_ops = {
	.open = snd_ump_rawmidi_open,
	.close = snd_ump_rawmidi_close,
	.trigger = snd_ump_rawmidi_trigger,
};

static const struct snd_rawmidi_ops snd_ump_rawmidi_output_ops = {
	.open = snd_ump_rawmidi_open,
	.close = snd_ump_rawmidi_close,
	.trigger = snd_ump_rawmidi_trigger,
	.drain = snd_ump_rawmidi_drain,
};

static void snd_ump_endpoint_free(struct snd_rawmidi *rmidi)
{
	struct snd_ump_endpoint *ump = rawmidi_to_ump(rmidi);
	struct snd_ump_block *fb;

	while (!list_empty(&ump->block_list)) {
		fb = list_first_entry(&ump->block_list, struct snd_ump_block,
				      list);
		list_del(&fb->list);
		if (fb->private_free)
			fb->private_free(fb);
		kfree(fb);
	}

	if (ump->private_free)
		ump->private_free(ump);

#if IS_ENABLED(CONFIG_SND_UMP_LEGACY_RAWMIDI)
	kfree(ump->out_cvts);
#endif
}

/**
 * snd_ump_endpoint_new - create a UMP Endpoint object
 * @card: the card instance
 * @id: the id string for rawmidi
 * @device: the device index for rawmidi
 * @output: 1 for enabling output
 * @input: 1 for enabling input
 * @ump_ret: the pointer to store the new UMP instance
 *
 * Creates a new UMP Endpoint object. A UMP Endpoint is tied with one rawmidi
 * instance with one input and/or one output rawmidi stream (either uni-
 * or bi-directional). A UMP Endpoint may contain one or multiple UMP Blocks
 * that consist of one or multiple UMP Groups.
 *
 * Use snd_rawmidi_set_ops() to set the operators to the new instance.
 * Unlike snd_rawmidi_new(), this function sets up the info_flags by itself
 * depending on the given @output and @input.
 *
 * The device has SNDRV_RAWMIDI_INFO_UMP flag set and a different device
 * file ("umpCxDx") than a standard MIDI 1.x device ("midiCxDx") is
 * created.
 *
 * Return: Zero if successful, or a negative error code on failure.
 */
int snd_ump_endpoint_new(struct snd_card *card, char *id, int device,
			 int output, int input,
			 struct snd_ump_endpoint **ump_ret)
{
	unsigned int info_flags = SNDRV_RAWMIDI_INFO_UMP;
	struct snd_ump_endpoint *ump;
	int err;

	if (input)
		info_flags |= SNDRV_RAWMIDI_INFO_INPUT;
	if (output)
		info_flags |= SNDRV_RAWMIDI_INFO_OUTPUT;
	if (input && output)
		info_flags |= SNDRV_RAWMIDI_INFO_DUPLEX;

	ump = kzalloc(sizeof(*ump), GFP_KERNEL);
	if (!ump)
		return -ENOMEM;
	INIT_LIST_HEAD(&ump->block_list);
	mutex_init(&ump->open_mutex);
	init_waitqueue_head(&ump->stream_wait);
#if IS_ENABLED(CONFIG_SND_UMP_LEGACY_RAWMIDI)
	spin_lock_init(&ump->legacy_locks[0]);
	spin_lock_init(&ump->legacy_locks[1]);
#endif
	err = snd_rawmidi_init(&ump->core, card, id, device,
			       output, input, info_flags);
	if (err < 0) {
		snd_rawmidi_free(&ump->core);
		return err;
	}

	ump->info.card = card->number;
	ump->info.device = device;

	ump->core.private_free = snd_ump_endpoint_free;
	ump->core.ops = &snd_ump_rawmidi_ops;
	if (input)
		snd_rawmidi_set_ops(&ump->core, SNDRV_RAWMIDI_STREAM_INPUT,
				    &snd_ump_rawmidi_input_ops);
	if (output)
		snd_rawmidi_set_ops(&ump->core, SNDRV_RAWMIDI_STREAM_OUTPUT,
				    &snd_ump_rawmidi_output_ops);

	ump_dbg(ump, "Created a UMP EP #%d (%s)\n", device, id);
	*ump_ret = ump;
	return 0;
}
EXPORT_SYMBOL_GPL(snd_ump_endpoint_new);

/*
 * Device register / unregister hooks;
 *  do nothing, placeholders for avoiding the default rawmidi handling
 */

#if IS_ENABLED(CONFIG_SND_SEQUENCER)
static void snd_ump_dev_seq_free(struct snd_seq_device *device)
{
	struct snd_ump_endpoint *ump = device->private_data;

	ump->seq_dev = NULL;
}
#endif

static int snd_ump_dev_register(struct snd_rawmidi *rmidi)
{
#if IS_ENABLED(CONFIG_SND_SEQUENCER)
	struct snd_ump_endpoint *ump = rawmidi_to_ump(rmidi);
	int err;

	err = snd_seq_device_new(ump->core.card, ump->core.device,
				 SNDRV_SEQ_DEV_ID_UMP, 0, &ump->seq_dev);
	if (err < 0)
		return err;
	ump->seq_dev->private_data = ump;
	ump->seq_dev->private_free = snd_ump_dev_seq_free;
	snd_device_register(ump->core.card, ump->seq_dev);
#endif
	return 0;
}

static int snd_ump_dev_unregister(struct snd_rawmidi *rmidi)
{
	return 0;
}

static struct snd_ump_block *
snd_ump_get_block(struct snd_ump_endpoint *ump, unsigned char id)
{
	struct snd_ump_block *fb;

	list_for_each_entry(fb, &ump->block_list, list) {
		if (fb->info.block_id == id)
			return fb;
	}
	return NULL;
}

/*
 * rawmidi ops for UMP endpoint
 */
static int snd_ump_rawmidi_open(struct snd_rawmidi_substream *substream)
{
	struct snd_ump_endpoint *ump = rawmidi_to_ump(substream->rmidi);
	int dir = substream->stream;
	int err;

	if (ump->substreams[dir])
		return -EBUSY;
	err = ump->ops->open(ump, dir);
	if (err < 0)
		return err;
	ump->substreams[dir] = substream;
	return 0;
}

static int snd_ump_rawmidi_close(struct snd_rawmidi_substream *substream)
{
	struct snd_ump_endpoint *ump = rawmidi_to_ump(substream->rmidi);
	int dir = substream->stream;

	ump->substreams[dir] = NULL;
	ump->ops->close(ump, dir);
	return 0;
}

static void snd_ump_rawmidi_trigger(struct snd_rawmidi_substream *substream,
				    int up)
{
	struct snd_ump_endpoint *ump = rawmidi_to_ump(substream->rmidi);
	int dir = substream->stream;

	ump->ops->trigger(ump, dir, up);
}

static void snd_ump_rawmidi_drain(struct snd_rawmidi_substream *substream)
{
	struct snd_ump_endpoint *ump = rawmidi_to_ump(substream->rmidi);

	if (ump->ops->drain)
		ump->ops->drain(ump, SNDRV_RAWMIDI_STREAM_OUTPUT);
}

/* number of 32bit words per message type */
static unsigned char ump_packet_words[0x10] = {
	1, 1, 1, 2, 2, 4, 1, 1, 2, 2, 2, 3, 3, 4, 4, 4
};

/**
 * snd_ump_receive_ump_val - parse the UMP packet data
 * @ump: UMP endpoint
 * @val: UMP packet data
 *
 * The data is copied onto ump->input_buf[].
 * When a full packet is completed, returns the number of words (from 1 to 4).
 * OTOH, if the packet is incomplete, returns 0.
 */
int snd_ump_receive_ump_val(struct snd_ump_endpoint *ump, u32 val)
{
	int words;

	if (!ump->input_pending)
		ump->input_pending = ump_packet_words[ump_message_type(val)];

	ump->input_buf[ump->input_buf_head++] = val;
	ump->input_pending--;
	if (!ump->input_pending) {
		words = ump->input_buf_head;
		ump->input_buf_head = 0;
		return words;
	}
	return 0;
}
EXPORT_SYMBOL_GPL(snd_ump_receive_ump_val);

/**
 * snd_ump_receive - transfer UMP packets from the device
 * @ump: the UMP endpoint
 * @buffer: the buffer pointer to transfer
 * @count: byte size to transfer
 *
 * Called from the driver to submit the received UMP packets from the device
 * to user-space.  It's essentially a wrapper of rawmidi_receive().
 * The data to receive is in CPU-native endianness.
 */
int snd_ump_receive(struct snd_ump_endpoint *ump, const u32 *buffer, int count)
{
	struct snd_rawmidi_substream *substream;
	const u32 *p = buffer;
	int n, words = count >> 2;

	while (words--) {
		n = snd_ump_receive_ump_val(ump, *p++);
		if (!n)
			continue;
		ump_handle_stream_msg(ump, ump->input_buf, n);
#if IS_ENABLED(CONFIG_SND_SEQUENCER)
		if (ump->seq_ops)
			ump->seq_ops->input_receive(ump, ump->input_buf, n);
#endif
		process_legacy_input(ump, ump->input_buf, n);
	}

	substream = ump->substreams[SNDRV_RAWMIDI_STREAM_INPUT];
	if (!substream)
		return 0;
	return snd_rawmidi_receive(substream, (const char *)buffer, count);
}
EXPORT_SYMBOL_GPL(snd_ump_receive);

/**
 * snd_ump_transmit - transmit UMP packets
 * @ump: the UMP endpoint
 * @buffer: the buffer pointer to transfer
 * @count: byte size to transfer
 *
 * Called from the driver to obtain the UMP packets from user-space to the
 * device.  It's essentially a wrapper of rawmidi_transmit().
 * The data to transmit is in CPU-native endianness.
 */
int snd_ump_transmit(struct snd_ump_endpoint *ump, u32 *buffer, int count)
{
	struct snd_rawmidi_substream *substream =
		ump->substreams[SNDRV_RAWMIDI_STREAM_OUTPUT];
	int err;

	if (!substream)
		return -ENODEV;
	err = snd_rawmidi_transmit(substream, (char *)buffer, count);
	/* received either data or an error? */
	if (err)
		return err;
	return process_legacy_output(ump, buffer, count);
}
EXPORT_SYMBOL_GPL(snd_ump_transmit);

/**
 * snd_ump_block_new - Create a UMP block
 * @ump: UMP object
 * @blk: block ID number to create
 * @direction: direction (in/out/bidirection)
 * @first_group: the first group ID (0-based)
 * @num_groups: the number of groups in this block
 * @blk_ret: the pointer to store the resultant block object
 */
int snd_ump_block_new(struct snd_ump_endpoint *ump, unsigned int blk,
		      unsigned int direction, unsigned int first_group,
		      unsigned int num_groups, struct snd_ump_block **blk_ret)
{
	struct snd_ump_block *fb, *p;

	if (blk < 0 || blk >= SNDRV_UMP_MAX_BLOCKS)
		return -EINVAL;

	if (snd_ump_get_block(ump, blk))
		return -EBUSY;

	fb = kzalloc(sizeof(*fb), GFP_KERNEL);
	if (!fb)
		return -ENOMEM;

	fb->ump = ump;
	fb->info.card = ump->info.card;
	fb->info.device = ump->info.device;
	fb->info.block_id = blk;
	if (blk >= ump->info.num_blocks)
		ump->info.num_blocks = blk + 1;
	fb->info.direction = direction;
	fb->info.active = 1;
	fb->info.first_group = first_group;
	fb->info.num_groups = num_groups;
	/* fill the default name, may be overwritten to a better name */
	snprintf(fb->info.name, sizeof(fb->info.name), "Group %d-%d",
		 first_group + 1, first_group + num_groups);

	/* put the entry in the ordered list */
	list_for_each_entry(p, &ump->block_list, list) {
		if (p->info.block_id > blk) {
			list_add_tail(&fb->list, &p->list);
			goto added;
		}
	}
	list_add_tail(&fb->list, &ump->block_list);

 added:
	ump_dbg(ump, "Created a UMP Block #%d (%s)\n", blk, fb->info.name);
	*blk_ret = fb;
	return 0;
}
EXPORT_SYMBOL_GPL(snd_ump_block_new);

static int snd_ump_ioctl_block(struct snd_ump_endpoint *ump,
			       struct snd_ump_block_info __user *argp)
{
	struct snd_ump_block *fb;
	unsigned char id;

	if (get_user(id, &argp->block_id))
		return -EFAULT;
	fb = snd_ump_get_block(ump, id);
	if (!fb)
		return -ENOENT;
	if (copy_to_user(argp, &fb->info, sizeof(fb->info)))
		return -EFAULT;
	return 0;
}

/*
 * Handle UMP-specific ioctls; called from snd_rawmidi_ioctl()
 */
static long snd_ump_ioctl(struct snd_rawmidi *rmidi, unsigned int cmd,
			  void __user *argp)
{
	struct snd_ump_endpoint *ump = rawmidi_to_ump(rmidi);

	switch (cmd) {
	case SNDRV_UMP_IOCTL_ENDPOINT_INFO:
		if (copy_to_user(argp, &ump->info, sizeof(ump->info)))
			return -EFAULT;
		return 0;
	case SNDRV_UMP_IOCTL_BLOCK_INFO:
		return snd_ump_ioctl_block(ump, argp);
	default:
		ump_dbg(ump, "rawmidi: unknown command = 0x%x\n", cmd);
		return -ENOTTY;
	}
}

static const char *ump_direction_string(int dir)
{
	switch (dir) {
	case SNDRV_UMP_DIR_INPUT:
		return "input";
	case SNDRV_UMP_DIR_OUTPUT:
		return "output";
	case SNDRV_UMP_DIR_BIDIRECTION:
		return "bidirection";
	default:
		return "unknown";
	}
}

static const char *ump_ui_hint_string(int dir)
{
	switch (dir) {
	case  SNDRV_UMP_BLOCK_UI_HINT_RECEIVER:
		return "receiver";
	case SNDRV_UMP_BLOCK_UI_HINT_SENDER:
		return "sender";
	case SNDRV_UMP_BLOCK_UI_HINT_BOTH:
		return "both";
	default:
		return "unknown";
	}
}

/* Additional proc file output */
static void snd_ump_proc_read(struct snd_info_entry *entry,
			      struct snd_info_buffer *buffer)
{
	struct snd_rawmidi *rmidi = entry->private_data;
	struct snd_ump_endpoint *ump = rawmidi_to_ump(rmidi);
	struct snd_ump_block *fb;

	snd_iprintf(buffer, "EP Name: %s\n", ump->info.name);
	snd_iprintf(buffer, "EP Product ID: %s\n", ump->info.product_id);
	snd_iprintf(buffer, "UMP Version: 0x%04x\n", ump->info.version);
	snd_iprintf(buffer, "Protocol Caps: 0x%08x\n", ump->info.protocol_caps);
	snd_iprintf(buffer, "Protocol: 0x%08x\n", ump->info.protocol);
	if (ump->info.version) {
		snd_iprintf(buffer, "Manufacturer ID: 0x%08x\n",
			    ump->info.manufacturer_id);
		snd_iprintf(buffer, "Family ID: 0x%04x\n", ump->info.family_id);
		snd_iprintf(buffer, "Model ID: 0x%04x\n", ump->info.model_id);
		snd_iprintf(buffer, "SW Revision: 0x%02x%02x%02x%02x\n",
			    ump->info.sw_revision[0],
			    ump->info.sw_revision[1],
			    ump->info.sw_revision[2],
			    ump->info.sw_revision[3]);
	}
	snd_iprintf(buffer, "Static Blocks: %s\n",
		    (ump->info.flags & SNDRV_UMP_EP_INFO_STATIC_BLOCKS) ? "Yes" : "No");
	snd_iprintf(buffer, "Num Blocks: %d\n\n", ump->info.num_blocks);

	list_for_each_entry(fb, &ump->block_list, list) {
		snd_iprintf(buffer, "Block %d (%s)\n", fb->info.block_id,
			    fb->info.name);
		snd_iprintf(buffer, "  Direction: %s\n",
			    ump_direction_string(fb->info.direction));
		snd_iprintf(buffer, "  Active: %s\n",
			    fb->info.active ? "Yes" : "No");
		snd_iprintf(buffer, "  Groups: %d-%d\n",
			    fb->info.first_group + 1,
			    fb->info.first_group + fb->info.num_groups);
		snd_iprintf(buffer, "  Is MIDI1: %s%s\n",
			    (fb->info.flags & SNDRV_UMP_BLOCK_IS_MIDI1) ? "Yes" : "No",
			    (fb->info.flags & SNDRV_UMP_BLOCK_IS_LOWSPEED) ? " (Low Speed)" : "");
		if (ump->info.version) {
			snd_iprintf(buffer, "  MIDI-CI Version: %d\n",
				    fb->info.midi_ci_version);
			snd_iprintf(buffer, "  Sysex8 Streams: %d\n",
				    fb->info.sysex8_streams);
			snd_iprintf(buffer, "  UI Hint: %s\n",
				    ump_ui_hint_string(fb->info.ui_hint));
		}
		snd_iprintf(buffer, "\n");
	}
}

/* update dir_bits and active flag for all groups in the client */
<<<<<<< HEAD
static void update_group_attrs(struct snd_ump_endpoint *ump)
=======
void snd_ump_update_group_attrs(struct snd_ump_endpoint *ump)
>>>>>>> dce2ad4e
{
	struct snd_ump_block *fb;
	struct snd_ump_group *group;
	int i;

	for (i = 0; i < SNDRV_UMP_MAX_GROUPS; i++) {
		group = &ump->groups[i];
		*group->name = 0;
		group->dir_bits = 0;
		group->active = 0;
		group->group = i;
		group->valid = false;
<<<<<<< HEAD
=======
		group->is_midi1 = false;
>>>>>>> dce2ad4e
	}

	list_for_each_entry(fb, &ump->block_list, list) {
		if (fb->info.first_group + fb->info.num_groups > SNDRV_UMP_MAX_GROUPS)
			break;
		group = &ump->groups[fb->info.first_group];
		for (i = 0; i < fb->info.num_groups; i++, group++) {
			group->valid = true;
			if (fb->info.active)
				group->active = 1;
<<<<<<< HEAD
=======
			if (fb->info.flags & SNDRV_UMP_BLOCK_IS_MIDI1)
				group->is_midi1 = true;
>>>>>>> dce2ad4e
			switch (fb->info.direction) {
			case SNDRV_UMP_DIR_INPUT:
				group->dir_bits |= (1 << SNDRV_RAWMIDI_STREAM_INPUT);
				break;
			case SNDRV_UMP_DIR_OUTPUT:
				group->dir_bits |= (1 << SNDRV_RAWMIDI_STREAM_OUTPUT);
				break;
			case SNDRV_UMP_DIR_BIDIRECTION:
				group->dir_bits |= (1 << SNDRV_RAWMIDI_STREAM_INPUT) |
					(1 << SNDRV_RAWMIDI_STREAM_OUTPUT);
				break;
			}
			if (!*fb->info.name)
				continue;
			if (!*group->name) {
				/* store the first matching name */
				strscpy(group->name, fb->info.name,
					sizeof(group->name));
			} else {
				/* when overlapping, concat names */
				strlcat(group->name, ", ", sizeof(group->name));
				strlcat(group->name, fb->info.name,
					sizeof(group->name));
			}
		}
	}
}
<<<<<<< HEAD
=======
EXPORT_SYMBOL_GPL(snd_ump_update_group_attrs);
>>>>>>> dce2ad4e

/*
 * UMP endpoint and function block handling
 */

/* open / close UMP streams for the internal stream msg communication */
static int ump_request_open(struct snd_ump_endpoint *ump)
{
	return snd_rawmidi_kernel_open(&ump->core, 0,
				       SNDRV_RAWMIDI_LFLG_OUTPUT,
				       &ump->stream_rfile);
}

static void ump_request_close(struct snd_ump_endpoint *ump)
{
	snd_rawmidi_kernel_release(&ump->stream_rfile);
}

/* request a command and wait for the given response;
 * @req1 and @req2 are u32 commands
 * @reply is the expected UMP stream status
 */
static int ump_req_msg(struct snd_ump_endpoint *ump, u32 req1, u32 req2,
		       u32 reply)
{
	u32 buf[4];

	ump_dbg(ump, "%s: request %08x %08x, wait-for %08x\n",
		__func__, req1, req2, reply);
	memset(buf, 0, sizeof(buf));
	buf[0] = req1;
	buf[1] = req2;
	ump->stream_finished = 0;
	ump->stream_wait_for = reply;
	snd_rawmidi_kernel_write(ump->stream_rfile.output,
				 (unsigned char *)&buf, 16);
	wait_event_timeout(ump->stream_wait, ump->stream_finished,
			   msecs_to_jiffies(500));
	if (!READ_ONCE(ump->stream_finished)) {
		ump_dbg(ump, "%s: request timed out\n", __func__);
		return -ETIMEDOUT;
	}
	ump->stream_finished = 0;
	ump_dbg(ump, "%s: reply: %08x %08x %08x %08x\n",
		__func__, buf[0], buf[1], buf[2], buf[3]);
	return 0;
}

/* append the received letters via UMP packet to the given string buffer;
 * return 1 if the full string is received or 0 to continue
 */
static int ump_append_string(struct snd_ump_endpoint *ump, char *dest,
			     int maxsize, const u32 *buf, int offset)
{
	unsigned char format;
	int c;

	format = ump_stream_message_format(buf[0]);
	if (format == UMP_STREAM_MSG_FORMAT_SINGLE ||
	    format == UMP_STREAM_MSG_FORMAT_START) {
		c = 0;
	} else {
		c = strlen(dest);
		if (c >= maxsize - 1)
			return 1;
	}

	for (; offset < 16; offset++) {
		dest[c] = buf[offset / 4] >> (3 - (offset % 4)) * 8;
		if (!dest[c])
			break;
		if (++c >= maxsize - 1)
			break;
	}
	dest[c] = 0;
	return (format == UMP_STREAM_MSG_FORMAT_SINGLE ||
		format == UMP_STREAM_MSG_FORMAT_END);
}

/* Choose the default protocol */
static void choose_default_protocol(struct snd_ump_endpoint *ump)
{
	if (ump->info.protocol & SNDRV_UMP_EP_INFO_PROTO_MIDI_MASK)
		return;
	if (ump->info.protocol_caps & SNDRV_UMP_EP_INFO_PROTO_MIDI2)
		ump->info.protocol |= SNDRV_UMP_EP_INFO_PROTO_MIDI2;
	else
		ump->info.protocol |= SNDRV_UMP_EP_INFO_PROTO_MIDI1;
}

/* handle EP info stream message; update the UMP attributes */
static int ump_handle_ep_info_msg(struct snd_ump_endpoint *ump,
				  const union snd_ump_stream_msg *buf)
{
	ump->info.version = (buf->ep_info.ump_version_major << 8) |
		buf->ep_info.ump_version_minor;
	ump->info.num_blocks = buf->ep_info.num_function_blocks;
	if (ump->info.num_blocks > SNDRV_UMP_MAX_BLOCKS) {
		ump_info(ump, "Invalid function blocks %d, fallback to 1\n",
			 ump->info.num_blocks);
		ump->info.num_blocks = 1;
	}

	if (buf->ep_info.static_function_block)
		ump->info.flags |= SNDRV_UMP_EP_INFO_STATIC_BLOCKS;

	ump->info.protocol_caps = (buf->ep_info.protocol << 8) |
		buf->ep_info.jrts;

	ump_dbg(ump, "EP info: version=%x, num_blocks=%x, proto_caps=%x\n",
		ump->info.version, ump->info.num_blocks, ump->info.protocol_caps);

	ump->info.protocol &= ump->info.protocol_caps;
	choose_default_protocol(ump);

	return 1; /* finished */
}

/* handle EP device info stream message; update the UMP attributes */
static int ump_handle_device_info_msg(struct snd_ump_endpoint *ump,
				      const union snd_ump_stream_msg *buf)
{
	ump->info.manufacturer_id = buf->device_info.manufacture_id & 0x7f7f7f;
	ump->info.family_id = (buf->device_info.family_msb << 8) |
		buf->device_info.family_lsb;
	ump->info.model_id = (buf->device_info.model_msb << 8) |
		buf->device_info.model_lsb;
	ump->info.sw_revision[0] = (buf->device_info.sw_revision >> 24) & 0x7f;
	ump->info.sw_revision[1] = (buf->device_info.sw_revision >> 16) & 0x7f;
	ump->info.sw_revision[2] = (buf->device_info.sw_revision >> 8) & 0x7f;
	ump->info.sw_revision[3] = buf->device_info.sw_revision & 0x7f;
	ump_dbg(ump, "EP devinfo: manid=%08x, family=%04x, model=%04x, sw=%02x%02x%02x%02x\n",
		ump->info.manufacturer_id,
		ump->info.family_id,
		ump->info.model_id,
		ump->info.sw_revision[0],
		ump->info.sw_revision[1],
		ump->info.sw_revision[2],
		ump->info.sw_revision[3]);
	return 1; /* finished */
}

/* handle EP name stream message; update the UMP name string */
static int ump_handle_ep_name_msg(struct snd_ump_endpoint *ump,
				  const union snd_ump_stream_msg *buf)
{
	return ump_append_string(ump, ump->info.name, sizeof(ump->info.name),
				 buf->raw, 2);
}

/* handle EP product id stream message; update the UMP product_id string */
static int ump_handle_product_id_msg(struct snd_ump_endpoint *ump,
				     const union snd_ump_stream_msg *buf)
{
	return ump_append_string(ump, ump->info.product_id,
				 sizeof(ump->info.product_id),
				 buf->raw, 2);
}

/* notify the protocol change to sequencer */
static void seq_notify_protocol(struct snd_ump_endpoint *ump)
{
#if IS_ENABLED(CONFIG_SND_SEQUENCER)
	if (ump->seq_ops && ump->seq_ops->switch_protocol)
		ump->seq_ops->switch_protocol(ump);
#endif /* CONFIG_SND_SEQUENCER */
}

/**
 * snd_ump_switch_protocol - switch MIDI protocol
 * @ump: UMP endpoint
 * @protocol: protocol to switch to
 *
 * Returns 1 if the protocol is actually switched, 0 if unchanged
 */
int snd_ump_switch_protocol(struct snd_ump_endpoint *ump, unsigned int protocol)
{
	unsigned int type;

	protocol &= ump->info.protocol_caps;
	if (protocol == ump->info.protocol)
		return 0;

	type = protocol & SNDRV_UMP_EP_INFO_PROTO_MIDI_MASK;
	if (type != SNDRV_UMP_EP_INFO_PROTO_MIDI1 &&
	    type != SNDRV_UMP_EP_INFO_PROTO_MIDI2)
		return 0;

	ump->info.protocol = protocol;
	ump_dbg(ump, "New protocol = %x (caps = %x)\n",
		protocol, ump->info.protocol_caps);
	seq_notify_protocol(ump);
	return 1;
}
EXPORT_SYMBOL_GPL(snd_ump_switch_protocol);

/* handle EP stream config message; update the UMP protocol */
static int ump_handle_stream_cfg_msg(struct snd_ump_endpoint *ump,
				     const union snd_ump_stream_msg *buf)
{
	unsigned int protocol =
		(buf->stream_cfg.protocol << 8) | buf->stream_cfg.jrts;

	snd_ump_switch_protocol(ump, protocol);
	return 1; /* finished */
}

/* Extract Function Block info from UMP packet */
static void fill_fb_info(struct snd_ump_endpoint *ump,
			 struct snd_ump_block_info *info,
			 const union snd_ump_stream_msg *buf)
{
	info->direction = buf->fb_info.direction;
	info->ui_hint = buf->fb_info.ui_hint;
	info->first_group = buf->fb_info.first_group;
	info->num_groups = buf->fb_info.num_groups;
	info->flags = buf->fb_info.midi_10;
	info->active = buf->fb_info.active;
	info->midi_ci_version = buf->fb_info.midi_ci_version;
	info->sysex8_streams = buf->fb_info.sysex8_streams;

	ump_dbg(ump, "FB %d: dir=%d, active=%d, first_gp=%d, num_gp=%d, midici=%d, sysex8=%d, flags=0x%x\n",
		info->block_id, info->direction, info->active,
		info->first_group, info->num_groups, info->midi_ci_version,
		info->sysex8_streams, info->flags);

	if ((info->flags & SNDRV_UMP_BLOCK_IS_MIDI1) && info->num_groups != 1) {
		info->num_groups = 1;
		ump_dbg(ump, "FB %d: corrected groups to 1 for MIDI1\n",
			info->block_id);
	}
}

/* check whether the FB info gets updated by the current message */
static bool is_fb_info_updated(struct snd_ump_endpoint *ump,
			       struct snd_ump_block *fb,
			       const union snd_ump_stream_msg *buf)
{
	char tmpbuf[offsetof(struct snd_ump_block_info, name)];

	if (ump->info.flags & SNDRV_UMP_EP_INFO_STATIC_BLOCKS) {
		ump_info(ump, "Skipping static FB info update (blk#%d)\n",
			 fb->info.block_id);
		return 0;
	}

	memcpy(tmpbuf, &fb->info, sizeof(tmpbuf));
	fill_fb_info(ump, (struct snd_ump_block_info *)tmpbuf, buf);
	return memcmp(&fb->info, tmpbuf, sizeof(tmpbuf)) != 0;
}

/* notify the FB info/name change to sequencer */
static void seq_notify_fb_change(struct snd_ump_endpoint *ump,
				 struct snd_ump_block *fb)
{
#if IS_ENABLED(CONFIG_SND_SEQUENCER)
	if (ump->seq_ops && ump->seq_ops->notify_fb_change)
		ump->seq_ops->notify_fb_change(ump, fb);
#endif
}

/* handle FB info message; update FB info if the block is present */
static int ump_handle_fb_info_msg(struct snd_ump_endpoint *ump,
				  const union snd_ump_stream_msg *buf)
{
	unsigned char blk;
	struct snd_ump_block *fb;

	blk = buf->fb_info.function_block_id;
	fb = snd_ump_get_block(ump, blk);

	/* complain only if updated after parsing */
	if (!fb && ump->parsed) {
		ump_info(ump, "Function Block Info Update for non-existing block %d\n",
			 blk);
		return -ENODEV;
	}

	/* When updated after the initial parse, check the FB info update */
	if (ump->parsed && !is_fb_info_updated(ump, fb, buf))
		return 1; /* no content change */

	if (fb) {
		fill_fb_info(ump, &fb->info, buf);
		if (ump->parsed) {
<<<<<<< HEAD
			update_group_attrs(ump);
=======
			snd_ump_update_group_attrs(ump);
>>>>>>> dce2ad4e
			seq_notify_fb_change(ump, fb);
		}
	}

	return 1; /* finished */
}

/* handle FB name message; update the FB name string */
static int ump_handle_fb_name_msg(struct snd_ump_endpoint *ump,
				  const union snd_ump_stream_msg *buf)
{
	unsigned char blk;
	struct snd_ump_block *fb;
	int ret;

	blk = buf->fb_name.function_block_id;
	fb = snd_ump_get_block(ump, blk);
	if (!fb)
		return -ENODEV;

	if (ump->parsed &&
	    (ump->info.flags & SNDRV_UMP_EP_INFO_STATIC_BLOCKS)) {
		ump_dbg(ump, "Skipping static FB name update (blk#%d)\n",
			fb->info.block_id);
		return 0;
	}

	ret = ump_append_string(ump, fb->info.name, sizeof(fb->info.name),
				buf->raw, 3);
	/* notify the FB name update to sequencer, too */
	if (ret > 0 && ump->parsed) {
<<<<<<< HEAD
		update_group_attrs(ump);
=======
		snd_ump_update_group_attrs(ump);
>>>>>>> dce2ad4e
		seq_notify_fb_change(ump, fb);
	}
	return ret;
}

static int create_block_from_fb_info(struct snd_ump_endpoint *ump, int blk)
{
	struct snd_ump_block *fb;
	unsigned char direction, first_group, num_groups;
	const union snd_ump_stream_msg *buf =
		(const union snd_ump_stream_msg *)ump->input_buf;
	u32 msg;
	int err;

	/* query the FB info once */
	msg = ump_stream_compose(UMP_STREAM_MSG_STATUS_FB_DISCOVERY, 0) |
		(blk << 8) | UMP_STREAM_MSG_REQUEST_FB_INFO;
	err = ump_req_msg(ump, msg, 0, UMP_STREAM_MSG_STATUS_FB_INFO);
	if (err < 0) {
		ump_dbg(ump, "Unable to get FB info for block %d\n", blk);
		return err;
	}

	/* the last input must be the FB info */
	if (buf->fb_info.status != UMP_STREAM_MSG_STATUS_FB_INFO) {
		ump_dbg(ump, "Inconsistent input: 0x%x\n", *buf->raw);
		return -EINVAL;
	}

	direction = buf->fb_info.direction;
	first_group = buf->fb_info.first_group;
	num_groups = buf->fb_info.num_groups;

	err = snd_ump_block_new(ump, blk, direction, first_group, num_groups,
				&fb);
	if (err < 0)
		return err;

	fill_fb_info(ump, &fb->info, buf);

	msg = ump_stream_compose(UMP_STREAM_MSG_STATUS_FB_DISCOVERY, 0) |
		(blk << 8) | UMP_STREAM_MSG_REQUEST_FB_NAME;
	err = ump_req_msg(ump, msg, 0, UMP_STREAM_MSG_STATUS_FB_NAME);
	if (err)
		ump_dbg(ump, "Unable to get UMP FB name string #%d\n", blk);

	return 0;
}

/* handle stream messages, called from snd_ump_receive() */
static void ump_handle_stream_msg(struct snd_ump_endpoint *ump,
				  const u32 *buf, int size)
{
	const union snd_ump_stream_msg *msg;
	unsigned int status;
	int ret;

	/* UMP stream message suppressed (for gadget UMP)? */
	if (ump->no_process_stream)
		return;

	BUILD_BUG_ON(sizeof(*msg) != 16);
	ump_dbg(ump, "Stream msg: %08x %08x %08x %08x\n",
		buf[0], buf[1], buf[2], buf[3]);

	if (size != 4 || ump_message_type(*buf) != UMP_MSG_TYPE_STREAM)
		return;

	msg = (const union snd_ump_stream_msg *)buf;
	status = ump_stream_message_status(*buf);
	switch (status) {
	case UMP_STREAM_MSG_STATUS_EP_INFO:
		ret = ump_handle_ep_info_msg(ump, msg);
		break;
	case UMP_STREAM_MSG_STATUS_DEVICE_INFO:
		ret = ump_handle_device_info_msg(ump, msg);
		break;
	case UMP_STREAM_MSG_STATUS_EP_NAME:
		ret = ump_handle_ep_name_msg(ump, msg);
		break;
	case UMP_STREAM_MSG_STATUS_PRODUCT_ID:
		ret = ump_handle_product_id_msg(ump, msg);
		break;
	case UMP_STREAM_MSG_STATUS_STREAM_CFG:
		ret = ump_handle_stream_cfg_msg(ump, msg);
		break;
	case UMP_STREAM_MSG_STATUS_FB_INFO:
		ret = ump_handle_fb_info_msg(ump, msg);
		break;
	case UMP_STREAM_MSG_STATUS_FB_NAME:
		ret = ump_handle_fb_name_msg(ump, msg);
		break;
	default:
		return;
	}

	/* when the message has been processed fully, wake up */
	if (ret > 0 && ump->stream_wait_for == status) {
		WRITE_ONCE(ump->stream_finished, 1);
		wake_up(&ump->stream_wait);
	}
}

/**
 * snd_ump_parse_endpoint - parse endpoint and create function blocks
 * @ump: UMP object
 *
 * Returns 0 for successful parse, -ENODEV if device doesn't respond
 * (or the query is unsupported), or other error code for serious errors.
 */
int snd_ump_parse_endpoint(struct snd_ump_endpoint *ump)
{
	int blk, err;
	u32 msg;

	if (!(ump->core.info_flags & SNDRV_RAWMIDI_INFO_DUPLEX))
		return -ENODEV;

	err = ump_request_open(ump);
	if (err < 0) {
		ump_dbg(ump, "Unable to open rawmidi device: %d\n", err);
		return err;
	}

	/* Check Endpoint Information */
	msg = ump_stream_compose(UMP_STREAM_MSG_STATUS_EP_DISCOVERY, 0) |
		0x0101; /* UMP version 1.1 */
	err = ump_req_msg(ump, msg, UMP_STREAM_MSG_REQUEST_EP_INFO,
			  UMP_STREAM_MSG_STATUS_EP_INFO);
	if (err < 0) {
		ump_dbg(ump, "Unable to get UMP EP info\n");
		goto error;
	}

	/* Request Endpoint Device Info */
	err = ump_req_msg(ump, msg, UMP_STREAM_MSG_REQUEST_DEVICE_INFO,
			  UMP_STREAM_MSG_STATUS_DEVICE_INFO);
	if (err < 0)
		ump_dbg(ump, "Unable to get UMP EP device info\n");

	/* Request Endpoint Name */
	err = ump_req_msg(ump, msg, UMP_STREAM_MSG_REQUEST_EP_NAME,
			  UMP_STREAM_MSG_STATUS_EP_NAME);
	if (err < 0)
		ump_dbg(ump, "Unable to get UMP EP name string\n");

	/* Request Endpoint Product ID */
	err = ump_req_msg(ump, msg, UMP_STREAM_MSG_REQUEST_PRODUCT_ID,
			  UMP_STREAM_MSG_STATUS_PRODUCT_ID);
	if (err < 0)
		ump_dbg(ump, "Unable to get UMP EP product ID string\n");

	/* Get the current stream configuration */
	err = ump_req_msg(ump, msg, UMP_STREAM_MSG_REQUEST_STREAM_CFG,
			  UMP_STREAM_MSG_STATUS_STREAM_CFG);
	if (err < 0)
		ump_dbg(ump, "Unable to get UMP EP stream config\n");

	/* If no protocol is set by some reason, assume the valid one */
	choose_default_protocol(ump);

	/* Query and create blocks from Function Blocks */
	for (blk = 0; blk < ump->info.num_blocks; blk++) {
		err = create_block_from_fb_info(ump, blk);
		if (err < 0)
			continue;
	}

	/* initialize group attributions */
<<<<<<< HEAD
	update_group_attrs(ump);
=======
	snd_ump_update_group_attrs(ump);
>>>>>>> dce2ad4e

 error:
	ump->parsed = true;
	ump_request_close(ump);
	if (err == -ETIMEDOUT)
		err = -ENODEV;
	return err;
}
EXPORT_SYMBOL_GPL(snd_ump_parse_endpoint);

#if IS_ENABLED(CONFIG_SND_UMP_LEGACY_RAWMIDI)
/*
 * Legacy rawmidi support
 */
static int snd_ump_legacy_open(struct snd_rawmidi_substream *substream)
{
	struct snd_ump_endpoint *ump = substream->rmidi->private_data;
	int dir = substream->stream;
	int group = ump->legacy_mapping[substream->number];
	int err;

	guard(mutex)(&ump->open_mutex);
	if (ump->legacy_substreams[dir][group])
		return -EBUSY;
	if (dir == SNDRV_RAWMIDI_STREAM_OUTPUT) {
		if (!ump->legacy_out_opens) {
			err = snd_rawmidi_kernel_open(&ump->core, 0,
						      SNDRV_RAWMIDI_LFLG_OUTPUT |
						      SNDRV_RAWMIDI_LFLG_APPEND,
						      &ump->legacy_out_rfile);
			if (err < 0)
				return err;
		}
		ump->legacy_out_opens++;
		snd_ump_convert_reset(&ump->out_cvts[group]);
	}
	guard(spinlock_irq)(&ump->legacy_locks[dir]);
	ump->legacy_substreams[dir][group] = substream;
	return 0;
}

static int snd_ump_legacy_close(struct snd_rawmidi_substream *substream)
{
	struct snd_ump_endpoint *ump = substream->rmidi->private_data;
	int dir = substream->stream;
	int group = ump->legacy_mapping[substream->number];

	guard(mutex)(&ump->open_mutex);
	scoped_guard(spinlock_irq, &ump->legacy_locks[dir])
		ump->legacy_substreams[dir][group] = NULL;
	if (dir == SNDRV_RAWMIDI_STREAM_OUTPUT) {
		if (!--ump->legacy_out_opens)
			snd_rawmidi_kernel_release(&ump->legacy_out_rfile);
	}
	return 0;
}

static void snd_ump_legacy_trigger(struct snd_rawmidi_substream *substream,
				   int up)
{
	struct snd_ump_endpoint *ump = substream->rmidi->private_data;
	int dir = substream->stream;

	ump->ops->trigger(ump, dir, up);
}

static void snd_ump_legacy_drain(struct snd_rawmidi_substream *substream)
{
	struct snd_ump_endpoint *ump = substream->rmidi->private_data;

	if (ump->ops->drain)
		ump->ops->drain(ump, SNDRV_RAWMIDI_STREAM_OUTPUT);
}

static int snd_ump_legacy_dev_register(struct snd_rawmidi *rmidi)
{
	/* dummy, just for avoiding create superfluous seq clients */
	return 0;
}

static const struct snd_rawmidi_ops snd_ump_legacy_input_ops = {
	.open = snd_ump_legacy_open,
	.close = snd_ump_legacy_close,
	.trigger = snd_ump_legacy_trigger,
};

static const struct snd_rawmidi_ops snd_ump_legacy_output_ops = {
	.open = snd_ump_legacy_open,
	.close = snd_ump_legacy_close,
	.trigger = snd_ump_legacy_trigger,
	.drain = snd_ump_legacy_drain,
};

static const struct snd_rawmidi_global_ops snd_ump_legacy_ops = {
	.dev_register = snd_ump_legacy_dev_register,
};

static int process_legacy_output(struct snd_ump_endpoint *ump,
				 u32 *buffer, int count)
{
	struct snd_rawmidi_substream *substream;
	struct ump_cvt_to_ump *ctx;
	const int dir = SNDRV_RAWMIDI_STREAM_OUTPUT;
	unsigned int protocol;
	unsigned char c;
	int group, size = 0;

	if (!ump->out_cvts || !ump->legacy_out_opens)
		return 0;

	guard(spinlock_irqsave)(&ump->legacy_locks[dir]);
	for (group = 0; group < SNDRV_UMP_MAX_GROUPS; group++) {
		substream = ump->legacy_substreams[dir][group];
		if (!substream)
			continue;
		ctx = &ump->out_cvts[group];
		protocol = ump->info.protocol;
		if ((protocol & SNDRV_UMP_EP_INFO_PROTO_MIDI2) &&
		    ump->groups[group].is_midi1)
			protocol = SNDRV_UMP_EP_INFO_PROTO_MIDI1;
		while (!ctx->ump_bytes &&
		       snd_rawmidi_transmit(substream, &c, 1) > 0)
			snd_ump_convert_to_ump(ctx, group, protocol, c);
		if (ctx->ump_bytes && ctx->ump_bytes <= count) {
			size = ctx->ump_bytes;
			memcpy(buffer, ctx->ump, size);
			ctx->ump_bytes = 0;
			break;
		}
	}
	return size;
}

static void process_legacy_input(struct snd_ump_endpoint *ump, const u32 *src,
				 int words)
{
	struct snd_rawmidi_substream *substream;
	unsigned char buf[16];
	unsigned char group;
	const int dir = SNDRV_RAWMIDI_STREAM_INPUT;
	int size;

	size = snd_ump_convert_from_ump(src, buf, &group);
	if (size <= 0)
		return;
	guard(spinlock_irqsave)(&ump->legacy_locks[dir]);
	substream = ump->legacy_substreams[dir][group];
	if (substream)
		snd_rawmidi_receive(substream, buf, size);
}

/* Fill ump->legacy_mapping[] for groups to be used for legacy rawmidi */
static int fill_legacy_mapping(struct snd_ump_endpoint *ump)
{
	struct snd_ump_block *fb;
	unsigned int group_maps = 0;
	int i, num;

	if (ump->info.flags & SNDRV_UMP_EP_INFO_STATIC_BLOCKS) {
		list_for_each_entry(fb, &ump->block_list, list) {
			for (i = 0; i < fb->info.num_groups; i++)
				group_maps |= 1U << (fb->info.first_group + i);
		}
		if (!group_maps)
			ump_info(ump, "No UMP Group is found in FB\n");
	}

	/* use all groups for non-static case */
	if (!group_maps)
		group_maps = (1U << SNDRV_UMP_MAX_GROUPS) - 1;

	num = 0;
	for (i = 0; i < SNDRV_UMP_MAX_GROUPS; i++)
		if (group_maps & (1U << i))
			ump->legacy_mapping[num++] = i;

	return num;
}

static void fill_substream_names(struct snd_ump_endpoint *ump,
				 struct snd_rawmidi *rmidi, int dir)
{
	struct snd_rawmidi_substream *s;
	const char *name;
	int idx;

	list_for_each_entry(s, &rmidi->streams[dir].substreams, list) {
		idx = ump->legacy_mapping[s->number];
		name = ump->groups[idx].name;
		if (!*name)
			name = ump->info.name;
		snprintf(s->name, sizeof(s->name), "Group %d (%.16s)",
			 idx + 1, name);
	}
}

int snd_ump_attach_legacy_rawmidi(struct snd_ump_endpoint *ump,
				  char *id, int device)
{
	struct snd_rawmidi *rmidi;
	bool input, output;
	int err, num;

	ump->out_cvts = kcalloc(SNDRV_UMP_MAX_GROUPS,
				sizeof(*ump->out_cvts), GFP_KERNEL);
	if (!ump->out_cvts)
		return -ENOMEM;

	num = fill_legacy_mapping(ump);

	input = ump->core.info_flags & SNDRV_RAWMIDI_INFO_INPUT;
	output = ump->core.info_flags & SNDRV_RAWMIDI_INFO_OUTPUT;
	err = snd_rawmidi_new(ump->core.card, id, device,
			      output ? num : 0, input ? num : 0,
			      &rmidi);
	if (err < 0) {
		kfree(ump->out_cvts);
		return err;
	}

	if (input)
		snd_rawmidi_set_ops(rmidi, SNDRV_RAWMIDI_STREAM_INPUT,
				    &snd_ump_legacy_input_ops);
	if (output)
		snd_rawmidi_set_ops(rmidi, SNDRV_RAWMIDI_STREAM_OUTPUT,
				    &snd_ump_legacy_output_ops);
	snprintf(rmidi->name, sizeof(rmidi->name), "%.68s (MIDI 1.0)",
		 ump->info.name);
	rmidi->info_flags = ump->core.info_flags & ~SNDRV_RAWMIDI_INFO_UMP;
	rmidi->ops = &snd_ump_legacy_ops;
	rmidi->private_data = ump;
	ump->legacy_rmidi = rmidi;
	if (input)
		fill_substream_names(ump, rmidi, SNDRV_RAWMIDI_STREAM_INPUT);
	if (output)
		fill_substream_names(ump, rmidi, SNDRV_RAWMIDI_STREAM_OUTPUT);

	ump_dbg(ump, "Created a legacy rawmidi #%d (%s)\n", device, id);
	return 0;
}
EXPORT_SYMBOL_GPL(snd_ump_attach_legacy_rawmidi);
#endif /* CONFIG_SND_UMP_LEGACY_RAWMIDI */

MODULE_DESCRIPTION("Universal MIDI Packet (UMP) Core Driver");
MODULE_LICENSE("GPL");<|MERGE_RESOLUTION|>--- conflicted
+++ resolved
@@ -525,11 +525,7 @@
 }
 
 /* update dir_bits and active flag for all groups in the client */
-<<<<<<< HEAD
-static void update_group_attrs(struct snd_ump_endpoint *ump)
-=======
 void snd_ump_update_group_attrs(struct snd_ump_endpoint *ump)
->>>>>>> dce2ad4e
 {
 	struct snd_ump_block *fb;
 	struct snd_ump_group *group;
@@ -542,10 +538,7 @@
 		group->active = 0;
 		group->group = i;
 		group->valid = false;
-<<<<<<< HEAD
-=======
 		group->is_midi1 = false;
->>>>>>> dce2ad4e
 	}
 
 	list_for_each_entry(fb, &ump->block_list, list) {
@@ -556,11 +549,8 @@
 			group->valid = true;
 			if (fb->info.active)
 				group->active = 1;
-<<<<<<< HEAD
-=======
 			if (fb->info.flags & SNDRV_UMP_BLOCK_IS_MIDI1)
 				group->is_midi1 = true;
->>>>>>> dce2ad4e
 			switch (fb->info.direction) {
 			case SNDRV_UMP_DIR_INPUT:
 				group->dir_bits |= (1 << SNDRV_RAWMIDI_STREAM_INPUT);
@@ -588,10 +578,7 @@
 		}
 	}
 }
-<<<<<<< HEAD
-=======
 EXPORT_SYMBOL_GPL(snd_ump_update_group_attrs);
->>>>>>> dce2ad4e
 
 /*
  * UMP endpoint and function block handling
@@ -877,11 +864,7 @@
 	if (fb) {
 		fill_fb_info(ump, &fb->info, buf);
 		if (ump->parsed) {
-<<<<<<< HEAD
-			update_group_attrs(ump);
-=======
 			snd_ump_update_group_attrs(ump);
->>>>>>> dce2ad4e
 			seq_notify_fb_change(ump, fb);
 		}
 	}
@@ -913,11 +896,7 @@
 				buf->raw, 3);
 	/* notify the FB name update to sequencer, too */
 	if (ret > 0 && ump->parsed) {
-<<<<<<< HEAD
-		update_group_attrs(ump);
-=======
 		snd_ump_update_group_attrs(ump);
->>>>>>> dce2ad4e
 		seq_notify_fb_change(ump, fb);
 	}
 	return ret;
@@ -1087,11 +1066,7 @@
 	}
 
 	/* initialize group attributions */
-<<<<<<< HEAD
-	update_group_attrs(ump);
-=======
 	snd_ump_update_group_attrs(ump);
->>>>>>> dce2ad4e
 
  error:
 	ump->parsed = true;
