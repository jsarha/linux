// SPDX-License-Identifier: GPL-2.0
/*
 * Virtual ALSA driver for PCM testing/fuzzing
 *
 * Copyright 2023 Ivan Orlov <ivan.orlov0322@gmail.com>
 *
 * This is a simple virtual ALSA driver, which can be used for audio applications/PCM middle layer
 * testing or fuzzing.
 * It can:
 *	- Simulate 'playback' and 'capture' actions
 *	- Generate random or pattern-based capture data
 *	- Check playback buffer for containing looped template, and notify about the results
 *	through the debugfs entry
 *	- Inject delays into the playback and capturing processes. See 'inject_delay' parameter.
 *	- Inject errors during the PCM callbacks.
 *	- Register custom RESET ioctl and notify when it is called through the debugfs entry
 *	- Work in interleaved and non-interleaved modes
 *	- Support up to 8 substreams
 *	- Support up to 4 channels
 *	- Support framerates from 8 kHz to 48 kHz
 *
 * When driver works in the capture mode with multiple channels, it duplicates the looped
 * pattern to each separate channel. For example, if we have 2 channels, format = U8, interleaved
 * access mode and pattern 'abacaba', the DMA buffer will look like aabbccaabbaaaa..., so buffer for
 * each channel will contain abacabaabacaba... Same for the non-interleaved mode.
 *
 * However, it may break the capturing on the higher framerates with small period size, so it is
 * better to choose larger period sizes.
 *
 * You can find the corresponding selftest in the 'alsa' selftests folder.
 */

#include <linux/module.h>
#include <linux/init.h>
#include <sound/pcm.h>
#include <sound/core.h>
#include <linux/dma-mapping.h>
#include <linux/platform_device.h>
#include <linux/timer.h>
#include <linux/random.h>
#include <linux/debugfs.h>
#include <linux/delay.h>

#define TIMER_PER_SEC 5
#define TIMER_INTERVAL (HZ / TIMER_PER_SEC)
#define DELAY_JIFFIES HZ
#define PLAYBACK_SUBSTREAM_CNT	8
#define CAPTURE_SUBSTREAM_CNT	8
#define MAX_CHANNELS_NUM	4

#define DEFAULT_PATTERN		"abacaba"
#define DEFAULT_PATTERN_LEN	7

#define FILL_MODE_RAND	0
#define FILL_MODE_PAT	1

#define MAX_PATTERN_LEN 4096

static int index = -1;
static char *id = "pcmtest";
static bool enable = true;
static int inject_delay;
static bool inject_hwpars_err;
static bool inject_prepare_err;
static bool inject_trigger_err;
static bool inject_open_err;

static short fill_mode = FILL_MODE_PAT;

static u8 playback_capture_test;
static u8 ioctl_reset_test;
static struct dentry *driver_debug_dir;

module_param(index, int, 0444);
MODULE_PARM_DESC(index, "Index value for pcmtest soundcard");
module_param(id, charp, 0444);
MODULE_PARM_DESC(id, "ID string for pcmtest soundcard");
module_param(enable, bool, 0444);
MODULE_PARM_DESC(enable, "Enable pcmtest soundcard.");
module_param(fill_mode, short, 0600);
MODULE_PARM_DESC(fill_mode, "Buffer fill mode: rand(0) or pattern(1)");
module_param(inject_delay, int, 0600);
MODULE_PARM_DESC(inject_delay, "Inject delays during playback/capture (in jiffies)");
module_param(inject_hwpars_err, bool, 0600);
MODULE_PARM_DESC(inject_hwpars_err, "Inject EBUSY error in the 'hw_params' callback");
module_param(inject_prepare_err, bool, 0600);
MODULE_PARM_DESC(inject_prepare_err, "Inject EINVAL error in the 'prepare' callback");
module_param(inject_trigger_err, bool, 0600);
MODULE_PARM_DESC(inject_trigger_err, "Inject EINVAL error in the 'trigger' callback");
module_param(inject_open_err, bool, 0600);
MODULE_PARM_DESC(inject_open_err, "Inject EBUSY error in the 'open' callback");

struct pcmtst {
	struct snd_pcm *pcm;
	struct snd_card *card;
	struct platform_device *pdev;
};

struct pcmtst_buf_iter {
	size_t buf_pos;				// position in the DMA buffer
	size_t period_pos;			// period-relative position
	size_t b_rw;				// Bytes to write on every timer tick
	size_t s_rw_ch;				// Samples to write to one channel on every tick
	unsigned int sample_bytes;		// sample_bits / 8
	bool is_buf_corrupted;			// playback test result indicator
	size_t period_bytes;			// bytes in a one period
	bool interleaved;			// Interleaved/Non-interleaved mode
	size_t total_bytes;			// Total bytes read/written
	size_t chan_block;			// Bytes in one channel buffer when non-interleaved
	struct snd_pcm_substream *substream;
	bool suspend;				// We need to pause timer without shutting it down
	struct timer_list timer_instance;
};

static struct snd_pcm_hardware snd_pcmtst_hw = {
	.info = (SNDRV_PCM_INFO_INTERLEAVED |
		 SNDRV_PCM_INFO_BLOCK_TRANSFER |
		 SNDRV_PCM_INFO_NONINTERLEAVED |
		 SNDRV_PCM_INFO_MMAP_VALID |
		 SNDRV_PCM_INFO_PAUSE),
	.formats =		SNDRV_PCM_FMTBIT_U8 | SNDRV_PCM_FMTBIT_S16_LE,
	.rates =		SNDRV_PCM_RATE_8000_48000,
	.rate_min =		8000,
	.rate_max =		48000,
	.channels_min =		1,
	.channels_max =		MAX_CHANNELS_NUM,
	.buffer_bytes_max =	128 * 1024,
	.period_bytes_min =	4096,
	.period_bytes_max =	32768,
	.periods_min =		1,
	.periods_max =		1024,
};

struct pattern_buf {
	char *buf;
	u32 len;
};

static int buf_allocated;
static struct pattern_buf patt_bufs[MAX_CHANNELS_NUM];

static inline void inc_buf_pos(struct pcmtst_buf_iter *v_iter, size_t by, size_t bytes)
{
	v_iter->total_bytes += by;
	v_iter->buf_pos += by;
	if (v_iter->buf_pos >= bytes)
		v_iter->buf_pos %= bytes;
}

/*
 * Position in the DMA buffer when we are in the non-interleaved mode. We increment buf_pos
 * every time we write a byte to any channel, so the position in the current channel buffer is
 * (position in the DMA buffer) / count_of_channels + size_of_channel_buf * current_channel
 */
static inline size_t buf_pos_n(struct pcmtst_buf_iter *v_iter, unsigned int channels,
			       unsigned int chan_num)
{
	return v_iter->buf_pos / channels + v_iter->chan_block * chan_num;
}

/*
 * Get the count of bytes written for the current channel in the interleaved mode.
 * This is (count of samples written for the current channel) * bytes_in_sample +
 * (relative position in the current sample)
 */
static inline size_t ch_pos_i(size_t b_total, unsigned int channels, unsigned int b_sample)
{
	return b_total / channels / b_sample * b_sample + (b_total % b_sample);
}

static void check_buf_block_i(struct pcmtst_buf_iter *v_iter, struct snd_pcm_runtime *runtime)
{
	size_t i;
	short ch_num;
	u8 current_byte;

	for (i = 0; i < v_iter->b_rw; i++) {
		current_byte = runtime->dma_area[v_iter->buf_pos];
		if (!current_byte)
			break;
		ch_num = (v_iter->total_bytes / v_iter->sample_bytes) % runtime->channels;
		if (current_byte != patt_bufs[ch_num].buf[ch_pos_i(v_iter->total_bytes,
								   runtime->channels,
								   v_iter->sample_bytes)
							  % patt_bufs[ch_num].len]) {
			v_iter->is_buf_corrupted = true;
			break;
		}
		inc_buf_pos(v_iter, 1, runtime->dma_bytes);
	}
	// If we broke during the loop, add remaining bytes to the buffer position.
	inc_buf_pos(v_iter, v_iter->b_rw - i, runtime->dma_bytes);
}

static void check_buf_block_ni(struct pcmtst_buf_iter *v_iter, struct snd_pcm_runtime *runtime)
{
	unsigned int channels = runtime->channels;
	size_t i;
	short ch_num;
	u8 current_byte;

	for (i = 0; i < v_iter->b_rw; i++) {
		ch_num = i % channels;
		current_byte = runtime->dma_area[buf_pos_n(v_iter, channels, ch_num)];
		if (!current_byte)
			break;
		if (current_byte != patt_bufs[ch_num].buf[(v_iter->total_bytes / channels)
							  % patt_bufs[ch_num].len]) {
			v_iter->is_buf_corrupted = true;
			break;
		}
		inc_buf_pos(v_iter, 1, runtime->dma_bytes);
	}
	inc_buf_pos(v_iter, v_iter->b_rw - i, runtime->dma_bytes);
}

/*
 * Check one block of the buffer. Here we iterate the buffer until we find '0'. This condition is
 * necessary because we need to detect when the reading/writing ends, so we assume that the pattern
 * doesn't contain zeros.
 */
static void check_buf_block(struct pcmtst_buf_iter *v_iter, struct snd_pcm_runtime *runtime)
{
	if (v_iter->interleaved)
		check_buf_block_i(v_iter, runtime);
	else
		check_buf_block_ni(v_iter, runtime);
}

/*
 * Fill buffer in the non-interleaved mode. The order of samples is C0, ..., C0, C1, ..., C1, C2...
 * The channel buffers lay in the DMA buffer continuously (see default copy
 * handlers in the pcm_lib.c file).
 *
 * Here we increment the DMA buffer position every time we write a byte to any channel 'buffer'.
 * We need this to simulate the correct hardware pointer moving.
 */
static void fill_block_pattern_n(struct pcmtst_buf_iter *v_iter, struct snd_pcm_runtime *runtime)
{
	size_t i;
	unsigned int channels = runtime->channels;
	short ch_num;

	for (i = 0; i < v_iter->b_rw; i++) {
		ch_num = i % channels;
		runtime->dma_area[buf_pos_n(v_iter, channels, ch_num)] =
			patt_bufs[ch_num].buf[(v_iter->total_bytes / channels)
					      % patt_bufs[ch_num].len];
		inc_buf_pos(v_iter, 1, runtime->dma_bytes);
	}
}

// Fill buffer in the interleaved mode. The order of samples is C0, C1, C2, C0, C1, C2, ...
static void fill_block_pattern_i(struct pcmtst_buf_iter *v_iter, struct snd_pcm_runtime *runtime)
{
	size_t sample;
	size_t pos_in_ch, pos_pattern;
	short ch, pos_sample;

	pos_in_ch = ch_pos_i(v_iter->total_bytes, runtime->channels, v_iter->sample_bytes);

	for (sample = 0; sample < v_iter->s_rw_ch; sample++) {
		for (ch = 0; ch < runtime->channels; ch++) {
			for (pos_sample = 0; pos_sample < v_iter->sample_bytes; pos_sample++) {
				pos_pattern = (pos_in_ch + sample * v_iter->sample_bytes
					      + pos_sample) % patt_bufs[ch].len;
				runtime->dma_area[v_iter->buf_pos] = patt_bufs[ch].buf[pos_pattern];
				inc_buf_pos(v_iter, 1, runtime->dma_bytes);
			}
		}
	}
}

static void fill_block_pattern(struct pcmtst_buf_iter *v_iter, struct snd_pcm_runtime *runtime)
{
	if (v_iter->interleaved)
		fill_block_pattern_i(v_iter, runtime);
	else
		fill_block_pattern_n(v_iter, runtime);
}

static void fill_block_rand_n(struct pcmtst_buf_iter *v_iter, struct snd_pcm_runtime *runtime)
{
	unsigned int channels = runtime->channels;
	// Remaining space in all channel buffers
	size_t bytes_remain = runtime->dma_bytes - v_iter->buf_pos;
	unsigned int i;

	for (i = 0; i < channels; i++) {
		if (v_iter->b_rw <= bytes_remain) {
			//b_rw - count of bytes must be written for all channels at each timer tick
			get_random_bytes(runtime->dma_area + buf_pos_n(v_iter, channels, i),
					 v_iter->b_rw / channels);
		} else {
			// Write to the end of buffer and start from the beginning of it
			get_random_bytes(runtime->dma_area + buf_pos_n(v_iter, channels, i),
					 bytes_remain / channels);
			get_random_bytes(runtime->dma_area + v_iter->chan_block * i,
					 (v_iter->b_rw - bytes_remain) / channels);
		}
	}
	inc_buf_pos(v_iter, v_iter->b_rw, runtime->dma_bytes);
}

static void fill_block_rand_i(struct pcmtst_buf_iter *v_iter, struct snd_pcm_runtime *runtime)
{
	size_t in_cur_block = runtime->dma_bytes - v_iter->buf_pos;

	if (v_iter->b_rw <= in_cur_block) {
		get_random_bytes(&runtime->dma_area[v_iter->buf_pos], v_iter->b_rw);
	} else {
		get_random_bytes(&runtime->dma_area[v_iter->buf_pos], in_cur_block);
		get_random_bytes(runtime->dma_area, v_iter->b_rw - in_cur_block);
	}
	inc_buf_pos(v_iter, v_iter->b_rw, runtime->dma_bytes);
}

static void fill_block_random(struct pcmtst_buf_iter *v_iter, struct snd_pcm_runtime *runtime)
{
	if (v_iter->interleaved)
		fill_block_rand_i(v_iter, runtime);
	else
		fill_block_rand_n(v_iter, runtime);
}

static void fill_block(struct pcmtst_buf_iter *v_iter, struct snd_pcm_runtime *runtime)
{
	switch (fill_mode) {
	case FILL_MODE_RAND:
		fill_block_random(v_iter, runtime);
		break;
	case FILL_MODE_PAT:
		fill_block_pattern(v_iter, runtime);
		break;
	}
}

/*
 * Here we iterate through the buffer by (buffer_size / iterates_per_second) bytes.
 * The driver uses timer to simulate the hardware pointer moving, and notify the PCM middle layer
 * about period elapsed.
 */
static void timer_timeout(struct timer_list *data)
{
	struct pcmtst_buf_iter *v_iter;
	struct snd_pcm_substream *substream;

	v_iter = from_timer(v_iter, data, timer_instance);
	substream = v_iter->substream;

	if (v_iter->suspend)
		return;

	if (substream->stream == SNDRV_PCM_STREAM_PLAYBACK && !v_iter->is_buf_corrupted)
		check_buf_block(v_iter, substream->runtime);
	else if (substream->stream == SNDRV_PCM_STREAM_CAPTURE)
		fill_block(v_iter, substream->runtime);
	else
		inc_buf_pos(v_iter, v_iter->b_rw, substream->runtime->dma_bytes);

	v_iter->period_pos += v_iter->b_rw;
	if (v_iter->period_pos >= v_iter->period_bytes) {
		v_iter->period_pos %= v_iter->period_bytes;
		snd_pcm_period_elapsed(substream);
	}

	if (!v_iter->suspend)
		mod_timer(&v_iter->timer_instance, jiffies + TIMER_INTERVAL + inject_delay);
}

static int snd_pcmtst_pcm_open(struct snd_pcm_substream *substream)
{
	struct snd_pcm_runtime *runtime = substream->runtime;
	struct pcmtst_buf_iter *v_iter;

	if (inject_open_err)
		return -EBUSY;

	v_iter = kzalloc(sizeof(*v_iter), GFP_KERNEL);
	if (!v_iter)
		return -ENOMEM;

	v_iter->substream = substream;
	runtime->hw = snd_pcmtst_hw;
	runtime->private_data = v_iter;

	playback_capture_test = 0;
	ioctl_reset_test = 0;

	timer_setup(&v_iter->timer_instance, timer_timeout, 0);

	return 0;
}

static int snd_pcmtst_pcm_close(struct snd_pcm_substream *substream)
{
	struct pcmtst_buf_iter *v_iter = substream->runtime->private_data;

	timer_shutdown_sync(&v_iter->timer_instance);
	v_iter->substream = NULL;
	playback_capture_test = !v_iter->is_buf_corrupted;
	kfree(v_iter);
	return 0;
}

static inline void reset_buf_iterator(struct pcmtst_buf_iter *v_iter)
{
	v_iter->buf_pos = 0;
	v_iter->is_buf_corrupted = false;
	v_iter->period_pos = 0;
	v_iter->total_bytes = 0;
}

static inline void start_pcmtest_timer(struct pcmtst_buf_iter *v_iter)
{
	v_iter->suspend = false;
	mod_timer(&v_iter->timer_instance, jiffies + TIMER_INTERVAL);
}

static int snd_pcmtst_pcm_trigger(struct snd_pcm_substream *substream, int cmd)
{
<<<<<<< HEAD
	if (inject_trigger_err)
		return -EINVAL;
=======
	struct pcmtst_buf_iter *v_iter = substream->runtime->private_data;

	if (inject_trigger_err)
		return -EINVAL;
	switch (cmd) {
	case SNDRV_PCM_TRIGGER_START:
		reset_buf_iterator(v_iter);
		start_pcmtest_timer(v_iter);
		break;
	case SNDRV_PCM_TRIGGER_PAUSE_RELEASE:
		start_pcmtest_timer(v_iter);
		break;
	case SNDRV_PCM_TRIGGER_STOP:
	case SNDRV_PCM_TRIGGER_PAUSE_PUSH:
		// We can't call timer_shutdown_sync here, as it is forbidden to sleep here
		v_iter->suspend = true;
		break;
	}
>>>>>>> 5e9b8f47

	return 0;
}

static snd_pcm_uframes_t snd_pcmtst_pcm_pointer(struct snd_pcm_substream *substream)
{
	struct pcmtst_buf_iter *v_iter = substream->runtime->private_data;

	return bytes_to_frames(substream->runtime, v_iter->buf_pos);
}

static int snd_pcmtst_free(struct pcmtst *pcmtst)
{
	if (!pcmtst)
		return 0;
	kfree(pcmtst);
	return 0;
}

// These callbacks are required, but empty - all freeing occurs in pdev_remove
static int snd_pcmtst_dev_free(struct snd_device *device)
{
	return 0;
}

static void pcmtst_pdev_release(struct device *dev)
{
}

static int snd_pcmtst_pcm_prepare(struct snd_pcm_substream *substream)
{
	struct snd_pcm_runtime *runtime = substream->runtime;
	struct pcmtst_buf_iter *v_iter = runtime->private_data;

	if (inject_prepare_err)
		return -EINVAL;

	v_iter->sample_bytes = samples_to_bytes(runtime, 1);
	v_iter->period_bytes = snd_pcm_lib_period_bytes(substream);
	v_iter->interleaved = true;
	if (runtime->access == SNDRV_PCM_ACCESS_RW_NONINTERLEAVED ||
	    runtime->access == SNDRV_PCM_ACCESS_MMAP_NONINTERLEAVED) {
		v_iter->chan_block = snd_pcm_lib_buffer_bytes(substream) / runtime->channels;
		v_iter->interleaved = false;
	}
	// We want to record RATE * ch_cnt samples per sec, it is rate * sample_bytes * ch_cnt bytes
	v_iter->s_rw_ch = runtime->rate / TIMER_PER_SEC;
	v_iter->b_rw = v_iter->s_rw_ch * v_iter->sample_bytes * runtime->channels;

	return 0;
}

static int snd_pcmtst_pcm_hw_params(struct snd_pcm_substream *substream,
				    struct snd_pcm_hw_params *params)
{
	if (inject_hwpars_err)
		return -EBUSY;
	return 0;
}

static int snd_pcmtst_pcm_hw_free(struct snd_pcm_substream *substream)
{
	return 0;
}

static int snd_pcmtst_ioctl(struct snd_pcm_substream *substream, unsigned int cmd, void *arg)
{
	switch (cmd) {
	case SNDRV_PCM_IOCTL1_RESET:
		ioctl_reset_test = 1;
		break;
	}
	return snd_pcm_lib_ioctl(substream, cmd, arg);
}

static const struct snd_pcm_ops snd_pcmtst_playback_ops = {
	.open =		snd_pcmtst_pcm_open,
	.close =	snd_pcmtst_pcm_close,
	.trigger =	snd_pcmtst_pcm_trigger,
	.hw_params =	snd_pcmtst_pcm_hw_params,
	.ioctl =	snd_pcmtst_ioctl,
	.hw_free =	snd_pcmtst_pcm_hw_free,
	.prepare =	snd_pcmtst_pcm_prepare,
	.pointer =	snd_pcmtst_pcm_pointer,
};

static const struct snd_pcm_ops snd_pcmtst_capture_ops = {
	.open =		snd_pcmtst_pcm_open,
	.close =	snd_pcmtst_pcm_close,
	.trigger =	snd_pcmtst_pcm_trigger,
	.hw_params =	snd_pcmtst_pcm_hw_params,
	.hw_free =	snd_pcmtst_pcm_hw_free,
	.ioctl =	snd_pcmtst_ioctl,
	.prepare =	snd_pcmtst_pcm_prepare,
	.pointer =	snd_pcmtst_pcm_pointer,
};

static int snd_pcmtst_new_pcm(struct pcmtst *pcmtst)
{
	struct snd_pcm *pcm;
	int err;

	err = snd_pcm_new(pcmtst->card, "PCMTest", 0, PLAYBACK_SUBSTREAM_CNT,
			  CAPTURE_SUBSTREAM_CNT, &pcm);
	if (err < 0)
		return err;
	pcm->private_data = pcmtst;
	strcpy(pcm->name, "PCMTest");
	pcmtst->pcm = pcm;
	snd_pcm_set_ops(pcm, SNDRV_PCM_STREAM_PLAYBACK, &snd_pcmtst_playback_ops);
	snd_pcm_set_ops(pcm, SNDRV_PCM_STREAM_CAPTURE, &snd_pcmtst_capture_ops);

	err = snd_pcm_set_managed_buffer_all(pcm, SNDRV_DMA_TYPE_DEV, &pcmtst->pdev->dev,
					     0, 128 * 1024);
	return err;
}

static int snd_pcmtst_create(struct snd_card *card, struct platform_device *pdev,
			     struct pcmtst **r_pcmtst)
{
	struct pcmtst *pcmtst;
	int err;
	static const struct snd_device_ops ops = {
		.dev_free = snd_pcmtst_dev_free,
	};

	pcmtst = kzalloc(sizeof(*pcmtst), GFP_KERNEL);
	if (!pcmtst)
		return -ENOMEM;
	pcmtst->card = card;
	pcmtst->pdev = pdev;

	err = snd_device_new(card, SNDRV_DEV_LOWLEVEL, pcmtst, &ops);
	if (err < 0)
		goto _err_free_chip;

	err = snd_pcmtst_new_pcm(pcmtst);
	if (err < 0)
		goto _err_free_chip;

	*r_pcmtst = pcmtst;
	return 0;

_err_free_chip:
	snd_pcmtst_free(pcmtst);
	return err;
}

static int pcmtst_probe(struct platform_device *pdev)
{
	struct snd_card *card;
	struct pcmtst *pcmtst;
	int err;

	err = dma_set_mask_and_coherent(&pdev->dev, DMA_BIT_MASK(32));
	if (err)
		return err;

	err = snd_devm_card_new(&pdev->dev, index, id, THIS_MODULE, 0, &card);
	if (err < 0)
		return err;
	err = snd_pcmtst_create(card, pdev, &pcmtst);
	if (err < 0)
		return err;

	strcpy(card->driver, "PCM-TEST Driver");
	strcpy(card->shortname, "PCM-Test");
	strcpy(card->longname, "PCM-Test virtual driver");

	err = snd_card_register(card);
	if (err < 0)
		return err;

	platform_set_drvdata(pdev, pcmtst);

	return 0;
}

static void pdev_remove(struct platform_device *pdev)
{
	struct pcmtst *pcmtst = platform_get_drvdata(pdev);

	snd_pcmtst_free(pcmtst);
}

static struct platform_device pcmtst_pdev = {
	.name =		"pcmtest",
	.dev.release =	pcmtst_pdev_release,
};

static struct platform_driver pcmtst_pdrv = {
	.probe =	pcmtst_probe,
	.remove_new =	pdev_remove,
	.driver =	{
		.name = "pcmtest",
	},
};

static ssize_t pattern_write(struct file *file, const char __user *u_buff, size_t len, loff_t *off)
{
	struct pattern_buf *patt_buf = file->f_inode->i_private;
	ssize_t to_write = len;

	if (*off + to_write > MAX_PATTERN_LEN)
		to_write = MAX_PATTERN_LEN - *off;

	// Crop silently everything over the buffer
	if (to_write <= 0)
		return len;

	if (copy_from_user(patt_buf->buf + *off, u_buff, to_write))
		return -EFAULT;

	patt_buf->len = *off + to_write;
	*off += to_write;

	return to_write;
}

static ssize_t pattern_read(struct file *file, char __user *u_buff, size_t len, loff_t *off)
{
	struct pattern_buf *patt_buf = file->f_inode->i_private;
	ssize_t to_read = len;

	if (*off + to_read >= MAX_PATTERN_LEN)
		to_read = MAX_PATTERN_LEN - *off;
	if (to_read <= 0)
		return 0;

	if (copy_to_user(u_buff, patt_buf->buf + *off, to_read))
		to_read = 0;
	else
		*off += to_read;

	return to_read;
}

static const struct file_operations fill_pattern_fops = {
	.read = pattern_read,
	.write = pattern_write,
};

static int setup_patt_bufs(void)
{
	size_t i;

	for (i = 0; i < ARRAY_SIZE(patt_bufs); i++) {
		patt_bufs[i].buf = kzalloc(MAX_PATTERN_LEN, GFP_KERNEL);
		if (!patt_bufs[i].buf)
			break;
		strcpy(patt_bufs[i].buf, DEFAULT_PATTERN);
		patt_bufs[i].len = DEFAULT_PATTERN_LEN;
	}

	return i;
}

static const char * const pattern_files[] = { "fill_pattern0", "fill_pattern1",
					      "fill_pattern2", "fill_pattern3"};
static int init_debug_files(int buf_count)
{
	size_t i;
	char len_file_name[32];

	driver_debug_dir = debugfs_create_dir("pcmtest", NULL);
	if (IS_ERR(driver_debug_dir))
		return PTR_ERR(driver_debug_dir);
	debugfs_create_u8("pc_test", 0444, driver_debug_dir, &playback_capture_test);
	debugfs_create_u8("ioctl_test", 0444, driver_debug_dir, &ioctl_reset_test);

	for (i = 0; i < buf_count; i++) {
		debugfs_create_file(pattern_files[i], 0600, driver_debug_dir,
				    &patt_bufs[i], &fill_pattern_fops);
		snprintf(len_file_name, sizeof(len_file_name), "%s_len", pattern_files[i]);
		debugfs_create_u32(len_file_name, 0444, driver_debug_dir, &patt_bufs[i].len);
	}

	return 0;
}

static void free_pattern_buffers(void)
{
	int i;

	for (i = 0; i < buf_allocated; i++)
		kfree(patt_bufs[i].buf);
}

static void clear_debug_files(void)
{
	debugfs_remove_recursive(driver_debug_dir);
}

static int __init mod_init(void)
{
	int err = 0;

	buf_allocated = setup_patt_bufs();
	if (!buf_allocated)
		return -ENOMEM;

	snd_pcmtst_hw.channels_max = buf_allocated;

	err = init_debug_files(buf_allocated);
	if (err)
		return err;
	err = platform_device_register(&pcmtst_pdev);
	if (err)
		return err;
	err = platform_driver_register(&pcmtst_pdrv);
	if (err)
		platform_device_unregister(&pcmtst_pdev);
	return err;
}

static void __exit mod_exit(void)
{
	clear_debug_files();
	free_pattern_buffers();

	platform_driver_unregister(&pcmtst_pdrv);
	platform_device_unregister(&pcmtst_pdev);
}

MODULE_LICENSE("GPL");
MODULE_AUTHOR("Ivan Orlov");
module_init(mod_init);
module_exit(mod_exit);<|MERGE_RESOLUTION|>--- conflicted
+++ resolved
@@ -419,10 +419,6 @@
 
 static int snd_pcmtst_pcm_trigger(struct snd_pcm_substream *substream, int cmd)
 {
-<<<<<<< HEAD
-	if (inject_trigger_err)
-		return -EINVAL;
-=======
 	struct pcmtst_buf_iter *v_iter = substream->runtime->private_data;
 
 	if (inject_trigger_err)
@@ -441,7 +437,6 @@
 		v_iter->suspend = true;
 		break;
 	}
->>>>>>> 5e9b8f47
 
 	return 0;
 }
