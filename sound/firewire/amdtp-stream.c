// SPDX-License-Identifier: GPL-2.0-only
/*
 * Audio and Music Data Transmission Protocol (IEC 61883-6) streams
 * with Common Isochronous Packet (IEC 61883-1) headers
 *
 * Copyright (c) Clemens Ladisch <clemens@ladisch.de>
 */

#include <linux/device.h>
#include <linux/err.h>
#include <linux/firewire.h>
#include <linux/firewire-constants.h>
#include <linux/module.h>
#include <linux/slab.h>
#include <sound/pcm.h>
#include <sound/pcm_params.h>
#include "amdtp-stream.h"

#define TICKS_PER_CYCLE		3072
#define CYCLES_PER_SECOND	8000
#define TICKS_PER_SECOND	(TICKS_PER_CYCLE * CYCLES_PER_SECOND)

#define OHCI_SECOND_MODULUS		8

/* Always support Linux tracing subsystem. */
#define CREATE_TRACE_POINTS
#include "amdtp-stream-trace.h"

#define TRANSFER_DELAY_TICKS	0x2e00 /* 479.17 microseconds */

/* isochronous header parameters */
#define ISO_DATA_LENGTH_SHIFT	16
#define TAG_NO_CIP_HEADER	0
#define TAG_CIP			1

// Common Isochronous Packet (CIP) header parameters. Use two quadlets CIP header when supported.
#define CIP_HEADER_QUADLETS	2
#define CIP_EOH_SHIFT		31
#define CIP_EOH			(1u << CIP_EOH_SHIFT)
#define CIP_EOH_MASK		0x80000000
#define CIP_SID_SHIFT		24
#define CIP_SID_MASK		0x3f000000
#define CIP_DBS_MASK		0x00ff0000
#define CIP_DBS_SHIFT		16
#define CIP_SPH_MASK		0x00000400
#define CIP_SPH_SHIFT		10
#define CIP_DBC_MASK		0x000000ff
#define CIP_FMT_SHIFT		24
#define CIP_FMT_MASK		0x3f000000
#define CIP_FDF_MASK		0x00ff0000
#define CIP_FDF_SHIFT		16
#define CIP_FDF_NO_DATA		0xff
#define CIP_SYT_MASK		0x0000ffff
#define CIP_SYT_NO_INFO		0xffff
#define CIP_SYT_CYCLE_MODULUS	16
#define CIP_NO_DATA		((CIP_FDF_NO_DATA << CIP_FDF_SHIFT) | CIP_SYT_NO_INFO)

#define CIP_HEADER_SIZE		(sizeof(__be32) * CIP_HEADER_QUADLETS)

/* Audio and Music transfer protocol specific parameters */
#define CIP_FMT_AM		0x10
#define AMDTP_FDF_NO_DATA	0xff

// For iso header and tstamp.
#define IR_CTX_HEADER_DEFAULT_QUADLETS	2
// Add nothing.
#define IR_CTX_HEADER_SIZE_NO_CIP	(sizeof(__be32) * IR_CTX_HEADER_DEFAULT_QUADLETS)
// Add two quadlets CIP header.
#define IR_CTX_HEADER_SIZE_CIP		(IR_CTX_HEADER_SIZE_NO_CIP + CIP_HEADER_SIZE)
#define HEADER_TSTAMP_MASK	0x0000ffff

#define IT_PKT_HEADER_SIZE_CIP		CIP_HEADER_SIZE
#define IT_PKT_HEADER_SIZE_NO_CIP	0 // Nothing.

// The initial firmware of OXFW970 can postpone transmission of packet during finishing
// asynchronous transaction. This module accepts 5 cycles to skip as maximum to avoid buffer
// overrun. Actual device can skip more, then this module stops the packet streaming.
#define IR_JUMBO_PAYLOAD_MAX_SKIP_CYCLES	5
<<<<<<< HEAD

static void pcm_period_work(struct work_struct *work);
=======
>>>>>>> 41cf15f9

/**
 * amdtp_stream_init - initialize an AMDTP stream structure
 * @s: the AMDTP stream to initialize
 * @unit: the target of the stream
 * @dir: the direction of stream
 * @flags: the details of the streaming protocol consist of cip_flags enumeration-constants.
 * @fmt: the value of fmt field in CIP header
 * @process_ctx_payloads: callback handler to process payloads of isoc context
 * @protocol_size: the size to allocate newly for protocol
 */
int amdtp_stream_init(struct amdtp_stream *s, struct fw_unit *unit,
		      enum amdtp_stream_direction dir, unsigned int flags,
		      unsigned int fmt,
		      amdtp_stream_process_ctx_payloads_t process_ctx_payloads,
		      unsigned int protocol_size)
{
	if (process_ctx_payloads == NULL)
		return -EINVAL;

	s->protocol = kzalloc(protocol_size, GFP_KERNEL);
	if (!s->protocol)
		return -ENOMEM;

	s->unit = unit;
	s->direction = dir;
	s->flags = flags;
	s->context = ERR_PTR(-1);
	mutex_init(&s->mutex);
	s->packet_index = 0;

	init_waitqueue_head(&s->ready_wait);

	s->fmt = fmt;
	s->process_ctx_payloads = process_ctx_payloads;

	return 0;
}
EXPORT_SYMBOL(amdtp_stream_init);

/**
 * amdtp_stream_destroy - free stream resources
 * @s: the AMDTP stream to destroy
 */
void amdtp_stream_destroy(struct amdtp_stream *s)
{
	/* Not initialized. */
	if (s->protocol == NULL)
		return;

	WARN_ON(amdtp_stream_running(s));
	kfree(s->protocol);
	mutex_destroy(&s->mutex);
}
EXPORT_SYMBOL(amdtp_stream_destroy);

const unsigned int amdtp_syt_intervals[CIP_SFC_COUNT] = {
	[CIP_SFC_32000]  =  8,
	[CIP_SFC_44100]  =  8,
	[CIP_SFC_48000]  =  8,
	[CIP_SFC_88200]  = 16,
	[CIP_SFC_96000]  = 16,
	[CIP_SFC_176400] = 32,
	[CIP_SFC_192000] = 32,
};
EXPORT_SYMBOL(amdtp_syt_intervals);

const unsigned int amdtp_rate_table[CIP_SFC_COUNT] = {
	[CIP_SFC_32000]  =  32000,
	[CIP_SFC_44100]  =  44100,
	[CIP_SFC_48000]  =  48000,
	[CIP_SFC_88200]  =  88200,
	[CIP_SFC_96000]  =  96000,
	[CIP_SFC_176400] = 176400,
	[CIP_SFC_192000] = 192000,
};
EXPORT_SYMBOL(amdtp_rate_table);

static int apply_constraint_to_size(struct snd_pcm_hw_params *params,
				    struct snd_pcm_hw_rule *rule)
{
	struct snd_interval *s = hw_param_interval(params, rule->var);
	const struct snd_interval *r =
		hw_param_interval_c(params, SNDRV_PCM_HW_PARAM_RATE);
	struct snd_interval t = {0};
	unsigned int step = 0;
	int i;

	for (i = 0; i < CIP_SFC_COUNT; ++i) {
		if (snd_interval_test(r, amdtp_rate_table[i]))
			step = max(step, amdtp_syt_intervals[i]);
	}

	t.min = roundup(s->min, step);
	t.max = rounddown(s->max, step);
	t.integer = 1;

	return snd_interval_refine(s, &t);
}

/**
 * amdtp_stream_add_pcm_hw_constraints - add hw constraints for PCM substream
 * @s:		the AMDTP stream, which must be initialized.
 * @runtime:	the PCM substream runtime
 */
int amdtp_stream_add_pcm_hw_constraints(struct amdtp_stream *s,
					struct snd_pcm_runtime *runtime)
{
	struct snd_pcm_hardware *hw = &runtime->hw;
	unsigned int ctx_header_size;
	unsigned int maximum_usec_per_period;
	int err;

	hw->info = SNDRV_PCM_INFO_BLOCK_TRANSFER |
		   SNDRV_PCM_INFO_INTERLEAVED |
		   SNDRV_PCM_INFO_JOINT_DUPLEX |
		   SNDRV_PCM_INFO_MMAP |
		   SNDRV_PCM_INFO_MMAP_VALID |
		   SNDRV_PCM_INFO_NO_PERIOD_WAKEUP;

	hw->periods_min = 2;
	hw->periods_max = UINT_MAX;

	/* bytes for a frame */
	hw->period_bytes_min = 4 * hw->channels_max;

	/* Just to prevent from allocating much pages. */
	hw->period_bytes_max = hw->period_bytes_min * 2048;
	hw->buffer_bytes_max = hw->period_bytes_max * hw->periods_min;

	// Linux driver for 1394 OHCI controller voluntarily flushes isoc
	// context when total size of accumulated context header reaches
	// PAGE_SIZE. This kicks work for the isoc context and brings
	// callback in the middle of scheduled interrupts.
	// Although AMDTP streams in the same domain use the same events per
	// IRQ, use the largest size of context header between IT/IR contexts.
	// Here, use the value of context header in IR context is for both
	// contexts.
	if (!(s->flags & CIP_NO_HEADER))
		ctx_header_size = IR_CTX_HEADER_SIZE_CIP;
	else
		ctx_header_size = IR_CTX_HEADER_SIZE_NO_CIP;
	maximum_usec_per_period = USEC_PER_SEC * PAGE_SIZE /
				  CYCLES_PER_SECOND / ctx_header_size;

	// In IEC 61883-6, one isoc packet can transfer events up to the value
	// of syt interval. This comes from the interval of isoc cycle. As 1394
	// OHCI controller can generate hardware IRQ per isoc packet, the
	// interval is 125 usec.
	// However, there are two ways of transmission in IEC 61883-6; blocking
	// and non-blocking modes. In blocking mode, the sequence of isoc packet
	// includes 'empty' or 'NODATA' packets which include no event. In
	// non-blocking mode, the number of events per packet is variable up to
	// the syt interval.
	// Due to the above protocol design, the minimum PCM frames per
	// interrupt should be double of the value of syt interval, thus it is
	// 250 usec.
	err = snd_pcm_hw_constraint_minmax(runtime,
					   SNDRV_PCM_HW_PARAM_PERIOD_TIME,
					   250, maximum_usec_per_period);
	if (err < 0)
		goto end;

	/* Non-Blocking stream has no more constraints */
	if (!(s->flags & CIP_BLOCKING))
		goto end;

	/*
	 * One AMDTP packet can include some frames. In blocking mode, the
	 * number equals to SYT_INTERVAL. So the number is 8, 16 or 32,
	 * depending on its sampling rate. For accurate period interrupt, it's
	 * preferrable to align period/buffer sizes to current SYT_INTERVAL.
	 */
	err = snd_pcm_hw_rule_add(runtime, 0, SNDRV_PCM_HW_PARAM_PERIOD_SIZE,
				  apply_constraint_to_size, NULL,
				  SNDRV_PCM_HW_PARAM_PERIOD_SIZE,
				  SNDRV_PCM_HW_PARAM_RATE, -1);
	if (err < 0)
		goto end;
	err = snd_pcm_hw_rule_add(runtime, 0, SNDRV_PCM_HW_PARAM_BUFFER_SIZE,
				  apply_constraint_to_size, NULL,
				  SNDRV_PCM_HW_PARAM_BUFFER_SIZE,
				  SNDRV_PCM_HW_PARAM_RATE, -1);
	if (err < 0)
		goto end;
end:
	return err;
}
EXPORT_SYMBOL(amdtp_stream_add_pcm_hw_constraints);

/**
 * amdtp_stream_set_parameters - set stream parameters
 * @s: the AMDTP stream to configure
 * @rate: the sample rate
 * @data_block_quadlets: the size of a data block in quadlet unit
 *
 * The parameters must be set before the stream is started, and must not be
 * changed while the stream is running.
 */
int amdtp_stream_set_parameters(struct amdtp_stream *s, unsigned int rate,
				unsigned int data_block_quadlets)
{
	unsigned int sfc;

	for (sfc = 0; sfc < ARRAY_SIZE(amdtp_rate_table); ++sfc) {
		if (amdtp_rate_table[sfc] == rate)
			break;
	}
	if (sfc == ARRAY_SIZE(amdtp_rate_table))
		return -EINVAL;

	s->sfc = sfc;
	s->data_block_quadlets = data_block_quadlets;
	s->syt_interval = amdtp_syt_intervals[sfc];

	// default buffering in the device.
	s->transfer_delay = TRANSFER_DELAY_TICKS - TICKS_PER_CYCLE;

	// additional buffering needed to adjust for no-data packets.
	if (s->flags & CIP_BLOCKING)
		s->transfer_delay += TICKS_PER_SECOND * s->syt_interval / rate;

	return 0;
}
EXPORT_SYMBOL(amdtp_stream_set_parameters);

// The CIP header is processed in context header apart from context payload.
static int amdtp_stream_get_max_ctx_payload_size(struct amdtp_stream *s)
{
	unsigned int multiplier;

	if (s->flags & CIP_JUMBO_PAYLOAD)
		multiplier = IR_JUMBO_PAYLOAD_MAX_SKIP_CYCLES;
	else
		multiplier = 1;

	return s->syt_interval * s->data_block_quadlets * sizeof(__be32) * multiplier;
}

/**
 * amdtp_stream_get_max_payload - get the stream's packet size
 * @s: the AMDTP stream
 *
 * This function must not be called before the stream has been configured
 * with amdtp_stream_set_parameters().
 */
unsigned int amdtp_stream_get_max_payload(struct amdtp_stream *s)
{
	unsigned int cip_header_size;

	if (!(s->flags & CIP_NO_HEADER))
		cip_header_size = CIP_HEADER_SIZE;
	else
		cip_header_size = 0;

	return cip_header_size + amdtp_stream_get_max_ctx_payload_size(s);
}
EXPORT_SYMBOL(amdtp_stream_get_max_payload);

/**
 * amdtp_stream_pcm_prepare - prepare PCM device for running
 * @s: the AMDTP stream
 *
 * This function should be called from the PCM device's .prepare callback.
 */
void amdtp_stream_pcm_prepare(struct amdtp_stream *s)
{
	s->pcm_buffer_pointer = 0;
	s->pcm_period_pointer = 0;
}
EXPORT_SYMBOL(amdtp_stream_pcm_prepare);

static void pool_blocking_data_blocks(struct amdtp_stream *s, struct seq_desc *descs,
				      const unsigned int seq_size, unsigned int seq_tail,
				      unsigned int count)
{
	const unsigned int syt_interval = s->syt_interval;
	int i;

	for (i = 0; i < count; ++i) {
		struct seq_desc *desc = descs + seq_tail;

		if (desc->syt_offset != CIP_SYT_NO_INFO)
			desc->data_blocks = syt_interval;
		else
			desc->data_blocks = 0;

		seq_tail = (seq_tail + 1) % seq_size;
	}
}

static void pool_ideal_nonblocking_data_blocks(struct amdtp_stream *s, struct seq_desc *descs,
					       const unsigned int seq_size, unsigned int seq_tail,
					       unsigned int count)
{
	const enum cip_sfc sfc = s->sfc;
	unsigned int state = s->ctx_data.rx.data_block_state;
	int i;

	for (i = 0; i < count; ++i) {
		struct seq_desc *desc = descs + seq_tail;

		if (!cip_sfc_is_base_44100(sfc)) {
			// Sample_rate / 8000 is an integer, and precomputed.
			desc->data_blocks = state;
		} else {
			unsigned int phase = state;

		/*
		 * This calculates the number of data blocks per packet so that
		 * 1) the overall rate is correct and exactly synchronized to
		 *    the bus clock, and
		 * 2) packets with a rounded-up number of blocks occur as early
		 *    as possible in the sequence (to prevent underruns of the
		 *    device's buffer).
		 */
			if (sfc == CIP_SFC_44100)
				/* 6 6 5 6 5 6 5 ... */
				desc->data_blocks = 5 + ((phase & 1) ^ (phase == 0 || phase >= 40));
			else
				/* 12 11 11 11 11 ... or 23 22 22 22 22 ... */
				desc->data_blocks = 11 * (sfc >> 1) + (phase == 0);
			if (++phase >= (80 >> (sfc >> 1)))
				phase = 0;
			state = phase;
		}

		seq_tail = (seq_tail + 1) % seq_size;
	}

	s->ctx_data.rx.data_block_state = state;
}

static unsigned int calculate_syt_offset(unsigned int *last_syt_offset,
			unsigned int *syt_offset_state, enum cip_sfc sfc)
{
	unsigned int syt_offset;

	if (*last_syt_offset < TICKS_PER_CYCLE) {
		if (!cip_sfc_is_base_44100(sfc))
			syt_offset = *last_syt_offset + *syt_offset_state;
		else {
		/*
		 * The time, in ticks, of the n'th SYT_INTERVAL sample is:
		 *   n * SYT_INTERVAL * 24576000 / sample_rate
		 * Modulo TICKS_PER_CYCLE, the difference between successive
		 * elements is about 1386.23.  Rounding the results of this
		 * formula to the SYT precision results in a sequence of
		 * differences that begins with:
		 *   1386 1386 1387 1386 1386 1386 1387 1386 1386 1386 1387 ...
		 * This code generates _exactly_ the same sequence.
		 */
			unsigned int phase = *syt_offset_state;
			unsigned int index = phase % 13;

			syt_offset = *last_syt_offset;
			syt_offset += 1386 + ((index && !(index & 3)) ||
					      phase == 146);
			if (++phase >= 147)
				phase = 0;
			*syt_offset_state = phase;
		}
	} else
		syt_offset = *last_syt_offset - TICKS_PER_CYCLE;
	*last_syt_offset = syt_offset;

	if (syt_offset >= TICKS_PER_CYCLE)
		syt_offset = CIP_SYT_NO_INFO;

	return syt_offset;
}

static void pool_ideal_syt_offsets(struct amdtp_stream *s, struct seq_desc *descs,
				   const unsigned int seq_size, unsigned int seq_tail,
				   unsigned int count)
{
	const enum cip_sfc sfc = s->sfc;
	unsigned int last = s->ctx_data.rx.last_syt_offset;
	unsigned int state = s->ctx_data.rx.syt_offset_state;
	int i;

	for (i = 0; i < count; ++i) {
		struct seq_desc *desc = descs + seq_tail;

		desc->syt_offset = calculate_syt_offset(&last, &state, sfc);

		seq_tail = (seq_tail + 1) % seq_size;
	}

	s->ctx_data.rx.last_syt_offset = last;
	s->ctx_data.rx.syt_offset_state = state;
}

static unsigned int compute_syt_offset(unsigned int syt, unsigned int cycle,
				       unsigned int transfer_delay)
{
	unsigned int cycle_lo = (cycle % CYCLES_PER_SECOND) & 0x0f;
	unsigned int syt_cycle_lo = (syt & 0xf000) >> 12;
	unsigned int syt_offset;

	// Round up.
	if (syt_cycle_lo < cycle_lo)
		syt_cycle_lo += CIP_SYT_CYCLE_MODULUS;
	syt_cycle_lo -= cycle_lo;

	// Subtract transfer delay so that the synchronization offset is not so large
	// at transmission.
	syt_offset = syt_cycle_lo * TICKS_PER_CYCLE + (syt & 0x0fff);
	if (syt_offset < transfer_delay)
		syt_offset += CIP_SYT_CYCLE_MODULUS * TICKS_PER_CYCLE;

	return syt_offset - transfer_delay;
}

// Both of the producer and consumer of the queue runs in the same clock of IEEE 1394 bus.
// Additionally, the sequence of tx packets is severely checked against any discontinuity
// before filling entries in the queue. The calculation is safe even if it looks fragile by
// overrun.
static unsigned int calculate_cached_cycle_count(struct amdtp_stream *s, unsigned int head)
{
	const unsigned int cache_size = s->ctx_data.tx.cache.size;
	unsigned int cycles = s->ctx_data.tx.cache.tail;

	if (cycles < head)
		cycles += cache_size;
	cycles -= head;

	return cycles;
}

static void cache_seq(struct amdtp_stream *s, const struct pkt_desc *descs, unsigned int desc_count)
{
	const unsigned int transfer_delay = s->transfer_delay;
	const unsigned int cache_size = s->ctx_data.tx.cache.size;
	struct seq_desc *cache = s->ctx_data.tx.cache.descs;
	unsigned int cache_tail = s->ctx_data.tx.cache.tail;
	bool aware_syt = !(s->flags & CIP_UNAWARE_SYT);
	int i;

	for (i = 0; i < desc_count; ++i) {
		struct seq_desc *dst = cache + cache_tail;
		const struct pkt_desc *src = descs + i;

		if (aware_syt && src->syt != CIP_SYT_NO_INFO)
			dst->syt_offset = compute_syt_offset(src->syt, src->cycle, transfer_delay);
		else
			dst->syt_offset = CIP_SYT_NO_INFO;
		dst->data_blocks = src->data_blocks;

		cache_tail = (cache_tail + 1) % cache_size;
	}

	s->ctx_data.tx.cache.tail = cache_tail;
}

static void pool_ideal_seq_descs(struct amdtp_stream *s, unsigned int count)
{
	struct seq_desc *descs = s->ctx_data.rx.seq.descs;
	unsigned int seq_tail = s->ctx_data.rx.seq.tail;
	const unsigned int seq_size = s->ctx_data.rx.seq.size;

	pool_ideal_syt_offsets(s, descs, seq_size, seq_tail, count);

	if (s->flags & CIP_BLOCKING)
		pool_blocking_data_blocks(s, descs, seq_size, seq_tail, count);
	else
		pool_ideal_nonblocking_data_blocks(s, descs, seq_size, seq_tail, count);

	s->ctx_data.rx.seq.tail = (seq_tail + count) % seq_size;
}

static void pool_replayed_seq(struct amdtp_stream *s, unsigned int count)
{
	struct amdtp_stream *target = s->ctx_data.rx.replay_target;
	const struct seq_desc *cache = target->ctx_data.tx.cache.descs;
	const unsigned int cache_size = target->ctx_data.tx.cache.size;
	unsigned int cache_head = s->ctx_data.rx.cache_head;
	struct seq_desc *descs = s->ctx_data.rx.seq.descs;
	const unsigned int seq_size = s->ctx_data.rx.seq.size;
	unsigned int seq_tail = s->ctx_data.rx.seq.tail;
	int i;

	for (i = 0; i < count; ++i) {
		descs[seq_tail] = cache[cache_head];
		seq_tail = (seq_tail + 1) % seq_size;
		cache_head = (cache_head + 1) % cache_size;
	}

	s->ctx_data.rx.seq.tail = seq_tail;
	s->ctx_data.rx.cache_head = cache_head;
}

static void pool_seq_descs(struct amdtp_stream *s, unsigned int count)
{
	struct amdtp_domain *d = s->domain;

	if (!d->replay.enable || !s->ctx_data.rx.replay_target) {
		pool_ideal_seq_descs(s, count);
	} else {
		if (!d->replay.on_the_fly) {
			pool_replayed_seq(s, count);
		} else {
			struct amdtp_stream *tx = s->ctx_data.rx.replay_target;
			const unsigned int cache_size = tx->ctx_data.tx.cache.size;
			const unsigned int cache_head = s->ctx_data.rx.cache_head;
			unsigned int cached_cycles = calculate_cached_cycle_count(tx, cache_head);

			if (cached_cycles > count && cached_cycles > cache_size / 2)
				pool_replayed_seq(s, count);
			else
				pool_ideal_seq_descs(s, count);
		}
	}
}

static void update_pcm_pointers(struct amdtp_stream *s,
				struct snd_pcm_substream *pcm,
				unsigned int frames)
{
	unsigned int ptr;

	ptr = s->pcm_buffer_pointer + frames;
	if (ptr >= pcm->runtime->buffer_size)
		ptr -= pcm->runtime->buffer_size;
	WRITE_ONCE(s->pcm_buffer_pointer, ptr);

	s->pcm_period_pointer += frames;
	if (s->pcm_period_pointer >= pcm->runtime->period_size) {
		s->pcm_period_pointer -= pcm->runtime->period_size;
<<<<<<< HEAD

		// The program in user process should periodically check the status of intermediate
		// buffer associated to PCM substream to process PCM frames in the buffer, instead
		// of receiving notification of period elapsed by poll wait.
		if (!pcm->runtime->no_period_wakeup)
			queue_work(system_highpri_wq, &s->period_work);
	}
}

static void pcm_period_work(struct work_struct *work)
{
	struct amdtp_stream *s = container_of(work, struct amdtp_stream,
					      period_work);
	struct snd_pcm_substream *pcm = READ_ONCE(s->pcm);
=======
>>>>>>> 41cf15f9

		// The program in user process should periodically check the status of intermediate
		// buffer associated to PCM substream to process PCM frames in the buffer, instead
		// of receiving notification of period elapsed by poll wait.
		if (!pcm->runtime->no_period_wakeup) {
			if (in_softirq()) {
				// In software IRQ context for 1394 OHCI.
				snd_pcm_period_elapsed(pcm);
			} else {
				// In process context of ALSA PCM application under acquired lock of
				// PCM substream.
				snd_pcm_period_elapsed_under_stream_lock(pcm);
			}
		}
	}
}

static int queue_packet(struct amdtp_stream *s, struct fw_iso_packet *params,
			bool sched_irq)
{
	int err;

	params->interrupt = sched_irq;
	params->tag = s->tag;
	params->sy = 0;

	err = fw_iso_context_queue(s->context, params, &s->buffer.iso_buffer,
				   s->buffer.packets[s->packet_index].offset);
	if (err < 0) {
		dev_err(&s->unit->device, "queueing error: %d\n", err);
		goto end;
	}

	if (++s->packet_index >= s->queue_size)
		s->packet_index = 0;
end:
	return err;
}

static inline int queue_out_packet(struct amdtp_stream *s,
				   struct fw_iso_packet *params, bool sched_irq)
{
	params->skip =
		!!(params->header_length == 0 && params->payload_length == 0);
	return queue_packet(s, params, sched_irq);
}

static inline int queue_in_packet(struct amdtp_stream *s,
				  struct fw_iso_packet *params)
{
	// Queue one packet for IR context.
	params->header_length = s->ctx_data.tx.ctx_header_size;
	params->payload_length = s->ctx_data.tx.max_ctx_payload_length;
	params->skip = false;
	return queue_packet(s, params, false);
}

static void generate_cip_header(struct amdtp_stream *s, __be32 cip_header[2],
			unsigned int data_block_counter, unsigned int syt)
{
	cip_header[0] = cpu_to_be32(READ_ONCE(s->source_node_id_field) |
				(s->data_block_quadlets << CIP_DBS_SHIFT) |
				((s->sph << CIP_SPH_SHIFT) & CIP_SPH_MASK) |
				data_block_counter);
	cip_header[1] = cpu_to_be32(CIP_EOH |
			((s->fmt << CIP_FMT_SHIFT) & CIP_FMT_MASK) |
			((s->ctx_data.rx.fdf << CIP_FDF_SHIFT) & CIP_FDF_MASK) |
			(syt & CIP_SYT_MASK));
}

static void build_it_pkt_header(struct amdtp_stream *s, unsigned int cycle,
				struct fw_iso_packet *params, unsigned int header_length,
				unsigned int data_blocks,
				unsigned int data_block_counter,
				unsigned int syt, unsigned int index)
{
	unsigned int payload_length;
	__be32 *cip_header;

	payload_length = data_blocks * sizeof(__be32) * s->data_block_quadlets;
	params->payload_length = payload_length;

	if (header_length > 0) {
		cip_header = (__be32 *)params->header;
		generate_cip_header(s, cip_header, data_block_counter, syt);
		params->header_length = header_length;
	} else {
		cip_header = NULL;
	}

	trace_amdtp_packet(s, cycle, cip_header, payload_length + header_length, data_blocks,
			   data_block_counter, s->packet_index, index);
}

static int check_cip_header(struct amdtp_stream *s, const __be32 *buf,
			    unsigned int payload_length,
			    unsigned int *data_blocks,
			    unsigned int *data_block_counter, unsigned int *syt)
{
	u32 cip_header[2];
	unsigned int sph;
	unsigned int fmt;
	unsigned int fdf;
	unsigned int dbc;
	bool lost;

	cip_header[0] = be32_to_cpu(buf[0]);
	cip_header[1] = be32_to_cpu(buf[1]);

	/*
	 * This module supports 'Two-quadlet CIP header with SYT field'.
	 * For convenience, also check FMT field is AM824 or not.
	 */
	if ((((cip_header[0] & CIP_EOH_MASK) == CIP_EOH) ||
	     ((cip_header[1] & CIP_EOH_MASK) != CIP_EOH)) &&
	    (!(s->flags & CIP_HEADER_WITHOUT_EOH))) {
		dev_info_ratelimited(&s->unit->device,
				"Invalid CIP header for AMDTP: %08X:%08X\n",
				cip_header[0], cip_header[1]);
		return -EAGAIN;
	}

	/* Check valid protocol or not. */
	sph = (cip_header[0] & CIP_SPH_MASK) >> CIP_SPH_SHIFT;
	fmt = (cip_header[1] & CIP_FMT_MASK) >> CIP_FMT_SHIFT;
	if (sph != s->sph || fmt != s->fmt) {
		dev_info_ratelimited(&s->unit->device,
				     "Detect unexpected protocol: %08x %08x\n",
				     cip_header[0], cip_header[1]);
		return -EAGAIN;
	}

	/* Calculate data blocks */
	fdf = (cip_header[1] & CIP_FDF_MASK) >> CIP_FDF_SHIFT;
	if (payload_length == 0 || (fmt == CIP_FMT_AM && fdf == AMDTP_FDF_NO_DATA)) {
		*data_blocks = 0;
	} else {
		unsigned int data_block_quadlets =
				(cip_header[0] & CIP_DBS_MASK) >> CIP_DBS_SHIFT;
		/* avoid division by zero */
		if (data_block_quadlets == 0) {
			dev_err(&s->unit->device,
				"Detect invalid value in dbs field: %08X\n",
				cip_header[0]);
			return -EPROTO;
		}
		if (s->flags & CIP_WRONG_DBS)
			data_block_quadlets = s->data_block_quadlets;

		*data_blocks = payload_length / sizeof(__be32) / data_block_quadlets;
	}

	/* Check data block counter continuity */
	dbc = cip_header[0] & CIP_DBC_MASK;
	if (*data_blocks == 0 && (s->flags & CIP_EMPTY_HAS_WRONG_DBC) &&
	    *data_block_counter != UINT_MAX)
		dbc = *data_block_counter;

	if ((dbc == 0x00 && (s->flags & CIP_SKIP_DBC_ZERO_CHECK)) ||
	    *data_block_counter == UINT_MAX) {
		lost = false;
	} else if (!(s->flags & CIP_DBC_IS_END_EVENT)) {
		lost = dbc != *data_block_counter;
	} else {
		unsigned int dbc_interval;

		if (*data_blocks > 0 && s->ctx_data.tx.dbc_interval > 0)
			dbc_interval = s->ctx_data.tx.dbc_interval;
		else
			dbc_interval = *data_blocks;

		lost = dbc != ((*data_block_counter + dbc_interval) & 0xff);
	}

	if (lost) {
		dev_err(&s->unit->device,
			"Detect discontinuity of CIP: %02X %02X\n",
			*data_block_counter, dbc);
		return -EIO;
	}

	*data_block_counter = dbc;

	if (!(s->flags & CIP_UNAWARE_SYT))
		*syt = cip_header[1] & CIP_SYT_MASK;

	return 0;
}

static int parse_ir_ctx_header(struct amdtp_stream *s, unsigned int cycle,
			       const __be32 *ctx_header,
			       unsigned int *data_blocks,
			       unsigned int *data_block_counter,
			       unsigned int *syt, unsigned int packet_index, unsigned int index)
{
	unsigned int payload_length;
	const __be32 *cip_header;
	unsigned int cip_header_size;
<<<<<<< HEAD

	payload_length = be32_to_cpu(ctx_header[0]) >> ISO_DATA_LENGTH_SHIFT;

	if (!(s->flags & CIP_NO_HEADER))
		cip_header_size = CIP_HEADER_SIZE;
	else
		cip_header_size = 0;

=======

	payload_length = be32_to_cpu(ctx_header[0]) >> ISO_DATA_LENGTH_SHIFT;

	if (!(s->flags & CIP_NO_HEADER))
		cip_header_size = CIP_HEADER_SIZE;
	else
		cip_header_size = 0;

>>>>>>> 41cf15f9
	if (payload_length > cip_header_size + s->ctx_data.tx.max_ctx_payload_length) {
		dev_err(&s->unit->device,
			"Detect jumbo payload: %04x %04x\n",
			payload_length, cip_header_size + s->ctx_data.tx.max_ctx_payload_length);
		return -EIO;
	}

	if (cip_header_size > 0) {
		if (payload_length >= cip_header_size) {
			int err;

			cip_header = ctx_header + IR_CTX_HEADER_DEFAULT_QUADLETS;
			err = check_cip_header(s, cip_header, payload_length - cip_header_size,
					       data_blocks, data_block_counter, syt);
			if (err < 0)
				return err;
		} else {
			// Handle the cycle so that empty packet arrives.
			cip_header = NULL;
			*data_blocks = 0;
			*syt = 0;
		}
	} else {
		cip_header = NULL;
		*data_blocks = payload_length / sizeof(__be32) / s->data_block_quadlets;
		*syt = 0;

		if (*data_block_counter == UINT_MAX)
			*data_block_counter = 0;
	}

	trace_amdtp_packet(s, cycle, cip_header, payload_length, *data_blocks,
			   *data_block_counter, packet_index, index);

	return 0;
}

// In CYCLE_TIMER register of IEEE 1394, 7 bits are used to represent second. On
// the other hand, in DMA descriptors of 1394 OHCI, 3 bits are used to represent
// it. Thus, via Linux firewire subsystem, we can get the 3 bits for second.
static inline u32 compute_ohci_cycle_count(__be32 ctx_header_tstamp)
{
	u32 tstamp = be32_to_cpu(ctx_header_tstamp) & HEADER_TSTAMP_MASK;
	return (((tstamp >> 13) & 0x07) * 8000) + (tstamp & 0x1fff);
}

static inline u32 increment_ohci_cycle_count(u32 cycle, unsigned int addend)
{
	cycle += addend;
	if (cycle >= OHCI_SECOND_MODULUS * CYCLES_PER_SECOND)
		cycle -= OHCI_SECOND_MODULUS * CYCLES_PER_SECOND;
	return cycle;
}

static int compare_ohci_cycle_count(u32 lval, u32 rval)
{
	if (lval == rval)
		return 0;
	else if (lval < rval && rval - lval < OHCI_SECOND_MODULUS * CYCLES_PER_SECOND / 2)
		return -1;
	else
		return 1;
}

// Align to actual cycle count for the packet which is going to be scheduled.
// This module queued the same number of isochronous cycle as the size of queue
// to kip isochronous cycle, therefore it's OK to just increment the cycle by
// the size of queue for scheduled cycle.
static inline u32 compute_ohci_it_cycle(const __be32 ctx_header_tstamp,
					unsigned int queue_size)
{
	u32 cycle = compute_ohci_cycle_count(ctx_header_tstamp);
	return increment_ohci_cycle_count(cycle, queue_size);
}

static int generate_device_pkt_descs(struct amdtp_stream *s,
				     struct pkt_desc *descs,
				     const __be32 *ctx_header,
				     unsigned int packets,
				     unsigned int *desc_count)
{
	unsigned int next_cycle = s->next_cycle;
	unsigned int dbc = s->data_block_counter;
	unsigned int packet_index = s->packet_index;
	unsigned int queue_size = s->queue_size;
	int i;
	int err;

	*desc_count = 0;
	for (i = 0; i < packets; ++i) {
		struct pkt_desc *desc = descs + *desc_count;
		unsigned int cycle;
		bool lost;
		unsigned int data_blocks;
		unsigned int syt;

		cycle = compute_ohci_cycle_count(ctx_header[1]);
		lost = (next_cycle != cycle);
		if (lost) {
			if (s->flags & CIP_NO_HEADER) {
				// Fireface skips transmission just for an isoc cycle corresponding
				// to empty packet.
				unsigned int prev_cycle = next_cycle;

				next_cycle = increment_ohci_cycle_count(next_cycle, 1);
				lost = (next_cycle != cycle);
				if (!lost) {
					// Prepare a description for the skipped cycle for
					// sequence replay.
					desc->cycle = prev_cycle;
					desc->syt = 0;
					desc->data_blocks = 0;
					desc->data_block_counter = dbc;
					desc->ctx_payload = NULL;
					++desc;
					++(*desc_count);
				}
			} else if (s->flags & CIP_JUMBO_PAYLOAD) {
				// OXFW970 skips transmission for several isoc cycles during
				// asynchronous transaction. The sequence replay is impossible due
				// to the reason.
				unsigned int safe_cycle = increment_ohci_cycle_count(next_cycle,
								IR_JUMBO_PAYLOAD_MAX_SKIP_CYCLES);
				lost = (compare_ohci_cycle_count(safe_cycle, cycle) > 0);
			}
			if (lost) {
				dev_err(&s->unit->device, "Detect discontinuity of cycle: %d %d\n",
					next_cycle, cycle);
				return -EIO;
			}
		}

		err = parse_ir_ctx_header(s, cycle, ctx_header, &data_blocks, &dbc, &syt,
					  packet_index, i);
		if (err < 0)
			return err;

		desc->cycle = cycle;
		desc->syt = syt;
		desc->data_blocks = data_blocks;
		desc->data_block_counter = dbc;
		desc->ctx_payload = s->buffer.packets[packet_index].buffer;

		if (!(s->flags & CIP_DBC_IS_END_EVENT))
			dbc = (dbc + desc->data_blocks) & 0xff;

		next_cycle = increment_ohci_cycle_count(next_cycle, 1);
		++(*desc_count);
		ctx_header += s->ctx_data.tx.ctx_header_size / sizeof(*ctx_header);
		packet_index = (packet_index + 1) % queue_size;
	}

	s->next_cycle = next_cycle;
	s->data_block_counter = dbc;

	return 0;
}

static unsigned int compute_syt(unsigned int syt_offset, unsigned int cycle,
				unsigned int transfer_delay)
{
	unsigned int syt;

	syt_offset += transfer_delay;
	syt = ((cycle + syt_offset / TICKS_PER_CYCLE) << 12) |
	      (syt_offset % TICKS_PER_CYCLE);
	return syt & CIP_SYT_MASK;
}

static void generate_pkt_descs(struct amdtp_stream *s, const __be32 *ctx_header, unsigned int packets)
{
	struct pkt_desc *descs = s->pkt_descs;
	const struct seq_desc *seq_descs = s->ctx_data.rx.seq.descs;
	const unsigned int seq_size = s->ctx_data.rx.seq.size;
	unsigned int dbc = s->data_block_counter;
	unsigned int seq_head = s->ctx_data.rx.seq.head;
	bool aware_syt = !(s->flags & CIP_UNAWARE_SYT);
	int i;

	for (i = 0; i < packets; ++i) {
		struct pkt_desc *desc = descs + i;
		unsigned int index = (s->packet_index + i) % s->queue_size;
		const struct seq_desc *seq = seq_descs + seq_head;

		desc->cycle = compute_ohci_it_cycle(*ctx_header, s->queue_size);

		if (aware_syt && seq->syt_offset != CIP_SYT_NO_INFO)
			desc->syt = compute_syt(seq->syt_offset, desc->cycle, s->transfer_delay);
		else
			desc->syt = CIP_SYT_NO_INFO;

		desc->data_blocks = seq->data_blocks;

		if (s->flags & CIP_DBC_IS_END_EVENT)
			dbc = (dbc + desc->data_blocks) & 0xff;

		desc->data_block_counter = dbc;

		if (!(s->flags & CIP_DBC_IS_END_EVENT))
			dbc = (dbc + desc->data_blocks) & 0xff;

		desc->ctx_payload = s->buffer.packets[index].buffer;

		seq_head = (seq_head + 1) % seq_size;

		++ctx_header;
	}

	s->data_block_counter = dbc;
	s->ctx_data.rx.seq.head = seq_head;
}

static inline void cancel_stream(struct amdtp_stream *s)
{
	s->packet_index = -1;
	if (in_softirq())
		amdtp_stream_pcm_abort(s);
	WRITE_ONCE(s->pcm_buffer_pointer, SNDRV_PCM_POS_XRUN);
}

static void process_ctx_payloads(struct amdtp_stream *s,
				 const struct pkt_desc *descs,
				 unsigned int packets)
{
	struct snd_pcm_substream *pcm;
	unsigned int pcm_frames;

	pcm = READ_ONCE(s->pcm);
	pcm_frames = s->process_ctx_payloads(s, descs, packets, pcm);
	if (pcm)
		update_pcm_pointers(s, pcm, pcm_frames);
}

static void process_rx_packets(struct fw_iso_context *context, u32 tstamp, size_t header_length,
			       void *header, void *private_data)
{
	struct amdtp_stream *s = private_data;
	const struct amdtp_domain *d = s->domain;
	const __be32 *ctx_header = header;
	const unsigned int events_per_period = d->events_per_period;
	unsigned int event_count = s->ctx_data.rx.event_count;
	unsigned int pkt_header_length;
	unsigned int packets;
	bool need_hw_irq;
	int i;

	if (s->packet_index < 0)
		return;

	// Calculate the number of packets in buffer and check XRUN.
	packets = header_length / sizeof(*ctx_header);

	pool_seq_descs(s, packets);

	generate_pkt_descs(s, ctx_header, packets);

	process_ctx_payloads(s, s->pkt_descs, packets);

	if (!(s->flags & CIP_NO_HEADER))
		pkt_header_length = IT_PKT_HEADER_SIZE_CIP;
	else
		pkt_header_length = 0;

	if (s == d->irq_target) {
		// At NO_PERIOD_WAKEUP mode, the packets for all IT/IR contexts are processed by
		// the tasks of user process operating ALSA PCM character device by calling ioctl(2)
		// with some requests, instead of scheduled hardware IRQ of an IT context.
		struct snd_pcm_substream *pcm = READ_ONCE(s->pcm);
		need_hw_irq = !pcm || !pcm->runtime->no_period_wakeup;
	} else {
		need_hw_irq = false;
	}

	for (i = 0; i < packets; ++i) {
		const struct pkt_desc *desc = s->pkt_descs + i;
		struct {
			struct fw_iso_packet params;
			__be32 header[CIP_HEADER_QUADLETS];
		} template = { {0}, {0} };
		bool sched_irq = false;

		build_it_pkt_header(s, desc->cycle, &template.params, pkt_header_length,
				    desc->data_blocks, desc->data_block_counter,
				    desc->syt, i);

		if (s == s->domain->irq_target) {
			event_count += desc->data_blocks;
			if (event_count >= events_per_period) {
				event_count -= events_per_period;
				sched_irq = need_hw_irq;
			}
		}

		if (queue_out_packet(s, &template.params, sched_irq) < 0) {
			cancel_stream(s);
			return;
		}
	}

	s->ctx_data.rx.event_count = event_count;
}

static void skip_rx_packets(struct fw_iso_context *context, u32 tstamp, size_t header_length,
			    void *header, void *private_data)
<<<<<<< HEAD
{
	struct amdtp_stream *s = private_data;
	struct amdtp_domain *d = s->domain;
	const __be32 *ctx_header = header;
	unsigned int packets;
	unsigned int cycle;
	int i;

	if (s->packet_index < 0)
		return;

	packets = header_length / sizeof(*ctx_header);

	cycle = compute_ohci_it_cycle(ctx_header[packets - 1], s->queue_size);
	s->next_cycle = increment_ohci_cycle_count(cycle, 1);

	for (i = 0; i < packets; ++i) {
		struct fw_iso_packet params = {
			.header_length = 0,
			.payload_length = 0,
		};
		bool sched_irq = (s == d->irq_target && i == packets - 1);

		if (queue_out_packet(s, &params, sched_irq) < 0) {
			cancel_stream(s);
			return;
		}
	}
}

static void irq_target_callback(struct fw_iso_context *context, u32 tstamp, size_t header_length,
				void *header, void *private_data);

static void process_rx_packets_intermediately(struct fw_iso_context *context, u32 tstamp,
					size_t header_length, void *header, void *private_data)
{
	struct amdtp_stream *s = private_data;
	struct amdtp_domain *d = s->domain;
=======
{
	struct amdtp_stream *s = private_data;
	struct amdtp_domain *d = s->domain;
	const __be32 *ctx_header = header;
	unsigned int packets;
	unsigned int cycle;
	int i;

	if (s->packet_index < 0)
		return;

	packets = header_length / sizeof(*ctx_header);

	cycle = compute_ohci_it_cycle(ctx_header[packets - 1], s->queue_size);
	s->next_cycle = increment_ohci_cycle_count(cycle, 1);

	for (i = 0; i < packets; ++i) {
		struct fw_iso_packet params = {
			.header_length = 0,
			.payload_length = 0,
		};
		bool sched_irq = (s == d->irq_target && i == packets - 1);

		if (queue_out_packet(s, &params, sched_irq) < 0) {
			cancel_stream(s);
			return;
		}
	}
}

static void irq_target_callback(struct fw_iso_context *context, u32 tstamp, size_t header_length,
				void *header, void *private_data);

static void process_rx_packets_intermediately(struct fw_iso_context *context, u32 tstamp,
					size_t header_length, void *header, void *private_data)
{
	struct amdtp_stream *s = private_data;
	struct amdtp_domain *d = s->domain;
>>>>>>> 41cf15f9
	__be32 *ctx_header = header;
	const unsigned int queue_size = s->queue_size;
	unsigned int packets;
	unsigned int offset;

	if (s->packet_index < 0)
		return;

	packets = header_length / sizeof(*ctx_header);

	offset = 0;
	while (offset < packets) {
		unsigned int cycle = compute_ohci_it_cycle(ctx_header[offset], queue_size);

		if (compare_ohci_cycle_count(cycle, d->processing_cycle.rx_start) >= 0)
			break;

		++offset;
	}

	if (offset > 0) {
		unsigned int length = sizeof(*ctx_header) * offset;

		skip_rx_packets(context, tstamp, length, ctx_header, private_data);
		if (amdtp_streaming_error(s))
			return;

		ctx_header += offset;
		header_length -= length;
	}

	if (offset < packets) {
		s->ready_processing = true;
		wake_up(&s->ready_wait);

		process_rx_packets(context, tstamp, header_length, ctx_header, private_data);
		if (amdtp_streaming_error(s))
			return;

		if (s == d->irq_target)
			s->context->callback.sc = irq_target_callback;
		else
			s->context->callback.sc = process_rx_packets;
	}
}

static void process_tx_packets(struct fw_iso_context *context, u32 tstamp, size_t header_length,
			       void *header, void *private_data)
{
	struct amdtp_stream *s = private_data;
	__be32 *ctx_header = header;
	unsigned int packets;
	unsigned int desc_count;
	int i;
	int err;

	if (s->packet_index < 0)
		return;

	// Calculate the number of packets in buffer and check XRUN.
	packets = header_length / s->ctx_data.tx.ctx_header_size;

	desc_count = 0;
	err = generate_device_pkt_descs(s, s->pkt_descs, ctx_header, packets, &desc_count);
	if (err < 0) {
		if (err != -EAGAIN) {
			cancel_stream(s);
			return;
		}
	} else {
		struct amdtp_domain *d = s->domain;

		process_ctx_payloads(s, s->pkt_descs, desc_count);

		if (d->replay.enable)
			cache_seq(s, s->pkt_descs, desc_count);
	}

	for (i = 0; i < packets; ++i) {
		struct fw_iso_packet params = {0};

		if (queue_in_packet(s, &params) < 0) {
			cancel_stream(s);
			return;
		}
	}
}

static void drop_tx_packets(struct fw_iso_context *context, u32 tstamp, size_t header_length,
			    void *header, void *private_data)
{
	struct amdtp_stream *s = private_data;
	const __be32 *ctx_header = header;
	unsigned int packets;
	unsigned int cycle;
	int i;

	if (s->packet_index < 0)
		return;
<<<<<<< HEAD

	packets = header_length / s->ctx_data.tx.ctx_header_size;

	ctx_header += (packets - 1) * s->ctx_data.tx.ctx_header_size / sizeof(*ctx_header);
	cycle = compute_ohci_cycle_count(ctx_header[1]);
	s->next_cycle = increment_ohci_cycle_count(cycle, 1);

	for (i = 0; i < packets; ++i) {
		struct fw_iso_packet params = {0};

		if (queue_in_packet(s, &params) < 0) {
			cancel_stream(s);
			return;
		}
	}
}

static void process_tx_packets_intermediately(struct fw_iso_context *context, u32 tstamp,
					size_t header_length, void *header, void *private_data)
{
	struct amdtp_stream *s = private_data;
	struct amdtp_domain *d = s->domain;
	__be32 *ctx_header;
	unsigned int packets;
	unsigned int offset;

	if (s->packet_index < 0)
		return;

	packets = header_length / s->ctx_data.tx.ctx_header_size;

	offset = 0;
	ctx_header = header;
	while (offset < packets) {
		unsigned int cycle = compute_ohci_cycle_count(ctx_header[1]);

		if (compare_ohci_cycle_count(cycle, d->processing_cycle.tx_start) >= 0)
			break;

		ctx_header += s->ctx_data.tx.ctx_header_size / sizeof(__be32);
		++offset;
=======

	packets = header_length / s->ctx_data.tx.ctx_header_size;

	ctx_header += (packets - 1) * s->ctx_data.tx.ctx_header_size / sizeof(*ctx_header);
	cycle = compute_ohci_cycle_count(ctx_header[1]);
	s->next_cycle = increment_ohci_cycle_count(cycle, 1);

	for (i = 0; i < packets; ++i) {
		struct fw_iso_packet params = {0};

		if (queue_in_packet(s, &params) < 0) {
			cancel_stream(s);
			return;
		}
>>>>>>> 41cf15f9
	}
}

<<<<<<< HEAD
	ctx_header = header;

	if (offset > 0) {
		size_t length = s->ctx_data.tx.ctx_header_size * offset;

		drop_tx_packets(context, tstamp, length, ctx_header, s);
		if (amdtp_streaming_error(s))
			return;

=======
static void process_tx_packets_intermediately(struct fw_iso_context *context, u32 tstamp,
					size_t header_length, void *header, void *private_data)
{
	struct amdtp_stream *s = private_data;
	struct amdtp_domain *d = s->domain;
	__be32 *ctx_header;
	unsigned int packets;
	unsigned int offset;

	if (s->packet_index < 0)
		return;

	packets = header_length / s->ctx_data.tx.ctx_header_size;

	offset = 0;
	ctx_header = header;
	while (offset < packets) {
		unsigned int cycle = compute_ohci_cycle_count(ctx_header[1]);

		if (compare_ohci_cycle_count(cycle, d->processing_cycle.tx_start) >= 0)
			break;

		ctx_header += s->ctx_data.tx.ctx_header_size / sizeof(__be32);
		++offset;
	}

	ctx_header = header;

	if (offset > 0) {
		size_t length = s->ctx_data.tx.ctx_header_size * offset;

		drop_tx_packets(context, tstamp, length, ctx_header, s);
		if (amdtp_streaming_error(s))
			return;

>>>>>>> 41cf15f9
		ctx_header += length / sizeof(*ctx_header);
		header_length -= length;
	}

	if (offset < packets) {
		s->ready_processing = true;
		wake_up(&s->ready_wait);

		process_tx_packets(context, tstamp, header_length, ctx_header, s);
		if (amdtp_streaming_error(s))
			return;

		context->callback.sc = process_tx_packets;
	}
}

static void drop_tx_packets_initially(struct fw_iso_context *context, u32 tstamp,
				      size_t header_length, void *header, void *private_data)
{
	struct amdtp_stream *s = private_data;
	struct amdtp_domain *d = s->domain;
	__be32 *ctx_header;
	unsigned int count;
	unsigned int events;
	int i;

	if (s->packet_index < 0)
		return;

	count = header_length / s->ctx_data.tx.ctx_header_size;

	// Attempt to detect any event in the batch of packets.
	events = 0;
	ctx_header = header;
	for (i = 0; i < count; ++i) {
		unsigned int payload_quads =
			(be32_to_cpu(*ctx_header) >> ISO_DATA_LENGTH_SHIFT) / sizeof(__be32);
		unsigned int data_blocks;

		if (s->flags & CIP_NO_HEADER) {
			data_blocks = payload_quads / s->data_block_quadlets;
		} else {
			__be32 *cip_headers = ctx_header + IR_CTX_HEADER_DEFAULT_QUADLETS;

			if (payload_quads < CIP_HEADER_QUADLETS) {
				data_blocks = 0;
			} else {
				payload_quads -= CIP_HEADER_QUADLETS;

				if (s->flags & CIP_UNAWARE_SYT) {
					data_blocks = payload_quads / s->data_block_quadlets;
				} else {
					u32 cip1 = be32_to_cpu(cip_headers[1]);

					// NODATA packet can includes any data blocks but they are
					// not available as event.
					if ((cip1 & CIP_NO_DATA) == CIP_NO_DATA)
						data_blocks = 0;
					else
						data_blocks = payload_quads / s->data_block_quadlets;
				}
			}
		}

		events += data_blocks;

		ctx_header += s->ctx_data.tx.ctx_header_size / sizeof(__be32);
	}

	drop_tx_packets(context, tstamp, header_length, header, s);

	if (events > 0)
		s->ctx_data.tx.event_starts = true;

	// Decide the cycle count to begin processing content of packet in IR contexts.
	{
		unsigned int stream_count = 0;
		unsigned int event_starts_count = 0;
		unsigned int cycle = UINT_MAX;

		list_for_each_entry(s, &d->streams, list) {
			if (s->direction == AMDTP_IN_STREAM) {
				++stream_count;
				if (s->ctx_data.tx.event_starts)
					++event_starts_count;
			}
		}
<<<<<<< HEAD

		if (stream_count == event_starts_count) {
			unsigned int next_cycle;

			list_for_each_entry(s, &d->streams, list) {
				if (s->direction != AMDTP_IN_STREAM)
					continue;

=======

		if (stream_count == event_starts_count) {
			unsigned int next_cycle;

			list_for_each_entry(s, &d->streams, list) {
				if (s->direction != AMDTP_IN_STREAM)
					continue;

>>>>>>> 41cf15f9
				next_cycle = increment_ohci_cycle_count(s->next_cycle,
								d->processing_cycle.tx_init_skip);
				if (cycle == UINT_MAX ||
				    compare_ohci_cycle_count(next_cycle, cycle) > 0)
					cycle = next_cycle;

				s->context->callback.sc = process_tx_packets_intermediately;
			}

			d->processing_cycle.tx_start = cycle;
		}
	}
}

static void process_ctxs_in_domain(struct amdtp_domain *d)
{
	struct amdtp_stream *s;

	list_for_each_entry(s, &d->streams, list) {
		if (s != d->irq_target && amdtp_stream_running(s))
			fw_iso_context_flush_completions(s->context);

		if (amdtp_streaming_error(s))
			goto error;
	}

	return;
error:
	if (amdtp_stream_running(d->irq_target))
		cancel_stream(d->irq_target);

	list_for_each_entry(s, &d->streams, list) {
		if (amdtp_stream_running(s))
			cancel_stream(s);
	}
}

static void irq_target_callback(struct fw_iso_context *context, u32 tstamp, size_t header_length,
				void *header, void *private_data)
{
	struct amdtp_stream *s = private_data;
	struct amdtp_domain *d = s->domain;

	process_rx_packets(context, tstamp, header_length, header, private_data);
	process_ctxs_in_domain(d);
}

static void irq_target_callback_intermediately(struct fw_iso_context *context, u32 tstamp,
					size_t header_length, void *header, void *private_data)
{
	struct amdtp_stream *s = private_data;
	struct amdtp_domain *d = s->domain;

	process_rx_packets_intermediately(context, tstamp, header_length, header, private_data);
	process_ctxs_in_domain(d);
}

static void irq_target_callback_skip(struct fw_iso_context *context, u32 tstamp,
				     size_t header_length, void *header, void *private_data)
{
	struct amdtp_stream *s = private_data;
	struct amdtp_domain *d = s->domain;
	bool ready_to_start;

	skip_rx_packets(context, tstamp, header_length, header, private_data);
	process_ctxs_in_domain(d);

	if (d->replay.enable && !d->replay.on_the_fly) {
		unsigned int rx_count = 0;
		unsigned int rx_ready_count = 0;
		struct amdtp_stream *rx;

		list_for_each_entry(rx, &d->streams, list) {
			struct amdtp_stream *tx;
			unsigned int cached_cycles;

			if (rx->direction != AMDTP_OUT_STREAM)
				continue;
			++rx_count;

			tx = rx->ctx_data.rx.replay_target;
			cached_cycles = calculate_cached_cycle_count(tx, 0);
			if (cached_cycles > tx->ctx_data.tx.cache.size / 2)
				++rx_ready_count;
		}

		ready_to_start = (rx_count == rx_ready_count);
	} else {
		ready_to_start = true;
	}

	// Decide the cycle count to begin processing content of packet in IT contexts. All of IT
	// contexts are expected to start and get callback when reaching here.
	if (ready_to_start) {
		unsigned int cycle = s->next_cycle;
		list_for_each_entry(s, &d->streams, list) {
			if (s->direction != AMDTP_OUT_STREAM)
				continue;

			if (compare_ohci_cycle_count(s->next_cycle, cycle) > 0)
				cycle = s->next_cycle;

			if (s == d->irq_target)
				s->context->callback.sc = irq_target_callback_intermediately;
			else
				s->context->callback.sc = process_rx_packets_intermediately;
		}

		d->processing_cycle.rx_start = cycle;
	}
}

// This is executed one time. For in-stream, first packet has come. For out-stream, prepared to
// transmit first packet.
static void amdtp_stream_first_callback(struct fw_iso_context *context,
					u32 tstamp, size_t header_length,
					void *header, void *private_data)
{
	struct amdtp_stream *s = private_data;
	struct amdtp_domain *d = s->domain;

	if (s->direction == AMDTP_IN_STREAM) {
		context->callback.sc = drop_tx_packets_initially;
	} else {
		if (s == d->irq_target)
			context->callback.sc = irq_target_callback_skip;
		else
			context->callback.sc = skip_rx_packets;
	}

	context->callback.sc(context, tstamp, header_length, header, s);
}

/**
 * amdtp_stream_start - start transferring packets
 * @s: the AMDTP stream to start
 * @channel: the isochronous channel on the bus
 * @speed: firewire speed code
 * @queue_size: The number of packets in the queue.
 * @idle_irq_interval: the interval to queue packet during initial state.
 *
 * The stream cannot be started until it has been configured with
 * amdtp_stream_set_parameters() and it must be started before any PCM or MIDI
 * device can be started.
 */
static int amdtp_stream_start(struct amdtp_stream *s, int channel, int speed,
			      unsigned int queue_size, unsigned int idle_irq_interval)
{
	bool is_irq_target = (s == s->domain->irq_target);
	unsigned int ctx_header_size;
	unsigned int max_ctx_payload_size;
	enum dma_data_direction dir;
	int type, tag, err;

	mutex_lock(&s->mutex);

	if (WARN_ON(amdtp_stream_running(s) ||
		    (s->data_block_quadlets < 1))) {
		err = -EBADFD;
		goto err_unlock;
	}

	if (s->direction == AMDTP_IN_STREAM) {
		// NOTE: IT context should be used for constant IRQ.
		if (is_irq_target) {
			err = -EINVAL;
			goto err_unlock;
		}

		s->data_block_counter = UINT_MAX;
	} else {
		s->data_block_counter = 0;
	}

	// initialize packet buffer.
	if (s->direction == AMDTP_IN_STREAM) {
		dir = DMA_FROM_DEVICE;
		type = FW_ISO_CONTEXT_RECEIVE;
		if (!(s->flags & CIP_NO_HEADER))
			ctx_header_size = IR_CTX_HEADER_SIZE_CIP;
		else
			ctx_header_size = IR_CTX_HEADER_SIZE_NO_CIP;
	} else {
		dir = DMA_TO_DEVICE;
		type = FW_ISO_CONTEXT_TRANSMIT;
		ctx_header_size = 0;	// No effect for IT context.
	}
	max_ctx_payload_size = amdtp_stream_get_max_ctx_payload_size(s);

	err = iso_packets_buffer_init(&s->buffer, s->unit, queue_size, max_ctx_payload_size, dir);
	if (err < 0)
		goto err_unlock;
	s->queue_size = queue_size;

	s->context = fw_iso_context_create(fw_parent_device(s->unit)->card,
					  type, channel, speed, ctx_header_size,
					  amdtp_stream_first_callback, s);
	if (IS_ERR(s->context)) {
		err = PTR_ERR(s->context);
		if (err == -EBUSY)
			dev_err(&s->unit->device,
				"no free stream on this controller\n");
		goto err_buffer;
	}

	amdtp_stream_update(s);

	if (s->direction == AMDTP_IN_STREAM) {
		s->ctx_data.tx.max_ctx_payload_length = max_ctx_payload_size;
		s->ctx_data.tx.ctx_header_size = ctx_header_size;
		s->ctx_data.tx.event_starts = false;

		if (s->domain->replay.enable) {
			// struct fw_iso_context.drop_overflow_headers is false therefore it's
			// possible to cache much unexpectedly.
			s->ctx_data.tx.cache.size = max_t(unsigned int, s->syt_interval * 2,
							  queue_size * 3 / 2);
			s->ctx_data.tx.cache.tail = 0;
			s->ctx_data.tx.cache.descs = kcalloc(s->ctx_data.tx.cache.size,
						sizeof(*s->ctx_data.tx.cache.descs), GFP_KERNEL);
			if (!s->ctx_data.tx.cache.descs) {
				err = -ENOMEM;
				goto err_context;
			}
		}
	} else {
		static const struct {
			unsigned int data_block;
			unsigned int syt_offset;
		} *entry, initial_state[] = {
			[CIP_SFC_32000]  = {  4, 3072 },
			[CIP_SFC_48000]  = {  6, 1024 },
			[CIP_SFC_96000]  = { 12, 1024 },
			[CIP_SFC_192000] = { 24, 1024 },
			[CIP_SFC_44100]  = {  0,   67 },
			[CIP_SFC_88200]  = {  0,   67 },
			[CIP_SFC_176400] = {  0,   67 },
		};

		s->ctx_data.rx.seq.descs = kcalloc(queue_size, sizeof(*s->ctx_data.rx.seq.descs), GFP_KERNEL);
		if (!s->ctx_data.rx.seq.descs) {
			err = -ENOMEM;
			goto err_context;
		}
		s->ctx_data.rx.seq.size = queue_size;
		s->ctx_data.rx.seq.tail = 0;
		s->ctx_data.rx.seq.head = 0;

		entry = &initial_state[s->sfc];
		s->ctx_data.rx.data_block_state = entry->data_block;
		s->ctx_data.rx.syt_offset_state = entry->syt_offset;
		s->ctx_data.rx.last_syt_offset = TICKS_PER_CYCLE;

		s->ctx_data.rx.event_count = 0;
	}

	if (s->flags & CIP_NO_HEADER)
		s->tag = TAG_NO_CIP_HEADER;
	else
		s->tag = TAG_CIP;

	s->pkt_descs = kcalloc(s->queue_size, sizeof(*s->pkt_descs),
			       GFP_KERNEL);
	if (!s->pkt_descs) {
		err = -ENOMEM;
		goto err_context;
	}

	s->packet_index = 0;
	do {
		struct fw_iso_packet params;

		if (s->direction == AMDTP_IN_STREAM) {
			err = queue_in_packet(s, &params);
		} else {
			bool sched_irq = false;

			params.header_length = 0;
			params.payload_length = 0;

			if (is_irq_target) {
				sched_irq = !((s->packet_index + 1) %
					      idle_irq_interval);
			}

			err = queue_out_packet(s, &params, sched_irq);
		}
		if (err < 0)
			goto err_pkt_descs;
	} while (s->packet_index > 0);

	/* NOTE: TAG1 matches CIP. This just affects in stream. */
	tag = FW_ISO_CONTEXT_MATCH_TAG1;
	if ((s->flags & CIP_EMPTY_WITH_TAG0) || (s->flags & CIP_NO_HEADER))
		tag |= FW_ISO_CONTEXT_MATCH_TAG0;

	s->ready_processing = false;
	err = fw_iso_context_start(s->context, -1, 0, tag);
	if (err < 0)
		goto err_pkt_descs;

	mutex_unlock(&s->mutex);

	return 0;
err_pkt_descs:
	kfree(s->pkt_descs);
err_context:
	if (s->direction == AMDTP_OUT_STREAM) {
		kfree(s->ctx_data.rx.seq.descs);
	} else {
		if (s->domain->replay.enable)
			kfree(s->ctx_data.tx.cache.descs);
	}
	fw_iso_context_destroy(s->context);
	s->context = ERR_PTR(-1);
err_buffer:
	iso_packets_buffer_destroy(&s->buffer, s->unit);
err_unlock:
	mutex_unlock(&s->mutex);

	return err;
}

/**
 * amdtp_domain_stream_pcm_pointer - get the PCM buffer position
 * @d: the AMDTP domain.
 * @s: the AMDTP stream that transports the PCM data
 *
 * Returns the current buffer position, in frames.
 */
unsigned long amdtp_domain_stream_pcm_pointer(struct amdtp_domain *d,
					      struct amdtp_stream *s)
{
	struct amdtp_stream *irq_target = d->irq_target;

	// Process isochronous packets queued till recent isochronous cycle to handle PCM frames.
	if (irq_target && amdtp_stream_running(irq_target)) {
<<<<<<< HEAD
		// This function is called in software IRQ context of
		// period_work or process context.
		//
		// When the software IRQ context was scheduled by software IRQ
		// context of IT contexts, queued packets were already handled.
		// Therefore, no need to flush the queue in buffer furthermore.
		//
		// When the process context reach here, some packets will be
		// already queued in the buffer. These packets should be handled
		// immediately to keep better granularity of PCM pointer.
		//
		// Later, the process context will sometimes schedules software
		// IRQ context of the period_work. Then, no need to flush the
		// queue by the same reason as described in the above
		if (current_work() != &s->period_work)
=======
		// In software IRQ context, the call causes dead-lock to disable the tasklet
		// synchronously.
		if (!in_softirq())
>>>>>>> 41cf15f9
			fw_iso_context_flush_completions(irq_target->context);
	}

	return READ_ONCE(s->pcm_buffer_pointer);
}
EXPORT_SYMBOL_GPL(amdtp_domain_stream_pcm_pointer);

/**
 * amdtp_domain_stream_pcm_ack - acknowledge queued PCM frames
 * @d: the AMDTP domain.
 * @s: the AMDTP stream that transfers the PCM frames
 *
 * Returns zero always.
 */
int amdtp_domain_stream_pcm_ack(struct amdtp_domain *d, struct amdtp_stream *s)
{
	struct amdtp_stream *irq_target = d->irq_target;

	// Process isochronous packets for recent isochronous cycle to handle
	// queued PCM frames.
	if (irq_target && amdtp_stream_running(irq_target))
		fw_iso_context_flush_completions(irq_target->context);

	return 0;
}
EXPORT_SYMBOL_GPL(amdtp_domain_stream_pcm_ack);

/**
 * amdtp_stream_update - update the stream after a bus reset
 * @s: the AMDTP stream
 */
void amdtp_stream_update(struct amdtp_stream *s)
{
	/* Precomputing. */
	WRITE_ONCE(s->source_node_id_field,
                   (fw_parent_device(s->unit)->card->node_id << CIP_SID_SHIFT) & CIP_SID_MASK);
}
EXPORT_SYMBOL(amdtp_stream_update);

/**
 * amdtp_stream_stop - stop sending packets
 * @s: the AMDTP stream to stop
 *
 * All PCM and MIDI devices of the stream must be stopped before the stream
 * itself can be stopped.
 */
static void amdtp_stream_stop(struct amdtp_stream *s)
{
	mutex_lock(&s->mutex);

	if (!amdtp_stream_running(s)) {
		mutex_unlock(&s->mutex);
		return;
	}

	fw_iso_context_stop(s->context);
	fw_iso_context_destroy(s->context);
	s->context = ERR_PTR(-1);
	iso_packets_buffer_destroy(&s->buffer, s->unit);
	kfree(s->pkt_descs);

	if (s->direction == AMDTP_OUT_STREAM) {
		kfree(s->ctx_data.rx.seq.descs);
	} else {
		if (s->domain->replay.enable)
			kfree(s->ctx_data.tx.cache.descs);
	}

	mutex_unlock(&s->mutex);
}

/**
 * amdtp_stream_pcm_abort - abort the running PCM device
 * @s: the AMDTP stream about to be stopped
 *
 * If the isochronous stream needs to be stopped asynchronously, call this
 * function first to stop the PCM device.
 */
void amdtp_stream_pcm_abort(struct amdtp_stream *s)
{
	struct snd_pcm_substream *pcm;

	pcm = READ_ONCE(s->pcm);
	if (pcm)
		snd_pcm_stop_xrun(pcm);
}
EXPORT_SYMBOL(amdtp_stream_pcm_abort);

/**
 * amdtp_domain_init - initialize an AMDTP domain structure
 * @d: the AMDTP domain to initialize.
 */
int amdtp_domain_init(struct amdtp_domain *d)
{
	INIT_LIST_HEAD(&d->streams);

	d->events_per_period = 0;

	return 0;
}
EXPORT_SYMBOL_GPL(amdtp_domain_init);

/**
 * amdtp_domain_destroy - destroy an AMDTP domain structure
 * @d: the AMDTP domain to destroy.
 */
void amdtp_domain_destroy(struct amdtp_domain *d)
{
	// At present nothing to do.
	return;
}
EXPORT_SYMBOL_GPL(amdtp_domain_destroy);

/**
 * amdtp_domain_add_stream - register isoc context into the domain.
 * @d: the AMDTP domain.
 * @s: the AMDTP stream.
 * @channel: the isochronous channel on the bus.
 * @speed: firewire speed code.
 */
int amdtp_domain_add_stream(struct amdtp_domain *d, struct amdtp_stream *s,
			    int channel, int speed)
{
	struct amdtp_stream *tmp;

	list_for_each_entry(tmp, &d->streams, list) {
		if (s == tmp)
			return -EBUSY;
	}

	list_add(&s->list, &d->streams);

	s->channel = channel;
	s->speed = speed;
	s->domain = d;

	return 0;
}
EXPORT_SYMBOL_GPL(amdtp_domain_add_stream);

// Make the reference from rx stream to tx stream for sequence replay. When the number of tx streams
// is less than the number of rx streams, the first tx stream is selected.
static int make_association(struct amdtp_domain *d)
{
	unsigned int dst_index = 0;
	struct amdtp_stream *rx;

	// Make association to replay target.
	list_for_each_entry(rx, &d->streams, list) {
		if (rx->direction == AMDTP_OUT_STREAM) {
			unsigned int src_index = 0;
			struct amdtp_stream *tx = NULL;
			struct amdtp_stream *s;

			list_for_each_entry(s, &d->streams, list) {
				if (s->direction == AMDTP_IN_STREAM) {
					if (dst_index == src_index) {
						tx = s;
						break;
					}

					++src_index;
				}
			}
			if (!tx) {
				// Select the first entry.
				list_for_each_entry(s, &d->streams, list) {
					if (s->direction == AMDTP_IN_STREAM) {
						tx = s;
						break;
					}
				}
				// No target is available to replay sequence.
				if (!tx)
					return -EINVAL;
			}

			rx->ctx_data.rx.replay_target = tx;
			rx->ctx_data.rx.cache_head = 0;

			++dst_index;
		}
	}

	return 0;
}

/**
 * amdtp_domain_start - start sending packets for isoc context in the domain.
 * @d: the AMDTP domain.
 * @tx_init_skip_cycles: the number of cycles to skip processing packets at initial stage of IR
 *			 contexts.
 * @replay_seq: whether to replay the sequence of packet in IR context for the sequence of packet in
 *		IT context.
 * @replay_on_the_fly: transfer rx packets according to nominal frequency, then begin to replay
 *		       according to arrival of events in tx packets.
 */
int amdtp_domain_start(struct amdtp_domain *d, unsigned int tx_init_skip_cycles, bool replay_seq,
		       bool replay_on_the_fly)
{
	unsigned int events_per_buffer = d->events_per_buffer;
	unsigned int events_per_period = d->events_per_period;
	unsigned int queue_size;
	struct amdtp_stream *s;
	int err;

	if (replay_seq) {
		err = make_association(d);
		if (err < 0)
			return err;
	}
	d->replay.enable = replay_seq;
	d->replay.on_the_fly = replay_on_the_fly;

	// Select an IT context as IRQ target.
	list_for_each_entry(s, &d->streams, list) {
		if (s->direction == AMDTP_OUT_STREAM)
			break;
	}
	if (!s)
		return -ENXIO;
	d->irq_target = s;

	d->processing_cycle.tx_init_skip = tx_init_skip_cycles;

	// This is a case that AMDTP streams in domain run just for MIDI
	// substream. Use the number of events equivalent to 10 msec as
	// interval of hardware IRQ.
	if (events_per_period == 0)
		events_per_period = amdtp_rate_table[d->irq_target->sfc] / 100;
	if (events_per_buffer == 0)
		events_per_buffer = events_per_period * 3;

	queue_size = DIV_ROUND_UP(CYCLES_PER_SECOND * events_per_buffer,
				  amdtp_rate_table[d->irq_target->sfc]);

	list_for_each_entry(s, &d->streams, list) {
		unsigned int idle_irq_interval = 0;

		if (s->direction == AMDTP_OUT_STREAM && s == d->irq_target) {
			idle_irq_interval = DIV_ROUND_UP(CYCLES_PER_SECOND * events_per_period,
							 amdtp_rate_table[d->irq_target->sfc]);
		}

		// Starts immediately but actually DMA context starts several hundred cycles later.
		err = amdtp_stream_start(s, s->channel, s->speed, queue_size, idle_irq_interval);
		if (err < 0)
			goto error;
	}

	return 0;
error:
	list_for_each_entry(s, &d->streams, list)
		amdtp_stream_stop(s);
	return err;
}
EXPORT_SYMBOL_GPL(amdtp_domain_start);

/**
 * amdtp_domain_stop - stop sending packets for isoc context in the same domain.
 * @d: the AMDTP domain to which the isoc contexts belong.
 */
void amdtp_domain_stop(struct amdtp_domain *d)
{
	struct amdtp_stream *s, *next;

	if (d->irq_target)
		amdtp_stream_stop(d->irq_target);

	list_for_each_entry_safe(s, next, &d->streams, list) {
		list_del(&s->list);

		if (s != d->irq_target)
			amdtp_stream_stop(s);
	}

	d->events_per_period = 0;
	d->irq_target = NULL;
}
EXPORT_SYMBOL_GPL(amdtp_domain_stop);<|MERGE_RESOLUTION|>--- conflicted
+++ resolved
@@ -76,11 +76,6 @@
 // asynchronous transaction. This module accepts 5 cycles to skip as maximum to avoid buffer
 // overrun. Actual device can skip more, then this module stops the packet streaming.
 #define IR_JUMBO_PAYLOAD_MAX_SKIP_CYCLES	5
-<<<<<<< HEAD
-
-static void pcm_period_work(struct work_struct *work);
-=======
->>>>>>> 41cf15f9
 
 /**
  * amdtp_stream_init - initialize an AMDTP stream structure
@@ -610,23 +605,6 @@
 	s->pcm_period_pointer += frames;
 	if (s->pcm_period_pointer >= pcm->runtime->period_size) {
 		s->pcm_period_pointer -= pcm->runtime->period_size;
-<<<<<<< HEAD
-
-		// The program in user process should periodically check the status of intermediate
-		// buffer associated to PCM substream to process PCM frames in the buffer, instead
-		// of receiving notification of period elapsed by poll wait.
-		if (!pcm->runtime->no_period_wakeup)
-			queue_work(system_highpri_wq, &s->period_work);
-	}
-}
-
-static void pcm_period_work(struct work_struct *work)
-{
-	struct amdtp_stream *s = container_of(work, struct amdtp_stream,
-					      period_work);
-	struct snd_pcm_substream *pcm = READ_ONCE(s->pcm);
-=======
->>>>>>> 41cf15f9
 
 		// The program in user process should periodically check the status of intermediate
 		// buffer associated to PCM substream to process PCM frames in the buffer, instead
@@ -825,7 +803,6 @@
 	unsigned int payload_length;
 	const __be32 *cip_header;
 	unsigned int cip_header_size;
-<<<<<<< HEAD
 
 	payload_length = be32_to_cpu(ctx_header[0]) >> ISO_DATA_LENGTH_SHIFT;
 
@@ -834,16 +811,6 @@
 	else
 		cip_header_size = 0;
 
-=======
-
-	payload_length = be32_to_cpu(ctx_header[0]) >> ISO_DATA_LENGTH_SHIFT;
-
-	if (!(s->flags & CIP_NO_HEADER))
-		cip_header_size = CIP_HEADER_SIZE;
-	else
-		cip_header_size = 0;
-
->>>>>>> 41cf15f9
 	if (payload_length > cip_header_size + s->ctx_data.tx.max_ctx_payload_length) {
 		dev_err(&s->unit->device,
 			"Detect jumbo payload: %04x %04x\n",
@@ -1148,7 +1115,6 @@
 
 static void skip_rx_packets(struct fw_iso_context *context, u32 tstamp, size_t header_length,
 			    void *header, void *private_data)
-<<<<<<< HEAD
 {
 	struct amdtp_stream *s = private_data;
 	struct amdtp_domain *d = s->domain;
@@ -1187,46 +1153,6 @@
 {
 	struct amdtp_stream *s = private_data;
 	struct amdtp_domain *d = s->domain;
-=======
-{
-	struct amdtp_stream *s = private_data;
-	struct amdtp_domain *d = s->domain;
-	const __be32 *ctx_header = header;
-	unsigned int packets;
-	unsigned int cycle;
-	int i;
-
-	if (s->packet_index < 0)
-		return;
-
-	packets = header_length / sizeof(*ctx_header);
-
-	cycle = compute_ohci_it_cycle(ctx_header[packets - 1], s->queue_size);
-	s->next_cycle = increment_ohci_cycle_count(cycle, 1);
-
-	for (i = 0; i < packets; ++i) {
-		struct fw_iso_packet params = {
-			.header_length = 0,
-			.payload_length = 0,
-		};
-		bool sched_irq = (s == d->irq_target && i == packets - 1);
-
-		if (queue_out_packet(s, &params, sched_irq) < 0) {
-			cancel_stream(s);
-			return;
-		}
-	}
-}
-
-static void irq_target_callback(struct fw_iso_context *context, u32 tstamp, size_t header_length,
-				void *header, void *private_data);
-
-static void process_rx_packets_intermediately(struct fw_iso_context *context, u32 tstamp,
-					size_t header_length, void *header, void *private_data)
-{
-	struct amdtp_stream *s = private_data;
-	struct amdtp_domain *d = s->domain;
->>>>>>> 41cf15f9
 	__be32 *ctx_header = header;
 	const unsigned int queue_size = s->queue_size;
 	unsigned int packets;
@@ -1326,7 +1252,6 @@
 
 	if (s->packet_index < 0)
 		return;
-<<<<<<< HEAD
 
 	packets = header_length / s->ctx_data.tx.ctx_header_size;
 
@@ -1368,26 +1293,8 @@
 
 		ctx_header += s->ctx_data.tx.ctx_header_size / sizeof(__be32);
 		++offset;
-=======
-
-	packets = header_length / s->ctx_data.tx.ctx_header_size;
-
-	ctx_header += (packets - 1) * s->ctx_data.tx.ctx_header_size / sizeof(*ctx_header);
-	cycle = compute_ohci_cycle_count(ctx_header[1]);
-	s->next_cycle = increment_ohci_cycle_count(cycle, 1);
-
-	for (i = 0; i < packets; ++i) {
-		struct fw_iso_packet params = {0};
-
-		if (queue_in_packet(s, &params) < 0) {
-			cancel_stream(s);
-			return;
-		}
->>>>>>> 41cf15f9
-	}
-}
-
-<<<<<<< HEAD
+	}
+
 	ctx_header = header;
 
 	if (offset > 0) {
@@ -1397,43 +1304,6 @@
 		if (amdtp_streaming_error(s))
 			return;
 
-=======
-static void process_tx_packets_intermediately(struct fw_iso_context *context, u32 tstamp,
-					size_t header_length, void *header, void *private_data)
-{
-	struct amdtp_stream *s = private_data;
-	struct amdtp_domain *d = s->domain;
-	__be32 *ctx_header;
-	unsigned int packets;
-	unsigned int offset;
-
-	if (s->packet_index < 0)
-		return;
-
-	packets = header_length / s->ctx_data.tx.ctx_header_size;
-
-	offset = 0;
-	ctx_header = header;
-	while (offset < packets) {
-		unsigned int cycle = compute_ohci_cycle_count(ctx_header[1]);
-
-		if (compare_ohci_cycle_count(cycle, d->processing_cycle.tx_start) >= 0)
-			break;
-
-		ctx_header += s->ctx_data.tx.ctx_header_size / sizeof(__be32);
-		++offset;
-	}
-
-	ctx_header = header;
-
-	if (offset > 0) {
-		size_t length = s->ctx_data.tx.ctx_header_size * offset;
-
-		drop_tx_packets(context, tstamp, length, ctx_header, s);
-		if (amdtp_streaming_error(s))
-			return;
-
->>>>>>> 41cf15f9
 		ctx_header += length / sizeof(*ctx_header);
 		header_length -= length;
 	}
@@ -1521,7 +1391,6 @@
 					++event_starts_count;
 			}
 		}
-<<<<<<< HEAD
 
 		if (stream_count == event_starts_count) {
 			unsigned int next_cycle;
@@ -1530,16 +1399,6 @@
 				if (s->direction != AMDTP_IN_STREAM)
 					continue;
 
-=======
-
-		if (stream_count == event_starts_count) {
-			unsigned int next_cycle;
-
-			list_for_each_entry(s, &d->streams, list) {
-				if (s->direction != AMDTP_IN_STREAM)
-					continue;
-
->>>>>>> 41cf15f9
 				next_cycle = increment_ohci_cycle_count(s->next_cycle,
 								d->processing_cycle.tx_init_skip);
 				if (cycle == UINT_MAX ||
@@ -1877,27 +1736,9 @@
 
 	// Process isochronous packets queued till recent isochronous cycle to handle PCM frames.
 	if (irq_target && amdtp_stream_running(irq_target)) {
-<<<<<<< HEAD
-		// This function is called in software IRQ context of
-		// period_work or process context.
-		//
-		// When the software IRQ context was scheduled by software IRQ
-		// context of IT contexts, queued packets were already handled.
-		// Therefore, no need to flush the queue in buffer furthermore.
-		//
-		// When the process context reach here, some packets will be
-		// already queued in the buffer. These packets should be handled
-		// immediately to keep better granularity of PCM pointer.
-		//
-		// Later, the process context will sometimes schedules software
-		// IRQ context of the period_work. Then, no need to flush the
-		// queue by the same reason as described in the above
-		if (current_work() != &s->period_work)
-=======
 		// In software IRQ context, the call causes dead-lock to disable the tasklet
 		// synchronously.
 		if (!in_softirq())
->>>>>>> 41cf15f9
 			fw_iso_context_flush_completions(irq_target->context);
 	}
 
