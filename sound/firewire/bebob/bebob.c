// SPDX-License-Identifier: GPL-2.0-only
/*
 * bebob.c - a part of driver for BeBoB based devices
 *
 * Copyright (c) 2013-2014 Takashi Sakamoto
 */

/*
 * BeBoB is 'BridgeCo enhanced Breakout Box'. This is installed to firewire
 * devices with DM1000/DM1100/DM1500 chipset. It gives common way for host
 * system to handle BeBoB based devices.
 */

#include "bebob.h"

MODULE_DESCRIPTION("BridgeCo BeBoB driver");
MODULE_AUTHOR("Takashi Sakamoto <o-takashi@sakamocchi.jp>");
MODULE_LICENSE("GPL v2");

static int index[SNDRV_CARDS]	= SNDRV_DEFAULT_IDX;
static char *id[SNDRV_CARDS]	= SNDRV_DEFAULT_STR;
static bool enable[SNDRV_CARDS]	= SNDRV_DEFAULT_ENABLE_PNP;

module_param_array(index, int, NULL, 0444);
MODULE_PARM_DESC(index, "card index");
module_param_array(id, charp, NULL, 0444);
MODULE_PARM_DESC(id, "ID string");
module_param_array(enable, bool, NULL, 0444);
MODULE_PARM_DESC(enable, "enable BeBoB sound card");

static DEFINE_MUTEX(devices_mutex);
static DECLARE_BITMAP(devices_used, SNDRV_CARDS);

/* Offsets from information register. */
#define INFO_OFFSET_BEBOB_VERSION	0x08
#define INFO_OFFSET_GUID		0x10
#define INFO_OFFSET_HW_MODEL_ID		0x18
#define INFO_OFFSET_HW_MODEL_REVISION	0x1c

#define VEN_EDIROL	0x000040ab
#define VEN_PRESONUS	0x00000a92
#define VEN_BRIDGECO	0x000007f5
#define VEN_MACKIE	0x00000ff2
#define VEN_STANTON	0x00001260
#define VEN_TASCAM	0x0000022e
#define VEN_BEHRINGER	0x00001564
#define VEN_APOGEE	0x000003db
#define VEN_ESI		0x00000f1b
#define VEN_CME		0x0000000a
#define VEN_PHONIC	0x00001496
#define VEN_LYNX	0x000019e5
#define VEN_ICON	0x00001a9e
#define VEN_PRISMSOUND	0x00001198
#define VEN_TERRATEC	0x00000aac
#define VEN_YAMAHA	0x0000a0de
#define VEN_FOCUSRITE	0x0000130e
#define VEN_MAUDIO	0x00000d6c
#define VEN_DIGIDESIGN	0x00a07e
#define OUI_SHOUYO	0x002327

#define MODEL_FOCUSRITE_SAFFIRE_BOTH	0x00000000
#define MODEL_MAUDIO_AUDIOPHILE_BOTH	0x00010060
#define MODEL_MAUDIO_FW1814		0x00010071
#define MODEL_MAUDIO_PROJECTMIX		0x00010091
#define MODEL_MAUDIO_PROFIRELIGHTBRIDGE	0x000100a1

static int
name_device(struct snd_bebob *bebob)
{
	struct fw_device *fw_dev = fw_parent_device(bebob->unit);
	char vendor[24] = {0};
	char model[32] = {0};
	u32 hw_id;
	u32 data[2] = {0};
	u32 revision;
	int err;

	/* get vendor name from root directory */
	err = fw_csr_string(fw_dev->config_rom + 5, CSR_VENDOR,
			    vendor, sizeof(vendor));
	if (err < 0)
		goto end;

	/* get model name from unit directory */
	err = fw_csr_string(bebob->unit->directory, CSR_MODEL,
			    model, sizeof(model));
	if (err < 0)
		goto end;

	/* get hardware id */
	err = snd_bebob_read_quad(bebob->unit, INFO_OFFSET_HW_MODEL_ID,
				  &hw_id);
	if (err < 0)
		goto end;

	/* get hardware revision */
	err = snd_bebob_read_quad(bebob->unit, INFO_OFFSET_HW_MODEL_REVISION,
				  &revision);
	if (err < 0)
		goto end;

	/* get GUID */
	err = snd_bebob_read_block(bebob->unit, INFO_OFFSET_GUID,
				   data, sizeof(data));
	if (err < 0)
		goto end;

	strcpy(bebob->card->driver, "BeBoB");
	strcpy(bebob->card->shortname, model);
	strcpy(bebob->card->mixername, model);
	snprintf(bebob->card->longname, sizeof(bebob->card->longname),
		 "%s %s (id:%d, rev:%d), GUID %08x%08x at %s, S%d",
		 vendor, model, hw_id, revision,
		 data[0], data[1], dev_name(&bebob->unit->device),
		 100 << fw_dev->max_speed);
end:
	return err;
}

static void
bebob_card_free(struct snd_card *card)
{
	struct snd_bebob *bebob = card->private_data;

	mutex_lock(&devices_mutex);
	clear_bit(bebob->card_index, devices_used);
	mutex_unlock(&devices_mutex);

	snd_bebob_stream_destroy_duplex(bebob);

	mutex_destroy(&bebob->mutex);
	fw_unit_put(bebob->unit);
}

static const struct snd_bebob_spec *
get_saffire_spec(struct fw_unit *unit)
{
	char name[24] = {0};

	if (fw_csr_string(unit->directory, CSR_MODEL, name, sizeof(name)) < 0)
		return NULL;

	if (strcmp(name, "SaffireLE") == 0)
		return &saffire_le_spec;
	else
		return &saffire_spec;
}

static bool
check_audiophile_booted(struct fw_unit *unit)
{
	char name[28] = {0};

	if (fw_csr_string(unit->directory, CSR_MODEL, name, sizeof(name)) < 0)
		return false;

	return strncmp(name, "FW Audiophile Bootloader", 24) != 0;
}

static int detect_quirks(struct snd_bebob *bebob, const struct ieee1394_device_id *entry)
{
	if (entry->vendor_id == VEN_MAUDIO) {
		switch (entry->model_id) {
		case MODEL_MAUDIO_PROFIRELIGHTBRIDGE:
			// M-Audio ProFire Lightbridge has a quirk to transfer packets with
			// discontinuous cycle or data block counter in early stage of packet
			// streaming. The cycle span from the first packet with event is variable.
			bebob->quirks |= SND_BEBOB_QUIRK_INITIAL_DISCONTINUOUS_DBC;
			break;
		case MODEL_MAUDIO_FW1814:
		case MODEL_MAUDIO_PROJECTMIX:
			// At high sampling rate, M-Audio special firmware transmits empty packet
			// with the value of dbc incremented by 8.
			bebob->quirks |= SND_BEBOB_QUIRK_WRONG_DBC;
			break;
		default:
			break;
		}
	}

	return 0;
}

static int bebob_probe(struct fw_unit *unit, const struct ieee1394_device_id *entry)
{
	unsigned int card_index;
	struct snd_card *card;
	struct snd_bebob *bebob;
	const struct snd_bebob_spec *spec;
	int err;

	if (entry->vendor_id == VEN_FOCUSRITE &&
	    entry->model_id == MODEL_FOCUSRITE_SAFFIRE_BOTH)
		spec = get_saffire_spec(unit);
	else if (entry->vendor_id == VEN_MAUDIO &&
		 entry->model_id == MODEL_MAUDIO_AUDIOPHILE_BOTH &&
		 !check_audiophile_booted(unit))
		spec = NULL;
	else
		spec = (const struct snd_bebob_spec *)entry->driver_data;

	if (spec == NULL) {
		// To boot up M-Audio models.
		if (entry->vendor_id == VEN_MAUDIO || entry->vendor_id == VEN_BRIDGECO)
			return snd_bebob_maudio_load_firmware(unit);
		else
			return -ENODEV;
	}

	mutex_lock(&devices_mutex);
	for (card_index = 0; card_index < SNDRV_CARDS; card_index++) {
		if (!test_bit(card_index, devices_used) && enable[card_index])
			break;
	}
	if (card_index >= SNDRV_CARDS) {
		mutex_unlock(&devices_mutex);
		return -ENOENT;
	}

	err = snd_card_new(&unit->device, index[card_index], id[card_index], THIS_MODULE,
			   sizeof(*bebob), &card);
	if (err < 0) {
		mutex_unlock(&devices_mutex);
		return err;
	}
	card->private_free = bebob_card_free;
	set_bit(card_index, devices_used);
	mutex_unlock(&devices_mutex);

	bebob = card->private_data;
	bebob->unit = fw_unit_get(unit);
	dev_set_drvdata(&unit->device, bebob);
	bebob->card = card;
	bebob->card_index = card_index;

	bebob->spec = spec;
	mutex_init(&bebob->mutex);
	spin_lock_init(&bebob->lock);
	init_waitqueue_head(&bebob->hwdep_wait);

	err = name_device(bebob);
	if (err < 0)
		goto error;

	err = detect_quirks(bebob, entry);
	if (err < 0)
		goto error;

	if (bebob->spec == &maudio_special_spec) {
		if (entry->model_id == MODEL_MAUDIO_FW1814)
			err = snd_bebob_maudio_special_discover(bebob, true);
		else
			err = snd_bebob_maudio_special_discover(bebob, false);
	} else {
		err = snd_bebob_stream_discover(bebob);
	}
	if (err < 0)
		goto error;

	err = snd_bebob_stream_init_duplex(bebob);
	if (err < 0)
		goto error;

	snd_bebob_proc_init(bebob);

	if (bebob->midi_input_ports > 0 || bebob->midi_output_ports > 0) {
		err = snd_bebob_create_midi_devices(bebob);
		if (err < 0)
			goto error;
	}

	err = snd_bebob_create_pcm_devices(bebob);
	if (err < 0)
		goto error;

	err = snd_bebob_create_hwdep_device(bebob);
	if (err < 0)
		goto error;

	err = snd_card_register(card);
	if (err < 0)
		goto error;

	if (entry->vendor_id == VEN_MAUDIO &&
	    (entry->model_id == MODEL_MAUDIO_FW1814 || entry->model_id == MODEL_MAUDIO_PROJECTMIX)) {
		// This is a workaround. This bus reset seems to have an effect to make devices
		// correctly handling transactions. Without this, the devices have gap_count
		// mismatch. This causes much failure of transaction.
		//
		// Just after registration, user-land application receive signals from dbus and
		// starts I/Os. To avoid I/Os till the future bus reset, registration is done in
		// next update().
		fw_schedule_bus_reset(fw_parent_device(bebob->unit)->card, false, true);
	}

	return 0;
error:
	snd_card_free(card);
	return err;
}

/*
 * This driver doesn't update streams in bus reset handler.
 *
 * DM1000/ DM1100/DM1500 chipsets with BeBoB firmware transfer packets with
 * discontinued counter at bus reset. This discontinuity is immediately
 * detected in packet streaming layer, then it sets XRUN to PCM substream.
 *
 * ALSA PCM applications can know the XRUN by getting -EPIPE from PCM operation.
 * Then, they can recover the PCM substream by executing ioctl(2) with
 * SNDRV_PCM_IOCTL_PREPARE. 'struct snd_pcm_ops.prepare' is called and drivers
 * restart packet streaming.
 *
 * The above processing may be executed before this bus-reset handler is
 * executed. When this handler updates streams with current isochronous
 * channels, the streams already have the current ones.
 */
static void
bebob_update(struct fw_unit *unit)
{
	struct snd_bebob *bebob = dev_get_drvdata(&unit->device);

	if (bebob == NULL)
		return;

	fcp_bus_reset(bebob->unit);
}

static void bebob_remove(struct fw_unit *unit)
{
	struct snd_bebob *bebob = dev_get_drvdata(&unit->device);

	if (bebob == NULL)
		return;

	// Block till all of ALSA character devices are released.
	snd_card_free(bebob->card);
}

static const struct snd_bebob_rate_spec normal_rate_spec = {
	.get	= &snd_bebob_stream_get_rate,
	.set	= &snd_bebob_stream_set_rate
};
static const struct snd_bebob_spec spec_normal = {
	.clock	= NULL,
	.rate	= &normal_rate_spec,
	.meter	= NULL
};

#define SPECIFIER_1394TA	0x00a02d

// The immediate entry for version in unit directory differs depending on models:
//  * 0x010001
//  * 0x014001
#define SND_BEBOB_DEV_ENTRY(vendor, model, data) \
{ \
	.match_flags	= IEEE1394_MATCH_VENDOR_ID | \
			  IEEE1394_MATCH_MODEL_ID | \
			  IEEE1394_MATCH_SPECIFIER_ID, \
	.vendor_id	= vendor, \
	.model_id	= model, \
	.specifier_id	= SPECIFIER_1394TA, \
	.driver_data	= (kernel_ulong_t)data \
}

static const struct ieee1394_device_id bebob_id_table[] = {
	/* Edirol, FA-66 */
	SND_BEBOB_DEV_ENTRY(VEN_EDIROL, 0x00010049, &spec_normal),
	/* Edirol, FA-101 */
	SND_BEBOB_DEV_ENTRY(VEN_EDIROL, 0x00010048, &spec_normal),
	/* Presonus, FIREBOX */
	SND_BEBOB_DEV_ENTRY(VEN_PRESONUS, 0x00010000, &spec_normal),
	/* PreSonus, FIREPOD/FP10 */
	SND_BEBOB_DEV_ENTRY(VEN_PRESONUS, 0x00010066, &spec_normal),
	/* PreSonus, Inspire1394 */
	SND_BEBOB_DEV_ENTRY(VEN_PRESONUS, 0x00010001, &spec_normal),
	/* BridgeCo, RDAudio1 */
	SND_BEBOB_DEV_ENTRY(VEN_BRIDGECO, 0x00010048, &spec_normal),
	/* BridgeCo, Audio5 */
	SND_BEBOB_DEV_ENTRY(VEN_BRIDGECO, 0x00010049, &spec_normal),
	/* Mackie, Onyx 1220/1620/1640 (Firewire I/O Card) */
	SND_BEBOB_DEV_ENTRY(VEN_MACKIE, 0x00010065, &spec_normal),
	// Mackie, d.2 (optional Firewire card with DM1000).
	SND_BEBOB_DEV_ENTRY(VEN_MACKIE, 0x00010067, &spec_normal),
	/* Stanton, ScratchAmp */
	SND_BEBOB_DEV_ENTRY(VEN_STANTON, 0x00000001, &spec_normal),
	/* Tascam, IF-FW DM */
	SND_BEBOB_DEV_ENTRY(VEN_TASCAM, 0x00010067, &spec_normal),
	/* Behringer, XENIX UFX 1204 */
	SND_BEBOB_DEV_ENTRY(VEN_BEHRINGER, 0x00001204, &spec_normal),
	/* Behringer, XENIX UFX 1604 */
	SND_BEBOB_DEV_ENTRY(VEN_BEHRINGER, 0x00001604, &spec_normal),
	/* Behringer, Digital Mixer X32 series (X-UF Card) */
	SND_BEBOB_DEV_ENTRY(VEN_BEHRINGER, 0x00000006, &spec_normal),
	/*  Behringer, F-Control Audio 1616 */
	SND_BEBOB_DEV_ENTRY(VEN_BEHRINGER, 0x001616, &spec_normal),
	/*  Behringer, F-Control Audio 610 */
	SND_BEBOB_DEV_ENTRY(VEN_BEHRINGER, 0x000610, &spec_normal),
	/* Apogee Electronics, Rosetta 200/400 (X-FireWire card) */
	/* Apogee Electronics, DA/AD/DD-16X (X-FireWire card) */
	SND_BEBOB_DEV_ENTRY(VEN_APOGEE, 0x00010048, &spec_normal),
	/* Apogee Electronics, Ensemble */
	SND_BEBOB_DEV_ENTRY(VEN_APOGEE, 0x01eeee, &spec_normal),
	/* ESI, Quatafire610 */
	SND_BEBOB_DEV_ENTRY(VEN_ESI, 0x00010064, &spec_normal),
<<<<<<< HEAD
	// AcousticReality, eARMasterOne. Terratec OEM.
	SND_BEBOB_DEV_ENTRY(VEN_TERRATEC, 0x00000002, &spec_normal),
=======
>>>>>>> 934d0587
	/* CME, MatrixKFW */
	SND_BEBOB_DEV_ENTRY(VEN_CME, 0x00030000, &spec_normal),
	// Phonic Helix Board 12 FireWire MkII.
	SND_BEBOB_DEV_ENTRY(VEN_PHONIC, 0x00050000, &spec_normal),
	// Phonic Helix Board 18 FireWire MkII.
	SND_BEBOB_DEV_ENTRY(VEN_PHONIC, 0x00060000, &spec_normal),
	// Phonic Helix Board 24 FireWire MkII.
	SND_BEBOB_DEV_ENTRY(VEN_PHONIC, 0x00070000, &spec_normal),
	// Phonic FireFly 808 FireWire.
	SND_BEBOB_DEV_ENTRY(VEN_PHONIC, 0x00080000, &spec_normal),
	// Phonic FireFly 202, 302, 808 Universal.
	// Phinic Helix Board 12/18/24 FireWire, 12/18/24 Universal
	SND_BEBOB_DEV_ENTRY(VEN_PHONIC, 0x00000000, &spec_normal),
	/* Lynx, Aurora 8/16 (LT-FW) */
	SND_BEBOB_DEV_ENTRY(VEN_LYNX, 0x00000001, &spec_normal),
	/* ICON, FireXon */
	SND_BEBOB_DEV_ENTRY(VEN_ICON, 0x00000001, &spec_normal),
	/* PrismSound, Orpheus */
	SND_BEBOB_DEV_ENTRY(VEN_PRISMSOUND, 0x00010048, &spec_normal),
	/* PrismSound, ADA-8XR */
	SND_BEBOB_DEV_ENTRY(VEN_PRISMSOUND, 0x0000ada8, &spec_normal),
	/* TerraTec Electronic GmbH, PHASE 88 Rack FW */
	SND_BEBOB_DEV_ENTRY(VEN_TERRATEC, 0x00000003, &phase88_rack_spec),
	/* TerraTec Electronic GmbH, PHASE 24 FW */
	SND_BEBOB_DEV_ENTRY(VEN_TERRATEC, 0x00000004, &yamaha_terratec_spec),
	/* TerraTec Electronic GmbH, Phase X24 FW */
	SND_BEBOB_DEV_ENTRY(VEN_TERRATEC, 0x00000007, &yamaha_terratec_spec),
	/* TerraTec Electronic GmbH, EWS MIC2/MIC8 */
	SND_BEBOB_DEV_ENTRY(VEN_TERRATEC, 0x00000005, &spec_normal),
	// Terratec Electronic GmbH, Aureon 7.1 Firewire.
	// AcousticReality, eAR Master One, Eroica, Figaro, and Ciaccona. Perhaps Terratec OEM.
	SND_BEBOB_DEV_ENTRY(VEN_TERRATEC, 0x00000002, &spec_normal),
	/* Yamaha, GO44 */
	SND_BEBOB_DEV_ENTRY(VEN_YAMAHA, 0x0010000b, &yamaha_terratec_spec),
	/* YAMAHA, GO46 */
	SND_BEBOB_DEV_ENTRY(VEN_YAMAHA, 0x0010000c, &yamaha_terratec_spec),
	/* Focusrite, SaffirePro 26 I/O */
	SND_BEBOB_DEV_ENTRY(VEN_FOCUSRITE, 0x00000003, &saffirepro_26_spec),
	/* Focusrite, SaffirePro 10 I/O */
	SND_BEBOB_DEV_ENTRY(VEN_FOCUSRITE, 0x000006, &saffirepro_10_spec),
	/* Focusrite, Saffire(no label and LE) */
	SND_BEBOB_DEV_ENTRY(VEN_FOCUSRITE, MODEL_FOCUSRITE_SAFFIRE_BOTH,
			    &saffire_spec),
	// M-Audio, Firewire 410. The vendor field is left as BridgeCo. AG.
	SND_BEBOB_DEV_ENTRY(VEN_BRIDGECO, 0x00010058, NULL),
	SND_BEBOB_DEV_ENTRY(VEN_BRIDGECO, 0x00010046, &maudio_fw410_spec),
	/* M-Audio, Firewire Audiophile */
	SND_BEBOB_DEV_ENTRY(VEN_MAUDIO, MODEL_MAUDIO_AUDIOPHILE_BOTH,
			    &maudio_audiophile_spec),
	/* M-Audio, Firewire Solo */
	SND_BEBOB_DEV_ENTRY(VEN_MAUDIO, 0x00010062, &maudio_solo_spec),
	/* M-Audio, Ozonic */
	SND_BEBOB_DEV_ENTRY(VEN_MAUDIO, 0x0000000a, &maudio_ozonic_spec),
	/* M-Audio NRV10 */
	SND_BEBOB_DEV_ENTRY(VEN_MAUDIO, 0x00010081, &maudio_nrv10_spec),
	/* M-Audio, ProFireLightbridge */
	SND_BEBOB_DEV_ENTRY(VEN_MAUDIO, MODEL_MAUDIO_PROFIRELIGHTBRIDGE, &spec_normal),
	/* Firewire 1814 */
	SND_BEBOB_DEV_ENTRY(VEN_MAUDIO, 0x00010070, NULL),	/* bootloader */
	SND_BEBOB_DEV_ENTRY(VEN_MAUDIO, MODEL_MAUDIO_FW1814,
			    &maudio_special_spec),
	/* M-Audio ProjectMix */
	SND_BEBOB_DEV_ENTRY(VEN_MAUDIO, MODEL_MAUDIO_PROJECTMIX,
			    &maudio_special_spec),
	/* Digidesign Mbox 2 Pro */
	SND_BEBOB_DEV_ENTRY(VEN_DIGIDESIGN, 0x0000a9, &spec_normal),
	// Toneweal FW66.
	SND_BEBOB_DEV_ENTRY(OUI_SHOUYO, 0x020002, &spec_normal),
	/* IDs are unknown but able to be supported */
	/*  Apogee, Mini-ME Firewire */
	/*  Apogee, Mini-DAC Firewire */
	/*  Cakawalk, Sonar Power Studio 66 */
	/*  CME, UF400e */
	/*  ESI, Quotafire XL */
	/*  Infrasonic, DewX */
	/*  Infrasonic, Windy6 */
	/*  Mackie, Digital X Bus x.200 */
	/*  Mackie, Digital X Bus x.400 */
	/*  Rolf Spuler, Firewire Guitar */
	{}
};
MODULE_DEVICE_TABLE(ieee1394, bebob_id_table);

static struct fw_driver bebob_driver = {
	.driver = {
		.owner	= THIS_MODULE,
		.name	= KBUILD_MODNAME,
		.bus	= &fw_bus_type,
	},
	.probe    = bebob_probe,
	.update	  = bebob_update,
	.remove   = bebob_remove,
	.id_table = bebob_id_table,
};

static int __init
snd_bebob_init(void)
{
	return driver_register(&bebob_driver.driver);
}

static void __exit
snd_bebob_exit(void)
{
	driver_unregister(&bebob_driver.driver);
}

module_init(snd_bebob_init);
module_exit(snd_bebob_exit);<|MERGE_RESOLUTION|>--- conflicted
+++ resolved
@@ -403,11 +403,6 @@
 	SND_BEBOB_DEV_ENTRY(VEN_APOGEE, 0x01eeee, &spec_normal),
 	/* ESI, Quatafire610 */
 	SND_BEBOB_DEV_ENTRY(VEN_ESI, 0x00010064, &spec_normal),
-<<<<<<< HEAD
-	// AcousticReality, eARMasterOne. Terratec OEM.
-	SND_BEBOB_DEV_ENTRY(VEN_TERRATEC, 0x00000002, &spec_normal),
-=======
->>>>>>> 934d0587
 	/* CME, MatrixKFW */
 	SND_BEBOB_DEV_ENTRY(VEN_CME, 0x00030000, &spec_normal),
 	// Phonic Helix Board 12 FireWire MkII.
