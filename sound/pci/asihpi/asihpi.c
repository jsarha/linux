--- conflicted
+++ resolved
@@ -1303,15 +1303,9 @@
 
 	/*? do we want to emulate MMAP for non-BBM cards?
 	Jack doesn't work with ALSAs MMAP emulation - WHY NOT? */
-<<<<<<< HEAD
-	snd_pcm_lib_preallocate_pages_for_all(pcm, SNDRV_DMA_TYPE_DEV,
-					      &asihpi->pci->dev,
-					      64*1024, BUFFER_BYTES_MAX);
-=======
 	snd_pcm_set_managed_buffer_all(pcm, SNDRV_DMA_TYPE_DEV,
 				       &asihpi->pci->dev,
 				       64*1024, BUFFER_BYTES_MAX);
->>>>>>> bfea224d
 
 	return 0;
 }
