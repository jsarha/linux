--- conflicted
+++ resolved
@@ -908,12 +908,7 @@
 	emu->emu1010.wclock = EMU_HANA_WCLOCK_INT_48K;
 	snd_emu1010_fpga_write(emu, EMU_HANA_WCLOCK, EMU_HANA_WCLOCK_INT_48K);
 	/* snd_emu1010_fpga_write(emu, EMU_HANA_WCLOCK, EMU_HANA_WCLOCK_INT_48K | EMU_HANA_WCLOCK_4X); */
-<<<<<<< HEAD
-	/* Audio Dock LEDs. */
-	snd_emu1010_fpga_write(emu, EMU_HANA_DOCK_LEDS_2, EMU_HANA_DOCK_LEDS_2_LOCK | EMU_HANA_DOCK_LEDS_2_48K);
-=======
 	snd_emu1010_update_clock(emu);
->>>>>>> 89f8dc69
 
 	// The routes are all set to EMU_SRC_SILENCE due to the reset,
 	// so it is safe to simply enable the outputs.
