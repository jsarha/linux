--- conflicted
+++ resolved
@@ -11,10 +11,7 @@
 #include <linux/moduleparam.h>
 #include <sound/hda_codec.h>
 #include <sound/soc.h>
-<<<<<<< HEAD
-=======
 #include <linux/pm_runtime.h>
->>>>>>> 1acf56cc
 #include "hda_local.h"
 #include "hda_auto_parser.h"
 #include "hda_jack.h"
@@ -25,16 +22,10 @@
 
 #define CS35L41_FIRMWARE_ROOT "cirrus/"
 #define CS35L41_PART "cs35l41"
-<<<<<<< HEAD
-#define FW_NAME "CSPL"
-=======
->>>>>>> 1acf56cc
 
 #define HALO_STATE_DSP_CTL_NAME		"HALO_STATE"
 #define HALO_STATE_DSP_CTL_TYPE		5
 #define HALO_STATE_DSP_CTL_ALG		262308
-<<<<<<< HEAD
-=======
 #define CAL_R_DSP_CTL_NAME		"CAL_R"
 #define CAL_STATUS_DSP_CTL_NAME		"CAL_STATUS"
 #define CAL_CHECKSUM_DSP_CTL_NAME	"CAL_CHECKSUM"
@@ -46,7 +37,6 @@
 module_param(firmware_autostart, bool, 0444);
 MODULE_PARM_DESC(firmware_autostart, "Allow automatic firmware download on boot"
 			     "(0=Disable, 1=Enable) (default=1); ");
->>>>>>> 1acf56cc
 
 static const struct reg_sequence cs35l41_hda_config[] = {
 	{ CS35L41_PLL_CLK_CTRL,		0x00000430 }, // 3072000Hz, BCLK Input, PLL_REFCLK_EN = 1
@@ -107,11 +97,7 @@
 	struct hda_cs_dsp_ctl_info info;
 
 	info.device_name = cs35l41->amp_name;
-<<<<<<< HEAD
-	info.fw_type = HDA_CS_DSP_FW_SPK_PROT;
-=======
 	info.fw_type = cs35l41->firmware_type;
->>>>>>> 1acf56cc
 	info.card = cs35l41->codec->card;
 
 	return hda_cs_dsp_control_add(cs_ctl, &info);
@@ -133,22 +119,6 @@
 
 	if (spkid > -1 && ssid && amp_name)
 		*filename = kasprintf(GFP_KERNEL, "%s%s-%s-%s-%s-spkid%d-%s.%s", dir, CS35L41_PART,
-<<<<<<< HEAD
-				      dsp_name, "spk-prot", ssid, spkid, amp_name, filetype);
-	else if (spkid > -1 && ssid)
-		*filename = kasprintf(GFP_KERNEL, "%s%s-%s-%s-%s-spkid%d.%s", dir, CS35L41_PART,
-				      dsp_name, "spk-prot", ssid, spkid, filetype);
-	else if (ssid && amp_name)
-		*filename = kasprintf(GFP_KERNEL, "%s%s-%s-%s-%s-%s.%s", dir, CS35L41_PART,
-				      dsp_name, "spk-prot", ssid, amp_name,
-				      filetype);
-	else if (ssid)
-		*filename = kasprintf(GFP_KERNEL, "%s%s-%s-%s-%s.%s", dir, CS35L41_PART,
-				      dsp_name, "spk-prot", ssid, filetype);
-	else
-		*filename = kasprintf(GFP_KERNEL, "%s%s-%s-%s.%s", dir, CS35L41_PART,
-				      dsp_name, "spk-prot", filetype);
-=======
 				      dsp_name, hda_cs_dsp_fw_ids[cs35l41->firmware_type],
 				      ssid, spkid, amp_name, filetype);
 	else if (spkid > -1 && ssid)
@@ -167,7 +137,6 @@
 		*filename = kasprintf(GFP_KERNEL, "%s%s-%s-%s.%s", dir, CS35L41_PART,
 				      dsp_name, hda_cs_dsp_fw_ids[cs35l41->firmware_type],
 				      filetype);
->>>>>>> 1acf56cc
 
 	if (*filename == NULL)
 		return -ENOMEM;
@@ -341,8 +310,6 @@
 	return ret;
 }
 
-<<<<<<< HEAD
-=======
 #if IS_ENABLED(CONFIG_EFI)
 static int cs35l41_apply_calibration(struct cs35l41_hda *cs35l41, unsigned int ambient,
 				     unsigned int r0, unsigned int status, unsigned int checksum)
@@ -433,7 +400,6 @@
 }
 #endif
 
->>>>>>> 1acf56cc
 static int cs35l41_init_dsp(struct cs35l41_hda *cs35l41)
 {
 	const struct firmware *coeff_firmware = NULL;
@@ -465,10 +431,6 @@
 		dev_warn(cs35l41->dev, "No Coefficient File available.\n");
 
 	ret = cs_dsp_power_up(dsp, wmfw_firmware, wmfw_filename, coeff_firmware, coeff_filename,
-<<<<<<< HEAD
-			      FW_NAME);
-
-=======
 			      hda_cs_dsp_fw_ids[cs35l41->firmware_type]);
 	if (ret)
 		goto err_release;
@@ -476,7 +438,6 @@
 	ret = cs35l41_save_calibration(cs35l41);
 
 err_release:
->>>>>>> 1acf56cc
 	release_firmware(wmfw_firmware);
 	release_firmware(coeff_firmware);
 	kfree(wmfw_filename);
@@ -499,10 +460,7 @@
 {
 	struct cs_dsp *dsp = &cs35l41->cs_dsp;
 
-<<<<<<< HEAD
-=======
 	cancel_work_sync(&cs35l41->fw_load_work);
->>>>>>> 1acf56cc
 	cs35l41_shutdown_dsp(cs35l41);
 	cs_dsp_remove(dsp);
 	cs35l41->halo_initialized = false;
@@ -533,10 +491,7 @@
 
 	switch (action) {
 	case HDA_GEN_PCM_ACT_OPEN:
-<<<<<<< HEAD
-=======
 		cs35l41->playback_started = true;
->>>>>>> 1acf56cc
 		if (cs35l41->firmware_running) {
 			regmap_multi_reg_write(reg, cs35l41_hda_config_dsp,
 					       ARRAY_SIZE(cs35l41_hda_config_dsp));
@@ -607,8 +562,6 @@
 				    rx_slot);
 }
 
-<<<<<<< HEAD
-=======
 static int cs35l41_runtime_suspend(struct device *dev)
 {
 	struct cs35l41_hda *cs35l41 = dev_get_drvdata(dev);
@@ -678,7 +631,6 @@
 	return pm_runtime_get_sync(dev);
 }
 
->>>>>>> 1acf56cc
 static int cs35l41_smart_amp(struct cs35l41_hda *cs35l41)
 {
 	int halo_sts;
@@ -724,8 +676,6 @@
 	return ret;
 }
 
-<<<<<<< HEAD
-=======
 static void cs35l41_load_firmware(struct cs35l41_hda *cs35l41, bool load)
 {
 	pm_runtime_get_sync(cs35l41->dev);
@@ -875,7 +825,6 @@
 	return 0;
 }
 
->>>>>>> 1acf56cc
 static int cs35l41_hda_bind(struct device *dev, struct device *master, void *master_data)
 {
 	struct cs35l41_hda *cs35l41 = dev_get_drvdata(dev);
@@ -917,19 +866,10 @@
 	comps->suspend_hook = cs35l41_hda_suspend_hook;
 	comps->resume_hook = cs35l41_hda_resume_hook;
 
-<<<<<<< HEAD
-	mutex_lock(&cs35l41->fw_mutex);
-	if (cs35l41_smart_amp(cs35l41) < 0)
-		dev_warn(cs35l41->dev, "Cannot Run Firmware, reverting to dsp bypass...\n");
-	mutex_unlock(&cs35l41->fw_mutex);
-
-	return 0;
-=======
 	pm_runtime_mark_last_busy(dev);
 	pm_runtime_put_autosuspend(dev);
 
 	return ret;
->>>>>>> 1acf56cc
 }
 
 static void cs35l41_hda_unbind(struct device *dev, struct device *master, void *master_data)
@@ -1438,10 +1378,6 @@
 	if (ret)
 		goto err;
 
-<<<<<<< HEAD
-	mutex_init(&cs35l41->fw_mutex);
-
-=======
 	INIT_WORK(&cs35l41->fw_load_work, cs35l41_fw_load_work);
 	mutex_init(&cs35l41->fw_mutex);
 
@@ -1452,7 +1388,6 @@
 	pm_runtime_get_noresume(cs35l41->dev);
 	pm_runtime_enable(cs35l41->dev);
 
->>>>>>> 1acf56cc
 	ret = cs35l41_hda_apply_properties(cs35l41);
 	if (ret)
 		goto err_pm;
@@ -1487,12 +1422,9 @@
 {
 	struct cs35l41_hda *cs35l41 = dev_get_drvdata(dev);
 
-<<<<<<< HEAD
-=======
 	pm_runtime_get_sync(cs35l41->dev);
 	pm_runtime_disable(cs35l41->dev);
 
->>>>>>> 1acf56cc
 	if (cs35l41->halo_initialized)
 		cs35l41_remove_dsp(cs35l41);
 
