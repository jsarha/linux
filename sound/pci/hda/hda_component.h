/* SPDX-License-Identifier: GPL-2.0-or-later */
/*
 * HD audio Component Binding Interface
 *
 * Copyright (C) 2021 Cirrus Logic, Inc. and
 *                    Cirrus Logic International Semiconductor Ltd.
 */

#ifndef __HDA_COMPONENT_H__
#define __HDA_COMPONENT_H__

#include <linux/acpi.h>
#include <linux/component.h>
#include <sound/hda_codec.h>

#define HDA_MAX_COMPONENTS	4
#define HDA_MAX_NAME_SIZE	50

struct hda_component {
	struct device *dev;
	char name[HDA_MAX_NAME_SIZE];
	struct hda_codec *codec;
	struct acpi_device *adev;
	bool acpi_notifications_supported;
	void (*acpi_notify)(acpi_handle handle, u32 event, struct device *dev);
	void (*pre_playback_hook)(struct device *dev, int action);
	void (*playback_hook)(struct device *dev, int action);
	void (*post_playback_hook)(struct device *dev, int action);
};

#ifdef CONFIG_ACPI
void hda_component_acpi_device_notify(struct hda_component *comps, int num_comps,
				      acpi_handle handle, u32 event, void *data);
int hda_component_manager_bind_acpi_notifications(struct hda_codec *cdc,
						  struct hda_component *comps, int num_comps,
						  acpi_notify_handler handler, void *data);
void hda_component_manager_unbind_acpi_notifications(struct hda_codec *cdc,
						     struct hda_component *comps,
						     acpi_notify_handler handler);
#else
static inline void hda_component_acpi_device_notify(struct hda_component *comps,
						    int num_comps,
						    acpi_handle handle,
						    u32 event,
						    void *data)
{
}

static inline int hda_component_manager_bind_acpi_notifications(struct hda_codec *cdc,
								struct hda_component *comps,
								int num_comps,
								acpi_notify_handler handler,
								void *data)

{
	return 0;
}

static inline void hda_component_manager_unbind_acpi_notifications(struct hda_codec *cdc,
								   struct hda_component *comps,
								   acpi_notify_handler handler)
{
}
#endif /* ifdef CONFIG_ACPI */

void hda_component_manager_playback_hook(struct hda_component *comps, int num_comps,
					 int action);

int hda_component_manager_init(struct hda_codec *cdc,
			       struct hda_component *comps, int count,
			       const char *bus, const char *hid,
			       const char *match_str,
			       const struct component_master_ops *ops);

void hda_component_manager_free(struct hda_codec *cdc,
				const struct component_master_ops *ops);

static inline int hda_component_manager_bind(struct hda_codec *cdc,
					     struct hda_component *comps)
{
	return component_bind_all(hda_codec_dev(cdc), comps);
}

static inline void hda_component_manager_unbind(struct hda_codec *cdc,
					       struct hda_component *comps)
{
	component_unbind_all(hda_codec_dev(cdc), comps);
<<<<<<< HEAD
}
=======
}

#endif /* ifndef __HDA_COMPONENT_H__ */
>>>>>>> c50bf762
<|MERGE_RESOLUTION|>--- conflicted
+++ resolved
@@ -85,10 +85,6 @@
 					       struct hda_component *comps)
 {
 	component_unbind_all(hda_codec_dev(cdc), comps);
-<<<<<<< HEAD
-}
-=======
 }
 
-#endif /* ifndef __HDA_COMPONENT_H__ */
->>>>>>> c50bf762
+#endif /* ifndef __HDA_COMPONENT_H__ */