// SPDX-License-Identifier: GPL-2.0-or-later
/*
 * Universal Interface for Intel High Definition Audio Codec
 *
 * HD audio interface patch for Realtek ALC codecs
 *
 * Copyright (c) 2004 Kailang Yang <kailang@realtek.com.tw>
 *                    PeiSen Hou <pshou@realtek.com.tw>
 *                    Takashi Iwai <tiwai@suse.de>
 *                    Jonathan Woithe <jwoithe@just42.net>
 */

#include <linux/init.h>
#include <linux/delay.h>
#include <linux/slab.h>
#include <linux/pci.h>
#include <linux/dmi.h>
#include <linux/module.h>
#include <linux/input.h>
#include <sound/core.h>
#include <sound/jack.h>
#include <sound/hda_codec.h>
#include "hda_local.h"
#include "hda_auto_parser.h"
#include "hda_jack.h"
#include "hda_generic.h"

/* keep halting ALC5505 DSP, for power saving */
#define HALT_REALTEK_ALC5505

/* extra amp-initialization sequence types */
enum {
	ALC_INIT_UNDEFINED,
	ALC_INIT_NONE,
	ALC_INIT_DEFAULT,
};

enum {
	ALC_HEADSET_MODE_UNKNOWN,
	ALC_HEADSET_MODE_UNPLUGGED,
	ALC_HEADSET_MODE_HEADSET,
	ALC_HEADSET_MODE_MIC,
	ALC_HEADSET_MODE_HEADPHONE,
};

enum {
	ALC_HEADSET_TYPE_UNKNOWN,
	ALC_HEADSET_TYPE_CTIA,
	ALC_HEADSET_TYPE_OMTP,
};

enum {
	ALC_KEY_MICMUTE_INDEX,
};

struct alc_customize_define {
	unsigned int  sku_cfg;
	unsigned char port_connectivity;
	unsigned char check_sum;
	unsigned char customization;
	unsigned char external_amp;
	unsigned int  enable_pcbeep:1;
	unsigned int  platform_type:1;
	unsigned int  swap:1;
	unsigned int  override:1;
	unsigned int  fixup:1; /* Means that this sku is set by driver, not read from hw */
};

struct alc_spec {
	struct hda_gen_spec gen; /* must be at head */

	/* codec parameterization */
	struct alc_customize_define cdefine;
	unsigned int parse_flags; /* flag for snd_hda_parse_pin_defcfg() */

	/* GPIO bits */
	unsigned int gpio_mask;
	unsigned int gpio_dir;
	unsigned int gpio_data;
	bool gpio_write_delay;	/* add a delay before writing gpio_data */

	/* mute LED for HP laptops, see alc269_fixup_mic_mute_hook() */
	int mute_led_polarity;
	hda_nid_t mute_led_nid;
	hda_nid_t cap_mute_led_nid;

	unsigned int gpio_mute_led_mask;
	unsigned int gpio_mic_led_mask;

	hda_nid_t headset_mic_pin;
	hda_nid_t headphone_mic_pin;
	int current_headset_mode;
	int current_headset_type;

	/* hooks */
	void (*init_hook)(struct hda_codec *codec);
#ifdef CONFIG_PM
	void (*power_hook)(struct hda_codec *codec);
#endif
	void (*shutup)(struct hda_codec *codec);
	void (*reboot_notify)(struct hda_codec *codec);

	int init_amp;
	int codec_variant;	/* flag for other variants */
	unsigned int has_alc5505_dsp:1;
	unsigned int no_depop_delay:1;
	unsigned int done_hp_init:1;
	unsigned int no_shutup_pins:1;
	unsigned int ultra_low_power:1;

	/* for PLL fix */
	hda_nid_t pll_nid;
	unsigned int pll_coef_idx, pll_coef_bit;
	unsigned int coef0;
	struct input_dev *kb_dev;
	u8 alc_mute_keycode_map[1];
};

/*
 * COEF access helper functions
 */

static int alc_read_coefex_idx(struct hda_codec *codec, hda_nid_t nid,
			       unsigned int coef_idx)
{
	unsigned int val;

	snd_hda_codec_write(codec, nid, 0, AC_VERB_SET_COEF_INDEX, coef_idx);
	val = snd_hda_codec_read(codec, nid, 0, AC_VERB_GET_PROC_COEF, 0);
	return val;
}

#define alc_read_coef_idx(codec, coef_idx) \
	alc_read_coefex_idx(codec, 0x20, coef_idx)

static void alc_write_coefex_idx(struct hda_codec *codec, hda_nid_t nid,
				 unsigned int coef_idx, unsigned int coef_val)
{
	snd_hda_codec_write(codec, nid, 0, AC_VERB_SET_COEF_INDEX, coef_idx);
	snd_hda_codec_write(codec, nid, 0, AC_VERB_SET_PROC_COEF, coef_val);
}

#define alc_write_coef_idx(codec, coef_idx, coef_val) \
	alc_write_coefex_idx(codec, 0x20, coef_idx, coef_val)

static void alc_update_coefex_idx(struct hda_codec *codec, hda_nid_t nid,
				  unsigned int coef_idx, unsigned int mask,
				  unsigned int bits_set)
{
	unsigned int val = alc_read_coefex_idx(codec, nid, coef_idx);

	if (val != -1)
		alc_write_coefex_idx(codec, nid, coef_idx,
				     (val & ~mask) | bits_set);
}

#define alc_update_coef_idx(codec, coef_idx, mask, bits_set)	\
	alc_update_coefex_idx(codec, 0x20, coef_idx, mask, bits_set)

/* a special bypass for COEF 0; read the cached value at the second time */
static unsigned int alc_get_coef0(struct hda_codec *codec)
{
	struct alc_spec *spec = codec->spec;

	if (!spec->coef0)
		spec->coef0 = alc_read_coef_idx(codec, 0);
	return spec->coef0;
}

/* coef writes/updates batch */
struct coef_fw {
	unsigned char nid;
	unsigned char idx;
	unsigned short mask;
	unsigned short val;
};

#define UPDATE_COEFEX(_nid, _idx, _mask, _val) \
	{ .nid = (_nid), .idx = (_idx), .mask = (_mask), .val = (_val) }
#define WRITE_COEFEX(_nid, _idx, _val) UPDATE_COEFEX(_nid, _idx, -1, _val)
#define WRITE_COEF(_idx, _val) WRITE_COEFEX(0x20, _idx, _val)
#define UPDATE_COEF(_idx, _mask, _val) UPDATE_COEFEX(0x20, _idx, _mask, _val)

static void alc_process_coef_fw(struct hda_codec *codec,
				const struct coef_fw *fw)
{
	for (; fw->nid; fw++) {
		if (fw->mask == (unsigned short)-1)
			alc_write_coefex_idx(codec, fw->nid, fw->idx, fw->val);
		else
			alc_update_coefex_idx(codec, fw->nid, fw->idx,
					      fw->mask, fw->val);
	}
}

/*
 * GPIO setup tables, used in initialization
 */

/* Enable GPIO mask and set output */
static void alc_setup_gpio(struct hda_codec *codec, unsigned int mask)
{
	struct alc_spec *spec = codec->spec;

	spec->gpio_mask |= mask;
	spec->gpio_dir |= mask;
	spec->gpio_data |= mask;
}

static void alc_write_gpio_data(struct hda_codec *codec)
{
	struct alc_spec *spec = codec->spec;

	snd_hda_codec_write(codec, 0x01, 0, AC_VERB_SET_GPIO_DATA,
			    spec->gpio_data);
}

static void alc_update_gpio_data(struct hda_codec *codec, unsigned int mask,
				 bool on)
{
	struct alc_spec *spec = codec->spec;
	unsigned int oldval = spec->gpio_data;

	if (on)
		spec->gpio_data |= mask;
	else
		spec->gpio_data &= ~mask;
	if (oldval != spec->gpio_data)
		alc_write_gpio_data(codec);
}

static void alc_write_gpio(struct hda_codec *codec)
{
	struct alc_spec *spec = codec->spec;

	if (!spec->gpio_mask)
		return;

	snd_hda_codec_write(codec, codec->core.afg, 0,
			    AC_VERB_SET_GPIO_MASK, spec->gpio_mask);
	snd_hda_codec_write(codec, codec->core.afg, 0,
			    AC_VERB_SET_GPIO_DIRECTION, spec->gpio_dir);
	if (spec->gpio_write_delay)
		msleep(1);
	alc_write_gpio_data(codec);
}

static void alc_fixup_gpio(struct hda_codec *codec, int action,
			   unsigned int mask)
{
	if (action == HDA_FIXUP_ACT_PRE_PROBE)
		alc_setup_gpio(codec, mask);
}

static void alc_fixup_gpio1(struct hda_codec *codec,
			    const struct hda_fixup *fix, int action)
{
	alc_fixup_gpio(codec, action, 0x01);
}

static void alc_fixup_gpio2(struct hda_codec *codec,
			    const struct hda_fixup *fix, int action)
{
	alc_fixup_gpio(codec, action, 0x02);
}

static void alc_fixup_gpio3(struct hda_codec *codec,
			    const struct hda_fixup *fix, int action)
{
	alc_fixup_gpio(codec, action, 0x03);
}

static void alc_fixup_gpio4(struct hda_codec *codec,
			    const struct hda_fixup *fix, int action)
{
	alc_fixup_gpio(codec, action, 0x04);
}

/*
 * Fix hardware PLL issue
 * On some codecs, the analog PLL gating control must be off while
 * the default value is 1.
 */
static void alc_fix_pll(struct hda_codec *codec)
{
	struct alc_spec *spec = codec->spec;

	if (spec->pll_nid)
		alc_update_coefex_idx(codec, spec->pll_nid, spec->pll_coef_idx,
				      1 << spec->pll_coef_bit, 0);
}

static void alc_fix_pll_init(struct hda_codec *codec, hda_nid_t nid,
			     unsigned int coef_idx, unsigned int coef_bit)
{
	struct alc_spec *spec = codec->spec;
	spec->pll_nid = nid;
	spec->pll_coef_idx = coef_idx;
	spec->pll_coef_bit = coef_bit;
	alc_fix_pll(codec);
}

/* update the master volume per volume-knob's unsol event */
static void alc_update_knob_master(struct hda_codec *codec,
				   struct hda_jack_callback *jack)
{
	unsigned int val;
	struct snd_kcontrol *kctl;
	struct snd_ctl_elem_value *uctl;

	kctl = snd_hda_find_mixer_ctl(codec, "Master Playback Volume");
	if (!kctl)
		return;
	uctl = kzalloc(sizeof(*uctl), GFP_KERNEL);
	if (!uctl)
		return;
	val = snd_hda_codec_read(codec, jack->nid, 0,
				 AC_VERB_GET_VOLUME_KNOB_CONTROL, 0);
	val &= HDA_AMP_VOLMASK;
	uctl->value.integer.value[0] = val;
	uctl->value.integer.value[1] = val;
	kctl->put(kctl, uctl);
	kfree(uctl);
}

static void alc880_unsol_event(struct hda_codec *codec, unsigned int res)
{
	/* For some reason, the res given from ALC880 is broken.
	   Here we adjust it properly. */
	snd_hda_jack_unsol_event(codec, res >> 2);
}

/* Change EAPD to verb control */
static void alc_fill_eapd_coef(struct hda_codec *codec)
{
	int coef;

	coef = alc_get_coef0(codec);

	switch (codec->core.vendor_id) {
	case 0x10ec0262:
		alc_update_coef_idx(codec, 0x7, 0, 1<<5);
		break;
	case 0x10ec0267:
	case 0x10ec0268:
		alc_update_coef_idx(codec, 0x7, 0, 1<<13);
		break;
	case 0x10ec0269:
		if ((coef & 0x00f0) == 0x0010)
			alc_update_coef_idx(codec, 0xd, 0, 1<<14);
		if ((coef & 0x00f0) == 0x0020)
			alc_update_coef_idx(codec, 0x4, 1<<15, 0);
		if ((coef & 0x00f0) == 0x0030)
			alc_update_coef_idx(codec, 0x10, 1<<9, 0);
		break;
	case 0x10ec0280:
	case 0x10ec0284:
	case 0x10ec0290:
	case 0x10ec0292:
		alc_update_coef_idx(codec, 0x4, 1<<15, 0);
		break;
	case 0x10ec0225:
	case 0x10ec0295:
	case 0x10ec0299:
		alc_update_coef_idx(codec, 0x67, 0xf000, 0x3000);
		/* fallthrough */
	case 0x10ec0215:
	case 0x10ec0233:
	case 0x10ec0235:
	case 0x10ec0255:
	case 0x10ec0257:
	case 0x10ec0282:
	case 0x10ec0283:
	case 0x10ec0286:
	case 0x10ec0288:
	case 0x10ec0285:
	case 0x10ec0298:
	case 0x10ec0289:
	case 0x10ec0300:
		alc_update_coef_idx(codec, 0x10, 1<<9, 0);
		break;
	case 0x10ec0236:
	case 0x10ec0256:
		alc_write_coef_idx(codec, 0x36, 0x5757);
		alc_update_coef_idx(codec, 0x10, 1<<9, 0);
		break;
	case 0x10ec0275:
		alc_update_coef_idx(codec, 0xe, 0, 1<<0);
		break;
	case 0x10ec0293:
		alc_update_coef_idx(codec, 0xa, 1<<13, 0);
		break;
	case 0x10ec0234:
	case 0x10ec0274:
	case 0x10ec0294:
	case 0x10ec0700:
	case 0x10ec0701:
	case 0x10ec0703:
	case 0x10ec0711:
		alc_update_coef_idx(codec, 0x10, 1<<15, 0);
		break;
	case 0x10ec0662:
		if ((coef & 0x00f0) == 0x0030)
			alc_update_coef_idx(codec, 0x4, 1<<10, 0); /* EAPD Ctrl */
		break;
	case 0x10ec0272:
	case 0x10ec0273:
	case 0x10ec0663:
	case 0x10ec0665:
	case 0x10ec0670:
	case 0x10ec0671:
	case 0x10ec0672:
		alc_update_coef_idx(codec, 0xd, 0, 1<<14); /* EAPD Ctrl */
		break;
	case 0x10ec0222:
	case 0x10ec0623:
		alc_update_coef_idx(codec, 0x19, 1<<13, 0);
		break;
	case 0x10ec0668:
		alc_update_coef_idx(codec, 0x7, 3<<13, 0);
		break;
	case 0x10ec0867:
		alc_update_coef_idx(codec, 0x4, 1<<10, 0);
		break;
	case 0x10ec0888:
		if ((coef & 0x00f0) == 0x0020 || (coef & 0x00f0) == 0x0030)
			alc_update_coef_idx(codec, 0x7, 1<<5, 0);
		break;
	case 0x10ec0892:
		alc_update_coef_idx(codec, 0x7, 1<<5, 0);
		break;
	case 0x10ec0899:
	case 0x10ec0900:
	case 0x10ec0b00:
	case 0x10ec1168:
	case 0x10ec1220:
		alc_update_coef_idx(codec, 0x7, 1<<1, 0);
		break;
	}
}

/* additional initialization for ALC888 variants */
static void alc888_coef_init(struct hda_codec *codec)
{
	switch (alc_get_coef0(codec) & 0x00f0) {
	/* alc888-VA */
	case 0x00:
	/* alc888-VB */
	case 0x10:
		alc_update_coef_idx(codec, 7, 0, 0x2030); /* Turn EAPD to High */
		break;
	}
}

/* turn on/off EAPD control (only if available) */
static void set_eapd(struct hda_codec *codec, hda_nid_t nid, int on)
{
	if (get_wcaps_type(get_wcaps(codec, nid)) != AC_WID_PIN)
		return;
	if (snd_hda_query_pin_caps(codec, nid) & AC_PINCAP_EAPD)
		snd_hda_codec_write(codec, nid, 0, AC_VERB_SET_EAPD_BTLENABLE,
				    on ? 2 : 0);
}

/* turn on/off EAPD controls of the codec */
static void alc_auto_setup_eapd(struct hda_codec *codec, bool on)
{
	/* We currently only handle front, HP */
	static const hda_nid_t pins[] = {
		0x0f, 0x10, 0x14, 0x15, 0x17, 0
	};
	const hda_nid_t *p;
	for (p = pins; *p; p++)
		set_eapd(codec, *p, on);
}

static int find_ext_mic_pin(struct hda_codec *codec);

static void alc_headset_mic_no_shutup(struct hda_codec *codec)
{
	const struct hda_pincfg *pin;
	int mic_pin = find_ext_mic_pin(codec);
	int i;

	/* don't shut up pins when unloading the driver; otherwise it breaks
	 * the default pin setup at the next load of the driver
	 */
	if (codec->bus->shutdown)
		return;

	snd_array_for_each(&codec->init_pins, i, pin) {
		/* use read here for syncing after issuing each verb */
		if (pin->nid != mic_pin)
			snd_hda_codec_read(codec, pin->nid, 0,
					AC_VERB_SET_PIN_WIDGET_CONTROL, 0);
	}

	codec->pins_shutup = 1;
}

static void alc_shutup_pins(struct hda_codec *codec)
{
	struct alc_spec *spec = codec->spec;

	switch (codec->core.vendor_id) {
	case 0x10ec0283:
	case 0x10ec0286:
	case 0x10ec0288:
	case 0x10ec0298:
		alc_headset_mic_no_shutup(codec);
		break;
	default:
		if (!spec->no_shutup_pins)
			snd_hda_shutup_pins(codec);
		break;
	}
}

/* generic shutup callback;
 * just turning off EAPD and a little pause for avoiding pop-noise
 */
static void alc_eapd_shutup(struct hda_codec *codec)
{
	struct alc_spec *spec = codec->spec;

	alc_auto_setup_eapd(codec, false);
	if (!spec->no_depop_delay)
		msleep(200);
	alc_shutup_pins(codec);
}

/* generic EAPD initialization */
static void alc_auto_init_amp(struct hda_codec *codec, int type)
{
	alc_auto_setup_eapd(codec, true);
	alc_write_gpio(codec);
	switch (type) {
	case ALC_INIT_DEFAULT:
		switch (codec->core.vendor_id) {
		case 0x10ec0260:
			alc_update_coefex_idx(codec, 0x1a, 7, 0, 0x2010);
			break;
		case 0x10ec0880:
		case 0x10ec0882:
		case 0x10ec0883:
		case 0x10ec0885:
			alc_update_coef_idx(codec, 7, 0, 0x2030);
			break;
		case 0x10ec0888:
			alc888_coef_init(codec);
			break;
		}
		break;
	}
}

/* get a primary headphone pin if available */
static hda_nid_t alc_get_hp_pin(struct alc_spec *spec)
{
	if (spec->gen.autocfg.hp_pins[0])
		return spec->gen.autocfg.hp_pins[0];
	if (spec->gen.autocfg.line_out_type == AC_JACK_HP_OUT)
		return spec->gen.autocfg.line_out_pins[0];
	return 0;
}

/*
 * Realtek SSID verification
 */

/* Could be any non-zero and even value. When used as fixup, tells
 * the driver to ignore any present sku defines.
 */
#define ALC_FIXUP_SKU_IGNORE (2)

static void alc_fixup_sku_ignore(struct hda_codec *codec,
				 const struct hda_fixup *fix, int action)
{
	struct alc_spec *spec = codec->spec;
	if (action == HDA_FIXUP_ACT_PRE_PROBE) {
		spec->cdefine.fixup = 1;
		spec->cdefine.sku_cfg = ALC_FIXUP_SKU_IGNORE;
	}
}

static void alc_fixup_no_depop_delay(struct hda_codec *codec,
				    const struct hda_fixup *fix, int action)
{
	struct alc_spec *spec = codec->spec;

	if (action == HDA_FIXUP_ACT_PROBE) {
		spec->no_depop_delay = 1;
		codec->depop_delay = 0;
	}
}

static int alc_auto_parse_customize_define(struct hda_codec *codec)
{
	unsigned int ass, tmp, i;
	unsigned nid = 0;
	struct alc_spec *spec = codec->spec;

	spec->cdefine.enable_pcbeep = 1; /* assume always enabled */

	if (spec->cdefine.fixup) {
		ass = spec->cdefine.sku_cfg;
		if (ass == ALC_FIXUP_SKU_IGNORE)
			return -1;
		goto do_sku;
	}

	if (!codec->bus->pci)
		return -1;
	ass = codec->core.subsystem_id & 0xffff;
	if (ass != codec->bus->pci->subsystem_device && (ass & 1))
		goto do_sku;

	nid = 0x1d;
	if (codec->core.vendor_id == 0x10ec0260)
		nid = 0x17;
	ass = snd_hda_codec_get_pincfg(codec, nid);

	if (!(ass & 1)) {
		codec_info(codec, "%s: SKU not ready 0x%08x\n",
			   codec->core.chip_name, ass);
		return -1;
	}

	/* check sum */
	tmp = 0;
	for (i = 1; i < 16; i++) {
		if ((ass >> i) & 1)
			tmp++;
	}
	if (((ass >> 16) & 0xf) != tmp)
		return -1;

	spec->cdefine.port_connectivity = ass >> 30;
	spec->cdefine.enable_pcbeep = (ass & 0x100000) >> 20;
	spec->cdefine.check_sum = (ass >> 16) & 0xf;
	spec->cdefine.customization = ass >> 8;
do_sku:
	spec->cdefine.sku_cfg = ass;
	spec->cdefine.external_amp = (ass & 0x38) >> 3;
	spec->cdefine.platform_type = (ass & 0x4) >> 2;
	spec->cdefine.swap = (ass & 0x2) >> 1;
	spec->cdefine.override = ass & 0x1;

	codec_dbg(codec, "SKU: Nid=0x%x sku_cfg=0x%08x\n",
		   nid, spec->cdefine.sku_cfg);
	codec_dbg(codec, "SKU: port_connectivity=0x%x\n",
		   spec->cdefine.port_connectivity);
	codec_dbg(codec, "SKU: enable_pcbeep=0x%x\n", spec->cdefine.enable_pcbeep);
	codec_dbg(codec, "SKU: check_sum=0x%08x\n", spec->cdefine.check_sum);
	codec_dbg(codec, "SKU: customization=0x%08x\n", spec->cdefine.customization);
	codec_dbg(codec, "SKU: external_amp=0x%x\n", spec->cdefine.external_amp);
	codec_dbg(codec, "SKU: platform_type=0x%x\n", spec->cdefine.platform_type);
	codec_dbg(codec, "SKU: swap=0x%x\n", spec->cdefine.swap);
	codec_dbg(codec, "SKU: override=0x%x\n", spec->cdefine.override);

	return 0;
}

/* return the position of NID in the list, or -1 if not found */
static int find_idx_in_nid_list(hda_nid_t nid, const hda_nid_t *list, int nums)
{
	int i;
	for (i = 0; i < nums; i++)
		if (list[i] == nid)
			return i;
	return -1;
}
/* return true if the given NID is found in the list */
static bool found_in_nid_list(hda_nid_t nid, const hda_nid_t *list, int nums)
{
	return find_idx_in_nid_list(nid, list, nums) >= 0;
}

/* check subsystem ID and set up device-specific initialization;
 * return 1 if initialized, 0 if invalid SSID
 */
/* 32-bit subsystem ID for BIOS loading in HD Audio codec.
 *	31 ~ 16 :	Manufacture ID
 *	15 ~ 8	:	SKU ID
 *	7  ~ 0	:	Assembly ID
 *	port-A --> pin 39/41, port-E --> pin 14/15, port-D --> pin 35/36
 */
static int alc_subsystem_id(struct hda_codec *codec, const hda_nid_t *ports)
{
	unsigned int ass, tmp, i;
	unsigned nid;
	struct alc_spec *spec = codec->spec;

	if (spec->cdefine.fixup) {
		ass = spec->cdefine.sku_cfg;
		if (ass == ALC_FIXUP_SKU_IGNORE)
			return 0;
		goto do_sku;
	}

	ass = codec->core.subsystem_id & 0xffff;
	if (codec->bus->pci &&
	    ass != codec->bus->pci->subsystem_device && (ass & 1))
		goto do_sku;

	/* invalid SSID, check the special NID pin defcfg instead */
	/*
	 * 31~30	: port connectivity
	 * 29~21	: reserve
	 * 20		: PCBEEP input
	 * 19~16	: Check sum (15:1)
	 * 15~1		: Custom
	 * 0		: override
	*/
	nid = 0x1d;
	if (codec->core.vendor_id == 0x10ec0260)
		nid = 0x17;
	ass = snd_hda_codec_get_pincfg(codec, nid);
	codec_dbg(codec,
		  "realtek: No valid SSID, checking pincfg 0x%08x for NID 0x%x\n",
		   ass, nid);
	if (!(ass & 1))
		return 0;
	if ((ass >> 30) != 1)	/* no physical connection */
		return 0;

	/* check sum */
	tmp = 0;
	for (i = 1; i < 16; i++) {
		if ((ass >> i) & 1)
			tmp++;
	}
	if (((ass >> 16) & 0xf) != tmp)
		return 0;
do_sku:
	codec_dbg(codec, "realtek: Enabling init ASM_ID=0x%04x CODEC_ID=%08x\n",
		   ass & 0xffff, codec->core.vendor_id);
	/*
	 * 0 : override
	 * 1 :	Swap Jack
	 * 2 : 0 --> Desktop, 1 --> Laptop
	 * 3~5 : External Amplifier control
	 * 7~6 : Reserved
	*/
	tmp = (ass & 0x38) >> 3;	/* external Amp control */
	if (spec->init_amp == ALC_INIT_UNDEFINED) {
		switch (tmp) {
		case 1:
			alc_setup_gpio(codec, 0x01);
			break;
		case 3:
			alc_setup_gpio(codec, 0x02);
			break;
		case 7:
			alc_setup_gpio(codec, 0x03);
			break;
		case 5:
		default:
			spec->init_amp = ALC_INIT_DEFAULT;
			break;
		}
	}

	/* is laptop or Desktop and enable the function "Mute internal speaker
	 * when the external headphone out jack is plugged"
	 */
	if (!(ass & 0x8000))
		return 1;
	/*
	 * 10~8 : Jack location
	 * 12~11: Headphone out -> 00: PortA, 01: PortE, 02: PortD, 03: Resvered
	 * 14~13: Resvered
	 * 15   : 1 --> enable the function "Mute internal speaker
	 *	        when the external headphone out jack is plugged"
	 */
	if (!alc_get_hp_pin(spec)) {
		hda_nid_t nid;
		tmp = (ass >> 11) & 0x3;	/* HP to chassis */
		nid = ports[tmp];
		if (found_in_nid_list(nid, spec->gen.autocfg.line_out_pins,
				      spec->gen.autocfg.line_outs))
			return 1;
		spec->gen.autocfg.hp_pins[0] = nid;
	}
	return 1;
}

/* Check the validity of ALC subsystem-id
 * ports contains an array of 4 pin NIDs for port-A, E, D and I */
static void alc_ssid_check(struct hda_codec *codec, const hda_nid_t *ports)
{
	if (!alc_subsystem_id(codec, ports)) {
		struct alc_spec *spec = codec->spec;
		codec_dbg(codec,
			  "realtek: Enable default setup for auto mode as fallback\n");
		spec->init_amp = ALC_INIT_DEFAULT;
	}
}

/*
 */

static void alc_fixup_inv_dmic(struct hda_codec *codec,
			       const struct hda_fixup *fix, int action)
{
	struct alc_spec *spec = codec->spec;

	spec->gen.inv_dmic_split = 1;
}


static int alc_build_controls(struct hda_codec *codec)
{
	int err;

	err = snd_hda_gen_build_controls(codec);
	if (err < 0)
		return err;

	snd_hda_apply_fixup(codec, HDA_FIXUP_ACT_BUILD);
	return 0;
}


/*
 * Common callbacks
 */

static void alc_pre_init(struct hda_codec *codec)
{
	alc_fill_eapd_coef(codec);
}

#define is_s3_resume(codec) \
	((codec)->core.dev.power.power_state.event == PM_EVENT_RESUME)
#define is_s4_resume(codec) \
	((codec)->core.dev.power.power_state.event == PM_EVENT_RESTORE)

static int alc_init(struct hda_codec *codec)
{
	struct alc_spec *spec = codec->spec;

	/* hibernation resume needs the full chip initialization */
	if (is_s4_resume(codec))
		alc_pre_init(codec);

	if (spec->init_hook)
		spec->init_hook(codec);

	spec->gen.skip_verbs = 1; /* applied in below */
	snd_hda_gen_init(codec);
	alc_fix_pll(codec);
	alc_auto_init_amp(codec, spec->init_amp);
	snd_hda_apply_verbs(codec); /* apply verbs here after own init */

	snd_hda_apply_fixup(codec, HDA_FIXUP_ACT_INIT);

	return 0;
}

static inline void alc_shutup(struct hda_codec *codec)
{
	struct alc_spec *spec = codec->spec;

	if (!snd_hda_get_bool_hint(codec, "shutup"))
		return; /* disabled explicitly by hints */

	if (spec && spec->shutup)
		spec->shutup(codec);
	else
		alc_shutup_pins(codec);
}

static void alc_reboot_notify(struct hda_codec *codec)
{
	struct alc_spec *spec = codec->spec;

	if (spec && spec->reboot_notify)
		spec->reboot_notify(codec);
	else
		alc_shutup(codec);
}

#define alc_free	snd_hda_gen_free

#ifdef CONFIG_PM
static void alc_power_eapd(struct hda_codec *codec)
{
	alc_auto_setup_eapd(codec, false);
}

static int alc_suspend(struct hda_codec *codec)
{
	struct alc_spec *spec = codec->spec;
	alc_shutup(codec);
	if (spec && spec->power_hook)
		spec->power_hook(codec);
	return 0;
}
#endif

#ifdef CONFIG_PM
static int alc_resume(struct hda_codec *codec)
{
	struct alc_spec *spec = codec->spec;

	if (!spec->no_depop_delay)
		msleep(150); /* to avoid pop noise */
	codec->patch_ops.init(codec);
	snd_hda_regmap_sync(codec);
	hda_call_check_power_status(codec, 0x01);
	return 0;
}
#endif

/*
 */
static const struct hda_codec_ops alc_patch_ops = {
	.build_controls = alc_build_controls,
	.build_pcms = snd_hda_gen_build_pcms,
	.init = alc_init,
	.free = alc_free,
	.unsol_event = snd_hda_jack_unsol_event,
#ifdef CONFIG_PM
	.resume = alc_resume,
	.suspend = alc_suspend,
	.check_power_status = snd_hda_gen_check_power_status,
#endif
	.reboot_notify = alc_reboot_notify,
};


#define alc_codec_rename(codec, name) snd_hda_codec_set_name(codec, name)

/*
 * Rename codecs appropriately from COEF value or subvendor id
 */
struct alc_codec_rename_table {
	unsigned int vendor_id;
	unsigned short coef_mask;
	unsigned short coef_bits;
	const char *name;
};

struct alc_codec_rename_pci_table {
	unsigned int codec_vendor_id;
	unsigned short pci_subvendor;
	unsigned short pci_subdevice;
	const char *name;
};

static const struct alc_codec_rename_table rename_tbl[] = {
	{ 0x10ec0221, 0xf00f, 0x1003, "ALC231" },
	{ 0x10ec0269, 0xfff0, 0x3010, "ALC277" },
	{ 0x10ec0269, 0xf0f0, 0x2010, "ALC259" },
	{ 0x10ec0269, 0xf0f0, 0x3010, "ALC258" },
	{ 0x10ec0269, 0x00f0, 0x0010, "ALC269VB" },
	{ 0x10ec0269, 0xffff, 0xa023, "ALC259" },
	{ 0x10ec0269, 0xffff, 0x6023, "ALC281X" },
	{ 0x10ec0269, 0x00f0, 0x0020, "ALC269VC" },
	{ 0x10ec0269, 0x00f0, 0x0030, "ALC269VD" },
	{ 0x10ec0662, 0xffff, 0x4020, "ALC656" },
	{ 0x10ec0887, 0x00f0, 0x0030, "ALC887-VD" },
	{ 0x10ec0888, 0x00f0, 0x0030, "ALC888-VD" },
	{ 0x10ec0888, 0xf0f0, 0x3020, "ALC886" },
	{ 0x10ec0899, 0x2000, 0x2000, "ALC899" },
	{ 0x10ec0892, 0xffff, 0x8020, "ALC661" },
	{ 0x10ec0892, 0xffff, 0x8011, "ALC661" },
	{ 0x10ec0892, 0xffff, 0x4011, "ALC656" },
	{ } /* terminator */
};

static const struct alc_codec_rename_pci_table rename_pci_tbl[] = {
	{ 0x10ec0280, 0x1028, 0, "ALC3220" },
	{ 0x10ec0282, 0x1028, 0, "ALC3221" },
	{ 0x10ec0283, 0x1028, 0, "ALC3223" },
	{ 0x10ec0288, 0x1028, 0, "ALC3263" },
	{ 0x10ec0292, 0x1028, 0, "ALC3226" },
	{ 0x10ec0293, 0x1028, 0, "ALC3235" },
	{ 0x10ec0255, 0x1028, 0, "ALC3234" },
	{ 0x10ec0668, 0x1028, 0, "ALC3661" },
	{ 0x10ec0275, 0x1028, 0, "ALC3260" },
	{ 0x10ec0899, 0x1028, 0, "ALC3861" },
	{ 0x10ec0298, 0x1028, 0, "ALC3266" },
	{ 0x10ec0236, 0x1028, 0, "ALC3204" },
	{ 0x10ec0256, 0x1028, 0, "ALC3246" },
	{ 0x10ec0225, 0x1028, 0, "ALC3253" },
	{ 0x10ec0295, 0x1028, 0, "ALC3254" },
	{ 0x10ec0299, 0x1028, 0, "ALC3271" },
	{ 0x10ec0670, 0x1025, 0, "ALC669X" },
	{ 0x10ec0676, 0x1025, 0, "ALC679X" },
	{ 0x10ec0282, 0x1043, 0, "ALC3229" },
	{ 0x10ec0233, 0x1043, 0, "ALC3236" },
	{ 0x10ec0280, 0x103c, 0, "ALC3228" },
	{ 0x10ec0282, 0x103c, 0, "ALC3227" },
	{ 0x10ec0286, 0x103c, 0, "ALC3242" },
	{ 0x10ec0290, 0x103c, 0, "ALC3241" },
	{ 0x10ec0668, 0x103c, 0, "ALC3662" },
	{ 0x10ec0283, 0x17aa, 0, "ALC3239" },
	{ 0x10ec0292, 0x17aa, 0, "ALC3232" },
	{ } /* terminator */
};

static int alc_codec_rename_from_preset(struct hda_codec *codec)
{
	const struct alc_codec_rename_table *p;
	const struct alc_codec_rename_pci_table *q;

	for (p = rename_tbl; p->vendor_id; p++) {
		if (p->vendor_id != codec->core.vendor_id)
			continue;
		if ((alc_get_coef0(codec) & p->coef_mask) == p->coef_bits)
			return alc_codec_rename(codec, p->name);
	}

	if (!codec->bus->pci)
		return 0;
	for (q = rename_pci_tbl; q->codec_vendor_id; q++) {
		if (q->codec_vendor_id != codec->core.vendor_id)
			continue;
		if (q->pci_subvendor != codec->bus->pci->subsystem_vendor)
			continue;
		if (!q->pci_subdevice ||
		    q->pci_subdevice == codec->bus->pci->subsystem_device)
			return alc_codec_rename(codec, q->name);
	}

	return 0;
}


/*
 * Digital-beep handlers
 */
#ifdef CONFIG_SND_HDA_INPUT_BEEP

/* additional beep mixers; private_value will be overwritten */
static const struct snd_kcontrol_new alc_beep_mixer[] = {
	HDA_CODEC_VOLUME("Beep Playback Volume", 0, 0, HDA_INPUT),
	HDA_CODEC_MUTE_BEEP("Beep Playback Switch", 0, 0, HDA_INPUT),
};

/* set up and create beep controls */
static int set_beep_amp(struct alc_spec *spec, hda_nid_t nid,
			int idx, int dir)
{
	struct snd_kcontrol_new *knew;
	unsigned int beep_amp = HDA_COMPOSE_AMP_VAL(nid, 3, idx, dir);
	int i;

	for (i = 0; i < ARRAY_SIZE(alc_beep_mixer); i++) {
		knew = snd_hda_gen_add_kctl(&spec->gen, NULL,
					    &alc_beep_mixer[i]);
		if (!knew)
			return -ENOMEM;
		knew->private_value = beep_amp;
	}
	return 0;
}

static const struct snd_pci_quirk beep_white_list[] = {
	SND_PCI_QUIRK(0x1043, 0x103c, "ASUS", 1),
	SND_PCI_QUIRK(0x1043, 0x115d, "ASUS", 1),
	SND_PCI_QUIRK(0x1043, 0x829f, "ASUS", 1),
	SND_PCI_QUIRK(0x1043, 0x8376, "EeePC", 1),
	SND_PCI_QUIRK(0x1043, 0x83ce, "EeePC", 1),
	SND_PCI_QUIRK(0x1043, 0x831a, "EeePC", 1),
	SND_PCI_QUIRK(0x1043, 0x834a, "EeePC", 1),
	SND_PCI_QUIRK(0x1458, 0xa002, "GA-MA790X", 1),
	SND_PCI_QUIRK(0x8086, 0xd613, "Intel", 1),
	/* blacklist -- no beep available */
	SND_PCI_QUIRK(0x17aa, 0x309e, "Lenovo ThinkCentre M73", 0),
	SND_PCI_QUIRK(0x17aa, 0x30a3, "Lenovo ThinkCentre M93", 0),
	{}
};

static inline int has_cdefine_beep(struct hda_codec *codec)
{
	struct alc_spec *spec = codec->spec;
	const struct snd_pci_quirk *q;
	q = snd_pci_quirk_lookup(codec->bus->pci, beep_white_list);
	if (q)
		return q->value;
	return spec->cdefine.enable_pcbeep;
}
#else
#define set_beep_amp(spec, nid, idx, dir)	0
#define has_cdefine_beep(codec)		0
#endif

/* parse the BIOS configuration and set up the alc_spec */
/* return 1 if successful, 0 if the proper config is not found,
 * or a negative error code
 */
static int alc_parse_auto_config(struct hda_codec *codec,
				 const hda_nid_t *ignore_nids,
				 const hda_nid_t *ssid_nids)
{
	struct alc_spec *spec = codec->spec;
	struct auto_pin_cfg *cfg = &spec->gen.autocfg;
	int err;

	err = snd_hda_parse_pin_defcfg(codec, cfg, ignore_nids,
				       spec->parse_flags);
	if (err < 0)
		return err;

	if (ssid_nids)
		alc_ssid_check(codec, ssid_nids);

	err = snd_hda_gen_parse_auto_config(codec, cfg);
	if (err < 0)
		return err;

	return 1;
}

/* common preparation job for alc_spec */
static int alc_alloc_spec(struct hda_codec *codec, hda_nid_t mixer_nid)
{
	struct alc_spec *spec = kzalloc(sizeof(*spec), GFP_KERNEL);
	int err;

	if (!spec)
		return -ENOMEM;
	codec->spec = spec;
	snd_hda_gen_spec_init(&spec->gen);
	spec->gen.mixer_nid = mixer_nid;
	spec->gen.own_eapd_ctl = 1;
	codec->single_adc_amp = 1;
	/* FIXME: do we need this for all Realtek codec models? */
	codec->spdif_status_reset = 1;
	codec->patch_ops = alc_patch_ops;

	err = alc_codec_rename_from_preset(codec);
	if (err < 0) {
		kfree(spec);
		return err;
	}
	return 0;
}

static int alc880_parse_auto_config(struct hda_codec *codec)
{
	static const hda_nid_t alc880_ignore[] = { 0x1d, 0 };
	static const hda_nid_t alc880_ssids[] = { 0x15, 0x1b, 0x14, 0 };
	return alc_parse_auto_config(codec, alc880_ignore, alc880_ssids);
}

/*
 * ALC880 fix-ups
 */
enum {
	ALC880_FIXUP_GPIO1,
	ALC880_FIXUP_GPIO2,
	ALC880_FIXUP_MEDION_RIM,
	ALC880_FIXUP_LG,
	ALC880_FIXUP_LG_LW25,
	ALC880_FIXUP_W810,
	ALC880_FIXUP_EAPD_COEF,
	ALC880_FIXUP_TCL_S700,
	ALC880_FIXUP_VOL_KNOB,
	ALC880_FIXUP_FUJITSU,
	ALC880_FIXUP_F1734,
	ALC880_FIXUP_UNIWILL,
	ALC880_FIXUP_UNIWILL_DIG,
	ALC880_FIXUP_Z71V,
	ALC880_FIXUP_ASUS_W5A,
	ALC880_FIXUP_3ST_BASE,
	ALC880_FIXUP_3ST,
	ALC880_FIXUP_3ST_DIG,
	ALC880_FIXUP_5ST_BASE,
	ALC880_FIXUP_5ST,
	ALC880_FIXUP_5ST_DIG,
	ALC880_FIXUP_6ST_BASE,
	ALC880_FIXUP_6ST,
	ALC880_FIXUP_6ST_DIG,
	ALC880_FIXUP_6ST_AUTOMUTE,
};

/* enable the volume-knob widget support on NID 0x21 */
static void alc880_fixup_vol_knob(struct hda_codec *codec,
				  const struct hda_fixup *fix, int action)
{
	if (action == HDA_FIXUP_ACT_PROBE)
		snd_hda_jack_detect_enable_callback(codec, 0x21,
						    alc_update_knob_master);
}

static const struct hda_fixup alc880_fixups[] = {
	[ALC880_FIXUP_GPIO1] = {
		.type = HDA_FIXUP_FUNC,
		.v.func = alc_fixup_gpio1,
	},
	[ALC880_FIXUP_GPIO2] = {
		.type = HDA_FIXUP_FUNC,
		.v.func = alc_fixup_gpio2,
	},
	[ALC880_FIXUP_MEDION_RIM] = {
		.type = HDA_FIXUP_VERBS,
		.v.verbs = (const struct hda_verb[]) {
			{ 0x20, AC_VERB_SET_COEF_INDEX, 0x07 },
			{ 0x20, AC_VERB_SET_PROC_COEF,  0x3060 },
			{ }
		},
		.chained = true,
		.chain_id = ALC880_FIXUP_GPIO2,
	},
	[ALC880_FIXUP_LG] = {
		.type = HDA_FIXUP_PINS,
		.v.pins = (const struct hda_pintbl[]) {
			/* disable bogus unused pins */
			{ 0x16, 0x411111f0 },
			{ 0x18, 0x411111f0 },
			{ 0x1a, 0x411111f0 },
			{ }
		}
	},
	[ALC880_FIXUP_LG_LW25] = {
		.type = HDA_FIXUP_PINS,
		.v.pins = (const struct hda_pintbl[]) {
			{ 0x1a, 0x0181344f }, /* line-in */
			{ 0x1b, 0x0321403f }, /* headphone */
			{ }
		}
	},
	[ALC880_FIXUP_W810] = {
		.type = HDA_FIXUP_PINS,
		.v.pins = (const struct hda_pintbl[]) {
			/* disable bogus unused pins */
			{ 0x17, 0x411111f0 },
			{ }
		},
		.chained = true,
		.chain_id = ALC880_FIXUP_GPIO2,
	},
	[ALC880_FIXUP_EAPD_COEF] = {
		.type = HDA_FIXUP_VERBS,
		.v.verbs = (const struct hda_verb[]) {
			/* change to EAPD mode */
			{ 0x20, AC_VERB_SET_COEF_INDEX, 0x07 },
			{ 0x20, AC_VERB_SET_PROC_COEF,  0x3060 },
			{}
		},
	},
	[ALC880_FIXUP_TCL_S700] = {
		.type = HDA_FIXUP_VERBS,
		.v.verbs = (const struct hda_verb[]) {
			/* change to EAPD mode */
			{ 0x20, AC_VERB_SET_COEF_INDEX, 0x07 },
			{ 0x20, AC_VERB_SET_PROC_COEF,  0x3070 },
			{}
		},
		.chained = true,
		.chain_id = ALC880_FIXUP_GPIO2,
	},
	[ALC880_FIXUP_VOL_KNOB] = {
		.type = HDA_FIXUP_FUNC,
		.v.func = alc880_fixup_vol_knob,
	},
	[ALC880_FIXUP_FUJITSU] = {
		/* override all pins as BIOS on old Amilo is broken */
		.type = HDA_FIXUP_PINS,
		.v.pins = (const struct hda_pintbl[]) {
			{ 0x14, 0x0121401f }, /* HP */
			{ 0x15, 0x99030120 }, /* speaker */
			{ 0x16, 0x99030130 }, /* bass speaker */
			{ 0x17, 0x411111f0 }, /* N/A */
			{ 0x18, 0x411111f0 }, /* N/A */
			{ 0x19, 0x01a19950 }, /* mic-in */
			{ 0x1a, 0x411111f0 }, /* N/A */
			{ 0x1b, 0x411111f0 }, /* N/A */
			{ 0x1c, 0x411111f0 }, /* N/A */
			{ 0x1d, 0x411111f0 }, /* N/A */
			{ 0x1e, 0x01454140 }, /* SPDIF out */
			{ }
		},
		.chained = true,
		.chain_id = ALC880_FIXUP_VOL_KNOB,
	},
	[ALC880_FIXUP_F1734] = {
		/* almost compatible with FUJITSU, but no bass and SPDIF */
		.type = HDA_FIXUP_PINS,
		.v.pins = (const struct hda_pintbl[]) {
			{ 0x14, 0x0121401f }, /* HP */
			{ 0x15, 0x99030120 }, /* speaker */
			{ 0x16, 0x411111f0 }, /* N/A */
			{ 0x17, 0x411111f0 }, /* N/A */
			{ 0x18, 0x411111f0 }, /* N/A */
			{ 0x19, 0x01a19950 }, /* mic-in */
			{ 0x1a, 0x411111f0 }, /* N/A */
			{ 0x1b, 0x411111f0 }, /* N/A */
			{ 0x1c, 0x411111f0 }, /* N/A */
			{ 0x1d, 0x411111f0 }, /* N/A */
			{ 0x1e, 0x411111f0 }, /* N/A */
			{ }
		},
		.chained = true,
		.chain_id = ALC880_FIXUP_VOL_KNOB,
	},
	[ALC880_FIXUP_UNIWILL] = {
		/* need to fix HP and speaker pins to be parsed correctly */
		.type = HDA_FIXUP_PINS,
		.v.pins = (const struct hda_pintbl[]) {
			{ 0x14, 0x0121411f }, /* HP */
			{ 0x15, 0x99030120 }, /* speaker */
			{ 0x16, 0x99030130 }, /* bass speaker */
			{ }
		},
	},
	[ALC880_FIXUP_UNIWILL_DIG] = {
		.type = HDA_FIXUP_PINS,
		.v.pins = (const struct hda_pintbl[]) {
			/* disable bogus unused pins */
			{ 0x17, 0x411111f0 },
			{ 0x19, 0x411111f0 },
			{ 0x1b, 0x411111f0 },
			{ 0x1f, 0x411111f0 },
			{ }
		}
	},
	[ALC880_FIXUP_Z71V] = {
		.type = HDA_FIXUP_PINS,
		.v.pins = (const struct hda_pintbl[]) {
			/* set up the whole pins as BIOS is utterly broken */
			{ 0x14, 0x99030120 }, /* speaker */
			{ 0x15, 0x0121411f }, /* HP */
			{ 0x16, 0x411111f0 }, /* N/A */
			{ 0x17, 0x411111f0 }, /* N/A */
			{ 0x18, 0x01a19950 }, /* mic-in */
			{ 0x19, 0x411111f0 }, /* N/A */
			{ 0x1a, 0x01813031 }, /* line-in */
			{ 0x1b, 0x411111f0 }, /* N/A */
			{ 0x1c, 0x411111f0 }, /* N/A */
			{ 0x1d, 0x411111f0 }, /* N/A */
			{ 0x1e, 0x0144111e }, /* SPDIF */
			{ }
		}
	},
	[ALC880_FIXUP_ASUS_W5A] = {
		.type = HDA_FIXUP_PINS,
		.v.pins = (const struct hda_pintbl[]) {
			/* set up the whole pins as BIOS is utterly broken */
			{ 0x14, 0x0121411f }, /* HP */
			{ 0x15, 0x411111f0 }, /* N/A */
			{ 0x16, 0x411111f0 }, /* N/A */
			{ 0x17, 0x411111f0 }, /* N/A */
			{ 0x18, 0x90a60160 }, /* mic */
			{ 0x19, 0x411111f0 }, /* N/A */
			{ 0x1a, 0x411111f0 }, /* N/A */
			{ 0x1b, 0x411111f0 }, /* N/A */
			{ 0x1c, 0x411111f0 }, /* N/A */
			{ 0x1d, 0x411111f0 }, /* N/A */
			{ 0x1e, 0xb743111e }, /* SPDIF out */
			{ }
		},
		.chained = true,
		.chain_id = ALC880_FIXUP_GPIO1,
	},
	[ALC880_FIXUP_3ST_BASE] = {
		.type = HDA_FIXUP_PINS,
		.v.pins = (const struct hda_pintbl[]) {
			{ 0x14, 0x01014010 }, /* line-out */
			{ 0x15, 0x411111f0 }, /* N/A */
			{ 0x16, 0x411111f0 }, /* N/A */
			{ 0x17, 0x411111f0 }, /* N/A */
			{ 0x18, 0x01a19c30 }, /* mic-in */
			{ 0x19, 0x0121411f }, /* HP */
			{ 0x1a, 0x01813031 }, /* line-in */
			{ 0x1b, 0x02a19c40 }, /* front-mic */
			{ 0x1c, 0x411111f0 }, /* N/A */
			{ 0x1d, 0x411111f0 }, /* N/A */
			/* 0x1e is filled in below */
			{ 0x1f, 0x411111f0 }, /* N/A */
			{ }
		}
	},
	[ALC880_FIXUP_3ST] = {
		.type = HDA_FIXUP_PINS,
		.v.pins = (const struct hda_pintbl[]) {
			{ 0x1e, 0x411111f0 }, /* N/A */
			{ }
		},
		.chained = true,
		.chain_id = ALC880_FIXUP_3ST_BASE,
	},
	[ALC880_FIXUP_3ST_DIG] = {
		.type = HDA_FIXUP_PINS,
		.v.pins = (const struct hda_pintbl[]) {
			{ 0x1e, 0x0144111e }, /* SPDIF */
			{ }
		},
		.chained = true,
		.chain_id = ALC880_FIXUP_3ST_BASE,
	},
	[ALC880_FIXUP_5ST_BASE] = {
		.type = HDA_FIXUP_PINS,
		.v.pins = (const struct hda_pintbl[]) {
			{ 0x14, 0x01014010 }, /* front */
			{ 0x15, 0x411111f0 }, /* N/A */
			{ 0x16, 0x01011411 }, /* CLFE */
			{ 0x17, 0x01016412 }, /* surr */
			{ 0x18, 0x01a19c30 }, /* mic-in */
			{ 0x19, 0x0121411f }, /* HP */
			{ 0x1a, 0x01813031 }, /* line-in */
			{ 0x1b, 0x02a19c40 }, /* front-mic */
			{ 0x1c, 0x411111f0 }, /* N/A */
			{ 0x1d, 0x411111f0 }, /* N/A */
			/* 0x1e is filled in below */
			{ 0x1f, 0x411111f0 }, /* N/A */
			{ }
		}
	},
	[ALC880_FIXUP_5ST] = {
		.type = HDA_FIXUP_PINS,
		.v.pins = (const struct hda_pintbl[]) {
			{ 0x1e, 0x411111f0 }, /* N/A */
			{ }
		},
		.chained = true,
		.chain_id = ALC880_FIXUP_5ST_BASE,
	},
	[ALC880_FIXUP_5ST_DIG] = {
		.type = HDA_FIXUP_PINS,
		.v.pins = (const struct hda_pintbl[]) {
			{ 0x1e, 0x0144111e }, /* SPDIF */
			{ }
		},
		.chained = true,
		.chain_id = ALC880_FIXUP_5ST_BASE,
	},
	[ALC880_FIXUP_6ST_BASE] = {
		.type = HDA_FIXUP_PINS,
		.v.pins = (const struct hda_pintbl[]) {
			{ 0x14, 0x01014010 }, /* front */
			{ 0x15, 0x01016412 }, /* surr */
			{ 0x16, 0x01011411 }, /* CLFE */
			{ 0x17, 0x01012414 }, /* side */
			{ 0x18, 0x01a19c30 }, /* mic-in */
			{ 0x19, 0x02a19c40 }, /* front-mic */
			{ 0x1a, 0x01813031 }, /* line-in */
			{ 0x1b, 0x0121411f }, /* HP */
			{ 0x1c, 0x411111f0 }, /* N/A */
			{ 0x1d, 0x411111f0 }, /* N/A */
			/* 0x1e is filled in below */
			{ 0x1f, 0x411111f0 }, /* N/A */
			{ }
		}
	},
	[ALC880_FIXUP_6ST] = {
		.type = HDA_FIXUP_PINS,
		.v.pins = (const struct hda_pintbl[]) {
			{ 0x1e, 0x411111f0 }, /* N/A */
			{ }
		},
		.chained = true,
		.chain_id = ALC880_FIXUP_6ST_BASE,
	},
	[ALC880_FIXUP_6ST_DIG] = {
		.type = HDA_FIXUP_PINS,
		.v.pins = (const struct hda_pintbl[]) {
			{ 0x1e, 0x0144111e }, /* SPDIF */
			{ }
		},
		.chained = true,
		.chain_id = ALC880_FIXUP_6ST_BASE,
	},
	[ALC880_FIXUP_6ST_AUTOMUTE] = {
		.type = HDA_FIXUP_PINS,
		.v.pins = (const struct hda_pintbl[]) {
			{ 0x1b, 0x0121401f }, /* HP with jack detect */
			{ }
		},
		.chained_before = true,
		.chain_id = ALC880_FIXUP_6ST_BASE,
	},
};

static const struct snd_pci_quirk alc880_fixup_tbl[] = {
	SND_PCI_QUIRK(0x1019, 0x0f69, "Coeus G610P", ALC880_FIXUP_W810),
	SND_PCI_QUIRK(0x1043, 0x10c3, "ASUS W5A", ALC880_FIXUP_ASUS_W5A),
	SND_PCI_QUIRK(0x1043, 0x1964, "ASUS Z71V", ALC880_FIXUP_Z71V),
	SND_PCI_QUIRK_VENDOR(0x1043, "ASUS", ALC880_FIXUP_GPIO1),
	SND_PCI_QUIRK(0x147b, 0x1045, "ABit AA8XE", ALC880_FIXUP_6ST_AUTOMUTE),
	SND_PCI_QUIRK(0x1558, 0x5401, "Clevo GPIO2", ALC880_FIXUP_GPIO2),
	SND_PCI_QUIRK_VENDOR(0x1558, "Clevo", ALC880_FIXUP_EAPD_COEF),
	SND_PCI_QUIRK(0x1584, 0x9050, "Uniwill", ALC880_FIXUP_UNIWILL_DIG),
	SND_PCI_QUIRK(0x1584, 0x9054, "Uniwill", ALC880_FIXUP_F1734),
	SND_PCI_QUIRK(0x1584, 0x9070, "Uniwill", ALC880_FIXUP_UNIWILL),
	SND_PCI_QUIRK(0x1584, 0x9077, "Uniwill P53", ALC880_FIXUP_VOL_KNOB),
	SND_PCI_QUIRK(0x161f, 0x203d, "W810", ALC880_FIXUP_W810),
	SND_PCI_QUIRK(0x161f, 0x205d, "Medion Rim 2150", ALC880_FIXUP_MEDION_RIM),
	SND_PCI_QUIRK(0x1631, 0xe011, "PB 13201056", ALC880_FIXUP_6ST_AUTOMUTE),
	SND_PCI_QUIRK(0x1734, 0x107c, "FSC Amilo M1437", ALC880_FIXUP_FUJITSU),
	SND_PCI_QUIRK(0x1734, 0x1094, "FSC Amilo M1451G", ALC880_FIXUP_FUJITSU),
	SND_PCI_QUIRK(0x1734, 0x10ac, "FSC AMILO Xi 1526", ALC880_FIXUP_F1734),
	SND_PCI_QUIRK(0x1734, 0x10b0, "FSC Amilo Pi1556", ALC880_FIXUP_FUJITSU),
	SND_PCI_QUIRK(0x1854, 0x003b, "LG", ALC880_FIXUP_LG),
	SND_PCI_QUIRK(0x1854, 0x005f, "LG P1 Express", ALC880_FIXUP_LG),
	SND_PCI_QUIRK(0x1854, 0x0068, "LG w1", ALC880_FIXUP_LG),
	SND_PCI_QUIRK(0x1854, 0x0077, "LG LW25", ALC880_FIXUP_LG_LW25),
	SND_PCI_QUIRK(0x19db, 0x4188, "TCL S700", ALC880_FIXUP_TCL_S700),

	/* Below is the copied entries from alc880_quirks.c.
	 * It's not quite sure whether BIOS sets the correct pin-config table
	 * on these machines, thus they are kept to be compatible with
	 * the old static quirks.  Once when it's confirmed to work without
	 * these overrides, it'd be better to remove.
	 */
	SND_PCI_QUIRK(0x1019, 0xa880, "ECS", ALC880_FIXUP_5ST_DIG),
	SND_PCI_QUIRK(0x1019, 0xa884, "Acer APFV", ALC880_FIXUP_6ST),
	SND_PCI_QUIRK(0x1025, 0x0070, "ULI", ALC880_FIXUP_3ST_DIG),
	SND_PCI_QUIRK(0x1025, 0x0077, "ULI", ALC880_FIXUP_6ST_DIG),
	SND_PCI_QUIRK(0x1025, 0x0078, "ULI", ALC880_FIXUP_6ST_DIG),
	SND_PCI_QUIRK(0x1025, 0x0087, "ULI", ALC880_FIXUP_6ST_DIG),
	SND_PCI_QUIRK(0x1025, 0xe309, "ULI", ALC880_FIXUP_3ST_DIG),
	SND_PCI_QUIRK(0x1025, 0xe310, "ULI", ALC880_FIXUP_3ST),
	SND_PCI_QUIRK(0x1039, 0x1234, NULL, ALC880_FIXUP_6ST_DIG),
	SND_PCI_QUIRK(0x104d, 0x81a0, "Sony", ALC880_FIXUP_3ST),
	SND_PCI_QUIRK(0x104d, 0x81d6, "Sony", ALC880_FIXUP_3ST),
	SND_PCI_QUIRK(0x107b, 0x3032, "Gateway", ALC880_FIXUP_5ST),
	SND_PCI_QUIRK(0x107b, 0x3033, "Gateway", ALC880_FIXUP_5ST),
	SND_PCI_QUIRK(0x107b, 0x4039, "Gateway", ALC880_FIXUP_5ST),
	SND_PCI_QUIRK(0x1297, 0xc790, "Shuttle ST20G5", ALC880_FIXUP_6ST_DIG),
	SND_PCI_QUIRK(0x1458, 0xa102, "Gigabyte K8", ALC880_FIXUP_6ST_DIG),
	SND_PCI_QUIRK(0x1462, 0x1150, "MSI", ALC880_FIXUP_6ST_DIG),
	SND_PCI_QUIRK(0x1509, 0x925d, "FIC P4M", ALC880_FIXUP_6ST_DIG),
	SND_PCI_QUIRK(0x1565, 0x8202, "Biostar", ALC880_FIXUP_5ST_DIG),
	SND_PCI_QUIRK(0x1695, 0x400d, "EPoX", ALC880_FIXUP_5ST_DIG),
	SND_PCI_QUIRK(0x1695, 0x4012, "EPox EP-5LDA", ALC880_FIXUP_5ST_DIG),
	SND_PCI_QUIRK(0x2668, 0x8086, NULL, ALC880_FIXUP_6ST_DIG), /* broken BIOS */
	SND_PCI_QUIRK(0x8086, 0x2668, NULL, ALC880_FIXUP_6ST_DIG),
	SND_PCI_QUIRK(0x8086, 0xa100, "Intel mobo", ALC880_FIXUP_5ST_DIG),
	SND_PCI_QUIRK(0x8086, 0xd400, "Intel mobo", ALC880_FIXUP_5ST_DIG),
	SND_PCI_QUIRK(0x8086, 0xd401, "Intel mobo", ALC880_FIXUP_5ST_DIG),
	SND_PCI_QUIRK(0x8086, 0xd402, "Intel mobo", ALC880_FIXUP_3ST_DIG),
	SND_PCI_QUIRK(0x8086, 0xe224, "Intel mobo", ALC880_FIXUP_5ST_DIG),
	SND_PCI_QUIRK(0x8086, 0xe305, "Intel mobo", ALC880_FIXUP_3ST_DIG),
	SND_PCI_QUIRK(0x8086, 0xe308, "Intel mobo", ALC880_FIXUP_3ST_DIG),
	SND_PCI_QUIRK(0x8086, 0xe400, "Intel mobo", ALC880_FIXUP_5ST_DIG),
	SND_PCI_QUIRK(0x8086, 0xe401, "Intel mobo", ALC880_FIXUP_5ST_DIG),
	SND_PCI_QUIRK(0x8086, 0xe402, "Intel mobo", ALC880_FIXUP_5ST_DIG),
	/* default Intel */
	SND_PCI_QUIRK_VENDOR(0x8086, "Intel mobo", ALC880_FIXUP_3ST),
	SND_PCI_QUIRK(0xa0a0, 0x0560, "AOpen i915GMm-HFS", ALC880_FIXUP_5ST_DIG),
	SND_PCI_QUIRK(0xe803, 0x1019, NULL, ALC880_FIXUP_6ST_DIG),
	{}
};

static const struct hda_model_fixup alc880_fixup_models[] = {
	{.id = ALC880_FIXUP_3ST, .name = "3stack"},
	{.id = ALC880_FIXUP_3ST_DIG, .name = "3stack-digout"},
	{.id = ALC880_FIXUP_5ST, .name = "5stack"},
	{.id = ALC880_FIXUP_5ST_DIG, .name = "5stack-digout"},
	{.id = ALC880_FIXUP_6ST, .name = "6stack"},
	{.id = ALC880_FIXUP_6ST_DIG, .name = "6stack-digout"},
	{.id = ALC880_FIXUP_6ST_AUTOMUTE, .name = "6stack-automute"},
	{}
};


/*
 * OK, here we have finally the patch for ALC880
 */
static int patch_alc880(struct hda_codec *codec)
{
	struct alc_spec *spec;
	int err;

	err = alc_alloc_spec(codec, 0x0b);
	if (err < 0)
		return err;

	spec = codec->spec;
	spec->gen.need_dac_fix = 1;
	spec->gen.beep_nid = 0x01;

	codec->patch_ops.unsol_event = alc880_unsol_event;

	alc_pre_init(codec);

	snd_hda_pick_fixup(codec, alc880_fixup_models, alc880_fixup_tbl,
		       alc880_fixups);
	snd_hda_apply_fixup(codec, HDA_FIXUP_ACT_PRE_PROBE);

	/* automatic parse from the BIOS config */
	err = alc880_parse_auto_config(codec);
	if (err < 0)
		goto error;

	if (!spec->gen.no_analog) {
		err = set_beep_amp(spec, 0x0b, 0x05, HDA_INPUT);
		if (err < 0)
			goto error;
	}

	snd_hda_apply_fixup(codec, HDA_FIXUP_ACT_PROBE);

	return 0;

 error:
	alc_free(codec);
	return err;
}


/*
 * ALC260 support
 */
static int alc260_parse_auto_config(struct hda_codec *codec)
{
	static const hda_nid_t alc260_ignore[] = { 0x17, 0 };
	static const hda_nid_t alc260_ssids[] = { 0x10, 0x15, 0x0f, 0 };
	return alc_parse_auto_config(codec, alc260_ignore, alc260_ssids);
}

/*
 * Pin config fixes
 */
enum {
	ALC260_FIXUP_HP_DC5750,
	ALC260_FIXUP_HP_PIN_0F,
	ALC260_FIXUP_COEF,
	ALC260_FIXUP_GPIO1,
	ALC260_FIXUP_GPIO1_TOGGLE,
	ALC260_FIXUP_REPLACER,
	ALC260_FIXUP_HP_B1900,
	ALC260_FIXUP_KN1,
	ALC260_FIXUP_FSC_S7020,
	ALC260_FIXUP_FSC_S7020_JWSE,
	ALC260_FIXUP_VAIO_PINS,
};

static void alc260_gpio1_automute(struct hda_codec *codec)
{
	struct alc_spec *spec = codec->spec;

	alc_update_gpio_data(codec, 0x01, spec->gen.hp_jack_present);
}

static void alc260_fixup_gpio1_toggle(struct hda_codec *codec,
				      const struct hda_fixup *fix, int action)
{
	struct alc_spec *spec = codec->spec;
	if (action == HDA_FIXUP_ACT_PROBE) {
		/* although the machine has only one output pin, we need to
		 * toggle GPIO1 according to the jack state
		 */
		spec->gen.automute_hook = alc260_gpio1_automute;
		spec->gen.detect_hp = 1;
		spec->gen.automute_speaker = 1;
		spec->gen.autocfg.hp_pins[0] = 0x0f; /* copy it for automute */
		snd_hda_jack_detect_enable_callback(codec, 0x0f,
						    snd_hda_gen_hp_automute);
		alc_setup_gpio(codec, 0x01);
	}
}

static void alc260_fixup_kn1(struct hda_codec *codec,
			     const struct hda_fixup *fix, int action)
{
	struct alc_spec *spec = codec->spec;
	static const struct hda_pintbl pincfgs[] = {
		{ 0x0f, 0x02214000 }, /* HP/speaker */
		{ 0x12, 0x90a60160 }, /* int mic */
		{ 0x13, 0x02a19000 }, /* ext mic */
		{ 0x18, 0x01446000 }, /* SPDIF out */
		/* disable bogus I/O pins */
		{ 0x10, 0x411111f0 },
		{ 0x11, 0x411111f0 },
		{ 0x14, 0x411111f0 },
		{ 0x15, 0x411111f0 },
		{ 0x16, 0x411111f0 },
		{ 0x17, 0x411111f0 },
		{ 0x19, 0x411111f0 },
		{ }
	};

	switch (action) {
	case HDA_FIXUP_ACT_PRE_PROBE:
		snd_hda_apply_pincfgs(codec, pincfgs);
		spec->init_amp = ALC_INIT_NONE;
		break;
	}
}

static void alc260_fixup_fsc_s7020(struct hda_codec *codec,
				   const struct hda_fixup *fix, int action)
{
	struct alc_spec *spec = codec->spec;
	if (action == HDA_FIXUP_ACT_PRE_PROBE)
		spec->init_amp = ALC_INIT_NONE;
}

static void alc260_fixup_fsc_s7020_jwse(struct hda_codec *codec,
				   const struct hda_fixup *fix, int action)
{
	struct alc_spec *spec = codec->spec;
	if (action == HDA_FIXUP_ACT_PRE_PROBE) {
		spec->gen.add_jack_modes = 1;
		spec->gen.hp_mic = 1;
	}
}

static const struct hda_fixup alc260_fixups[] = {
	[ALC260_FIXUP_HP_DC5750] = {
		.type = HDA_FIXUP_PINS,
		.v.pins = (const struct hda_pintbl[]) {
			{ 0x11, 0x90130110 }, /* speaker */
			{ }
		}
	},
	[ALC260_FIXUP_HP_PIN_0F] = {
		.type = HDA_FIXUP_PINS,
		.v.pins = (const struct hda_pintbl[]) {
			{ 0x0f, 0x01214000 }, /* HP */
			{ }
		}
	},
	[ALC260_FIXUP_COEF] = {
		.type = HDA_FIXUP_VERBS,
		.v.verbs = (const struct hda_verb[]) {
			{ 0x1a, AC_VERB_SET_COEF_INDEX, 0x07 },
			{ 0x1a, AC_VERB_SET_PROC_COEF,  0x3040 },
			{ }
		},
	},
	[ALC260_FIXUP_GPIO1] = {
		.type = HDA_FIXUP_FUNC,
		.v.func = alc_fixup_gpio1,
	},
	[ALC260_FIXUP_GPIO1_TOGGLE] = {
		.type = HDA_FIXUP_FUNC,
		.v.func = alc260_fixup_gpio1_toggle,
		.chained = true,
		.chain_id = ALC260_FIXUP_HP_PIN_0F,
	},
	[ALC260_FIXUP_REPLACER] = {
		.type = HDA_FIXUP_VERBS,
		.v.verbs = (const struct hda_verb[]) {
			{ 0x1a, AC_VERB_SET_COEF_INDEX, 0x07 },
			{ 0x1a, AC_VERB_SET_PROC_COEF,  0x3050 },
			{ }
		},
		.chained = true,
		.chain_id = ALC260_FIXUP_GPIO1_TOGGLE,
	},
	[ALC260_FIXUP_HP_B1900] = {
		.type = HDA_FIXUP_FUNC,
		.v.func = alc260_fixup_gpio1_toggle,
		.chained = true,
		.chain_id = ALC260_FIXUP_COEF,
	},
	[ALC260_FIXUP_KN1] = {
		.type = HDA_FIXUP_FUNC,
		.v.func = alc260_fixup_kn1,
	},
	[ALC260_FIXUP_FSC_S7020] = {
		.type = HDA_FIXUP_FUNC,
		.v.func = alc260_fixup_fsc_s7020,
	},
	[ALC260_FIXUP_FSC_S7020_JWSE] = {
		.type = HDA_FIXUP_FUNC,
		.v.func = alc260_fixup_fsc_s7020_jwse,
		.chained = true,
		.chain_id = ALC260_FIXUP_FSC_S7020,
	},
	[ALC260_FIXUP_VAIO_PINS] = {
		.type = HDA_FIXUP_PINS,
		.v.pins = (const struct hda_pintbl[]) {
			/* Pin configs are missing completely on some VAIOs */
			{ 0x0f, 0x01211020 },
			{ 0x10, 0x0001003f },
			{ 0x11, 0x411111f0 },
			{ 0x12, 0x01a15930 },
			{ 0x13, 0x411111f0 },
			{ 0x14, 0x411111f0 },
			{ 0x15, 0x411111f0 },
			{ 0x16, 0x411111f0 },
			{ 0x17, 0x411111f0 },
			{ 0x18, 0x411111f0 },
			{ 0x19, 0x411111f0 },
			{ }
		}
	},
};

static const struct snd_pci_quirk alc260_fixup_tbl[] = {
	SND_PCI_QUIRK(0x1025, 0x007b, "Acer C20x", ALC260_FIXUP_GPIO1),
	SND_PCI_QUIRK(0x1025, 0x007f, "Acer Aspire 9500", ALC260_FIXUP_COEF),
	SND_PCI_QUIRK(0x1025, 0x008f, "Acer", ALC260_FIXUP_GPIO1),
	SND_PCI_QUIRK(0x103c, 0x280a, "HP dc5750", ALC260_FIXUP_HP_DC5750),
	SND_PCI_QUIRK(0x103c, 0x30ba, "HP Presario B1900", ALC260_FIXUP_HP_B1900),
	SND_PCI_QUIRK(0x104d, 0x81bb, "Sony VAIO", ALC260_FIXUP_VAIO_PINS),
	SND_PCI_QUIRK(0x104d, 0x81e2, "Sony VAIO TX", ALC260_FIXUP_HP_PIN_0F),
	SND_PCI_QUIRK(0x10cf, 0x1326, "FSC LifeBook S7020", ALC260_FIXUP_FSC_S7020),
	SND_PCI_QUIRK(0x1509, 0x4540, "Favorit 100XS", ALC260_FIXUP_GPIO1),
	SND_PCI_QUIRK(0x152d, 0x0729, "Quanta KN1", ALC260_FIXUP_KN1),
	SND_PCI_QUIRK(0x161f, 0x2057, "Replacer 672V", ALC260_FIXUP_REPLACER),
	SND_PCI_QUIRK(0x1631, 0xc017, "PB V7900", ALC260_FIXUP_COEF),
	{}
};

static const struct hda_model_fixup alc260_fixup_models[] = {
	{.id = ALC260_FIXUP_GPIO1, .name = "gpio1"},
	{.id = ALC260_FIXUP_COEF, .name = "coef"},
	{.id = ALC260_FIXUP_FSC_S7020, .name = "fujitsu"},
	{.id = ALC260_FIXUP_FSC_S7020_JWSE, .name = "fujitsu-jwse"},
	{}
};

/*
 */
static int patch_alc260(struct hda_codec *codec)
{
	struct alc_spec *spec;
	int err;

	err = alc_alloc_spec(codec, 0x07);
	if (err < 0)
		return err;

	spec = codec->spec;
	/* as quite a few machines require HP amp for speaker outputs,
	 * it's easier to enable it unconditionally; even if it's unneeded,
	 * it's almost harmless.
	 */
	spec->gen.prefer_hp_amp = 1;
	spec->gen.beep_nid = 0x01;

	spec->shutup = alc_eapd_shutup;

	alc_pre_init(codec);

	snd_hda_pick_fixup(codec, alc260_fixup_models, alc260_fixup_tbl,
			   alc260_fixups);
	snd_hda_apply_fixup(codec, HDA_FIXUP_ACT_PRE_PROBE);

	/* automatic parse from the BIOS config */
	err = alc260_parse_auto_config(codec);
	if (err < 0)
		goto error;

	if (!spec->gen.no_analog) {
		err = set_beep_amp(spec, 0x07, 0x05, HDA_INPUT);
		if (err < 0)
			goto error;
	}

	snd_hda_apply_fixup(codec, HDA_FIXUP_ACT_PROBE);

	return 0;

 error:
	alc_free(codec);
	return err;
}


/*
 * ALC882/883/885/888/889 support
 *
 * ALC882 is almost identical with ALC880 but has cleaner and more flexible
 * configuration.  Each pin widget can choose any input DACs and a mixer.
 * Each ADC is connected from a mixer of all inputs.  This makes possible
 * 6-channel independent captures.
 *
 * In addition, an independent DAC for the multi-playback (not used in this
 * driver yet).
 */

/*
 * Pin config fixes
 */
enum {
	ALC882_FIXUP_ABIT_AW9D_MAX,
	ALC882_FIXUP_LENOVO_Y530,
	ALC882_FIXUP_PB_M5210,
	ALC882_FIXUP_ACER_ASPIRE_7736,
	ALC882_FIXUP_ASUS_W90V,
	ALC889_FIXUP_CD,
	ALC889_FIXUP_FRONT_HP_NO_PRESENCE,
	ALC889_FIXUP_VAIO_TT,
	ALC888_FIXUP_EEE1601,
	ALC882_FIXUP_EAPD,
	ALC883_FIXUP_EAPD,
	ALC883_FIXUP_ACER_EAPD,
	ALC882_FIXUP_GPIO1,
	ALC882_FIXUP_GPIO2,
	ALC882_FIXUP_GPIO3,
	ALC889_FIXUP_COEF,
	ALC882_FIXUP_ASUS_W2JC,
	ALC882_FIXUP_ACER_ASPIRE_4930G,
	ALC882_FIXUP_ACER_ASPIRE_8930G,
	ALC882_FIXUP_ASPIRE_8930G_VERBS,
	ALC885_FIXUP_MACPRO_GPIO,
	ALC889_FIXUP_DAC_ROUTE,
	ALC889_FIXUP_MBP_VREF,
	ALC889_FIXUP_IMAC91_VREF,
	ALC889_FIXUP_MBA11_VREF,
	ALC889_FIXUP_MBA21_VREF,
	ALC889_FIXUP_MP11_VREF,
	ALC889_FIXUP_MP41_VREF,
	ALC882_FIXUP_INV_DMIC,
	ALC882_FIXUP_NO_PRIMARY_HP,
	ALC887_FIXUP_ASUS_BASS,
	ALC887_FIXUP_BASS_CHMAP,
	ALC1220_FIXUP_GB_DUAL_CODECS,
	ALC1220_FIXUP_CLEVO_P950,
	ALC1220_FIXUP_CLEVO_PB51ED,
	ALC1220_FIXUP_CLEVO_PB51ED_PINS,
};

static void alc889_fixup_coef(struct hda_codec *codec,
			      const struct hda_fixup *fix, int action)
{
	if (action != HDA_FIXUP_ACT_INIT)
		return;
	alc_update_coef_idx(codec, 7, 0, 0x2030);
}

/* set up GPIO at initialization */
static void alc885_fixup_macpro_gpio(struct hda_codec *codec,
				     const struct hda_fixup *fix, int action)
{
	struct alc_spec *spec = codec->spec;

	spec->gpio_write_delay = true;
	alc_fixup_gpio3(codec, fix, action);
}

/* Fix the connection of some pins for ALC889:
 * At least, Acer Aspire 5935 shows the connections to DAC3/4 don't
 * work correctly (bko#42740)
 */
static void alc889_fixup_dac_route(struct hda_codec *codec,
				   const struct hda_fixup *fix, int action)
{
	if (action == HDA_FIXUP_ACT_PRE_PROBE) {
		/* fake the connections during parsing the tree */
		static const hda_nid_t conn1[] = { 0x0c, 0x0d };
		static const hda_nid_t conn2[] = { 0x0e, 0x0f };
		snd_hda_override_conn_list(codec, 0x14, ARRAY_SIZE(conn1), conn1);
		snd_hda_override_conn_list(codec, 0x15, ARRAY_SIZE(conn1), conn1);
		snd_hda_override_conn_list(codec, 0x18, ARRAY_SIZE(conn2), conn2);
		snd_hda_override_conn_list(codec, 0x1a, ARRAY_SIZE(conn2), conn2);
	} else if (action == HDA_FIXUP_ACT_PROBE) {
		/* restore the connections */
		static const hda_nid_t conn[] = { 0x0c, 0x0d, 0x0e, 0x0f, 0x26 };
		snd_hda_override_conn_list(codec, 0x14, ARRAY_SIZE(conn), conn);
		snd_hda_override_conn_list(codec, 0x15, ARRAY_SIZE(conn), conn);
		snd_hda_override_conn_list(codec, 0x18, ARRAY_SIZE(conn), conn);
		snd_hda_override_conn_list(codec, 0x1a, ARRAY_SIZE(conn), conn);
	}
}

/* Set VREF on HP pin */
static void alc889_fixup_mbp_vref(struct hda_codec *codec,
				  const struct hda_fixup *fix, int action)
{
	static const hda_nid_t nids[] = { 0x14, 0x15, 0x19 };
	struct alc_spec *spec = codec->spec;
	int i;

	if (action != HDA_FIXUP_ACT_INIT)
		return;
	for (i = 0; i < ARRAY_SIZE(nids); i++) {
		unsigned int val = snd_hda_codec_get_pincfg(codec, nids[i]);
		if (get_defcfg_device(val) != AC_JACK_HP_OUT)
			continue;
		val = snd_hda_codec_get_pin_target(codec, nids[i]);
		val |= AC_PINCTL_VREF_80;
		snd_hda_set_pin_ctl(codec, nids[i], val);
		spec->gen.keep_vref_in_automute = 1;
		break;
	}
}

static void alc889_fixup_mac_pins(struct hda_codec *codec,
				  const hda_nid_t *nids, int num_nids)
{
	struct alc_spec *spec = codec->spec;
	int i;

	for (i = 0; i < num_nids; i++) {
		unsigned int val;
		val = snd_hda_codec_get_pin_target(codec, nids[i]);
		val |= AC_PINCTL_VREF_50;
		snd_hda_set_pin_ctl(codec, nids[i], val);
	}
	spec->gen.keep_vref_in_automute = 1;
}

/* Set VREF on speaker pins on imac91 */
static void alc889_fixup_imac91_vref(struct hda_codec *codec,
				     const struct hda_fixup *fix, int action)
{
	static const hda_nid_t nids[] = { 0x18, 0x1a };

	if (action == HDA_FIXUP_ACT_INIT)
		alc889_fixup_mac_pins(codec, nids, ARRAY_SIZE(nids));
}

/* Set VREF on speaker pins on mba11 */
static void alc889_fixup_mba11_vref(struct hda_codec *codec,
				    const struct hda_fixup *fix, int action)
{
	static const hda_nid_t nids[] = { 0x18 };

	if (action == HDA_FIXUP_ACT_INIT)
		alc889_fixup_mac_pins(codec, nids, ARRAY_SIZE(nids));
}

/* Set VREF on speaker pins on mba21 */
static void alc889_fixup_mba21_vref(struct hda_codec *codec,
				    const struct hda_fixup *fix, int action)
{
	static const hda_nid_t nids[] = { 0x18, 0x19 };

	if (action == HDA_FIXUP_ACT_INIT)
		alc889_fixup_mac_pins(codec, nids, ARRAY_SIZE(nids));
}

/* Don't take HP output as primary
 * Strangely, the speaker output doesn't work on Vaio Z and some Vaio
 * all-in-one desktop PCs (for example VGC-LN51JGB) through DAC 0x05
 */
static void alc882_fixup_no_primary_hp(struct hda_codec *codec,
				       const struct hda_fixup *fix, int action)
{
	struct alc_spec *spec = codec->spec;
	if (action == HDA_FIXUP_ACT_PRE_PROBE) {
		spec->gen.no_primary_hp = 1;
		spec->gen.no_multi_io = 1;
	}
}

static void alc_fixup_bass_chmap(struct hda_codec *codec,
				 const struct hda_fixup *fix, int action);

/* For dual-codec configuration, we need to disable some features to avoid
 * conflicts of kctls and PCM streams
 */
static void alc_fixup_dual_codecs(struct hda_codec *codec,
				  const struct hda_fixup *fix, int action)
{
	struct alc_spec *spec = codec->spec;

	if (action != HDA_FIXUP_ACT_PRE_PROBE)
		return;
	/* disable vmaster */
	spec->gen.suppress_vmaster = 1;
	/* auto-mute and auto-mic switch don't work with multiple codecs */
	spec->gen.suppress_auto_mute = 1;
	spec->gen.suppress_auto_mic = 1;
	/* disable aamix as well */
	spec->gen.mixer_nid = 0;
	/* add location prefix to avoid conflicts */
	codec->force_pin_prefix = 1;
}

static void rename_ctl(struct hda_codec *codec, const char *oldname,
		       const char *newname)
{
	struct snd_kcontrol *kctl;

	kctl = snd_hda_find_mixer_ctl(codec, oldname);
	if (kctl)
		strcpy(kctl->id.name, newname);
}

static void alc1220_fixup_gb_dual_codecs(struct hda_codec *codec,
					 const struct hda_fixup *fix,
					 int action)
{
	alc_fixup_dual_codecs(codec, fix, action);
	switch (action) {
	case HDA_FIXUP_ACT_PRE_PROBE:
		/* override card longname to provide a unique UCM profile */
		strcpy(codec->card->longname, "HDAudio-Gigabyte-ALC1220DualCodecs");
		break;
	case HDA_FIXUP_ACT_BUILD:
		/* rename Capture controls depending on the codec */
		rename_ctl(codec, "Capture Volume",
			   codec->addr == 0 ?
			   "Rear-Panel Capture Volume" :
			   "Front-Panel Capture Volume");
		rename_ctl(codec, "Capture Switch",
			   codec->addr == 0 ?
			   "Rear-Panel Capture Switch" :
			   "Front-Panel Capture Switch");
		break;
	}
}

static void alc1220_fixup_clevo_p950(struct hda_codec *codec,
				     const struct hda_fixup *fix,
				     int action)
{
	static const hda_nid_t conn1[] = { 0x0c };

	if (action != HDA_FIXUP_ACT_PRE_PROBE)
		return;

	alc_update_coef_idx(codec, 0x7, 0, 0x3c3);
	/* We therefore want to make sure 0x14 (front headphone) and
	 * 0x1b (speakers) use the stereo DAC 0x02
	 */
	snd_hda_override_conn_list(codec, 0x14, ARRAY_SIZE(conn1), conn1);
	snd_hda_override_conn_list(codec, 0x1b, ARRAY_SIZE(conn1), conn1);
}

static void alc_fixup_headset_mode_no_hp_mic(struct hda_codec *codec,
				const struct hda_fixup *fix, int action);

static void alc1220_fixup_clevo_pb51ed(struct hda_codec *codec,
				     const struct hda_fixup *fix,
				     int action)
{
	alc1220_fixup_clevo_p950(codec, fix, action);
	alc_fixup_headset_mode_no_hp_mic(codec, fix, action);
}

static const struct hda_fixup alc882_fixups[] = {
	[ALC882_FIXUP_ABIT_AW9D_MAX] = {
		.type = HDA_FIXUP_PINS,
		.v.pins = (const struct hda_pintbl[]) {
			{ 0x15, 0x01080104 }, /* side */
			{ 0x16, 0x01011012 }, /* rear */
			{ 0x17, 0x01016011 }, /* clfe */
			{ }
		}
	},
	[ALC882_FIXUP_LENOVO_Y530] = {
		.type = HDA_FIXUP_PINS,
		.v.pins = (const struct hda_pintbl[]) {
			{ 0x15, 0x99130112 }, /* rear int speakers */
			{ 0x16, 0x99130111 }, /* subwoofer */
			{ }
		}
	},
	[ALC882_FIXUP_PB_M5210] = {
		.type = HDA_FIXUP_PINCTLS,
		.v.pins = (const struct hda_pintbl[]) {
			{ 0x19, PIN_VREF50 },
			{}
		}
	},
	[ALC882_FIXUP_ACER_ASPIRE_7736] = {
		.type = HDA_FIXUP_FUNC,
		.v.func = alc_fixup_sku_ignore,
	},
	[ALC882_FIXUP_ASUS_W90V] = {
		.type = HDA_FIXUP_PINS,
		.v.pins = (const struct hda_pintbl[]) {
			{ 0x16, 0x99130110 }, /* fix sequence for CLFE */
			{ }
		}
	},
	[ALC889_FIXUP_CD] = {
		.type = HDA_FIXUP_PINS,
		.v.pins = (const struct hda_pintbl[]) {
			{ 0x1c, 0x993301f0 }, /* CD */
			{ }
		}
	},
	[ALC889_FIXUP_FRONT_HP_NO_PRESENCE] = {
		.type = HDA_FIXUP_PINS,
		.v.pins = (const struct hda_pintbl[]) {
			{ 0x1b, 0x02214120 }, /* Front HP jack is flaky, disable jack detect */
			{ }
		},
		.chained = true,
		.chain_id = ALC889_FIXUP_CD,
	},
	[ALC889_FIXUP_VAIO_TT] = {
		.type = HDA_FIXUP_PINS,
		.v.pins = (const struct hda_pintbl[]) {
			{ 0x17, 0x90170111 }, /* hidden surround speaker */
			{ }
		}
	},
	[ALC888_FIXUP_EEE1601] = {
		.type = HDA_FIXUP_VERBS,
		.v.verbs = (const struct hda_verb[]) {
			{ 0x20, AC_VERB_SET_COEF_INDEX, 0x0b },
			{ 0x20, AC_VERB_SET_PROC_COEF,  0x0838 },
			{ }
		}
	},
	[ALC882_FIXUP_EAPD] = {
		.type = HDA_FIXUP_VERBS,
		.v.verbs = (const struct hda_verb[]) {
			/* change to EAPD mode */
			{ 0x20, AC_VERB_SET_COEF_INDEX, 0x07 },
			{ 0x20, AC_VERB_SET_PROC_COEF, 0x3060 },
			{ }
		}
	},
	[ALC883_FIXUP_EAPD] = {
		.type = HDA_FIXUP_VERBS,
		.v.verbs = (const struct hda_verb[]) {
			/* change to EAPD mode */
			{ 0x20, AC_VERB_SET_COEF_INDEX, 0x07 },
			{ 0x20, AC_VERB_SET_PROC_COEF, 0x3070 },
			{ }
		}
	},
	[ALC883_FIXUP_ACER_EAPD] = {
		.type = HDA_FIXUP_VERBS,
		.v.verbs = (const struct hda_verb[]) {
			/* eanable EAPD on Acer laptops */
			{ 0x20, AC_VERB_SET_COEF_INDEX, 0x07 },
			{ 0x20, AC_VERB_SET_PROC_COEF, 0x3050 },
			{ }
		}
	},
	[ALC882_FIXUP_GPIO1] = {
		.type = HDA_FIXUP_FUNC,
		.v.func = alc_fixup_gpio1,
	},
	[ALC882_FIXUP_GPIO2] = {
		.type = HDA_FIXUP_FUNC,
		.v.func = alc_fixup_gpio2,
	},
	[ALC882_FIXUP_GPIO3] = {
		.type = HDA_FIXUP_FUNC,
		.v.func = alc_fixup_gpio3,
	},
	[ALC882_FIXUP_ASUS_W2JC] = {
		.type = HDA_FIXUP_FUNC,
		.v.func = alc_fixup_gpio1,
		.chained = true,
		.chain_id = ALC882_FIXUP_EAPD,
	},
	[ALC889_FIXUP_COEF] = {
		.type = HDA_FIXUP_FUNC,
		.v.func = alc889_fixup_coef,
	},
	[ALC882_FIXUP_ACER_ASPIRE_4930G] = {
		.type = HDA_FIXUP_PINS,
		.v.pins = (const struct hda_pintbl[]) {
			{ 0x16, 0x99130111 }, /* CLFE speaker */
			{ 0x17, 0x99130112 }, /* surround speaker */
			{ }
		},
		.chained = true,
		.chain_id = ALC882_FIXUP_GPIO1,
	},
	[ALC882_FIXUP_ACER_ASPIRE_8930G] = {
		.type = HDA_FIXUP_PINS,
		.v.pins = (const struct hda_pintbl[]) {
			{ 0x16, 0x99130111 }, /* CLFE speaker */
			{ 0x1b, 0x99130112 }, /* surround speaker */
			{ }
		},
		.chained = true,
		.chain_id = ALC882_FIXUP_ASPIRE_8930G_VERBS,
	},
	[ALC882_FIXUP_ASPIRE_8930G_VERBS] = {
		/* additional init verbs for Acer Aspire 8930G */
		.type = HDA_FIXUP_VERBS,
		.v.verbs = (const struct hda_verb[]) {
			/* Enable all DACs */
			/* DAC DISABLE/MUTE 1? */
			/*  setting bits 1-5 disables DAC nids 0x02-0x06
			 *  apparently. Init=0x38 */
			{ 0x20, AC_VERB_SET_COEF_INDEX, 0x03 },
			{ 0x20, AC_VERB_SET_PROC_COEF, 0x0000 },
			/* DAC DISABLE/MUTE 2? */
			/*  some bit here disables the other DACs.
			 *  Init=0x4900 */
			{ 0x20, AC_VERB_SET_COEF_INDEX, 0x08 },
			{ 0x20, AC_VERB_SET_PROC_COEF, 0x0000 },
			/* DMIC fix
			 * This laptop has a stereo digital microphone.
			 * The mics are only 1cm apart which makes the stereo
			 * useless. However, either the mic or the ALC889
			 * makes the signal become a difference/sum signal
			 * instead of standard stereo, which is annoying.
			 * So instead we flip this bit which makes the
			 * codec replicate the sum signal to both channels,
			 * turning it into a normal mono mic.
			 */
			/* DMIC_CONTROL? Init value = 0x0001 */
			{ 0x20, AC_VERB_SET_COEF_INDEX, 0x0b },
			{ 0x20, AC_VERB_SET_PROC_COEF, 0x0003 },
			{ 0x20, AC_VERB_SET_COEF_INDEX, 0x07 },
			{ 0x20, AC_VERB_SET_PROC_COEF, 0x3050 },
			{ }
		},
		.chained = true,
		.chain_id = ALC882_FIXUP_GPIO1,
	},
	[ALC885_FIXUP_MACPRO_GPIO] = {
		.type = HDA_FIXUP_FUNC,
		.v.func = alc885_fixup_macpro_gpio,
	},
	[ALC889_FIXUP_DAC_ROUTE] = {
		.type = HDA_FIXUP_FUNC,
		.v.func = alc889_fixup_dac_route,
	},
	[ALC889_FIXUP_MBP_VREF] = {
		.type = HDA_FIXUP_FUNC,
		.v.func = alc889_fixup_mbp_vref,
		.chained = true,
		.chain_id = ALC882_FIXUP_GPIO1,
	},
	[ALC889_FIXUP_IMAC91_VREF] = {
		.type = HDA_FIXUP_FUNC,
		.v.func = alc889_fixup_imac91_vref,
		.chained = true,
		.chain_id = ALC882_FIXUP_GPIO1,
	},
	[ALC889_FIXUP_MBA11_VREF] = {
		.type = HDA_FIXUP_FUNC,
		.v.func = alc889_fixup_mba11_vref,
		.chained = true,
		.chain_id = ALC889_FIXUP_MBP_VREF,
	},
	[ALC889_FIXUP_MBA21_VREF] = {
		.type = HDA_FIXUP_FUNC,
		.v.func = alc889_fixup_mba21_vref,
		.chained = true,
		.chain_id = ALC889_FIXUP_MBP_VREF,
	},
	[ALC889_FIXUP_MP11_VREF] = {
		.type = HDA_FIXUP_FUNC,
		.v.func = alc889_fixup_mba11_vref,
		.chained = true,
		.chain_id = ALC885_FIXUP_MACPRO_GPIO,
	},
	[ALC889_FIXUP_MP41_VREF] = {
		.type = HDA_FIXUP_FUNC,
		.v.func = alc889_fixup_mbp_vref,
		.chained = true,
		.chain_id = ALC885_FIXUP_MACPRO_GPIO,
	},
	[ALC882_FIXUP_INV_DMIC] = {
		.type = HDA_FIXUP_FUNC,
		.v.func = alc_fixup_inv_dmic,
	},
	[ALC882_FIXUP_NO_PRIMARY_HP] = {
		.type = HDA_FIXUP_FUNC,
		.v.func = alc882_fixup_no_primary_hp,
	},
	[ALC887_FIXUP_ASUS_BASS] = {
		.type = HDA_FIXUP_PINS,
		.v.pins = (const struct hda_pintbl[]) {
			{0x16, 0x99130130}, /* bass speaker */
			{}
		},
		.chained = true,
		.chain_id = ALC887_FIXUP_BASS_CHMAP,
	},
	[ALC887_FIXUP_BASS_CHMAP] = {
		.type = HDA_FIXUP_FUNC,
		.v.func = alc_fixup_bass_chmap,
	},
	[ALC1220_FIXUP_GB_DUAL_CODECS] = {
		.type = HDA_FIXUP_FUNC,
		.v.func = alc1220_fixup_gb_dual_codecs,
	},
	[ALC1220_FIXUP_CLEVO_P950] = {
		.type = HDA_FIXUP_FUNC,
		.v.func = alc1220_fixup_clevo_p950,
	},
	[ALC1220_FIXUP_CLEVO_PB51ED] = {
		.type = HDA_FIXUP_FUNC,
		.v.func = alc1220_fixup_clevo_pb51ed,
	},
	[ALC1220_FIXUP_CLEVO_PB51ED_PINS] = {
		.type = HDA_FIXUP_PINS,
		.v.pins = (const struct hda_pintbl[]) {
			{ 0x19, 0x01a1913c }, /* use as headset mic, without its own jack detect */
			{}
		},
		.chained = true,
		.chain_id = ALC1220_FIXUP_CLEVO_PB51ED,
	},
};

static const struct snd_pci_quirk alc882_fixup_tbl[] = {
	SND_PCI_QUIRK(0x1025, 0x006c, "Acer Aspire 9810", ALC883_FIXUP_ACER_EAPD),
	SND_PCI_QUIRK(0x1025, 0x0090, "Acer Aspire", ALC883_FIXUP_ACER_EAPD),
	SND_PCI_QUIRK(0x1025, 0x0107, "Acer Aspire", ALC883_FIXUP_ACER_EAPD),
	SND_PCI_QUIRK(0x1025, 0x010a, "Acer Ferrari 5000", ALC883_FIXUP_ACER_EAPD),
	SND_PCI_QUIRK(0x1025, 0x0110, "Acer Aspire", ALC883_FIXUP_ACER_EAPD),
	SND_PCI_QUIRK(0x1025, 0x0112, "Acer Aspire 9303", ALC883_FIXUP_ACER_EAPD),
	SND_PCI_QUIRK(0x1025, 0x0121, "Acer Aspire 5920G", ALC883_FIXUP_ACER_EAPD),
	SND_PCI_QUIRK(0x1025, 0x013e, "Acer Aspire 4930G",
		      ALC882_FIXUP_ACER_ASPIRE_4930G),
	SND_PCI_QUIRK(0x1025, 0x013f, "Acer Aspire 5930G",
		      ALC882_FIXUP_ACER_ASPIRE_4930G),
	SND_PCI_QUIRK(0x1025, 0x0145, "Acer Aspire 8930G",
		      ALC882_FIXUP_ACER_ASPIRE_8930G),
	SND_PCI_QUIRK(0x1025, 0x0146, "Acer Aspire 6935G",
		      ALC882_FIXUP_ACER_ASPIRE_8930G),
	SND_PCI_QUIRK(0x1025, 0x015e, "Acer Aspire 6930G",
		      ALC882_FIXUP_ACER_ASPIRE_4930G),
	SND_PCI_QUIRK(0x1025, 0x0166, "Acer Aspire 6530G",
		      ALC882_FIXUP_ACER_ASPIRE_4930G),
	SND_PCI_QUIRK(0x1025, 0x0142, "Acer Aspire 7730G",
		      ALC882_FIXUP_ACER_ASPIRE_4930G),
	SND_PCI_QUIRK(0x1025, 0x0155, "Packard-Bell M5120", ALC882_FIXUP_PB_M5210),
	SND_PCI_QUIRK(0x1025, 0x021e, "Acer Aspire 5739G",
		      ALC882_FIXUP_ACER_ASPIRE_4930G),
	SND_PCI_QUIRK(0x1025, 0x0259, "Acer Aspire 5935", ALC889_FIXUP_DAC_ROUTE),
	SND_PCI_QUIRK(0x1025, 0x026b, "Acer Aspire 8940G", ALC882_FIXUP_ACER_ASPIRE_8930G),
	SND_PCI_QUIRK(0x1025, 0x0296, "Acer Aspire 7736z", ALC882_FIXUP_ACER_ASPIRE_7736),
	SND_PCI_QUIRK(0x1043, 0x13c2, "Asus A7M", ALC882_FIXUP_EAPD),
	SND_PCI_QUIRK(0x1043, 0x1873, "ASUS W90V", ALC882_FIXUP_ASUS_W90V),
	SND_PCI_QUIRK(0x1043, 0x1971, "Asus W2JC", ALC882_FIXUP_ASUS_W2JC),
	SND_PCI_QUIRK(0x1043, 0x835f, "Asus Eee 1601", ALC888_FIXUP_EEE1601),
	SND_PCI_QUIRK(0x1043, 0x84bc, "ASUS ET2700", ALC887_FIXUP_ASUS_BASS),
	SND_PCI_QUIRK(0x1043, 0x8691, "ASUS ROG Ranger VIII", ALC882_FIXUP_GPIO3),
	SND_PCI_QUIRK(0x104d, 0x9047, "Sony Vaio TT", ALC889_FIXUP_VAIO_TT),
	SND_PCI_QUIRK(0x104d, 0x905a, "Sony Vaio Z", ALC882_FIXUP_NO_PRIMARY_HP),
	SND_PCI_QUIRK(0x104d, 0x9060, "Sony Vaio VPCL14M1R", ALC882_FIXUP_NO_PRIMARY_HP),
	SND_PCI_QUIRK(0x104d, 0x9043, "Sony Vaio VGC-LN51JGB", ALC882_FIXUP_NO_PRIMARY_HP),
	SND_PCI_QUIRK(0x104d, 0x9044, "Sony VAIO AiO", ALC882_FIXUP_NO_PRIMARY_HP),

	/* All Apple entries are in codec SSIDs */
	SND_PCI_QUIRK(0x106b, 0x00a0, "MacBookPro 3,1", ALC889_FIXUP_MBP_VREF),
	SND_PCI_QUIRK(0x106b, 0x00a1, "Macbook", ALC889_FIXUP_MBP_VREF),
	SND_PCI_QUIRK(0x106b, 0x00a4, "MacbookPro 4,1", ALC889_FIXUP_MBP_VREF),
	SND_PCI_QUIRK(0x106b, 0x0c00, "Mac Pro", ALC889_FIXUP_MP11_VREF),
	SND_PCI_QUIRK(0x106b, 0x1000, "iMac 24", ALC885_FIXUP_MACPRO_GPIO),
	SND_PCI_QUIRK(0x106b, 0x2800, "AppleTV", ALC885_FIXUP_MACPRO_GPIO),
	SND_PCI_QUIRK(0x106b, 0x2c00, "MacbookPro rev3", ALC889_FIXUP_MBP_VREF),
	SND_PCI_QUIRK(0x106b, 0x3000, "iMac", ALC889_FIXUP_MBP_VREF),
	SND_PCI_QUIRK(0x106b, 0x3200, "iMac 7,1 Aluminum", ALC882_FIXUP_EAPD),
	SND_PCI_QUIRK(0x106b, 0x3400, "MacBookAir 1,1", ALC889_FIXUP_MBA11_VREF),
	SND_PCI_QUIRK(0x106b, 0x3500, "MacBookAir 2,1", ALC889_FIXUP_MBA21_VREF),
	SND_PCI_QUIRK(0x106b, 0x3600, "Macbook 3,1", ALC889_FIXUP_MBP_VREF),
	SND_PCI_QUIRK(0x106b, 0x3800, "MacbookPro 4,1", ALC889_FIXUP_MBP_VREF),
	SND_PCI_QUIRK(0x106b, 0x3e00, "iMac 24 Aluminum", ALC885_FIXUP_MACPRO_GPIO),
	SND_PCI_QUIRK(0x106b, 0x3f00, "Macbook 5,1", ALC889_FIXUP_IMAC91_VREF),
	SND_PCI_QUIRK(0x106b, 0x4000, "MacbookPro 5,1", ALC889_FIXUP_IMAC91_VREF),
	SND_PCI_QUIRK(0x106b, 0x4100, "Macmini 3,1", ALC889_FIXUP_IMAC91_VREF),
	SND_PCI_QUIRK(0x106b, 0x4200, "Mac Pro 4,1/5,1", ALC889_FIXUP_MP41_VREF),
	SND_PCI_QUIRK(0x106b, 0x4300, "iMac 9,1", ALC889_FIXUP_IMAC91_VREF),
	SND_PCI_QUIRK(0x106b, 0x4600, "MacbookPro 5,2", ALC889_FIXUP_IMAC91_VREF),
	SND_PCI_QUIRK(0x106b, 0x4900, "iMac 9,1 Aluminum", ALC889_FIXUP_IMAC91_VREF),
	SND_PCI_QUIRK(0x106b, 0x4a00, "Macbook 5,2", ALC889_FIXUP_MBA11_VREF),

	SND_PCI_QUIRK(0x1071, 0x8258, "Evesham Voyaeger", ALC882_FIXUP_EAPD),
	SND_PCI_QUIRK(0x1458, 0xa002, "Gigabyte EP45-DS3/Z87X-UD3H", ALC889_FIXUP_FRONT_HP_NO_PRESENCE),
	SND_PCI_QUIRK(0x1458, 0xa0b8, "Gigabyte AZ370-Gaming", ALC1220_FIXUP_GB_DUAL_CODECS),
	SND_PCI_QUIRK(0x1462, 0x7350, "MSI-7350", ALC889_FIXUP_CD),
	SND_PCI_QUIRK(0x1462, 0xda57, "MSI Z270-Gaming", ALC1220_FIXUP_GB_DUAL_CODECS),
	SND_PCI_QUIRK_VENDOR(0x1462, "MSI", ALC882_FIXUP_GPIO3),
	SND_PCI_QUIRK(0x147b, 0x107a, "Abit AW9D-MAX", ALC882_FIXUP_ABIT_AW9D_MAX),
	SND_PCI_QUIRK(0x1558, 0x9501, "Clevo P950HR", ALC1220_FIXUP_CLEVO_P950),
	SND_PCI_QUIRK(0x1558, 0x95e1, "Clevo P95xER", ALC1220_FIXUP_CLEVO_P950),
	SND_PCI_QUIRK(0x1558, 0x95e2, "Clevo P950ER", ALC1220_FIXUP_CLEVO_P950),
	SND_PCI_QUIRK(0x1558, 0x96e1, "Clevo P960[ER][CDFN]-K", ALC1220_FIXUP_CLEVO_P950),
	SND_PCI_QUIRK(0x1558, 0x97e1, "Clevo P970[ER][CDFN]", ALC1220_FIXUP_CLEVO_P950),
	SND_PCI_QUIRK(0x1558, 0x65d1, "Clevo PB51[ER][CDF]", ALC1220_FIXUP_CLEVO_PB51ED_PINS),
	SND_PCI_QUIRK(0x1558, 0x67d1, "Clevo PB71[ER][CDF]", ALC1220_FIXUP_CLEVO_PB51ED_PINS),
	SND_PCI_QUIRK_VENDOR(0x1558, "Clevo laptop", ALC882_FIXUP_EAPD),
	SND_PCI_QUIRK(0x161f, 0x2054, "Medion laptop", ALC883_FIXUP_EAPD),
	SND_PCI_QUIRK(0x17aa, 0x3a0d, "Lenovo Y530", ALC882_FIXUP_LENOVO_Y530),
	SND_PCI_QUIRK(0x8086, 0x0022, "DX58SO", ALC889_FIXUP_COEF),
	{}
};

static const struct hda_model_fixup alc882_fixup_models[] = {
	{.id = ALC882_FIXUP_ABIT_AW9D_MAX, .name = "abit-aw9d"},
	{.id = ALC882_FIXUP_LENOVO_Y530, .name = "lenovo-y530"},
	{.id = ALC882_FIXUP_ACER_ASPIRE_7736, .name = "acer-aspire-7736"},
	{.id = ALC882_FIXUP_ASUS_W90V, .name = "asus-w90v"},
	{.id = ALC889_FIXUP_CD, .name = "cd"},
	{.id = ALC889_FIXUP_FRONT_HP_NO_PRESENCE, .name = "no-front-hp"},
	{.id = ALC889_FIXUP_VAIO_TT, .name = "vaio-tt"},
	{.id = ALC888_FIXUP_EEE1601, .name = "eee1601"},
	{.id = ALC882_FIXUP_EAPD, .name = "alc882-eapd"},
	{.id = ALC883_FIXUP_EAPD, .name = "alc883-eapd"},
	{.id = ALC882_FIXUP_GPIO1, .name = "gpio1"},
	{.id = ALC882_FIXUP_GPIO2, .name = "gpio2"},
	{.id = ALC882_FIXUP_GPIO3, .name = "gpio3"},
	{.id = ALC889_FIXUP_COEF, .name = "alc889-coef"},
	{.id = ALC882_FIXUP_ASUS_W2JC, .name = "asus-w2jc"},
	{.id = ALC882_FIXUP_ACER_ASPIRE_4930G, .name = "acer-aspire-4930g"},
	{.id = ALC882_FIXUP_ACER_ASPIRE_8930G, .name = "acer-aspire-8930g"},
	{.id = ALC883_FIXUP_ACER_EAPD, .name = "acer-aspire"},
	{.id = ALC885_FIXUP_MACPRO_GPIO, .name = "macpro-gpio"},
	{.id = ALC889_FIXUP_DAC_ROUTE, .name = "dac-route"},
	{.id = ALC889_FIXUP_MBP_VREF, .name = "mbp-vref"},
	{.id = ALC889_FIXUP_IMAC91_VREF, .name = "imac91-vref"},
	{.id = ALC889_FIXUP_MBA11_VREF, .name = "mba11-vref"},
	{.id = ALC889_FIXUP_MBA21_VREF, .name = "mba21-vref"},
	{.id = ALC889_FIXUP_MP11_VREF, .name = "mp11-vref"},
	{.id = ALC889_FIXUP_MP41_VREF, .name = "mp41-vref"},
	{.id = ALC882_FIXUP_INV_DMIC, .name = "inv-dmic"},
	{.id = ALC882_FIXUP_NO_PRIMARY_HP, .name = "no-primary-hp"},
	{.id = ALC887_FIXUP_ASUS_BASS, .name = "asus-bass"},
	{.id = ALC1220_FIXUP_GB_DUAL_CODECS, .name = "dual-codecs"},
	{.id = ALC1220_FIXUP_CLEVO_P950, .name = "clevo-p950"},
	{}
};

/*
 * BIOS auto configuration
 */
/* almost identical with ALC880 parser... */
static int alc882_parse_auto_config(struct hda_codec *codec)
{
	static const hda_nid_t alc882_ignore[] = { 0x1d, 0 };
	static const hda_nid_t alc882_ssids[] = { 0x15, 0x1b, 0x14, 0 };
	return alc_parse_auto_config(codec, alc882_ignore, alc882_ssids);
}

/*
 */
static int patch_alc882(struct hda_codec *codec)
{
	struct alc_spec *spec;
	int err;

	err = alc_alloc_spec(codec, 0x0b);
	if (err < 0)
		return err;

	spec = codec->spec;

	switch (codec->core.vendor_id) {
	case 0x10ec0882:
	case 0x10ec0885:
	case 0x10ec0900:
	case 0x10ec0b00:
	case 0x10ec1220:
		break;
	default:
		/* ALC883 and variants */
		alc_fix_pll_init(codec, 0x20, 0x0a, 10);
		break;
	}

	alc_pre_init(codec);

	snd_hda_pick_fixup(codec, alc882_fixup_models, alc882_fixup_tbl,
		       alc882_fixups);
	snd_hda_apply_fixup(codec, HDA_FIXUP_ACT_PRE_PROBE);

	alc_auto_parse_customize_define(codec);

	if (has_cdefine_beep(codec))
		spec->gen.beep_nid = 0x01;

	/* automatic parse from the BIOS config */
	err = alc882_parse_auto_config(codec);
	if (err < 0)
		goto error;

	if (!spec->gen.no_analog && spec->gen.beep_nid) {
		err = set_beep_amp(spec, 0x0b, 0x05, HDA_INPUT);
		if (err < 0)
			goto error;
	}

	snd_hda_apply_fixup(codec, HDA_FIXUP_ACT_PROBE);

	return 0;

 error:
	alc_free(codec);
	return err;
}


/*
 * ALC262 support
 */
static int alc262_parse_auto_config(struct hda_codec *codec)
{
	static const hda_nid_t alc262_ignore[] = { 0x1d, 0 };
	static const hda_nid_t alc262_ssids[] = { 0x15, 0x1b, 0x14, 0 };
	return alc_parse_auto_config(codec, alc262_ignore, alc262_ssids);
}

/*
 * Pin config fixes
 */
enum {
	ALC262_FIXUP_FSC_H270,
	ALC262_FIXUP_FSC_S7110,
	ALC262_FIXUP_HP_Z200,
	ALC262_FIXUP_TYAN,
	ALC262_FIXUP_LENOVO_3000,
	ALC262_FIXUP_BENQ,
	ALC262_FIXUP_BENQ_T31,
	ALC262_FIXUP_INV_DMIC,
	ALC262_FIXUP_INTEL_BAYLEYBAY,
};

static const struct hda_fixup alc262_fixups[] = {
	[ALC262_FIXUP_FSC_H270] = {
		.type = HDA_FIXUP_PINS,
		.v.pins = (const struct hda_pintbl[]) {
			{ 0x14, 0x99130110 }, /* speaker */
			{ 0x15, 0x0221142f }, /* front HP */
			{ 0x1b, 0x0121141f }, /* rear HP */
			{ }
		}
	},
	[ALC262_FIXUP_FSC_S7110] = {
		.type = HDA_FIXUP_PINS,
		.v.pins = (const struct hda_pintbl[]) {
			{ 0x15, 0x90170110 }, /* speaker */
			{ }
		},
		.chained = true,
		.chain_id = ALC262_FIXUP_BENQ,
	},
	[ALC262_FIXUP_HP_Z200] = {
		.type = HDA_FIXUP_PINS,
		.v.pins = (const struct hda_pintbl[]) {
			{ 0x16, 0x99130120 }, /* internal speaker */
			{ }
		}
	},
	[ALC262_FIXUP_TYAN] = {
		.type = HDA_FIXUP_PINS,
		.v.pins = (const struct hda_pintbl[]) {
			{ 0x14, 0x1993e1f0 }, /* int AUX */
			{ }
		}
	},
	[ALC262_FIXUP_LENOVO_3000] = {
		.type = HDA_FIXUP_PINCTLS,
		.v.pins = (const struct hda_pintbl[]) {
			{ 0x19, PIN_VREF50 },
			{}
		},
		.chained = true,
		.chain_id = ALC262_FIXUP_BENQ,
	},
	[ALC262_FIXUP_BENQ] = {
		.type = HDA_FIXUP_VERBS,
		.v.verbs = (const struct hda_verb[]) {
			{ 0x20, AC_VERB_SET_COEF_INDEX, 0x07 },
			{ 0x20, AC_VERB_SET_PROC_COEF, 0x3070 },
			{}
		}
	},
	[ALC262_FIXUP_BENQ_T31] = {
		.type = HDA_FIXUP_VERBS,
		.v.verbs = (const struct hda_verb[]) {
			{ 0x20, AC_VERB_SET_COEF_INDEX, 0x07 },
			{ 0x20, AC_VERB_SET_PROC_COEF, 0x3050 },
			{}
		}
	},
	[ALC262_FIXUP_INV_DMIC] = {
		.type = HDA_FIXUP_FUNC,
		.v.func = alc_fixup_inv_dmic,
	},
	[ALC262_FIXUP_INTEL_BAYLEYBAY] = {
		.type = HDA_FIXUP_FUNC,
		.v.func = alc_fixup_no_depop_delay,
	},
};

static const struct snd_pci_quirk alc262_fixup_tbl[] = {
	SND_PCI_QUIRK(0x103c, 0x170b, "HP Z200", ALC262_FIXUP_HP_Z200),
	SND_PCI_QUIRK(0x10cf, 0x1397, "Fujitsu Lifebook S7110", ALC262_FIXUP_FSC_S7110),
	SND_PCI_QUIRK(0x10cf, 0x142d, "Fujitsu Lifebook E8410", ALC262_FIXUP_BENQ),
	SND_PCI_QUIRK(0x10f1, 0x2915, "Tyan Thunder n6650W", ALC262_FIXUP_TYAN),
	SND_PCI_QUIRK(0x1734, 0x1141, "FSC ESPRIMO U9210", ALC262_FIXUP_FSC_H270),
	SND_PCI_QUIRK(0x1734, 0x1147, "FSC Celsius H270", ALC262_FIXUP_FSC_H270),
	SND_PCI_QUIRK(0x17aa, 0x384e, "Lenovo 3000", ALC262_FIXUP_LENOVO_3000),
	SND_PCI_QUIRK(0x17ff, 0x0560, "Benq ED8", ALC262_FIXUP_BENQ),
	SND_PCI_QUIRK(0x17ff, 0x058d, "Benq T31-16", ALC262_FIXUP_BENQ_T31),
	SND_PCI_QUIRK(0x8086, 0x7270, "BayleyBay", ALC262_FIXUP_INTEL_BAYLEYBAY),
	{}
};

static const struct hda_model_fixup alc262_fixup_models[] = {
	{.id = ALC262_FIXUP_INV_DMIC, .name = "inv-dmic"},
	{.id = ALC262_FIXUP_FSC_H270, .name = "fsc-h270"},
	{.id = ALC262_FIXUP_FSC_S7110, .name = "fsc-s7110"},
	{.id = ALC262_FIXUP_HP_Z200, .name = "hp-z200"},
	{.id = ALC262_FIXUP_TYAN, .name = "tyan"},
	{.id = ALC262_FIXUP_LENOVO_3000, .name = "lenovo-3000"},
	{.id = ALC262_FIXUP_BENQ, .name = "benq"},
	{.id = ALC262_FIXUP_BENQ_T31, .name = "benq-t31"},
	{.id = ALC262_FIXUP_INTEL_BAYLEYBAY, .name = "bayleybay"},
	{}
};

/*
 */
static int patch_alc262(struct hda_codec *codec)
{
	struct alc_spec *spec;
	int err;

	err = alc_alloc_spec(codec, 0x0b);
	if (err < 0)
		return err;

	spec = codec->spec;
	spec->gen.shared_mic_vref_pin = 0x18;

	spec->shutup = alc_eapd_shutup;

#if 0
	/* pshou 07/11/05  set a zero PCM sample to DAC when FIFO is
	 * under-run
	 */
	alc_update_coefex_idx(codec, 0x1a, 7, 0, 0x80);
#endif
	alc_fix_pll_init(codec, 0x20, 0x0a, 10);

	alc_pre_init(codec);

	snd_hda_pick_fixup(codec, alc262_fixup_models, alc262_fixup_tbl,
		       alc262_fixups);
	snd_hda_apply_fixup(codec, HDA_FIXUP_ACT_PRE_PROBE);

	alc_auto_parse_customize_define(codec);

	if (has_cdefine_beep(codec))
		spec->gen.beep_nid = 0x01;

	/* automatic parse from the BIOS config */
	err = alc262_parse_auto_config(codec);
	if (err < 0)
		goto error;

	if (!spec->gen.no_analog && spec->gen.beep_nid) {
		err = set_beep_amp(spec, 0x0b, 0x05, HDA_INPUT);
		if (err < 0)
			goto error;
	}

	snd_hda_apply_fixup(codec, HDA_FIXUP_ACT_PROBE);

	return 0;

 error:
	alc_free(codec);
	return err;
}

/*
 *  ALC268
 */
/* bind Beep switches of both NID 0x0f and 0x10 */
static int alc268_beep_switch_put(struct snd_kcontrol *kcontrol,
				  struct snd_ctl_elem_value *ucontrol)
{
	struct hda_codec *codec = snd_kcontrol_chip(kcontrol);
	unsigned long pval;
	int err;

	mutex_lock(&codec->control_mutex);
	pval = kcontrol->private_value;
	kcontrol->private_value = (pval & ~0xff) | 0x0f;
	err = snd_hda_mixer_amp_switch_put(kcontrol, ucontrol);
	if (err >= 0) {
		kcontrol->private_value = (pval & ~0xff) | 0x10;
		err = snd_hda_mixer_amp_switch_put(kcontrol, ucontrol);
	}
	kcontrol->private_value = pval;
	mutex_unlock(&codec->control_mutex);
	return err;
}

static const struct snd_kcontrol_new alc268_beep_mixer[] = {
	HDA_CODEC_VOLUME("Beep Playback Volume", 0x1d, 0x0, HDA_INPUT),
	{
		.iface = SNDRV_CTL_ELEM_IFACE_MIXER,
		.name = "Beep Playback Switch",
		.subdevice = HDA_SUBDEV_AMP_FLAG,
		.info = snd_hda_mixer_amp_switch_info,
		.get = snd_hda_mixer_amp_switch_get,
		.put = alc268_beep_switch_put,
		.private_value = HDA_COMPOSE_AMP_VAL(0x0f, 3, 1, HDA_INPUT)
	},
};

/* set PCBEEP vol = 0, mute connections */
static const struct hda_verb alc268_beep_init_verbs[] = {
	{0x1d, AC_VERB_SET_AMP_GAIN_MUTE, AMP_IN_UNMUTE(0)},
	{0x0f, AC_VERB_SET_AMP_GAIN_MUTE, AMP_IN_MUTE(1)},
	{0x10, AC_VERB_SET_AMP_GAIN_MUTE, AMP_IN_MUTE(1)},
	{ }
};

enum {
	ALC268_FIXUP_INV_DMIC,
	ALC268_FIXUP_HP_EAPD,
	ALC268_FIXUP_SPDIF,
};

static const struct hda_fixup alc268_fixups[] = {
	[ALC268_FIXUP_INV_DMIC] = {
		.type = HDA_FIXUP_FUNC,
		.v.func = alc_fixup_inv_dmic,
	},
	[ALC268_FIXUP_HP_EAPD] = {
		.type = HDA_FIXUP_VERBS,
		.v.verbs = (const struct hda_verb[]) {
			{0x15, AC_VERB_SET_EAPD_BTLENABLE, 0},
			{}
		}
	},
	[ALC268_FIXUP_SPDIF] = {
		.type = HDA_FIXUP_PINS,
		.v.pins = (const struct hda_pintbl[]) {
			{ 0x1e, 0x014b1180 }, /* enable SPDIF out */
			{}
		}
	},
};

static const struct hda_model_fixup alc268_fixup_models[] = {
	{.id = ALC268_FIXUP_INV_DMIC, .name = "inv-dmic"},
	{.id = ALC268_FIXUP_HP_EAPD, .name = "hp-eapd"},
	{.id = ALC268_FIXUP_SPDIF, .name = "spdif"},
	{}
};

static const struct snd_pci_quirk alc268_fixup_tbl[] = {
	SND_PCI_QUIRK(0x1025, 0x0139, "Acer TravelMate 6293", ALC268_FIXUP_SPDIF),
	SND_PCI_QUIRK(0x1025, 0x015b, "Acer AOA 150 (ZG5)", ALC268_FIXUP_INV_DMIC),
	/* below is codec SSID since multiple Toshiba laptops have the
	 * same PCI SSID 1179:ff00
	 */
	SND_PCI_QUIRK(0x1179, 0xff06, "Toshiba P200", ALC268_FIXUP_HP_EAPD),
	{}
};

/*
 * BIOS auto configuration
 */
static int alc268_parse_auto_config(struct hda_codec *codec)
{
	static const hda_nid_t alc268_ssids[] = { 0x15, 0x1b, 0x14, 0 };
	return alc_parse_auto_config(codec, NULL, alc268_ssids);
}

/*
 */
static int patch_alc268(struct hda_codec *codec)
{
	struct alc_spec *spec;
	int i, err;

	/* ALC268 has no aa-loopback mixer */
	err = alc_alloc_spec(codec, 0);
	if (err < 0)
		return err;

	spec = codec->spec;
	if (has_cdefine_beep(codec))
		spec->gen.beep_nid = 0x01;

	spec->shutup = alc_eapd_shutup;

	alc_pre_init(codec);

	snd_hda_pick_fixup(codec, alc268_fixup_models, alc268_fixup_tbl, alc268_fixups);
	snd_hda_apply_fixup(codec, HDA_FIXUP_ACT_PRE_PROBE);

	/* automatic parse from the BIOS config */
	err = alc268_parse_auto_config(codec);
	if (err < 0)
		goto error;

	if (err > 0 && !spec->gen.no_analog &&
	    spec->gen.autocfg.speaker_pins[0] != 0x1d) {
		for (i = 0; i < ARRAY_SIZE(alc268_beep_mixer); i++) {
			if (!snd_hda_gen_add_kctl(&spec->gen, NULL,
						  &alc268_beep_mixer[i])) {
				err = -ENOMEM;
				goto error;
			}
		}
		snd_hda_add_verbs(codec, alc268_beep_init_verbs);
		if (!query_amp_caps(codec, 0x1d, HDA_INPUT))
			/* override the amp caps for beep generator */
			snd_hda_override_amp_caps(codec, 0x1d, HDA_INPUT,
					  (0x0c << AC_AMPCAP_OFFSET_SHIFT) |
					  (0x0c << AC_AMPCAP_NUM_STEPS_SHIFT) |
					  (0x07 << AC_AMPCAP_STEP_SIZE_SHIFT) |
					  (0 << AC_AMPCAP_MUTE_SHIFT));
	}

	snd_hda_apply_fixup(codec, HDA_FIXUP_ACT_PROBE);

	return 0;

 error:
	alc_free(codec);
	return err;
}

/*
 * ALC269
 */

static const struct hda_pcm_stream alc269_44k_pcm_analog_playback = {
	.rates = SNDRV_PCM_RATE_44100, /* fixed rate */
};

static const struct hda_pcm_stream alc269_44k_pcm_analog_capture = {
	.rates = SNDRV_PCM_RATE_44100, /* fixed rate */
};

/* different alc269-variants */
enum {
	ALC269_TYPE_ALC269VA,
	ALC269_TYPE_ALC269VB,
	ALC269_TYPE_ALC269VC,
	ALC269_TYPE_ALC269VD,
	ALC269_TYPE_ALC280,
	ALC269_TYPE_ALC282,
	ALC269_TYPE_ALC283,
	ALC269_TYPE_ALC284,
	ALC269_TYPE_ALC293,
	ALC269_TYPE_ALC286,
	ALC269_TYPE_ALC298,
	ALC269_TYPE_ALC255,
	ALC269_TYPE_ALC256,
	ALC269_TYPE_ALC257,
	ALC269_TYPE_ALC215,
	ALC269_TYPE_ALC225,
	ALC269_TYPE_ALC294,
	ALC269_TYPE_ALC300,
	ALC269_TYPE_ALC623,
	ALC269_TYPE_ALC700,
};

/*
 * BIOS auto configuration
 */
static int alc269_parse_auto_config(struct hda_codec *codec)
{
	static const hda_nid_t alc269_ignore[] = { 0x1d, 0 };
	static const hda_nid_t alc269_ssids[] = { 0, 0x1b, 0x14, 0x21 };
	static const hda_nid_t alc269va_ssids[] = { 0x15, 0x1b, 0x14, 0 };
	struct alc_spec *spec = codec->spec;
	const hda_nid_t *ssids;

	switch (spec->codec_variant) {
	case ALC269_TYPE_ALC269VA:
	case ALC269_TYPE_ALC269VC:
	case ALC269_TYPE_ALC280:
	case ALC269_TYPE_ALC284:
	case ALC269_TYPE_ALC293:
		ssids = alc269va_ssids;
		break;
	case ALC269_TYPE_ALC269VB:
	case ALC269_TYPE_ALC269VD:
	case ALC269_TYPE_ALC282:
	case ALC269_TYPE_ALC283:
	case ALC269_TYPE_ALC286:
	case ALC269_TYPE_ALC298:
	case ALC269_TYPE_ALC255:
	case ALC269_TYPE_ALC256:
	case ALC269_TYPE_ALC257:
	case ALC269_TYPE_ALC215:
	case ALC269_TYPE_ALC225:
	case ALC269_TYPE_ALC294:
	case ALC269_TYPE_ALC300:
	case ALC269_TYPE_ALC623:
	case ALC269_TYPE_ALC700:
		ssids = alc269_ssids;
		break;
	default:
		ssids = alc269_ssids;
		break;
	}

	return alc_parse_auto_config(codec, alc269_ignore, ssids);
}

static void alc269vb_toggle_power_output(struct hda_codec *codec, int power_up)
{
	alc_update_coef_idx(codec, 0x04, 1 << 11, power_up ? (1 << 11) : 0);
}

static void alc269_shutup(struct hda_codec *codec)
{
	struct alc_spec *spec = codec->spec;

	if (spec->codec_variant == ALC269_TYPE_ALC269VB)
		alc269vb_toggle_power_output(codec, 0);
	if (spec->codec_variant == ALC269_TYPE_ALC269VB &&
			(alc_get_coef0(codec) & 0x00ff) == 0x018) {
		msleep(150);
	}
	alc_shutup_pins(codec);
}

static const struct coef_fw alc282_coefs[] = {
	WRITE_COEF(0x03, 0x0002), /* Power Down Control */
	UPDATE_COEF(0x05, 0xff3f, 0x0700), /* FIFO and filter clock */
	WRITE_COEF(0x07, 0x0200), /* DMIC control */
	UPDATE_COEF(0x06, 0x00f0, 0), /* Analog clock */
	UPDATE_COEF(0x08, 0xfffc, 0x0c2c), /* JD */
	WRITE_COEF(0x0a, 0xcccc), /* JD offset1 */
	WRITE_COEF(0x0b, 0xcccc), /* JD offset2 */
	WRITE_COEF(0x0e, 0x6e00), /* LDO1/2/3, DAC/ADC */
	UPDATE_COEF(0x0f, 0xf800, 0x1000), /* JD */
	UPDATE_COEF(0x10, 0xfc00, 0x0c00), /* Capless */
	WRITE_COEF(0x6f, 0x0), /* Class D test 4 */
	UPDATE_COEF(0x0c, 0xfe00, 0), /* IO power down directly */
	WRITE_COEF(0x34, 0xa0c0), /* ANC */
	UPDATE_COEF(0x16, 0x0008, 0), /* AGC MUX */
	UPDATE_COEF(0x1d, 0x00e0, 0), /* DAC simple content protection */
	UPDATE_COEF(0x1f, 0x00e0, 0), /* ADC simple content protection */
	WRITE_COEF(0x21, 0x8804), /* DAC ADC Zero Detection */
	WRITE_COEF(0x63, 0x2902), /* PLL */
	WRITE_COEF(0x68, 0xa080), /* capless control 2 */
	WRITE_COEF(0x69, 0x3400), /* capless control 3 */
	WRITE_COEF(0x6a, 0x2f3e), /* capless control 4 */
	WRITE_COEF(0x6b, 0x0), /* capless control 5 */
	UPDATE_COEF(0x6d, 0x0fff, 0x0900), /* class D test 2 */
	WRITE_COEF(0x6e, 0x110a), /* class D test 3 */
	UPDATE_COEF(0x70, 0x00f8, 0x00d8), /* class D test 5 */
	WRITE_COEF(0x71, 0x0014), /* class D test 6 */
	WRITE_COEF(0x72, 0xc2ba), /* classD OCP */
	UPDATE_COEF(0x77, 0x0f80, 0), /* classD pure DC test */
	WRITE_COEF(0x6c, 0xfc06), /* Class D amp control */
	{}
};

static void alc282_restore_default_value(struct hda_codec *codec)
{
	alc_process_coef_fw(codec, alc282_coefs);
}

static void alc282_init(struct hda_codec *codec)
{
	struct alc_spec *spec = codec->spec;
	hda_nid_t hp_pin = alc_get_hp_pin(spec);
	bool hp_pin_sense;
	int coef78;

	alc282_restore_default_value(codec);

	if (!hp_pin)
		return;
	hp_pin_sense = snd_hda_jack_detect(codec, hp_pin);
	coef78 = alc_read_coef_idx(codec, 0x78);

	/* Index 0x78 Direct Drive HP AMP LPM Control 1 */
	/* Headphone capless set to high power mode */
	alc_write_coef_idx(codec, 0x78, 0x9004);

	if (hp_pin_sense)
		msleep(2);

	snd_hda_codec_write(codec, hp_pin, 0,
			    AC_VERB_SET_AMP_GAIN_MUTE, AMP_OUT_MUTE);

	if (hp_pin_sense)
		msleep(85);

	snd_hda_codec_write(codec, hp_pin, 0,
			    AC_VERB_SET_PIN_WIDGET_CONTROL, PIN_OUT);

	if (hp_pin_sense)
		msleep(100);

	/* Headphone capless set to normal mode */
	alc_write_coef_idx(codec, 0x78, coef78);
}

static void alc282_shutup(struct hda_codec *codec)
{
	struct alc_spec *spec = codec->spec;
	hda_nid_t hp_pin = alc_get_hp_pin(spec);
	bool hp_pin_sense;
	int coef78;

	if (!hp_pin) {
		alc269_shutup(codec);
		return;
	}

	hp_pin_sense = snd_hda_jack_detect(codec, hp_pin);
	coef78 = alc_read_coef_idx(codec, 0x78);
	alc_write_coef_idx(codec, 0x78, 0x9004);

	if (hp_pin_sense)
		msleep(2);

	snd_hda_codec_write(codec, hp_pin, 0,
			    AC_VERB_SET_AMP_GAIN_MUTE, AMP_OUT_MUTE);

	if (hp_pin_sense)
		msleep(85);

	if (!spec->no_shutup_pins)
		snd_hda_codec_write(codec, hp_pin, 0,
				    AC_VERB_SET_PIN_WIDGET_CONTROL, 0x0);

	if (hp_pin_sense)
		msleep(100);

	alc_auto_setup_eapd(codec, false);
	alc_shutup_pins(codec);
	alc_write_coef_idx(codec, 0x78, coef78);
}

static const struct coef_fw alc283_coefs[] = {
	WRITE_COEF(0x03, 0x0002), /* Power Down Control */
	UPDATE_COEF(0x05, 0xff3f, 0x0700), /* FIFO and filter clock */
	WRITE_COEF(0x07, 0x0200), /* DMIC control */
	UPDATE_COEF(0x06, 0x00f0, 0), /* Analog clock */
	UPDATE_COEF(0x08, 0xfffc, 0x0c2c), /* JD */
	WRITE_COEF(0x0a, 0xcccc), /* JD offset1 */
	WRITE_COEF(0x0b, 0xcccc), /* JD offset2 */
	WRITE_COEF(0x0e, 0x6fc0), /* LDO1/2/3, DAC/ADC */
	UPDATE_COEF(0x0f, 0xf800, 0x1000), /* JD */
	UPDATE_COEF(0x10, 0xfc00, 0x0c00), /* Capless */
	WRITE_COEF(0x3a, 0x0), /* Class D test 4 */
	UPDATE_COEF(0x0c, 0xfe00, 0x0), /* IO power down directly */
	WRITE_COEF(0x22, 0xa0c0), /* ANC */
	UPDATE_COEFEX(0x53, 0x01, 0x000f, 0x0008), /* AGC MUX */
	UPDATE_COEF(0x1d, 0x00e0, 0), /* DAC simple content protection */
	UPDATE_COEF(0x1f, 0x00e0, 0), /* ADC simple content protection */
	WRITE_COEF(0x21, 0x8804), /* DAC ADC Zero Detection */
	WRITE_COEF(0x2e, 0x2902), /* PLL */
	WRITE_COEF(0x33, 0xa080), /* capless control 2 */
	WRITE_COEF(0x34, 0x3400), /* capless control 3 */
	WRITE_COEF(0x35, 0x2f3e), /* capless control 4 */
	WRITE_COEF(0x36, 0x0), /* capless control 5 */
	UPDATE_COEF(0x38, 0x0fff, 0x0900), /* class D test 2 */
	WRITE_COEF(0x39, 0x110a), /* class D test 3 */
	UPDATE_COEF(0x3b, 0x00f8, 0x00d8), /* class D test 5 */
	WRITE_COEF(0x3c, 0x0014), /* class D test 6 */
	WRITE_COEF(0x3d, 0xc2ba), /* classD OCP */
	UPDATE_COEF(0x42, 0x0f80, 0x0), /* classD pure DC test */
	WRITE_COEF(0x49, 0x0), /* test mode */
	UPDATE_COEF(0x40, 0xf800, 0x9800), /* Class D DC enable */
	UPDATE_COEF(0x42, 0xf000, 0x2000), /* DC offset */
	WRITE_COEF(0x37, 0xfc06), /* Class D amp control */
	UPDATE_COEF(0x1b, 0x8000, 0), /* HP JD control */
	{}
};

static void alc283_restore_default_value(struct hda_codec *codec)
{
	alc_process_coef_fw(codec, alc283_coefs);
}

static void alc283_init(struct hda_codec *codec)
{
	struct alc_spec *spec = codec->spec;
	hda_nid_t hp_pin = alc_get_hp_pin(spec);
	bool hp_pin_sense;

	alc283_restore_default_value(codec);

	if (!hp_pin)
		return;

	msleep(30);
	hp_pin_sense = snd_hda_jack_detect(codec, hp_pin);

	/* Index 0x43 Direct Drive HP AMP LPM Control 1 */
	/* Headphone capless set to high power mode */
	alc_write_coef_idx(codec, 0x43, 0x9004);

	snd_hda_codec_write(codec, hp_pin, 0,
			    AC_VERB_SET_AMP_GAIN_MUTE, AMP_OUT_MUTE);

	if (hp_pin_sense)
		msleep(85);

	snd_hda_codec_write(codec, hp_pin, 0,
			    AC_VERB_SET_PIN_WIDGET_CONTROL, PIN_OUT);

	if (hp_pin_sense)
		msleep(85);
	/* Index 0x46 Combo jack auto switch control 2 */
	/* 3k pull low control for Headset jack. */
	alc_update_coef_idx(codec, 0x46, 3 << 12, 0);
	/* Headphone capless set to normal mode */
	alc_write_coef_idx(codec, 0x43, 0x9614);
}

static void alc283_shutup(struct hda_codec *codec)
{
	struct alc_spec *spec = codec->spec;
	hda_nid_t hp_pin = alc_get_hp_pin(spec);
	bool hp_pin_sense;

	if (!hp_pin) {
		alc269_shutup(codec);
		return;
	}

	hp_pin_sense = snd_hda_jack_detect(codec, hp_pin);

	alc_write_coef_idx(codec, 0x43, 0x9004);

	/*depop hp during suspend*/
	alc_write_coef_idx(codec, 0x06, 0x2100);

	snd_hda_codec_write(codec, hp_pin, 0,
			    AC_VERB_SET_AMP_GAIN_MUTE, AMP_OUT_MUTE);

	if (hp_pin_sense)
		msleep(100);

	if (!spec->no_shutup_pins)
		snd_hda_codec_write(codec, hp_pin, 0,
				    AC_VERB_SET_PIN_WIDGET_CONTROL, 0x0);

	alc_update_coef_idx(codec, 0x46, 0, 3 << 12);

	if (hp_pin_sense)
		msleep(100);
	alc_auto_setup_eapd(codec, false);
	alc_shutup_pins(codec);
	alc_write_coef_idx(codec, 0x43, 0x9614);
}

static void alc256_init(struct hda_codec *codec)
{
	struct alc_spec *spec = codec->spec;
	hda_nid_t hp_pin = alc_get_hp_pin(spec);
	bool hp_pin_sense;

	if (!hp_pin)
		hp_pin = 0x21;

	msleep(30);

	hp_pin_sense = snd_hda_jack_detect(codec, hp_pin);

	if (hp_pin_sense)
		msleep(2);

	alc_update_coefex_idx(codec, 0x57, 0x04, 0x0007, 0x1); /* Low power */
	if (spec->ultra_low_power) {
		alc_update_coef_idx(codec, 0x03, 1<<1, 1<<1);
		alc_update_coef_idx(codec, 0x08, 3<<2, 3<<2);
		alc_update_coef_idx(codec, 0x08, 7<<4, 0);
		alc_update_coef_idx(codec, 0x3b, 1<<15, 0);
		alc_update_coef_idx(codec, 0x0e, 7<<6, 7<<6);
		msleep(30);
	}

	snd_hda_codec_write(codec, hp_pin, 0,
			    AC_VERB_SET_AMP_GAIN_MUTE, AMP_OUT_MUTE);

	if (hp_pin_sense || spec->ultra_low_power)
		msleep(85);

	snd_hda_codec_write(codec, hp_pin, 0,
			    AC_VERB_SET_PIN_WIDGET_CONTROL, PIN_OUT);

	if (hp_pin_sense || spec->ultra_low_power)
		msleep(100);

	alc_update_coef_idx(codec, 0x46, 3 << 12, 0);
	alc_update_coefex_idx(codec, 0x57, 0x04, 0x0007, 0x4); /* Hight power */
	alc_update_coefex_idx(codec, 0x53, 0x02, 0x8000, 1 << 15); /* Clear bit */
	alc_update_coefex_idx(codec, 0x53, 0x02, 0x8000, 0 << 15);
	alc_update_coef_idx(codec, 0x36, 1 << 13, 1 << 5); /* Switch pcbeep path to Line in path*/
}

static void alc256_shutup(struct hda_codec *codec)
{
	struct alc_spec *spec = codec->spec;
	hda_nid_t hp_pin = alc_get_hp_pin(spec);
	bool hp_pin_sense;

	if (!hp_pin)
		hp_pin = 0x21;

	hp_pin_sense = snd_hda_jack_detect(codec, hp_pin);

	if (hp_pin_sense)
		msleep(2);

	snd_hda_codec_write(codec, hp_pin, 0,
			    AC_VERB_SET_AMP_GAIN_MUTE, AMP_OUT_MUTE);

	if (hp_pin_sense || spec->ultra_low_power)
		msleep(85);

	/* 3k pull low control for Headset jack. */
	/* NOTE: call this before clearing the pin, otherwise codec stalls */
	alc_update_coef_idx(codec, 0x46, 0, 3 << 12);

	if (!spec->no_shutup_pins)
		snd_hda_codec_write(codec, hp_pin, 0,
				    AC_VERB_SET_PIN_WIDGET_CONTROL, 0x0);

	if (hp_pin_sense || spec->ultra_low_power)
		msleep(100);

	alc_auto_setup_eapd(codec, false);
	alc_shutup_pins(codec);
	if (spec->ultra_low_power) {
		msleep(50);
		alc_update_coef_idx(codec, 0x03, 1<<1, 0);
		alc_update_coef_idx(codec, 0x08, 7<<4, 7<<4);
		alc_update_coef_idx(codec, 0x08, 3<<2, 0);
		alc_update_coef_idx(codec, 0x3b, 1<<15, 1<<15);
		alc_update_coef_idx(codec, 0x0e, 7<<6, 0);
		msleep(30);
	}
}

static void alc225_init(struct hda_codec *codec)
{
	struct alc_spec *spec = codec->spec;
	hda_nid_t hp_pin = alc_get_hp_pin(spec);
	bool hp1_pin_sense, hp2_pin_sense;

	if (!hp_pin)
		hp_pin = 0x21;
	msleep(30);

	hp1_pin_sense = snd_hda_jack_detect(codec, hp_pin);
	hp2_pin_sense = snd_hda_jack_detect(codec, 0x16);

	if (hp1_pin_sense || hp2_pin_sense)
		msleep(2);

	alc_update_coefex_idx(codec, 0x57, 0x04, 0x0007, 0x1); /* Low power */
	if (spec->ultra_low_power) {
		alc_update_coef_idx(codec, 0x08, 0x0f << 2, 3<<2);
		alc_update_coef_idx(codec, 0x0e, 7<<6, 7<<6);
		alc_update_coef_idx(codec, 0x33, 1<<11, 0);
		msleep(30);
	}

	if (hp1_pin_sense || spec->ultra_low_power)
		snd_hda_codec_write(codec, hp_pin, 0,
			    AC_VERB_SET_AMP_GAIN_MUTE, AMP_OUT_MUTE);
	if (hp2_pin_sense)
		snd_hda_codec_write(codec, 0x16, 0,
			    AC_VERB_SET_AMP_GAIN_MUTE, AMP_OUT_MUTE);

	if (hp1_pin_sense || hp2_pin_sense || spec->ultra_low_power)
		msleep(85);

	if (hp1_pin_sense || spec->ultra_low_power)
		snd_hda_codec_write(codec, hp_pin, 0,
			    AC_VERB_SET_PIN_WIDGET_CONTROL, PIN_OUT);
	if (hp2_pin_sense)
		snd_hda_codec_write(codec, 0x16, 0,
			    AC_VERB_SET_PIN_WIDGET_CONTROL, PIN_OUT);

	if (hp1_pin_sense || hp2_pin_sense || spec->ultra_low_power)
		msleep(100);

	alc_update_coef_idx(codec, 0x4a, 3 << 10, 0);
	alc_update_coefex_idx(codec, 0x57, 0x04, 0x0007, 0x4); /* Hight power */
}

static void alc225_shutup(struct hda_codec *codec)
{
	struct alc_spec *spec = codec->spec;
	hda_nid_t hp_pin = alc_get_hp_pin(spec);
	bool hp1_pin_sense, hp2_pin_sense;

	if (!hp_pin)
		hp_pin = 0x21;
	/* 3k pull low control for Headset jack. */
	alc_update_coef_idx(codec, 0x4a, 0, 3 << 10);

	hp1_pin_sense = snd_hda_jack_detect(codec, hp_pin);
	hp2_pin_sense = snd_hda_jack_detect(codec, 0x16);

	if (hp1_pin_sense || hp2_pin_sense)
		msleep(2);

	if (hp1_pin_sense || spec->ultra_low_power)
		snd_hda_codec_write(codec, hp_pin, 0,
			    AC_VERB_SET_AMP_GAIN_MUTE, AMP_OUT_MUTE);
	if (hp2_pin_sense)
		snd_hda_codec_write(codec, 0x16, 0,
			    AC_VERB_SET_AMP_GAIN_MUTE, AMP_OUT_MUTE);

	if (hp1_pin_sense || hp2_pin_sense || spec->ultra_low_power)
		msleep(85);

	if (hp1_pin_sense || spec->ultra_low_power)
		snd_hda_codec_write(codec, hp_pin, 0,
			    AC_VERB_SET_PIN_WIDGET_CONTROL, 0x0);
	if (hp2_pin_sense)
		snd_hda_codec_write(codec, 0x16, 0,
			    AC_VERB_SET_PIN_WIDGET_CONTROL, 0x0);

	if (hp1_pin_sense || hp2_pin_sense || spec->ultra_low_power)
		msleep(100);

	alc_auto_setup_eapd(codec, false);
	alc_shutup_pins(codec);
	if (spec->ultra_low_power) {
		msleep(50);
		alc_update_coef_idx(codec, 0x08, 0x0f << 2, 0x0c << 2);
		alc_update_coef_idx(codec, 0x0e, 7<<6, 0);
		alc_update_coef_idx(codec, 0x33, 1<<11, 1<<11);
		alc_update_coef_idx(codec, 0x4a, 3<<4, 2<<4);
		msleep(30);
	}
}

static void alc_default_init(struct hda_codec *codec)
{
	struct alc_spec *spec = codec->spec;
	hda_nid_t hp_pin = alc_get_hp_pin(spec);
	bool hp_pin_sense;

	if (!hp_pin)
		return;

	msleep(30);

	hp_pin_sense = snd_hda_jack_detect(codec, hp_pin);

	if (hp_pin_sense)
		msleep(2);

	snd_hda_codec_write(codec, hp_pin, 0,
			    AC_VERB_SET_AMP_GAIN_MUTE, AMP_OUT_MUTE);

	if (hp_pin_sense)
		msleep(85);

	snd_hda_codec_write(codec, hp_pin, 0,
			    AC_VERB_SET_PIN_WIDGET_CONTROL, PIN_OUT);

	if (hp_pin_sense)
		msleep(100);
}

static void alc_default_shutup(struct hda_codec *codec)
{
	struct alc_spec *spec = codec->spec;
	hda_nid_t hp_pin = alc_get_hp_pin(spec);
	bool hp_pin_sense;

	if (!hp_pin) {
		alc269_shutup(codec);
		return;
	}

	hp_pin_sense = snd_hda_jack_detect(codec, hp_pin);

	if (hp_pin_sense)
		msleep(2);

	snd_hda_codec_write(codec, hp_pin, 0,
			    AC_VERB_SET_AMP_GAIN_MUTE, AMP_OUT_MUTE);

	if (hp_pin_sense)
		msleep(85);

	if (!spec->no_shutup_pins)
		snd_hda_codec_write(codec, hp_pin, 0,
				    AC_VERB_SET_PIN_WIDGET_CONTROL, 0x0);

	if (hp_pin_sense)
		msleep(100);

	alc_auto_setup_eapd(codec, false);
	alc_shutup_pins(codec);
}

static void alc294_hp_init(struct hda_codec *codec)
{
	struct alc_spec *spec = codec->spec;
	hda_nid_t hp_pin = alc_get_hp_pin(spec);
	int i, val;

	if (!hp_pin)
		return;

	snd_hda_codec_write(codec, hp_pin, 0,
			    AC_VERB_SET_AMP_GAIN_MUTE, AMP_OUT_MUTE);

	msleep(100);

	if (!spec->no_shutup_pins)
		snd_hda_codec_write(codec, hp_pin, 0,
				    AC_VERB_SET_PIN_WIDGET_CONTROL, 0x0);

	alc_update_coef_idx(codec, 0x6f, 0x000f, 0);/* Set HP depop to manual mode */
	alc_update_coefex_idx(codec, 0x58, 0x00, 0x8000, 0x8000); /* HP depop procedure start */

	/* Wait for depop procedure finish  */
	val = alc_read_coefex_idx(codec, 0x58, 0x01);
	for (i = 0; i < 20 && val & 0x0080; i++) {
		msleep(50);
		val = alc_read_coefex_idx(codec, 0x58, 0x01);
	}
	/* Set HP depop to auto mode */
	alc_update_coef_idx(codec, 0x6f, 0x000f, 0x000b);
	msleep(50);
}

static void alc294_init(struct hda_codec *codec)
{
	struct alc_spec *spec = codec->spec;

	/* required only at boot or S4 resume time */
	if (!spec->done_hp_init ||
	    codec->core.dev.power.power_state.event == PM_EVENT_RESTORE) {
		alc294_hp_init(codec);
		spec->done_hp_init = true;
	}
	alc_default_init(codec);
}

static void alc5505_coef_set(struct hda_codec *codec, unsigned int index_reg,
			     unsigned int val)
{
	snd_hda_codec_write(codec, 0x51, 0, AC_VERB_SET_COEF_INDEX, index_reg >> 1);
	snd_hda_codec_write(codec, 0x51, 0, AC_VERB_SET_PROC_COEF, val & 0xffff); /* LSB */
	snd_hda_codec_write(codec, 0x51, 0, AC_VERB_SET_PROC_COEF, val >> 16); /* MSB */
}

static int alc5505_coef_get(struct hda_codec *codec, unsigned int index_reg)
{
	unsigned int val;

	snd_hda_codec_write(codec, 0x51, 0, AC_VERB_SET_COEF_INDEX, index_reg >> 1);
	val = snd_hda_codec_read(codec, 0x51, 0, AC_VERB_GET_PROC_COEF, 0)
		& 0xffff;
	val |= snd_hda_codec_read(codec, 0x51, 0, AC_VERB_GET_PROC_COEF, 0)
		<< 16;
	return val;
}

static void alc5505_dsp_halt(struct hda_codec *codec)
{
	unsigned int val;

	alc5505_coef_set(codec, 0x3000, 0x000c); /* DSP CPU stop */
	alc5505_coef_set(codec, 0x880c, 0x0008); /* DDR enter self refresh */
	alc5505_coef_set(codec, 0x61c0, 0x11110080); /* Clock control for PLL and CPU */
	alc5505_coef_set(codec, 0x6230, 0xfc0d4011); /* Disable Input OP */
	alc5505_coef_set(codec, 0x61b4, 0x040a2b03); /* Stop PLL2 */
	alc5505_coef_set(codec, 0x61b0, 0x00005b17); /* Stop PLL1 */
	alc5505_coef_set(codec, 0x61b8, 0x04133303); /* Stop PLL3 */
	val = alc5505_coef_get(codec, 0x6220);
	alc5505_coef_set(codec, 0x6220, (val | 0x3000)); /* switch Ringbuffer clock to DBUS clock */
}

static void alc5505_dsp_back_from_halt(struct hda_codec *codec)
{
	alc5505_coef_set(codec, 0x61b8, 0x04133302);
	alc5505_coef_set(codec, 0x61b0, 0x00005b16);
	alc5505_coef_set(codec, 0x61b4, 0x040a2b02);
	alc5505_coef_set(codec, 0x6230, 0xf80d4011);
	alc5505_coef_set(codec, 0x6220, 0x2002010f);
	alc5505_coef_set(codec, 0x880c, 0x00000004);
}

static void alc5505_dsp_init(struct hda_codec *codec)
{
	unsigned int val;

	alc5505_dsp_halt(codec);
	alc5505_dsp_back_from_halt(codec);
	alc5505_coef_set(codec, 0x61b0, 0x5b14); /* PLL1 control */
	alc5505_coef_set(codec, 0x61b0, 0x5b16);
	alc5505_coef_set(codec, 0x61b4, 0x04132b00); /* PLL2 control */
	alc5505_coef_set(codec, 0x61b4, 0x04132b02);
	alc5505_coef_set(codec, 0x61b8, 0x041f3300); /* PLL3 control*/
	alc5505_coef_set(codec, 0x61b8, 0x041f3302);
	snd_hda_codec_write(codec, 0x51, 0, AC_VERB_SET_CODEC_RESET, 0); /* Function reset */
	alc5505_coef_set(codec, 0x61b8, 0x041b3302);
	alc5505_coef_set(codec, 0x61b8, 0x04173302);
	alc5505_coef_set(codec, 0x61b8, 0x04163302);
	alc5505_coef_set(codec, 0x8800, 0x348b328b); /* DRAM control */
	alc5505_coef_set(codec, 0x8808, 0x00020022); /* DRAM control */
	alc5505_coef_set(codec, 0x8818, 0x00000400); /* DRAM control */

	val = alc5505_coef_get(codec, 0x6200) >> 16; /* Read revision ID */
	if (val <= 3)
		alc5505_coef_set(codec, 0x6220, 0x2002010f); /* I/O PAD Configuration */
	else
		alc5505_coef_set(codec, 0x6220, 0x6002018f);

	alc5505_coef_set(codec, 0x61ac, 0x055525f0); /**/
	alc5505_coef_set(codec, 0x61c0, 0x12230080); /* Clock control */
	alc5505_coef_set(codec, 0x61b4, 0x040e2b02); /* PLL2 control */
	alc5505_coef_set(codec, 0x61bc, 0x010234f8); /* OSC Control */
	alc5505_coef_set(codec, 0x880c, 0x00000004); /* DRAM Function control */
	alc5505_coef_set(codec, 0x880c, 0x00000003);
	alc5505_coef_set(codec, 0x880c, 0x00000010);

#ifdef HALT_REALTEK_ALC5505
	alc5505_dsp_halt(codec);
#endif
}

#ifdef HALT_REALTEK_ALC5505
#define alc5505_dsp_suspend(codec)	do { } while (0) /* NOP */
#define alc5505_dsp_resume(codec)	do { } while (0) /* NOP */
#else
#define alc5505_dsp_suspend(codec)	alc5505_dsp_halt(codec)
#define alc5505_dsp_resume(codec)	alc5505_dsp_back_from_halt(codec)
#endif

#ifdef CONFIG_PM
static int alc269_suspend(struct hda_codec *codec)
{
	struct alc_spec *spec = codec->spec;

	if (spec->has_alc5505_dsp)
		alc5505_dsp_suspend(codec);
	return alc_suspend(codec);
}

static int alc269_resume(struct hda_codec *codec)
{
	struct alc_spec *spec = codec->spec;

	if (spec->codec_variant == ALC269_TYPE_ALC269VB)
		alc269vb_toggle_power_output(codec, 0);
	if (spec->codec_variant == ALC269_TYPE_ALC269VB &&
			(alc_get_coef0(codec) & 0x00ff) == 0x018) {
		msleep(150);
	}

	codec->patch_ops.init(codec);

	if (spec->codec_variant == ALC269_TYPE_ALC269VB)
		alc269vb_toggle_power_output(codec, 1);
	if (spec->codec_variant == ALC269_TYPE_ALC269VB &&
			(alc_get_coef0(codec) & 0x00ff) == 0x017) {
		msleep(200);
	}

	snd_hda_regmap_sync(codec);
	hda_call_check_power_status(codec, 0x01);

	/* on some machine, the BIOS will clear the codec gpio data when enter
	 * suspend, and won't restore the data after resume, so we restore it
	 * in the driver.
	 */
	if (spec->gpio_data)
		alc_write_gpio_data(codec);

	if (spec->has_alc5505_dsp)
		alc5505_dsp_resume(codec);

	return 0;
}
#endif /* CONFIG_PM */

static void alc269_fixup_pincfg_no_hp_to_lineout(struct hda_codec *codec,
						 const struct hda_fixup *fix, int action)
{
	struct alc_spec *spec = codec->spec;

	if (action == HDA_FIXUP_ACT_PRE_PROBE)
		spec->parse_flags = HDA_PINCFG_NO_HP_FIXUP;
}

static void alc269_fixup_pincfg_U7x7_headset_mic(struct hda_codec *codec,
						 const struct hda_fixup *fix,
						 int action)
{
	unsigned int cfg_headphone = snd_hda_codec_get_pincfg(codec, 0x21);
	unsigned int cfg_headset_mic = snd_hda_codec_get_pincfg(codec, 0x19);

	if (cfg_headphone && cfg_headset_mic == 0x411111f0)
		snd_hda_codec_set_pincfg(codec, 0x19,
			(cfg_headphone & ~AC_DEFCFG_DEVICE) |
			(AC_JACK_MIC_IN << AC_DEFCFG_DEVICE_SHIFT));
}

static void alc269_fixup_hweq(struct hda_codec *codec,
			       const struct hda_fixup *fix, int action)
{
	if (action == HDA_FIXUP_ACT_INIT)
		alc_update_coef_idx(codec, 0x1e, 0, 0x80);
}

static void alc269_fixup_headset_mic(struct hda_codec *codec,
				       const struct hda_fixup *fix, int action)
{
	struct alc_spec *spec = codec->spec;

	if (action == HDA_FIXUP_ACT_PRE_PROBE)
		spec->parse_flags |= HDA_PINCFG_HEADSET_MIC;
}

static void alc271_fixup_dmic(struct hda_codec *codec,
			      const struct hda_fixup *fix, int action)
{
	static const struct hda_verb verbs[] = {
		{0x20, AC_VERB_SET_COEF_INDEX, 0x0d},
		{0x20, AC_VERB_SET_PROC_COEF, 0x4000},
		{}
	};
	unsigned int cfg;

	if (strcmp(codec->core.chip_name, "ALC271X") &&
	    strcmp(codec->core.chip_name, "ALC269VB"))
		return;
	cfg = snd_hda_codec_get_pincfg(codec, 0x12);
	if (get_defcfg_connect(cfg) == AC_JACK_PORT_FIXED)
		snd_hda_sequence_write(codec, verbs);
}

static void alc269_fixup_pcm_44k(struct hda_codec *codec,
				 const struct hda_fixup *fix, int action)
{
	struct alc_spec *spec = codec->spec;

	if (action != HDA_FIXUP_ACT_PROBE)
		return;

	/* Due to a hardware problem on Lenovo Ideadpad, we need to
	 * fix the sample rate of analog I/O to 44.1kHz
	 */
	spec->gen.stream_analog_playback = &alc269_44k_pcm_analog_playback;
	spec->gen.stream_analog_capture = &alc269_44k_pcm_analog_capture;
}

static void alc269_fixup_stereo_dmic(struct hda_codec *codec,
				     const struct hda_fixup *fix, int action)
{
	/* The digital-mic unit sends PDM (differential signal) instead of
	 * the standard PCM, thus you can't record a valid mono stream as is.
	 * Below is a workaround specific to ALC269 to control the dmic
	 * signal source as mono.
	 */
	if (action == HDA_FIXUP_ACT_INIT)
		alc_update_coef_idx(codec, 0x07, 0, 0x80);
}

static void alc269_quanta_automute(struct hda_codec *codec)
{
	snd_hda_gen_update_outputs(codec);

	alc_write_coef_idx(codec, 0x0c, 0x680);
	alc_write_coef_idx(codec, 0x0c, 0x480);
}

static void alc269_fixup_quanta_mute(struct hda_codec *codec,
				     const struct hda_fixup *fix, int action)
{
	struct alc_spec *spec = codec->spec;
	if (action != HDA_FIXUP_ACT_PROBE)
		return;
	spec->gen.automute_hook = alc269_quanta_automute;
}

static void alc269_x101_hp_automute_hook(struct hda_codec *codec,
					 struct hda_jack_callback *jack)
{
	struct alc_spec *spec = codec->spec;
	int vref;
	msleep(200);
	snd_hda_gen_hp_automute(codec, jack);

	vref = spec->gen.hp_jack_present ? PIN_VREF80 : 0;
	msleep(100);
	snd_hda_codec_write(codec, 0x18, 0, AC_VERB_SET_PIN_WIDGET_CONTROL,
			    vref);
	msleep(500);
	snd_hda_codec_write(codec, 0x18, 0, AC_VERB_SET_PIN_WIDGET_CONTROL,
			    vref);
}

/*
 * Magic sequence to make Huawei Matebook X right speaker working (bko#197801)
 */
struct hda_alc298_mbxinit {
	unsigned char value_0x23;
	unsigned char value_0x25;
};

static void alc298_huawei_mbx_stereo_seq(struct hda_codec *codec,
					 const struct hda_alc298_mbxinit *initval,
					 bool first)
{
	snd_hda_codec_write(codec, 0x06, 0, AC_VERB_SET_DIGI_CONVERT_3, 0x0);
	alc_write_coef_idx(codec, 0x26, 0xb000);

	if (first)
		snd_hda_codec_write(codec, 0x21, 0, AC_VERB_GET_PIN_SENSE, 0x0);

	snd_hda_codec_write(codec, 0x6, 0, AC_VERB_SET_DIGI_CONVERT_3, 0x80);
	alc_write_coef_idx(codec, 0x26, 0xf000);
	alc_write_coef_idx(codec, 0x23, initval->value_0x23);

	if (initval->value_0x23 != 0x1e)
		alc_write_coef_idx(codec, 0x25, initval->value_0x25);

	snd_hda_codec_write(codec, 0x20, 0, AC_VERB_SET_COEF_INDEX, 0x26);
	snd_hda_codec_write(codec, 0x20, 0, AC_VERB_SET_PROC_COEF, 0xb010);
}

static void alc298_fixup_huawei_mbx_stereo(struct hda_codec *codec,
					   const struct hda_fixup *fix,
					   int action)
{
	/* Initialization magic */
	static const struct hda_alc298_mbxinit dac_init[] = {
		{0x0c, 0x00}, {0x0d, 0x00}, {0x0e, 0x00}, {0x0f, 0x00},
		{0x10, 0x00}, {0x1a, 0x40}, {0x1b, 0x82}, {0x1c, 0x00},
		{0x1d, 0x00}, {0x1e, 0x00}, {0x1f, 0x00},
		{0x20, 0xc2}, {0x21, 0xc8}, {0x22, 0x26}, {0x23, 0x24},
		{0x27, 0xff}, {0x28, 0xff}, {0x29, 0xff}, {0x2a, 0x8f},
		{0x2b, 0x02}, {0x2c, 0x48}, {0x2d, 0x34}, {0x2e, 0x00},
		{0x2f, 0x00},
		{0x30, 0x00}, {0x31, 0x00}, {0x32, 0x00}, {0x33, 0x00},
		{0x34, 0x00}, {0x35, 0x01}, {0x36, 0x93}, {0x37, 0x0c},
		{0x38, 0x00}, {0x39, 0x00}, {0x3a, 0xf8}, {0x38, 0x80},
		{}
	};
	const struct hda_alc298_mbxinit *seq;

	if (action != HDA_FIXUP_ACT_INIT)
		return;

	/* Start */
	snd_hda_codec_write(codec, 0x06, 0, AC_VERB_SET_DIGI_CONVERT_3, 0x00);
	snd_hda_codec_write(codec, 0x06, 0, AC_VERB_SET_DIGI_CONVERT_3, 0x80);
	alc_write_coef_idx(codec, 0x26, 0xf000);
	alc_write_coef_idx(codec, 0x22, 0x31);
	alc_write_coef_idx(codec, 0x23, 0x0b);
	alc_write_coef_idx(codec, 0x25, 0x00);
	snd_hda_codec_write(codec, 0x20, 0, AC_VERB_SET_COEF_INDEX, 0x26);
	snd_hda_codec_write(codec, 0x20, 0, AC_VERB_SET_PROC_COEF, 0xb010);

	for (seq = dac_init; seq->value_0x23; seq++)
		alc298_huawei_mbx_stereo_seq(codec, seq, seq == dac_init);
}

static void alc269_fixup_x101_headset_mic(struct hda_codec *codec,
				     const struct hda_fixup *fix, int action)
{
	struct alc_spec *spec = codec->spec;
	if (action == HDA_FIXUP_ACT_PRE_PROBE) {
		spec->parse_flags |= HDA_PINCFG_HEADSET_MIC;
		spec->gen.hp_automute_hook = alc269_x101_hp_automute_hook;
	}
}


/* update mute-LED according to the speaker mute state via mic VREF pin */
static void alc269_fixup_mic_mute_hook(void *private_data, int enabled)
{
	struct hda_codec *codec = private_data;
	struct alc_spec *spec = codec->spec;
	unsigned int pinval;

	if (spec->mute_led_polarity)
		enabled = !enabled;
	pinval = snd_hda_codec_get_pin_target(codec, spec->mute_led_nid);
	pinval &= ~AC_PINCTL_VREFEN;
	pinval |= enabled ? AC_PINCTL_VREF_HIZ : AC_PINCTL_VREF_80;
	if (spec->mute_led_nid) {
		/* temporarily power up/down for setting VREF */
		snd_hda_power_up_pm(codec);
		snd_hda_set_pin_ctl_cache(codec, spec->mute_led_nid, pinval);
		snd_hda_power_down_pm(codec);
	}
}

/* Make sure the led works even in runtime suspend */
static unsigned int led_power_filter(struct hda_codec *codec,
						  hda_nid_t nid,
						  unsigned int power_state)
{
	struct alc_spec *spec = codec->spec;

	if (power_state != AC_PWRST_D3 || nid == 0 ||
	    (nid != spec->mute_led_nid && nid != spec->cap_mute_led_nid))
		return power_state;

	/* Set pin ctl again, it might have just been set to 0 */
	snd_hda_set_pin_ctl(codec, nid,
			    snd_hda_codec_get_pin_target(codec, nid));

	return snd_hda_gen_path_power_filter(codec, nid, power_state);
}

static void alc269_fixup_hp_mute_led(struct hda_codec *codec,
				     const struct hda_fixup *fix, int action)
{
	struct alc_spec *spec = codec->spec;
	const struct dmi_device *dev = NULL;

	if (action != HDA_FIXUP_ACT_PRE_PROBE)
		return;

	while ((dev = dmi_find_device(DMI_DEV_TYPE_OEM_STRING, NULL, dev))) {
		int pol, pin;
		if (sscanf(dev->name, "HP_Mute_LED_%d_%x", &pol, &pin) != 2)
			continue;
		if (pin < 0x0a || pin >= 0x10)
			break;
		spec->mute_led_polarity = pol;
		spec->mute_led_nid = pin - 0x0a + 0x18;
		spec->gen.vmaster_mute.hook = alc269_fixup_mic_mute_hook;
		spec->gen.vmaster_mute_enum = 1;
		codec->power_filter = led_power_filter;
		codec_dbg(codec,
			  "Detected mute LED for %x:%d\n", spec->mute_led_nid,
			   spec->mute_led_polarity);
		break;
	}
}

static void alc269_fixup_hp_mute_led_micx(struct hda_codec *codec,
					  const struct hda_fixup *fix,
					  int action, hda_nid_t pin)
{
	struct alc_spec *spec = codec->spec;

	if (action == HDA_FIXUP_ACT_PRE_PROBE) {
		spec->mute_led_polarity = 0;
		spec->mute_led_nid = pin;
		spec->gen.vmaster_mute.hook = alc269_fixup_mic_mute_hook;
		spec->gen.vmaster_mute_enum = 1;
		codec->power_filter = led_power_filter;
	}
}

static void alc269_fixup_hp_mute_led_mic1(struct hda_codec *codec,
				const struct hda_fixup *fix, int action)
{
	alc269_fixup_hp_mute_led_micx(codec, fix, action, 0x18);
}

static void alc269_fixup_hp_mute_led_mic2(struct hda_codec *codec,
				const struct hda_fixup *fix, int action)
{
	alc269_fixup_hp_mute_led_micx(codec, fix, action, 0x19);
}

static void alc269_fixup_hp_mute_led_mic3(struct hda_codec *codec,
				const struct hda_fixup *fix, int action)
{
	alc269_fixup_hp_mute_led_micx(codec, fix, action, 0x1b);
}

/* update LED status via GPIO */
static void alc_update_gpio_led(struct hda_codec *codec, unsigned int mask,
				bool enabled)
{
	struct alc_spec *spec = codec->spec;

	if (spec->mute_led_polarity)
		enabled = !enabled;
	alc_update_gpio_data(codec, mask, !enabled); /* muted -> LED on */
}

/* turn on/off mute LED via GPIO per vmaster hook */
static void alc_fixup_gpio_mute_hook(void *private_data, int enabled)
{
	struct hda_codec *codec = private_data;
	struct alc_spec *spec = codec->spec;

	alc_update_gpio_led(codec, spec->gpio_mute_led_mask, enabled);
}

/* turn on/off mic-mute LED via GPIO per capture hook */
static void alc_gpio_micmute_update(struct hda_codec *codec)
{
	struct alc_spec *spec = codec->spec;

	alc_update_gpio_led(codec, spec->gpio_mic_led_mask,
			    spec->gen.micmute_led.led_value);
}

/* setup mute and mic-mute GPIO bits, add hooks appropriately */
static void alc_fixup_hp_gpio_led(struct hda_codec *codec,
				  int action,
				  unsigned int mute_mask,
				  unsigned int micmute_mask)
{
	struct alc_spec *spec = codec->spec;

	alc_fixup_gpio(codec, action, mute_mask | micmute_mask);

	if (action != HDA_FIXUP_ACT_PRE_PROBE)
		return;
	if (mute_mask) {
		spec->gpio_mute_led_mask = mute_mask;
		spec->gen.vmaster_mute.hook = alc_fixup_gpio_mute_hook;
	}
	if (micmute_mask) {
		spec->gpio_mic_led_mask = micmute_mask;
		snd_hda_gen_add_micmute_led(codec, alc_gpio_micmute_update);
	}
}

static void alc269_fixup_hp_gpio_led(struct hda_codec *codec,
				const struct hda_fixup *fix, int action)
{
	alc_fixup_hp_gpio_led(codec, action, 0x08, 0x10);
}

static void alc286_fixup_hp_gpio_led(struct hda_codec *codec,
				const struct hda_fixup *fix, int action)
{
	alc_fixup_hp_gpio_led(codec, action, 0x02, 0x20);
}

/* turn on/off mic-mute LED per capture hook */
static void alc_cap_micmute_update(struct hda_codec *codec)
{
	struct alc_spec *spec = codec->spec;
	unsigned int pinval;

	if (!spec->cap_mute_led_nid)
		return;
	pinval = snd_hda_codec_get_pin_target(codec, spec->cap_mute_led_nid);
	pinval &= ~AC_PINCTL_VREFEN;
	if (spec->gen.micmute_led.led_value)
		pinval |= AC_PINCTL_VREF_80;
	else
		pinval |= AC_PINCTL_VREF_HIZ;
	snd_hda_set_pin_ctl_cache(codec, spec->cap_mute_led_nid, pinval);
}

static void alc269_fixup_hp_gpio_mic1_led(struct hda_codec *codec,
				const struct hda_fixup *fix, int action)
{
	struct alc_spec *spec = codec->spec;

	alc_fixup_hp_gpio_led(codec, action, 0x08, 0);
	if (action == HDA_FIXUP_ACT_PRE_PROBE) {
		/* Like hp_gpio_mic1_led, but also needs GPIO4 low to
		 * enable headphone amp
		 */
		spec->gpio_mask |= 0x10;
		spec->gpio_dir |= 0x10;
		spec->cap_mute_led_nid = 0x18;
		snd_hda_gen_add_micmute_led(codec, alc_cap_micmute_update);
		codec->power_filter = led_power_filter;
	}
}

static void alc280_fixup_hp_gpio4(struct hda_codec *codec,
				   const struct hda_fixup *fix, int action)
{
	struct alc_spec *spec = codec->spec;

	alc_fixup_hp_gpio_led(codec, action, 0x08, 0);
	if (action == HDA_FIXUP_ACT_PRE_PROBE) {
		spec->cap_mute_led_nid = 0x18;
		snd_hda_gen_add_micmute_led(codec, alc_cap_micmute_update);
		codec->power_filter = led_power_filter;
	}
}

#if IS_REACHABLE(CONFIG_INPUT)
static void gpio2_mic_hotkey_event(struct hda_codec *codec,
				   struct hda_jack_callback *event)
{
	struct alc_spec *spec = codec->spec;

	/* GPIO2 just toggles on a keypress/keyrelease cycle. Therefore
	   send both key on and key off event for every interrupt. */
	input_report_key(spec->kb_dev, spec->alc_mute_keycode_map[ALC_KEY_MICMUTE_INDEX], 1);
	input_sync(spec->kb_dev);
	input_report_key(spec->kb_dev, spec->alc_mute_keycode_map[ALC_KEY_MICMUTE_INDEX], 0);
	input_sync(spec->kb_dev);
}

static int alc_register_micmute_input_device(struct hda_codec *codec)
{
	struct alc_spec *spec = codec->spec;
	int i;

	spec->kb_dev = input_allocate_device();
	if (!spec->kb_dev) {
		codec_err(codec, "Out of memory (input_allocate_device)\n");
		return -ENOMEM;
	}

	spec->alc_mute_keycode_map[ALC_KEY_MICMUTE_INDEX] = KEY_MICMUTE;

	spec->kb_dev->name = "Microphone Mute Button";
	spec->kb_dev->evbit[0] = BIT_MASK(EV_KEY);
	spec->kb_dev->keycodesize = sizeof(spec->alc_mute_keycode_map[0]);
	spec->kb_dev->keycodemax = ARRAY_SIZE(spec->alc_mute_keycode_map);
	spec->kb_dev->keycode = spec->alc_mute_keycode_map;
	for (i = 0; i < ARRAY_SIZE(spec->alc_mute_keycode_map); i++)
		set_bit(spec->alc_mute_keycode_map[i], spec->kb_dev->keybit);

	if (input_register_device(spec->kb_dev)) {
		codec_err(codec, "input_register_device failed\n");
		input_free_device(spec->kb_dev);
		spec->kb_dev = NULL;
		return -ENOMEM;
	}

	return 0;
}

/* GPIO1 = set according to SKU external amp
 * GPIO2 = mic mute hotkey
 * GPIO3 = mute LED
 * GPIO4 = mic mute LED
 */
static void alc280_fixup_hp_gpio2_mic_hotkey(struct hda_codec *codec,
					     const struct hda_fixup *fix, int action)
{
	struct alc_spec *spec = codec->spec;

	alc_fixup_hp_gpio_led(codec, action, 0x08, 0x10);
	if (action == HDA_FIXUP_ACT_PRE_PROBE) {
		spec->init_amp = ALC_INIT_DEFAULT;
		if (alc_register_micmute_input_device(codec) != 0)
			return;

		spec->gpio_mask |= 0x06;
		spec->gpio_dir |= 0x02;
		spec->gpio_data |= 0x02;
		snd_hda_codec_write_cache(codec, codec->core.afg, 0,
					  AC_VERB_SET_GPIO_UNSOLICITED_RSP_MASK, 0x04);
		snd_hda_jack_detect_enable_callback(codec, codec->core.afg,
						    gpio2_mic_hotkey_event);
		return;
	}

	if (!spec->kb_dev)
		return;

	switch (action) {
	case HDA_FIXUP_ACT_FREE:
		input_unregister_device(spec->kb_dev);
		spec->kb_dev = NULL;
	}
}

/* Line2 = mic mute hotkey
 * GPIO2 = mic mute LED
 */
static void alc233_fixup_lenovo_line2_mic_hotkey(struct hda_codec *codec,
					     const struct hda_fixup *fix, int action)
{
	struct alc_spec *spec = codec->spec;

	alc_fixup_hp_gpio_led(codec, action, 0, 0x04);
	if (action == HDA_FIXUP_ACT_PRE_PROBE) {
		spec->init_amp = ALC_INIT_DEFAULT;
		if (alc_register_micmute_input_device(codec) != 0)
			return;

		snd_hda_jack_detect_enable_callback(codec, 0x1b,
						    gpio2_mic_hotkey_event);
		return;
	}

	if (!spec->kb_dev)
		return;

	switch (action) {
	case HDA_FIXUP_ACT_FREE:
		input_unregister_device(spec->kb_dev);
		spec->kb_dev = NULL;
	}
}
#else /* INPUT */
#define alc280_fixup_hp_gpio2_mic_hotkey	NULL
#define alc233_fixup_lenovo_line2_mic_hotkey	NULL
#endif /* INPUT */

static void alc269_fixup_hp_line1_mic1_led(struct hda_codec *codec,
				const struct hda_fixup *fix, int action)
{
	struct alc_spec *spec = codec->spec;

	alc269_fixup_hp_mute_led_micx(codec, fix, action, 0x1a);
	if (action == HDA_FIXUP_ACT_PRE_PROBE) {
		spec->cap_mute_led_nid = 0x18;
		snd_hda_gen_add_micmute_led(codec, alc_cap_micmute_update);
	}
}

static const struct coef_fw alc225_pre_hsmode[] = {
	UPDATE_COEF(0x4a, 1<<8, 0),
	UPDATE_COEFEX(0x57, 0x05, 1<<14, 0),
	UPDATE_COEF(0x63, 3<<14, 3<<14),
	UPDATE_COEF(0x4a, 3<<4, 2<<4),
	UPDATE_COEF(0x4a, 3<<10, 3<<10),
	UPDATE_COEF(0x45, 0x3f<<10, 0x34<<10),
	UPDATE_COEF(0x4a, 3<<10, 0),
	{}
};

static void alc_headset_mode_unplugged(struct hda_codec *codec)
{
	static const struct coef_fw coef0255[] = {
		WRITE_COEF(0x1b, 0x0c0b), /* LDO and MISC control */
		WRITE_COEF(0x45, 0xd089), /* UAJ function set to menual mode */
		UPDATE_COEFEX(0x57, 0x05, 1<<14, 0), /* Direct Drive HP Amp control(Set to verb control)*/
		WRITE_COEF(0x06, 0x6104), /* Set MIC2 Vref gate with HP */
		WRITE_COEFEX(0x57, 0x03, 0x8aa6), /* Direct Drive HP Amp control */
		{}
	};
	static const struct coef_fw coef0256[] = {
		WRITE_COEF(0x1b, 0x0c4b), /* LDO and MISC control */
		WRITE_COEF(0x45, 0xd089), /* UAJ function set to menual mode */
		WRITE_COEF(0x06, 0x6104), /* Set MIC2 Vref gate with HP */
		WRITE_COEFEX(0x57, 0x03, 0x09a3), /* Direct Drive HP Amp control */
		UPDATE_COEFEX(0x57, 0x05, 1<<14, 0), /* Direct Drive HP Amp control(Set to verb control)*/
		{}
	};
	static const struct coef_fw coef0233[] = {
		WRITE_COEF(0x1b, 0x0c0b),
		WRITE_COEF(0x45, 0xc429),
		UPDATE_COEF(0x35, 0x4000, 0),
		WRITE_COEF(0x06, 0x2104),
		WRITE_COEF(0x1a, 0x0001),
		WRITE_COEF(0x26, 0x0004),
		WRITE_COEF(0x32, 0x42a3),
		{}
	};
	static const struct coef_fw coef0288[] = {
		UPDATE_COEF(0x4f, 0xfcc0, 0xc400),
		UPDATE_COEF(0x50, 0x2000, 0x2000),
		UPDATE_COEF(0x56, 0x0006, 0x0006),
		UPDATE_COEF(0x66, 0x0008, 0),
		UPDATE_COEF(0x67, 0x2000, 0),
		{}
	};
	static const struct coef_fw coef0298[] = {
		UPDATE_COEF(0x19, 0x1300, 0x0300),
		{}
	};
	static const struct coef_fw coef0292[] = {
		WRITE_COEF(0x76, 0x000e),
		WRITE_COEF(0x6c, 0x2400),
		WRITE_COEF(0x18, 0x7308),
		WRITE_COEF(0x6b, 0xc429),
		{}
	};
	static const struct coef_fw coef0293[] = {
		UPDATE_COEF(0x10, 7<<8, 6<<8), /* SET Line1 JD to 0 */
		UPDATE_COEFEX(0x57, 0x05, 1<<15|1<<13, 0x0), /* SET charge pump by verb */
		UPDATE_COEFEX(0x57, 0x03, 1<<10, 1<<10), /* SET EN_OSW to 1 */
		UPDATE_COEF(0x1a, 1<<3, 1<<3), /* Combo JD gating with LINE1-VREFO */
		WRITE_COEF(0x45, 0xc429), /* Set to TRS type */
		UPDATE_COEF(0x4a, 0x000f, 0x000e), /* Combo Jack auto detect */
		{}
	};
	static const struct coef_fw coef0668[] = {
		WRITE_COEF(0x15, 0x0d40),
		WRITE_COEF(0xb7, 0x802b),
		{}
	};
	static const struct coef_fw coef0225[] = {
		UPDATE_COEF(0x63, 3<<14, 0),
		{}
	};
	static const struct coef_fw coef0274[] = {
		UPDATE_COEF(0x4a, 0x0100, 0),
		UPDATE_COEFEX(0x57, 0x05, 0x4000, 0),
		UPDATE_COEF(0x6b, 0xf000, 0x5000),
		UPDATE_COEF(0x4a, 0x0010, 0),
		UPDATE_COEF(0x4a, 0x0c00, 0x0c00),
		WRITE_COEF(0x45, 0x5289),
		UPDATE_COEF(0x4a, 0x0c00, 0),
		{}
	};

	switch (codec->core.vendor_id) {
	case 0x10ec0255:
		alc_process_coef_fw(codec, coef0255);
		break;
	case 0x10ec0236:
	case 0x10ec0256:
		alc_process_coef_fw(codec, coef0256);
		break;
	case 0x10ec0234:
	case 0x10ec0274:
	case 0x10ec0294:
		alc_process_coef_fw(codec, coef0274);
		break;
	case 0x10ec0233:
	case 0x10ec0283:
		alc_process_coef_fw(codec, coef0233);
		break;
	case 0x10ec0286:
	case 0x10ec0288:
		alc_process_coef_fw(codec, coef0288);
		break;
	case 0x10ec0298:
		alc_process_coef_fw(codec, coef0298);
		alc_process_coef_fw(codec, coef0288);
		break;
	case 0x10ec0292:
		alc_process_coef_fw(codec, coef0292);
		break;
	case 0x10ec0293:
		alc_process_coef_fw(codec, coef0293);
		break;
	case 0x10ec0668:
		alc_process_coef_fw(codec, coef0668);
		break;
	case 0x10ec0215:
	case 0x10ec0225:
	case 0x10ec0285:
	case 0x10ec0295:
	case 0x10ec0289:
	case 0x10ec0299:
		alc_process_coef_fw(codec, alc225_pre_hsmode);
		alc_process_coef_fw(codec, coef0225);
		break;
	case 0x10ec0867:
		alc_update_coefex_idx(codec, 0x57, 0x5, 1<<14, 0);
		break;
	}
	codec_dbg(codec, "Headset jack set to unplugged mode.\n");
}


static void alc_headset_mode_mic_in(struct hda_codec *codec, hda_nid_t hp_pin,
				    hda_nid_t mic_pin)
{
	static const struct coef_fw coef0255[] = {
		WRITE_COEFEX(0x57, 0x03, 0x8aa6),
		WRITE_COEF(0x06, 0x6100), /* Set MIC2 Vref gate to normal */
		{}
	};
	static const struct coef_fw coef0256[] = {
		UPDATE_COEFEX(0x57, 0x05, 1<<14, 1<<14), /* Direct Drive HP Amp control(Set to verb control)*/
		WRITE_COEFEX(0x57, 0x03, 0x09a3),
		WRITE_COEF(0x06, 0x6100), /* Set MIC2 Vref gate to normal */
		{}
	};
	static const struct coef_fw coef0233[] = {
		UPDATE_COEF(0x35, 0, 1<<14),
		WRITE_COEF(0x06, 0x2100),
		WRITE_COEF(0x1a, 0x0021),
		WRITE_COEF(0x26, 0x008c),
		{}
	};
	static const struct coef_fw coef0288[] = {
		UPDATE_COEF(0x4f, 0x00c0, 0),
		UPDATE_COEF(0x50, 0x2000, 0),
		UPDATE_COEF(0x56, 0x0006, 0),
		UPDATE_COEF(0x4f, 0xfcc0, 0xc400),
		UPDATE_COEF(0x66, 0x0008, 0x0008),
		UPDATE_COEF(0x67, 0x2000, 0x2000),
		{}
	};
	static const struct coef_fw coef0292[] = {
		WRITE_COEF(0x19, 0xa208),
		WRITE_COEF(0x2e, 0xacf0),
		{}
	};
	static const struct coef_fw coef0293[] = {
		UPDATE_COEFEX(0x57, 0x05, 0, 1<<15|1<<13), /* SET charge pump by verb */
		UPDATE_COEFEX(0x57, 0x03, 1<<10, 0), /* SET EN_OSW to 0 */
		UPDATE_COEF(0x1a, 1<<3, 0), /* Combo JD gating without LINE1-VREFO */
		{}
	};
	static const struct coef_fw coef0688[] = {
		WRITE_COEF(0xb7, 0x802b),
		WRITE_COEF(0xb5, 0x1040),
		UPDATE_COEF(0xc3, 0, 1<<12),
		{}
	};
	static const struct coef_fw coef0225[] = {
		UPDATE_COEFEX(0x57, 0x05, 1<<14, 1<<14),
		UPDATE_COEF(0x4a, 3<<4, 2<<4),
		UPDATE_COEF(0x63, 3<<14, 0),
		{}
	};
	static const struct coef_fw coef0274[] = {
		UPDATE_COEFEX(0x57, 0x05, 0x4000, 0x4000),
		UPDATE_COEF(0x4a, 0x0010, 0),
		UPDATE_COEF(0x6b, 0xf000, 0),
		{}
	};

	switch (codec->core.vendor_id) {
	case 0x10ec0255:
		alc_write_coef_idx(codec, 0x45, 0xc489);
		snd_hda_set_pin_ctl_cache(codec, hp_pin, 0);
		alc_process_coef_fw(codec, coef0255);
		snd_hda_set_pin_ctl_cache(codec, mic_pin, PIN_VREF50);
		break;
	case 0x10ec0236:
	case 0x10ec0256:
		alc_write_coef_idx(codec, 0x45, 0xc489);
		snd_hda_set_pin_ctl_cache(codec, hp_pin, 0);
		alc_process_coef_fw(codec, coef0256);
		snd_hda_set_pin_ctl_cache(codec, mic_pin, PIN_VREF50);
		break;
	case 0x10ec0234:
	case 0x10ec0274:
	case 0x10ec0294:
		alc_write_coef_idx(codec, 0x45, 0x4689);
		snd_hda_set_pin_ctl_cache(codec, hp_pin, 0);
		alc_process_coef_fw(codec, coef0274);
		snd_hda_set_pin_ctl_cache(codec, mic_pin, PIN_VREF50);
		break;
	case 0x10ec0233:
	case 0x10ec0283:
		alc_write_coef_idx(codec, 0x45, 0xc429);
		snd_hda_set_pin_ctl_cache(codec, hp_pin, 0);
		alc_process_coef_fw(codec, coef0233);
		snd_hda_set_pin_ctl_cache(codec, mic_pin, PIN_VREF50);
		break;
	case 0x10ec0286:
	case 0x10ec0288:
	case 0x10ec0298:
		snd_hda_set_pin_ctl_cache(codec, hp_pin, 0);
		alc_process_coef_fw(codec, coef0288);
		snd_hda_set_pin_ctl_cache(codec, mic_pin, PIN_VREF50);
		break;
	case 0x10ec0292:
		snd_hda_set_pin_ctl_cache(codec, hp_pin, 0);
		alc_process_coef_fw(codec, coef0292);
		break;
	case 0x10ec0293:
		/* Set to TRS mode */
		alc_write_coef_idx(codec, 0x45, 0xc429);
		snd_hda_set_pin_ctl_cache(codec, hp_pin, 0);
		alc_process_coef_fw(codec, coef0293);
		snd_hda_set_pin_ctl_cache(codec, mic_pin, PIN_VREF50);
		break;
	case 0x10ec0867:
		alc_update_coefex_idx(codec, 0x57, 0x5, 0, 1<<14);
		/* fallthru */
	case 0x10ec0221:
	case 0x10ec0662:
		snd_hda_set_pin_ctl_cache(codec, hp_pin, 0);
		snd_hda_set_pin_ctl_cache(codec, mic_pin, PIN_VREF50);
		break;
	case 0x10ec0668:
		alc_write_coef_idx(codec, 0x11, 0x0001);
		snd_hda_set_pin_ctl_cache(codec, hp_pin, 0);
		alc_process_coef_fw(codec, coef0688);
		snd_hda_set_pin_ctl_cache(codec, mic_pin, PIN_VREF50);
		break;
	case 0x10ec0215:
	case 0x10ec0225:
	case 0x10ec0285:
	case 0x10ec0295:
	case 0x10ec0289:
	case 0x10ec0299:
		alc_process_coef_fw(codec, alc225_pre_hsmode);
		alc_update_coef_idx(codec, 0x45, 0x3f<<10, 0x31<<10);
		snd_hda_set_pin_ctl_cache(codec, hp_pin, 0);
		alc_process_coef_fw(codec, coef0225);
		snd_hda_set_pin_ctl_cache(codec, mic_pin, PIN_VREF50);
		break;
	}
	codec_dbg(codec, "Headset jack set to mic-in mode.\n");
}

static void alc_headset_mode_default(struct hda_codec *codec)
{
	static const struct coef_fw coef0225[] = {
		UPDATE_COEF(0x45, 0x3f<<10, 0x30<<10),
		UPDATE_COEF(0x45, 0x3f<<10, 0x31<<10),
		UPDATE_COEF(0x49, 3<<8, 0<<8),
		UPDATE_COEF(0x4a, 3<<4, 3<<4),
		UPDATE_COEF(0x63, 3<<14, 0),
		UPDATE_COEF(0x67, 0xf000, 0x3000),
		{}
	};
	static const struct coef_fw coef0255[] = {
		WRITE_COEF(0x45, 0xc089),
		WRITE_COEF(0x45, 0xc489),
		WRITE_COEFEX(0x57, 0x03, 0x8ea6),
		WRITE_COEF(0x49, 0x0049),
		{}
	};
	static const struct coef_fw coef0256[] = {
		WRITE_COEF(0x45, 0xc489),
		WRITE_COEFEX(0x57, 0x03, 0x0da3),
		WRITE_COEF(0x49, 0x0049),
		UPDATE_COEFEX(0x57, 0x05, 1<<14, 0), /* Direct Drive HP Amp control(Set to verb control)*/
		WRITE_COEF(0x06, 0x6100),
		{}
	};
	static const struct coef_fw coef0233[] = {
		WRITE_COEF(0x06, 0x2100),
		WRITE_COEF(0x32, 0x4ea3),
		{}
	};
	static const struct coef_fw coef0288[] = {
		UPDATE_COEF(0x4f, 0xfcc0, 0xc400), /* Set to TRS type */
		UPDATE_COEF(0x50, 0x2000, 0x2000),
		UPDATE_COEF(0x56, 0x0006, 0x0006),
		UPDATE_COEF(0x66, 0x0008, 0),
		UPDATE_COEF(0x67, 0x2000, 0),
		{}
	};
	static const struct coef_fw coef0292[] = {
		WRITE_COEF(0x76, 0x000e),
		WRITE_COEF(0x6c, 0x2400),
		WRITE_COEF(0x6b, 0xc429),
		WRITE_COEF(0x18, 0x7308),
		{}
	};
	static const struct coef_fw coef0293[] = {
		UPDATE_COEF(0x4a, 0x000f, 0x000e), /* Combo Jack auto detect */
		WRITE_COEF(0x45, 0xC429), /* Set to TRS type */
		UPDATE_COEF(0x1a, 1<<3, 0), /* Combo JD gating without LINE1-VREFO */
		{}
	};
	static const struct coef_fw coef0688[] = {
		WRITE_COEF(0x11, 0x0041),
		WRITE_COEF(0x15, 0x0d40),
		WRITE_COEF(0xb7, 0x802b),
		{}
	};
	static const struct coef_fw coef0274[] = {
		WRITE_COEF(0x45, 0x4289),
		UPDATE_COEF(0x4a, 0x0010, 0x0010),
		UPDATE_COEF(0x6b, 0x0f00, 0),
		UPDATE_COEF(0x49, 0x0300, 0x0300),
		{}
	};

	switch (codec->core.vendor_id) {
	case 0x10ec0215:
	case 0x10ec0225:
	case 0x10ec0285:
	case 0x10ec0295:
	case 0x10ec0289:
	case 0x10ec0299:
		alc_process_coef_fw(codec, alc225_pre_hsmode);
		alc_process_coef_fw(codec, coef0225);
		break;
	case 0x10ec0255:
		alc_process_coef_fw(codec, coef0255);
		break;
	case 0x10ec0236:
	case 0x10ec0256:
		alc_write_coef_idx(codec, 0x1b, 0x0e4b);
		alc_write_coef_idx(codec, 0x45, 0xc089);
		msleep(50);
		alc_process_coef_fw(codec, coef0256);
		break;
	case 0x10ec0234:
	case 0x10ec0274:
	case 0x10ec0294:
		alc_process_coef_fw(codec, coef0274);
		break;
	case 0x10ec0233:
	case 0x10ec0283:
		alc_process_coef_fw(codec, coef0233);
		break;
	case 0x10ec0286:
	case 0x10ec0288:
	case 0x10ec0298:
		alc_process_coef_fw(codec, coef0288);
		break;
	case 0x10ec0292:
		alc_process_coef_fw(codec, coef0292);
		break;
	case 0x10ec0293:
		alc_process_coef_fw(codec, coef0293);
		break;
	case 0x10ec0668:
		alc_process_coef_fw(codec, coef0688);
		break;
	case 0x10ec0867:
		alc_update_coefex_idx(codec, 0x57, 0x5, 1<<14, 0);
		break;
	}
	codec_dbg(codec, "Headset jack set to headphone (default) mode.\n");
}

/* Iphone type */
static void alc_headset_mode_ctia(struct hda_codec *codec)
{
	int val;

	static const struct coef_fw coef0255[] = {
		WRITE_COEF(0x45, 0xd489), /* Set to CTIA type */
		WRITE_COEF(0x1b, 0x0c2b),
		WRITE_COEFEX(0x57, 0x03, 0x8ea6),
		{}
	};
	static const struct coef_fw coef0256[] = {
		WRITE_COEF(0x45, 0xd489), /* Set to CTIA type */
		WRITE_COEF(0x1b, 0x0e6b),
		{}
	};
	static const struct coef_fw coef0233[] = {
		WRITE_COEF(0x45, 0xd429),
		WRITE_COEF(0x1b, 0x0c2b),
		WRITE_COEF(0x32, 0x4ea3),
		{}
	};
	static const struct coef_fw coef0288[] = {
		UPDATE_COEF(0x50, 0x2000, 0x2000),
		UPDATE_COEF(0x56, 0x0006, 0x0006),
		UPDATE_COEF(0x66, 0x0008, 0),
		UPDATE_COEF(0x67, 0x2000, 0),
		{}
	};
	static const struct coef_fw coef0292[] = {
		WRITE_COEF(0x6b, 0xd429),
		WRITE_COEF(0x76, 0x0008),
		WRITE_COEF(0x18, 0x7388),
		{}
	};
	static const struct coef_fw coef0293[] = {
		WRITE_COEF(0x45, 0xd429), /* Set to ctia type */
		UPDATE_COEF(0x10, 7<<8, 7<<8), /* SET Line1 JD to 1 */
		{}
	};
	static const struct coef_fw coef0688[] = {
		WRITE_COEF(0x11, 0x0001),
		WRITE_COEF(0x15, 0x0d60),
		WRITE_COEF(0xc3, 0x0000),
		{}
	};
	static const struct coef_fw coef0225_1[] = {
		UPDATE_COEF(0x45, 0x3f<<10, 0x35<<10),
		UPDATE_COEF(0x63, 3<<14, 2<<14),
		{}
	};
	static const struct coef_fw coef0225_2[] = {
		UPDATE_COEF(0x45, 0x3f<<10, 0x35<<10),
		UPDATE_COEF(0x63, 3<<14, 1<<14),
		{}
	};

	switch (codec->core.vendor_id) {
	case 0x10ec0255:
		alc_process_coef_fw(codec, coef0255);
		break;
	case 0x10ec0236:
	case 0x10ec0256:
		alc_process_coef_fw(codec, coef0256);
		break;
	case 0x10ec0234:
	case 0x10ec0274:
	case 0x10ec0294:
		alc_write_coef_idx(codec, 0x45, 0xd689);
		break;
	case 0x10ec0233:
	case 0x10ec0283:
		alc_process_coef_fw(codec, coef0233);
		break;
	case 0x10ec0298:
		val = alc_read_coef_idx(codec, 0x50);
		if (val & (1 << 12)) {
			alc_update_coef_idx(codec, 0x8e, 0x0070, 0x0020);
			alc_update_coef_idx(codec, 0x4f, 0xfcc0, 0xd400);
			msleep(300);
		} else {
			alc_update_coef_idx(codec, 0x8e, 0x0070, 0x0010);
			alc_update_coef_idx(codec, 0x4f, 0xfcc0, 0xd400);
			msleep(300);
		}
		break;
	case 0x10ec0286:
	case 0x10ec0288:
		alc_update_coef_idx(codec, 0x4f, 0xfcc0, 0xd400);
		msleep(300);
		alc_process_coef_fw(codec, coef0288);
		break;
	case 0x10ec0292:
		alc_process_coef_fw(codec, coef0292);
		break;
	case 0x10ec0293:
		alc_process_coef_fw(codec, coef0293);
		break;
	case 0x10ec0668:
		alc_process_coef_fw(codec, coef0688);
		break;
	case 0x10ec0215:
	case 0x10ec0225:
	case 0x10ec0285:
	case 0x10ec0295:
	case 0x10ec0289:
	case 0x10ec0299:
		val = alc_read_coef_idx(codec, 0x45);
		if (val & (1 << 9))
			alc_process_coef_fw(codec, coef0225_2);
		else
			alc_process_coef_fw(codec, coef0225_1);
		break;
	case 0x10ec0867:
		alc_update_coefex_idx(codec, 0x57, 0x5, 1<<14, 0);
		break;
	}
	codec_dbg(codec, "Headset jack set to iPhone-style headset mode.\n");
}

/* Nokia type */
static void alc_headset_mode_omtp(struct hda_codec *codec)
{
	static const struct coef_fw coef0255[] = {
		WRITE_COEF(0x45, 0xe489), /* Set to OMTP Type */
		WRITE_COEF(0x1b, 0x0c2b),
		WRITE_COEFEX(0x57, 0x03, 0x8ea6),
		{}
	};
	static const struct coef_fw coef0256[] = {
		WRITE_COEF(0x45, 0xe489), /* Set to OMTP Type */
		WRITE_COEF(0x1b, 0x0e6b),
		{}
	};
	static const struct coef_fw coef0233[] = {
		WRITE_COEF(0x45, 0xe429),
		WRITE_COEF(0x1b, 0x0c2b),
		WRITE_COEF(0x32, 0x4ea3),
		{}
	};
	static const struct coef_fw coef0288[] = {
		UPDATE_COEF(0x50, 0x2000, 0x2000),
		UPDATE_COEF(0x56, 0x0006, 0x0006),
		UPDATE_COEF(0x66, 0x0008, 0),
		UPDATE_COEF(0x67, 0x2000, 0),
		{}
	};
	static const struct coef_fw coef0292[] = {
		WRITE_COEF(0x6b, 0xe429),
		WRITE_COEF(0x76, 0x0008),
		WRITE_COEF(0x18, 0x7388),
		{}
	};
	static const struct coef_fw coef0293[] = {
		WRITE_COEF(0x45, 0xe429), /* Set to omtp type */
		UPDATE_COEF(0x10, 7<<8, 7<<8), /* SET Line1 JD to 1 */
		{}
	};
	static const struct coef_fw coef0688[] = {
		WRITE_COEF(0x11, 0x0001),
		WRITE_COEF(0x15, 0x0d50),
		WRITE_COEF(0xc3, 0x0000),
		{}
	};
	static const struct coef_fw coef0225[] = {
		UPDATE_COEF(0x45, 0x3f<<10, 0x39<<10),
		UPDATE_COEF(0x63, 3<<14, 2<<14),
		{}
	};

	switch (codec->core.vendor_id) {
	case 0x10ec0255:
		alc_process_coef_fw(codec, coef0255);
		break;
	case 0x10ec0236:
	case 0x10ec0256:
		alc_process_coef_fw(codec, coef0256);
		break;
	case 0x10ec0234:
	case 0x10ec0274:
	case 0x10ec0294:
		alc_write_coef_idx(codec, 0x45, 0xe689);
		break;
	case 0x10ec0233:
	case 0x10ec0283:
		alc_process_coef_fw(codec, coef0233);
		break;
	case 0x10ec0298:
		alc_update_coef_idx(codec, 0x8e, 0x0070, 0x0010);/* Headset output enable */
		alc_update_coef_idx(codec, 0x4f, 0xfcc0, 0xe400);
		msleep(300);
		break;
	case 0x10ec0286:
	case 0x10ec0288:
		alc_update_coef_idx(codec, 0x4f, 0xfcc0, 0xe400);
		msleep(300);
		alc_process_coef_fw(codec, coef0288);
		break;
	case 0x10ec0292:
		alc_process_coef_fw(codec, coef0292);
		break;
	case 0x10ec0293:
		alc_process_coef_fw(codec, coef0293);
		break;
	case 0x10ec0668:
		alc_process_coef_fw(codec, coef0688);
		break;
	case 0x10ec0215:
	case 0x10ec0225:
	case 0x10ec0285:
	case 0x10ec0295:
	case 0x10ec0289:
	case 0x10ec0299:
		alc_process_coef_fw(codec, coef0225);
		break;
	}
	codec_dbg(codec, "Headset jack set to Nokia-style headset mode.\n");
}

static void alc_determine_headset_type(struct hda_codec *codec)
{
	int val;
	bool is_ctia = false;
	struct alc_spec *spec = codec->spec;
	static const struct coef_fw coef0255[] = {
		WRITE_COEF(0x45, 0xd089), /* combo jack auto switch control(Check type)*/
		WRITE_COEF(0x49, 0x0149), /* combo jack auto switch control(Vref
 conteol) */
		{}
	};
	static const struct coef_fw coef0288[] = {
		UPDATE_COEF(0x4f, 0xfcc0, 0xd400), /* Check Type */
		{}
	};
	static const struct coef_fw coef0298[] = {
		UPDATE_COEF(0x50, 0x2000, 0x2000),
		UPDATE_COEF(0x56, 0x0006, 0x0006),
		UPDATE_COEF(0x66, 0x0008, 0),
		UPDATE_COEF(0x67, 0x2000, 0),
		UPDATE_COEF(0x19, 0x1300, 0x1300),
		{}
	};
	static const struct coef_fw coef0293[] = {
		UPDATE_COEF(0x4a, 0x000f, 0x0008), /* Combo Jack auto detect */
		WRITE_COEF(0x45, 0xD429), /* Set to ctia type */
		{}
	};
	static const struct coef_fw coef0688[] = {
		WRITE_COEF(0x11, 0x0001),
		WRITE_COEF(0xb7, 0x802b),
		WRITE_COEF(0x15, 0x0d60),
		WRITE_COEF(0xc3, 0x0c00),
		{}
	};
	static const struct coef_fw coef0274[] = {
		UPDATE_COEF(0x4a, 0x0010, 0),
		UPDATE_COEF(0x4a, 0x8000, 0),
		WRITE_COEF(0x45, 0xd289),
		UPDATE_COEF(0x49, 0x0300, 0x0300),
		{}
	};

	switch (codec->core.vendor_id) {
	case 0x10ec0255:
		alc_process_coef_fw(codec, coef0255);
		msleep(300);
		val = alc_read_coef_idx(codec, 0x46);
		is_ctia = (val & 0x0070) == 0x0070;
		break;
	case 0x10ec0236:
	case 0x10ec0256:
		alc_write_coef_idx(codec, 0x1b, 0x0e4b);
		alc_write_coef_idx(codec, 0x06, 0x6104);
		alc_write_coefex_idx(codec, 0x57, 0x3, 0x09a3);

		snd_hda_codec_write(codec, 0x21, 0,
			    AC_VERB_SET_AMP_GAIN_MUTE, AMP_OUT_MUTE);
		msleep(80);
		snd_hda_codec_write(codec, 0x21, 0,
			    AC_VERB_SET_PIN_WIDGET_CONTROL, 0x0);

		alc_process_coef_fw(codec, coef0255);
		msleep(300);
		val = alc_read_coef_idx(codec, 0x46);
		is_ctia = (val & 0x0070) == 0x0070;

		alc_write_coefex_idx(codec, 0x57, 0x3, 0x0da3);
		alc_update_coefex_idx(codec, 0x57, 0x5, 1<<14, 0);

		snd_hda_codec_write(codec, 0x21, 0,
			    AC_VERB_SET_PIN_WIDGET_CONTROL, PIN_OUT);
		msleep(80);
		snd_hda_codec_write(codec, 0x21, 0,
			    AC_VERB_SET_AMP_GAIN_MUTE, AMP_OUT_UNMUTE);
		break;
	case 0x10ec0234:
	case 0x10ec0274:
	case 0x10ec0294:
		alc_process_coef_fw(codec, coef0274);
		msleep(80);
		val = alc_read_coef_idx(codec, 0x46);
		is_ctia = (val & 0x00f0) == 0x00f0;
		break;
	case 0x10ec0233:
	case 0x10ec0283:
		alc_write_coef_idx(codec, 0x45, 0xd029);
		msleep(300);
		val = alc_read_coef_idx(codec, 0x46);
		is_ctia = (val & 0x0070) == 0x0070;
		break;
	case 0x10ec0298:
		snd_hda_codec_write(codec, 0x21, 0,
			    AC_VERB_SET_AMP_GAIN_MUTE, AMP_OUT_MUTE);
		msleep(100);
		snd_hda_codec_write(codec, 0x21, 0,
			    AC_VERB_SET_PIN_WIDGET_CONTROL, 0x0);
		msleep(200);

		val = alc_read_coef_idx(codec, 0x50);
		if (val & (1 << 12)) {
			alc_update_coef_idx(codec, 0x8e, 0x0070, 0x0020);
			alc_process_coef_fw(codec, coef0288);
			msleep(350);
			val = alc_read_coef_idx(codec, 0x50);
			is_ctia = (val & 0x0070) == 0x0070;
		} else {
			alc_update_coef_idx(codec, 0x8e, 0x0070, 0x0010);
			alc_process_coef_fw(codec, coef0288);
			msleep(350);
			val = alc_read_coef_idx(codec, 0x50);
			is_ctia = (val & 0x0070) == 0x0070;
		}
		alc_process_coef_fw(codec, coef0298);
		snd_hda_codec_write(codec, 0x21, 0,
			    AC_VERB_SET_PIN_WIDGET_CONTROL, PIN_HP);
		msleep(75);
		snd_hda_codec_write(codec, 0x21, 0,
			    AC_VERB_SET_AMP_GAIN_MUTE, AMP_OUT_UNMUTE);
		break;
	case 0x10ec0286:
	case 0x10ec0288:
		alc_process_coef_fw(codec, coef0288);
		msleep(350);
		val = alc_read_coef_idx(codec, 0x50);
		is_ctia = (val & 0x0070) == 0x0070;
		break;
	case 0x10ec0292:
		alc_write_coef_idx(codec, 0x6b, 0xd429);
		msleep(300);
		val = alc_read_coef_idx(codec, 0x6c);
		is_ctia = (val & 0x001c) == 0x001c;
		break;
	case 0x10ec0293:
		alc_process_coef_fw(codec, coef0293);
		msleep(300);
		val = alc_read_coef_idx(codec, 0x46);
		is_ctia = (val & 0x0070) == 0x0070;
		break;
	case 0x10ec0668:
		alc_process_coef_fw(codec, coef0688);
		msleep(300);
		val = alc_read_coef_idx(codec, 0xbe);
		is_ctia = (val & 0x1c02) == 0x1c02;
		break;
	case 0x10ec0215:
	case 0x10ec0225:
	case 0x10ec0285:
	case 0x10ec0295:
	case 0x10ec0289:
	case 0x10ec0299:
		snd_hda_codec_write(codec, 0x21, 0,
			    AC_VERB_SET_AMP_GAIN_MUTE, AMP_OUT_MUTE);
		msleep(80);
		snd_hda_codec_write(codec, 0x21, 0,
			    AC_VERB_SET_PIN_WIDGET_CONTROL, 0x0);

		alc_process_coef_fw(codec, alc225_pre_hsmode);
		alc_update_coef_idx(codec, 0x67, 0xf000, 0x1000);
		val = alc_read_coef_idx(codec, 0x45);
		if (val & (1 << 9)) {
			alc_update_coef_idx(codec, 0x45, 0x3f<<10, 0x34<<10);
			alc_update_coef_idx(codec, 0x49, 3<<8, 2<<8);
			msleep(800);
			val = alc_read_coef_idx(codec, 0x46);
			is_ctia = (val & 0x00f0) == 0x00f0;
		} else {
			alc_update_coef_idx(codec, 0x45, 0x3f<<10, 0x34<<10);
			alc_update_coef_idx(codec, 0x49, 3<<8, 1<<8);
			msleep(800);
			val = alc_read_coef_idx(codec, 0x46);
			is_ctia = (val & 0x00f0) == 0x00f0;
		}
		alc_update_coef_idx(codec, 0x4a, 7<<6, 7<<6);
		alc_update_coef_idx(codec, 0x4a, 3<<4, 3<<4);
		alc_update_coef_idx(codec, 0x67, 0xf000, 0x3000);

		snd_hda_codec_write(codec, 0x21, 0,
			    AC_VERB_SET_PIN_WIDGET_CONTROL, PIN_OUT);
		msleep(80);
		snd_hda_codec_write(codec, 0x21, 0,
			    AC_VERB_SET_AMP_GAIN_MUTE, AMP_OUT_UNMUTE);
		break;
	case 0x10ec0867:
		is_ctia = true;
		break;
	}

	codec_dbg(codec, "Headset jack detected iPhone-style headset: %s\n",
		    is_ctia ? "yes" : "no");
	spec->current_headset_type = is_ctia ? ALC_HEADSET_TYPE_CTIA : ALC_HEADSET_TYPE_OMTP;
}

static void alc_update_headset_mode(struct hda_codec *codec)
{
	struct alc_spec *spec = codec->spec;

	hda_nid_t mux_pin = spec->gen.imux_pins[spec->gen.cur_mux[0]];
	hda_nid_t hp_pin = alc_get_hp_pin(spec);

	int new_headset_mode;

	if (!snd_hda_jack_detect(codec, hp_pin))
		new_headset_mode = ALC_HEADSET_MODE_UNPLUGGED;
	else if (mux_pin == spec->headset_mic_pin)
		new_headset_mode = ALC_HEADSET_MODE_HEADSET;
	else if (mux_pin == spec->headphone_mic_pin)
		new_headset_mode = ALC_HEADSET_MODE_MIC;
	else
		new_headset_mode = ALC_HEADSET_MODE_HEADPHONE;

	if (new_headset_mode == spec->current_headset_mode) {
		snd_hda_gen_update_outputs(codec);
		return;
	}

	switch (new_headset_mode) {
	case ALC_HEADSET_MODE_UNPLUGGED:
		alc_headset_mode_unplugged(codec);
		spec->current_headset_mode = ALC_HEADSET_MODE_UNKNOWN;
		spec->current_headset_type = ALC_HEADSET_TYPE_UNKNOWN;
		spec->gen.hp_jack_present = false;
		break;
	case ALC_HEADSET_MODE_HEADSET:
		if (spec->current_headset_type == ALC_HEADSET_TYPE_UNKNOWN)
			alc_determine_headset_type(codec);
		if (spec->current_headset_type == ALC_HEADSET_TYPE_CTIA)
			alc_headset_mode_ctia(codec);
		else if (spec->current_headset_type == ALC_HEADSET_TYPE_OMTP)
			alc_headset_mode_omtp(codec);
		spec->gen.hp_jack_present = true;
		break;
	case ALC_HEADSET_MODE_MIC:
		alc_headset_mode_mic_in(codec, hp_pin, spec->headphone_mic_pin);
		spec->gen.hp_jack_present = false;
		break;
	case ALC_HEADSET_MODE_HEADPHONE:
		alc_headset_mode_default(codec);
		spec->gen.hp_jack_present = true;
		break;
	}
	if (new_headset_mode != ALC_HEADSET_MODE_MIC) {
		snd_hda_set_pin_ctl_cache(codec, hp_pin,
					  AC_PINCTL_OUT_EN | AC_PINCTL_HP_EN);
		if (spec->headphone_mic_pin && spec->headphone_mic_pin != hp_pin)
			snd_hda_set_pin_ctl_cache(codec, spec->headphone_mic_pin,
						  PIN_VREFHIZ);
	}
	spec->current_headset_mode = new_headset_mode;

	snd_hda_gen_update_outputs(codec);
}

static void alc_update_headset_mode_hook(struct hda_codec *codec,
					 struct snd_kcontrol *kcontrol,
					 struct snd_ctl_elem_value *ucontrol)
{
	alc_update_headset_mode(codec);
}

static void alc_update_headset_jack_cb(struct hda_codec *codec,
				       struct hda_jack_callback *jack)
{
	snd_hda_gen_hp_automute(codec, jack);
}

static void alc_probe_headset_mode(struct hda_codec *codec)
{
	int i;
	struct alc_spec *spec = codec->spec;
	struct auto_pin_cfg *cfg = &spec->gen.autocfg;

	/* Find mic pins */
	for (i = 0; i < cfg->num_inputs; i++) {
		if (cfg->inputs[i].is_headset_mic && !spec->headset_mic_pin)
			spec->headset_mic_pin = cfg->inputs[i].pin;
		if (cfg->inputs[i].is_headphone_mic && !spec->headphone_mic_pin)
			spec->headphone_mic_pin = cfg->inputs[i].pin;
	}

	WARN_ON(spec->gen.cap_sync_hook);
	spec->gen.cap_sync_hook = alc_update_headset_mode_hook;
	spec->gen.automute_hook = alc_update_headset_mode;
	spec->gen.hp_automute_hook = alc_update_headset_jack_cb;
}

static void alc_fixup_headset_mode(struct hda_codec *codec,
				const struct hda_fixup *fix, int action)
{
	struct alc_spec *spec = codec->spec;

	switch (action) {
	case HDA_FIXUP_ACT_PRE_PROBE:
		spec->parse_flags |= HDA_PINCFG_HEADSET_MIC | HDA_PINCFG_HEADPHONE_MIC;
		break;
	case HDA_FIXUP_ACT_PROBE:
		alc_probe_headset_mode(codec);
		break;
	case HDA_FIXUP_ACT_INIT:
		if (is_s3_resume(codec) || is_s4_resume(codec)) {
			spec->current_headset_mode = ALC_HEADSET_MODE_UNKNOWN;
			spec->current_headset_type = ALC_HEADSET_TYPE_UNKNOWN;
		}
		alc_update_headset_mode(codec);
		break;
	}
}

static void alc_fixup_headset_mode_no_hp_mic(struct hda_codec *codec,
				const struct hda_fixup *fix, int action)
{
	if (action == HDA_FIXUP_ACT_PRE_PROBE) {
		struct alc_spec *spec = codec->spec;
		spec->parse_flags |= HDA_PINCFG_HEADSET_MIC;
	}
	else
		alc_fixup_headset_mode(codec, fix, action);
}

static void alc255_set_default_jack_type(struct hda_codec *codec)
{
	/* Set to iphone type */
	static const struct coef_fw alc255fw[] = {
		WRITE_COEF(0x1b, 0x880b),
		WRITE_COEF(0x45, 0xd089),
		WRITE_COEF(0x1b, 0x080b),
		WRITE_COEF(0x46, 0x0004),
		WRITE_COEF(0x1b, 0x0c0b),
		{}
	};
	static const struct coef_fw alc256fw[] = {
		WRITE_COEF(0x1b, 0x884b),
		WRITE_COEF(0x45, 0xd089),
		WRITE_COEF(0x1b, 0x084b),
		WRITE_COEF(0x46, 0x0004),
		WRITE_COEF(0x1b, 0x0c4b),
		{}
	};
	switch (codec->core.vendor_id) {
	case 0x10ec0255:
		alc_process_coef_fw(codec, alc255fw);
		break;
	case 0x10ec0236:
	case 0x10ec0256:
		alc_process_coef_fw(codec, alc256fw);
		break;
	}
	msleep(30);
}

static void alc_fixup_headset_mode_alc255(struct hda_codec *codec,
				const struct hda_fixup *fix, int action)
{
	if (action == HDA_FIXUP_ACT_PRE_PROBE) {
		alc255_set_default_jack_type(codec);
	}
	alc_fixup_headset_mode(codec, fix, action);
}

static void alc_fixup_headset_mode_alc255_no_hp_mic(struct hda_codec *codec,
				const struct hda_fixup *fix, int action)
{
	if (action == HDA_FIXUP_ACT_PRE_PROBE) {
		struct alc_spec *spec = codec->spec;
		spec->parse_flags |= HDA_PINCFG_HEADSET_MIC;
		alc255_set_default_jack_type(codec);
	} 
	else
		alc_fixup_headset_mode(codec, fix, action);
}

static void alc288_update_headset_jack_cb(struct hda_codec *codec,
				       struct hda_jack_callback *jack)
{
	struct alc_spec *spec = codec->spec;

	alc_update_headset_jack_cb(codec, jack);
	/* Headset Mic enable or disable, only for Dell Dino */
	alc_update_gpio_data(codec, 0x40, spec->gen.hp_jack_present);
}

static void alc_fixup_headset_mode_dell_alc288(struct hda_codec *codec,
				const struct hda_fixup *fix, int action)
{
	alc_fixup_headset_mode(codec, fix, action);
	if (action == HDA_FIXUP_ACT_PROBE) {
		struct alc_spec *spec = codec->spec;
		/* toggled via hp_automute_hook */
		spec->gpio_mask |= 0x40;
		spec->gpio_dir |= 0x40;
		spec->gen.hp_automute_hook = alc288_update_headset_jack_cb;
	}
}

static void alc_fixup_auto_mute_via_amp(struct hda_codec *codec,
					const struct hda_fixup *fix, int action)
{
	if (action == HDA_FIXUP_ACT_PRE_PROBE) {
		struct alc_spec *spec = codec->spec;
		spec->gen.auto_mute_via_amp = 1;
	}
}

static void alc_fixup_no_shutup(struct hda_codec *codec,
				const struct hda_fixup *fix, int action)
{
	if (action == HDA_FIXUP_ACT_PRE_PROBE) {
		struct alc_spec *spec = codec->spec;
		spec->no_shutup_pins = 1;
	}
}

static void alc_fixup_disable_aamix(struct hda_codec *codec,
				    const struct hda_fixup *fix, int action)
{
	if (action == HDA_FIXUP_ACT_PRE_PROBE) {
		struct alc_spec *spec = codec->spec;
		/* Disable AA-loopback as it causes white noise */
		spec->gen.mixer_nid = 0;
	}
}

/* fixup for Thinkpad docks: add dock pins, avoid HP parser fixup */
static void alc_fixup_tpt440_dock(struct hda_codec *codec,
				  const struct hda_fixup *fix, int action)
{
	static const struct hda_pintbl pincfgs[] = {
		{ 0x16, 0x21211010 }, /* dock headphone */
		{ 0x19, 0x21a11010 }, /* dock mic */
		{ }
	};
	struct alc_spec *spec = codec->spec;

	if (action == HDA_FIXUP_ACT_PRE_PROBE) {
		spec->reboot_notify = snd_hda_gen_reboot_notify; /* reduce noise */
		spec->parse_flags = HDA_PINCFG_NO_HP_FIXUP;
		codec->power_save_node = 0; /* avoid click noises */
		snd_hda_apply_pincfgs(codec, pincfgs);
	}
}

static void alc_fixup_tpt470_dock(struct hda_codec *codec,
				  const struct hda_fixup *fix, int action)
{
	static const struct hda_pintbl pincfgs[] = {
		{ 0x17, 0x21211010 }, /* dock headphone */
		{ 0x19, 0x21a11010 }, /* dock mic */
		{ }
	};
	/* Assure the speaker pin to be coupled with DAC NID 0x03; otherwise
	 * the speaker output becomes too low by some reason on Thinkpads with
	 * ALC298 codec
	 */
	static const hda_nid_t preferred_pairs[] = {
		0x14, 0x03, 0x17, 0x02, 0x21, 0x02,
		0
	};
	struct alc_spec *spec = codec->spec;

	if (action == HDA_FIXUP_ACT_PRE_PROBE) {
		spec->gen.preferred_dacs = preferred_pairs;
		spec->parse_flags = HDA_PINCFG_NO_HP_FIXUP;
		snd_hda_apply_pincfgs(codec, pincfgs);
	} else if (action == HDA_FIXUP_ACT_INIT) {
		/* Enable DOCK device */
		snd_hda_codec_write(codec, 0x17, 0,
			    AC_VERB_SET_CONFIG_DEFAULT_BYTES_3, 0);
		/* Enable DOCK device */
		snd_hda_codec_write(codec, 0x19, 0,
			    AC_VERB_SET_CONFIG_DEFAULT_BYTES_3, 0);
	}
}

static void alc_shutup_dell_xps13(struct hda_codec *codec)
{
	struct alc_spec *spec = codec->spec;
	int hp_pin = alc_get_hp_pin(spec);

	/* Prevent pop noises when headphones are plugged in */
	snd_hda_codec_write(codec, hp_pin, 0,
			    AC_VERB_SET_AMP_GAIN_MUTE, AMP_OUT_MUTE);
	msleep(20);
}

static void alc_fixup_dell_xps13(struct hda_codec *codec,
				const struct hda_fixup *fix, int action)
{
	struct alc_spec *spec = codec->spec;
	struct hda_input_mux *imux = &spec->gen.input_mux;
	int i;

	switch (action) {
	case HDA_FIXUP_ACT_PRE_PROBE:
		/* mic pin 0x19 must be initialized with Vref Hi-Z, otherwise
		 * it causes a click noise at start up
		 */
		snd_hda_codec_set_pin_target(codec, 0x19, PIN_VREFHIZ);
		spec->shutup = alc_shutup_dell_xps13;
		break;
	case HDA_FIXUP_ACT_PROBE:
		/* Make the internal mic the default input source. */
		for (i = 0; i < imux->num_items; i++) {
			if (spec->gen.imux_pins[i] == 0x12) {
				spec->gen.cur_mux[0] = i;
				break;
			}
		}
		break;
	}
}

static void alc_fixup_headset_mode_alc662(struct hda_codec *codec,
				const struct hda_fixup *fix, int action)
{
	struct alc_spec *spec = codec->spec;

	if (action == HDA_FIXUP_ACT_PRE_PROBE) {
		spec->parse_flags |= HDA_PINCFG_HEADSET_MIC;
		spec->gen.hp_mic = 1; /* Mic-in is same pin as headphone */

		/* Disable boost for mic-in permanently. (This code is only called
		   from quirks that guarantee that the headphone is at NID 0x1b.) */
		snd_hda_codec_write(codec, 0x1b, 0, AC_VERB_SET_AMP_GAIN_MUTE, 0x7000);
		snd_hda_override_wcaps(codec, 0x1b, get_wcaps(codec, 0x1b) & ~AC_WCAP_IN_AMP);
	} else
		alc_fixup_headset_mode(codec, fix, action);
}

static void alc_fixup_headset_mode_alc668(struct hda_codec *codec,
				const struct hda_fixup *fix, int action)
{
	if (action == HDA_FIXUP_ACT_PRE_PROBE) {
		alc_write_coef_idx(codec, 0xc4, 0x8000);
		alc_update_coef_idx(codec, 0xc2, ~0xfe, 0);
		snd_hda_set_pin_ctl_cache(codec, 0x18, 0);
	}
	alc_fixup_headset_mode(codec, fix, action);
}

/* Returns the nid of the external mic input pin, or 0 if it cannot be found. */
static int find_ext_mic_pin(struct hda_codec *codec)
{
	struct alc_spec *spec = codec->spec;
	struct auto_pin_cfg *cfg = &spec->gen.autocfg;
	hda_nid_t nid;
	unsigned int defcfg;
	int i;

	for (i = 0; i < cfg->num_inputs; i++) {
		if (cfg->inputs[i].type != AUTO_PIN_MIC)
			continue;
		nid = cfg->inputs[i].pin;
		defcfg = snd_hda_codec_get_pincfg(codec, nid);
		if (snd_hda_get_input_pin_attr(defcfg) == INPUT_PIN_ATTR_INT)
			continue;
		return nid;
	}

	return 0;
}

static void alc271_hp_gate_mic_jack(struct hda_codec *codec,
				    const struct hda_fixup *fix,
				    int action)
{
	struct alc_spec *spec = codec->spec;

	if (action == HDA_FIXUP_ACT_PROBE) {
		int mic_pin = find_ext_mic_pin(codec);
		int hp_pin = alc_get_hp_pin(spec);

		if (snd_BUG_ON(!mic_pin || !hp_pin))
			return;
		snd_hda_jack_set_gating_jack(codec, mic_pin, hp_pin);
	}
}

static void alc256_fixup_dell_xps_13_headphone_noise2(struct hda_codec *codec,
						      const struct hda_fixup *fix,
						      int action)
{
	if (action != HDA_FIXUP_ACT_PRE_PROBE)
		return;

	snd_hda_codec_amp_stereo(codec, 0x1a, HDA_INPUT, 0, HDA_AMP_VOLMASK, 1);
	snd_hda_override_wcaps(codec, 0x1a, get_wcaps(codec, 0x1a) & ~AC_WCAP_IN_AMP);
}

static void alc269_fixup_limit_int_mic_boost(struct hda_codec *codec,
					     const struct hda_fixup *fix,
					     int action)
{
	struct alc_spec *spec = codec->spec;
	struct auto_pin_cfg *cfg = &spec->gen.autocfg;
	int i;

	/* The mic boosts on level 2 and 3 are too noisy
	   on the internal mic input.
	   Therefore limit the boost to 0 or 1. */

	if (action != HDA_FIXUP_ACT_PROBE)
		return;

	for (i = 0; i < cfg->num_inputs; i++) {
		hda_nid_t nid = cfg->inputs[i].pin;
		unsigned int defcfg;
		if (cfg->inputs[i].type != AUTO_PIN_MIC)
			continue;
		defcfg = snd_hda_codec_get_pincfg(codec, nid);
		if (snd_hda_get_input_pin_attr(defcfg) != INPUT_PIN_ATTR_INT)
			continue;

		snd_hda_override_amp_caps(codec, nid, HDA_INPUT,
					  (0x00 << AC_AMPCAP_OFFSET_SHIFT) |
					  (0x01 << AC_AMPCAP_NUM_STEPS_SHIFT) |
					  (0x2f << AC_AMPCAP_STEP_SIZE_SHIFT) |
					  (0 << AC_AMPCAP_MUTE_SHIFT));
	}
}

static void alc283_hp_automute_hook(struct hda_codec *codec,
				    struct hda_jack_callback *jack)
{
	struct alc_spec *spec = codec->spec;
	int vref;

	msleep(200);
	snd_hda_gen_hp_automute(codec, jack);

	vref = spec->gen.hp_jack_present ? PIN_VREF80 : 0;

	msleep(600);
	snd_hda_codec_write(codec, 0x19, 0, AC_VERB_SET_PIN_WIDGET_CONTROL,
			    vref);
}

static void alc283_fixup_chromebook(struct hda_codec *codec,
				    const struct hda_fixup *fix, int action)
{
	struct alc_spec *spec = codec->spec;

	switch (action) {
	case HDA_FIXUP_ACT_PRE_PROBE:
		snd_hda_override_wcaps(codec, 0x03, 0);
		/* Disable AA-loopback as it causes white noise */
		spec->gen.mixer_nid = 0;
		break;
	case HDA_FIXUP_ACT_INIT:
		/* MIC2-VREF control */
		/* Set to manual mode */
		alc_update_coef_idx(codec, 0x06, 0x000c, 0);
		/* Enable Line1 input control by verb */
		alc_update_coef_idx(codec, 0x1a, 0, 1 << 4);
		break;
	}
}

static void alc283_fixup_sense_combo_jack(struct hda_codec *codec,
				    const struct hda_fixup *fix, int action)
{
	struct alc_spec *spec = codec->spec;

	switch (action) {
	case HDA_FIXUP_ACT_PRE_PROBE:
		spec->gen.hp_automute_hook = alc283_hp_automute_hook;
		break;
	case HDA_FIXUP_ACT_INIT:
		/* MIC2-VREF control */
		/* Set to manual mode */
		alc_update_coef_idx(codec, 0x06, 0x000c, 0);
		break;
	}
}

/* mute tablet speaker pin (0x14) via dock plugging in addition */
static void asus_tx300_automute(struct hda_codec *codec)
{
	struct alc_spec *spec = codec->spec;
	snd_hda_gen_update_outputs(codec);
	if (snd_hda_jack_detect(codec, 0x1b))
		spec->gen.mute_bits |= (1ULL << 0x14);
}

static void alc282_fixup_asus_tx300(struct hda_codec *codec,
				    const struct hda_fixup *fix, int action)
{
	struct alc_spec *spec = codec->spec;
	static const struct hda_pintbl dock_pins[] = {
		{ 0x1b, 0x21114000 }, /* dock speaker pin */
		{}
	};

	switch (action) {
	case HDA_FIXUP_ACT_PRE_PROBE:
		spec->init_amp = ALC_INIT_DEFAULT;
		/* TX300 needs to set up GPIO2 for the speaker amp */
		alc_setup_gpio(codec, 0x04);
		snd_hda_apply_pincfgs(codec, dock_pins);
		spec->gen.auto_mute_via_amp = 1;
		spec->gen.automute_hook = asus_tx300_automute;
		snd_hda_jack_detect_enable_callback(codec, 0x1b,
						    snd_hda_gen_hp_automute);
		break;
	case HDA_FIXUP_ACT_PROBE:
		spec->init_amp = ALC_INIT_DEFAULT;
		break;
	case HDA_FIXUP_ACT_BUILD:
		/* this is a bit tricky; give more sane names for the main
		 * (tablet) speaker and the dock speaker, respectively
		 */
		rename_ctl(codec, "Speaker Playback Switch",
			   "Dock Speaker Playback Switch");
		rename_ctl(codec, "Bass Speaker Playback Switch",
			   "Speaker Playback Switch");
		break;
	}
}

static void alc290_fixup_mono_speakers(struct hda_codec *codec,
				       const struct hda_fixup *fix, int action)
{
	if (action == HDA_FIXUP_ACT_PRE_PROBE) {
		/* DAC node 0x03 is giving mono output. We therefore want to
		   make sure 0x14 (front speaker) and 0x15 (headphones) use the
		   stereo DAC, while leaving 0x17 (bass speaker) for node 0x03. */
		static const hda_nid_t conn1[] = { 0x0c };
		snd_hda_override_conn_list(codec, 0x14, ARRAY_SIZE(conn1), conn1);
		snd_hda_override_conn_list(codec, 0x15, ARRAY_SIZE(conn1), conn1);
	}
}

static void alc298_fixup_speaker_volume(struct hda_codec *codec,
					const struct hda_fixup *fix, int action)
{
	if (action == HDA_FIXUP_ACT_PRE_PROBE) {
		/* The speaker is routed to the Node 0x06 by a mistake, as a result
		   we can't adjust the speaker's volume since this node does not has
		   Amp-out capability. we change the speaker's route to:
		   Node 0x02 (Audio Output) -> Node 0x0c (Audio Mixer) -> Node 0x17 (
		   Pin Complex), since Node 0x02 has Amp-out caps, we can adjust
		   speaker's volume now. */

		static const hda_nid_t conn1[] = { 0x0c };
		snd_hda_override_conn_list(codec, 0x17, ARRAY_SIZE(conn1), conn1);
	}
}

/* disable DAC3 (0x06) selection on NID 0x17 as it has no volume amp control */
static void alc295_fixup_disable_dac3(struct hda_codec *codec,
				      const struct hda_fixup *fix, int action)
{
	if (action == HDA_FIXUP_ACT_PRE_PROBE) {
		static const hda_nid_t conn[] = { 0x02, 0x03 };
		snd_hda_override_conn_list(codec, 0x17, ARRAY_SIZE(conn), conn);
	}
}

/* force NID 0x17 (Bass Speaker) to DAC1 to share it with the main speaker */
static void alc285_fixup_speaker2_to_dac1(struct hda_codec *codec,
					  const struct hda_fixup *fix, int action)
{
	if (action == HDA_FIXUP_ACT_PRE_PROBE) {
		static const hda_nid_t conn[] = { 0x02 };
		snd_hda_override_conn_list(codec, 0x17, ARRAY_SIZE(conn), conn);
	}
}

/* Hook to update amp GPIO4 for automute */
static void alc280_hp_gpio4_automute_hook(struct hda_codec *codec,
					  struct hda_jack_callback *jack)
{
	struct alc_spec *spec = codec->spec;

	snd_hda_gen_hp_automute(codec, jack);
	/* mute_led_polarity is set to 0, so we pass inverted value here */
	alc_update_gpio_led(codec, 0x10, !spec->gen.hp_jack_present);
}

/* Manage GPIOs for HP EliteBook Folio 9480m.
 *
 * GPIO4 is the headphone amplifier power control
 * GPIO3 is the audio output mute indicator LED
 */

static void alc280_fixup_hp_9480m(struct hda_codec *codec,
				  const struct hda_fixup *fix,
				  int action)
{
	struct alc_spec *spec = codec->spec;

	alc_fixup_hp_gpio_led(codec, action, 0x08, 0);
	if (action == HDA_FIXUP_ACT_PRE_PROBE) {
		/* amp at GPIO4; toggled via alc280_hp_gpio4_automute_hook() */
		spec->gpio_mask |= 0x10;
		spec->gpio_dir |= 0x10;
		spec->gen.hp_automute_hook = alc280_hp_gpio4_automute_hook;
	}
}

static void alc275_fixup_gpio4_off(struct hda_codec *codec,
				   const struct hda_fixup *fix,
				   int action)
{
	struct alc_spec *spec = codec->spec;

	if (action == HDA_FIXUP_ACT_PRE_PROBE) {
		spec->gpio_mask |= 0x04;
		spec->gpio_dir |= 0x04;
		/* set data bit low */
	}
}

static void alc233_alc662_fixup_lenovo_dual_codecs(struct hda_codec *codec,
					 const struct hda_fixup *fix,
					 int action)
{
	alc_fixup_dual_codecs(codec, fix, action);
	switch (action) {
	case HDA_FIXUP_ACT_PRE_PROBE:
		/* override card longname to provide a unique UCM profile */
		strcpy(codec->card->longname, "HDAudio-Lenovo-DualCodecs");
		break;
	case HDA_FIXUP_ACT_BUILD:
		/* rename Capture controls depending on the codec */
		rename_ctl(codec, "Capture Volume",
			   codec->addr == 0 ?
			   "Rear-Panel Capture Volume" :
			   "Front-Panel Capture Volume");
		rename_ctl(codec, "Capture Switch",
			   codec->addr == 0 ?
			   "Rear-Panel Capture Switch" :
			   "Front-Panel Capture Switch");
		break;
	}
}

/* Forcibly assign NID 0x03 to HP/LO while NID 0x02 to SPK for EQ */
static void alc274_fixup_bind_dacs(struct hda_codec *codec,
				    const struct hda_fixup *fix, int action)
{
	struct alc_spec *spec = codec->spec;
	static const hda_nid_t preferred_pairs[] = {
		0x21, 0x03, 0x1b, 0x03, 0x16, 0x02,
		0
	};

	if (action != HDA_FIXUP_ACT_PRE_PROBE)
		return;

	spec->gen.preferred_dacs = preferred_pairs;
	spec->gen.auto_mute_via_amp = 1;
	codec->power_save_node = 0;
}

/* The DAC of NID 0x3 will introduce click/pop noise on headphones, so invalidate it */
static void alc285_fixup_invalidate_dacs(struct hda_codec *codec,
			      const struct hda_fixup *fix, int action)
{
	if (action != HDA_FIXUP_ACT_PRE_PROBE)
		return;

	snd_hda_override_wcaps(codec, 0x03, 0);
}

static const struct hda_jack_keymap alc_headset_btn_keymap[] = {
	{ SND_JACK_BTN_0, KEY_PLAYPAUSE },
	{ SND_JACK_BTN_1, KEY_VOICECOMMAND },
	{ SND_JACK_BTN_2, KEY_VOLUMEUP },
	{ SND_JACK_BTN_3, KEY_VOLUMEDOWN },
	{}
};

static void alc_headset_btn_callback(struct hda_codec *codec,
				     struct hda_jack_callback *jack)
{
	int report = 0;

	if (jack->unsol_res & (7 << 13))
		report |= SND_JACK_BTN_0;

	if (jack->unsol_res  & (1 << 16 | 3 << 8))
		report |= SND_JACK_BTN_1;

	/* Volume up key */
	if (jack->unsol_res & (7 << 23))
		report |= SND_JACK_BTN_2;

	/* Volume down key */
	if (jack->unsol_res & (7 << 10))
		report |= SND_JACK_BTN_3;

	jack->jack->button_state = report;
}

static void alc_fixup_headset_jack(struct hda_codec *codec,
				    const struct hda_fixup *fix, int action)
{

	switch (action) {
	case HDA_FIXUP_ACT_PRE_PROBE:
		snd_hda_jack_detect_enable_callback(codec, 0x55,
						    alc_headset_btn_callback);
		snd_hda_jack_add_kctl(codec, 0x55, "Headset Jack", false,
				      SND_JACK_HEADSET, alc_headset_btn_keymap);
		break;
	case HDA_FIXUP_ACT_INIT:
		switch (codec->core.vendor_id) {
		case 0x10ec0225:
		case 0x10ec0295:
		case 0x10ec0299:
			alc_write_coef_idx(codec, 0x48, 0xd011);
			alc_update_coef_idx(codec, 0x49, 0x007f, 0x0045);
			alc_update_coef_idx(codec, 0x44, 0x007f << 8, 0x0045 << 8);
			break;
		case 0x10ec0236:
		case 0x10ec0256:
			alc_write_coef_idx(codec, 0x48, 0xd011);
			alc_update_coef_idx(codec, 0x49, 0x007f, 0x0045);
			break;
		}
		break;
	}
}

static void alc295_fixup_chromebook(struct hda_codec *codec,
				    const struct hda_fixup *fix, int action)
{
	struct alc_spec *spec = codec->spec;

	switch (action) {
	case HDA_FIXUP_ACT_PRE_PROBE:
		spec->ultra_low_power = true;
		break;
	case HDA_FIXUP_ACT_INIT:
		switch (codec->core.vendor_id) {
		case 0x10ec0295:
			alc_update_coef_idx(codec, 0x4a, 0x8000, 1 << 15); /* Reset HP JD */
			alc_update_coef_idx(codec, 0x4a, 0x8000, 0 << 15);
			break;
		case 0x10ec0236:
			alc_update_coef_idx(codec, 0x1b, 0x8000, 1 << 15); /* Reset HP JD */
			alc_update_coef_idx(codec, 0x1b, 0x8000, 0 << 15);
			break;
		}
		break;
	}
}

static void alc_fixup_disable_mic_vref(struct hda_codec *codec,
				  const struct hda_fixup *fix, int action)
{
	if (action == HDA_FIXUP_ACT_PRE_PROBE)
		snd_hda_codec_set_pin_target(codec, 0x19, PIN_VREFHIZ);
}

/* for hda_fixup_thinkpad_acpi() */
#include "thinkpad_helper.c"

static void alc_fixup_thinkpad_acpi(struct hda_codec *codec,
				    const struct hda_fixup *fix, int action)
{
	alc_fixup_no_shutup(codec, fix, action); /* reduce click noise */
	hda_fixup_thinkpad_acpi(codec, fix, action);
}

/* for alc295_fixup_hp_top_speakers */
#include "hp_x360_helper.c"

enum {
	ALC269_FIXUP_SONY_VAIO,
	ALC275_FIXUP_SONY_VAIO_GPIO2,
	ALC269_FIXUP_DELL_M101Z,
	ALC269_FIXUP_SKU_IGNORE,
	ALC269_FIXUP_ASUS_G73JW,
	ALC269_FIXUP_LENOVO_EAPD,
	ALC275_FIXUP_SONY_HWEQ,
	ALC275_FIXUP_SONY_DISABLE_AAMIX,
	ALC271_FIXUP_DMIC,
	ALC269_FIXUP_PCM_44K,
	ALC269_FIXUP_STEREO_DMIC,
	ALC269_FIXUP_HEADSET_MIC,
	ALC269_FIXUP_QUANTA_MUTE,
	ALC269_FIXUP_LIFEBOOK,
	ALC269_FIXUP_LIFEBOOK_EXTMIC,
	ALC269_FIXUP_LIFEBOOK_HP_PIN,
	ALC269_FIXUP_LIFEBOOK_NO_HP_TO_LINEOUT,
	ALC255_FIXUP_LIFEBOOK_U7x7_HEADSET_MIC,
	ALC269_FIXUP_AMIC,
	ALC269_FIXUP_DMIC,
	ALC269VB_FIXUP_AMIC,
	ALC269VB_FIXUP_DMIC,
	ALC269_FIXUP_HP_MUTE_LED,
	ALC269_FIXUP_HP_MUTE_LED_MIC1,
	ALC269_FIXUP_HP_MUTE_LED_MIC2,
	ALC269_FIXUP_HP_MUTE_LED_MIC3,
	ALC269_FIXUP_HP_GPIO_LED,
	ALC269_FIXUP_HP_GPIO_MIC1_LED,
	ALC269_FIXUP_HP_LINE1_MIC1_LED,
	ALC269_FIXUP_INV_DMIC,
	ALC269_FIXUP_LENOVO_DOCK,
	ALC269_FIXUP_NO_SHUTUP,
	ALC286_FIXUP_SONY_MIC_NO_PRESENCE,
	ALC269_FIXUP_PINCFG_NO_HP_TO_LINEOUT,
	ALC269_FIXUP_DELL1_MIC_NO_PRESENCE,
	ALC269_FIXUP_DELL2_MIC_NO_PRESENCE,
	ALC269_FIXUP_DELL3_MIC_NO_PRESENCE,
	ALC269_FIXUP_DELL4_MIC_NO_PRESENCE,
	ALC269_FIXUP_HEADSET_MODE,
	ALC269_FIXUP_HEADSET_MODE_NO_HP_MIC,
	ALC269_FIXUP_ASPIRE_HEADSET_MIC,
	ALC269_FIXUP_ASUS_X101_FUNC,
	ALC269_FIXUP_ASUS_X101_VERB,
	ALC269_FIXUP_ASUS_X101,
	ALC271_FIXUP_AMIC_MIC2,
	ALC271_FIXUP_HP_GATE_MIC_JACK,
	ALC271_FIXUP_HP_GATE_MIC_JACK_E1_572,
	ALC269_FIXUP_ACER_AC700,
	ALC269_FIXUP_LIMIT_INT_MIC_BOOST,
	ALC269VB_FIXUP_ASUS_ZENBOOK,
	ALC269VB_FIXUP_ASUS_ZENBOOK_UX31A,
	ALC269_FIXUP_LIMIT_INT_MIC_BOOST_MUTE_LED,
	ALC269VB_FIXUP_ORDISSIMO_EVE2,
	ALC283_FIXUP_CHROME_BOOK,
	ALC283_FIXUP_SENSE_COMBO_JACK,
	ALC282_FIXUP_ASUS_TX300,
	ALC283_FIXUP_INT_MIC,
	ALC290_FIXUP_MONO_SPEAKERS,
	ALC290_FIXUP_MONO_SPEAKERS_HSJACK,
	ALC290_FIXUP_SUBWOOFER,
	ALC290_FIXUP_SUBWOOFER_HSJACK,
	ALC269_FIXUP_THINKPAD_ACPI,
	ALC269_FIXUP_DMIC_THINKPAD_ACPI,
	ALC255_FIXUP_ACER_MIC_NO_PRESENCE,
	ALC255_FIXUP_ASUS_MIC_NO_PRESENCE,
	ALC255_FIXUP_DELL1_MIC_NO_PRESENCE,
	ALC255_FIXUP_DELL2_MIC_NO_PRESENCE,
	ALC255_FIXUP_HEADSET_MODE,
	ALC255_FIXUP_HEADSET_MODE_NO_HP_MIC,
	ALC293_FIXUP_DELL1_MIC_NO_PRESENCE,
	ALC292_FIXUP_TPT440_DOCK,
	ALC292_FIXUP_TPT440,
	ALC283_FIXUP_HEADSET_MIC,
	ALC255_FIXUP_MIC_MUTE_LED,
	ALC282_FIXUP_ASPIRE_V5_PINS,
	ALC280_FIXUP_HP_GPIO4,
	ALC286_FIXUP_HP_GPIO_LED,
	ALC280_FIXUP_HP_GPIO2_MIC_HOTKEY,
	ALC280_FIXUP_HP_DOCK_PINS,
	ALC269_FIXUP_HP_DOCK_GPIO_MIC1_LED,
	ALC280_FIXUP_HP_9480M,
	ALC288_FIXUP_DELL_HEADSET_MODE,
	ALC288_FIXUP_DELL1_MIC_NO_PRESENCE,
	ALC288_FIXUP_DELL_XPS_13,
	ALC288_FIXUP_DISABLE_AAMIX,
	ALC292_FIXUP_DELL_E7X_AAMIX,
	ALC292_FIXUP_DELL_E7X,
	ALC292_FIXUP_DISABLE_AAMIX,
	ALC293_FIXUP_DISABLE_AAMIX_MULTIJACK,
	ALC298_FIXUP_ALIENWARE_MIC_NO_PRESENCE,
	ALC298_FIXUP_DELL1_MIC_NO_PRESENCE,
	ALC298_FIXUP_DELL_AIO_MIC_NO_PRESENCE,
	ALC275_FIXUP_DELL_XPS,
	ALC256_FIXUP_DELL_XPS_13_HEADPHONE_NOISE,
	ALC256_FIXUP_DELL_XPS_13_HEADPHONE_NOISE2,
	ALC293_FIXUP_LENOVO_SPK_NOISE,
	ALC233_FIXUP_LENOVO_LINE2_MIC_HOTKEY,
	ALC255_FIXUP_DELL_SPK_NOISE,
	ALC225_FIXUP_DISABLE_MIC_VREF,
	ALC225_FIXUP_DELL1_MIC_NO_PRESENCE,
	ALC295_FIXUP_DISABLE_DAC3,
	ALC285_FIXUP_SPEAKER2_TO_DAC1,
	ALC280_FIXUP_HP_HEADSET_MIC,
	ALC221_FIXUP_HP_FRONT_MIC,
	ALC292_FIXUP_TPT460,
	ALC298_FIXUP_SPK_VOLUME,
	ALC256_FIXUP_DELL_INSPIRON_7559_SUBWOOFER,
	ALC269_FIXUP_ATIV_BOOK_8,
	ALC221_FIXUP_HP_MIC_NO_PRESENCE,
	ALC256_FIXUP_ASUS_HEADSET_MODE,
	ALC256_FIXUP_ASUS_MIC,
	ALC256_FIXUP_ASUS_AIO_GPIO2,
	ALC233_FIXUP_ASUS_MIC_NO_PRESENCE,
	ALC233_FIXUP_EAPD_COEF_AND_MIC_NO_PRESENCE,
	ALC233_FIXUP_LENOVO_MULTI_CODECS,
	ALC233_FIXUP_ACER_HEADSET_MIC,
	ALC294_FIXUP_LENOVO_MIC_LOCATION,
	ALC225_FIXUP_DELL_WYSE_MIC_NO_PRESENCE,
	ALC700_FIXUP_INTEL_REFERENCE,
	ALC274_FIXUP_DELL_BIND_DACS,
	ALC274_FIXUP_DELL_AIO_LINEOUT_VERB,
	ALC298_FIXUP_TPT470_DOCK,
	ALC255_FIXUP_DUMMY_LINEOUT_VERB,
	ALC255_FIXUP_DELL_HEADSET_MIC,
	ALC256_FIXUP_HUAWEI_MACH_WX9_PINS,
	ALC298_FIXUP_HUAWEI_MBX_STEREO,
	ALC295_FIXUP_HP_X360,
	ALC221_FIXUP_HP_HEADSET_MIC,
	ALC285_FIXUP_LENOVO_HEADPHONE_NOISE,
	ALC295_FIXUP_HP_AUTO_MUTE,
	ALC286_FIXUP_ACER_AIO_MIC_NO_PRESENCE,
	ALC294_FIXUP_ASUS_MIC,
	ALC294_FIXUP_ASUS_HEADSET_MIC,
	ALC294_FIXUP_ASUS_SPK,
	ALC293_FIXUP_SYSTEM76_MIC_NO_PRESENCE,
	ALC285_FIXUP_LENOVO_PC_BEEP_IN_NOISE,
	ALC255_FIXUP_ACER_HEADSET_MIC,
	ALC295_FIXUP_CHROME_BOOK,
	ALC225_FIXUP_HEADSET_JACK,
	ALC225_FIXUP_DELL_WYSE_AIO_MIC_NO_PRESENCE,
	ALC225_FIXUP_WYSE_AUTO_MUTE,
	ALC225_FIXUP_WYSE_DISABLE_MIC_VREF,
	ALC286_FIXUP_ACER_AIO_HEADSET_MIC,
	ALC256_FIXUP_ASUS_HEADSET_MIC,
	ALC256_FIXUP_ASUS_MIC_NO_PRESENCE,
	ALC299_FIXUP_PREDATOR_SPK,
	ALC256_FIXUP_MEDION_HEADSET_NO_PRESENCE,
	ALC289_FIXUP_DELL_SPK2,
	ALC289_FIXUP_DUAL_SPK,
	ALC294_FIXUP_SPK2_TO_DAC1,
	ALC294_FIXUP_ASUS_DUAL_SPK,

};

static const struct hda_fixup alc269_fixups[] = {
	[ALC269_FIXUP_SONY_VAIO] = {
		.type = HDA_FIXUP_PINCTLS,
		.v.pins = (const struct hda_pintbl[]) {
			{0x19, PIN_VREFGRD},
			{}
		}
	},
	[ALC275_FIXUP_SONY_VAIO_GPIO2] = {
		.type = HDA_FIXUP_FUNC,
		.v.func = alc275_fixup_gpio4_off,
		.chained = true,
		.chain_id = ALC269_FIXUP_SONY_VAIO
	},
	[ALC269_FIXUP_DELL_M101Z] = {
		.type = HDA_FIXUP_VERBS,
		.v.verbs = (const struct hda_verb[]) {
			/* Enables internal speaker */
			{0x20, AC_VERB_SET_COEF_INDEX, 13},
			{0x20, AC_VERB_SET_PROC_COEF, 0x4040},
			{}
		}
	},
	[ALC269_FIXUP_SKU_IGNORE] = {
		.type = HDA_FIXUP_FUNC,
		.v.func = alc_fixup_sku_ignore,
	},
	[ALC269_FIXUP_ASUS_G73JW] = {
		.type = HDA_FIXUP_PINS,
		.v.pins = (const struct hda_pintbl[]) {
			{ 0x17, 0x99130111 }, /* subwoofer */
			{ }
		}
	},
	[ALC269_FIXUP_LENOVO_EAPD] = {
		.type = HDA_FIXUP_VERBS,
		.v.verbs = (const struct hda_verb[]) {
			{0x14, AC_VERB_SET_EAPD_BTLENABLE, 0},
			{}
		}
	},
	[ALC275_FIXUP_SONY_HWEQ] = {
		.type = HDA_FIXUP_FUNC,
		.v.func = alc269_fixup_hweq,
		.chained = true,
		.chain_id = ALC275_FIXUP_SONY_VAIO_GPIO2
	},
	[ALC275_FIXUP_SONY_DISABLE_AAMIX] = {
		.type = HDA_FIXUP_FUNC,
		.v.func = alc_fixup_disable_aamix,
		.chained = true,
		.chain_id = ALC269_FIXUP_SONY_VAIO
	},
	[ALC271_FIXUP_DMIC] = {
		.type = HDA_FIXUP_FUNC,
		.v.func = alc271_fixup_dmic,
	},
	[ALC269_FIXUP_PCM_44K] = {
		.type = HDA_FIXUP_FUNC,
		.v.func = alc269_fixup_pcm_44k,
		.chained = true,
		.chain_id = ALC269_FIXUP_QUANTA_MUTE
	},
	[ALC269_FIXUP_STEREO_DMIC] = {
		.type = HDA_FIXUP_FUNC,
		.v.func = alc269_fixup_stereo_dmic,
	},
	[ALC269_FIXUP_HEADSET_MIC] = {
		.type = HDA_FIXUP_FUNC,
		.v.func = alc269_fixup_headset_mic,
	},
	[ALC269_FIXUP_QUANTA_MUTE] = {
		.type = HDA_FIXUP_FUNC,
		.v.func = alc269_fixup_quanta_mute,
	},
	[ALC269_FIXUP_LIFEBOOK] = {
		.type = HDA_FIXUP_PINS,
		.v.pins = (const struct hda_pintbl[]) {
			{ 0x1a, 0x2101103f }, /* dock line-out */
			{ 0x1b, 0x23a11040 }, /* dock mic-in */
			{ }
		},
		.chained = true,
		.chain_id = ALC269_FIXUP_QUANTA_MUTE
	},
	[ALC269_FIXUP_LIFEBOOK_EXTMIC] = {
		.type = HDA_FIXUP_PINS,
		.v.pins = (const struct hda_pintbl[]) {
			{ 0x19, 0x01a1903c }, /* headset mic, with jack detect */
			{ }
		},
	},
	[ALC269_FIXUP_LIFEBOOK_HP_PIN] = {
		.type = HDA_FIXUP_PINS,
		.v.pins = (const struct hda_pintbl[]) {
			{ 0x21, 0x0221102f }, /* HP out */
			{ }
		},
	},
	[ALC269_FIXUP_LIFEBOOK_NO_HP_TO_LINEOUT] = {
		.type = HDA_FIXUP_FUNC,
		.v.func = alc269_fixup_pincfg_no_hp_to_lineout,
	},
	[ALC255_FIXUP_LIFEBOOK_U7x7_HEADSET_MIC] = {
		.type = HDA_FIXUP_FUNC,
		.v.func = alc269_fixup_pincfg_U7x7_headset_mic,
	},
	[ALC269_FIXUP_AMIC] = {
		.type = HDA_FIXUP_PINS,
		.v.pins = (const struct hda_pintbl[]) {
			{ 0x14, 0x99130110 }, /* speaker */
			{ 0x15, 0x0121401f }, /* HP out */
			{ 0x18, 0x01a19c20 }, /* mic */
			{ 0x19, 0x99a3092f }, /* int-mic */
			{ }
		},
	},
	[ALC269_FIXUP_DMIC] = {
		.type = HDA_FIXUP_PINS,
		.v.pins = (const struct hda_pintbl[]) {
			{ 0x12, 0x99a3092f }, /* int-mic */
			{ 0x14, 0x99130110 }, /* speaker */
			{ 0x15, 0x0121401f }, /* HP out */
			{ 0x18, 0x01a19c20 }, /* mic */
			{ }
		},
	},
	[ALC269VB_FIXUP_AMIC] = {
		.type = HDA_FIXUP_PINS,
		.v.pins = (const struct hda_pintbl[]) {
			{ 0x14, 0x99130110 }, /* speaker */
			{ 0x18, 0x01a19c20 }, /* mic */
			{ 0x19, 0x99a3092f }, /* int-mic */
			{ 0x21, 0x0121401f }, /* HP out */
			{ }
		},
	},
	[ALC269VB_FIXUP_DMIC] = {
		.type = HDA_FIXUP_PINS,
		.v.pins = (const struct hda_pintbl[]) {
			{ 0x12, 0x99a3092f }, /* int-mic */
			{ 0x14, 0x99130110 }, /* speaker */
			{ 0x18, 0x01a19c20 }, /* mic */
			{ 0x21, 0x0121401f }, /* HP out */
			{ }
		},
	},
	[ALC269_FIXUP_HP_MUTE_LED] = {
		.type = HDA_FIXUP_FUNC,
		.v.func = alc269_fixup_hp_mute_led,
	},
	[ALC269_FIXUP_HP_MUTE_LED_MIC1] = {
		.type = HDA_FIXUP_FUNC,
		.v.func = alc269_fixup_hp_mute_led_mic1,
	},
	[ALC269_FIXUP_HP_MUTE_LED_MIC2] = {
		.type = HDA_FIXUP_FUNC,
		.v.func = alc269_fixup_hp_mute_led_mic2,
	},
	[ALC269_FIXUP_HP_MUTE_LED_MIC3] = {
		.type = HDA_FIXUP_FUNC,
		.v.func = alc269_fixup_hp_mute_led_mic3,
		.chained = true,
		.chain_id = ALC295_FIXUP_HP_AUTO_MUTE
	},
	[ALC269_FIXUP_HP_GPIO_LED] = {
		.type = HDA_FIXUP_FUNC,
		.v.func = alc269_fixup_hp_gpio_led,
	},
	[ALC269_FIXUP_HP_GPIO_MIC1_LED] = {
		.type = HDA_FIXUP_FUNC,
		.v.func = alc269_fixup_hp_gpio_mic1_led,
	},
	[ALC269_FIXUP_HP_LINE1_MIC1_LED] = {
		.type = HDA_FIXUP_FUNC,
		.v.func = alc269_fixup_hp_line1_mic1_led,
	},
	[ALC269_FIXUP_INV_DMIC] = {
		.type = HDA_FIXUP_FUNC,
		.v.func = alc_fixup_inv_dmic,
	},
	[ALC269_FIXUP_NO_SHUTUP] = {
		.type = HDA_FIXUP_FUNC,
		.v.func = alc_fixup_no_shutup,
	},
	[ALC269_FIXUP_LENOVO_DOCK] = {
		.type = HDA_FIXUP_PINS,
		.v.pins = (const struct hda_pintbl[]) {
			{ 0x19, 0x23a11040 }, /* dock mic */
			{ 0x1b, 0x2121103f }, /* dock headphone */
			{ }
		},
		.chained = true,
		.chain_id = ALC269_FIXUP_PINCFG_NO_HP_TO_LINEOUT
	},
	[ALC269_FIXUP_PINCFG_NO_HP_TO_LINEOUT] = {
		.type = HDA_FIXUP_FUNC,
		.v.func = alc269_fixup_pincfg_no_hp_to_lineout,
		.chained = true,
		.chain_id = ALC269_FIXUP_THINKPAD_ACPI,
	},
	[ALC269_FIXUP_DELL1_MIC_NO_PRESENCE] = {
		.type = HDA_FIXUP_PINS,
		.v.pins = (const struct hda_pintbl[]) {
			{ 0x19, 0x01a1913c }, /* use as headset mic, without its own jack detect */
			{ 0x1a, 0x01a1913d }, /* use as headphone mic, without its own jack detect */
			{ }
		},
		.chained = true,
		.chain_id = ALC269_FIXUP_HEADSET_MODE
	},
	[ALC269_FIXUP_DELL2_MIC_NO_PRESENCE] = {
		.type = HDA_FIXUP_PINS,
		.v.pins = (const struct hda_pintbl[]) {
			{ 0x16, 0x21014020 }, /* dock line out */
			{ 0x19, 0x21a19030 }, /* dock mic */
			{ 0x1a, 0x01a1913c }, /* use as headset mic, without its own jack detect */
			{ }
		},
		.chained = true,
		.chain_id = ALC269_FIXUP_HEADSET_MODE_NO_HP_MIC
	},
	[ALC269_FIXUP_DELL3_MIC_NO_PRESENCE] = {
		.type = HDA_FIXUP_PINS,
		.v.pins = (const struct hda_pintbl[]) {
			{ 0x1a, 0x01a1913c }, /* use as headset mic, without its own jack detect */
			{ }
		},
		.chained = true,
		.chain_id = ALC269_FIXUP_HEADSET_MODE_NO_HP_MIC
	},
	[ALC269_FIXUP_DELL4_MIC_NO_PRESENCE] = {
		.type = HDA_FIXUP_PINS,
		.v.pins = (const struct hda_pintbl[]) {
			{ 0x19, 0x01a1913c }, /* use as headset mic, without its own jack detect */
			{ 0x1b, 0x01a1913d }, /* use as headphone mic, without its own jack detect */
			{ }
		},
		.chained = true,
		.chain_id = ALC269_FIXUP_HEADSET_MODE
	},
	[ALC269_FIXUP_HEADSET_MODE] = {
		.type = HDA_FIXUP_FUNC,
		.v.func = alc_fixup_headset_mode,
		.chained = true,
		.chain_id = ALC255_FIXUP_MIC_MUTE_LED
	},
	[ALC269_FIXUP_HEADSET_MODE_NO_HP_MIC] = {
		.type = HDA_FIXUP_FUNC,
		.v.func = alc_fixup_headset_mode_no_hp_mic,
	},
	[ALC269_FIXUP_ASPIRE_HEADSET_MIC] = {
		.type = HDA_FIXUP_PINS,
		.v.pins = (const struct hda_pintbl[]) {
			{ 0x19, 0x01a1913c }, /* headset mic w/o jack detect */
			{ }
		},
		.chained = true,
		.chain_id = ALC269_FIXUP_HEADSET_MODE,
	},
	[ALC286_FIXUP_SONY_MIC_NO_PRESENCE] = {
		.type = HDA_FIXUP_PINS,
		.v.pins = (const struct hda_pintbl[]) {
			{ 0x18, 0x01a1913c }, /* use as headset mic, without its own jack detect */
			{ }
		},
		.chained = true,
		.chain_id = ALC269_FIXUP_HEADSET_MIC
	},
	[ALC256_FIXUP_HUAWEI_MACH_WX9_PINS] = {
		.type = HDA_FIXUP_PINS,
		.v.pins = (const struct hda_pintbl[]) {
			{0x12, 0x90a60130},
			{0x13, 0x40000000},
			{0x14, 0x90170110},
			{0x18, 0x411111f0},
			{0x19, 0x04a11040},
			{0x1a, 0x411111f0},
			{0x1b, 0x90170112},
			{0x1d, 0x40759a05},
			{0x1e, 0x411111f0},
			{0x21, 0x04211020},
			{ }
		},
		.chained = true,
		.chain_id = ALC255_FIXUP_MIC_MUTE_LED
	},
	[ALC298_FIXUP_HUAWEI_MBX_STEREO] = {
		.type = HDA_FIXUP_FUNC,
		.v.func = alc298_fixup_huawei_mbx_stereo,
		.chained = true,
		.chain_id = ALC255_FIXUP_MIC_MUTE_LED
	},
	[ALC269_FIXUP_ASUS_X101_FUNC] = {
		.type = HDA_FIXUP_FUNC,
		.v.func = alc269_fixup_x101_headset_mic,
	},
	[ALC269_FIXUP_ASUS_X101_VERB] = {
		.type = HDA_FIXUP_VERBS,
		.v.verbs = (const struct hda_verb[]) {
			{0x18, AC_VERB_SET_PIN_WIDGET_CONTROL, 0},
			{0x20, AC_VERB_SET_COEF_INDEX, 0x08},
			{0x20, AC_VERB_SET_PROC_COEF,  0x0310},
			{ }
		},
		.chained = true,
		.chain_id = ALC269_FIXUP_ASUS_X101_FUNC
	},
	[ALC269_FIXUP_ASUS_X101] = {
		.type = HDA_FIXUP_PINS,
		.v.pins = (const struct hda_pintbl[]) {
			{ 0x18, 0x04a1182c }, /* Headset mic */
			{ }
		},
		.chained = true,
		.chain_id = ALC269_FIXUP_ASUS_X101_VERB
	},
	[ALC271_FIXUP_AMIC_MIC2] = {
		.type = HDA_FIXUP_PINS,
		.v.pins = (const struct hda_pintbl[]) {
			{ 0x14, 0x99130110 }, /* speaker */
			{ 0x19, 0x01a19c20 }, /* mic */
			{ 0x1b, 0x99a7012f }, /* int-mic */
			{ 0x21, 0x0121401f }, /* HP out */
			{ }
		},
	},
	[ALC271_FIXUP_HP_GATE_MIC_JACK] = {
		.type = HDA_FIXUP_FUNC,
		.v.func = alc271_hp_gate_mic_jack,
		.chained = true,
		.chain_id = ALC271_FIXUP_AMIC_MIC2,
	},
	[ALC271_FIXUP_HP_GATE_MIC_JACK_E1_572] = {
		.type = HDA_FIXUP_FUNC,
		.v.func = alc269_fixup_limit_int_mic_boost,
		.chained = true,
		.chain_id = ALC271_FIXUP_HP_GATE_MIC_JACK,
	},
	[ALC269_FIXUP_ACER_AC700] = {
		.type = HDA_FIXUP_PINS,
		.v.pins = (const struct hda_pintbl[]) {
			{ 0x12, 0x99a3092f }, /* int-mic */
			{ 0x14, 0x99130110 }, /* speaker */
			{ 0x18, 0x03a11c20 }, /* mic */
			{ 0x1e, 0x0346101e }, /* SPDIF1 */
			{ 0x21, 0x0321101f }, /* HP out */
			{ }
		},
		.chained = true,
		.chain_id = ALC271_FIXUP_DMIC,
	},
	[ALC269_FIXUP_LIMIT_INT_MIC_BOOST] = {
		.type = HDA_FIXUP_FUNC,
		.v.func = alc269_fixup_limit_int_mic_boost,
		.chained = true,
		.chain_id = ALC269_FIXUP_THINKPAD_ACPI,
	},
	[ALC269VB_FIXUP_ASUS_ZENBOOK] = {
		.type = HDA_FIXUP_FUNC,
		.v.func = alc269_fixup_limit_int_mic_boost,
		.chained = true,
		.chain_id = ALC269VB_FIXUP_DMIC,
	},
	[ALC269VB_FIXUP_ASUS_ZENBOOK_UX31A] = {
		.type = HDA_FIXUP_VERBS,
		.v.verbs = (const struct hda_verb[]) {
			/* class-D output amp +5dB */
			{ 0x20, AC_VERB_SET_COEF_INDEX, 0x12 },
			{ 0x20, AC_VERB_SET_PROC_COEF, 0x2800 },
			{}
		},
		.chained = true,
		.chain_id = ALC269VB_FIXUP_ASUS_ZENBOOK,
	},
	[ALC269_FIXUP_LIMIT_INT_MIC_BOOST_MUTE_LED] = {
		.type = HDA_FIXUP_FUNC,
		.v.func = alc269_fixup_limit_int_mic_boost,
		.chained = true,
		.chain_id = ALC269_FIXUP_HP_MUTE_LED_MIC1,
	},
	[ALC269VB_FIXUP_ORDISSIMO_EVE2] = {
		.type = HDA_FIXUP_PINS,
		.v.pins = (const struct hda_pintbl[]) {
			{ 0x12, 0x99a3092f }, /* int-mic */
			{ 0x18, 0x03a11d20 }, /* mic */
			{ 0x19, 0x411111f0 }, /* Unused bogus pin */
			{ }
		},
	},
	[ALC283_FIXUP_CHROME_BOOK] = {
		.type = HDA_FIXUP_FUNC,
		.v.func = alc283_fixup_chromebook,
	},
	[ALC283_FIXUP_SENSE_COMBO_JACK] = {
		.type = HDA_FIXUP_FUNC,
		.v.func = alc283_fixup_sense_combo_jack,
		.chained = true,
		.chain_id = ALC283_FIXUP_CHROME_BOOK,
	},
	[ALC282_FIXUP_ASUS_TX300] = {
		.type = HDA_FIXUP_FUNC,
		.v.func = alc282_fixup_asus_tx300,
	},
	[ALC283_FIXUP_INT_MIC] = {
		.type = HDA_FIXUP_VERBS,
		.v.verbs = (const struct hda_verb[]) {
			{0x20, AC_VERB_SET_COEF_INDEX, 0x1a},
			{0x20, AC_VERB_SET_PROC_COEF, 0x0011},
			{ }
		},
		.chained = true,
		.chain_id = ALC269_FIXUP_LIMIT_INT_MIC_BOOST
	},
	[ALC290_FIXUP_SUBWOOFER_HSJACK] = {
		.type = HDA_FIXUP_PINS,
		.v.pins = (const struct hda_pintbl[]) {
			{ 0x17, 0x90170112 }, /* subwoofer */
			{ }
		},
		.chained = true,
		.chain_id = ALC290_FIXUP_MONO_SPEAKERS_HSJACK,
	},
	[ALC290_FIXUP_SUBWOOFER] = {
		.type = HDA_FIXUP_PINS,
		.v.pins = (const struct hda_pintbl[]) {
			{ 0x17, 0x90170112 }, /* subwoofer */
			{ }
		},
		.chained = true,
		.chain_id = ALC290_FIXUP_MONO_SPEAKERS,
	},
	[ALC290_FIXUP_MONO_SPEAKERS] = {
		.type = HDA_FIXUP_FUNC,
		.v.func = alc290_fixup_mono_speakers,
	},
	[ALC290_FIXUP_MONO_SPEAKERS_HSJACK] = {
		.type = HDA_FIXUP_FUNC,
		.v.func = alc290_fixup_mono_speakers,
		.chained = true,
		.chain_id = ALC269_FIXUP_DELL3_MIC_NO_PRESENCE,
	},
	[ALC269_FIXUP_THINKPAD_ACPI] = {
		.type = HDA_FIXUP_FUNC,
		.v.func = alc_fixup_thinkpad_acpi,
		.chained = true,
		.chain_id = ALC269_FIXUP_SKU_IGNORE,
	},
	[ALC269_FIXUP_DMIC_THINKPAD_ACPI] = {
		.type = HDA_FIXUP_FUNC,
		.v.func = alc_fixup_inv_dmic,
		.chained = true,
		.chain_id = ALC269_FIXUP_THINKPAD_ACPI,
	},
	[ALC255_FIXUP_ACER_MIC_NO_PRESENCE] = {
		.type = HDA_FIXUP_PINS,
		.v.pins = (const struct hda_pintbl[]) {
			{ 0x19, 0x01a1913c }, /* use as headset mic, without its own jack detect */
			{ }
		},
		.chained = true,
		.chain_id = ALC255_FIXUP_HEADSET_MODE
	},
	[ALC255_FIXUP_ASUS_MIC_NO_PRESENCE] = {
		.type = HDA_FIXUP_PINS,
		.v.pins = (const struct hda_pintbl[]) {
			{ 0x19, 0x01a1913c }, /* use as headset mic, without its own jack detect */
			{ }
		},
		.chained = true,
		.chain_id = ALC255_FIXUP_HEADSET_MODE
	},
	[ALC255_FIXUP_DELL1_MIC_NO_PRESENCE] = {
		.type = HDA_FIXUP_PINS,
		.v.pins = (const struct hda_pintbl[]) {
			{ 0x19, 0x01a1913c }, /* use as headset mic, without its own jack detect */
			{ 0x1a, 0x01a1913d }, /* use as headphone mic, without its own jack detect */
			{ }
		},
		.chained = true,
		.chain_id = ALC255_FIXUP_HEADSET_MODE
	},
	[ALC255_FIXUP_DELL2_MIC_NO_PRESENCE] = {
		.type = HDA_FIXUP_PINS,
		.v.pins = (const struct hda_pintbl[]) {
			{ 0x19, 0x01a1913c }, /* use as headset mic, without its own jack detect */
			{ }
		},
		.chained = true,
		.chain_id = ALC255_FIXUP_HEADSET_MODE_NO_HP_MIC
	},
	[ALC255_FIXUP_HEADSET_MODE] = {
		.type = HDA_FIXUP_FUNC,
		.v.func = alc_fixup_headset_mode_alc255,
		.chained = true,
		.chain_id = ALC255_FIXUP_MIC_MUTE_LED
	},
	[ALC255_FIXUP_HEADSET_MODE_NO_HP_MIC] = {
		.type = HDA_FIXUP_FUNC,
		.v.func = alc_fixup_headset_mode_alc255_no_hp_mic,
	},
	[ALC293_FIXUP_DELL1_MIC_NO_PRESENCE] = {
		.type = HDA_FIXUP_PINS,
		.v.pins = (const struct hda_pintbl[]) {
			{ 0x18, 0x01a1913d }, /* use as headphone mic, without its own jack detect */
			{ 0x1a, 0x01a1913c }, /* use as headset mic, without its own jack detect */
			{ }
		},
		.chained = true,
		.chain_id = ALC269_FIXUP_HEADSET_MODE
	},
	[ALC292_FIXUP_TPT440_DOCK] = {
		.type = HDA_FIXUP_FUNC,
		.v.func = alc_fixup_tpt440_dock,
		.chained = true,
		.chain_id = ALC269_FIXUP_LIMIT_INT_MIC_BOOST
	},
	[ALC292_FIXUP_TPT440] = {
		.type = HDA_FIXUP_FUNC,
		.v.func = alc_fixup_disable_aamix,
		.chained = true,
		.chain_id = ALC292_FIXUP_TPT440_DOCK,
	},
	[ALC283_FIXUP_HEADSET_MIC] = {
		.type = HDA_FIXUP_PINS,
		.v.pins = (const struct hda_pintbl[]) {
			{ 0x19, 0x04a110f0 },
			{ },
		},
	},
	[ALC255_FIXUP_MIC_MUTE_LED] = {
		.type = HDA_FIXUP_FUNC,
		.v.func = snd_hda_gen_fixup_micmute_led,
	},
	[ALC282_FIXUP_ASPIRE_V5_PINS] = {
		.type = HDA_FIXUP_PINS,
		.v.pins = (const struct hda_pintbl[]) {
			{ 0x12, 0x90a60130 },
			{ 0x14, 0x90170110 },
			{ 0x17, 0x40000008 },
			{ 0x18, 0x411111f0 },
			{ 0x19, 0x01a1913c },
			{ 0x1a, 0x411111f0 },
			{ 0x1b, 0x411111f0 },
			{ 0x1d, 0x40f89b2d },
			{ 0x1e, 0x411111f0 },
			{ 0x21, 0x0321101f },
			{ },
		},
	},
	[ALC280_FIXUP_HP_GPIO4] = {
		.type = HDA_FIXUP_FUNC,
		.v.func = alc280_fixup_hp_gpio4,
	},
	[ALC286_FIXUP_HP_GPIO_LED] = {
		.type = HDA_FIXUP_FUNC,
		.v.func = alc286_fixup_hp_gpio_led,
	},
	[ALC280_FIXUP_HP_GPIO2_MIC_HOTKEY] = {
		.type = HDA_FIXUP_FUNC,
		.v.func = alc280_fixup_hp_gpio2_mic_hotkey,
	},
	[ALC280_FIXUP_HP_DOCK_PINS] = {
		.type = HDA_FIXUP_PINS,
		.v.pins = (const struct hda_pintbl[]) {
			{ 0x1b, 0x21011020 }, /* line-out */
			{ 0x1a, 0x01a1903c }, /* headset mic */
			{ 0x18, 0x2181103f }, /* line-in */
			{ },
		},
		.chained = true,
		.chain_id = ALC280_FIXUP_HP_GPIO4
	},
	[ALC269_FIXUP_HP_DOCK_GPIO_MIC1_LED] = {
		.type = HDA_FIXUP_PINS,
		.v.pins = (const struct hda_pintbl[]) {
			{ 0x1b, 0x21011020 }, /* line-out */
			{ 0x18, 0x2181103f }, /* line-in */
			{ },
		},
		.chained = true,
		.chain_id = ALC269_FIXUP_HP_GPIO_MIC1_LED
	},
	[ALC280_FIXUP_HP_9480M] = {
		.type = HDA_FIXUP_FUNC,
		.v.func = alc280_fixup_hp_9480m,
	},
	[ALC288_FIXUP_DELL_HEADSET_MODE] = {
		.type = HDA_FIXUP_FUNC,
		.v.func = alc_fixup_headset_mode_dell_alc288,
		.chained = true,
		.chain_id = ALC255_FIXUP_MIC_MUTE_LED
	},
	[ALC288_FIXUP_DELL1_MIC_NO_PRESENCE] = {
		.type = HDA_FIXUP_PINS,
		.v.pins = (const struct hda_pintbl[]) {
			{ 0x18, 0x01a1913c }, /* use as headset mic, without its own jack detect */
			{ 0x1a, 0x01a1913d }, /* use as headphone mic, without its own jack detect */
			{ }
		},
		.chained = true,
		.chain_id = ALC288_FIXUP_DELL_HEADSET_MODE
	},
	[ALC288_FIXUP_DISABLE_AAMIX] = {
		.type = HDA_FIXUP_FUNC,
		.v.func = alc_fixup_disable_aamix,
		.chained = true,
		.chain_id = ALC288_FIXUP_DELL1_MIC_NO_PRESENCE
	},
	[ALC288_FIXUP_DELL_XPS_13] = {
		.type = HDA_FIXUP_FUNC,
		.v.func = alc_fixup_dell_xps13,
		.chained = true,
		.chain_id = ALC288_FIXUP_DISABLE_AAMIX
	},
	[ALC292_FIXUP_DISABLE_AAMIX] = {
		.type = HDA_FIXUP_FUNC,
		.v.func = alc_fixup_disable_aamix,
		.chained = true,
		.chain_id = ALC269_FIXUP_DELL2_MIC_NO_PRESENCE
	},
	[ALC293_FIXUP_DISABLE_AAMIX_MULTIJACK] = {
		.type = HDA_FIXUP_FUNC,
		.v.func = alc_fixup_disable_aamix,
		.chained = true,
		.chain_id = ALC293_FIXUP_DELL1_MIC_NO_PRESENCE
	},
	[ALC292_FIXUP_DELL_E7X_AAMIX] = {
		.type = HDA_FIXUP_FUNC,
		.v.func = alc_fixup_dell_xps13,
		.chained = true,
		.chain_id = ALC292_FIXUP_DISABLE_AAMIX
	},
	[ALC292_FIXUP_DELL_E7X] = {
		.type = HDA_FIXUP_FUNC,
		.v.func = snd_hda_gen_fixup_micmute_led,
		/* micmute fixup must be applied at last */
		.chained_before = true,
		.chain_id = ALC292_FIXUP_DELL_E7X_AAMIX,
	},
	[ALC298_FIXUP_ALIENWARE_MIC_NO_PRESENCE] = {
		.type = HDA_FIXUP_PINS,
		.v.pins = (const struct hda_pintbl[]) {
			{ 0x18, 0x01a1913c }, /* headset mic w/o jack detect */
			{ }
		},
		.chained_before = true,
		.chain_id = ALC269_FIXUP_HEADSET_MODE,
	},
	[ALC298_FIXUP_DELL1_MIC_NO_PRESENCE] = {
		.type = HDA_FIXUP_PINS,
		.v.pins = (const struct hda_pintbl[]) {
			{ 0x18, 0x01a1913c }, /* use as headset mic, without its own jack detect */
			{ 0x1a, 0x01a1913d }, /* use as headphone mic, without its own jack detect */
			{ }
		},
		.chained = true,
		.chain_id = ALC269_FIXUP_HEADSET_MODE
	},
	[ALC298_FIXUP_DELL_AIO_MIC_NO_PRESENCE] = {
		.type = HDA_FIXUP_PINS,
		.v.pins = (const struct hda_pintbl[]) {
			{ 0x18, 0x01a1913c }, /* use as headset mic, without its own jack detect */
			{ }
		},
		.chained = true,
		.chain_id = ALC269_FIXUP_HEADSET_MODE
	},
	[ALC275_FIXUP_DELL_XPS] = {
		.type = HDA_FIXUP_VERBS,
		.v.verbs = (const struct hda_verb[]) {
			/* Enables internal speaker */
			{0x20, AC_VERB_SET_COEF_INDEX, 0x1f},
			{0x20, AC_VERB_SET_PROC_COEF, 0x00c0},
			{0x20, AC_VERB_SET_COEF_INDEX, 0x30},
			{0x20, AC_VERB_SET_PROC_COEF, 0x00b1},
			{}
		}
	},
	[ALC256_FIXUP_DELL_XPS_13_HEADPHONE_NOISE] = {
		.type = HDA_FIXUP_VERBS,
		.v.verbs = (const struct hda_verb[]) {
			/* Disable pass-through path for FRONT 14h */
			{0x20, AC_VERB_SET_COEF_INDEX, 0x36},
			{0x20, AC_VERB_SET_PROC_COEF, 0x1737},
			{}
		},
		.chained = true,
		.chain_id = ALC255_FIXUP_DELL1_MIC_NO_PRESENCE
	},
	[ALC256_FIXUP_DELL_XPS_13_HEADPHONE_NOISE2] = {
		.type = HDA_FIXUP_FUNC,
		.v.func = alc256_fixup_dell_xps_13_headphone_noise2,
		.chained = true,
		.chain_id = ALC256_FIXUP_DELL_XPS_13_HEADPHONE_NOISE
	},
	[ALC293_FIXUP_LENOVO_SPK_NOISE] = {
		.type = HDA_FIXUP_FUNC,
		.v.func = alc_fixup_disable_aamix,
		.chained = true,
		.chain_id = ALC269_FIXUP_THINKPAD_ACPI
	},
	[ALC233_FIXUP_LENOVO_LINE2_MIC_HOTKEY] = {
		.type = HDA_FIXUP_FUNC,
		.v.func = alc233_fixup_lenovo_line2_mic_hotkey,
	},
	[ALC255_FIXUP_DELL_SPK_NOISE] = {
		.type = HDA_FIXUP_FUNC,
		.v.func = alc_fixup_disable_aamix,
		.chained = true,
		.chain_id = ALC255_FIXUP_DELL1_MIC_NO_PRESENCE
	},
	[ALC225_FIXUP_DISABLE_MIC_VREF] = {
		.type = HDA_FIXUP_FUNC,
		.v.func = alc_fixup_disable_mic_vref,
		.chained = true,
		.chain_id = ALC269_FIXUP_DELL1_MIC_NO_PRESENCE
	},
	[ALC225_FIXUP_DELL1_MIC_NO_PRESENCE] = {
		.type = HDA_FIXUP_VERBS,
		.v.verbs = (const struct hda_verb[]) {
			/* Disable pass-through path for FRONT 14h */
			{ 0x20, AC_VERB_SET_COEF_INDEX, 0x36 },
			{ 0x20, AC_VERB_SET_PROC_COEF, 0x57d7 },
			{}
		},
		.chained = true,
		.chain_id = ALC225_FIXUP_DISABLE_MIC_VREF
	},
	[ALC280_FIXUP_HP_HEADSET_MIC] = {
		.type = HDA_FIXUP_FUNC,
		.v.func = alc_fixup_disable_aamix,
		.chained = true,
		.chain_id = ALC269_FIXUP_HEADSET_MIC,
	},
	[ALC221_FIXUP_HP_FRONT_MIC] = {
		.type = HDA_FIXUP_PINS,
		.v.pins = (const struct hda_pintbl[]) {
			{ 0x19, 0x02a19020 }, /* Front Mic */
			{ }
		},
	},
	[ALC292_FIXUP_TPT460] = {
		.type = HDA_FIXUP_FUNC,
		.v.func = alc_fixup_tpt440_dock,
		.chained = true,
		.chain_id = ALC293_FIXUP_LENOVO_SPK_NOISE,
	},
	[ALC298_FIXUP_SPK_VOLUME] = {
		.type = HDA_FIXUP_FUNC,
		.v.func = alc298_fixup_speaker_volume,
		.chained = true,
		.chain_id = ALC298_FIXUP_DELL_AIO_MIC_NO_PRESENCE,
	},
	[ALC295_FIXUP_DISABLE_DAC3] = {
		.type = HDA_FIXUP_FUNC,
		.v.func = alc295_fixup_disable_dac3,
	},
	[ALC285_FIXUP_SPEAKER2_TO_DAC1] = {
		.type = HDA_FIXUP_FUNC,
		.v.func = alc285_fixup_speaker2_to_dac1,
	},
	[ALC256_FIXUP_DELL_INSPIRON_7559_SUBWOOFER] = {
		.type = HDA_FIXUP_PINS,
		.v.pins = (const struct hda_pintbl[]) {
			{ 0x1b, 0x90170151 },
			{ }
		},
		.chained = true,
		.chain_id = ALC255_FIXUP_DELL1_MIC_NO_PRESENCE
	},
	[ALC269_FIXUP_ATIV_BOOK_8] = {
		.type = HDA_FIXUP_FUNC,
		.v.func = alc_fixup_auto_mute_via_amp,
		.chained = true,
		.chain_id = ALC269_FIXUP_NO_SHUTUP
	},
	[ALC221_FIXUP_HP_MIC_NO_PRESENCE] = {
		.type = HDA_FIXUP_PINS,
		.v.pins = (const struct hda_pintbl[]) {
			{ 0x18, 0x01a1913c }, /* use as headset mic, without its own jack detect */
			{ 0x1a, 0x01a1913d }, /* use as headphone mic, without its own jack detect */
			{ }
		},
		.chained = true,
		.chain_id = ALC269_FIXUP_HEADSET_MODE
	},
	[ALC256_FIXUP_ASUS_HEADSET_MODE] = {
		.type = HDA_FIXUP_FUNC,
		.v.func = alc_fixup_headset_mode,
	},
	[ALC256_FIXUP_ASUS_MIC] = {
		.type = HDA_FIXUP_PINS,
		.v.pins = (const struct hda_pintbl[]) {
			{ 0x13, 0x90a60160 }, /* use as internal mic */
			{ 0x19, 0x04a11120 }, /* use as headset mic, without its own jack detect */
			{ }
		},
		.chained = true,
		.chain_id = ALC256_FIXUP_ASUS_HEADSET_MODE
	},
	[ALC256_FIXUP_ASUS_AIO_GPIO2] = {
		.type = HDA_FIXUP_FUNC,
		/* Set up GPIO2 for the speaker amp */
		.v.func = alc_fixup_gpio4,
	},
	[ALC233_FIXUP_ASUS_MIC_NO_PRESENCE] = {
		.type = HDA_FIXUP_PINS,
		.v.pins = (const struct hda_pintbl[]) {
			{ 0x19, 0x01a1913c }, /* use as headset mic, without its own jack detect */
			{ }
		},
		.chained = true,
		.chain_id = ALC269_FIXUP_HEADSET_MIC
	},
	[ALC233_FIXUP_EAPD_COEF_AND_MIC_NO_PRESENCE] = {
		.type = HDA_FIXUP_VERBS,
		.v.verbs = (const struct hda_verb[]) {
			/* Enables internal speaker */
			{0x20, AC_VERB_SET_COEF_INDEX, 0x40},
			{0x20, AC_VERB_SET_PROC_COEF, 0x8800},
			{}
		},
		.chained = true,
		.chain_id = ALC233_FIXUP_ASUS_MIC_NO_PRESENCE
	},
	[ALC233_FIXUP_LENOVO_MULTI_CODECS] = {
		.type = HDA_FIXUP_FUNC,
		.v.func = alc233_alc662_fixup_lenovo_dual_codecs,
	},
	[ALC233_FIXUP_ACER_HEADSET_MIC] = {
		.type = HDA_FIXUP_VERBS,
		.v.verbs = (const struct hda_verb[]) {
			{ 0x20, AC_VERB_SET_COEF_INDEX, 0x45 },
			{ 0x20, AC_VERB_SET_PROC_COEF, 0x5089 },
			{ }
		},
		.chained = true,
		.chain_id = ALC233_FIXUP_ASUS_MIC_NO_PRESENCE
	},
	[ALC294_FIXUP_LENOVO_MIC_LOCATION] = {
		.type = HDA_FIXUP_PINS,
		.v.pins = (const struct hda_pintbl[]) {
			/* Change the mic location from front to right, otherwise there are
			   two front mics with the same name, pulseaudio can't handle them.
			   This is just a temporary workaround, after applying this fixup,
			   there will be one "Front Mic" and one "Mic" in this machine.
			 */
			{ 0x1a, 0x04a19040 },
			{ }
		},
	},
	[ALC225_FIXUP_DELL_WYSE_MIC_NO_PRESENCE] = {
		.type = HDA_FIXUP_PINS,
		.v.pins = (const struct hda_pintbl[]) {
			{ 0x16, 0x0101102f }, /* Rear Headset HP */
			{ 0x19, 0x02a1913c }, /* use as Front headset mic, without its own jack detect */
			{ 0x1a, 0x01a19030 }, /* Rear Headset MIC */
			{ 0x1b, 0x02011020 },
			{ }
		},
		.chained = true,
		.chain_id = ALC269_FIXUP_HEADSET_MODE_NO_HP_MIC
	},
	[ALC700_FIXUP_INTEL_REFERENCE] = {
		.type = HDA_FIXUP_VERBS,
		.v.verbs = (const struct hda_verb[]) {
			/* Enables internal speaker */
			{0x20, AC_VERB_SET_COEF_INDEX, 0x45},
			{0x20, AC_VERB_SET_PROC_COEF, 0x5289},
			{0x20, AC_VERB_SET_COEF_INDEX, 0x4A},
			{0x20, AC_VERB_SET_PROC_COEF, 0x001b},
			{0x58, AC_VERB_SET_COEF_INDEX, 0x00},
			{0x58, AC_VERB_SET_PROC_COEF, 0x3888},
			{0x20, AC_VERB_SET_COEF_INDEX, 0x6f},
			{0x20, AC_VERB_SET_PROC_COEF, 0x2c0b},
			{}
		}
	},
	[ALC274_FIXUP_DELL_BIND_DACS] = {
		.type = HDA_FIXUP_FUNC,
		.v.func = alc274_fixup_bind_dacs,
		.chained = true,
		.chain_id = ALC269_FIXUP_DELL1_MIC_NO_PRESENCE
	},
	[ALC274_FIXUP_DELL_AIO_LINEOUT_VERB] = {
		.type = HDA_FIXUP_PINS,
		.v.pins = (const struct hda_pintbl[]) {
			{ 0x1b, 0x0401102f },
			{ }
		},
		.chained = true,
		.chain_id = ALC274_FIXUP_DELL_BIND_DACS
	},
	[ALC298_FIXUP_TPT470_DOCK] = {
		.type = HDA_FIXUP_FUNC,
		.v.func = alc_fixup_tpt470_dock,
		.chained = true,
		.chain_id = ALC293_FIXUP_LENOVO_SPK_NOISE
	},
	[ALC255_FIXUP_DUMMY_LINEOUT_VERB] = {
		.type = HDA_FIXUP_PINS,
		.v.pins = (const struct hda_pintbl[]) {
			{ 0x14, 0x0201101f },
			{ }
		},
		.chained = true,
		.chain_id = ALC255_FIXUP_DELL1_MIC_NO_PRESENCE
	},
	[ALC255_FIXUP_DELL_HEADSET_MIC] = {
		.type = HDA_FIXUP_PINS,
		.v.pins = (const struct hda_pintbl[]) {
			{ 0x19, 0x01a1913c }, /* use as headset mic, without its own jack detect */
			{ }
		},
		.chained = true,
		.chain_id = ALC269_FIXUP_HEADSET_MIC
	},
	[ALC295_FIXUP_HP_X360] = {
		.type = HDA_FIXUP_FUNC,
		.v.func = alc295_fixup_hp_top_speakers,
		.chained = true,
		.chain_id = ALC269_FIXUP_HP_MUTE_LED_MIC3
	},
	[ALC221_FIXUP_HP_HEADSET_MIC] = {
		.type = HDA_FIXUP_PINS,
		.v.pins = (const struct hda_pintbl[]) {
			{ 0x19, 0x0181313f},
			{ }
		},
		.chained = true,
		.chain_id = ALC269_FIXUP_HEADSET_MIC
	},
	[ALC285_FIXUP_LENOVO_HEADPHONE_NOISE] = {
		.type = HDA_FIXUP_FUNC,
		.v.func = alc285_fixup_invalidate_dacs,
		.chained = true,
		.chain_id = ALC269_FIXUP_THINKPAD_ACPI
	},
	[ALC295_FIXUP_HP_AUTO_MUTE] = {
		.type = HDA_FIXUP_FUNC,
		.v.func = alc_fixup_auto_mute_via_amp,
	},
	[ALC286_FIXUP_ACER_AIO_MIC_NO_PRESENCE] = {
		.type = HDA_FIXUP_PINS,
		.v.pins = (const struct hda_pintbl[]) {
			{ 0x18, 0x01a1913c }, /* use as headset mic, without its own jack detect */
			{ }
		},
		.chained = true,
		.chain_id = ALC269_FIXUP_HEADSET_MIC
	},
	[ALC294_FIXUP_ASUS_MIC] = {
		.type = HDA_FIXUP_PINS,
		.v.pins = (const struct hda_pintbl[]) {
			{ 0x13, 0x90a60160 }, /* use as internal mic */
			{ 0x19, 0x04a11120 }, /* use as headset mic, without its own jack detect */
			{ }
		},
		.chained = true,
		.chain_id = ALC269_FIXUP_HEADSET_MODE_NO_HP_MIC
	},
	[ALC294_FIXUP_ASUS_HEADSET_MIC] = {
		.type = HDA_FIXUP_PINS,
		.v.pins = (const struct hda_pintbl[]) {
			{ 0x19, 0x01a1103c }, /* use as headset mic */
			{ }
		},
		.chained = true,
		.chain_id = ALC269_FIXUP_HEADSET_MODE_NO_HP_MIC
	},
	[ALC294_FIXUP_ASUS_SPK] = {
		.type = HDA_FIXUP_VERBS,
		.v.verbs = (const struct hda_verb[]) {
			/* Set EAPD high */
			{ 0x20, AC_VERB_SET_COEF_INDEX, 0x40 },
			{ 0x20, AC_VERB_SET_PROC_COEF, 0x8800 },
			{ }
		},
		.chained = true,
		.chain_id = ALC294_FIXUP_ASUS_HEADSET_MIC
	},
	[ALC295_FIXUP_CHROME_BOOK] = {
		.type = HDA_FIXUP_FUNC,
		.v.func = alc295_fixup_chromebook,
		.chained = true,
		.chain_id = ALC225_FIXUP_HEADSET_JACK
	},
	[ALC225_FIXUP_HEADSET_JACK] = {
		.type = HDA_FIXUP_FUNC,
		.v.func = alc_fixup_headset_jack,
	},
	[ALC293_FIXUP_SYSTEM76_MIC_NO_PRESENCE] = {
		.type = HDA_FIXUP_PINS,
		.v.pins = (const struct hda_pintbl[]) {
			{ 0x1a, 0x01a1913c }, /* use as headset mic, without its own jack detect */
			{ }
		},
		.chained = true,
		.chain_id = ALC269_FIXUP_HEADSET_MODE_NO_HP_MIC
	},
	[ALC285_FIXUP_LENOVO_PC_BEEP_IN_NOISE] = {
		.type = HDA_FIXUP_VERBS,
		.v.verbs = (const struct hda_verb[]) {
			/* Disable PCBEEP-IN passthrough */
			{ 0x20, AC_VERB_SET_COEF_INDEX, 0x36 },
			{ 0x20, AC_VERB_SET_PROC_COEF, 0x57d7 },
			{ }
		},
		.chained = true,
		.chain_id = ALC285_FIXUP_LENOVO_HEADPHONE_NOISE
	},
	[ALC255_FIXUP_ACER_HEADSET_MIC] = {
		.type = HDA_FIXUP_PINS,
		.v.pins = (const struct hda_pintbl[]) {
			{ 0x19, 0x03a11130 },
			{ 0x1a, 0x90a60140 }, /* use as internal mic */
			{ }
		},
		.chained = true,
		.chain_id = ALC255_FIXUP_HEADSET_MODE_NO_HP_MIC
	},
	[ALC225_FIXUP_DELL_WYSE_AIO_MIC_NO_PRESENCE] = {
		.type = HDA_FIXUP_PINS,
		.v.pins = (const struct hda_pintbl[]) {
			{ 0x16, 0x01011020 }, /* Rear Line out */
			{ 0x19, 0x01a1913c }, /* use as Front headset mic, without its own jack detect */
			{ }
		},
		.chained = true,
		.chain_id = ALC225_FIXUP_WYSE_AUTO_MUTE
	},
	[ALC225_FIXUP_WYSE_AUTO_MUTE] = {
		.type = HDA_FIXUP_FUNC,
		.v.func = alc_fixup_auto_mute_via_amp,
		.chained = true,
		.chain_id = ALC225_FIXUP_WYSE_DISABLE_MIC_VREF
	},
	[ALC225_FIXUP_WYSE_DISABLE_MIC_VREF] = {
		.type = HDA_FIXUP_FUNC,
		.v.func = alc_fixup_disable_mic_vref,
		.chained = true,
		.chain_id = ALC269_FIXUP_HEADSET_MODE_NO_HP_MIC
	},
	[ALC286_FIXUP_ACER_AIO_HEADSET_MIC] = {
		.type = HDA_FIXUP_VERBS,
		.v.verbs = (const struct hda_verb[]) {
			{ 0x20, AC_VERB_SET_COEF_INDEX, 0x4f },
			{ 0x20, AC_VERB_SET_PROC_COEF, 0x5029 },
			{ }
		},
		.chained = true,
		.chain_id = ALC286_FIXUP_ACER_AIO_MIC_NO_PRESENCE
	},
	[ALC256_FIXUP_ASUS_HEADSET_MIC] = {
		.type = HDA_FIXUP_PINS,
		.v.pins = (const struct hda_pintbl[]) {
			{ 0x19, 0x03a11020 }, /* headset mic with jack detect */
			{ }
		},
		.chained = true,
		.chain_id = ALC256_FIXUP_ASUS_HEADSET_MODE
	},
	[ALC256_FIXUP_ASUS_MIC_NO_PRESENCE] = {
		.type = HDA_FIXUP_PINS,
		.v.pins = (const struct hda_pintbl[]) {
			{ 0x19, 0x04a11120 }, /* use as headset mic, without its own jack detect */
			{ }
		},
		.chained = true,
		.chain_id = ALC256_FIXUP_ASUS_HEADSET_MODE
	},
	[ALC299_FIXUP_PREDATOR_SPK] = {
		.type = HDA_FIXUP_PINS,
		.v.pins = (const struct hda_pintbl[]) {
			{ 0x21, 0x90170150 }, /* use as headset mic, without its own jack detect */
			{ }
		}
	},
	[ALC256_FIXUP_MEDION_HEADSET_NO_PRESENCE] = {
		.type = HDA_FIXUP_PINS,
		.v.pins = (const struct hda_pintbl[]) {
			{ 0x19, 0x04a11040 },
			{ 0x21, 0x04211020 },
			{ }
		},
		.chained = true,
		.chain_id = ALC256_FIXUP_ASUS_HEADSET_MODE
	},
	[ALC289_FIXUP_DELL_SPK2] = {
		.type = HDA_FIXUP_PINS,
		.v.pins = (const struct hda_pintbl[]) {
			{ 0x17, 0x90170130 }, /* bass spk */
			{ }
		},
		.chained = true,
		.chain_id = ALC269_FIXUP_DELL4_MIC_NO_PRESENCE
<<<<<<< HEAD
	},
	[ALC289_FIXUP_DUAL_SPK] = {
		.type = HDA_FIXUP_FUNC,
		.v.func = alc285_fixup_speaker2_to_dac1,
		.chained = true,
		.chain_id = ALC289_FIXUP_DELL_SPK2
	},
=======
	},
	[ALC289_FIXUP_DUAL_SPK] = {
		.type = HDA_FIXUP_FUNC,
		.v.func = alc285_fixup_speaker2_to_dac1,
		.chained = true,
		.chain_id = ALC289_FIXUP_DELL_SPK2
	},
>>>>>>> 7faa26c1
	[ALC294_FIXUP_SPK2_TO_DAC1] = {
		.type = HDA_FIXUP_FUNC,
		.v.func = alc285_fixup_speaker2_to_dac1,
		.chained = true,
		.chain_id = ALC294_FIXUP_ASUS_HEADSET_MIC
	},
	[ALC294_FIXUP_ASUS_DUAL_SPK] = {
		.type = HDA_FIXUP_FUNC,
		/* The GPIO must be pulled to initialize the AMP */
		.v.func = alc_fixup_gpio4,
		.chained = true,
		.chain_id = ALC294_FIXUP_SPK2_TO_DAC1
	},

};

static const struct snd_pci_quirk alc269_fixup_tbl[] = {
	SND_PCI_QUIRK(0x1025, 0x0283, "Acer TravelMate 8371", ALC269_FIXUP_INV_DMIC),
	SND_PCI_QUIRK(0x1025, 0x029b, "Acer 1810TZ", ALC269_FIXUP_INV_DMIC),
	SND_PCI_QUIRK(0x1025, 0x0349, "Acer AOD260", ALC269_FIXUP_INV_DMIC),
	SND_PCI_QUIRK(0x1025, 0x047c, "Acer AC700", ALC269_FIXUP_ACER_AC700),
	SND_PCI_QUIRK(0x1025, 0x072d, "Acer Aspire V5-571G", ALC269_FIXUP_ASPIRE_HEADSET_MIC),
	SND_PCI_QUIRK(0x1025, 0x080d, "Acer Aspire V5-122P", ALC269_FIXUP_ASPIRE_HEADSET_MIC),
	SND_PCI_QUIRK(0x1025, 0x0740, "Acer AO725", ALC271_FIXUP_HP_GATE_MIC_JACK),
	SND_PCI_QUIRK(0x1025, 0x0742, "Acer AO756", ALC271_FIXUP_HP_GATE_MIC_JACK),
	SND_PCI_QUIRK(0x1025, 0x0762, "Acer Aspire E1-472", ALC271_FIXUP_HP_GATE_MIC_JACK_E1_572),
	SND_PCI_QUIRK(0x1025, 0x0775, "Acer Aspire E1-572", ALC271_FIXUP_HP_GATE_MIC_JACK_E1_572),
	SND_PCI_QUIRK(0x1025, 0x079b, "Acer Aspire V5-573G", ALC282_FIXUP_ASPIRE_V5_PINS),
	SND_PCI_QUIRK(0x1025, 0x102b, "Acer Aspire C24-860", ALC286_FIXUP_ACER_AIO_MIC_NO_PRESENCE),
	SND_PCI_QUIRK(0x1025, 0x106d, "Acer Cloudbook 14", ALC283_FIXUP_CHROME_BOOK),
	SND_PCI_QUIRK(0x1025, 0x1099, "Acer Aspire E5-523G", ALC255_FIXUP_ACER_MIC_NO_PRESENCE),
	SND_PCI_QUIRK(0x1025, 0x110e, "Acer Aspire ES1-432", ALC255_FIXUP_ACER_MIC_NO_PRESENCE),
	SND_PCI_QUIRK(0x1025, 0x1246, "Acer Predator Helios 500", ALC299_FIXUP_PREDATOR_SPK),
	SND_PCI_QUIRK(0x1025, 0x128f, "Acer Veriton Z6860G", ALC286_FIXUP_ACER_AIO_HEADSET_MIC),
	SND_PCI_QUIRK(0x1025, 0x1290, "Acer Veriton Z4860G", ALC286_FIXUP_ACER_AIO_HEADSET_MIC),
	SND_PCI_QUIRK(0x1025, 0x1291, "Acer Veriton Z4660G", ALC286_FIXUP_ACER_AIO_HEADSET_MIC),
	SND_PCI_QUIRK(0x1025, 0x1308, "Acer Aspire Z24-890", ALC286_FIXUP_ACER_AIO_HEADSET_MIC),
	SND_PCI_QUIRK(0x1025, 0x132a, "Acer TravelMate B114-21", ALC233_FIXUP_ACER_HEADSET_MIC),
	SND_PCI_QUIRK(0x1025, 0x1330, "Acer TravelMate X514-51T", ALC255_FIXUP_ACER_HEADSET_MIC),
	SND_PCI_QUIRK(0x1028, 0x0470, "Dell M101z", ALC269_FIXUP_DELL_M101Z),
	SND_PCI_QUIRK(0x1028, 0x054b, "Dell XPS one 2710", ALC275_FIXUP_DELL_XPS),
	SND_PCI_QUIRK(0x1028, 0x05bd, "Dell Latitude E6440", ALC292_FIXUP_DELL_E7X),
	SND_PCI_QUIRK(0x1028, 0x05be, "Dell Latitude E6540", ALC292_FIXUP_DELL_E7X),
	SND_PCI_QUIRK(0x1028, 0x05ca, "Dell Latitude E7240", ALC292_FIXUP_DELL_E7X),
	SND_PCI_QUIRK(0x1028, 0x05cb, "Dell Latitude E7440", ALC292_FIXUP_DELL_E7X),
	SND_PCI_QUIRK(0x1028, 0x05da, "Dell Vostro 5460", ALC290_FIXUP_SUBWOOFER),
	SND_PCI_QUIRK(0x1028, 0x05f4, "Dell", ALC269_FIXUP_DELL1_MIC_NO_PRESENCE),
	SND_PCI_QUIRK(0x1028, 0x05f5, "Dell", ALC269_FIXUP_DELL1_MIC_NO_PRESENCE),
	SND_PCI_QUIRK(0x1028, 0x05f6, "Dell", ALC269_FIXUP_DELL1_MIC_NO_PRESENCE),
	SND_PCI_QUIRK(0x1028, 0x0615, "Dell Vostro 5470", ALC290_FIXUP_SUBWOOFER_HSJACK),
	SND_PCI_QUIRK(0x1028, 0x0616, "Dell Vostro 5470", ALC290_FIXUP_SUBWOOFER_HSJACK),
	SND_PCI_QUIRK(0x1028, 0x062c, "Dell Latitude E5550", ALC292_FIXUP_DELL_E7X),
	SND_PCI_QUIRK(0x1028, 0x062e, "Dell Latitude E7450", ALC292_FIXUP_DELL_E7X),
	SND_PCI_QUIRK(0x1028, 0x0638, "Dell Inspiron 5439", ALC290_FIXUP_MONO_SPEAKERS_HSJACK),
	SND_PCI_QUIRK(0x1028, 0x064a, "Dell", ALC293_FIXUP_DELL1_MIC_NO_PRESENCE),
	SND_PCI_QUIRK(0x1028, 0x064b, "Dell", ALC293_FIXUP_DELL1_MIC_NO_PRESENCE),
	SND_PCI_QUIRK(0x1028, 0x0665, "Dell XPS 13", ALC288_FIXUP_DELL_XPS_13),
	SND_PCI_QUIRK(0x1028, 0x0669, "Dell Optiplex 9020m", ALC255_FIXUP_DELL1_MIC_NO_PRESENCE),
	SND_PCI_QUIRK(0x1028, 0x069a, "Dell Vostro 5480", ALC290_FIXUP_SUBWOOFER_HSJACK),
	SND_PCI_QUIRK(0x1028, 0x06c7, "Dell", ALC255_FIXUP_DELL1_MIC_NO_PRESENCE),
	SND_PCI_QUIRK(0x1028, 0x06d9, "Dell", ALC293_FIXUP_DELL1_MIC_NO_PRESENCE),
	SND_PCI_QUIRK(0x1028, 0x06da, "Dell", ALC293_FIXUP_DELL1_MIC_NO_PRESENCE),
	SND_PCI_QUIRK(0x1028, 0x06db, "Dell", ALC293_FIXUP_DISABLE_AAMIX_MULTIJACK),
	SND_PCI_QUIRK(0x1028, 0x06dd, "Dell", ALC293_FIXUP_DISABLE_AAMIX_MULTIJACK),
	SND_PCI_QUIRK(0x1028, 0x06de, "Dell", ALC293_FIXUP_DISABLE_AAMIX_MULTIJACK),
	SND_PCI_QUIRK(0x1028, 0x06df, "Dell", ALC293_FIXUP_DISABLE_AAMIX_MULTIJACK),
	SND_PCI_QUIRK(0x1028, 0x06e0, "Dell", ALC293_FIXUP_DISABLE_AAMIX_MULTIJACK),
	SND_PCI_QUIRK(0x1028, 0x0704, "Dell XPS 13 9350", ALC256_FIXUP_DELL_XPS_13_HEADPHONE_NOISE2),
	SND_PCI_QUIRK(0x1028, 0x0706, "Dell Inspiron 7559", ALC256_FIXUP_DELL_INSPIRON_7559_SUBWOOFER),
	SND_PCI_QUIRK(0x1028, 0x0725, "Dell Inspiron 3162", ALC255_FIXUP_DELL_SPK_NOISE),
	SND_PCI_QUIRK(0x1028, 0x0738, "Dell Precision 5820", ALC269_FIXUP_NO_SHUTUP),
	SND_PCI_QUIRK(0x1028, 0x075b, "Dell XPS 13 9360", ALC256_FIXUP_DELL_XPS_13_HEADPHONE_NOISE2),
	SND_PCI_QUIRK(0x1028, 0x075c, "Dell XPS 27 7760", ALC298_FIXUP_SPK_VOLUME),
	SND_PCI_QUIRK(0x1028, 0x075d, "Dell AIO", ALC298_FIXUP_SPK_VOLUME),
	SND_PCI_QUIRK(0x1028, 0x07b0, "Dell Precision 7520", ALC295_FIXUP_DISABLE_DAC3),
	SND_PCI_QUIRK(0x1028, 0x0798, "Dell Inspiron 17 7000 Gaming", ALC256_FIXUP_DELL_INSPIRON_7559_SUBWOOFER),
	SND_PCI_QUIRK(0x1028, 0x080c, "Dell WYSE", ALC225_FIXUP_DELL_WYSE_MIC_NO_PRESENCE),
	SND_PCI_QUIRK(0x1028, 0x082a, "Dell XPS 13 9360", ALC256_FIXUP_DELL_XPS_13_HEADPHONE_NOISE2),
	SND_PCI_QUIRK(0x1028, 0x084b, "Dell", ALC274_FIXUP_DELL_AIO_LINEOUT_VERB),
	SND_PCI_QUIRK(0x1028, 0x084e, "Dell", ALC274_FIXUP_DELL_AIO_LINEOUT_VERB),
	SND_PCI_QUIRK(0x1028, 0x0871, "Dell Precision 3630", ALC255_FIXUP_DELL_HEADSET_MIC),
	SND_PCI_QUIRK(0x1028, 0x0872, "Dell Precision 3630", ALC255_FIXUP_DELL_HEADSET_MIC),
	SND_PCI_QUIRK(0x1028, 0x0873, "Dell Precision 3930", ALC255_FIXUP_DUMMY_LINEOUT_VERB),
	SND_PCI_QUIRK(0x1028, 0x08ad, "Dell WYSE AIO", ALC225_FIXUP_DELL_WYSE_AIO_MIC_NO_PRESENCE),
	SND_PCI_QUIRK(0x1028, 0x08ae, "Dell WYSE NB", ALC225_FIXUP_DELL1_MIC_NO_PRESENCE),
	SND_PCI_QUIRK(0x1028, 0x0935, "Dell", ALC274_FIXUP_DELL_AIO_LINEOUT_VERB),
	SND_PCI_QUIRK(0x1028, 0x097e, "Dell Precision", ALC289_FIXUP_DUAL_SPK),
	SND_PCI_QUIRK(0x1028, 0x097d, "Dell Precision", ALC289_FIXUP_DUAL_SPK),
	SND_PCI_QUIRK(0x1028, 0x164a, "Dell", ALC293_FIXUP_DELL1_MIC_NO_PRESENCE),
	SND_PCI_QUIRK(0x1028, 0x164b, "Dell", ALC293_FIXUP_DELL1_MIC_NO_PRESENCE),
	SND_PCI_QUIRK(0x103c, 0x1586, "HP", ALC269_FIXUP_HP_MUTE_LED_MIC2),
	SND_PCI_QUIRK(0x103c, 0x18e6, "HP", ALC269_FIXUP_HP_GPIO_LED),
	SND_PCI_QUIRK(0x103c, 0x218b, "HP", ALC269_FIXUP_LIMIT_INT_MIC_BOOST_MUTE_LED),
	SND_PCI_QUIRK(0x103c, 0x225f, "HP", ALC280_FIXUP_HP_GPIO2_MIC_HOTKEY),
	/* ALC282 */
	SND_PCI_QUIRK(0x103c, 0x21f9, "HP", ALC269_FIXUP_HP_MUTE_LED_MIC1),
	SND_PCI_QUIRK(0x103c, 0x2210, "HP", ALC269_FIXUP_HP_MUTE_LED_MIC1),
	SND_PCI_QUIRK(0x103c, 0x2214, "HP", ALC269_FIXUP_HP_MUTE_LED_MIC1),
	SND_PCI_QUIRK(0x103c, 0x2236, "HP", ALC269_FIXUP_HP_LINE1_MIC1_LED),
	SND_PCI_QUIRK(0x103c, 0x2237, "HP", ALC269_FIXUP_HP_LINE1_MIC1_LED),
	SND_PCI_QUIRK(0x103c, 0x2238, "HP", ALC269_FIXUP_HP_LINE1_MIC1_LED),
	SND_PCI_QUIRK(0x103c, 0x2239, "HP", ALC269_FIXUP_HP_LINE1_MIC1_LED),
	SND_PCI_QUIRK(0x103c, 0x224b, "HP", ALC269_FIXUP_HP_LINE1_MIC1_LED),
	SND_PCI_QUIRK(0x103c, 0x2268, "HP", ALC269_FIXUP_HP_MUTE_LED_MIC1),
	SND_PCI_QUIRK(0x103c, 0x226a, "HP", ALC269_FIXUP_HP_MUTE_LED_MIC1),
	SND_PCI_QUIRK(0x103c, 0x226b, "HP", ALC269_FIXUP_HP_MUTE_LED_MIC1),
	SND_PCI_QUIRK(0x103c, 0x226e, "HP", ALC269_FIXUP_HP_MUTE_LED_MIC1),
	SND_PCI_QUIRK(0x103c, 0x2271, "HP", ALC286_FIXUP_HP_GPIO_LED),
	SND_PCI_QUIRK(0x103c, 0x2272, "HP", ALC280_FIXUP_HP_DOCK_PINS),
	SND_PCI_QUIRK(0x103c, 0x2273, "HP", ALC280_FIXUP_HP_DOCK_PINS),
	SND_PCI_QUIRK(0x103c, 0x229e, "HP", ALC269_FIXUP_HP_MUTE_LED_MIC1),
	SND_PCI_QUIRK(0x103c, 0x22b2, "HP", ALC269_FIXUP_HP_MUTE_LED_MIC1),
	SND_PCI_QUIRK(0x103c, 0x22b7, "HP", ALC269_FIXUP_HP_MUTE_LED_MIC1),
	SND_PCI_QUIRK(0x103c, 0x22bf, "HP", ALC269_FIXUP_HP_MUTE_LED_MIC1),
	SND_PCI_QUIRK(0x103c, 0x22cf, "HP", ALC269_FIXUP_HP_MUTE_LED_MIC1),
	SND_PCI_QUIRK(0x103c, 0x22db, "HP", ALC280_FIXUP_HP_9480M),
	SND_PCI_QUIRK(0x103c, 0x22dc, "HP", ALC269_FIXUP_HP_GPIO_MIC1_LED),
	SND_PCI_QUIRK(0x103c, 0x22fb, "HP", ALC269_FIXUP_HP_GPIO_MIC1_LED),
	/* ALC290 */
	SND_PCI_QUIRK(0x103c, 0x221b, "HP", ALC269_FIXUP_HP_GPIO_MIC1_LED),
	SND_PCI_QUIRK(0x103c, 0x2221, "HP", ALC269_FIXUP_HP_GPIO_MIC1_LED),
	SND_PCI_QUIRK(0x103c, 0x2225, "HP", ALC269_FIXUP_HP_GPIO_MIC1_LED),
	SND_PCI_QUIRK(0x103c, 0x2253, "HP", ALC269_FIXUP_HP_GPIO_MIC1_LED),
	SND_PCI_QUIRK(0x103c, 0x2254, "HP", ALC269_FIXUP_HP_GPIO_MIC1_LED),
	SND_PCI_QUIRK(0x103c, 0x2255, "HP", ALC269_FIXUP_HP_GPIO_MIC1_LED),
	SND_PCI_QUIRK(0x103c, 0x2256, "HP", ALC269_FIXUP_HP_GPIO_MIC1_LED),
	SND_PCI_QUIRK(0x103c, 0x2257, "HP", ALC269_FIXUP_HP_GPIO_MIC1_LED),
	SND_PCI_QUIRK(0x103c, 0x2259, "HP", ALC269_FIXUP_HP_GPIO_MIC1_LED),
	SND_PCI_QUIRK(0x103c, 0x225a, "HP", ALC269_FIXUP_HP_DOCK_GPIO_MIC1_LED),
	SND_PCI_QUIRK(0x103c, 0x2260, "HP", ALC269_FIXUP_HP_MUTE_LED_MIC1),
	SND_PCI_QUIRK(0x103c, 0x2263, "HP", ALC269_FIXUP_HP_MUTE_LED_MIC1),
	SND_PCI_QUIRK(0x103c, 0x2264, "HP", ALC269_FIXUP_HP_MUTE_LED_MIC1),
	SND_PCI_QUIRK(0x103c, 0x2265, "HP", ALC269_FIXUP_HP_MUTE_LED_MIC1),
	SND_PCI_QUIRK(0x103c, 0x2272, "HP", ALC269_FIXUP_HP_GPIO_MIC1_LED),
	SND_PCI_QUIRK(0x103c, 0x2273, "HP", ALC269_FIXUP_HP_GPIO_MIC1_LED),
	SND_PCI_QUIRK(0x103c, 0x2278, "HP", ALC269_FIXUP_HP_GPIO_MIC1_LED),
	SND_PCI_QUIRK(0x103c, 0x227f, "HP", ALC269_FIXUP_HP_MUTE_LED_MIC1),
	SND_PCI_QUIRK(0x103c, 0x2282, "HP", ALC269_FIXUP_HP_MUTE_LED_MIC1),
	SND_PCI_QUIRK(0x103c, 0x228b, "HP", ALC269_FIXUP_HP_MUTE_LED_MIC1),
	SND_PCI_QUIRK(0x103c, 0x228e, "HP", ALC269_FIXUP_HP_MUTE_LED_MIC1),
	SND_PCI_QUIRK(0x103c, 0x22c5, "HP", ALC269_FIXUP_HP_MUTE_LED_MIC1),
	SND_PCI_QUIRK(0x103c, 0x22c7, "HP", ALC269_FIXUP_HP_MUTE_LED_MIC1),
	SND_PCI_QUIRK(0x103c, 0x22c8, "HP", ALC269_FIXUP_HP_MUTE_LED_MIC1),
	SND_PCI_QUIRK(0x103c, 0x22c4, "HP", ALC269_FIXUP_HP_MUTE_LED_MIC1),
	SND_PCI_QUIRK(0x103c, 0x2334, "HP", ALC269_FIXUP_HP_MUTE_LED_MIC1),
	SND_PCI_QUIRK(0x103c, 0x2335, "HP", ALC269_FIXUP_HP_MUTE_LED_MIC1),
	SND_PCI_QUIRK(0x103c, 0x2336, "HP", ALC269_FIXUP_HP_MUTE_LED_MIC1),
	SND_PCI_QUIRK(0x103c, 0x2337, "HP", ALC269_FIXUP_HP_MUTE_LED_MIC1),
	SND_PCI_QUIRK(0x103c, 0x221c, "HP EliteBook 755 G2", ALC280_FIXUP_HP_HEADSET_MIC),
	SND_PCI_QUIRK(0x103c, 0x802e, "HP Z240 SFF", ALC221_FIXUP_HP_MIC_NO_PRESENCE),
	SND_PCI_QUIRK(0x103c, 0x802f, "HP Z240", ALC221_FIXUP_HP_MIC_NO_PRESENCE),
	SND_PCI_QUIRK(0x103c, 0x820d, "HP Pavilion 15", ALC269_FIXUP_HP_MUTE_LED_MIC3),
	SND_PCI_QUIRK(0x103c, 0x8256, "HP", ALC221_FIXUP_HP_FRONT_MIC),
	SND_PCI_QUIRK(0x103c, 0x827e, "HP x360", ALC295_FIXUP_HP_X360),
	SND_PCI_QUIRK(0x103c, 0x82bf, "HP G3 mini", ALC221_FIXUP_HP_MIC_NO_PRESENCE),
	SND_PCI_QUIRK(0x103c, 0x82c0, "HP G3 mini premium", ALC221_FIXUP_HP_MIC_NO_PRESENCE),
	SND_PCI_QUIRK(0x103c, 0x83b9, "HP Spectre x360", ALC269_FIXUP_HP_MUTE_LED_MIC3),
	SND_PCI_QUIRK(0x103c, 0x8497, "HP Envy x360", ALC269_FIXUP_HP_MUTE_LED_MIC3),
	SND_PCI_QUIRK(0x103c, 0x84e7, "HP Pavilion 15", ALC269_FIXUP_HP_MUTE_LED_MIC3),
	SND_PCI_QUIRK(0x1043, 0x103e, "ASUS X540SA", ALC256_FIXUP_ASUS_MIC),
	SND_PCI_QUIRK(0x1043, 0x103f, "ASUS TX300", ALC282_FIXUP_ASUS_TX300),
	SND_PCI_QUIRK(0x1043, 0x106d, "Asus K53BE", ALC269_FIXUP_LIMIT_INT_MIC_BOOST),
	SND_PCI_QUIRK(0x1043, 0x10a1, "ASUS UX391UA", ALC294_FIXUP_ASUS_SPK),
	SND_PCI_QUIRK(0x1043, 0x10c0, "ASUS X540SA", ALC256_FIXUP_ASUS_MIC),
	SND_PCI_QUIRK(0x1043, 0x10d0, "ASUS X540LA/X540LJ", ALC255_FIXUP_ASUS_MIC_NO_PRESENCE),
	SND_PCI_QUIRK(0x1043, 0x115d, "Asus 1015E", ALC269_FIXUP_LIMIT_INT_MIC_BOOST),
	SND_PCI_QUIRK(0x1043, 0x11c0, "ASUS X556UR", ALC255_FIXUP_ASUS_MIC_NO_PRESENCE),
	SND_PCI_QUIRK(0x1043, 0x1290, "ASUS X441SA", ALC233_FIXUP_EAPD_COEF_AND_MIC_NO_PRESENCE),
	SND_PCI_QUIRK(0x1043, 0x12a0, "ASUS X441UV", ALC233_FIXUP_EAPD_COEF_AND_MIC_NO_PRESENCE),
	SND_PCI_QUIRK(0x1043, 0x12f0, "ASUS X541UV", ALC256_FIXUP_ASUS_MIC),
	SND_PCI_QUIRK(0x1043, 0x12e0, "ASUS X541SA", ALC256_FIXUP_ASUS_MIC),
	SND_PCI_QUIRK(0x1043, 0x13b0, "ASUS Z550SA", ALC256_FIXUP_ASUS_MIC),
	SND_PCI_QUIRK(0x1043, 0x1427, "Asus Zenbook UX31E", ALC269VB_FIXUP_ASUS_ZENBOOK),
	SND_PCI_QUIRK(0x1043, 0x1517, "Asus Zenbook UX31A", ALC269VB_FIXUP_ASUS_ZENBOOK_UX31A),
	SND_PCI_QUIRK(0x1043, 0x16e3, "ASUS UX50", ALC269_FIXUP_STEREO_DMIC),
	SND_PCI_QUIRK(0x1043, 0x17d1, "ASUS UX431FL", ALC294_FIXUP_ASUS_DUAL_SPK),
	SND_PCI_QUIRK(0x1043, 0x18b1, "Asus MJ401TA", ALC256_FIXUP_ASUS_HEADSET_MIC),
	SND_PCI_QUIRK(0x1043, 0x1a13, "Asus G73Jw", ALC269_FIXUP_ASUS_G73JW),
	SND_PCI_QUIRK(0x1043, 0x1a30, "ASUS X705UD", ALC256_FIXUP_ASUS_MIC),
	SND_PCI_QUIRK(0x1043, 0x1b13, "Asus U41SV", ALC269_FIXUP_INV_DMIC),
	SND_PCI_QUIRK(0x1043, 0x1bbd, "ASUS Z550MA", ALC255_FIXUP_ASUS_MIC_NO_PRESENCE),
	SND_PCI_QUIRK(0x1043, 0x1c23, "Asus X55U", ALC269_FIXUP_LIMIT_INT_MIC_BOOST),
	SND_PCI_QUIRK(0x1043, 0x1ccd, "ASUS X555UB", ALC256_FIXUP_ASUS_MIC),
	SND_PCI_QUIRK(0x1043, 0x3030, "ASUS ZN270IE", ALC256_FIXUP_ASUS_AIO_GPIO2),
	SND_PCI_QUIRK(0x1043, 0x831a, "ASUS P901", ALC269_FIXUP_STEREO_DMIC),
	SND_PCI_QUIRK(0x1043, 0x834a, "ASUS S101", ALC269_FIXUP_STEREO_DMIC),
	SND_PCI_QUIRK(0x1043, 0x8398, "ASUS P1005", ALC269_FIXUP_STEREO_DMIC),
	SND_PCI_QUIRK(0x1043, 0x83ce, "ASUS P1005", ALC269_FIXUP_STEREO_DMIC),
	SND_PCI_QUIRK(0x1043, 0x8516, "ASUS X101CH", ALC269_FIXUP_ASUS_X101),
	SND_PCI_QUIRK(0x104d, 0x90b5, "Sony VAIO Pro 11", ALC286_FIXUP_SONY_MIC_NO_PRESENCE),
	SND_PCI_QUIRK(0x104d, 0x90b6, "Sony VAIO Pro 13", ALC286_FIXUP_SONY_MIC_NO_PRESENCE),
	SND_PCI_QUIRK(0x104d, 0x9073, "Sony VAIO", ALC275_FIXUP_SONY_VAIO_GPIO2),
	SND_PCI_QUIRK(0x104d, 0x907b, "Sony VAIO", ALC275_FIXUP_SONY_HWEQ),
	SND_PCI_QUIRK(0x104d, 0x9084, "Sony VAIO", ALC275_FIXUP_SONY_HWEQ),
	SND_PCI_QUIRK(0x104d, 0x9099, "Sony VAIO S13", ALC275_FIXUP_SONY_DISABLE_AAMIX),
	SND_PCI_QUIRK(0x10cf, 0x1475, "Lifebook", ALC269_FIXUP_LIFEBOOK),
	SND_PCI_QUIRK(0x10cf, 0x159f, "Lifebook E780", ALC269_FIXUP_LIFEBOOK_NO_HP_TO_LINEOUT),
	SND_PCI_QUIRK(0x10cf, 0x15dc, "Lifebook T731", ALC269_FIXUP_LIFEBOOK_HP_PIN),
	SND_PCI_QUIRK(0x10cf, 0x1757, "Lifebook E752", ALC269_FIXUP_LIFEBOOK_HP_PIN),
	SND_PCI_QUIRK(0x10cf, 0x1629, "Lifebook U7x7", ALC255_FIXUP_LIFEBOOK_U7x7_HEADSET_MIC),
	SND_PCI_QUIRK(0x10cf, 0x1845, "Lifebook U904", ALC269_FIXUP_LIFEBOOK_EXTMIC),
	SND_PCI_QUIRK(0x10ec, 0x10f2, "Intel Reference board", ALC700_FIXUP_INTEL_REFERENCE),
	SND_PCI_QUIRK(0x10f7, 0x8338, "Panasonic CF-SZ6", ALC269_FIXUP_HEADSET_MODE),
	SND_PCI_QUIRK(0x144d, 0xc109, "Samsung Ativ book 9 (NP900X3G)", ALC269_FIXUP_INV_DMIC),
	SND_PCI_QUIRK(0x144d, 0xc740, "Samsung Ativ book 8 (NP870Z5G)", ALC269_FIXUP_ATIV_BOOK_8),
	SND_PCI_QUIRK(0x1458, 0xfa53, "Gigabyte BXBT-2807", ALC283_FIXUP_HEADSET_MIC),
	SND_PCI_QUIRK(0x1462, 0xb120, "MSI Cubi MS-B120", ALC283_FIXUP_HEADSET_MIC),
	SND_PCI_QUIRK(0x1462, 0xb171, "Cubi N 8GL (MS-B171)", ALC283_FIXUP_HEADSET_MIC),
	SND_PCI_QUIRK(0x1558, 0x1325, "System76 Darter Pro (darp5)", ALC293_FIXUP_SYSTEM76_MIC_NO_PRESENCE),
	SND_PCI_QUIRK(0x1558, 0x8550, "System76 Gazelle (gaze14)", ALC293_FIXUP_SYSTEM76_MIC_NO_PRESENCE),
	SND_PCI_QUIRK(0x1558, 0x8551, "System76 Gazelle (gaze14)", ALC293_FIXUP_SYSTEM76_MIC_NO_PRESENCE),
	SND_PCI_QUIRK(0x1558, 0x8560, "System76 Gazelle (gaze14)", ALC269_FIXUP_HEADSET_MIC),
	SND_PCI_QUIRK(0x1558, 0x8561, "System76 Gazelle (gaze14)", ALC269_FIXUP_HEADSET_MIC),
	SND_PCI_QUIRK(0x17aa, 0x1036, "Lenovo P520", ALC233_FIXUP_LENOVO_MULTI_CODECS),
	SND_PCI_QUIRK(0x17aa, 0x20f2, "Thinkpad SL410/510", ALC269_FIXUP_SKU_IGNORE),
	SND_PCI_QUIRK(0x17aa, 0x215e, "Thinkpad L512", ALC269_FIXUP_SKU_IGNORE),
	SND_PCI_QUIRK(0x17aa, 0x21b8, "Thinkpad Edge 14", ALC269_FIXUP_SKU_IGNORE),
	SND_PCI_QUIRK(0x17aa, 0x21ca, "Thinkpad L412", ALC269_FIXUP_SKU_IGNORE),
	SND_PCI_QUIRK(0x17aa, 0x21e9, "Thinkpad Edge 15", ALC269_FIXUP_SKU_IGNORE),
	SND_PCI_QUIRK(0x17aa, 0x21f6, "Thinkpad T530", ALC269_FIXUP_LENOVO_DOCK),
	SND_PCI_QUIRK(0x17aa, 0x21fa, "Thinkpad X230", ALC269_FIXUP_LENOVO_DOCK),
	SND_PCI_QUIRK(0x17aa, 0x21f3, "Thinkpad T430", ALC269_FIXUP_LENOVO_DOCK),
	SND_PCI_QUIRK(0x17aa, 0x21fb, "Thinkpad T430s", ALC269_FIXUP_LENOVO_DOCK),
	SND_PCI_QUIRK(0x17aa, 0x2203, "Thinkpad X230 Tablet", ALC269_FIXUP_LENOVO_DOCK),
	SND_PCI_QUIRK(0x17aa, 0x2208, "Thinkpad T431s", ALC269_FIXUP_LENOVO_DOCK),
	SND_PCI_QUIRK(0x17aa, 0x220c, "Thinkpad T440s", ALC292_FIXUP_TPT440),
	SND_PCI_QUIRK(0x17aa, 0x220e, "Thinkpad T440p", ALC292_FIXUP_TPT440_DOCK),
	SND_PCI_QUIRK(0x17aa, 0x2210, "Thinkpad T540p", ALC292_FIXUP_TPT440_DOCK),
	SND_PCI_QUIRK(0x17aa, 0x2211, "Thinkpad W541", ALC292_FIXUP_TPT440_DOCK),
	SND_PCI_QUIRK(0x17aa, 0x2212, "Thinkpad T440", ALC292_FIXUP_TPT440_DOCK),
	SND_PCI_QUIRK(0x17aa, 0x2214, "Thinkpad X240", ALC292_FIXUP_TPT440_DOCK),
	SND_PCI_QUIRK(0x17aa, 0x2215, "Thinkpad", ALC269_FIXUP_LIMIT_INT_MIC_BOOST),
	SND_PCI_QUIRK(0x17aa, 0x2218, "Thinkpad X1 Carbon 2nd", ALC292_FIXUP_TPT440_DOCK),
	SND_PCI_QUIRK(0x17aa, 0x2223, "ThinkPad T550", ALC292_FIXUP_TPT440_DOCK),
	SND_PCI_QUIRK(0x17aa, 0x2226, "ThinkPad X250", ALC292_FIXUP_TPT440_DOCK),
	SND_PCI_QUIRK(0x17aa, 0x222d, "Thinkpad", ALC298_FIXUP_TPT470_DOCK),
	SND_PCI_QUIRK(0x17aa, 0x222e, "Thinkpad", ALC298_FIXUP_TPT470_DOCK),
	SND_PCI_QUIRK(0x17aa, 0x2231, "Thinkpad T560", ALC292_FIXUP_TPT460),
	SND_PCI_QUIRK(0x17aa, 0x2233, "Thinkpad", ALC292_FIXUP_TPT460),
	SND_PCI_QUIRK(0x17aa, 0x2245, "Thinkpad T470", ALC298_FIXUP_TPT470_DOCK),
	SND_PCI_QUIRK(0x17aa, 0x2246, "Thinkpad", ALC298_FIXUP_TPT470_DOCK),
	SND_PCI_QUIRK(0x17aa, 0x2247, "Thinkpad", ALC298_FIXUP_TPT470_DOCK),
	SND_PCI_QUIRK(0x17aa, 0x2249, "Thinkpad", ALC292_FIXUP_TPT460),
	SND_PCI_QUIRK(0x17aa, 0x224b, "Thinkpad", ALC298_FIXUP_TPT470_DOCK),
	SND_PCI_QUIRK(0x17aa, 0x224c, "Thinkpad", ALC298_FIXUP_TPT470_DOCK),
	SND_PCI_QUIRK(0x17aa, 0x224d, "Thinkpad", ALC298_FIXUP_TPT470_DOCK),
	SND_PCI_QUIRK(0x17aa, 0x225d, "Thinkpad T480", ALC269_FIXUP_LIMIT_INT_MIC_BOOST),
	SND_PCI_QUIRK(0x17aa, 0x2292, "Thinkpad X1 Yoga 7th", ALC285_FIXUP_SPEAKER2_TO_DAC1),
	SND_PCI_QUIRK(0x17aa, 0x2293, "Thinkpad X1 Carbon 7th", ALC285_FIXUP_SPEAKER2_TO_DAC1),
	SND_PCI_QUIRK(0x17aa, 0x30bb, "ThinkCentre AIO", ALC233_FIXUP_LENOVO_LINE2_MIC_HOTKEY),
	SND_PCI_QUIRK(0x17aa, 0x30e2, "ThinkCentre AIO", ALC233_FIXUP_LENOVO_LINE2_MIC_HOTKEY),
	SND_PCI_QUIRK(0x17aa, 0x310c, "ThinkCentre Station", ALC294_FIXUP_LENOVO_MIC_LOCATION),
	SND_PCI_QUIRK(0x17aa, 0x3111, "ThinkCentre Station", ALC294_FIXUP_LENOVO_MIC_LOCATION),
	SND_PCI_QUIRK(0x17aa, 0x312a, "ThinkCentre Station", ALC294_FIXUP_LENOVO_MIC_LOCATION),
	SND_PCI_QUIRK(0x17aa, 0x312f, "ThinkCentre Station", ALC294_FIXUP_LENOVO_MIC_LOCATION),
	SND_PCI_QUIRK(0x17aa, 0x313c, "ThinkCentre Station", ALC294_FIXUP_LENOVO_MIC_LOCATION),
	SND_PCI_QUIRK(0x17aa, 0x3151, "ThinkCentre Station", ALC283_FIXUP_HEADSET_MIC),
	SND_PCI_QUIRK(0x17aa, 0x3176, "ThinkCentre Station", ALC283_FIXUP_HEADSET_MIC),
	SND_PCI_QUIRK(0x17aa, 0x3178, "ThinkCentre Station", ALC283_FIXUP_HEADSET_MIC),
	SND_PCI_QUIRK(0x17aa, 0x3902, "Lenovo E50-80", ALC269_FIXUP_DMIC_THINKPAD_ACPI),
	SND_PCI_QUIRK(0x17aa, 0x3977, "IdeaPad S210", ALC283_FIXUP_INT_MIC),
	SND_PCI_QUIRK(0x17aa, 0x3978, "Lenovo B50-70", ALC269_FIXUP_DMIC_THINKPAD_ACPI),
	SND_PCI_QUIRK(0x17aa, 0x5013, "Thinkpad", ALC269_FIXUP_LIMIT_INT_MIC_BOOST),
	SND_PCI_QUIRK(0x17aa, 0x501a, "Thinkpad", ALC283_FIXUP_INT_MIC),
	SND_PCI_QUIRK(0x17aa, 0x501e, "Thinkpad L440", ALC292_FIXUP_TPT440_DOCK),
	SND_PCI_QUIRK(0x17aa, 0x5026, "Thinkpad", ALC269_FIXUP_LIMIT_INT_MIC_BOOST),
	SND_PCI_QUIRK(0x17aa, 0x5034, "Thinkpad T450", ALC292_FIXUP_TPT440_DOCK),
	SND_PCI_QUIRK(0x17aa, 0x5036, "Thinkpad T450s", ALC292_FIXUP_TPT440_DOCK),
	SND_PCI_QUIRK(0x17aa, 0x503c, "Thinkpad L450", ALC292_FIXUP_TPT440_DOCK),
	SND_PCI_QUIRK(0x17aa, 0x504a, "ThinkPad X260", ALC292_FIXUP_TPT440_DOCK),
	SND_PCI_QUIRK(0x17aa, 0x504b, "Thinkpad", ALC293_FIXUP_LENOVO_SPK_NOISE),
	SND_PCI_QUIRK(0x17aa, 0x5050, "Thinkpad T560p", ALC292_FIXUP_TPT460),
	SND_PCI_QUIRK(0x17aa, 0x5051, "Thinkpad L460", ALC292_FIXUP_TPT460),
	SND_PCI_QUIRK(0x17aa, 0x5053, "Thinkpad T460", ALC292_FIXUP_TPT460),
	SND_PCI_QUIRK(0x17aa, 0x505d, "Thinkpad", ALC298_FIXUP_TPT470_DOCK),
	SND_PCI_QUIRK(0x17aa, 0x505f, "Thinkpad", ALC298_FIXUP_TPT470_DOCK),
	SND_PCI_QUIRK(0x17aa, 0x5062, "Thinkpad", ALC298_FIXUP_TPT470_DOCK),
	SND_PCI_QUIRK(0x17aa, 0x5109, "Thinkpad", ALC269_FIXUP_LIMIT_INT_MIC_BOOST),
	SND_PCI_QUIRK(0x17aa, 0x511e, "Thinkpad", ALC298_FIXUP_TPT470_DOCK),
	SND_PCI_QUIRK(0x17aa, 0x511f, "Thinkpad", ALC298_FIXUP_TPT470_DOCK),
	SND_PCI_QUIRK(0x17aa, 0x3bf8, "Quanta FL1", ALC269_FIXUP_PCM_44K),
	SND_PCI_QUIRK(0x17aa, 0x9e54, "LENOVO NB", ALC269_FIXUP_LENOVO_EAPD),
	SND_PCI_QUIRK(0x19e5, 0x3204, "Huawei MACH-WX9", ALC256_FIXUP_HUAWEI_MACH_WX9_PINS),
	SND_PCI_QUIRK(0x1b7d, 0xa831, "Ordissimo EVE2 ", ALC269VB_FIXUP_ORDISSIMO_EVE2), /* Also known as Malata PC-B1303 */
	SND_PCI_QUIRK(0x1d72, 0x1901, "RedmiBook 14", ALC256_FIXUP_ASUS_HEADSET_MIC),
	SND_PCI_QUIRK(0x10ec, 0x118c, "Medion EE4254 MD62100", ALC256_FIXUP_MEDION_HEADSET_NO_PRESENCE),

#if 0
	/* Below is a quirk table taken from the old code.
	 * Basically the device should work as is without the fixup table.
	 * If BIOS doesn't give a proper info, enable the corresponding
	 * fixup entry.
	 */
	SND_PCI_QUIRK(0x1043, 0x8330, "ASUS Eeepc P703 P900A",
		      ALC269_FIXUP_AMIC),
	SND_PCI_QUIRK(0x1043, 0x1013, "ASUS N61Da", ALC269_FIXUP_AMIC),
	SND_PCI_QUIRK(0x1043, 0x1143, "ASUS B53f", ALC269_FIXUP_AMIC),
	SND_PCI_QUIRK(0x1043, 0x1133, "ASUS UJ20ft", ALC269_FIXUP_AMIC),
	SND_PCI_QUIRK(0x1043, 0x1183, "ASUS K72DR", ALC269_FIXUP_AMIC),
	SND_PCI_QUIRK(0x1043, 0x11b3, "ASUS K52DR", ALC269_FIXUP_AMIC),
	SND_PCI_QUIRK(0x1043, 0x11e3, "ASUS U33Jc", ALC269_FIXUP_AMIC),
	SND_PCI_QUIRK(0x1043, 0x1273, "ASUS UL80Jt", ALC269_FIXUP_AMIC),
	SND_PCI_QUIRK(0x1043, 0x1283, "ASUS U53Jc", ALC269_FIXUP_AMIC),
	SND_PCI_QUIRK(0x1043, 0x12b3, "ASUS N82JV", ALC269_FIXUP_AMIC),
	SND_PCI_QUIRK(0x1043, 0x12d3, "ASUS N61Jv", ALC269_FIXUP_AMIC),
	SND_PCI_QUIRK(0x1043, 0x13a3, "ASUS UL30Vt", ALC269_FIXUP_AMIC),
	SND_PCI_QUIRK(0x1043, 0x1373, "ASUS G73JX", ALC269_FIXUP_AMIC),
	SND_PCI_QUIRK(0x1043, 0x1383, "ASUS UJ30Jc", ALC269_FIXUP_AMIC),
	SND_PCI_QUIRK(0x1043, 0x13d3, "ASUS N61JA", ALC269_FIXUP_AMIC),
	SND_PCI_QUIRK(0x1043, 0x1413, "ASUS UL50", ALC269_FIXUP_AMIC),
	SND_PCI_QUIRK(0x1043, 0x1443, "ASUS UL30", ALC269_FIXUP_AMIC),
	SND_PCI_QUIRK(0x1043, 0x1453, "ASUS M60Jv", ALC269_FIXUP_AMIC),
	SND_PCI_QUIRK(0x1043, 0x1483, "ASUS UL80", ALC269_FIXUP_AMIC),
	SND_PCI_QUIRK(0x1043, 0x14f3, "ASUS F83Vf", ALC269_FIXUP_AMIC),
	SND_PCI_QUIRK(0x1043, 0x14e3, "ASUS UL20", ALC269_FIXUP_AMIC),
	SND_PCI_QUIRK(0x1043, 0x1513, "ASUS UX30", ALC269_FIXUP_AMIC),
	SND_PCI_QUIRK(0x1043, 0x1593, "ASUS N51Vn", ALC269_FIXUP_AMIC),
	SND_PCI_QUIRK(0x1043, 0x15a3, "ASUS N60Jv", ALC269_FIXUP_AMIC),
	SND_PCI_QUIRK(0x1043, 0x15b3, "ASUS N60Dp", ALC269_FIXUP_AMIC),
	SND_PCI_QUIRK(0x1043, 0x15c3, "ASUS N70De", ALC269_FIXUP_AMIC),
	SND_PCI_QUIRK(0x1043, 0x15e3, "ASUS F83T", ALC269_FIXUP_AMIC),
	SND_PCI_QUIRK(0x1043, 0x1643, "ASUS M60J", ALC269_FIXUP_AMIC),
	SND_PCI_QUIRK(0x1043, 0x1653, "ASUS U50", ALC269_FIXUP_AMIC),
	SND_PCI_QUIRK(0x1043, 0x1693, "ASUS F50N", ALC269_FIXUP_AMIC),
	SND_PCI_QUIRK(0x1043, 0x16a3, "ASUS F5Q", ALC269_FIXUP_AMIC),
	SND_PCI_QUIRK(0x1043, 0x1723, "ASUS P80", ALC269_FIXUP_AMIC),
	SND_PCI_QUIRK(0x1043, 0x1743, "ASUS U80", ALC269_FIXUP_AMIC),
	SND_PCI_QUIRK(0x1043, 0x1773, "ASUS U20A", ALC269_FIXUP_AMIC),
	SND_PCI_QUIRK(0x1043, 0x1883, "ASUS F81Se", ALC269_FIXUP_AMIC),
	SND_PCI_QUIRK(0x152d, 0x1778, "Quanta ON1", ALC269_FIXUP_DMIC),
	SND_PCI_QUIRK(0x17aa, 0x3be9, "Quanta Wistron", ALC269_FIXUP_AMIC),
	SND_PCI_QUIRK(0x17aa, 0x3bf8, "Quanta FL1", ALC269_FIXUP_AMIC),
	SND_PCI_QUIRK(0x17ff, 0x059a, "Quanta EL3", ALC269_FIXUP_DMIC),
	SND_PCI_QUIRK(0x17ff, 0x059b, "Quanta JR1", ALC269_FIXUP_DMIC),
#endif
	{}
};

static const struct snd_pci_quirk alc269_fixup_vendor_tbl[] = {
	SND_PCI_QUIRK_VENDOR(0x1025, "Acer Aspire", ALC271_FIXUP_DMIC),
	SND_PCI_QUIRK_VENDOR(0x103c, "HP", ALC269_FIXUP_HP_MUTE_LED),
	SND_PCI_QUIRK_VENDOR(0x104d, "Sony VAIO", ALC269_FIXUP_SONY_VAIO),
	SND_PCI_QUIRK_VENDOR(0x17aa, "Thinkpad", ALC269_FIXUP_THINKPAD_ACPI),
	SND_PCI_QUIRK_VENDOR(0x19e5, "Huawei Matebook", ALC255_FIXUP_MIC_MUTE_LED),
	{}
};

static const struct hda_model_fixup alc269_fixup_models[] = {
	{.id = ALC269_FIXUP_AMIC, .name = "laptop-amic"},
	{.id = ALC269_FIXUP_DMIC, .name = "laptop-dmic"},
	{.id = ALC269_FIXUP_STEREO_DMIC, .name = "alc269-dmic"},
	{.id = ALC271_FIXUP_DMIC, .name = "alc271-dmic"},
	{.id = ALC269_FIXUP_INV_DMIC, .name = "inv-dmic"},
	{.id = ALC269_FIXUP_HEADSET_MIC, .name = "headset-mic"},
	{.id = ALC269_FIXUP_HEADSET_MODE, .name = "headset-mode"},
	{.id = ALC269_FIXUP_HEADSET_MODE_NO_HP_MIC, .name = "headset-mode-no-hp-mic"},
	{.id = ALC269_FIXUP_LENOVO_DOCK, .name = "lenovo-dock"},
	{.id = ALC269_FIXUP_HP_GPIO_LED, .name = "hp-gpio-led"},
	{.id = ALC269_FIXUP_HP_DOCK_GPIO_MIC1_LED, .name = "hp-dock-gpio-mic1-led"},
	{.id = ALC269_FIXUP_DELL1_MIC_NO_PRESENCE, .name = "dell-headset-multi"},
	{.id = ALC269_FIXUP_DELL2_MIC_NO_PRESENCE, .name = "dell-headset-dock"},
	{.id = ALC269_FIXUP_DELL3_MIC_NO_PRESENCE, .name = "dell-headset3"},
	{.id = ALC269_FIXUP_DELL4_MIC_NO_PRESENCE, .name = "dell-headset4"},
	{.id = ALC283_FIXUP_CHROME_BOOK, .name = "alc283-dac-wcaps"},
	{.id = ALC283_FIXUP_SENSE_COMBO_JACK, .name = "alc283-sense-combo"},
	{.id = ALC292_FIXUP_TPT440_DOCK, .name = "tpt440-dock"},
	{.id = ALC292_FIXUP_TPT440, .name = "tpt440"},
	{.id = ALC292_FIXUP_TPT460, .name = "tpt460"},
	{.id = ALC298_FIXUP_TPT470_DOCK, .name = "tpt470-dock"},
	{.id = ALC233_FIXUP_LENOVO_MULTI_CODECS, .name = "dual-codecs"},
	{.id = ALC700_FIXUP_INTEL_REFERENCE, .name = "alc700-ref"},
	{.id = ALC269_FIXUP_SONY_VAIO, .name = "vaio"},
	{.id = ALC269_FIXUP_DELL_M101Z, .name = "dell-m101z"},
	{.id = ALC269_FIXUP_ASUS_G73JW, .name = "asus-g73jw"},
	{.id = ALC269_FIXUP_LENOVO_EAPD, .name = "lenovo-eapd"},
	{.id = ALC275_FIXUP_SONY_HWEQ, .name = "sony-hweq"},
	{.id = ALC269_FIXUP_PCM_44K, .name = "pcm44k"},
	{.id = ALC269_FIXUP_LIFEBOOK, .name = "lifebook"},
	{.id = ALC269_FIXUP_LIFEBOOK_EXTMIC, .name = "lifebook-extmic"},
	{.id = ALC269_FIXUP_LIFEBOOK_HP_PIN, .name = "lifebook-hp-pin"},
	{.id = ALC255_FIXUP_LIFEBOOK_U7x7_HEADSET_MIC, .name = "lifebook-u7x7"},
	{.id = ALC269VB_FIXUP_AMIC, .name = "alc269vb-amic"},
	{.id = ALC269VB_FIXUP_DMIC, .name = "alc269vb-dmic"},
	{.id = ALC269_FIXUP_HP_MUTE_LED_MIC1, .name = "hp-mute-led-mic1"},
	{.id = ALC269_FIXUP_HP_MUTE_LED_MIC2, .name = "hp-mute-led-mic2"},
	{.id = ALC269_FIXUP_HP_MUTE_LED_MIC3, .name = "hp-mute-led-mic3"},
	{.id = ALC269_FIXUP_HP_GPIO_MIC1_LED, .name = "hp-gpio-mic1"},
	{.id = ALC269_FIXUP_HP_LINE1_MIC1_LED, .name = "hp-line1-mic1"},
	{.id = ALC269_FIXUP_NO_SHUTUP, .name = "noshutup"},
	{.id = ALC286_FIXUP_SONY_MIC_NO_PRESENCE, .name = "sony-nomic"},
	{.id = ALC269_FIXUP_ASPIRE_HEADSET_MIC, .name = "aspire-headset-mic"},
	{.id = ALC269_FIXUP_ASUS_X101, .name = "asus-x101"},
	{.id = ALC271_FIXUP_HP_GATE_MIC_JACK, .name = "acer-ao7xx"},
	{.id = ALC271_FIXUP_HP_GATE_MIC_JACK_E1_572, .name = "acer-aspire-e1"},
	{.id = ALC269_FIXUP_ACER_AC700, .name = "acer-ac700"},
	{.id = ALC269_FIXUP_LIMIT_INT_MIC_BOOST, .name = "limit-mic-boost"},
	{.id = ALC269VB_FIXUP_ASUS_ZENBOOK, .name = "asus-zenbook"},
	{.id = ALC269VB_FIXUP_ASUS_ZENBOOK_UX31A, .name = "asus-zenbook-ux31a"},
	{.id = ALC269VB_FIXUP_ORDISSIMO_EVE2, .name = "ordissimo"},
	{.id = ALC282_FIXUP_ASUS_TX300, .name = "asus-tx300"},
	{.id = ALC283_FIXUP_INT_MIC, .name = "alc283-int-mic"},
	{.id = ALC290_FIXUP_MONO_SPEAKERS_HSJACK, .name = "mono-speakers"},
	{.id = ALC290_FIXUP_SUBWOOFER_HSJACK, .name = "alc290-subwoofer"},
	{.id = ALC269_FIXUP_THINKPAD_ACPI, .name = "thinkpad"},
	{.id = ALC269_FIXUP_DMIC_THINKPAD_ACPI, .name = "dmic-thinkpad"},
	{.id = ALC255_FIXUP_ACER_MIC_NO_PRESENCE, .name = "alc255-acer"},
	{.id = ALC255_FIXUP_ASUS_MIC_NO_PRESENCE, .name = "alc255-asus"},
	{.id = ALC255_FIXUP_DELL1_MIC_NO_PRESENCE, .name = "alc255-dell1"},
	{.id = ALC255_FIXUP_DELL2_MIC_NO_PRESENCE, .name = "alc255-dell2"},
	{.id = ALC293_FIXUP_DELL1_MIC_NO_PRESENCE, .name = "alc293-dell1"},
	{.id = ALC283_FIXUP_HEADSET_MIC, .name = "alc283-headset"},
	{.id = ALC255_FIXUP_MIC_MUTE_LED, .name = "alc255-dell-mute"},
	{.id = ALC282_FIXUP_ASPIRE_V5_PINS, .name = "aspire-v5"},
	{.id = ALC280_FIXUP_HP_GPIO4, .name = "hp-gpio4"},
	{.id = ALC286_FIXUP_HP_GPIO_LED, .name = "hp-gpio-led"},
	{.id = ALC280_FIXUP_HP_GPIO2_MIC_HOTKEY, .name = "hp-gpio2-hotkey"},
	{.id = ALC280_FIXUP_HP_DOCK_PINS, .name = "hp-dock-pins"},
	{.id = ALC269_FIXUP_HP_DOCK_GPIO_MIC1_LED, .name = "hp-dock-gpio-mic"},
	{.id = ALC280_FIXUP_HP_9480M, .name = "hp-9480m"},
	{.id = ALC288_FIXUP_DELL_HEADSET_MODE, .name = "alc288-dell-headset"},
	{.id = ALC288_FIXUP_DELL1_MIC_NO_PRESENCE, .name = "alc288-dell1"},
	{.id = ALC288_FIXUP_DELL_XPS_13, .name = "alc288-dell-xps13"},
	{.id = ALC292_FIXUP_DELL_E7X, .name = "dell-e7x"},
	{.id = ALC293_FIXUP_DISABLE_AAMIX_MULTIJACK, .name = "alc293-dell"},
	{.id = ALC298_FIXUP_DELL1_MIC_NO_PRESENCE, .name = "alc298-dell1"},
	{.id = ALC298_FIXUP_DELL_AIO_MIC_NO_PRESENCE, .name = "alc298-dell-aio"},
	{.id = ALC275_FIXUP_DELL_XPS, .name = "alc275-dell-xps"},
	{.id = ALC256_FIXUP_DELL_XPS_13_HEADPHONE_NOISE, .name = "alc256-dell-xps13"},
	{.id = ALC293_FIXUP_LENOVO_SPK_NOISE, .name = "lenovo-spk-noise"},
	{.id = ALC233_FIXUP_LENOVO_LINE2_MIC_HOTKEY, .name = "lenovo-hotkey"},
	{.id = ALC255_FIXUP_DELL_SPK_NOISE, .name = "dell-spk-noise"},
	{.id = ALC225_FIXUP_DELL1_MIC_NO_PRESENCE, .name = "alc225-dell1"},
	{.id = ALC295_FIXUP_DISABLE_DAC3, .name = "alc295-disable-dac3"},
	{.id = ALC285_FIXUP_SPEAKER2_TO_DAC1, .name = "alc285-speaker2-to-dac1"},
	{.id = ALC280_FIXUP_HP_HEADSET_MIC, .name = "alc280-hp-headset"},
	{.id = ALC221_FIXUP_HP_FRONT_MIC, .name = "alc221-hp-mic"},
	{.id = ALC298_FIXUP_SPK_VOLUME, .name = "alc298-spk-volume"},
	{.id = ALC256_FIXUP_DELL_INSPIRON_7559_SUBWOOFER, .name = "dell-inspiron-7559"},
	{.id = ALC269_FIXUP_ATIV_BOOK_8, .name = "ativ-book"},
	{.id = ALC221_FIXUP_HP_MIC_NO_PRESENCE, .name = "alc221-hp-mic"},
	{.id = ALC256_FIXUP_ASUS_HEADSET_MODE, .name = "alc256-asus-headset"},
	{.id = ALC256_FIXUP_ASUS_MIC, .name = "alc256-asus-mic"},
	{.id = ALC256_FIXUP_ASUS_AIO_GPIO2, .name = "alc256-asus-aio"},
	{.id = ALC233_FIXUP_ASUS_MIC_NO_PRESENCE, .name = "alc233-asus"},
	{.id = ALC233_FIXUP_EAPD_COEF_AND_MIC_NO_PRESENCE, .name = "alc233-eapd"},
	{.id = ALC294_FIXUP_LENOVO_MIC_LOCATION, .name = "alc294-lenovo-mic"},
	{.id = ALC225_FIXUP_DELL_WYSE_MIC_NO_PRESENCE, .name = "alc225-wyse"},
	{.id = ALC274_FIXUP_DELL_AIO_LINEOUT_VERB, .name = "alc274-dell-aio"},
	{.id = ALC255_FIXUP_DUMMY_LINEOUT_VERB, .name = "alc255-dummy-lineout"},
	{.id = ALC255_FIXUP_DELL_HEADSET_MIC, .name = "alc255-dell-headset"},
	{.id = ALC295_FIXUP_HP_X360, .name = "alc295-hp-x360"},
	{.id = ALC225_FIXUP_HEADSET_JACK, .name = "alc-headset-jack"},
	{.id = ALC295_FIXUP_CHROME_BOOK, .name = "alc-chrome-book"},
	{.id = ALC299_FIXUP_PREDATOR_SPK, .name = "predator-spk"},
	{.id = ALC298_FIXUP_HUAWEI_MBX_STEREO, .name = "huawei-mbx-stereo"},
	{.id = ALC256_FIXUP_MEDION_HEADSET_NO_PRESENCE, .name = "alc256-medion-headset"},
	{}
};
#define ALC225_STANDARD_PINS \
	{0x21, 0x04211020}

#define ALC256_STANDARD_PINS \
	{0x12, 0x90a60140}, \
	{0x14, 0x90170110}, \
	{0x21, 0x02211020}

#define ALC282_STANDARD_PINS \
	{0x14, 0x90170110}

#define ALC290_STANDARD_PINS \
	{0x12, 0x99a30130}

#define ALC292_STANDARD_PINS \
	{0x14, 0x90170110}, \
	{0x15, 0x0221401f}

#define ALC295_STANDARD_PINS \
	{0x12, 0xb7a60130}, \
	{0x14, 0x90170110}, \
	{0x21, 0x04211020}

#define ALC298_STANDARD_PINS \
	{0x12, 0x90a60130}, \
	{0x21, 0x03211020}

static const struct snd_hda_pin_quirk alc269_pin_fixup_tbl[] = {
	SND_HDA_PIN_QUIRK(0x10ec0221, 0x103c, "HP Workstation", ALC221_FIXUP_HP_HEADSET_MIC,
		{0x14, 0x01014020},
		{0x17, 0x90170110},
		{0x18, 0x02a11030},
		{0x19, 0x0181303F},
		{0x21, 0x0221102f}),
	SND_HDA_PIN_QUIRK(0x10ec0255, 0x1025, "Acer", ALC255_FIXUP_ACER_MIC_NO_PRESENCE,
		{0x12, 0x90a601c0},
		{0x14, 0x90171120},
		{0x21, 0x02211030}),
	SND_HDA_PIN_QUIRK(0x10ec0255, 0x1043, "ASUS", ALC255_FIXUP_ASUS_MIC_NO_PRESENCE,
		{0x14, 0x90170110},
		{0x1b, 0x90a70130},
		{0x21, 0x03211020}),
	SND_HDA_PIN_QUIRK(0x10ec0255, 0x1043, "ASUS", ALC255_FIXUP_ASUS_MIC_NO_PRESENCE,
		{0x1a, 0x90a70130},
		{0x1b, 0x90170110},
		{0x21, 0x03211020}),
	SND_HDA_PIN_QUIRK(0x10ec0225, 0x1028, "Dell", ALC225_FIXUP_DELL1_MIC_NO_PRESENCE,
		ALC225_STANDARD_PINS,
		{0x12, 0xb7a60130},
		{0x14, 0x901701a0}),
	SND_HDA_PIN_QUIRK(0x10ec0225, 0x1028, "Dell", ALC225_FIXUP_DELL1_MIC_NO_PRESENCE,
		ALC225_STANDARD_PINS,
		{0x12, 0xb7a60130},
		{0x14, 0x901701b0}),
	SND_HDA_PIN_QUIRK(0x10ec0225, 0x1028, "Dell", ALC225_FIXUP_DELL1_MIC_NO_PRESENCE,
		ALC225_STANDARD_PINS,
		{0x12, 0xb7a60150},
		{0x14, 0x901701a0}),
	SND_HDA_PIN_QUIRK(0x10ec0225, 0x1028, "Dell", ALC225_FIXUP_DELL1_MIC_NO_PRESENCE,
		ALC225_STANDARD_PINS,
		{0x12, 0xb7a60150},
		{0x14, 0x901701b0}),
	SND_HDA_PIN_QUIRK(0x10ec0225, 0x1028, "Dell", ALC225_FIXUP_DELL1_MIC_NO_PRESENCE,
		ALC225_STANDARD_PINS,
		{0x12, 0xb7a60130},
		{0x1b, 0x90170110}),
	SND_HDA_PIN_QUIRK(0x10ec0233, 0x8086, "Intel NUC Skull Canyon", ALC269_FIXUP_DELL1_MIC_NO_PRESENCE,
		{0x1b, 0x01111010},
		{0x1e, 0x01451130},
		{0x21, 0x02211020}),
	SND_HDA_PIN_QUIRK(0x10ec0235, 0x17aa, "Lenovo", ALC233_FIXUP_LENOVO_LINE2_MIC_HOTKEY,
		{0x12, 0x90a60140},
		{0x14, 0x90170110},
		{0x19, 0x02a11030},
		{0x21, 0x02211020}),
	SND_HDA_PIN_QUIRK(0x10ec0235, 0x17aa, "Lenovo", ALC294_FIXUP_LENOVO_MIC_LOCATION,
		{0x14, 0x90170110},
		{0x19, 0x02a11030},
		{0x1a, 0x02a11040},
		{0x1b, 0x01014020},
		{0x21, 0x0221101f}),
	SND_HDA_PIN_QUIRK(0x10ec0235, 0x17aa, "Lenovo", ALC294_FIXUP_LENOVO_MIC_LOCATION,
		{0x14, 0x90170110},
		{0x19, 0x02a11030},
		{0x1a, 0x02a11040},
		{0x1b, 0x01011020},
		{0x21, 0x0221101f}),
	SND_HDA_PIN_QUIRK(0x10ec0235, 0x17aa, "Lenovo", ALC294_FIXUP_LENOVO_MIC_LOCATION,
		{0x14, 0x90170110},
		{0x19, 0x02a11020},
		{0x1a, 0x02a11030},
		{0x21, 0x0221101f}),
	SND_HDA_PIN_QUIRK(0x10ec0255, 0x1028, "Dell", ALC255_FIXUP_DELL2_MIC_NO_PRESENCE,
		{0x14, 0x90170110},
		{0x21, 0x02211020}),
	SND_HDA_PIN_QUIRK(0x10ec0255, 0x1028, "Dell", ALC255_FIXUP_DELL1_MIC_NO_PRESENCE,
		{0x14, 0x90170130},
		{0x21, 0x02211040}),
	SND_HDA_PIN_QUIRK(0x10ec0255, 0x1028, "Dell", ALC255_FIXUP_DELL1_MIC_NO_PRESENCE,
		{0x12, 0x90a60140},
		{0x14, 0x90170110},
		{0x21, 0x02211020}),
	SND_HDA_PIN_QUIRK(0x10ec0255, 0x1028, "Dell", ALC255_FIXUP_DELL1_MIC_NO_PRESENCE,
		{0x12, 0x90a60160},
		{0x14, 0x90170120},
		{0x21, 0x02211030}),
	SND_HDA_PIN_QUIRK(0x10ec0255, 0x1028, "Dell", ALC255_FIXUP_DELL1_MIC_NO_PRESENCE,
		{0x14, 0x90170110},
		{0x1b, 0x02011020},
		{0x21, 0x0221101f}),
	SND_HDA_PIN_QUIRK(0x10ec0255, 0x1028, "Dell", ALC255_FIXUP_DELL1_MIC_NO_PRESENCE,
		{0x14, 0x90170110},
		{0x1b, 0x01011020},
		{0x21, 0x0221101f}),
	SND_HDA_PIN_QUIRK(0x10ec0255, 0x1028, "Dell", ALC255_FIXUP_DELL1_MIC_NO_PRESENCE,
		{0x14, 0x90170130},
		{0x1b, 0x01014020},
		{0x21, 0x0221103f}),
	SND_HDA_PIN_QUIRK(0x10ec0255, 0x1028, "Dell", ALC255_FIXUP_DELL1_MIC_NO_PRESENCE,
		{0x14, 0x90170130},
		{0x1b, 0x01011020},
		{0x21, 0x0221103f}),
	SND_HDA_PIN_QUIRK(0x10ec0255, 0x1028, "Dell", ALC255_FIXUP_DELL1_MIC_NO_PRESENCE,
		{0x14, 0x90170130},
		{0x1b, 0x02011020},
		{0x21, 0x0221103f}),
	SND_HDA_PIN_QUIRK(0x10ec0255, 0x1028, "Dell", ALC255_FIXUP_DELL1_MIC_NO_PRESENCE,
		{0x14, 0x90170150},
		{0x1b, 0x02011020},
		{0x21, 0x0221105f}),
	SND_HDA_PIN_QUIRK(0x10ec0255, 0x1028, "Dell", ALC255_FIXUP_DELL1_MIC_NO_PRESENCE,
		{0x14, 0x90170110},
		{0x1b, 0x01014020},
		{0x21, 0x0221101f}),
	SND_HDA_PIN_QUIRK(0x10ec0255, 0x1028, "Dell", ALC255_FIXUP_DELL1_MIC_NO_PRESENCE,
		{0x12, 0x90a60160},
		{0x14, 0x90170120},
		{0x17, 0x90170140},
		{0x21, 0x0321102f}),
	SND_HDA_PIN_QUIRK(0x10ec0255, 0x1028, "Dell", ALC255_FIXUP_DELL1_MIC_NO_PRESENCE,
		{0x12, 0x90a60160},
		{0x14, 0x90170130},
		{0x21, 0x02211040}),
	SND_HDA_PIN_QUIRK(0x10ec0255, 0x1028, "Dell", ALC255_FIXUP_DELL1_MIC_NO_PRESENCE,
		{0x12, 0x90a60160},
		{0x14, 0x90170140},
		{0x21, 0x02211050}),
	SND_HDA_PIN_QUIRK(0x10ec0255, 0x1028, "Dell", ALC255_FIXUP_DELL1_MIC_NO_PRESENCE,
		{0x12, 0x90a60170},
		{0x14, 0x90170120},
		{0x21, 0x02211030}),
	SND_HDA_PIN_QUIRK(0x10ec0255, 0x1028, "Dell", ALC255_FIXUP_DELL1_MIC_NO_PRESENCE,
		{0x12, 0x90a60170},
		{0x14, 0x90170130},
		{0x21, 0x02211040}),
	SND_HDA_PIN_QUIRK(0x10ec0255, 0x1028, "Dell", ALC255_FIXUP_DELL1_MIC_NO_PRESENCE,
		{0x12, 0x90a60170},
		{0x14, 0x90171130},
		{0x21, 0x02211040}),
	SND_HDA_PIN_QUIRK(0x10ec0255, 0x1028, "Dell", ALC255_FIXUP_DELL1_MIC_NO_PRESENCE,
		{0x12, 0x90a60170},
		{0x14, 0x90170140},
		{0x21, 0x02211050}),
	SND_HDA_PIN_QUIRK(0x10ec0255, 0x1028, "Dell Inspiron 5548", ALC255_FIXUP_DELL1_MIC_NO_PRESENCE,
		{0x12, 0x90a60180},
		{0x14, 0x90170130},
		{0x21, 0x02211040}),
	SND_HDA_PIN_QUIRK(0x10ec0255, 0x1028, "Dell Inspiron 5565", ALC255_FIXUP_DELL1_MIC_NO_PRESENCE,
		{0x12, 0x90a60180},
		{0x14, 0x90170120},
		{0x21, 0x02211030}),
	SND_HDA_PIN_QUIRK(0x10ec0255, 0x1028, "Dell", ALC255_FIXUP_DELL1_MIC_NO_PRESENCE,
		{0x1b, 0x01011020},
		{0x21, 0x02211010}),
	SND_HDA_PIN_QUIRK(0x10ec0256, 0x1043, "ASUS", ALC256_FIXUP_ASUS_MIC,
		{0x14, 0x90170110},
		{0x1b, 0x90a70130},
		{0x21, 0x04211020}),
	SND_HDA_PIN_QUIRK(0x10ec0256, 0x1043, "ASUS", ALC256_FIXUP_ASUS_MIC,
		{0x14, 0x90170110},
		{0x1b, 0x90a70130},
		{0x21, 0x03211020}),
	SND_HDA_PIN_QUIRK(0x10ec0256, 0x1043, "ASUS", ALC256_FIXUP_ASUS_MIC_NO_PRESENCE,
		{0x12, 0x90a60130},
		{0x14, 0x90170110},
		{0x21, 0x03211020}),
	SND_HDA_PIN_QUIRK(0x10ec0256, 0x1043, "ASUS", ALC256_FIXUP_ASUS_MIC_NO_PRESENCE,
		{0x12, 0x90a60130},
		{0x14, 0x90170110},
		{0x21, 0x04211020}),
	SND_HDA_PIN_QUIRK(0x10ec0256, 0x1043, "ASUS", ALC256_FIXUP_ASUS_MIC_NO_PRESENCE,
		{0x1a, 0x90a70130},
		{0x1b, 0x90170110},
		{0x21, 0x03211020}),
	SND_HDA_PIN_QUIRK(0x10ec0280, 0x103c, "HP", ALC280_FIXUP_HP_GPIO4,
		{0x12, 0x90a60130},
		{0x14, 0x90170110},
		{0x15, 0x0421101f},
		{0x1a, 0x04a11020}),
	SND_HDA_PIN_QUIRK(0x10ec0280, 0x103c, "HP", ALC269_FIXUP_HP_GPIO_MIC1_LED,
		{0x12, 0x90a60140},
		{0x14, 0x90170110},
		{0x15, 0x0421101f},
		{0x18, 0x02811030},
		{0x1a, 0x04a1103f},
		{0x1b, 0x02011020}),
	SND_HDA_PIN_QUIRK(0x10ec0282, 0x103c, "HP 15 Touchsmart", ALC269_FIXUP_HP_MUTE_LED_MIC1,
		ALC282_STANDARD_PINS,
		{0x12, 0x99a30130},
		{0x19, 0x03a11020},
		{0x21, 0x0321101f}),
	SND_HDA_PIN_QUIRK(0x10ec0282, 0x103c, "HP", ALC269_FIXUP_HP_MUTE_LED_MIC1,
		ALC282_STANDARD_PINS,
		{0x12, 0x99a30130},
		{0x19, 0x03a11020},
		{0x21, 0x03211040}),
	SND_HDA_PIN_QUIRK(0x10ec0282, 0x103c, "HP", ALC269_FIXUP_HP_MUTE_LED_MIC1,
		ALC282_STANDARD_PINS,
		{0x12, 0x99a30130},
		{0x19, 0x03a11030},
		{0x21, 0x03211020}),
	SND_HDA_PIN_QUIRK(0x10ec0282, 0x103c, "HP", ALC269_FIXUP_HP_MUTE_LED_MIC1,
		ALC282_STANDARD_PINS,
		{0x12, 0x99a30130},
		{0x19, 0x04a11020},
		{0x21, 0x0421101f}),
	SND_HDA_PIN_QUIRK(0x10ec0282, 0x103c, "HP", ALC269_FIXUP_HP_LINE1_MIC1_LED,
		ALC282_STANDARD_PINS,
		{0x12, 0x90a60140},
		{0x19, 0x04a11030},
		{0x21, 0x04211020}),
	SND_HDA_PIN_QUIRK(0x10ec0283, 0x1028, "Dell", ALC269_FIXUP_DELL1_MIC_NO_PRESENCE,
		ALC282_STANDARD_PINS,
		{0x12, 0x90a60130},
		{0x21, 0x0321101f}),
	SND_HDA_PIN_QUIRK(0x10ec0283, 0x1028, "Dell", ALC269_FIXUP_DELL1_MIC_NO_PRESENCE,
		{0x12, 0x90a60160},
		{0x14, 0x90170120},
		{0x21, 0x02211030}),
	SND_HDA_PIN_QUIRK(0x10ec0283, 0x1028, "Dell", ALC269_FIXUP_DELL1_MIC_NO_PRESENCE,
		ALC282_STANDARD_PINS,
		{0x12, 0x90a60130},
		{0x19, 0x03a11020},
		{0x21, 0x0321101f}),
	SND_HDA_PIN_QUIRK(0x10ec0285, 0x17aa, "Lenovo", ALC285_FIXUP_LENOVO_PC_BEEP_IN_NOISE,
		{0x12, 0x90a60130},
		{0x14, 0x90170110},
		{0x19, 0x04a11040},
		{0x21, 0x04211020}),
	SND_HDA_PIN_QUIRK(0x10ec0286, 0x1025, "Acer", ALC286_FIXUP_ACER_AIO_MIC_NO_PRESENCE,
		{0x12, 0x90a60130},
		{0x17, 0x90170110},
		{0x21, 0x02211020}),
	SND_HDA_PIN_QUIRK(0x10ec0288, 0x1028, "Dell", ALC288_FIXUP_DELL1_MIC_NO_PRESENCE,
		{0x12, 0x90a60120},
		{0x14, 0x90170110},
		{0x21, 0x0321101f}),
	SND_HDA_PIN_QUIRK(0x10ec0290, 0x103c, "HP", ALC269_FIXUP_HP_MUTE_LED_MIC1,
		ALC290_STANDARD_PINS,
		{0x15, 0x04211040},
		{0x18, 0x90170112},
		{0x1a, 0x04a11020}),
	SND_HDA_PIN_QUIRK(0x10ec0290, 0x103c, "HP", ALC269_FIXUP_HP_MUTE_LED_MIC1,
		ALC290_STANDARD_PINS,
		{0x15, 0x04211040},
		{0x18, 0x90170110},
		{0x1a, 0x04a11020}),
	SND_HDA_PIN_QUIRK(0x10ec0290, 0x103c, "HP", ALC269_FIXUP_HP_MUTE_LED_MIC1,
		ALC290_STANDARD_PINS,
		{0x15, 0x0421101f},
		{0x1a, 0x04a11020}),
	SND_HDA_PIN_QUIRK(0x10ec0290, 0x103c, "HP", ALC269_FIXUP_HP_MUTE_LED_MIC1,
		ALC290_STANDARD_PINS,
		{0x15, 0x04211020},
		{0x1a, 0x04a11040}),
	SND_HDA_PIN_QUIRK(0x10ec0290, 0x103c, "HP", ALC269_FIXUP_HP_MUTE_LED_MIC1,
		ALC290_STANDARD_PINS,
		{0x14, 0x90170110},
		{0x15, 0x04211020},
		{0x1a, 0x04a11040}),
	SND_HDA_PIN_QUIRK(0x10ec0290, 0x103c, "HP", ALC269_FIXUP_HP_MUTE_LED_MIC1,
		ALC290_STANDARD_PINS,
		{0x14, 0x90170110},
		{0x15, 0x04211020},
		{0x1a, 0x04a11020}),
	SND_HDA_PIN_QUIRK(0x10ec0290, 0x103c, "HP", ALC269_FIXUP_HP_MUTE_LED_MIC1,
		ALC290_STANDARD_PINS,
		{0x14, 0x90170110},
		{0x15, 0x0421101f},
		{0x1a, 0x04a11020}),
	SND_HDA_PIN_QUIRK(0x10ec0292, 0x1028, "Dell", ALC269_FIXUP_DELL2_MIC_NO_PRESENCE,
		ALC292_STANDARD_PINS,
		{0x12, 0x90a60140},
		{0x16, 0x01014020},
		{0x19, 0x01a19030}),
	SND_HDA_PIN_QUIRK(0x10ec0292, 0x1028, "Dell", ALC269_FIXUP_DELL2_MIC_NO_PRESENCE,
		ALC292_STANDARD_PINS,
		{0x12, 0x90a60140},
		{0x16, 0x01014020},
		{0x18, 0x02a19031},
		{0x19, 0x01a1903e}),
	SND_HDA_PIN_QUIRK(0x10ec0292, 0x1028, "Dell", ALC269_FIXUP_DELL3_MIC_NO_PRESENCE,
		ALC292_STANDARD_PINS,
		{0x12, 0x90a60140}),
	SND_HDA_PIN_QUIRK(0x10ec0293, 0x1028, "Dell", ALC293_FIXUP_DELL1_MIC_NO_PRESENCE,
		ALC292_STANDARD_PINS,
		{0x13, 0x90a60140},
		{0x16, 0x21014020},
		{0x19, 0x21a19030}),
	SND_HDA_PIN_QUIRK(0x10ec0293, 0x1028, "Dell", ALC293_FIXUP_DELL1_MIC_NO_PRESENCE,
		ALC292_STANDARD_PINS,
		{0x13, 0x90a60140}),
	SND_HDA_PIN_QUIRK(0x10ec0294, 0x1043, "ASUS", ALC294_FIXUP_ASUS_MIC,
		{0x14, 0x90170110},
		{0x1b, 0x90a70130},
		{0x21, 0x04211020}),
	SND_HDA_PIN_QUIRK(0x10ec0294, 0x1043, "ASUS", ALC294_FIXUP_ASUS_SPK,
		{0x12, 0x90a60130},
		{0x17, 0x90170110},
		{0x21, 0x03211020}),
	SND_HDA_PIN_QUIRK(0x10ec0294, 0x1043, "ASUS", ALC294_FIXUP_ASUS_SPK,
		{0x12, 0x90a60130},
		{0x17, 0x90170110},
		{0x21, 0x04211020}),
	SND_HDA_PIN_QUIRK(0x10ec0295, 0x1043, "ASUS", ALC294_FIXUP_ASUS_SPK,
		{0x12, 0x90a60130},
		{0x17, 0x90170110},
		{0x21, 0x03211020}),
	SND_HDA_PIN_QUIRK(0x10ec0295, 0x1028, "Dell", ALC269_FIXUP_DELL4_MIC_NO_PRESENCE,
		{0x14, 0x90170110},
		{0x21, 0x04211020}),
	SND_HDA_PIN_QUIRK(0x10ec0295, 0x1028, "Dell", ALC269_FIXUP_DELL4_MIC_NO_PRESENCE,
		{0x14, 0x90170110},
		{0x21, 0x04211030}),
	SND_HDA_PIN_QUIRK(0x10ec0295, 0x1028, "Dell", ALC269_FIXUP_DELL1_MIC_NO_PRESENCE,
		ALC295_STANDARD_PINS,
		{0x17, 0x21014020},
		{0x18, 0x21a19030}),
	SND_HDA_PIN_QUIRK(0x10ec0295, 0x1028, "Dell", ALC269_FIXUP_DELL1_MIC_NO_PRESENCE,
		ALC295_STANDARD_PINS,
		{0x17, 0x21014040},
		{0x18, 0x21a19050}),
	SND_HDA_PIN_QUIRK(0x10ec0295, 0x1028, "Dell", ALC269_FIXUP_DELL1_MIC_NO_PRESENCE,
		ALC295_STANDARD_PINS),
	SND_HDA_PIN_QUIRK(0x10ec0298, 0x1028, "Dell", ALC298_FIXUP_DELL1_MIC_NO_PRESENCE,
		ALC298_STANDARD_PINS,
		{0x17, 0x90170110}),
	SND_HDA_PIN_QUIRK(0x10ec0298, 0x1028, "Dell", ALC298_FIXUP_DELL1_MIC_NO_PRESENCE,
		ALC298_STANDARD_PINS,
		{0x17, 0x90170140}),
	SND_HDA_PIN_QUIRK(0x10ec0298, 0x1028, "Dell", ALC298_FIXUP_DELL1_MIC_NO_PRESENCE,
		ALC298_STANDARD_PINS,
		{0x17, 0x90170150}),
	SND_HDA_PIN_QUIRK(0x10ec0298, 0x1028, "Dell", ALC298_FIXUP_SPK_VOLUME,
		{0x12, 0xb7a60140},
		{0x13, 0xb7a60150},
		{0x17, 0x90170110},
		{0x1a, 0x03011020},
		{0x21, 0x03211030}),
	SND_HDA_PIN_QUIRK(0x10ec0298, 0x1028, "Dell", ALC298_FIXUP_ALIENWARE_MIC_NO_PRESENCE,
		{0x12, 0xb7a60140},
		{0x17, 0x90170110},
		{0x1a, 0x03a11030},
		{0x21, 0x03211020}),
	SND_HDA_PIN_QUIRK(0x10ec0299, 0x1028, "Dell", ALC269_FIXUP_DELL4_MIC_NO_PRESENCE,
		ALC225_STANDARD_PINS,
		{0x12, 0xb7a60130},
		{0x17, 0x90170110}),
	{}
};

/* This is the fallback pin_fixup_tbl for alc269 family, to make the tbl match
 * more machines, don't need to match all valid pins, just need to match
 * all the pins defined in the tbl. Just because of this reason, it is possible
 * that a single machine matches multiple tbls, so there is one limitation:
 *   at most one tbl is allowed to define for the same vendor and same codec
 */
static const struct snd_hda_pin_quirk alc269_fallback_pin_fixup_tbl[] = {
	SND_HDA_PIN_QUIRK(0x10ec0289, 0x1028, "Dell", ALC269_FIXUP_DELL4_MIC_NO_PRESENCE,
		{0x19, 0x40000000},
		{0x1b, 0x40000000}),
	SND_HDA_PIN_QUIRK(0x10ec0256, 0x1028, "Dell", ALC255_FIXUP_DELL1_MIC_NO_PRESENCE,
		{0x19, 0x40000000},
		{0x1a, 0x40000000}),
	SND_HDA_PIN_QUIRK(0x10ec0236, 0x1028, "Dell", ALC255_FIXUP_DELL1_MIC_NO_PRESENCE,
		{0x19, 0x40000000},
		{0x1a, 0x40000000}),
	SND_HDA_PIN_QUIRK(0x10ec0274, 0x1028, "Dell", ALC274_FIXUP_DELL_AIO_LINEOUT_VERB,
		{0x19, 0x40000000},
		{0x1a, 0x40000000}),
	{}
};

static void alc269_fill_coef(struct hda_codec *codec)
{
	struct alc_spec *spec = codec->spec;
	int val;

	if (spec->codec_variant != ALC269_TYPE_ALC269VB)
		return;

	if ((alc_get_coef0(codec) & 0x00ff) < 0x015) {
		alc_write_coef_idx(codec, 0xf, 0x960b);
		alc_write_coef_idx(codec, 0xe, 0x8817);
	}

	if ((alc_get_coef0(codec) & 0x00ff) == 0x016) {
		alc_write_coef_idx(codec, 0xf, 0x960b);
		alc_write_coef_idx(codec, 0xe, 0x8814);
	}

	if ((alc_get_coef0(codec) & 0x00ff) == 0x017) {
		/* Power up output pin */
		alc_update_coef_idx(codec, 0x04, 0, 1<<11);
	}

	if ((alc_get_coef0(codec) & 0x00ff) == 0x018) {
		val = alc_read_coef_idx(codec, 0xd);
		if (val != -1 && (val & 0x0c00) >> 10 != 0x1) {
			/* Capless ramp up clock control */
			alc_write_coef_idx(codec, 0xd, val | (1<<10));
		}
		val = alc_read_coef_idx(codec, 0x17);
		if (val != -1 && (val & 0x01c0) >> 6 != 0x4) {
			/* Class D power on reset */
			alc_write_coef_idx(codec, 0x17, val | (1<<7));
		}
	}

	/* HP */
	alc_update_coef_idx(codec, 0x4, 0, 1<<11);
}

/*
 */
static int patch_alc269(struct hda_codec *codec)
{
	struct alc_spec *spec;
	int err;

	err = alc_alloc_spec(codec, 0x0b);
	if (err < 0)
		return err;

	spec = codec->spec;
	spec->gen.shared_mic_vref_pin = 0x18;
	codec->power_save_node = 0;

#ifdef CONFIG_PM
	codec->patch_ops.suspend = alc269_suspend;
	codec->patch_ops.resume = alc269_resume;
#endif
	spec->shutup = alc_default_shutup;
	spec->init_hook = alc_default_init;

	switch (codec->core.vendor_id) {
	case 0x10ec0269:
		spec->codec_variant = ALC269_TYPE_ALC269VA;
		switch (alc_get_coef0(codec) & 0x00f0) {
		case 0x0010:
			if (codec->bus->pci &&
			    codec->bus->pci->subsystem_vendor == 0x1025 &&
			    spec->cdefine.platform_type == 1)
				err = alc_codec_rename(codec, "ALC271X");
			spec->codec_variant = ALC269_TYPE_ALC269VB;
			break;
		case 0x0020:
			if (codec->bus->pci &&
			    codec->bus->pci->subsystem_vendor == 0x17aa &&
			    codec->bus->pci->subsystem_device == 0x21f3)
				err = alc_codec_rename(codec, "ALC3202");
			spec->codec_variant = ALC269_TYPE_ALC269VC;
			break;
		case 0x0030:
			spec->codec_variant = ALC269_TYPE_ALC269VD;
			break;
		default:
			alc_fix_pll_init(codec, 0x20, 0x04, 15);
		}
		if (err < 0)
			goto error;
		spec->shutup = alc269_shutup;
		spec->init_hook = alc269_fill_coef;
		alc269_fill_coef(codec);
		break;

	case 0x10ec0280:
	case 0x10ec0290:
		spec->codec_variant = ALC269_TYPE_ALC280;
		break;
	case 0x10ec0282:
		spec->codec_variant = ALC269_TYPE_ALC282;
		spec->shutup = alc282_shutup;
		spec->init_hook = alc282_init;
		break;
	case 0x10ec0233:
	case 0x10ec0283:
		spec->codec_variant = ALC269_TYPE_ALC283;
		spec->shutup = alc283_shutup;
		spec->init_hook = alc283_init;
		break;
	case 0x10ec0284:
	case 0x10ec0292:
		spec->codec_variant = ALC269_TYPE_ALC284;
		break;
	case 0x10ec0293:
		spec->codec_variant = ALC269_TYPE_ALC293;
		break;
	case 0x10ec0286:
	case 0x10ec0288:
		spec->codec_variant = ALC269_TYPE_ALC286;
		break;
	case 0x10ec0298:
		spec->codec_variant = ALC269_TYPE_ALC298;
		break;
	case 0x10ec0235:
	case 0x10ec0255:
		spec->codec_variant = ALC269_TYPE_ALC255;
		spec->shutup = alc256_shutup;
		spec->init_hook = alc256_init;
		break;
	case 0x10ec0236:
	case 0x10ec0256:
		spec->codec_variant = ALC269_TYPE_ALC256;
		spec->shutup = alc256_shutup;
		spec->init_hook = alc256_init;
		spec->gen.mixer_nid = 0; /* ALC256 does not have any loopback mixer path */
		break;
	case 0x10ec0257:
		spec->codec_variant = ALC269_TYPE_ALC257;
		spec->shutup = alc256_shutup;
		spec->init_hook = alc256_init;
		spec->gen.mixer_nid = 0;
		break;
	case 0x10ec0215:
	case 0x10ec0285:
	case 0x10ec0289:
		spec->codec_variant = ALC269_TYPE_ALC215;
		spec->shutup = alc225_shutup;
		spec->init_hook = alc225_init;
		spec->gen.mixer_nid = 0;
		break;
	case 0x10ec0225:
	case 0x10ec0295:
	case 0x10ec0299:
		spec->codec_variant = ALC269_TYPE_ALC225;
		spec->shutup = alc225_shutup;
		spec->init_hook = alc225_init;
		spec->gen.mixer_nid = 0; /* no loopback on ALC225, ALC295 and ALC299 */
		break;
	case 0x10ec0234:
	case 0x10ec0274:
	case 0x10ec0294:
		spec->codec_variant = ALC269_TYPE_ALC294;
		spec->gen.mixer_nid = 0; /* ALC2x4 does not have any loopback mixer path */
		alc_update_coef_idx(codec, 0x6b, 0x0018, (1<<4) | (1<<3)); /* UAJ MIC Vref control by verb */
		spec->init_hook = alc294_init;
		break;
	case 0x10ec0300:
		spec->codec_variant = ALC269_TYPE_ALC300;
		spec->gen.mixer_nid = 0; /* no loopback on ALC300 */
		break;
	case 0x10ec0623:
		spec->codec_variant = ALC269_TYPE_ALC623;
		break;
	case 0x10ec0700:
	case 0x10ec0701:
	case 0x10ec0703:
	case 0x10ec0711:
		spec->codec_variant = ALC269_TYPE_ALC700;
		spec->gen.mixer_nid = 0; /* ALC700 does not have any loopback mixer path */
		alc_update_coef_idx(codec, 0x4a, 1 << 15, 0); /* Combo jack auto trigger control */
		spec->init_hook = alc294_init;
		break;

	}

	if (snd_hda_codec_read(codec, 0x51, 0, AC_VERB_PARAMETERS, 0) == 0x10ec5505) {
		spec->has_alc5505_dsp = 1;
		spec->init_hook = alc5505_dsp_init;
	}

	alc_pre_init(codec);

	snd_hda_pick_fixup(codec, alc269_fixup_models,
		       alc269_fixup_tbl, alc269_fixups);
	snd_hda_pick_pin_fixup(codec, alc269_pin_fixup_tbl, alc269_fixups, true);
	snd_hda_pick_pin_fixup(codec, alc269_fallback_pin_fixup_tbl, alc269_fixups, false);
	snd_hda_pick_fixup(codec, NULL,	alc269_fixup_vendor_tbl,
			   alc269_fixups);
	snd_hda_apply_fixup(codec, HDA_FIXUP_ACT_PRE_PROBE);

	alc_auto_parse_customize_define(codec);

	if (has_cdefine_beep(codec))
		spec->gen.beep_nid = 0x01;

	/* automatic parse from the BIOS config */
	err = alc269_parse_auto_config(codec);
	if (err < 0)
		goto error;

	if (!spec->gen.no_analog && spec->gen.beep_nid && spec->gen.mixer_nid) {
		err = set_beep_amp(spec, spec->gen.mixer_nid, 0x04, HDA_INPUT);
		if (err < 0)
			goto error;
	}

	snd_hda_apply_fixup(codec, HDA_FIXUP_ACT_PROBE);

	return 0;

 error:
	alc_free(codec);
	return err;
}

/*
 * ALC861
 */

static int alc861_parse_auto_config(struct hda_codec *codec)
{
	static const hda_nid_t alc861_ignore[] = { 0x1d, 0 };
	static const hda_nid_t alc861_ssids[] = { 0x0e, 0x0f, 0x0b, 0 };
	return alc_parse_auto_config(codec, alc861_ignore, alc861_ssids);
}

/* Pin config fixes */
enum {
	ALC861_FIXUP_FSC_AMILO_PI1505,
	ALC861_FIXUP_AMP_VREF_0F,
	ALC861_FIXUP_NO_JACK_DETECT,
	ALC861_FIXUP_ASUS_A6RP,
	ALC660_FIXUP_ASUS_W7J,
};

/* On some laptops, VREF of pin 0x0f is abused for controlling the main amp */
static void alc861_fixup_asus_amp_vref_0f(struct hda_codec *codec,
			const struct hda_fixup *fix, int action)
{
	struct alc_spec *spec = codec->spec;
	unsigned int val;

	if (action != HDA_FIXUP_ACT_INIT)
		return;
	val = snd_hda_codec_get_pin_target(codec, 0x0f);
	if (!(val & (AC_PINCTL_IN_EN | AC_PINCTL_OUT_EN)))
		val |= AC_PINCTL_IN_EN;
	val |= AC_PINCTL_VREF_50;
	snd_hda_set_pin_ctl(codec, 0x0f, val);
	spec->gen.keep_vref_in_automute = 1;
}

/* suppress the jack-detection */
static void alc_fixup_no_jack_detect(struct hda_codec *codec,
				     const struct hda_fixup *fix, int action)
{
	if (action == HDA_FIXUP_ACT_PRE_PROBE)
		codec->no_jack_detect = 1;
}

static const struct hda_fixup alc861_fixups[] = {
	[ALC861_FIXUP_FSC_AMILO_PI1505] = {
		.type = HDA_FIXUP_PINS,
		.v.pins = (const struct hda_pintbl[]) {
			{ 0x0b, 0x0221101f }, /* HP */
			{ 0x0f, 0x90170310 }, /* speaker */
			{ }
		}
	},
	[ALC861_FIXUP_AMP_VREF_0F] = {
		.type = HDA_FIXUP_FUNC,
		.v.func = alc861_fixup_asus_amp_vref_0f,
	},
	[ALC861_FIXUP_NO_JACK_DETECT] = {
		.type = HDA_FIXUP_FUNC,
		.v.func = alc_fixup_no_jack_detect,
	},
	[ALC861_FIXUP_ASUS_A6RP] = {
		.type = HDA_FIXUP_FUNC,
		.v.func = alc861_fixup_asus_amp_vref_0f,
		.chained = true,
		.chain_id = ALC861_FIXUP_NO_JACK_DETECT,
	},
	[ALC660_FIXUP_ASUS_W7J] = {
		.type = HDA_FIXUP_VERBS,
		.v.verbs = (const struct hda_verb[]) {
			/* ASUS W7J needs a magic pin setup on unused NID 0x10
			 * for enabling outputs
			 */
			{0x10, AC_VERB_SET_PIN_WIDGET_CONTROL, 0x24},
			{ }
		},
	}
};

static const struct snd_pci_quirk alc861_fixup_tbl[] = {
	SND_PCI_QUIRK(0x1043, 0x1253, "ASUS W7J", ALC660_FIXUP_ASUS_W7J),
	SND_PCI_QUIRK(0x1043, 0x1263, "ASUS Z35HL", ALC660_FIXUP_ASUS_W7J),
	SND_PCI_QUIRK(0x1043, 0x1393, "ASUS A6Rp", ALC861_FIXUP_ASUS_A6RP),
	SND_PCI_QUIRK_VENDOR(0x1043, "ASUS laptop", ALC861_FIXUP_AMP_VREF_0F),
	SND_PCI_QUIRK(0x1462, 0x7254, "HP DX2200", ALC861_FIXUP_NO_JACK_DETECT),
	SND_PCI_QUIRK(0x1584, 0x2b01, "Haier W18", ALC861_FIXUP_AMP_VREF_0F),
	SND_PCI_QUIRK(0x1584, 0x0000, "Uniwill ECS M31EI", ALC861_FIXUP_AMP_VREF_0F),
	SND_PCI_QUIRK(0x1734, 0x10c7, "FSC Amilo Pi1505", ALC861_FIXUP_FSC_AMILO_PI1505),
	{}
};

/*
 */
static int patch_alc861(struct hda_codec *codec)
{
	struct alc_spec *spec;
	int err;

	err = alc_alloc_spec(codec, 0x15);
	if (err < 0)
		return err;

	spec = codec->spec;
	if (has_cdefine_beep(codec))
		spec->gen.beep_nid = 0x23;

#ifdef CONFIG_PM
	spec->power_hook = alc_power_eapd;
#endif

	alc_pre_init(codec);

	snd_hda_pick_fixup(codec, NULL, alc861_fixup_tbl, alc861_fixups);
	snd_hda_apply_fixup(codec, HDA_FIXUP_ACT_PRE_PROBE);

	/* automatic parse from the BIOS config */
	err = alc861_parse_auto_config(codec);
	if (err < 0)
		goto error;

	if (!spec->gen.no_analog) {
		err = set_beep_amp(spec, 0x23, 0, HDA_OUTPUT);
		if (err < 0)
			goto error;
	}

	snd_hda_apply_fixup(codec, HDA_FIXUP_ACT_PROBE);

	return 0;

 error:
	alc_free(codec);
	return err;
}

/*
 * ALC861-VD support
 *
 * Based on ALC882
 *
 * In addition, an independent DAC
 */
static int alc861vd_parse_auto_config(struct hda_codec *codec)
{
	static const hda_nid_t alc861vd_ignore[] = { 0x1d, 0 };
	static const hda_nid_t alc861vd_ssids[] = { 0x15, 0x1b, 0x14, 0 };
	return alc_parse_auto_config(codec, alc861vd_ignore, alc861vd_ssids);
}

enum {
	ALC660VD_FIX_ASUS_GPIO1,
	ALC861VD_FIX_DALLAS,
};

/* exclude VREF80 */
static void alc861vd_fixup_dallas(struct hda_codec *codec,
				  const struct hda_fixup *fix, int action)
{
	if (action == HDA_FIXUP_ACT_PRE_PROBE) {
		snd_hda_override_pin_caps(codec, 0x18, 0x00000734);
		snd_hda_override_pin_caps(codec, 0x19, 0x0000073c);
	}
}

/* reset GPIO1 */
static void alc660vd_fixup_asus_gpio1(struct hda_codec *codec,
				      const struct hda_fixup *fix, int action)
{
	struct alc_spec *spec = codec->spec;

	if (action == HDA_FIXUP_ACT_PRE_PROBE)
		spec->gpio_mask |= 0x02;
	alc_fixup_gpio(codec, action, 0x01);
}

static const struct hda_fixup alc861vd_fixups[] = {
	[ALC660VD_FIX_ASUS_GPIO1] = {
		.type = HDA_FIXUP_FUNC,
		.v.func = alc660vd_fixup_asus_gpio1,
	},
	[ALC861VD_FIX_DALLAS] = {
		.type = HDA_FIXUP_FUNC,
		.v.func = alc861vd_fixup_dallas,
	},
};

static const struct snd_pci_quirk alc861vd_fixup_tbl[] = {
	SND_PCI_QUIRK(0x103c, 0x30bf, "HP TX1000", ALC861VD_FIX_DALLAS),
	SND_PCI_QUIRK(0x1043, 0x1339, "ASUS A7-K", ALC660VD_FIX_ASUS_GPIO1),
	SND_PCI_QUIRK(0x1179, 0xff31, "Toshiba L30-149", ALC861VD_FIX_DALLAS),
	{}
};

/*
 */
static int patch_alc861vd(struct hda_codec *codec)
{
	struct alc_spec *spec;
	int err;

	err = alc_alloc_spec(codec, 0x0b);
	if (err < 0)
		return err;

	spec = codec->spec;
	if (has_cdefine_beep(codec))
		spec->gen.beep_nid = 0x23;

	spec->shutup = alc_eapd_shutup;

	alc_pre_init(codec);

	snd_hda_pick_fixup(codec, NULL, alc861vd_fixup_tbl, alc861vd_fixups);
	snd_hda_apply_fixup(codec, HDA_FIXUP_ACT_PRE_PROBE);

	/* automatic parse from the BIOS config */
	err = alc861vd_parse_auto_config(codec);
	if (err < 0)
		goto error;

	if (!spec->gen.no_analog) {
		err = set_beep_amp(spec, 0x0b, 0x05, HDA_INPUT);
		if (err < 0)
			goto error;
	}

	snd_hda_apply_fixup(codec, HDA_FIXUP_ACT_PROBE);

	return 0;

 error:
	alc_free(codec);
	return err;
}

/*
 * ALC662 support
 *
 * ALC662 is almost identical with ALC880 but has cleaner and more flexible
 * configuration.  Each pin widget can choose any input DACs and a mixer.
 * Each ADC is connected from a mixer of all inputs.  This makes possible
 * 6-channel independent captures.
 *
 * In addition, an independent DAC for the multi-playback (not used in this
 * driver yet).
 */

/*
 * BIOS auto configuration
 */

static int alc662_parse_auto_config(struct hda_codec *codec)
{
	static const hda_nid_t alc662_ignore[] = { 0x1d, 0 };
	static const hda_nid_t alc663_ssids[] = { 0x15, 0x1b, 0x14, 0x21 };
	static const hda_nid_t alc662_ssids[] = { 0x15, 0x1b, 0x14, 0 };
	const hda_nid_t *ssids;

	if (codec->core.vendor_id == 0x10ec0272 || codec->core.vendor_id == 0x10ec0663 ||
	    codec->core.vendor_id == 0x10ec0665 || codec->core.vendor_id == 0x10ec0670 ||
	    codec->core.vendor_id == 0x10ec0671)
		ssids = alc663_ssids;
	else
		ssids = alc662_ssids;
	return alc_parse_auto_config(codec, alc662_ignore, ssids);
}

static void alc272_fixup_mario(struct hda_codec *codec,
			       const struct hda_fixup *fix, int action)
{
	if (action != HDA_FIXUP_ACT_PRE_PROBE)
		return;
	if (snd_hda_override_amp_caps(codec, 0x2, HDA_OUTPUT,
				      (0x3b << AC_AMPCAP_OFFSET_SHIFT) |
				      (0x3b << AC_AMPCAP_NUM_STEPS_SHIFT) |
				      (0x03 << AC_AMPCAP_STEP_SIZE_SHIFT) |
				      (0 << AC_AMPCAP_MUTE_SHIFT)))
		codec_warn(codec, "failed to override amp caps for NID 0x2\n");
}

static const struct snd_pcm_chmap_elem asus_pcm_2_1_chmaps[] = {
	{ .channels = 2,
	  .map = { SNDRV_CHMAP_FL, SNDRV_CHMAP_FR } },
	{ .channels = 4,
	  .map = { SNDRV_CHMAP_FL, SNDRV_CHMAP_FR,
		   SNDRV_CHMAP_NA, SNDRV_CHMAP_LFE } }, /* LFE only on right */
	{ }
};

/* override the 2.1 chmap */
static void alc_fixup_bass_chmap(struct hda_codec *codec,
				    const struct hda_fixup *fix, int action)
{
	if (action == HDA_FIXUP_ACT_BUILD) {
		struct alc_spec *spec = codec->spec;
		spec->gen.pcm_rec[0]->stream[0].chmap = asus_pcm_2_1_chmaps;
	}
}

/* avoid D3 for keeping GPIO up */
static unsigned int gpio_led_power_filter(struct hda_codec *codec,
					  hda_nid_t nid,
					  unsigned int power_state)
{
	struct alc_spec *spec = codec->spec;
	if (nid == codec->core.afg && power_state == AC_PWRST_D3 && spec->gpio_data)
		return AC_PWRST_D0;
	return power_state;
}

static void alc662_fixup_led_gpio1(struct hda_codec *codec,
				   const struct hda_fixup *fix, int action)
{
	struct alc_spec *spec = codec->spec;

	alc_fixup_hp_gpio_led(codec, action, 0x01, 0);
	if (action == HDA_FIXUP_ACT_PRE_PROBE) {
		spec->mute_led_polarity = 1;
		codec->power_filter = gpio_led_power_filter;
	}
}

static void alc662_usi_automute_hook(struct hda_codec *codec,
					 struct hda_jack_callback *jack)
{
	struct alc_spec *spec = codec->spec;
	int vref;
	msleep(200);
	snd_hda_gen_hp_automute(codec, jack);

	vref = spec->gen.hp_jack_present ? PIN_VREF80 : 0;
	msleep(100);
	snd_hda_codec_write(codec, 0x19, 0, AC_VERB_SET_PIN_WIDGET_CONTROL,
			    vref);
}

static void alc662_fixup_usi_headset_mic(struct hda_codec *codec,
				     const struct hda_fixup *fix, int action)
{
	struct alc_spec *spec = codec->spec;
	if (action == HDA_FIXUP_ACT_PRE_PROBE) {
		spec->parse_flags |= HDA_PINCFG_HEADSET_MIC;
		spec->gen.hp_automute_hook = alc662_usi_automute_hook;
	}
}

static void alc662_aspire_ethos_mute_speakers(struct hda_codec *codec,
					struct hda_jack_callback *cb)
{
	/* surround speakers at 0x1b already get muted automatically when
	 * headphones are plugged in, but we have to mute/unmute the remaining
	 * channels manually:
	 * 0x15 - front left/front right
	 * 0x18 - front center/ LFE
	 */
	if (snd_hda_jack_detect_state(codec, 0x1b) == HDA_JACK_PRESENT) {
		snd_hda_set_pin_ctl_cache(codec, 0x15, 0);
		snd_hda_set_pin_ctl_cache(codec, 0x18, 0);
	} else {
		snd_hda_set_pin_ctl_cache(codec, 0x15, PIN_OUT);
		snd_hda_set_pin_ctl_cache(codec, 0x18, PIN_OUT);
	}
}

static void alc662_fixup_aspire_ethos_hp(struct hda_codec *codec,
					const struct hda_fixup *fix, int action)
{
    /* Pin 0x1b: shared headphones jack and surround speakers */
	if (!is_jack_detectable(codec, 0x1b))
		return;

	switch (action) {
	case HDA_FIXUP_ACT_PRE_PROBE:
		snd_hda_jack_detect_enable_callback(codec, 0x1b,
				alc662_aspire_ethos_mute_speakers);
		/* subwoofer needs an extra GPIO setting to become audible */
		alc_setup_gpio(codec, 0x02);
		break;
	case HDA_FIXUP_ACT_INIT:
		/* Make sure to start in a correct state, i.e. if
		 * headphones have been plugged in before powering up the system
		 */
		alc662_aspire_ethos_mute_speakers(codec, NULL);
		break;
	}
}

static void alc671_fixup_hp_headset_mic2(struct hda_codec *codec,
					     const struct hda_fixup *fix, int action)
{
	struct alc_spec *spec = codec->spec;

	static const struct hda_pintbl pincfgs[] = {
		{ 0x19, 0x02a11040 }, /* use as headset mic, with its own jack detect */
		{ 0x1b, 0x0181304f },
		{ }
	};

	switch (action) {
	case HDA_FIXUP_ACT_PRE_PROBE:
		spec->gen.mixer_nid = 0;
		spec->parse_flags |= HDA_PINCFG_HEADSET_MIC;
		snd_hda_apply_pincfgs(codec, pincfgs);
		break;
	case HDA_FIXUP_ACT_INIT:
		alc_write_coef_idx(codec, 0x19, 0xa054);
		break;
	}
}

static const struct coef_fw alc668_coefs[] = {
	WRITE_COEF(0x01, 0xbebe), WRITE_COEF(0x02, 0xaaaa), WRITE_COEF(0x03,    0x0),
	WRITE_COEF(0x04, 0x0180), WRITE_COEF(0x06,    0x0), WRITE_COEF(0x07, 0x0f80),
	WRITE_COEF(0x08, 0x0031), WRITE_COEF(0x0a, 0x0060), WRITE_COEF(0x0b,    0x0),
	WRITE_COEF(0x0c, 0x7cf7), WRITE_COEF(0x0d, 0x1080), WRITE_COEF(0x0e, 0x7f7f),
	WRITE_COEF(0x0f, 0xcccc), WRITE_COEF(0x10, 0xddcc), WRITE_COEF(0x11, 0x0001),
	WRITE_COEF(0x13,    0x0), WRITE_COEF(0x14, 0x2aa0), WRITE_COEF(0x17, 0xa940),
	WRITE_COEF(0x19,    0x0), WRITE_COEF(0x1a,    0x0), WRITE_COEF(0x1b,    0x0),
	WRITE_COEF(0x1c,    0x0), WRITE_COEF(0x1d,    0x0), WRITE_COEF(0x1e, 0x7418),
	WRITE_COEF(0x1f, 0x0804), WRITE_COEF(0x20, 0x4200), WRITE_COEF(0x21, 0x0468),
	WRITE_COEF(0x22, 0x8ccc), WRITE_COEF(0x23, 0x0250), WRITE_COEF(0x24, 0x7418),
	WRITE_COEF(0x27,    0x0), WRITE_COEF(0x28, 0x8ccc), WRITE_COEF(0x2a, 0xff00),
	WRITE_COEF(0x2b, 0x8000), WRITE_COEF(0xa7, 0xff00), WRITE_COEF(0xa8, 0x8000),
	WRITE_COEF(0xaa, 0x2e17), WRITE_COEF(0xab, 0xa0c0), WRITE_COEF(0xac,    0x0),
	WRITE_COEF(0xad,    0x0), WRITE_COEF(0xae, 0x2ac6), WRITE_COEF(0xaf, 0xa480),
	WRITE_COEF(0xb0,    0x0), WRITE_COEF(0xb1,    0x0), WRITE_COEF(0xb2,    0x0),
	WRITE_COEF(0xb3,    0x0), WRITE_COEF(0xb4,    0x0), WRITE_COEF(0xb5, 0x1040),
	WRITE_COEF(0xb6, 0xd697), WRITE_COEF(0xb7, 0x902b), WRITE_COEF(0xb8, 0xd697),
	WRITE_COEF(0xb9, 0x902b), WRITE_COEF(0xba, 0xb8ba), WRITE_COEF(0xbb, 0xaaab),
	WRITE_COEF(0xbc, 0xaaaf), WRITE_COEF(0xbd, 0x6aaa), WRITE_COEF(0xbe, 0x1c02),
	WRITE_COEF(0xc0, 0x00ff), WRITE_COEF(0xc1, 0x0fa6),
	{}
};

static void alc668_restore_default_value(struct hda_codec *codec)
{
	alc_process_coef_fw(codec, alc668_coefs);
}

enum {
	ALC662_FIXUP_ASPIRE,
	ALC662_FIXUP_LED_GPIO1,
	ALC662_FIXUP_IDEAPAD,
	ALC272_FIXUP_MARIO,
	ALC662_FIXUP_CZC_P10T,
	ALC662_FIXUP_SKU_IGNORE,
	ALC662_FIXUP_HP_RP5800,
	ALC662_FIXUP_ASUS_MODE1,
	ALC662_FIXUP_ASUS_MODE2,
	ALC662_FIXUP_ASUS_MODE3,
	ALC662_FIXUP_ASUS_MODE4,
	ALC662_FIXUP_ASUS_MODE5,
	ALC662_FIXUP_ASUS_MODE6,
	ALC662_FIXUP_ASUS_MODE7,
	ALC662_FIXUP_ASUS_MODE8,
	ALC662_FIXUP_NO_JACK_DETECT,
	ALC662_FIXUP_ZOTAC_Z68,
	ALC662_FIXUP_INV_DMIC,
	ALC662_FIXUP_DELL_MIC_NO_PRESENCE,
	ALC668_FIXUP_DELL_MIC_NO_PRESENCE,
	ALC662_FIXUP_HEADSET_MODE,
	ALC668_FIXUP_HEADSET_MODE,
	ALC662_FIXUP_BASS_MODE4_CHMAP,
	ALC662_FIXUP_BASS_16,
	ALC662_FIXUP_BASS_1A,
	ALC662_FIXUP_BASS_CHMAP,
	ALC668_FIXUP_AUTO_MUTE,
	ALC668_FIXUP_DELL_DISABLE_AAMIX,
	ALC668_FIXUP_DELL_XPS13,
	ALC662_FIXUP_ASUS_Nx50,
	ALC668_FIXUP_ASUS_Nx51_HEADSET_MODE,
	ALC668_FIXUP_ASUS_Nx51,
	ALC668_FIXUP_MIC_COEF,
	ALC668_FIXUP_ASUS_G751,
	ALC891_FIXUP_HEADSET_MODE,
	ALC891_FIXUP_DELL_MIC_NO_PRESENCE,
	ALC662_FIXUP_ACER_VERITON,
	ALC892_FIXUP_ASROCK_MOBO,
	ALC662_FIXUP_USI_FUNC,
	ALC662_FIXUP_USI_HEADSET_MODE,
	ALC662_FIXUP_LENOVO_MULTI_CODECS,
	ALC669_FIXUP_ACER_ASPIRE_ETHOS,
	ALC669_FIXUP_ACER_ASPIRE_ETHOS_HEADSET,
	ALC671_FIXUP_HP_HEADSET_MIC2,
};

static const struct hda_fixup alc662_fixups[] = {
	[ALC662_FIXUP_ASPIRE] = {
		.type = HDA_FIXUP_PINS,
		.v.pins = (const struct hda_pintbl[]) {
			{ 0x15, 0x99130112 }, /* subwoofer */
			{ }
		}
	},
	[ALC662_FIXUP_LED_GPIO1] = {
		.type = HDA_FIXUP_FUNC,
		.v.func = alc662_fixup_led_gpio1,
	},
	[ALC662_FIXUP_IDEAPAD] = {
		.type = HDA_FIXUP_PINS,
		.v.pins = (const struct hda_pintbl[]) {
			{ 0x17, 0x99130112 }, /* subwoofer */
			{ }
		},
		.chained = true,
		.chain_id = ALC662_FIXUP_LED_GPIO1,
	},
	[ALC272_FIXUP_MARIO] = {
		.type = HDA_FIXUP_FUNC,
		.v.func = alc272_fixup_mario,
	},
	[ALC662_FIXUP_CZC_P10T] = {
		.type = HDA_FIXUP_VERBS,
		.v.verbs = (const struct hda_verb[]) {
			{0x14, AC_VERB_SET_EAPD_BTLENABLE, 0},
			{}
		}
	},
	[ALC662_FIXUP_SKU_IGNORE] = {
		.type = HDA_FIXUP_FUNC,
		.v.func = alc_fixup_sku_ignore,
	},
	[ALC662_FIXUP_HP_RP5800] = {
		.type = HDA_FIXUP_PINS,
		.v.pins = (const struct hda_pintbl[]) {
			{ 0x14, 0x0221201f }, /* HP out */
			{ }
		},
		.chained = true,
		.chain_id = ALC662_FIXUP_SKU_IGNORE
	},
	[ALC662_FIXUP_ASUS_MODE1] = {
		.type = HDA_FIXUP_PINS,
		.v.pins = (const struct hda_pintbl[]) {
			{ 0x14, 0x99130110 }, /* speaker */
			{ 0x18, 0x01a19c20 }, /* mic */
			{ 0x19, 0x99a3092f }, /* int-mic */
			{ 0x21, 0x0121401f }, /* HP out */
			{ }
		},
		.chained = true,
		.chain_id = ALC662_FIXUP_SKU_IGNORE
	},
	[ALC662_FIXUP_ASUS_MODE2] = {
		.type = HDA_FIXUP_PINS,
		.v.pins = (const struct hda_pintbl[]) {
			{ 0x14, 0x99130110 }, /* speaker */
			{ 0x18, 0x01a19820 }, /* mic */
			{ 0x19, 0x99a3092f }, /* int-mic */
			{ 0x1b, 0x0121401f }, /* HP out */
			{ }
		},
		.chained = true,
		.chain_id = ALC662_FIXUP_SKU_IGNORE
	},
	[ALC662_FIXUP_ASUS_MODE3] = {
		.type = HDA_FIXUP_PINS,
		.v.pins = (const struct hda_pintbl[]) {
			{ 0x14, 0x99130110 }, /* speaker */
			{ 0x15, 0x0121441f }, /* HP */
			{ 0x18, 0x01a19840 }, /* mic */
			{ 0x19, 0x99a3094f }, /* int-mic */
			{ 0x21, 0x01211420 }, /* HP2 */
			{ }
		},
		.chained = true,
		.chain_id = ALC662_FIXUP_SKU_IGNORE
	},
	[ALC662_FIXUP_ASUS_MODE4] = {
		.type = HDA_FIXUP_PINS,
		.v.pins = (const struct hda_pintbl[]) {
			{ 0x14, 0x99130110 }, /* speaker */
			{ 0x16, 0x99130111 }, /* speaker */
			{ 0x18, 0x01a19840 }, /* mic */
			{ 0x19, 0x99a3094f }, /* int-mic */
			{ 0x21, 0x0121441f }, /* HP */
			{ }
		},
		.chained = true,
		.chain_id = ALC662_FIXUP_SKU_IGNORE
	},
	[ALC662_FIXUP_ASUS_MODE5] = {
		.type = HDA_FIXUP_PINS,
		.v.pins = (const struct hda_pintbl[]) {
			{ 0x14, 0x99130110 }, /* speaker */
			{ 0x15, 0x0121441f }, /* HP */
			{ 0x16, 0x99130111 }, /* speaker */
			{ 0x18, 0x01a19840 }, /* mic */
			{ 0x19, 0x99a3094f }, /* int-mic */
			{ }
		},
		.chained = true,
		.chain_id = ALC662_FIXUP_SKU_IGNORE
	},
	[ALC662_FIXUP_ASUS_MODE6] = {
		.type = HDA_FIXUP_PINS,
		.v.pins = (const struct hda_pintbl[]) {
			{ 0x14, 0x99130110 }, /* speaker */
			{ 0x15, 0x01211420 }, /* HP2 */
			{ 0x18, 0x01a19840 }, /* mic */
			{ 0x19, 0x99a3094f }, /* int-mic */
			{ 0x1b, 0x0121441f }, /* HP */
			{ }
		},
		.chained = true,
		.chain_id = ALC662_FIXUP_SKU_IGNORE
	},
	[ALC662_FIXUP_ASUS_MODE7] = {
		.type = HDA_FIXUP_PINS,
		.v.pins = (const struct hda_pintbl[]) {
			{ 0x14, 0x99130110 }, /* speaker */
			{ 0x17, 0x99130111 }, /* speaker */
			{ 0x18, 0x01a19840 }, /* mic */
			{ 0x19, 0x99a3094f }, /* int-mic */
			{ 0x1b, 0x01214020 }, /* HP */
			{ 0x21, 0x0121401f }, /* HP */
			{ }
		},
		.chained = true,
		.chain_id = ALC662_FIXUP_SKU_IGNORE
	},
	[ALC662_FIXUP_ASUS_MODE8] = {
		.type = HDA_FIXUP_PINS,
		.v.pins = (const struct hda_pintbl[]) {
			{ 0x14, 0x99130110 }, /* speaker */
			{ 0x12, 0x99a30970 }, /* int-mic */
			{ 0x15, 0x01214020 }, /* HP */
			{ 0x17, 0x99130111 }, /* speaker */
			{ 0x18, 0x01a19840 }, /* mic */
			{ 0x21, 0x0121401f }, /* HP */
			{ }
		},
		.chained = true,
		.chain_id = ALC662_FIXUP_SKU_IGNORE
	},
	[ALC662_FIXUP_NO_JACK_DETECT] = {
		.type = HDA_FIXUP_FUNC,
		.v.func = alc_fixup_no_jack_detect,
	},
	[ALC662_FIXUP_ZOTAC_Z68] = {
		.type = HDA_FIXUP_PINS,
		.v.pins = (const struct hda_pintbl[]) {
			{ 0x1b, 0x02214020 }, /* Front HP */
			{ }
		}
	},
	[ALC662_FIXUP_INV_DMIC] = {
		.type = HDA_FIXUP_FUNC,
		.v.func = alc_fixup_inv_dmic,
	},
	[ALC668_FIXUP_DELL_XPS13] = {
		.type = HDA_FIXUP_FUNC,
		.v.func = alc_fixup_dell_xps13,
		.chained = true,
		.chain_id = ALC668_FIXUP_DELL_DISABLE_AAMIX
	},
	[ALC668_FIXUP_DELL_DISABLE_AAMIX] = {
		.type = HDA_FIXUP_FUNC,
		.v.func = alc_fixup_disable_aamix,
		.chained = true,
		.chain_id = ALC668_FIXUP_DELL_MIC_NO_PRESENCE
	},
	[ALC668_FIXUP_AUTO_MUTE] = {
		.type = HDA_FIXUP_FUNC,
		.v.func = alc_fixup_auto_mute_via_amp,
		.chained = true,
		.chain_id = ALC668_FIXUP_DELL_MIC_NO_PRESENCE
	},
	[ALC662_FIXUP_DELL_MIC_NO_PRESENCE] = {
		.type = HDA_FIXUP_PINS,
		.v.pins = (const struct hda_pintbl[]) {
			{ 0x19, 0x03a1113c }, /* use as headset mic, without its own jack detect */
			/* headphone mic by setting pin control of 0x1b (headphone out) to in + vref_50 */
			{ }
		},
		.chained = true,
		.chain_id = ALC662_FIXUP_HEADSET_MODE
	},
	[ALC662_FIXUP_HEADSET_MODE] = {
		.type = HDA_FIXUP_FUNC,
		.v.func = alc_fixup_headset_mode_alc662,
	},
	[ALC668_FIXUP_DELL_MIC_NO_PRESENCE] = {
		.type = HDA_FIXUP_PINS,
		.v.pins = (const struct hda_pintbl[]) {
			{ 0x19, 0x03a1913d }, /* use as headphone mic, without its own jack detect */
			{ 0x1b, 0x03a1113c }, /* use as headset mic, without its own jack detect */
			{ }
		},
		.chained = true,
		.chain_id = ALC668_FIXUP_HEADSET_MODE
	},
	[ALC668_FIXUP_HEADSET_MODE] = {
		.type = HDA_FIXUP_FUNC,
		.v.func = alc_fixup_headset_mode_alc668,
	},
	[ALC662_FIXUP_BASS_MODE4_CHMAP] = {
		.type = HDA_FIXUP_FUNC,
		.v.func = alc_fixup_bass_chmap,
		.chained = true,
		.chain_id = ALC662_FIXUP_ASUS_MODE4
	},
	[ALC662_FIXUP_BASS_16] = {
		.type = HDA_FIXUP_PINS,
		.v.pins = (const struct hda_pintbl[]) {
			{0x16, 0x80106111}, /* bass speaker */
			{}
		},
		.chained = true,
		.chain_id = ALC662_FIXUP_BASS_CHMAP,
	},
	[ALC662_FIXUP_BASS_1A] = {
		.type = HDA_FIXUP_PINS,
		.v.pins = (const struct hda_pintbl[]) {
			{0x1a, 0x80106111}, /* bass speaker */
			{}
		},
		.chained = true,
		.chain_id = ALC662_FIXUP_BASS_CHMAP,
	},
	[ALC662_FIXUP_BASS_CHMAP] = {
		.type = HDA_FIXUP_FUNC,
		.v.func = alc_fixup_bass_chmap,
	},
	[ALC662_FIXUP_ASUS_Nx50] = {
		.type = HDA_FIXUP_FUNC,
		.v.func = alc_fixup_auto_mute_via_amp,
		.chained = true,
		.chain_id = ALC662_FIXUP_BASS_1A
	},
	[ALC668_FIXUP_ASUS_Nx51_HEADSET_MODE] = {
		.type = HDA_FIXUP_FUNC,
		.v.func = alc_fixup_headset_mode_alc668,
		.chain_id = ALC662_FIXUP_BASS_CHMAP
	},
	[ALC668_FIXUP_ASUS_Nx51] = {
		.type = HDA_FIXUP_PINS,
		.v.pins = (const struct hda_pintbl[]) {
			{ 0x19, 0x03a1913d }, /* use as headphone mic, without its own jack detect */
			{ 0x1a, 0x90170151 }, /* bass speaker */
			{ 0x1b, 0x03a1113c }, /* use as headset mic, without its own jack detect */
			{}
		},
		.chained = true,
		.chain_id = ALC668_FIXUP_ASUS_Nx51_HEADSET_MODE,
	},
	[ALC668_FIXUP_MIC_COEF] = {
		.type = HDA_FIXUP_VERBS,
		.v.verbs = (const struct hda_verb[]) {
			{ 0x20, AC_VERB_SET_COEF_INDEX, 0xc3 },
			{ 0x20, AC_VERB_SET_PROC_COEF, 0x4000 },
			{}
		},
	},
	[ALC668_FIXUP_ASUS_G751] = {
		.type = HDA_FIXUP_PINS,
		.v.pins = (const struct hda_pintbl[]) {
			{ 0x16, 0x0421101f }, /* HP */
			{}
		},
		.chained = true,
		.chain_id = ALC668_FIXUP_MIC_COEF
	},
	[ALC891_FIXUP_HEADSET_MODE] = {
		.type = HDA_FIXUP_FUNC,
		.v.func = alc_fixup_headset_mode,
	},
	[ALC891_FIXUP_DELL_MIC_NO_PRESENCE] = {
		.type = HDA_FIXUP_PINS,
		.v.pins = (const struct hda_pintbl[]) {
			{ 0x19, 0x03a1913d }, /* use as headphone mic, without its own jack detect */
			{ 0x1b, 0x03a1113c }, /* use as headset mic, without its own jack detect */
			{ }
		},
		.chained = true,
		.chain_id = ALC891_FIXUP_HEADSET_MODE
	},
	[ALC662_FIXUP_ACER_VERITON] = {
		.type = HDA_FIXUP_PINS,
		.v.pins = (const struct hda_pintbl[]) {
			{ 0x15, 0x50170120 }, /* no internal speaker */
			{ }
		}
	},
	[ALC892_FIXUP_ASROCK_MOBO] = {
		.type = HDA_FIXUP_PINS,
		.v.pins = (const struct hda_pintbl[]) {
			{ 0x15, 0x40f000f0 }, /* disabled */
			{ 0x16, 0x40f000f0 }, /* disabled */
			{ }
		}
	},
	[ALC662_FIXUP_USI_FUNC] = {
		.type = HDA_FIXUP_FUNC,
		.v.func = alc662_fixup_usi_headset_mic,
	},
	[ALC662_FIXUP_USI_HEADSET_MODE] = {
		.type = HDA_FIXUP_PINS,
		.v.pins = (const struct hda_pintbl[]) {
			{ 0x19, 0x02a1913c }, /* use as headset mic, without its own jack detect */
			{ 0x18, 0x01a1903d },
			{ }
		},
		.chained = true,
		.chain_id = ALC662_FIXUP_USI_FUNC
	},
	[ALC662_FIXUP_LENOVO_MULTI_CODECS] = {
		.type = HDA_FIXUP_FUNC,
		.v.func = alc233_alc662_fixup_lenovo_dual_codecs,
	},
	[ALC669_FIXUP_ACER_ASPIRE_ETHOS_HEADSET] = {
		.type = HDA_FIXUP_FUNC,
		.v.func = alc662_fixup_aspire_ethos_hp,
	},
	[ALC669_FIXUP_ACER_ASPIRE_ETHOS] = {
		.type = HDA_FIXUP_PINS,
		.v.pins = (const struct hda_pintbl[]) {
			{ 0x15, 0x92130110 }, /* front speakers */
			{ 0x18, 0x99130111 }, /* center/subwoofer */
			{ 0x1b, 0x11130012 }, /* surround plus jack for HP */
			{ }
		},
		.chained = true,
		.chain_id = ALC669_FIXUP_ACER_ASPIRE_ETHOS_HEADSET
	},
	[ALC671_FIXUP_HP_HEADSET_MIC2] = {
		.type = HDA_FIXUP_FUNC,
		.v.func = alc671_fixup_hp_headset_mic2,
	},
};

static const struct snd_pci_quirk alc662_fixup_tbl[] = {
	SND_PCI_QUIRK(0x1019, 0x9087, "ECS", ALC662_FIXUP_ASUS_MODE2),
	SND_PCI_QUIRK(0x1025, 0x022f, "Acer Aspire One", ALC662_FIXUP_INV_DMIC),
	SND_PCI_QUIRK(0x1025, 0x0241, "Packard Bell DOTS", ALC662_FIXUP_INV_DMIC),
	SND_PCI_QUIRK(0x1025, 0x0308, "Acer Aspire 8942G", ALC662_FIXUP_ASPIRE),
	SND_PCI_QUIRK(0x1025, 0x031c, "Gateway NV79", ALC662_FIXUP_SKU_IGNORE),
	SND_PCI_QUIRK(0x1025, 0x0349, "eMachines eM250", ALC662_FIXUP_INV_DMIC),
	SND_PCI_QUIRK(0x1025, 0x034a, "Gateway LT27", ALC662_FIXUP_INV_DMIC),
	SND_PCI_QUIRK(0x1025, 0x038b, "Acer Aspire 8943G", ALC662_FIXUP_ASPIRE),
	SND_PCI_QUIRK(0x1028, 0x05d8, "Dell", ALC668_FIXUP_DELL_MIC_NO_PRESENCE),
	SND_PCI_QUIRK(0x1028, 0x05db, "Dell", ALC668_FIXUP_DELL_MIC_NO_PRESENCE),
	SND_PCI_QUIRK(0x1028, 0x05fe, "Dell XPS 15", ALC668_FIXUP_DELL_XPS13),
	SND_PCI_QUIRK(0x1028, 0x060a, "Dell XPS 13", ALC668_FIXUP_DELL_XPS13),
	SND_PCI_QUIRK(0x1028, 0x060d, "Dell M3800", ALC668_FIXUP_DELL_XPS13),
	SND_PCI_QUIRK(0x1028, 0x0625, "Dell", ALC668_FIXUP_DELL_MIC_NO_PRESENCE),
	SND_PCI_QUIRK(0x1028, 0x0626, "Dell", ALC668_FIXUP_DELL_MIC_NO_PRESENCE),
	SND_PCI_QUIRK(0x1028, 0x0696, "Dell", ALC668_FIXUP_DELL_MIC_NO_PRESENCE),
	SND_PCI_QUIRK(0x1028, 0x0698, "Dell", ALC668_FIXUP_DELL_MIC_NO_PRESENCE),
	SND_PCI_QUIRK(0x1028, 0x069f, "Dell", ALC668_FIXUP_DELL_MIC_NO_PRESENCE),
	SND_PCI_QUIRK(0x103c, 0x1632, "HP RP5800", ALC662_FIXUP_HP_RP5800),
	SND_PCI_QUIRK(0x1043, 0x1080, "Asus UX501VW", ALC668_FIXUP_HEADSET_MODE),
	SND_PCI_QUIRK(0x1043, 0x11cd, "Asus N550", ALC662_FIXUP_ASUS_Nx50),
	SND_PCI_QUIRK(0x1043, 0x13df, "Asus N550JX", ALC662_FIXUP_BASS_1A),
	SND_PCI_QUIRK(0x1043, 0x129d, "Asus N750", ALC662_FIXUP_ASUS_Nx50),
	SND_PCI_QUIRK(0x1043, 0x12ff, "ASUS G751", ALC668_FIXUP_ASUS_G751),
	SND_PCI_QUIRK(0x1043, 0x1477, "ASUS N56VZ", ALC662_FIXUP_BASS_MODE4_CHMAP),
	SND_PCI_QUIRK(0x1043, 0x15a7, "ASUS UX51VZH", ALC662_FIXUP_BASS_16),
	SND_PCI_QUIRK(0x1043, 0x177d, "ASUS N551", ALC668_FIXUP_ASUS_Nx51),
	SND_PCI_QUIRK(0x1043, 0x17bd, "ASUS N751", ALC668_FIXUP_ASUS_Nx51),
	SND_PCI_QUIRK(0x1043, 0x1963, "ASUS X71SL", ALC662_FIXUP_ASUS_MODE8),
	SND_PCI_QUIRK(0x1043, 0x1b73, "ASUS N55SF", ALC662_FIXUP_BASS_16),
	SND_PCI_QUIRK(0x1043, 0x1bf3, "ASUS N76VZ", ALC662_FIXUP_BASS_MODE4_CHMAP),
	SND_PCI_QUIRK(0x1043, 0x8469, "ASUS mobo", ALC662_FIXUP_NO_JACK_DETECT),
	SND_PCI_QUIRK(0x105b, 0x0cd6, "Foxconn", ALC662_FIXUP_ASUS_MODE2),
	SND_PCI_QUIRK(0x144d, 0xc051, "Samsung R720", ALC662_FIXUP_IDEAPAD),
	SND_PCI_QUIRK(0x14cd, 0x5003, "USI", ALC662_FIXUP_USI_HEADSET_MODE),
	SND_PCI_QUIRK(0x17aa, 0x1036, "Lenovo P520", ALC662_FIXUP_LENOVO_MULTI_CODECS),
	SND_PCI_QUIRK(0x17aa, 0x38af, "Lenovo Ideapad Y550P", ALC662_FIXUP_IDEAPAD),
	SND_PCI_QUIRK(0x17aa, 0x3a0d, "Lenovo Ideapad Y550", ALC662_FIXUP_IDEAPAD),
	SND_PCI_QUIRK(0x1849, 0x5892, "ASRock B150M", ALC892_FIXUP_ASROCK_MOBO),
	SND_PCI_QUIRK(0x19da, 0xa130, "Zotac Z68", ALC662_FIXUP_ZOTAC_Z68),
	SND_PCI_QUIRK(0x1b0a, 0x01b8, "ACER Veriton", ALC662_FIXUP_ACER_VERITON),
	SND_PCI_QUIRK(0x1b35, 0x2206, "CZC P10T", ALC662_FIXUP_CZC_P10T),
	SND_PCI_QUIRK(0x1025, 0x0566, "Acer Aspire Ethos 8951G", ALC669_FIXUP_ACER_ASPIRE_ETHOS),

#if 0
	/* Below is a quirk table taken from the old code.
	 * Basically the device should work as is without the fixup table.
	 * If BIOS doesn't give a proper info, enable the corresponding
	 * fixup entry.
	 */
	SND_PCI_QUIRK(0x1043, 0x1000, "ASUS N50Vm", ALC662_FIXUP_ASUS_MODE1),
	SND_PCI_QUIRK(0x1043, 0x1092, "ASUS NB", ALC662_FIXUP_ASUS_MODE3),
	SND_PCI_QUIRK(0x1043, 0x1173, "ASUS K73Jn", ALC662_FIXUP_ASUS_MODE1),
	SND_PCI_QUIRK(0x1043, 0x11c3, "ASUS M70V", ALC662_FIXUP_ASUS_MODE3),
	SND_PCI_QUIRK(0x1043, 0x11d3, "ASUS NB", ALC662_FIXUP_ASUS_MODE1),
	SND_PCI_QUIRK(0x1043, 0x11f3, "ASUS NB", ALC662_FIXUP_ASUS_MODE2),
	SND_PCI_QUIRK(0x1043, 0x1203, "ASUS NB", ALC662_FIXUP_ASUS_MODE1),
	SND_PCI_QUIRK(0x1043, 0x1303, "ASUS G60J", ALC662_FIXUP_ASUS_MODE1),
	SND_PCI_QUIRK(0x1043, 0x1333, "ASUS G60Jx", ALC662_FIXUP_ASUS_MODE1),
	SND_PCI_QUIRK(0x1043, 0x1339, "ASUS NB", ALC662_FIXUP_ASUS_MODE2),
	SND_PCI_QUIRK(0x1043, 0x13e3, "ASUS N71JA", ALC662_FIXUP_ASUS_MODE7),
	SND_PCI_QUIRK(0x1043, 0x1463, "ASUS N71", ALC662_FIXUP_ASUS_MODE7),
	SND_PCI_QUIRK(0x1043, 0x14d3, "ASUS G72", ALC662_FIXUP_ASUS_MODE8),
	SND_PCI_QUIRK(0x1043, 0x1563, "ASUS N90", ALC662_FIXUP_ASUS_MODE3),
	SND_PCI_QUIRK(0x1043, 0x15d3, "ASUS N50SF F50SF", ALC662_FIXUP_ASUS_MODE1),
	SND_PCI_QUIRK(0x1043, 0x16c3, "ASUS NB", ALC662_FIXUP_ASUS_MODE2),
	SND_PCI_QUIRK(0x1043, 0x16f3, "ASUS K40C K50C", ALC662_FIXUP_ASUS_MODE2),
	SND_PCI_QUIRK(0x1043, 0x1733, "ASUS N81De", ALC662_FIXUP_ASUS_MODE1),
	SND_PCI_QUIRK(0x1043, 0x1753, "ASUS NB", ALC662_FIXUP_ASUS_MODE2),
	SND_PCI_QUIRK(0x1043, 0x1763, "ASUS NB", ALC662_FIXUP_ASUS_MODE6),
	SND_PCI_QUIRK(0x1043, 0x1765, "ASUS NB", ALC662_FIXUP_ASUS_MODE6),
	SND_PCI_QUIRK(0x1043, 0x1783, "ASUS NB", ALC662_FIXUP_ASUS_MODE2),
	SND_PCI_QUIRK(0x1043, 0x1793, "ASUS F50GX", ALC662_FIXUP_ASUS_MODE1),
	SND_PCI_QUIRK(0x1043, 0x17b3, "ASUS F70SL", ALC662_FIXUP_ASUS_MODE3),
	SND_PCI_QUIRK(0x1043, 0x17f3, "ASUS X58LE", ALC662_FIXUP_ASUS_MODE2),
	SND_PCI_QUIRK(0x1043, 0x1813, "ASUS NB", ALC662_FIXUP_ASUS_MODE2),
	SND_PCI_QUIRK(0x1043, 0x1823, "ASUS NB", ALC662_FIXUP_ASUS_MODE5),
	SND_PCI_QUIRK(0x1043, 0x1833, "ASUS NB", ALC662_FIXUP_ASUS_MODE6),
	SND_PCI_QUIRK(0x1043, 0x1843, "ASUS NB", ALC662_FIXUP_ASUS_MODE2),
	SND_PCI_QUIRK(0x1043, 0x1853, "ASUS F50Z", ALC662_FIXUP_ASUS_MODE1),
	SND_PCI_QUIRK(0x1043, 0x1864, "ASUS NB", ALC662_FIXUP_ASUS_MODE2),
	SND_PCI_QUIRK(0x1043, 0x1876, "ASUS NB", ALC662_FIXUP_ASUS_MODE2),
	SND_PCI_QUIRK(0x1043, 0x1893, "ASUS M50Vm", ALC662_FIXUP_ASUS_MODE3),
	SND_PCI_QUIRK(0x1043, 0x1894, "ASUS X55", ALC662_FIXUP_ASUS_MODE3),
	SND_PCI_QUIRK(0x1043, 0x18b3, "ASUS N80Vc", ALC662_FIXUP_ASUS_MODE1),
	SND_PCI_QUIRK(0x1043, 0x18c3, "ASUS VX5", ALC662_FIXUP_ASUS_MODE1),
	SND_PCI_QUIRK(0x1043, 0x18d3, "ASUS N81Te", ALC662_FIXUP_ASUS_MODE1),
	SND_PCI_QUIRK(0x1043, 0x18f3, "ASUS N505Tp", ALC662_FIXUP_ASUS_MODE1),
	SND_PCI_QUIRK(0x1043, 0x1903, "ASUS F5GL", ALC662_FIXUP_ASUS_MODE1),
	SND_PCI_QUIRK(0x1043, 0x1913, "ASUS NB", ALC662_FIXUP_ASUS_MODE2),
	SND_PCI_QUIRK(0x1043, 0x1933, "ASUS F80Q", ALC662_FIXUP_ASUS_MODE2),
	SND_PCI_QUIRK(0x1043, 0x1943, "ASUS Vx3V", ALC662_FIXUP_ASUS_MODE1),
	SND_PCI_QUIRK(0x1043, 0x1953, "ASUS NB", ALC662_FIXUP_ASUS_MODE1),
	SND_PCI_QUIRK(0x1043, 0x1963, "ASUS X71C", ALC662_FIXUP_ASUS_MODE3),
	SND_PCI_QUIRK(0x1043, 0x1983, "ASUS N5051A", ALC662_FIXUP_ASUS_MODE1),
	SND_PCI_QUIRK(0x1043, 0x1993, "ASUS N20", ALC662_FIXUP_ASUS_MODE1),
	SND_PCI_QUIRK(0x1043, 0x19b3, "ASUS F7Z", ALC662_FIXUP_ASUS_MODE1),
	SND_PCI_QUIRK(0x1043, 0x19c3, "ASUS F5Z/F6x", ALC662_FIXUP_ASUS_MODE2),
	SND_PCI_QUIRK(0x1043, 0x19e3, "ASUS NB", ALC662_FIXUP_ASUS_MODE1),
	SND_PCI_QUIRK(0x1043, 0x19f3, "ASUS NB", ALC662_FIXUP_ASUS_MODE4),
#endif
	{}
};

static const struct hda_model_fixup alc662_fixup_models[] = {
	{.id = ALC662_FIXUP_ASPIRE, .name = "aspire"},
	{.id = ALC662_FIXUP_IDEAPAD, .name = "ideapad"},
	{.id = ALC272_FIXUP_MARIO, .name = "mario"},
	{.id = ALC662_FIXUP_HP_RP5800, .name = "hp-rp5800"},
	{.id = ALC662_FIXUP_ASUS_MODE1, .name = "asus-mode1"},
	{.id = ALC662_FIXUP_ASUS_MODE2, .name = "asus-mode2"},
	{.id = ALC662_FIXUP_ASUS_MODE3, .name = "asus-mode3"},
	{.id = ALC662_FIXUP_ASUS_MODE4, .name = "asus-mode4"},
	{.id = ALC662_FIXUP_ASUS_MODE5, .name = "asus-mode5"},
	{.id = ALC662_FIXUP_ASUS_MODE6, .name = "asus-mode6"},
	{.id = ALC662_FIXUP_ASUS_MODE7, .name = "asus-mode7"},
	{.id = ALC662_FIXUP_ASUS_MODE8, .name = "asus-mode8"},
	{.id = ALC662_FIXUP_ZOTAC_Z68, .name = "zotac-z68"},
	{.id = ALC662_FIXUP_INV_DMIC, .name = "inv-dmic"},
	{.id = ALC662_FIXUP_DELL_MIC_NO_PRESENCE, .name = "alc662-headset-multi"},
	{.id = ALC668_FIXUP_DELL_MIC_NO_PRESENCE, .name = "dell-headset-multi"},
	{.id = ALC662_FIXUP_HEADSET_MODE, .name = "alc662-headset"},
	{.id = ALC668_FIXUP_HEADSET_MODE, .name = "alc668-headset"},
	{.id = ALC662_FIXUP_BASS_16, .name = "bass16"},
	{.id = ALC662_FIXUP_BASS_1A, .name = "bass1a"},
	{.id = ALC668_FIXUP_AUTO_MUTE, .name = "automute"},
	{.id = ALC668_FIXUP_DELL_XPS13, .name = "dell-xps13"},
	{.id = ALC662_FIXUP_ASUS_Nx50, .name = "asus-nx50"},
	{.id = ALC668_FIXUP_ASUS_Nx51, .name = "asus-nx51"},
	{.id = ALC668_FIXUP_ASUS_G751, .name = "asus-g751"},
	{.id = ALC891_FIXUP_HEADSET_MODE, .name = "alc891-headset"},
	{.id = ALC891_FIXUP_DELL_MIC_NO_PRESENCE, .name = "alc891-headset-multi"},
	{.id = ALC662_FIXUP_ACER_VERITON, .name = "acer-veriton"},
	{.id = ALC892_FIXUP_ASROCK_MOBO, .name = "asrock-mobo"},
	{.id = ALC662_FIXUP_USI_HEADSET_MODE, .name = "usi-headset"},
	{.id = ALC662_FIXUP_LENOVO_MULTI_CODECS, .name = "dual-codecs"},
	{.id = ALC669_FIXUP_ACER_ASPIRE_ETHOS, .name = "aspire-ethos"},
	{}
};

static const struct snd_hda_pin_quirk alc662_pin_fixup_tbl[] = {
	SND_HDA_PIN_QUIRK(0x10ec0867, 0x1028, "Dell", ALC891_FIXUP_DELL_MIC_NO_PRESENCE,
		{0x17, 0x02211010},
		{0x18, 0x01a19030},
		{0x1a, 0x01813040},
		{0x21, 0x01014020}),
	SND_HDA_PIN_QUIRK(0x10ec0867, 0x1028, "Dell", ALC891_FIXUP_DELL_MIC_NO_PRESENCE,
		{0x16, 0x01813030},
		{0x17, 0x02211010},
		{0x18, 0x01a19040},
		{0x21, 0x01014020}),
	SND_HDA_PIN_QUIRK(0x10ec0662, 0x1028, "Dell", ALC662_FIXUP_DELL_MIC_NO_PRESENCE,
		{0x14, 0x01014010},
		{0x18, 0x01a19020},
		{0x1a, 0x0181302f},
		{0x1b, 0x0221401f}),
	SND_HDA_PIN_QUIRK(0x10ec0668, 0x1028, "Dell", ALC668_FIXUP_AUTO_MUTE,
		{0x12, 0x99a30130},
		{0x14, 0x90170110},
		{0x15, 0x0321101f},
		{0x16, 0x03011020}),
	SND_HDA_PIN_QUIRK(0x10ec0668, 0x1028, "Dell", ALC668_FIXUP_AUTO_MUTE,
		{0x12, 0x99a30140},
		{0x14, 0x90170110},
		{0x15, 0x0321101f},
		{0x16, 0x03011020}),
	SND_HDA_PIN_QUIRK(0x10ec0668, 0x1028, "Dell", ALC668_FIXUP_AUTO_MUTE,
		{0x12, 0x99a30150},
		{0x14, 0x90170110},
		{0x15, 0x0321101f},
		{0x16, 0x03011020}),
	SND_HDA_PIN_QUIRK(0x10ec0668, 0x1028, "Dell", ALC668_FIXUP_AUTO_MUTE,
		{0x14, 0x90170110},
		{0x15, 0x0321101f},
		{0x16, 0x03011020}),
	SND_HDA_PIN_QUIRK(0x10ec0668, 0x1028, "Dell XPS 15", ALC668_FIXUP_AUTO_MUTE,
		{0x12, 0x90a60130},
		{0x14, 0x90170110},
		{0x15, 0x0321101f}),
	SND_HDA_PIN_QUIRK(0x10ec0671, 0x103c, "HP cPC", ALC671_FIXUP_HP_HEADSET_MIC2,
		{0x14, 0x01014010},
		{0x17, 0x90170150},
		{0x1b, 0x01813030},
		{0x21, 0x02211020}),
	SND_HDA_PIN_QUIRK(0x10ec0671, 0x103c, "HP cPC", ALC671_FIXUP_HP_HEADSET_MIC2,
		{0x14, 0x01014010},
		{0x18, 0x01a19040},
		{0x1b, 0x01813030},
		{0x21, 0x02211020}),
	SND_HDA_PIN_QUIRK(0x10ec0671, 0x103c, "HP cPC", ALC671_FIXUP_HP_HEADSET_MIC2,
		{0x14, 0x01014020},
		{0x17, 0x90170110},
		{0x18, 0x01a19050},
		{0x1b, 0x01813040},
		{0x21, 0x02211030}),
	{}
};

/*
 */
static int patch_alc662(struct hda_codec *codec)
{
	struct alc_spec *spec;
	int err;

	err = alc_alloc_spec(codec, 0x0b);
	if (err < 0)
		return err;

	spec = codec->spec;

	spec->shutup = alc_eapd_shutup;

	/* handle multiple HPs as is */
	spec->parse_flags = HDA_PINCFG_NO_HP_FIXUP;

	alc_fix_pll_init(codec, 0x20, 0x04, 15);

	switch (codec->core.vendor_id) {
	case 0x10ec0668:
		spec->init_hook = alc668_restore_default_value;
		break;
	}

	alc_pre_init(codec);

	snd_hda_pick_fixup(codec, alc662_fixup_models,
		       alc662_fixup_tbl, alc662_fixups);
	snd_hda_pick_pin_fixup(codec, alc662_pin_fixup_tbl, alc662_fixups, true);
	snd_hda_apply_fixup(codec, HDA_FIXUP_ACT_PRE_PROBE);

	alc_auto_parse_customize_define(codec);

	if (has_cdefine_beep(codec))
		spec->gen.beep_nid = 0x01;

	if ((alc_get_coef0(codec) & (1 << 14)) &&
	    codec->bus->pci && codec->bus->pci->subsystem_vendor == 0x1025 &&
	    spec->cdefine.platform_type == 1) {
		err = alc_codec_rename(codec, "ALC272X");
		if (err < 0)
			goto error;
	}

	/* automatic parse from the BIOS config */
	err = alc662_parse_auto_config(codec);
	if (err < 0)
		goto error;

	if (!spec->gen.no_analog && spec->gen.beep_nid) {
		switch (codec->core.vendor_id) {
		case 0x10ec0662:
			err = set_beep_amp(spec, 0x0b, 0x05, HDA_INPUT);
			break;
		case 0x10ec0272:
		case 0x10ec0663:
		case 0x10ec0665:
		case 0x10ec0668:
			err = set_beep_amp(spec, 0x0b, 0x04, HDA_INPUT);
			break;
		case 0x10ec0273:
			err = set_beep_amp(spec, 0x0b, 0x03, HDA_INPUT);
			break;
		}
		if (err < 0)
			goto error;
	}

	snd_hda_apply_fixup(codec, HDA_FIXUP_ACT_PROBE);

	return 0;

 error:
	alc_free(codec);
	return err;
}

/*
 * ALC680 support
 */

static int alc680_parse_auto_config(struct hda_codec *codec)
{
	return alc_parse_auto_config(codec, NULL, NULL);
}

/*
 */
static int patch_alc680(struct hda_codec *codec)
{
	int err;

	/* ALC680 has no aa-loopback mixer */
	err = alc_alloc_spec(codec, 0);
	if (err < 0)
		return err;

	/* automatic parse from the BIOS config */
	err = alc680_parse_auto_config(codec);
	if (err < 0) {
		alc_free(codec);
		return err;
	}

	return 0;
}

/*
 * patch entries
 */
static const struct hda_device_id snd_hda_id_realtek[] = {
	HDA_CODEC_ENTRY(0x10ec0215, "ALC215", patch_alc269),
	HDA_CODEC_ENTRY(0x10ec0221, "ALC221", patch_alc269),
	HDA_CODEC_ENTRY(0x10ec0222, "ALC222", patch_alc269),
	HDA_CODEC_ENTRY(0x10ec0225, "ALC225", patch_alc269),
	HDA_CODEC_ENTRY(0x10ec0231, "ALC231", patch_alc269),
	HDA_CODEC_ENTRY(0x10ec0233, "ALC233", patch_alc269),
	HDA_CODEC_ENTRY(0x10ec0234, "ALC234", patch_alc269),
	HDA_CODEC_ENTRY(0x10ec0235, "ALC233", patch_alc269),
	HDA_CODEC_ENTRY(0x10ec0236, "ALC236", patch_alc269),
	HDA_CODEC_ENTRY(0x10ec0255, "ALC255", patch_alc269),
	HDA_CODEC_ENTRY(0x10ec0256, "ALC256", patch_alc269),
	HDA_CODEC_ENTRY(0x10ec0257, "ALC257", patch_alc269),
	HDA_CODEC_ENTRY(0x10ec0260, "ALC260", patch_alc260),
	HDA_CODEC_ENTRY(0x10ec0262, "ALC262", patch_alc262),
	HDA_CODEC_ENTRY(0x10ec0267, "ALC267", patch_alc268),
	HDA_CODEC_ENTRY(0x10ec0268, "ALC268", patch_alc268),
	HDA_CODEC_ENTRY(0x10ec0269, "ALC269", patch_alc269),
	HDA_CODEC_ENTRY(0x10ec0270, "ALC270", patch_alc269),
	HDA_CODEC_ENTRY(0x10ec0272, "ALC272", patch_alc662),
	HDA_CODEC_ENTRY(0x10ec0274, "ALC274", patch_alc269),
	HDA_CODEC_ENTRY(0x10ec0275, "ALC275", patch_alc269),
	HDA_CODEC_ENTRY(0x10ec0276, "ALC276", patch_alc269),
	HDA_CODEC_ENTRY(0x10ec0280, "ALC280", patch_alc269),
	HDA_CODEC_ENTRY(0x10ec0282, "ALC282", patch_alc269),
	HDA_CODEC_ENTRY(0x10ec0283, "ALC283", patch_alc269),
	HDA_CODEC_ENTRY(0x10ec0284, "ALC284", patch_alc269),
	HDA_CODEC_ENTRY(0x10ec0285, "ALC285", patch_alc269),
	HDA_CODEC_ENTRY(0x10ec0286, "ALC286", patch_alc269),
	HDA_CODEC_ENTRY(0x10ec0288, "ALC288", patch_alc269),
	HDA_CODEC_ENTRY(0x10ec0289, "ALC289", patch_alc269),
	HDA_CODEC_ENTRY(0x10ec0290, "ALC290", patch_alc269),
	HDA_CODEC_ENTRY(0x10ec0292, "ALC292", patch_alc269),
	HDA_CODEC_ENTRY(0x10ec0293, "ALC293", patch_alc269),
	HDA_CODEC_ENTRY(0x10ec0294, "ALC294", patch_alc269),
	HDA_CODEC_ENTRY(0x10ec0295, "ALC295", patch_alc269),
	HDA_CODEC_ENTRY(0x10ec0298, "ALC298", patch_alc269),
	HDA_CODEC_ENTRY(0x10ec0299, "ALC299", patch_alc269),
	HDA_CODEC_ENTRY(0x10ec0300, "ALC300", patch_alc269),
	HDA_CODEC_ENTRY(0x10ec0623, "ALC623", patch_alc269),
	HDA_CODEC_REV_ENTRY(0x10ec0861, 0x100340, "ALC660", patch_alc861),
	HDA_CODEC_ENTRY(0x10ec0660, "ALC660-VD", patch_alc861vd),
	HDA_CODEC_ENTRY(0x10ec0861, "ALC861", patch_alc861),
	HDA_CODEC_ENTRY(0x10ec0862, "ALC861-VD", patch_alc861vd),
	HDA_CODEC_REV_ENTRY(0x10ec0662, 0x100002, "ALC662 rev2", patch_alc882),
	HDA_CODEC_REV_ENTRY(0x10ec0662, 0x100101, "ALC662 rev1", patch_alc662),
	HDA_CODEC_REV_ENTRY(0x10ec0662, 0x100300, "ALC662 rev3", patch_alc662),
	HDA_CODEC_ENTRY(0x10ec0663, "ALC663", patch_alc662),
	HDA_CODEC_ENTRY(0x10ec0665, "ALC665", patch_alc662),
	HDA_CODEC_ENTRY(0x10ec0667, "ALC667", patch_alc662),
	HDA_CODEC_ENTRY(0x10ec0668, "ALC668", patch_alc662),
	HDA_CODEC_ENTRY(0x10ec0670, "ALC670", patch_alc662),
	HDA_CODEC_ENTRY(0x10ec0671, "ALC671", patch_alc662),
	HDA_CODEC_ENTRY(0x10ec0680, "ALC680", patch_alc680),
	HDA_CODEC_ENTRY(0x10ec0700, "ALC700", patch_alc269),
	HDA_CODEC_ENTRY(0x10ec0701, "ALC701", patch_alc269),
	HDA_CODEC_ENTRY(0x10ec0703, "ALC703", patch_alc269),
	HDA_CODEC_ENTRY(0x10ec0711, "ALC711", patch_alc269),
	HDA_CODEC_ENTRY(0x10ec0867, "ALC891", patch_alc662),
	HDA_CODEC_ENTRY(0x10ec0880, "ALC880", patch_alc880),
	HDA_CODEC_ENTRY(0x10ec0882, "ALC882", patch_alc882),
	HDA_CODEC_ENTRY(0x10ec0883, "ALC883", patch_alc882),
	HDA_CODEC_REV_ENTRY(0x10ec0885, 0x100101, "ALC889A", patch_alc882),
	HDA_CODEC_REV_ENTRY(0x10ec0885, 0x100103, "ALC889A", patch_alc882),
	HDA_CODEC_ENTRY(0x10ec0885, "ALC885", patch_alc882),
	HDA_CODEC_ENTRY(0x10ec0887, "ALC887", patch_alc882),
	HDA_CODEC_REV_ENTRY(0x10ec0888, 0x100101, "ALC1200", patch_alc882),
	HDA_CODEC_ENTRY(0x10ec0888, "ALC888", patch_alc882),
	HDA_CODEC_ENTRY(0x10ec0889, "ALC889", patch_alc882),
	HDA_CODEC_ENTRY(0x10ec0892, "ALC892", patch_alc662),
	HDA_CODEC_ENTRY(0x10ec0899, "ALC898", patch_alc882),
	HDA_CODEC_ENTRY(0x10ec0900, "ALC1150", patch_alc882),
	HDA_CODEC_ENTRY(0x10ec0b00, "ALCS1200A", patch_alc882),
	HDA_CODEC_ENTRY(0x10ec1168, "ALC1220", patch_alc882),
	HDA_CODEC_ENTRY(0x10ec1220, "ALC1220", patch_alc882),
	{} /* terminator */
};
MODULE_DEVICE_TABLE(hdaudio, snd_hda_id_realtek);

MODULE_LICENSE("GPL");
MODULE_DESCRIPTION("Realtek HD-audio codec");

static struct hda_codec_driver realtek_driver = {
	.id = snd_hda_id_realtek,
};

module_hda_codec_driver(realtek_driver);<|MERGE_RESOLUTION|>--- conflicted
+++ resolved
@@ -7014,7 +7014,6 @@
 		},
 		.chained = true,
 		.chain_id = ALC269_FIXUP_DELL4_MIC_NO_PRESENCE
-<<<<<<< HEAD
 	},
 	[ALC289_FIXUP_DUAL_SPK] = {
 		.type = HDA_FIXUP_FUNC,
@@ -7022,15 +7021,6 @@
 		.chained = true,
 		.chain_id = ALC289_FIXUP_DELL_SPK2
 	},
-=======
-	},
-	[ALC289_FIXUP_DUAL_SPK] = {
-		.type = HDA_FIXUP_FUNC,
-		.v.func = alc285_fixup_speaker2_to_dac1,
-		.chained = true,
-		.chain_id = ALC289_FIXUP_DELL_SPK2
-	},
->>>>>>> 7faa26c1
 	[ALC294_FIXUP_SPK2_TO_DAC1] = {
 		.type = HDA_FIXUP_FUNC,
 		.v.func = alc285_fixup_speaker2_to_dac1,
