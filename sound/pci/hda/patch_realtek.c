--- conflicted
+++ resolved
@@ -7433,12 +7433,9 @@
 	ALC289_FIXUP_DELL_CS35L41_SPI_2,
 	ALC294_FIXUP_CS35L41_I2C_2,
 	ALC245_FIXUP_CS35L56_SPI_4_HP_GPIO_LED,
-<<<<<<< HEAD
-=======
 	ALC256_FIXUP_ACER_SFG16_MICMUTE_LED,
 	ALC256_FIXUP_HEADPHONE_AMP_VOL,
 	ALC245_FIXUP_HP_SPECTRE_X360_EU0XXX,
->>>>>>> c50bf762
 };
 
 /* A special fixup for Lenovo C940 and Yoga Duet 7;
@@ -9634,8 +9631,6 @@
 		.chained = true,
 		.chain_id = ALC285_FIXUP_HP_GPIO_LED,
 	},
-<<<<<<< HEAD
-=======
 	[ALC256_FIXUP_ACER_SFG16_MICMUTE_LED] = {
 		.type = HDA_FIXUP_FUNC,
 		.v.func = alc256_fixup_acer_sfg16_micmute_led,
@@ -9648,7 +9643,6 @@
 		.type = HDA_FIXUP_FUNC,
 		.v.func = alc245_fixup_hp_spectre_x360_eu0xxx,
 	},
->>>>>>> c50bf762
 };
 
 static const struct snd_pci_quirk alc269_fixup_tbl[] = {
@@ -9958,10 +9952,7 @@
 	SND_PCI_QUIRK(0x103c, 0x8a30, "HP Envy 17", ALC287_FIXUP_CS35L41_I2C_2),
 	SND_PCI_QUIRK(0x103c, 0x8a31, "HP Envy 15", ALC287_FIXUP_CS35L41_I2C_2),
 	SND_PCI_QUIRK(0x103c, 0x8a6e, "HP EDNA 360", ALC287_FIXUP_CS35L41_I2C_4),
-<<<<<<< HEAD
-=======
 	SND_PCI_QUIRK(0x103c, 0x8a74, "HP ProBook 440 G8 Notebook PC", ALC236_FIXUP_HP_GPIO_LED),
->>>>>>> c50bf762
 	SND_PCI_QUIRK(0x103c, 0x8a78, "HP Dev One", ALC285_FIXUP_HP_LIMIT_INT_MIC_BOOST),
 	SND_PCI_QUIRK(0x103c, 0x8aa0, "HP ProBook 440 G9 (MB 8A9E)", ALC236_FIXUP_HP_GPIO_LED),
 	SND_PCI_QUIRK(0x103c, 0x8aa3, "HP ProBook 450 G9 (MB 8AA1)", ALC236_FIXUP_HP_GPIO_LED),
@@ -10015,11 +10006,7 @@
 	SND_PCI_QUIRK(0x103c, 0x8be8, "HP Envy 17", ALC287_FIXUP_CS35L41_I2C_2),
 	SND_PCI_QUIRK(0x103c, 0x8be9, "HP Envy 15", ALC287_FIXUP_CS35L41_I2C_2),
 	SND_PCI_QUIRK(0x103c, 0x8bf0, "HP", ALC236_FIXUP_HP_GPIO_LED),
-<<<<<<< HEAD
-	SND_PCI_QUIRK(0x103c, 0x8c15, "HP Spectre 14", ALC287_FIXUP_CS35L41_I2C_2),
-=======
 	SND_PCI_QUIRK(0x103c, 0x8c15, "HP Spectre x360 2-in-1 Laptop 14-eu0xxx", ALC245_FIXUP_HP_SPECTRE_X360_EU0XXX),
->>>>>>> c50bf762
 	SND_PCI_QUIRK(0x103c, 0x8c16, "HP Spectre 16", ALC287_FIXUP_CS35L41_I2C_2),
 	SND_PCI_QUIRK(0x103c, 0x8c17, "HP Spectre 16", ALC287_FIXUP_CS35L41_I2C_2),
 	SND_PCI_QUIRK(0x103c, 0x8c46, "HP EliteBook 830 G11", ALC245_FIXUP_CS35L41_SPI_2_HP_GPIO_LED),
