// SPDX-License-Identifier: GPL-2.0-or-later
/*
 * Universal Interface for Intel High Definition Audio Codec
 *
 * HD audio interface patch for Realtek ALC codecs
 *
 * Copyright (c) 2004 Kailang Yang <kailang@realtek.com.tw>
 *                    PeiSen Hou <pshou@realtek.com.tw>
 *                    Takashi Iwai <tiwai@suse.de>
 *                    Jonathan Woithe <jwoithe@just42.net>
 */

#include <linux/acpi.h>
#include <linux/cleanup.h>
#include <linux/init.h>
#include <linux/delay.h>
#include <linux/slab.h>
#include <linux/pci.h>
#include <linux/dmi.h>
#include <linux/module.h>
#include <linux/i2c.h>
#include <linux/input.h>
#include <linux/leds.h>
#include <linux/ctype.h>
#include <linux/spi/spi.h>
#include <sound/core.h>
#include <sound/jack.h>
#include <sound/hda_codec.h>
#include "hda_local.h"
#include "hda_auto_parser.h"
#include "hda_jack.h"
#include "hda_generic.h"
#include "hda_component.h"

/* keep halting ALC5505 DSP, for power saving */
#define HALT_REALTEK_ALC5505

/* extra amp-initialization sequence types */
enum {
	ALC_INIT_UNDEFINED,
	ALC_INIT_NONE,
	ALC_INIT_DEFAULT,
};

enum {
	ALC_HEADSET_MODE_UNKNOWN,
	ALC_HEADSET_MODE_UNPLUGGED,
	ALC_HEADSET_MODE_HEADSET,
	ALC_HEADSET_MODE_MIC,
	ALC_HEADSET_MODE_HEADPHONE,
};

enum {
	ALC_HEADSET_TYPE_UNKNOWN,
	ALC_HEADSET_TYPE_CTIA,
	ALC_HEADSET_TYPE_OMTP,
};

enum {
	ALC_KEY_MICMUTE_INDEX,
};

struct alc_customize_define {
	unsigned int  sku_cfg;
	unsigned char port_connectivity;
	unsigned char check_sum;
	unsigned char customization;
	unsigned char external_amp;
	unsigned int  enable_pcbeep:1;
	unsigned int  platform_type:1;
	unsigned int  swap:1;
	unsigned int  override:1;
	unsigned int  fixup:1; /* Means that this sku is set by driver, not read from hw */
};

struct alc_coef_led {
	unsigned int idx;
	unsigned int mask;
	unsigned int on;
	unsigned int off;
};

struct alc_spec {
	struct hda_gen_spec gen; /* must be at head */

	/* codec parameterization */
	struct alc_customize_define cdefine;
	unsigned int parse_flags; /* flag for snd_hda_parse_pin_defcfg() */

	/* GPIO bits */
	unsigned int gpio_mask;
	unsigned int gpio_dir;
	unsigned int gpio_data;
	bool gpio_write_delay;	/* add a delay before writing gpio_data */

	/* mute LED for HP laptops, see vref_mute_led_set() */
	int mute_led_polarity;
	int micmute_led_polarity;
	hda_nid_t mute_led_nid;
	hda_nid_t cap_mute_led_nid;

	unsigned int gpio_mute_led_mask;
	unsigned int gpio_mic_led_mask;
	struct alc_coef_led mute_led_coef;
	struct alc_coef_led mic_led_coef;
	struct mutex coef_mutex;

	hda_nid_t headset_mic_pin;
	hda_nid_t headphone_mic_pin;
	int current_headset_mode;
	int current_headset_type;

	/* hooks */
	void (*init_hook)(struct hda_codec *codec);
	void (*power_hook)(struct hda_codec *codec);
	void (*shutup)(struct hda_codec *codec);

	int init_amp;
	int codec_variant;	/* flag for other variants */
	unsigned int has_alc5505_dsp:1;
	unsigned int no_depop_delay:1;
	unsigned int done_hp_init:1;
	unsigned int no_shutup_pins:1;
	unsigned int ultra_low_power:1;
	unsigned int has_hs_key:1;
	unsigned int no_internal_mic_pin:1;
	unsigned int en_3kpull_low:1;

	/* for PLL fix */
	hda_nid_t pll_nid;
	unsigned int pll_coef_idx, pll_coef_bit;
	unsigned int coef0;
	struct input_dev *kb_dev;
	u8 alc_mute_keycode_map[1];

	/* component binding */
	struct hda_component_parent comps;
};

/*
 * COEF access helper functions
 */

static void coef_mutex_lock(struct hda_codec *codec)
{
	struct alc_spec *spec = codec->spec;

	snd_hda_power_up_pm(codec);
	mutex_lock(&spec->coef_mutex);
}

static void coef_mutex_unlock(struct hda_codec *codec)
{
	struct alc_spec *spec = codec->spec;

	mutex_unlock(&spec->coef_mutex);
	snd_hda_power_down_pm(codec);
}

static int __alc_read_coefex_idx(struct hda_codec *codec, hda_nid_t nid,
				 unsigned int coef_idx)
{
	unsigned int val;

	snd_hda_codec_write(codec, nid, 0, AC_VERB_SET_COEF_INDEX, coef_idx);
	val = snd_hda_codec_read(codec, nid, 0, AC_VERB_GET_PROC_COEF, 0);
	return val;
}

static int alc_read_coefex_idx(struct hda_codec *codec, hda_nid_t nid,
			       unsigned int coef_idx)
{
	unsigned int val;

	coef_mutex_lock(codec);
	val = __alc_read_coefex_idx(codec, nid, coef_idx);
	coef_mutex_unlock(codec);
	return val;
}

#define alc_read_coef_idx(codec, coef_idx) \
	alc_read_coefex_idx(codec, 0x20, coef_idx)

static void __alc_write_coefex_idx(struct hda_codec *codec, hda_nid_t nid,
				   unsigned int coef_idx, unsigned int coef_val)
{
	snd_hda_codec_write(codec, nid, 0, AC_VERB_SET_COEF_INDEX, coef_idx);
	snd_hda_codec_write(codec, nid, 0, AC_VERB_SET_PROC_COEF, coef_val);
}

static void alc_write_coefex_idx(struct hda_codec *codec, hda_nid_t nid,
				 unsigned int coef_idx, unsigned int coef_val)
{
	coef_mutex_lock(codec);
	__alc_write_coefex_idx(codec, nid, coef_idx, coef_val);
	coef_mutex_unlock(codec);
}

#define alc_write_coef_idx(codec, coef_idx, coef_val) \
	alc_write_coefex_idx(codec, 0x20, coef_idx, coef_val)

static void __alc_update_coefex_idx(struct hda_codec *codec, hda_nid_t nid,
				    unsigned int coef_idx, unsigned int mask,
				    unsigned int bits_set)
{
	unsigned int val = __alc_read_coefex_idx(codec, nid, coef_idx);

	if (val != -1)
		__alc_write_coefex_idx(codec, nid, coef_idx,
				       (val & ~mask) | bits_set);
}

static void alc_update_coefex_idx(struct hda_codec *codec, hda_nid_t nid,
				  unsigned int coef_idx, unsigned int mask,
				  unsigned int bits_set)
{
	coef_mutex_lock(codec);
	__alc_update_coefex_idx(codec, nid, coef_idx, mask, bits_set);
	coef_mutex_unlock(codec);
}

#define alc_update_coef_idx(codec, coef_idx, mask, bits_set)	\
	alc_update_coefex_idx(codec, 0x20, coef_idx, mask, bits_set)

/* a special bypass for COEF 0; read the cached value at the second time */
static unsigned int alc_get_coef0(struct hda_codec *codec)
{
	struct alc_spec *spec = codec->spec;

	if (!spec->coef0)
		spec->coef0 = alc_read_coef_idx(codec, 0);
	return spec->coef0;
}

/* coef writes/updates batch */
struct coef_fw {
	unsigned char nid;
	unsigned char idx;
	unsigned short mask;
	unsigned short val;
};

#define UPDATE_COEFEX(_nid, _idx, _mask, _val) \
	{ .nid = (_nid), .idx = (_idx), .mask = (_mask), .val = (_val) }
#define WRITE_COEFEX(_nid, _idx, _val) UPDATE_COEFEX(_nid, _idx, -1, _val)
#define WRITE_COEF(_idx, _val) WRITE_COEFEX(0x20, _idx, _val)
#define UPDATE_COEF(_idx, _mask, _val) UPDATE_COEFEX(0x20, _idx, _mask, _val)

static void alc_process_coef_fw(struct hda_codec *codec,
				const struct coef_fw *fw)
{
	coef_mutex_lock(codec);
	for (; fw->nid; fw++) {
		if (fw->mask == (unsigned short)-1)
			__alc_write_coefex_idx(codec, fw->nid, fw->idx, fw->val);
		else
			__alc_update_coefex_idx(codec, fw->nid, fw->idx,
						fw->mask, fw->val);
	}
	coef_mutex_unlock(codec);
}

/*
 * GPIO setup tables, used in initialization
 */

/* Enable GPIO mask and set output */
static void alc_setup_gpio(struct hda_codec *codec, unsigned int mask)
{
	struct alc_spec *spec = codec->spec;

	spec->gpio_mask |= mask;
	spec->gpio_dir |= mask;
	spec->gpio_data |= mask;
}

static void alc_write_gpio_data(struct hda_codec *codec)
{
	struct alc_spec *spec = codec->spec;

	snd_hda_codec_write(codec, 0x01, 0, AC_VERB_SET_GPIO_DATA,
			    spec->gpio_data);
}

static void alc_update_gpio_data(struct hda_codec *codec, unsigned int mask,
				 bool on)
{
	struct alc_spec *spec = codec->spec;
	unsigned int oldval = spec->gpio_data;

	if (on)
		spec->gpio_data |= mask;
	else
		spec->gpio_data &= ~mask;
	if (oldval != spec->gpio_data)
		alc_write_gpio_data(codec);
}

static void alc_write_gpio(struct hda_codec *codec)
{
	struct alc_spec *spec = codec->spec;

	if (!spec->gpio_mask)
		return;

	snd_hda_codec_write(codec, codec->core.afg, 0,
			    AC_VERB_SET_GPIO_MASK, spec->gpio_mask);
	snd_hda_codec_write(codec, codec->core.afg, 0,
			    AC_VERB_SET_GPIO_DIRECTION, spec->gpio_dir);
	if (spec->gpio_write_delay)
		msleep(1);
	alc_write_gpio_data(codec);
}

static void alc_fixup_gpio(struct hda_codec *codec, int action,
			   unsigned int mask)
{
	if (action == HDA_FIXUP_ACT_PRE_PROBE)
		alc_setup_gpio(codec, mask);
}

static void alc_fixup_gpio1(struct hda_codec *codec,
			    const struct hda_fixup *fix, int action)
{
	alc_fixup_gpio(codec, action, 0x01);
}

static void alc_fixup_gpio2(struct hda_codec *codec,
			    const struct hda_fixup *fix, int action)
{
	alc_fixup_gpio(codec, action, 0x02);
}

static void alc_fixup_gpio3(struct hda_codec *codec,
			    const struct hda_fixup *fix, int action)
{
	alc_fixup_gpio(codec, action, 0x03);
}

static void alc_fixup_gpio4(struct hda_codec *codec,
			    const struct hda_fixup *fix, int action)
{
	alc_fixup_gpio(codec, action, 0x04);
}

static void alc_fixup_micmute_led(struct hda_codec *codec,
				  const struct hda_fixup *fix, int action)
{
	if (action == HDA_FIXUP_ACT_PRE_PROBE)
		snd_hda_gen_add_micmute_led_cdev(codec, NULL);
}

/*
 * Fix hardware PLL issue
 * On some codecs, the analog PLL gating control must be off while
 * the default value is 1.
 */
static void alc_fix_pll(struct hda_codec *codec)
{
	struct alc_spec *spec = codec->spec;

	if (spec->pll_nid)
		alc_update_coefex_idx(codec, spec->pll_nid, spec->pll_coef_idx,
				      1 << spec->pll_coef_bit, 0);
}

static void alc_fix_pll_init(struct hda_codec *codec, hda_nid_t nid,
			     unsigned int coef_idx, unsigned int coef_bit)
{
	struct alc_spec *spec = codec->spec;
	spec->pll_nid = nid;
	spec->pll_coef_idx = coef_idx;
	spec->pll_coef_bit = coef_bit;
	alc_fix_pll(codec);
}

/* update the master volume per volume-knob's unsol event */
static void alc_update_knob_master(struct hda_codec *codec,
				   struct hda_jack_callback *jack)
{
	unsigned int val;
	struct snd_kcontrol *kctl;
	struct snd_ctl_elem_value *uctl;

	kctl = snd_hda_find_mixer_ctl(codec, "Master Playback Volume");
	if (!kctl)
		return;
	uctl = kzalloc(sizeof(*uctl), GFP_KERNEL);
	if (!uctl)
		return;
	val = snd_hda_codec_read(codec, jack->nid, 0,
				 AC_VERB_GET_VOLUME_KNOB_CONTROL, 0);
	val &= HDA_AMP_VOLMASK;
	uctl->value.integer.value[0] = val;
	uctl->value.integer.value[1] = val;
	kctl->put(kctl, uctl);
	kfree(uctl);
}

static void alc880_unsol_event(struct hda_codec *codec, unsigned int res)
{
	/* For some reason, the res given from ALC880 is broken.
	   Here we adjust it properly. */
	snd_hda_jack_unsol_event(codec, res >> 2);
}

/* Change EAPD to verb control */
static void alc_fill_eapd_coef(struct hda_codec *codec)
{
	int coef;

	coef = alc_get_coef0(codec);

	switch (codec->core.vendor_id) {
	case 0x10ec0262:
		alc_update_coef_idx(codec, 0x7, 0, 1<<5);
		break;
	case 0x10ec0267:
	case 0x10ec0268:
		alc_update_coef_idx(codec, 0x7, 0, 1<<13);
		break;
	case 0x10ec0269:
		if ((coef & 0x00f0) == 0x0010)
			alc_update_coef_idx(codec, 0xd, 0, 1<<14);
		if ((coef & 0x00f0) == 0x0020)
			alc_update_coef_idx(codec, 0x4, 1<<15, 0);
		if ((coef & 0x00f0) == 0x0030)
			alc_update_coef_idx(codec, 0x10, 1<<9, 0);
		break;
	case 0x10ec0280:
	case 0x10ec0284:
	case 0x10ec0290:
	case 0x10ec0292:
		alc_update_coef_idx(codec, 0x4, 1<<15, 0);
		break;
	case 0x10ec0225:
	case 0x10ec0295:
	case 0x10ec0299:
		alc_update_coef_idx(codec, 0x67, 0xf000, 0x3000);
		fallthrough;
	case 0x10ec0215:
	case 0x10ec0285:
	case 0x10ec0289:
		alc_update_coef_idx(codec, 0x36, 1<<13, 0);
		fallthrough;
	case 0x10ec0230:
	case 0x10ec0233:
	case 0x10ec0235:
	case 0x10ec0236:
	case 0x10ec0245:
	case 0x10ec0255:
	case 0x10ec0256:
	case 0x19e58326:
	case 0x10ec0257:
	case 0x10ec0282:
	case 0x10ec0283:
	case 0x10ec0286:
	case 0x10ec0288:
	case 0x10ec0298:
	case 0x10ec0300:
		alc_update_coef_idx(codec, 0x10, 1<<9, 0);
		break;
	case 0x10ec0275:
		alc_update_coef_idx(codec, 0xe, 0, 1<<0);
		break;
	case 0x10ec0287:
		alc_update_coef_idx(codec, 0x10, 1<<9, 0);
		alc_write_coef_idx(codec, 0x8, 0x4ab7);
		break;
	case 0x10ec0293:
		alc_update_coef_idx(codec, 0xa, 1<<13, 0);
		break;
	case 0x10ec0234:
	case 0x10ec0274:
	case 0x10ec0294:
	case 0x10ec0700:
	case 0x10ec0701:
	case 0x10ec0703:
	case 0x10ec0711:
		alc_update_coef_idx(codec, 0x10, 1<<15, 0);
		break;
	case 0x10ec0662:
		if ((coef & 0x00f0) == 0x0030)
			alc_update_coef_idx(codec, 0x4, 1<<10, 0); /* EAPD Ctrl */
		break;
	case 0x10ec0272:
	case 0x10ec0273:
	case 0x10ec0663:
	case 0x10ec0665:
	case 0x10ec0670:
	case 0x10ec0671:
	case 0x10ec0672:
		alc_update_coef_idx(codec, 0xd, 0, 1<<14); /* EAPD Ctrl */
		break;
	case 0x10ec0222:
	case 0x10ec0623:
		alc_update_coef_idx(codec, 0x19, 1<<13, 0);
		break;
	case 0x10ec0668:
		alc_update_coef_idx(codec, 0x7, 3<<13, 0);
		break;
	case 0x10ec0867:
		alc_update_coef_idx(codec, 0x4, 1<<10, 0);
		break;
	case 0x10ec0888:
		if ((coef & 0x00f0) == 0x0020 || (coef & 0x00f0) == 0x0030)
			alc_update_coef_idx(codec, 0x7, 1<<5, 0);
		break;
	case 0x10ec0892:
	case 0x10ec0897:
		alc_update_coef_idx(codec, 0x7, 1<<5, 0);
		break;
	case 0x10ec0899:
	case 0x10ec0900:
	case 0x10ec0b00:
	case 0x10ec1168:
	case 0x10ec1220:
		alc_update_coef_idx(codec, 0x7, 1<<1, 0);
		break;
	}
}

/* additional initialization for ALC888 variants */
static void alc888_coef_init(struct hda_codec *codec)
{
	switch (alc_get_coef0(codec) & 0x00f0) {
	/* alc888-VA */
	case 0x00:
	/* alc888-VB */
	case 0x10:
		alc_update_coef_idx(codec, 7, 0, 0x2030); /* Turn EAPD to High */
		break;
	}
}

/* turn on/off EAPD control (only if available) */
static void set_eapd(struct hda_codec *codec, hda_nid_t nid, int on)
{
	if (get_wcaps_type(get_wcaps(codec, nid)) != AC_WID_PIN)
		return;
	if (snd_hda_query_pin_caps(codec, nid) & AC_PINCAP_EAPD)
		snd_hda_codec_write(codec, nid, 0, AC_VERB_SET_EAPD_BTLENABLE,
				    on ? 2 : 0);
}

/* turn on/off EAPD controls of the codec */
static void alc_auto_setup_eapd(struct hda_codec *codec, bool on)
{
	/* We currently only handle front, HP */
	static const hda_nid_t pins[] = {
		0x0f, 0x10, 0x14, 0x15, 0x17, 0
	};
	const hda_nid_t *p;
	for (p = pins; *p; p++)
		set_eapd(codec, *p, on);
}

static int find_ext_mic_pin(struct hda_codec *codec);

static void alc_headset_mic_no_shutup(struct hda_codec *codec)
{
	const struct hda_pincfg *pin;
	int mic_pin = find_ext_mic_pin(codec);
	int i;

	/* don't shut up pins when unloading the driver; otherwise it breaks
	 * the default pin setup at the next load of the driver
	 */
	if (codec->bus->shutdown)
		return;

	snd_array_for_each(&codec->init_pins, i, pin) {
		/* use read here for syncing after issuing each verb */
		if (pin->nid != mic_pin)
			snd_hda_codec_read(codec, pin->nid, 0,
					AC_VERB_SET_PIN_WIDGET_CONTROL, 0);
	}

	codec->pins_shutup = 1;
}

static void alc_shutup_pins(struct hda_codec *codec)
{
	struct alc_spec *spec = codec->spec;

	switch (codec->core.vendor_id) {
	case 0x10ec0236:
	case 0x10ec0256:
	case 0x19e58326:
	case 0x10ec0283:
	case 0x10ec0285:
	case 0x10ec0286:
	case 0x10ec0287:
	case 0x10ec0288:
	case 0x10ec0295:
	case 0x10ec0298:
		alc_headset_mic_no_shutup(codec);
		break;
	default:
		if (!spec->no_shutup_pins)
			snd_hda_shutup_pins(codec);
		break;
	}
}

/* generic shutup callback;
 * just turning off EAPD and a little pause for avoiding pop-noise
 */
static void alc_eapd_shutup(struct hda_codec *codec)
{
	struct alc_spec *spec = codec->spec;

	alc_auto_setup_eapd(codec, false);
	if (!spec->no_depop_delay)
		msleep(200);
	alc_shutup_pins(codec);
}

/* generic EAPD initialization */
static void alc_auto_init_amp(struct hda_codec *codec, int type)
{
	alc_auto_setup_eapd(codec, true);
	alc_write_gpio(codec);
	switch (type) {
	case ALC_INIT_DEFAULT:
		switch (codec->core.vendor_id) {
		case 0x10ec0260:
			alc_update_coefex_idx(codec, 0x1a, 7, 0, 0x2010);
			break;
		case 0x10ec0880:
		case 0x10ec0882:
		case 0x10ec0883:
		case 0x10ec0885:
			alc_update_coef_idx(codec, 7, 0, 0x2030);
			break;
		case 0x10ec0888:
			alc888_coef_init(codec);
			break;
		}
		break;
	}
}

/* get a primary headphone pin if available */
static hda_nid_t alc_get_hp_pin(struct alc_spec *spec)
{
	if (spec->gen.autocfg.hp_pins[0])
		return spec->gen.autocfg.hp_pins[0];
	if (spec->gen.autocfg.line_out_type == AC_JACK_HP_OUT)
		return spec->gen.autocfg.line_out_pins[0];
	return 0;
}

/*
 * Realtek SSID verification
 */

/* Could be any non-zero and even value. When used as fixup, tells
 * the driver to ignore any present sku defines.
 */
#define ALC_FIXUP_SKU_IGNORE (2)

static void alc_fixup_sku_ignore(struct hda_codec *codec,
				 const struct hda_fixup *fix, int action)
{
	struct alc_spec *spec = codec->spec;
	if (action == HDA_FIXUP_ACT_PRE_PROBE) {
		spec->cdefine.fixup = 1;
		spec->cdefine.sku_cfg = ALC_FIXUP_SKU_IGNORE;
	}
}

static void alc_fixup_no_depop_delay(struct hda_codec *codec,
				    const struct hda_fixup *fix, int action)
{
	struct alc_spec *spec = codec->spec;

	if (action == HDA_FIXUP_ACT_PROBE) {
		spec->no_depop_delay = 1;
		codec->depop_delay = 0;
	}
}

static int alc_auto_parse_customize_define(struct hda_codec *codec)
{
	unsigned int ass, tmp, i;
	unsigned nid = 0;
	struct alc_spec *spec = codec->spec;

	spec->cdefine.enable_pcbeep = 1; /* assume always enabled */

	if (spec->cdefine.fixup) {
		ass = spec->cdefine.sku_cfg;
		if (ass == ALC_FIXUP_SKU_IGNORE)
			return -1;
		goto do_sku;
	}

	if (!codec->bus->pci)
		return -1;
	ass = codec->core.subsystem_id & 0xffff;
	if (ass != codec->bus->pci->subsystem_device && (ass & 1))
		goto do_sku;

	nid = 0x1d;
	if (codec->core.vendor_id == 0x10ec0260)
		nid = 0x17;
	ass = snd_hda_codec_get_pincfg(codec, nid);

	if (!(ass & 1)) {
		codec_info(codec, "%s: SKU not ready 0x%08x\n",
			   codec->core.chip_name, ass);
		return -1;
	}

	/* check sum */
	tmp = 0;
	for (i = 1; i < 16; i++) {
		if ((ass >> i) & 1)
			tmp++;
	}
	if (((ass >> 16) & 0xf) != tmp)
		return -1;

	spec->cdefine.port_connectivity = ass >> 30;
	spec->cdefine.enable_pcbeep = (ass & 0x100000) >> 20;
	spec->cdefine.check_sum = (ass >> 16) & 0xf;
	spec->cdefine.customization = ass >> 8;
do_sku:
	spec->cdefine.sku_cfg = ass;
	spec->cdefine.external_amp = (ass & 0x38) >> 3;
	spec->cdefine.platform_type = (ass & 0x4) >> 2;
	spec->cdefine.swap = (ass & 0x2) >> 1;
	spec->cdefine.override = ass & 0x1;

	codec_dbg(codec, "SKU: Nid=0x%x sku_cfg=0x%08x\n",
		   nid, spec->cdefine.sku_cfg);
	codec_dbg(codec, "SKU: port_connectivity=0x%x\n",
		   spec->cdefine.port_connectivity);
	codec_dbg(codec, "SKU: enable_pcbeep=0x%x\n", spec->cdefine.enable_pcbeep);
	codec_dbg(codec, "SKU: check_sum=0x%08x\n", spec->cdefine.check_sum);
	codec_dbg(codec, "SKU: customization=0x%08x\n", spec->cdefine.customization);
	codec_dbg(codec, "SKU: external_amp=0x%x\n", spec->cdefine.external_amp);
	codec_dbg(codec, "SKU: platform_type=0x%x\n", spec->cdefine.platform_type);
	codec_dbg(codec, "SKU: swap=0x%x\n", spec->cdefine.swap);
	codec_dbg(codec, "SKU: override=0x%x\n", spec->cdefine.override);

	return 0;
}

/* return the position of NID in the list, or -1 if not found */
static int find_idx_in_nid_list(hda_nid_t nid, const hda_nid_t *list, int nums)
{
	int i;
	for (i = 0; i < nums; i++)
		if (list[i] == nid)
			return i;
	return -1;
}
/* return true if the given NID is found in the list */
static bool found_in_nid_list(hda_nid_t nid, const hda_nid_t *list, int nums)
{
	return find_idx_in_nid_list(nid, list, nums) >= 0;
}

/* check subsystem ID and set up device-specific initialization;
 * return 1 if initialized, 0 if invalid SSID
 */
/* 32-bit subsystem ID for BIOS loading in HD Audio codec.
 *	31 ~ 16 :	Manufacture ID
 *	15 ~ 8	:	SKU ID
 *	7  ~ 0	:	Assembly ID
 *	port-A --> pin 39/41, port-E --> pin 14/15, port-D --> pin 35/36
 */
static int alc_subsystem_id(struct hda_codec *codec, const hda_nid_t *ports)
{
	unsigned int ass, tmp, i;
	unsigned nid;
	struct alc_spec *spec = codec->spec;

	if (spec->cdefine.fixup) {
		ass = spec->cdefine.sku_cfg;
		if (ass == ALC_FIXUP_SKU_IGNORE)
			return 0;
		goto do_sku;
	}

	ass = codec->core.subsystem_id & 0xffff;
	if (codec->bus->pci &&
	    ass != codec->bus->pci->subsystem_device && (ass & 1))
		goto do_sku;

	/* invalid SSID, check the special NID pin defcfg instead */
	/*
	 * 31~30	: port connectivity
	 * 29~21	: reserve
	 * 20		: PCBEEP input
	 * 19~16	: Check sum (15:1)
	 * 15~1		: Custom
	 * 0		: override
	*/
	nid = 0x1d;
	if (codec->core.vendor_id == 0x10ec0260)
		nid = 0x17;
	ass = snd_hda_codec_get_pincfg(codec, nid);
	codec_dbg(codec,
		  "realtek: No valid SSID, checking pincfg 0x%08x for NID 0x%x\n",
		   ass, nid);
	if (!(ass & 1))
		return 0;
	if ((ass >> 30) != 1)	/* no physical connection */
		return 0;

	/* check sum */
	tmp = 0;
	for (i = 1; i < 16; i++) {
		if ((ass >> i) & 1)
			tmp++;
	}
	if (((ass >> 16) & 0xf) != tmp)
		return 0;
do_sku:
	codec_dbg(codec, "realtek: Enabling init ASM_ID=0x%04x CODEC_ID=%08x\n",
		   ass & 0xffff, codec->core.vendor_id);
	/*
	 * 0 : override
	 * 1 :	Swap Jack
	 * 2 : 0 --> Desktop, 1 --> Laptop
	 * 3~5 : External Amplifier control
	 * 7~6 : Reserved
	*/
	tmp = (ass & 0x38) >> 3;	/* external Amp control */
	if (spec->init_amp == ALC_INIT_UNDEFINED) {
		switch (tmp) {
		case 1:
			alc_setup_gpio(codec, 0x01);
			break;
		case 3:
			alc_setup_gpio(codec, 0x02);
			break;
		case 7:
			alc_setup_gpio(codec, 0x04);
			break;
		case 5:
		default:
			spec->init_amp = ALC_INIT_DEFAULT;
			break;
		}
	}

	/* is laptop or Desktop and enable the function "Mute internal speaker
	 * when the external headphone out jack is plugged"
	 */
	if (!(ass & 0x8000))
		return 1;
	/*
	 * 10~8 : Jack location
	 * 12~11: Headphone out -> 00: PortA, 01: PortE, 02: PortD, 03: Resvered
	 * 14~13: Resvered
	 * 15   : 1 --> enable the function "Mute internal speaker
	 *	        when the external headphone out jack is plugged"
	 */
	if (!alc_get_hp_pin(spec)) {
		hda_nid_t nid;
		tmp = (ass >> 11) & 0x3;	/* HP to chassis */
		nid = ports[tmp];
		if (found_in_nid_list(nid, spec->gen.autocfg.line_out_pins,
				      spec->gen.autocfg.line_outs))
			return 1;
		spec->gen.autocfg.hp_pins[0] = nid;
	}
	return 1;
}

/* Check the validity of ALC subsystem-id
 * ports contains an array of 4 pin NIDs for port-A, E, D and I */
static void alc_ssid_check(struct hda_codec *codec, const hda_nid_t *ports)
{
	if (!alc_subsystem_id(codec, ports)) {
		struct alc_spec *spec = codec->spec;
		if (spec->init_amp == ALC_INIT_UNDEFINED) {
			codec_dbg(codec,
				  "realtek: Enable default setup for auto mode as fallback\n");
			spec->init_amp = ALC_INIT_DEFAULT;
		}
	}
}

/*
 */

static void alc_fixup_inv_dmic(struct hda_codec *codec,
			       const struct hda_fixup *fix, int action)
{
	struct alc_spec *spec = codec->spec;

	spec->gen.inv_dmic_split = 1;
}


static int alc_build_controls(struct hda_codec *codec)
{
	int err;

	err = snd_hda_gen_build_controls(codec);
	if (err < 0)
		return err;

	snd_hda_apply_fixup(codec, HDA_FIXUP_ACT_BUILD);
	return 0;
}


/*
 * Common callbacks
 */

static void alc_pre_init(struct hda_codec *codec)
{
	alc_fill_eapd_coef(codec);
}

#define is_s3_resume(codec) \
	((codec)->core.dev.power.power_state.event == PM_EVENT_RESUME)
#define is_s4_resume(codec) \
	((codec)->core.dev.power.power_state.event == PM_EVENT_RESTORE)
#define is_s4_suspend(codec) \
	((codec)->core.dev.power.power_state.event == PM_EVENT_FREEZE)

static int alc_init(struct hda_codec *codec)
{
	struct alc_spec *spec = codec->spec;

	/* hibernation resume needs the full chip initialization */
	if (is_s4_resume(codec))
		alc_pre_init(codec);

	if (spec->init_hook)
		spec->init_hook(codec);

	spec->gen.skip_verbs = 1; /* applied in below */
	snd_hda_gen_init(codec);
	alc_fix_pll(codec);
	alc_auto_init_amp(codec, spec->init_amp);
	snd_hda_apply_verbs(codec); /* apply verbs here after own init */

	snd_hda_apply_fixup(codec, HDA_FIXUP_ACT_INIT);

	return 0;
}

/* forward declaration */
static const struct component_master_ops comp_master_ops;

static void alc_free(struct hda_codec *codec)
{
	struct alc_spec *spec = codec->spec;

	if (spec)
		hda_component_manager_free(&spec->comps, &comp_master_ops);

	snd_hda_gen_free(codec);
}

static inline void alc_shutup(struct hda_codec *codec)
{
	struct alc_spec *spec = codec->spec;

	if (!snd_hda_get_bool_hint(codec, "shutup"))
		return; /* disabled explicitly by hints */

	if (spec && spec->shutup)
		spec->shutup(codec);
	else
		alc_shutup_pins(codec);
}

static void alc_power_eapd(struct hda_codec *codec)
{
	alc_auto_setup_eapd(codec, false);
}

static int alc_suspend(struct hda_codec *codec)
{
	struct alc_spec *spec = codec->spec;
	alc_shutup(codec);
	if (spec && spec->power_hook)
		spec->power_hook(codec);
	return 0;
}

static int alc_resume(struct hda_codec *codec)
{
	struct alc_spec *spec = codec->spec;

	if (!spec->no_depop_delay)
		msleep(150); /* to avoid pop noise */
	codec->patch_ops.init(codec);
	snd_hda_regmap_sync(codec);
	hda_call_check_power_status(codec, 0x01);
	return 0;
}

/*
 */
static const struct hda_codec_ops alc_patch_ops = {
	.build_controls = alc_build_controls,
	.build_pcms = snd_hda_gen_build_pcms,
	.init = alc_init,
	.free = alc_free,
	.unsol_event = snd_hda_jack_unsol_event,
	.resume = alc_resume,
	.suspend = alc_suspend,
	.check_power_status = snd_hda_gen_check_power_status,
};


#define alc_codec_rename(codec, name) snd_hda_codec_set_name(codec, name)

/*
 * Rename codecs appropriately from COEF value or subvendor id
 */
struct alc_codec_rename_table {
	unsigned int vendor_id;
	unsigned short coef_mask;
	unsigned short coef_bits;
	const char *name;
};

struct alc_codec_rename_pci_table {
	unsigned int codec_vendor_id;
	unsigned short pci_subvendor;
	unsigned short pci_subdevice;
	const char *name;
};

static const struct alc_codec_rename_table rename_tbl[] = {
	{ 0x10ec0221, 0xf00f, 0x1003, "ALC231" },
	{ 0x10ec0269, 0xfff0, 0x3010, "ALC277" },
	{ 0x10ec0269, 0xf0f0, 0x2010, "ALC259" },
	{ 0x10ec0269, 0xf0f0, 0x3010, "ALC258" },
	{ 0x10ec0269, 0x00f0, 0x0010, "ALC269VB" },
	{ 0x10ec0269, 0xffff, 0xa023, "ALC259" },
	{ 0x10ec0269, 0xffff, 0x6023, "ALC281X" },
	{ 0x10ec0269, 0x00f0, 0x0020, "ALC269VC" },
	{ 0x10ec0269, 0x00f0, 0x0030, "ALC269VD" },
	{ 0x10ec0662, 0xffff, 0x4020, "ALC656" },
	{ 0x10ec0887, 0x00f0, 0x0030, "ALC887-VD" },
	{ 0x10ec0888, 0x00f0, 0x0030, "ALC888-VD" },
	{ 0x10ec0888, 0xf0f0, 0x3020, "ALC886" },
	{ 0x10ec0899, 0x2000, 0x2000, "ALC899" },
	{ 0x10ec0892, 0xffff, 0x8020, "ALC661" },
	{ 0x10ec0892, 0xffff, 0x8011, "ALC661" },
	{ 0x10ec0892, 0xffff, 0x4011, "ALC656" },
	{ } /* terminator */
};

static const struct alc_codec_rename_pci_table rename_pci_tbl[] = {
	{ 0x10ec0280, 0x1028, 0, "ALC3220" },
	{ 0x10ec0282, 0x1028, 0, "ALC3221" },
	{ 0x10ec0283, 0x1028, 0, "ALC3223" },
	{ 0x10ec0288, 0x1028, 0, "ALC3263" },
	{ 0x10ec0292, 0x1028, 0, "ALC3226" },
	{ 0x10ec0293, 0x1028, 0, "ALC3235" },
	{ 0x10ec0255, 0x1028, 0, "ALC3234" },
	{ 0x10ec0668, 0x1028, 0, "ALC3661" },
	{ 0x10ec0275, 0x1028, 0, "ALC3260" },
	{ 0x10ec0899, 0x1028, 0, "ALC3861" },
	{ 0x10ec0298, 0x1028, 0, "ALC3266" },
	{ 0x10ec0236, 0x1028, 0, "ALC3204" },
	{ 0x10ec0256, 0x1028, 0, "ALC3246" },
	{ 0x10ec0225, 0x1028, 0, "ALC3253" },
	{ 0x10ec0295, 0x1028, 0, "ALC3254" },
	{ 0x10ec0299, 0x1028, 0, "ALC3271" },
	{ 0x10ec0670, 0x1025, 0, "ALC669X" },
	{ 0x10ec0676, 0x1025, 0, "ALC679X" },
	{ 0x10ec0282, 0x1043, 0, "ALC3229" },
	{ 0x10ec0233, 0x1043, 0, "ALC3236" },
	{ 0x10ec0280, 0x103c, 0, "ALC3228" },
	{ 0x10ec0282, 0x103c, 0, "ALC3227" },
	{ 0x10ec0286, 0x103c, 0, "ALC3242" },
	{ 0x10ec0290, 0x103c, 0, "ALC3241" },
	{ 0x10ec0668, 0x103c, 0, "ALC3662" },
	{ 0x10ec0283, 0x17aa, 0, "ALC3239" },
	{ 0x10ec0292, 0x17aa, 0, "ALC3232" },
	{ } /* terminator */
};

static int alc_codec_rename_from_preset(struct hda_codec *codec)
{
	const struct alc_codec_rename_table *p;
	const struct alc_codec_rename_pci_table *q;

	for (p = rename_tbl; p->vendor_id; p++) {
		if (p->vendor_id != codec->core.vendor_id)
			continue;
		if ((alc_get_coef0(codec) & p->coef_mask) == p->coef_bits)
			return alc_codec_rename(codec, p->name);
	}

	if (!codec->bus->pci)
		return 0;
	for (q = rename_pci_tbl; q->codec_vendor_id; q++) {
		if (q->codec_vendor_id != codec->core.vendor_id)
			continue;
		if (q->pci_subvendor != codec->bus->pci->subsystem_vendor)
			continue;
		if (!q->pci_subdevice ||
		    q->pci_subdevice == codec->bus->pci->subsystem_device)
			return alc_codec_rename(codec, q->name);
	}

	return 0;
}


/*
 * Digital-beep handlers
 */
#ifdef CONFIG_SND_HDA_INPUT_BEEP

/* additional beep mixers; private_value will be overwritten */
static const struct snd_kcontrol_new alc_beep_mixer[] = {
	HDA_CODEC_VOLUME("Beep Playback Volume", 0, 0, HDA_INPUT),
	HDA_CODEC_MUTE_BEEP("Beep Playback Switch", 0, 0, HDA_INPUT),
};

/* set up and create beep controls */
static int set_beep_amp(struct alc_spec *spec, hda_nid_t nid,
			int idx, int dir)
{
	struct snd_kcontrol_new *knew;
	unsigned int beep_amp = HDA_COMPOSE_AMP_VAL(nid, 3, idx, dir);
	int i;

	for (i = 0; i < ARRAY_SIZE(alc_beep_mixer); i++) {
		knew = snd_hda_gen_add_kctl(&spec->gen, NULL,
					    &alc_beep_mixer[i]);
		if (!knew)
			return -ENOMEM;
		knew->private_value = beep_amp;
	}
	return 0;
}

static const struct snd_pci_quirk beep_allow_list[] = {
	SND_PCI_QUIRK(0x1043, 0x103c, "ASUS", 1),
	SND_PCI_QUIRK(0x1043, 0x115d, "ASUS", 1),
	SND_PCI_QUIRK(0x1043, 0x829f, "ASUS", 1),
	SND_PCI_QUIRK(0x1043, 0x8376, "EeePC", 1),
	SND_PCI_QUIRK(0x1043, 0x83ce, "EeePC", 1),
	SND_PCI_QUIRK(0x1043, 0x831a, "EeePC", 1),
	SND_PCI_QUIRK(0x1043, 0x834a, "EeePC", 1),
	SND_PCI_QUIRK(0x1458, 0xa002, "GA-MA790X", 1),
	SND_PCI_QUIRK(0x8086, 0xd613, "Intel", 1),
	/* denylist -- no beep available */
	SND_PCI_QUIRK(0x17aa, 0x309e, "Lenovo ThinkCentre M73", 0),
	SND_PCI_QUIRK(0x17aa, 0x30a3, "Lenovo ThinkCentre M93", 0),
	{}
};

static inline int has_cdefine_beep(struct hda_codec *codec)
{
	struct alc_spec *spec = codec->spec;
	const struct snd_pci_quirk *q;
	q = snd_pci_quirk_lookup(codec->bus->pci, beep_allow_list);
	if (q)
		return q->value;
	return spec->cdefine.enable_pcbeep;
}
#else
#define set_beep_amp(spec, nid, idx, dir)	0
#define has_cdefine_beep(codec)		0
#endif

/* parse the BIOS configuration and set up the alc_spec */
/* return 1 if successful, 0 if the proper config is not found,
 * or a negative error code
 */
static int alc_parse_auto_config(struct hda_codec *codec,
				 const hda_nid_t *ignore_nids,
				 const hda_nid_t *ssid_nids)
{
	struct alc_spec *spec = codec->spec;
	struct auto_pin_cfg *cfg = &spec->gen.autocfg;
	int err;

	err = snd_hda_parse_pin_defcfg(codec, cfg, ignore_nids,
				       spec->parse_flags);
	if (err < 0)
		return err;

	if (ssid_nids)
		alc_ssid_check(codec, ssid_nids);

	err = snd_hda_gen_parse_auto_config(codec, cfg);
	if (err < 0)
		return err;

	return 1;
}

/* common preparation job for alc_spec */
static int alc_alloc_spec(struct hda_codec *codec, hda_nid_t mixer_nid)
{
	struct alc_spec *spec = kzalloc(sizeof(*spec), GFP_KERNEL);
	int err;

	if (!spec)
		return -ENOMEM;
	codec->spec = spec;
	snd_hda_gen_spec_init(&spec->gen);
	spec->gen.mixer_nid = mixer_nid;
	spec->gen.own_eapd_ctl = 1;
	codec->single_adc_amp = 1;
	/* FIXME: do we need this for all Realtek codec models? */
	codec->spdif_status_reset = 1;
	codec->forced_resume = 1;
	codec->patch_ops = alc_patch_ops;
	mutex_init(&spec->coef_mutex);

	err = alc_codec_rename_from_preset(codec);
	if (err < 0) {
		kfree(spec);
		return err;
	}
	return 0;
}

static int alc880_parse_auto_config(struct hda_codec *codec)
{
	static const hda_nid_t alc880_ignore[] = { 0x1d, 0 };
	static const hda_nid_t alc880_ssids[] = { 0x15, 0x1b, 0x14, 0 };
	return alc_parse_auto_config(codec, alc880_ignore, alc880_ssids);
}

/*
 * ALC880 fix-ups
 */
enum {
	ALC880_FIXUP_GPIO1,
	ALC880_FIXUP_GPIO2,
	ALC880_FIXUP_MEDION_RIM,
	ALC880_FIXUP_LG,
	ALC880_FIXUP_LG_LW25,
	ALC880_FIXUP_W810,
	ALC880_FIXUP_EAPD_COEF,
	ALC880_FIXUP_TCL_S700,
	ALC880_FIXUP_VOL_KNOB,
	ALC880_FIXUP_FUJITSU,
	ALC880_FIXUP_F1734,
	ALC880_FIXUP_UNIWILL,
	ALC880_FIXUP_UNIWILL_DIG,
	ALC880_FIXUP_Z71V,
	ALC880_FIXUP_ASUS_W5A,
	ALC880_FIXUP_3ST_BASE,
	ALC880_FIXUP_3ST,
	ALC880_FIXUP_3ST_DIG,
	ALC880_FIXUP_5ST_BASE,
	ALC880_FIXUP_5ST,
	ALC880_FIXUP_5ST_DIG,
	ALC880_FIXUP_6ST_BASE,
	ALC880_FIXUP_6ST,
	ALC880_FIXUP_6ST_DIG,
	ALC880_FIXUP_6ST_AUTOMUTE,
};

/* enable the volume-knob widget support on NID 0x21 */
static void alc880_fixup_vol_knob(struct hda_codec *codec,
				  const struct hda_fixup *fix, int action)
{
	if (action == HDA_FIXUP_ACT_PROBE)
		snd_hda_jack_detect_enable_callback(codec, 0x21,
						    alc_update_knob_master);
}

static const struct hda_fixup alc880_fixups[] = {
	[ALC880_FIXUP_GPIO1] = {
		.type = HDA_FIXUP_FUNC,
		.v.func = alc_fixup_gpio1,
	},
	[ALC880_FIXUP_GPIO2] = {
		.type = HDA_FIXUP_FUNC,
		.v.func = alc_fixup_gpio2,
	},
	[ALC880_FIXUP_MEDION_RIM] = {
		.type = HDA_FIXUP_VERBS,
		.v.verbs = (const struct hda_verb[]) {
			{ 0x20, AC_VERB_SET_COEF_INDEX, 0x07 },
			{ 0x20, AC_VERB_SET_PROC_COEF,  0x3060 },
			{ }
		},
		.chained = true,
		.chain_id = ALC880_FIXUP_GPIO2,
	},
	[ALC880_FIXUP_LG] = {
		.type = HDA_FIXUP_PINS,
		.v.pins = (const struct hda_pintbl[]) {
			/* disable bogus unused pins */
			{ 0x16, 0x411111f0 },
			{ 0x18, 0x411111f0 },
			{ 0x1a, 0x411111f0 },
			{ }
		}
	},
	[ALC880_FIXUP_LG_LW25] = {
		.type = HDA_FIXUP_PINS,
		.v.pins = (const struct hda_pintbl[]) {
			{ 0x1a, 0x0181344f }, /* line-in */
			{ 0x1b, 0x0321403f }, /* headphone */
			{ }
		}
	},
	[ALC880_FIXUP_W810] = {
		.type = HDA_FIXUP_PINS,
		.v.pins = (const struct hda_pintbl[]) {
			/* disable bogus unused pins */
			{ 0x17, 0x411111f0 },
			{ }
		},
		.chained = true,
		.chain_id = ALC880_FIXUP_GPIO2,
	},
	[ALC880_FIXUP_EAPD_COEF] = {
		.type = HDA_FIXUP_VERBS,
		.v.verbs = (const struct hda_verb[]) {
			/* change to EAPD mode */
			{ 0x20, AC_VERB_SET_COEF_INDEX, 0x07 },
			{ 0x20, AC_VERB_SET_PROC_COEF,  0x3060 },
			{}
		},
	},
	[ALC880_FIXUP_TCL_S700] = {
		.type = HDA_FIXUP_VERBS,
		.v.verbs = (const struct hda_verb[]) {
			/* change to EAPD mode */
			{ 0x20, AC_VERB_SET_COEF_INDEX, 0x07 },
			{ 0x20, AC_VERB_SET_PROC_COEF,  0x3070 },
			{}
		},
		.chained = true,
		.chain_id = ALC880_FIXUP_GPIO2,
	},
	[ALC880_FIXUP_VOL_KNOB] = {
		.type = HDA_FIXUP_FUNC,
		.v.func = alc880_fixup_vol_knob,
	},
	[ALC880_FIXUP_FUJITSU] = {
		/* override all pins as BIOS on old Amilo is broken */
		.type = HDA_FIXUP_PINS,
		.v.pins = (const struct hda_pintbl[]) {
			{ 0x14, 0x0121401f }, /* HP */
			{ 0x15, 0x99030120 }, /* speaker */
			{ 0x16, 0x99030130 }, /* bass speaker */
			{ 0x17, 0x411111f0 }, /* N/A */
			{ 0x18, 0x411111f0 }, /* N/A */
			{ 0x19, 0x01a19950 }, /* mic-in */
			{ 0x1a, 0x411111f0 }, /* N/A */
			{ 0x1b, 0x411111f0 }, /* N/A */
			{ 0x1c, 0x411111f0 }, /* N/A */
			{ 0x1d, 0x411111f0 }, /* N/A */
			{ 0x1e, 0x01454140 }, /* SPDIF out */
			{ }
		},
		.chained = true,
		.chain_id = ALC880_FIXUP_VOL_KNOB,
	},
	[ALC880_FIXUP_F1734] = {
		/* almost compatible with FUJITSU, but no bass and SPDIF */
		.type = HDA_FIXUP_PINS,
		.v.pins = (const struct hda_pintbl[]) {
			{ 0x14, 0x0121401f }, /* HP */
			{ 0x15, 0x99030120 }, /* speaker */
			{ 0x16, 0x411111f0 }, /* N/A */
			{ 0x17, 0x411111f0 }, /* N/A */
			{ 0x18, 0x411111f0 }, /* N/A */
			{ 0x19, 0x01a19950 }, /* mic-in */
			{ 0x1a, 0x411111f0 }, /* N/A */
			{ 0x1b, 0x411111f0 }, /* N/A */
			{ 0x1c, 0x411111f0 }, /* N/A */
			{ 0x1d, 0x411111f0 }, /* N/A */
			{ 0x1e, 0x411111f0 }, /* N/A */
			{ }
		},
		.chained = true,
		.chain_id = ALC880_FIXUP_VOL_KNOB,
	},
	[ALC880_FIXUP_UNIWILL] = {
		/* need to fix HP and speaker pins to be parsed correctly */
		.type = HDA_FIXUP_PINS,
		.v.pins = (const struct hda_pintbl[]) {
			{ 0x14, 0x0121411f }, /* HP */
			{ 0x15, 0x99030120 }, /* speaker */
			{ 0x16, 0x99030130 }, /* bass speaker */
			{ }
		},
	},
	[ALC880_FIXUP_UNIWILL_DIG] = {
		.type = HDA_FIXUP_PINS,
		.v.pins = (const struct hda_pintbl[]) {
			/* disable bogus unused pins */
			{ 0x17, 0x411111f0 },
			{ 0x19, 0x411111f0 },
			{ 0x1b, 0x411111f0 },
			{ 0x1f, 0x411111f0 },
			{ }
		}
	},
	[ALC880_FIXUP_Z71V] = {
		.type = HDA_FIXUP_PINS,
		.v.pins = (const struct hda_pintbl[]) {
			/* set up the whole pins as BIOS is utterly broken */
			{ 0x14, 0x99030120 }, /* speaker */
			{ 0x15, 0x0121411f }, /* HP */
			{ 0x16, 0x411111f0 }, /* N/A */
			{ 0x17, 0x411111f0 }, /* N/A */
			{ 0x18, 0x01a19950 }, /* mic-in */
			{ 0x19, 0x411111f0 }, /* N/A */
			{ 0x1a, 0x01813031 }, /* line-in */
			{ 0x1b, 0x411111f0 }, /* N/A */
			{ 0x1c, 0x411111f0 }, /* N/A */
			{ 0x1d, 0x411111f0 }, /* N/A */
			{ 0x1e, 0x0144111e }, /* SPDIF */
			{ }
		}
	},
	[ALC880_FIXUP_ASUS_W5A] = {
		.type = HDA_FIXUP_PINS,
		.v.pins = (const struct hda_pintbl[]) {
			/* set up the whole pins as BIOS is utterly broken */
			{ 0x14, 0x0121411f }, /* HP */
			{ 0x15, 0x411111f0 }, /* N/A */
			{ 0x16, 0x411111f0 }, /* N/A */
			{ 0x17, 0x411111f0 }, /* N/A */
			{ 0x18, 0x90a60160 }, /* mic */
			{ 0x19, 0x411111f0 }, /* N/A */
			{ 0x1a, 0x411111f0 }, /* N/A */
			{ 0x1b, 0x411111f0 }, /* N/A */
			{ 0x1c, 0x411111f0 }, /* N/A */
			{ 0x1d, 0x411111f0 }, /* N/A */
			{ 0x1e, 0xb743111e }, /* SPDIF out */
			{ }
		},
		.chained = true,
		.chain_id = ALC880_FIXUP_GPIO1,
	},
	[ALC880_FIXUP_3ST_BASE] = {
		.type = HDA_FIXUP_PINS,
		.v.pins = (const struct hda_pintbl[]) {
			{ 0x14, 0x01014010 }, /* line-out */
			{ 0x15, 0x411111f0 }, /* N/A */
			{ 0x16, 0x411111f0 }, /* N/A */
			{ 0x17, 0x411111f0 }, /* N/A */
			{ 0x18, 0x01a19c30 }, /* mic-in */
			{ 0x19, 0x0121411f }, /* HP */
			{ 0x1a, 0x01813031 }, /* line-in */
			{ 0x1b, 0x02a19c40 }, /* front-mic */
			{ 0x1c, 0x411111f0 }, /* N/A */
			{ 0x1d, 0x411111f0 }, /* N/A */
			/* 0x1e is filled in below */
			{ 0x1f, 0x411111f0 }, /* N/A */
			{ }
		}
	},
	[ALC880_FIXUP_3ST] = {
		.type = HDA_FIXUP_PINS,
		.v.pins = (const struct hda_pintbl[]) {
			{ 0x1e, 0x411111f0 }, /* N/A */
			{ }
		},
		.chained = true,
		.chain_id = ALC880_FIXUP_3ST_BASE,
	},
	[ALC880_FIXUP_3ST_DIG] = {
		.type = HDA_FIXUP_PINS,
		.v.pins = (const struct hda_pintbl[]) {
			{ 0x1e, 0x0144111e }, /* SPDIF */
			{ }
		},
		.chained = true,
		.chain_id = ALC880_FIXUP_3ST_BASE,
	},
	[ALC880_FIXUP_5ST_BASE] = {
		.type = HDA_FIXUP_PINS,
		.v.pins = (const struct hda_pintbl[]) {
			{ 0x14, 0x01014010 }, /* front */
			{ 0x15, 0x411111f0 }, /* N/A */
			{ 0x16, 0x01011411 }, /* CLFE */
			{ 0x17, 0x01016412 }, /* surr */
			{ 0x18, 0x01a19c30 }, /* mic-in */
			{ 0x19, 0x0121411f }, /* HP */
			{ 0x1a, 0x01813031 }, /* line-in */
			{ 0x1b, 0x02a19c40 }, /* front-mic */
			{ 0x1c, 0x411111f0 }, /* N/A */
			{ 0x1d, 0x411111f0 }, /* N/A */
			/* 0x1e is filled in below */
			{ 0x1f, 0x411111f0 }, /* N/A */
			{ }
		}
	},
	[ALC880_FIXUP_5ST] = {
		.type = HDA_FIXUP_PINS,
		.v.pins = (const struct hda_pintbl[]) {
			{ 0x1e, 0x411111f0 }, /* N/A */
			{ }
		},
		.chained = true,
		.chain_id = ALC880_FIXUP_5ST_BASE,
	},
	[ALC880_FIXUP_5ST_DIG] = {
		.type = HDA_FIXUP_PINS,
		.v.pins = (const struct hda_pintbl[]) {
			{ 0x1e, 0x0144111e }, /* SPDIF */
			{ }
		},
		.chained = true,
		.chain_id = ALC880_FIXUP_5ST_BASE,
	},
	[ALC880_FIXUP_6ST_BASE] = {
		.type = HDA_FIXUP_PINS,
		.v.pins = (const struct hda_pintbl[]) {
			{ 0x14, 0x01014010 }, /* front */
			{ 0x15, 0x01016412 }, /* surr */
			{ 0x16, 0x01011411 }, /* CLFE */
			{ 0x17, 0x01012414 }, /* side */
			{ 0x18, 0x01a19c30 }, /* mic-in */
			{ 0x19, 0x02a19c40 }, /* front-mic */
			{ 0x1a, 0x01813031 }, /* line-in */
			{ 0x1b, 0x0121411f }, /* HP */
			{ 0x1c, 0x411111f0 }, /* N/A */
			{ 0x1d, 0x411111f0 }, /* N/A */
			/* 0x1e is filled in below */
			{ 0x1f, 0x411111f0 }, /* N/A */
			{ }
		}
	},
	[ALC880_FIXUP_6ST] = {
		.type = HDA_FIXUP_PINS,
		.v.pins = (const struct hda_pintbl[]) {
			{ 0x1e, 0x411111f0 }, /* N/A */
			{ }
		},
		.chained = true,
		.chain_id = ALC880_FIXUP_6ST_BASE,
	},
	[ALC880_FIXUP_6ST_DIG] = {
		.type = HDA_FIXUP_PINS,
		.v.pins = (const struct hda_pintbl[]) {
			{ 0x1e, 0x0144111e }, /* SPDIF */
			{ }
		},
		.chained = true,
		.chain_id = ALC880_FIXUP_6ST_BASE,
	},
	[ALC880_FIXUP_6ST_AUTOMUTE] = {
		.type = HDA_FIXUP_PINS,
		.v.pins = (const struct hda_pintbl[]) {
			{ 0x1b, 0x0121401f }, /* HP with jack detect */
			{ }
		},
		.chained_before = true,
		.chain_id = ALC880_FIXUP_6ST_BASE,
	},
};

static const struct snd_pci_quirk alc880_fixup_tbl[] = {
	SND_PCI_QUIRK(0x1019, 0x0f69, "Coeus G610P", ALC880_FIXUP_W810),
	SND_PCI_QUIRK(0x1043, 0x10c3, "ASUS W5A", ALC880_FIXUP_ASUS_W5A),
	SND_PCI_QUIRK(0x1043, 0x1964, "ASUS Z71V", ALC880_FIXUP_Z71V),
	SND_PCI_QUIRK_VENDOR(0x1043, "ASUS", ALC880_FIXUP_GPIO1),
	SND_PCI_QUIRK(0x147b, 0x1045, "ABit AA8XE", ALC880_FIXUP_6ST_AUTOMUTE),
	SND_PCI_QUIRK(0x1558, 0x5401, "Clevo GPIO2", ALC880_FIXUP_GPIO2),
	SND_PCI_QUIRK_VENDOR(0x1558, "Clevo", ALC880_FIXUP_EAPD_COEF),
	SND_PCI_QUIRK(0x1584, 0x9050, "Uniwill", ALC880_FIXUP_UNIWILL_DIG),
	SND_PCI_QUIRK(0x1584, 0x9054, "Uniwill", ALC880_FIXUP_F1734),
	SND_PCI_QUIRK(0x1584, 0x9070, "Uniwill", ALC880_FIXUP_UNIWILL),
	SND_PCI_QUIRK(0x1584, 0x9077, "Uniwill P53", ALC880_FIXUP_VOL_KNOB),
	SND_PCI_QUIRK(0x161f, 0x203d, "W810", ALC880_FIXUP_W810),
	SND_PCI_QUIRK(0x161f, 0x205d, "Medion Rim 2150", ALC880_FIXUP_MEDION_RIM),
	SND_PCI_QUIRK(0x1631, 0xe011, "PB 13201056", ALC880_FIXUP_6ST_AUTOMUTE),
	SND_PCI_QUIRK(0x1734, 0x107c, "FSC Amilo M1437", ALC880_FIXUP_FUJITSU),
	SND_PCI_QUIRK(0x1734, 0x1094, "FSC Amilo M1451G", ALC880_FIXUP_FUJITSU),
	SND_PCI_QUIRK(0x1734, 0x10ac, "FSC AMILO Xi 1526", ALC880_FIXUP_F1734),
	SND_PCI_QUIRK(0x1734, 0x10b0, "FSC Amilo Pi1556", ALC880_FIXUP_FUJITSU),
	SND_PCI_QUIRK(0x1854, 0x003b, "LG", ALC880_FIXUP_LG),
	SND_PCI_QUIRK(0x1854, 0x005f, "LG P1 Express", ALC880_FIXUP_LG),
	SND_PCI_QUIRK(0x1854, 0x0068, "LG w1", ALC880_FIXUP_LG),
	SND_PCI_QUIRK(0x1854, 0x0077, "LG LW25", ALC880_FIXUP_LG_LW25),
	SND_PCI_QUIRK(0x19db, 0x4188, "TCL S700", ALC880_FIXUP_TCL_S700),

	/* Below is the copied entries from alc880_quirks.c.
	 * It's not quite sure whether BIOS sets the correct pin-config table
	 * on these machines, thus they are kept to be compatible with
	 * the old static quirks.  Once when it's confirmed to work without
	 * these overrides, it'd be better to remove.
	 */
	SND_PCI_QUIRK(0x1019, 0xa880, "ECS", ALC880_FIXUP_5ST_DIG),
	SND_PCI_QUIRK(0x1019, 0xa884, "Acer APFV", ALC880_FIXUP_6ST),
	SND_PCI_QUIRK(0x1025, 0x0070, "ULI", ALC880_FIXUP_3ST_DIG),
	SND_PCI_QUIRK(0x1025, 0x0077, "ULI", ALC880_FIXUP_6ST_DIG),
	SND_PCI_QUIRK(0x1025, 0x0078, "ULI", ALC880_FIXUP_6ST_DIG),
	SND_PCI_QUIRK(0x1025, 0x0087, "ULI", ALC880_FIXUP_6ST_DIG),
	SND_PCI_QUIRK(0x1025, 0xe309, "ULI", ALC880_FIXUP_3ST_DIG),
	SND_PCI_QUIRK(0x1025, 0xe310, "ULI", ALC880_FIXUP_3ST),
	SND_PCI_QUIRK(0x1039, 0x1234, NULL, ALC880_FIXUP_6ST_DIG),
	SND_PCI_QUIRK(0x104d, 0x81a0, "Sony", ALC880_FIXUP_3ST),
	SND_PCI_QUIRK(0x104d, 0x81d6, "Sony", ALC880_FIXUP_3ST),
	SND_PCI_QUIRK(0x107b, 0x3032, "Gateway", ALC880_FIXUP_5ST),
	SND_PCI_QUIRK(0x107b, 0x3033, "Gateway", ALC880_FIXUP_5ST),
	SND_PCI_QUIRK(0x107b, 0x4039, "Gateway", ALC880_FIXUP_5ST),
	SND_PCI_QUIRK(0x1297, 0xc790, "Shuttle ST20G5", ALC880_FIXUP_6ST_DIG),
	SND_PCI_QUIRK(0x1458, 0xa102, "Gigabyte K8", ALC880_FIXUP_6ST_DIG),
	SND_PCI_QUIRK(0x1462, 0x1150, "MSI", ALC880_FIXUP_6ST_DIG),
	SND_PCI_QUIRK(0x1509, 0x925d, "FIC P4M", ALC880_FIXUP_6ST_DIG),
	SND_PCI_QUIRK(0x1565, 0x8202, "Biostar", ALC880_FIXUP_5ST_DIG),
	SND_PCI_QUIRK(0x1695, 0x400d, "EPoX", ALC880_FIXUP_5ST_DIG),
	SND_PCI_QUIRK(0x1695, 0x4012, "EPox EP-5LDA", ALC880_FIXUP_5ST_DIG),
	SND_PCI_QUIRK(0x2668, 0x8086, NULL, ALC880_FIXUP_6ST_DIG), /* broken BIOS */
	SND_PCI_QUIRK(0x8086, 0x2668, NULL, ALC880_FIXUP_6ST_DIG),
	SND_PCI_QUIRK(0x8086, 0xa100, "Intel mobo", ALC880_FIXUP_5ST_DIG),
	SND_PCI_QUIRK(0x8086, 0xd400, "Intel mobo", ALC880_FIXUP_5ST_DIG),
	SND_PCI_QUIRK(0x8086, 0xd401, "Intel mobo", ALC880_FIXUP_5ST_DIG),
	SND_PCI_QUIRK(0x8086, 0xd402, "Intel mobo", ALC880_FIXUP_3ST_DIG),
	SND_PCI_QUIRK(0x8086, 0xe224, "Intel mobo", ALC880_FIXUP_5ST_DIG),
	SND_PCI_QUIRK(0x8086, 0xe305, "Intel mobo", ALC880_FIXUP_3ST_DIG),
	SND_PCI_QUIRK(0x8086, 0xe308, "Intel mobo", ALC880_FIXUP_3ST_DIG),
	SND_PCI_QUIRK(0x8086, 0xe400, "Intel mobo", ALC880_FIXUP_5ST_DIG),
	SND_PCI_QUIRK(0x8086, 0xe401, "Intel mobo", ALC880_FIXUP_5ST_DIG),
	SND_PCI_QUIRK(0x8086, 0xe402, "Intel mobo", ALC880_FIXUP_5ST_DIG),
	/* default Intel */
	SND_PCI_QUIRK_VENDOR(0x8086, "Intel mobo", ALC880_FIXUP_3ST),
	SND_PCI_QUIRK(0xa0a0, 0x0560, "AOpen i915GMm-HFS", ALC880_FIXUP_5ST_DIG),
	SND_PCI_QUIRK(0xe803, 0x1019, NULL, ALC880_FIXUP_6ST_DIG),
	{}
};

static const struct hda_model_fixup alc880_fixup_models[] = {
	{.id = ALC880_FIXUP_3ST, .name = "3stack"},
	{.id = ALC880_FIXUP_3ST_DIG, .name = "3stack-digout"},
	{.id = ALC880_FIXUP_5ST, .name = "5stack"},
	{.id = ALC880_FIXUP_5ST_DIG, .name = "5stack-digout"},
	{.id = ALC880_FIXUP_6ST, .name = "6stack"},
	{.id = ALC880_FIXUP_6ST_DIG, .name = "6stack-digout"},
	{.id = ALC880_FIXUP_6ST_AUTOMUTE, .name = "6stack-automute"},
	{}
};


/*
 * OK, here we have finally the patch for ALC880
 */
static int patch_alc880(struct hda_codec *codec)
{
	struct alc_spec *spec;
	int err;

	err = alc_alloc_spec(codec, 0x0b);
	if (err < 0)
		return err;

	spec = codec->spec;
	spec->gen.need_dac_fix = 1;
	spec->gen.beep_nid = 0x01;

	codec->patch_ops.unsol_event = alc880_unsol_event;

	alc_pre_init(codec);

	snd_hda_pick_fixup(codec, alc880_fixup_models, alc880_fixup_tbl,
		       alc880_fixups);
	snd_hda_apply_fixup(codec, HDA_FIXUP_ACT_PRE_PROBE);

	/* automatic parse from the BIOS config */
	err = alc880_parse_auto_config(codec);
	if (err < 0)
		goto error;

	if (!spec->gen.no_analog) {
		err = set_beep_amp(spec, 0x0b, 0x05, HDA_INPUT);
		if (err < 0)
			goto error;
	}

	snd_hda_apply_fixup(codec, HDA_FIXUP_ACT_PROBE);

	return 0;

 error:
	alc_free(codec);
	return err;
}


/*
 * ALC260 support
 */
static int alc260_parse_auto_config(struct hda_codec *codec)
{
	static const hda_nid_t alc260_ignore[] = { 0x17, 0 };
	static const hda_nid_t alc260_ssids[] = { 0x10, 0x15, 0x0f, 0 };
	return alc_parse_auto_config(codec, alc260_ignore, alc260_ssids);
}

/*
 * Pin config fixes
 */
enum {
	ALC260_FIXUP_HP_DC5750,
	ALC260_FIXUP_HP_PIN_0F,
	ALC260_FIXUP_COEF,
	ALC260_FIXUP_GPIO1,
	ALC260_FIXUP_GPIO1_TOGGLE,
	ALC260_FIXUP_REPLACER,
	ALC260_FIXUP_HP_B1900,
	ALC260_FIXUP_KN1,
	ALC260_FIXUP_FSC_S7020,
	ALC260_FIXUP_FSC_S7020_JWSE,
	ALC260_FIXUP_VAIO_PINS,
};

static void alc260_gpio1_automute(struct hda_codec *codec)
{
	struct alc_spec *spec = codec->spec;

	alc_update_gpio_data(codec, 0x01, spec->gen.hp_jack_present);
}

static void alc260_fixup_gpio1_toggle(struct hda_codec *codec,
				      const struct hda_fixup *fix, int action)
{
	struct alc_spec *spec = codec->spec;
	if (action == HDA_FIXUP_ACT_PROBE) {
		/* although the machine has only one output pin, we need to
		 * toggle GPIO1 according to the jack state
		 */
		spec->gen.automute_hook = alc260_gpio1_automute;
		spec->gen.detect_hp = 1;
		spec->gen.automute_speaker = 1;
		spec->gen.autocfg.hp_pins[0] = 0x0f; /* copy it for automute */
		snd_hda_jack_detect_enable_callback(codec, 0x0f,
						    snd_hda_gen_hp_automute);
		alc_setup_gpio(codec, 0x01);
	}
}

static void alc260_fixup_kn1(struct hda_codec *codec,
			     const struct hda_fixup *fix, int action)
{
	struct alc_spec *spec = codec->spec;
	static const struct hda_pintbl pincfgs[] = {
		{ 0x0f, 0x02214000 }, /* HP/speaker */
		{ 0x12, 0x90a60160 }, /* int mic */
		{ 0x13, 0x02a19000 }, /* ext mic */
		{ 0x18, 0x01446000 }, /* SPDIF out */
		/* disable bogus I/O pins */
		{ 0x10, 0x411111f0 },
		{ 0x11, 0x411111f0 },
		{ 0x14, 0x411111f0 },
		{ 0x15, 0x411111f0 },
		{ 0x16, 0x411111f0 },
		{ 0x17, 0x411111f0 },
		{ 0x19, 0x411111f0 },
		{ }
	};

	switch (action) {
	case HDA_FIXUP_ACT_PRE_PROBE:
		snd_hda_apply_pincfgs(codec, pincfgs);
		spec->init_amp = ALC_INIT_NONE;
		break;
	}
}

static void alc260_fixup_fsc_s7020(struct hda_codec *codec,
				   const struct hda_fixup *fix, int action)
{
	struct alc_spec *spec = codec->spec;
	if (action == HDA_FIXUP_ACT_PRE_PROBE)
		spec->init_amp = ALC_INIT_NONE;
}

static void alc260_fixup_fsc_s7020_jwse(struct hda_codec *codec,
				   const struct hda_fixup *fix, int action)
{
	struct alc_spec *spec = codec->spec;
	if (action == HDA_FIXUP_ACT_PRE_PROBE) {
		spec->gen.add_jack_modes = 1;
		spec->gen.hp_mic = 1;
	}
}

static const struct hda_fixup alc260_fixups[] = {
	[ALC260_FIXUP_HP_DC5750] = {
		.type = HDA_FIXUP_PINS,
		.v.pins = (const struct hda_pintbl[]) {
			{ 0x11, 0x90130110 }, /* speaker */
			{ }
		}
	},
	[ALC260_FIXUP_HP_PIN_0F] = {
		.type = HDA_FIXUP_PINS,
		.v.pins = (const struct hda_pintbl[]) {
			{ 0x0f, 0x01214000 }, /* HP */
			{ }
		}
	},
	[ALC260_FIXUP_COEF] = {
		.type = HDA_FIXUP_VERBS,
		.v.verbs = (const struct hda_verb[]) {
			{ 0x1a, AC_VERB_SET_COEF_INDEX, 0x07 },
			{ 0x1a, AC_VERB_SET_PROC_COEF,  0x3040 },
			{ }
		},
	},
	[ALC260_FIXUP_GPIO1] = {
		.type = HDA_FIXUP_FUNC,
		.v.func = alc_fixup_gpio1,
	},
	[ALC260_FIXUP_GPIO1_TOGGLE] = {
		.type = HDA_FIXUP_FUNC,
		.v.func = alc260_fixup_gpio1_toggle,
		.chained = true,
		.chain_id = ALC260_FIXUP_HP_PIN_0F,
	},
	[ALC260_FIXUP_REPLACER] = {
		.type = HDA_FIXUP_VERBS,
		.v.verbs = (const struct hda_verb[]) {
			{ 0x1a, AC_VERB_SET_COEF_INDEX, 0x07 },
			{ 0x1a, AC_VERB_SET_PROC_COEF,  0x3050 },
			{ }
		},
		.chained = true,
		.chain_id = ALC260_FIXUP_GPIO1_TOGGLE,
	},
	[ALC260_FIXUP_HP_B1900] = {
		.type = HDA_FIXUP_FUNC,
		.v.func = alc260_fixup_gpio1_toggle,
		.chained = true,
		.chain_id = ALC260_FIXUP_COEF,
	},
	[ALC260_FIXUP_KN1] = {
		.type = HDA_FIXUP_FUNC,
		.v.func = alc260_fixup_kn1,
	},
	[ALC260_FIXUP_FSC_S7020] = {
		.type = HDA_FIXUP_FUNC,
		.v.func = alc260_fixup_fsc_s7020,
	},
	[ALC260_FIXUP_FSC_S7020_JWSE] = {
		.type = HDA_FIXUP_FUNC,
		.v.func = alc260_fixup_fsc_s7020_jwse,
		.chained = true,
		.chain_id = ALC260_FIXUP_FSC_S7020,
	},
	[ALC260_FIXUP_VAIO_PINS] = {
		.type = HDA_FIXUP_PINS,
		.v.pins = (const struct hda_pintbl[]) {
			/* Pin configs are missing completely on some VAIOs */
			{ 0x0f, 0x01211020 },
			{ 0x10, 0x0001003f },
			{ 0x11, 0x411111f0 },
			{ 0x12, 0x01a15930 },
			{ 0x13, 0x411111f0 },
			{ 0x14, 0x411111f0 },
			{ 0x15, 0x411111f0 },
			{ 0x16, 0x411111f0 },
			{ 0x17, 0x411111f0 },
			{ 0x18, 0x411111f0 },
			{ 0x19, 0x411111f0 },
			{ }
		}
	},
};

static const struct snd_pci_quirk alc260_fixup_tbl[] = {
	SND_PCI_QUIRK(0x1025, 0x007b, "Acer C20x", ALC260_FIXUP_GPIO1),
	SND_PCI_QUIRK(0x1025, 0x007f, "Acer Aspire 9500", ALC260_FIXUP_COEF),
	SND_PCI_QUIRK(0x1025, 0x008f, "Acer", ALC260_FIXUP_GPIO1),
	SND_PCI_QUIRK(0x103c, 0x280a, "HP dc5750", ALC260_FIXUP_HP_DC5750),
	SND_PCI_QUIRK(0x103c, 0x30ba, "HP Presario B1900", ALC260_FIXUP_HP_B1900),
	SND_PCI_QUIRK(0x104d, 0x81bb, "Sony VAIO", ALC260_FIXUP_VAIO_PINS),
	SND_PCI_QUIRK(0x104d, 0x81e2, "Sony VAIO TX", ALC260_FIXUP_HP_PIN_0F),
	SND_PCI_QUIRK(0x10cf, 0x1326, "FSC LifeBook S7020", ALC260_FIXUP_FSC_S7020),
	SND_PCI_QUIRK(0x1509, 0x4540, "Favorit 100XS", ALC260_FIXUP_GPIO1),
	SND_PCI_QUIRK(0x152d, 0x0729, "Quanta KN1", ALC260_FIXUP_KN1),
	SND_PCI_QUIRK(0x161f, 0x2057, "Replacer 672V", ALC260_FIXUP_REPLACER),
	SND_PCI_QUIRK(0x1631, 0xc017, "PB V7900", ALC260_FIXUP_COEF),
	{}
};

static const struct hda_model_fixup alc260_fixup_models[] = {
	{.id = ALC260_FIXUP_GPIO1, .name = "gpio1"},
	{.id = ALC260_FIXUP_COEF, .name = "coef"},
	{.id = ALC260_FIXUP_FSC_S7020, .name = "fujitsu"},
	{.id = ALC260_FIXUP_FSC_S7020_JWSE, .name = "fujitsu-jwse"},
	{}
};

/*
 */
static int patch_alc260(struct hda_codec *codec)
{
	struct alc_spec *spec;
	int err;

	err = alc_alloc_spec(codec, 0x07);
	if (err < 0)
		return err;

	spec = codec->spec;
	/* as quite a few machines require HP amp for speaker outputs,
	 * it's easier to enable it unconditionally; even if it's unneeded,
	 * it's almost harmless.
	 */
	spec->gen.prefer_hp_amp = 1;
	spec->gen.beep_nid = 0x01;

	spec->shutup = alc_eapd_shutup;

	alc_pre_init(codec);

	snd_hda_pick_fixup(codec, alc260_fixup_models, alc260_fixup_tbl,
			   alc260_fixups);
	snd_hda_apply_fixup(codec, HDA_FIXUP_ACT_PRE_PROBE);

	/* automatic parse from the BIOS config */
	err = alc260_parse_auto_config(codec);
	if (err < 0)
		goto error;

	if (!spec->gen.no_analog) {
		err = set_beep_amp(spec, 0x07, 0x05, HDA_INPUT);
		if (err < 0)
			goto error;
	}

	snd_hda_apply_fixup(codec, HDA_FIXUP_ACT_PROBE);

	return 0;

 error:
	alc_free(codec);
	return err;
}


/*
 * ALC882/883/885/888/889 support
 *
 * ALC882 is almost identical with ALC880 but has cleaner and more flexible
 * configuration.  Each pin widget can choose any input DACs and a mixer.
 * Each ADC is connected from a mixer of all inputs.  This makes possible
 * 6-channel independent captures.
 *
 * In addition, an independent DAC for the multi-playback (not used in this
 * driver yet).
 */

/*
 * Pin config fixes
 */
enum {
	ALC882_FIXUP_ABIT_AW9D_MAX,
	ALC882_FIXUP_LENOVO_Y530,
	ALC882_FIXUP_PB_M5210,
	ALC882_FIXUP_ACER_ASPIRE_7736,
	ALC882_FIXUP_ASUS_W90V,
	ALC889_FIXUP_CD,
	ALC889_FIXUP_FRONT_HP_NO_PRESENCE,
	ALC889_FIXUP_VAIO_TT,
	ALC888_FIXUP_EEE1601,
	ALC886_FIXUP_EAPD,
	ALC882_FIXUP_EAPD,
	ALC883_FIXUP_EAPD,
	ALC883_FIXUP_ACER_EAPD,
	ALC882_FIXUP_GPIO1,
	ALC882_FIXUP_GPIO2,
	ALC882_FIXUP_GPIO3,
	ALC889_FIXUP_COEF,
	ALC882_FIXUP_ASUS_W2JC,
	ALC882_FIXUP_ACER_ASPIRE_4930G,
	ALC882_FIXUP_ACER_ASPIRE_8930G,
	ALC882_FIXUP_ASPIRE_8930G_VERBS,
	ALC885_FIXUP_MACPRO_GPIO,
	ALC889_FIXUP_DAC_ROUTE,
	ALC889_FIXUP_MBP_VREF,
	ALC889_FIXUP_IMAC91_VREF,
	ALC889_FIXUP_MBA11_VREF,
	ALC889_FIXUP_MBA21_VREF,
	ALC889_FIXUP_MP11_VREF,
	ALC889_FIXUP_MP41_VREF,
	ALC882_FIXUP_INV_DMIC,
	ALC882_FIXUP_NO_PRIMARY_HP,
	ALC887_FIXUP_ASUS_BASS,
	ALC887_FIXUP_BASS_CHMAP,
	ALC1220_FIXUP_GB_DUAL_CODECS,
	ALC1220_FIXUP_GB_X570,
	ALC1220_FIXUP_CLEVO_P950,
	ALC1220_FIXUP_CLEVO_PB51ED,
	ALC1220_FIXUP_CLEVO_PB51ED_PINS,
	ALC887_FIXUP_ASUS_AUDIO,
	ALC887_FIXUP_ASUS_HMIC,
	ALCS1200A_FIXUP_MIC_VREF,
	ALC888VD_FIXUP_MIC_100VREF,
};

static void alc889_fixup_coef(struct hda_codec *codec,
			      const struct hda_fixup *fix, int action)
{
	if (action != HDA_FIXUP_ACT_INIT)
		return;
	alc_update_coef_idx(codec, 7, 0, 0x2030);
}

/* set up GPIO at initialization */
static void alc885_fixup_macpro_gpio(struct hda_codec *codec,
				     const struct hda_fixup *fix, int action)
{
	struct alc_spec *spec = codec->spec;

	spec->gpio_write_delay = true;
	alc_fixup_gpio3(codec, fix, action);
}

/* Fix the connection of some pins for ALC889:
 * At least, Acer Aspire 5935 shows the connections to DAC3/4 don't
 * work correctly (bko#42740)
 */
static void alc889_fixup_dac_route(struct hda_codec *codec,
				   const struct hda_fixup *fix, int action)
{
	if (action == HDA_FIXUP_ACT_PRE_PROBE) {
		/* fake the connections during parsing the tree */
		static const hda_nid_t conn1[] = { 0x0c, 0x0d };
		static const hda_nid_t conn2[] = { 0x0e, 0x0f };
		snd_hda_override_conn_list(codec, 0x14, ARRAY_SIZE(conn1), conn1);
		snd_hda_override_conn_list(codec, 0x15, ARRAY_SIZE(conn1), conn1);
		snd_hda_override_conn_list(codec, 0x18, ARRAY_SIZE(conn2), conn2);
		snd_hda_override_conn_list(codec, 0x1a, ARRAY_SIZE(conn2), conn2);
	} else if (action == HDA_FIXUP_ACT_PROBE) {
		/* restore the connections */
		static const hda_nid_t conn[] = { 0x0c, 0x0d, 0x0e, 0x0f, 0x26 };
		snd_hda_override_conn_list(codec, 0x14, ARRAY_SIZE(conn), conn);
		snd_hda_override_conn_list(codec, 0x15, ARRAY_SIZE(conn), conn);
		snd_hda_override_conn_list(codec, 0x18, ARRAY_SIZE(conn), conn);
		snd_hda_override_conn_list(codec, 0x1a, ARRAY_SIZE(conn), conn);
	}
}

/* Set VREF on HP pin */
static void alc889_fixup_mbp_vref(struct hda_codec *codec,
				  const struct hda_fixup *fix, int action)
{
	static const hda_nid_t nids[] = { 0x14, 0x15, 0x19 };
	struct alc_spec *spec = codec->spec;
	int i;

	if (action != HDA_FIXUP_ACT_INIT)
		return;
	for (i = 0; i < ARRAY_SIZE(nids); i++) {
		unsigned int val = snd_hda_codec_get_pincfg(codec, nids[i]);
		if (get_defcfg_device(val) != AC_JACK_HP_OUT)
			continue;
		val = snd_hda_codec_get_pin_target(codec, nids[i]);
		val |= AC_PINCTL_VREF_80;
		snd_hda_set_pin_ctl(codec, nids[i], val);
		spec->gen.keep_vref_in_automute = 1;
		break;
	}
}

static void alc889_fixup_mac_pins(struct hda_codec *codec,
				  const hda_nid_t *nids, int num_nids)
{
	struct alc_spec *spec = codec->spec;
	int i;

	for (i = 0; i < num_nids; i++) {
		unsigned int val;
		val = snd_hda_codec_get_pin_target(codec, nids[i]);
		val |= AC_PINCTL_VREF_50;
		snd_hda_set_pin_ctl(codec, nids[i], val);
	}
	spec->gen.keep_vref_in_automute = 1;
}

/* Set VREF on speaker pins on imac91 */
static void alc889_fixup_imac91_vref(struct hda_codec *codec,
				     const struct hda_fixup *fix, int action)
{
	static const hda_nid_t nids[] = { 0x18, 0x1a };

	if (action == HDA_FIXUP_ACT_INIT)
		alc889_fixup_mac_pins(codec, nids, ARRAY_SIZE(nids));
}

/* Set VREF on speaker pins on mba11 */
static void alc889_fixup_mba11_vref(struct hda_codec *codec,
				    const struct hda_fixup *fix, int action)
{
	static const hda_nid_t nids[] = { 0x18 };

	if (action == HDA_FIXUP_ACT_INIT)
		alc889_fixup_mac_pins(codec, nids, ARRAY_SIZE(nids));
}

/* Set VREF on speaker pins on mba21 */
static void alc889_fixup_mba21_vref(struct hda_codec *codec,
				    const struct hda_fixup *fix, int action)
{
	static const hda_nid_t nids[] = { 0x18, 0x19 };

	if (action == HDA_FIXUP_ACT_INIT)
		alc889_fixup_mac_pins(codec, nids, ARRAY_SIZE(nids));
}

/* Don't take HP output as primary
 * Strangely, the speaker output doesn't work on Vaio Z and some Vaio
 * all-in-one desktop PCs (for example VGC-LN51JGB) through DAC 0x05
 */
static void alc882_fixup_no_primary_hp(struct hda_codec *codec,
				       const struct hda_fixup *fix, int action)
{
	struct alc_spec *spec = codec->spec;
	if (action == HDA_FIXUP_ACT_PRE_PROBE) {
		spec->gen.no_primary_hp = 1;
		spec->gen.no_multi_io = 1;
	}
}

static void alc_fixup_bass_chmap(struct hda_codec *codec,
				 const struct hda_fixup *fix, int action);

/* For dual-codec configuration, we need to disable some features to avoid
 * conflicts of kctls and PCM streams
 */
static void alc_fixup_dual_codecs(struct hda_codec *codec,
				  const struct hda_fixup *fix, int action)
{
	struct alc_spec *spec = codec->spec;

	if (action != HDA_FIXUP_ACT_PRE_PROBE)
		return;
	/* disable vmaster */
	spec->gen.suppress_vmaster = 1;
	/* auto-mute and auto-mic switch don't work with multiple codecs */
	spec->gen.suppress_auto_mute = 1;
	spec->gen.suppress_auto_mic = 1;
	/* disable aamix as well */
	spec->gen.mixer_nid = 0;
	/* add location prefix to avoid conflicts */
	codec->force_pin_prefix = 1;
}

static void rename_ctl(struct hda_codec *codec, const char *oldname,
		       const char *newname)
{
	struct snd_kcontrol *kctl;

	kctl = snd_hda_find_mixer_ctl(codec, oldname);
	if (kctl)
		snd_ctl_rename(codec->card, kctl, newname);
}

static void alc1220_fixup_gb_dual_codecs(struct hda_codec *codec,
					 const struct hda_fixup *fix,
					 int action)
{
	alc_fixup_dual_codecs(codec, fix, action);
	switch (action) {
	case HDA_FIXUP_ACT_PRE_PROBE:
		/* override card longname to provide a unique UCM profile */
		strcpy(codec->card->longname, "HDAudio-Gigabyte-ALC1220DualCodecs");
		break;
	case HDA_FIXUP_ACT_BUILD:
		/* rename Capture controls depending on the codec */
		rename_ctl(codec, "Capture Volume",
			   codec->addr == 0 ?
			   "Rear-Panel Capture Volume" :
			   "Front-Panel Capture Volume");
		rename_ctl(codec, "Capture Switch",
			   codec->addr == 0 ?
			   "Rear-Panel Capture Switch" :
			   "Front-Panel Capture Switch");
		break;
	}
}

static void alc1220_fixup_gb_x570(struct hda_codec *codec,
				     const struct hda_fixup *fix,
				     int action)
{
	static const hda_nid_t conn1[] = { 0x0c };
	static const struct coef_fw gb_x570_coefs[] = {
		WRITE_COEF(0x07, 0x03c0),
		WRITE_COEF(0x1a, 0x01c1),
		WRITE_COEF(0x1b, 0x0202),
		WRITE_COEF(0x43, 0x3005),
		{}
	};

	switch (action) {
	case HDA_FIXUP_ACT_PRE_PROBE:
		snd_hda_override_conn_list(codec, 0x14, ARRAY_SIZE(conn1), conn1);
		snd_hda_override_conn_list(codec, 0x1b, ARRAY_SIZE(conn1), conn1);
		break;
	case HDA_FIXUP_ACT_INIT:
		alc_process_coef_fw(codec, gb_x570_coefs);
		break;
	}
}

static void alc1220_fixup_clevo_p950(struct hda_codec *codec,
				     const struct hda_fixup *fix,
				     int action)
{
	static const hda_nid_t conn1[] = { 0x0c };

	if (action != HDA_FIXUP_ACT_PRE_PROBE)
		return;

	alc_update_coef_idx(codec, 0x7, 0, 0x3c3);
	/* We therefore want to make sure 0x14 (front headphone) and
	 * 0x1b (speakers) use the stereo DAC 0x02
	 */
	snd_hda_override_conn_list(codec, 0x14, ARRAY_SIZE(conn1), conn1);
	snd_hda_override_conn_list(codec, 0x1b, ARRAY_SIZE(conn1), conn1);
}

static void alc_fixup_headset_mode_no_hp_mic(struct hda_codec *codec,
				const struct hda_fixup *fix, int action);

static void alc1220_fixup_clevo_pb51ed(struct hda_codec *codec,
				     const struct hda_fixup *fix,
				     int action)
{
	alc1220_fixup_clevo_p950(codec, fix, action);
	alc_fixup_headset_mode_no_hp_mic(codec, fix, action);
}

static void alc887_asus_hp_automute_hook(struct hda_codec *codec,
					 struct hda_jack_callback *jack)
{
	struct alc_spec *spec = codec->spec;
	unsigned int vref;

	snd_hda_gen_hp_automute(codec, jack);

	if (spec->gen.hp_jack_present)
		vref = AC_PINCTL_VREF_80;
	else
		vref = AC_PINCTL_VREF_HIZ;
	snd_hda_set_pin_ctl(codec, 0x19, PIN_HP | vref);
}

static void alc887_fixup_asus_jack(struct hda_codec *codec,
				     const struct hda_fixup *fix, int action)
{
	struct alc_spec *spec = codec->spec;
	if (action != HDA_FIXUP_ACT_PROBE)
		return;
	snd_hda_set_pin_ctl_cache(codec, 0x1b, PIN_HP);
	spec->gen.hp_automute_hook = alc887_asus_hp_automute_hook;
}

static const struct hda_fixup alc882_fixups[] = {
	[ALC882_FIXUP_ABIT_AW9D_MAX] = {
		.type = HDA_FIXUP_PINS,
		.v.pins = (const struct hda_pintbl[]) {
			{ 0x15, 0x01080104 }, /* side */
			{ 0x16, 0x01011012 }, /* rear */
			{ 0x17, 0x01016011 }, /* clfe */
			{ }
		}
	},
	[ALC882_FIXUP_LENOVO_Y530] = {
		.type = HDA_FIXUP_PINS,
		.v.pins = (const struct hda_pintbl[]) {
			{ 0x15, 0x99130112 }, /* rear int speakers */
			{ 0x16, 0x99130111 }, /* subwoofer */
			{ }
		}
	},
	[ALC882_FIXUP_PB_M5210] = {
		.type = HDA_FIXUP_PINCTLS,
		.v.pins = (const struct hda_pintbl[]) {
			{ 0x19, PIN_VREF50 },
			{}
		}
	},
	[ALC882_FIXUP_ACER_ASPIRE_7736] = {
		.type = HDA_FIXUP_FUNC,
		.v.func = alc_fixup_sku_ignore,
	},
	[ALC882_FIXUP_ASUS_W90V] = {
		.type = HDA_FIXUP_PINS,
		.v.pins = (const struct hda_pintbl[]) {
			{ 0x16, 0x99130110 }, /* fix sequence for CLFE */
			{ }
		}
	},
	[ALC889_FIXUP_CD] = {
		.type = HDA_FIXUP_PINS,
		.v.pins = (const struct hda_pintbl[]) {
			{ 0x1c, 0x993301f0 }, /* CD */
			{ }
		}
	},
	[ALC889_FIXUP_FRONT_HP_NO_PRESENCE] = {
		.type = HDA_FIXUP_PINS,
		.v.pins = (const struct hda_pintbl[]) {
			{ 0x1b, 0x02214120 }, /* Front HP jack is flaky, disable jack detect */
			{ }
		},
		.chained = true,
		.chain_id = ALC889_FIXUP_CD,
	},
	[ALC889_FIXUP_VAIO_TT] = {
		.type = HDA_FIXUP_PINS,
		.v.pins = (const struct hda_pintbl[]) {
			{ 0x17, 0x90170111 }, /* hidden surround speaker */
			{ }
		}
	},
	[ALC888_FIXUP_EEE1601] = {
		.type = HDA_FIXUP_VERBS,
		.v.verbs = (const struct hda_verb[]) {
			{ 0x20, AC_VERB_SET_COEF_INDEX, 0x0b },
			{ 0x20, AC_VERB_SET_PROC_COEF,  0x0838 },
			{ }
		}
	},
	[ALC886_FIXUP_EAPD] = {
		.type = HDA_FIXUP_VERBS,
		.v.verbs = (const struct hda_verb[]) {
			/* change to EAPD mode */
			{ 0x20, AC_VERB_SET_COEF_INDEX, 0x07 },
			{ 0x20, AC_VERB_SET_PROC_COEF, 0x0068 },
			{ }
		}
	},
	[ALC882_FIXUP_EAPD] = {
		.type = HDA_FIXUP_VERBS,
		.v.verbs = (const struct hda_verb[]) {
			/* change to EAPD mode */
			{ 0x20, AC_VERB_SET_COEF_INDEX, 0x07 },
			{ 0x20, AC_VERB_SET_PROC_COEF, 0x3060 },
			{ }
		}
	},
	[ALC883_FIXUP_EAPD] = {
		.type = HDA_FIXUP_VERBS,
		.v.verbs = (const struct hda_verb[]) {
			/* change to EAPD mode */
			{ 0x20, AC_VERB_SET_COEF_INDEX, 0x07 },
			{ 0x20, AC_VERB_SET_PROC_COEF, 0x3070 },
			{ }
		}
	},
	[ALC883_FIXUP_ACER_EAPD] = {
		.type = HDA_FIXUP_VERBS,
		.v.verbs = (const struct hda_verb[]) {
			/* eanable EAPD on Acer laptops */
			{ 0x20, AC_VERB_SET_COEF_INDEX, 0x07 },
			{ 0x20, AC_VERB_SET_PROC_COEF, 0x3050 },
			{ }
		}
	},
	[ALC882_FIXUP_GPIO1] = {
		.type = HDA_FIXUP_FUNC,
		.v.func = alc_fixup_gpio1,
	},
	[ALC882_FIXUP_GPIO2] = {
		.type = HDA_FIXUP_FUNC,
		.v.func = alc_fixup_gpio2,
	},
	[ALC882_FIXUP_GPIO3] = {
		.type = HDA_FIXUP_FUNC,
		.v.func = alc_fixup_gpio3,
	},
	[ALC882_FIXUP_ASUS_W2JC] = {
		.type = HDA_FIXUP_FUNC,
		.v.func = alc_fixup_gpio1,
		.chained = true,
		.chain_id = ALC882_FIXUP_EAPD,
	},
	[ALC889_FIXUP_COEF] = {
		.type = HDA_FIXUP_FUNC,
		.v.func = alc889_fixup_coef,
	},
	[ALC882_FIXUP_ACER_ASPIRE_4930G] = {
		.type = HDA_FIXUP_PINS,
		.v.pins = (const struct hda_pintbl[]) {
			{ 0x16, 0x99130111 }, /* CLFE speaker */
			{ 0x17, 0x99130112 }, /* surround speaker */
			{ }
		},
		.chained = true,
		.chain_id = ALC882_FIXUP_GPIO1,
	},
	[ALC882_FIXUP_ACER_ASPIRE_8930G] = {
		.type = HDA_FIXUP_PINS,
		.v.pins = (const struct hda_pintbl[]) {
			{ 0x16, 0x99130111 }, /* CLFE speaker */
			{ 0x1b, 0x99130112 }, /* surround speaker */
			{ }
		},
		.chained = true,
		.chain_id = ALC882_FIXUP_ASPIRE_8930G_VERBS,
	},
	[ALC882_FIXUP_ASPIRE_8930G_VERBS] = {
		/* additional init verbs for Acer Aspire 8930G */
		.type = HDA_FIXUP_VERBS,
		.v.verbs = (const struct hda_verb[]) {
			/* Enable all DACs */
			/* DAC DISABLE/MUTE 1? */
			/*  setting bits 1-5 disables DAC nids 0x02-0x06
			 *  apparently. Init=0x38 */
			{ 0x20, AC_VERB_SET_COEF_INDEX, 0x03 },
			{ 0x20, AC_VERB_SET_PROC_COEF, 0x0000 },
			/* DAC DISABLE/MUTE 2? */
			/*  some bit here disables the other DACs.
			 *  Init=0x4900 */
			{ 0x20, AC_VERB_SET_COEF_INDEX, 0x08 },
			{ 0x20, AC_VERB_SET_PROC_COEF, 0x0000 },
			/* DMIC fix
			 * This laptop has a stereo digital microphone.
			 * The mics are only 1cm apart which makes the stereo
			 * useless. However, either the mic or the ALC889
			 * makes the signal become a difference/sum signal
			 * instead of standard stereo, which is annoying.
			 * So instead we flip this bit which makes the
			 * codec replicate the sum signal to both channels,
			 * turning it into a normal mono mic.
			 */
			/* DMIC_CONTROL? Init value = 0x0001 */
			{ 0x20, AC_VERB_SET_COEF_INDEX, 0x0b },
			{ 0x20, AC_VERB_SET_PROC_COEF, 0x0003 },
			{ 0x20, AC_VERB_SET_COEF_INDEX, 0x07 },
			{ 0x20, AC_VERB_SET_PROC_COEF, 0x3050 },
			{ }
		},
		.chained = true,
		.chain_id = ALC882_FIXUP_GPIO1,
	},
	[ALC885_FIXUP_MACPRO_GPIO] = {
		.type = HDA_FIXUP_FUNC,
		.v.func = alc885_fixup_macpro_gpio,
	},
	[ALC889_FIXUP_DAC_ROUTE] = {
		.type = HDA_FIXUP_FUNC,
		.v.func = alc889_fixup_dac_route,
	},
	[ALC889_FIXUP_MBP_VREF] = {
		.type = HDA_FIXUP_FUNC,
		.v.func = alc889_fixup_mbp_vref,
		.chained = true,
		.chain_id = ALC882_FIXUP_GPIO1,
	},
	[ALC889_FIXUP_IMAC91_VREF] = {
		.type = HDA_FIXUP_FUNC,
		.v.func = alc889_fixup_imac91_vref,
		.chained = true,
		.chain_id = ALC882_FIXUP_GPIO1,
	},
	[ALC889_FIXUP_MBA11_VREF] = {
		.type = HDA_FIXUP_FUNC,
		.v.func = alc889_fixup_mba11_vref,
		.chained = true,
		.chain_id = ALC889_FIXUP_MBP_VREF,
	},
	[ALC889_FIXUP_MBA21_VREF] = {
		.type = HDA_FIXUP_FUNC,
		.v.func = alc889_fixup_mba21_vref,
		.chained = true,
		.chain_id = ALC889_FIXUP_MBP_VREF,
	},
	[ALC889_FIXUP_MP11_VREF] = {
		.type = HDA_FIXUP_FUNC,
		.v.func = alc889_fixup_mba11_vref,
		.chained = true,
		.chain_id = ALC885_FIXUP_MACPRO_GPIO,
	},
	[ALC889_FIXUP_MP41_VREF] = {
		.type = HDA_FIXUP_FUNC,
		.v.func = alc889_fixup_mbp_vref,
		.chained = true,
		.chain_id = ALC885_FIXUP_MACPRO_GPIO,
	},
	[ALC882_FIXUP_INV_DMIC] = {
		.type = HDA_FIXUP_FUNC,
		.v.func = alc_fixup_inv_dmic,
	},
	[ALC882_FIXUP_NO_PRIMARY_HP] = {
		.type = HDA_FIXUP_FUNC,
		.v.func = alc882_fixup_no_primary_hp,
	},
	[ALC887_FIXUP_ASUS_BASS] = {
		.type = HDA_FIXUP_PINS,
		.v.pins = (const struct hda_pintbl[]) {
			{0x16, 0x99130130}, /* bass speaker */
			{}
		},
		.chained = true,
		.chain_id = ALC887_FIXUP_BASS_CHMAP,
	},
	[ALC887_FIXUP_BASS_CHMAP] = {
		.type = HDA_FIXUP_FUNC,
		.v.func = alc_fixup_bass_chmap,
	},
	[ALC1220_FIXUP_GB_DUAL_CODECS] = {
		.type = HDA_FIXUP_FUNC,
		.v.func = alc1220_fixup_gb_dual_codecs,
	},
	[ALC1220_FIXUP_GB_X570] = {
		.type = HDA_FIXUP_FUNC,
		.v.func = alc1220_fixup_gb_x570,
	},
	[ALC1220_FIXUP_CLEVO_P950] = {
		.type = HDA_FIXUP_FUNC,
		.v.func = alc1220_fixup_clevo_p950,
	},
	[ALC1220_FIXUP_CLEVO_PB51ED] = {
		.type = HDA_FIXUP_FUNC,
		.v.func = alc1220_fixup_clevo_pb51ed,
	},
	[ALC1220_FIXUP_CLEVO_PB51ED_PINS] = {
		.type = HDA_FIXUP_PINS,
		.v.pins = (const struct hda_pintbl[]) {
			{ 0x19, 0x01a1913c }, /* use as headset mic, without its own jack detect */
			{}
		},
		.chained = true,
		.chain_id = ALC1220_FIXUP_CLEVO_PB51ED,
	},
	[ALC887_FIXUP_ASUS_AUDIO] = {
		.type = HDA_FIXUP_PINS,
		.v.pins = (const struct hda_pintbl[]) {
			{ 0x15, 0x02a14150 }, /* use as headset mic, without its own jack detect */
			{ 0x19, 0x22219420 },
			{}
		},
	},
	[ALC887_FIXUP_ASUS_HMIC] = {
		.type = HDA_FIXUP_FUNC,
		.v.func = alc887_fixup_asus_jack,
		.chained = true,
		.chain_id = ALC887_FIXUP_ASUS_AUDIO,
	},
	[ALCS1200A_FIXUP_MIC_VREF] = {
		.type = HDA_FIXUP_PINCTLS,
		.v.pins = (const struct hda_pintbl[]) {
			{ 0x18, PIN_VREF50 }, /* rear mic */
			{ 0x19, PIN_VREF50 }, /* front mic */
			{}
		}
	},
	[ALC888VD_FIXUP_MIC_100VREF] = {
		.type = HDA_FIXUP_PINCTLS,
		.v.pins = (const struct hda_pintbl[]) {
			{ 0x18, PIN_VREF100 }, /* headset mic */
			{}
		}
	},
};

static const struct snd_pci_quirk alc882_fixup_tbl[] = {
	SND_PCI_QUIRK(0x1025, 0x006c, "Acer Aspire 9810", ALC883_FIXUP_ACER_EAPD),
	SND_PCI_QUIRK(0x1025, 0x0090, "Acer Aspire", ALC883_FIXUP_ACER_EAPD),
	SND_PCI_QUIRK(0x1025, 0x0107, "Acer Aspire", ALC883_FIXUP_ACER_EAPD),
	SND_PCI_QUIRK(0x1025, 0x010a, "Acer Ferrari 5000", ALC883_FIXUP_ACER_EAPD),
	SND_PCI_QUIRK(0x1025, 0x0110, "Acer Aspire", ALC883_FIXUP_ACER_EAPD),
	SND_PCI_QUIRK(0x1025, 0x0112, "Acer Aspire 9303", ALC883_FIXUP_ACER_EAPD),
	SND_PCI_QUIRK(0x1025, 0x0121, "Acer Aspire 5920G", ALC883_FIXUP_ACER_EAPD),
	SND_PCI_QUIRK(0x1025, 0x013e, "Acer Aspire 4930G",
		      ALC882_FIXUP_ACER_ASPIRE_4930G),
	SND_PCI_QUIRK(0x1025, 0x013f, "Acer Aspire 5930G",
		      ALC882_FIXUP_ACER_ASPIRE_4930G),
	SND_PCI_QUIRK(0x1025, 0x0145, "Acer Aspire 8930G",
		      ALC882_FIXUP_ACER_ASPIRE_8930G),
	SND_PCI_QUIRK(0x1025, 0x0146, "Acer Aspire 6935G",
		      ALC882_FIXUP_ACER_ASPIRE_8930G),
	SND_PCI_QUIRK(0x1025, 0x0142, "Acer Aspire 7730G",
		      ALC882_FIXUP_ACER_ASPIRE_4930G),
	SND_PCI_QUIRK(0x1025, 0x0155, "Packard-Bell M5120", ALC882_FIXUP_PB_M5210),
	SND_PCI_QUIRK(0x1025, 0x015e, "Acer Aspire 6930G",
		      ALC882_FIXUP_ACER_ASPIRE_4930G),
	SND_PCI_QUIRK(0x1025, 0x0166, "Acer Aspire 6530G",
		      ALC882_FIXUP_ACER_ASPIRE_4930G),
	SND_PCI_QUIRK(0x1025, 0x021e, "Acer Aspire 5739G",
		      ALC882_FIXUP_ACER_ASPIRE_4930G),
	SND_PCI_QUIRK(0x1025, 0x0259, "Acer Aspire 5935", ALC889_FIXUP_DAC_ROUTE),
	SND_PCI_QUIRK(0x1025, 0x026b, "Acer Aspire 8940G", ALC882_FIXUP_ACER_ASPIRE_8930G),
	SND_PCI_QUIRK(0x1025, 0x0296, "Acer Aspire 7736z", ALC882_FIXUP_ACER_ASPIRE_7736),
	SND_PCI_QUIRK(0x1043, 0x13c2, "Asus A7M", ALC882_FIXUP_EAPD),
	SND_PCI_QUIRK(0x1043, 0x1873, "ASUS W90V", ALC882_FIXUP_ASUS_W90V),
	SND_PCI_QUIRK(0x1043, 0x1971, "Asus W2JC", ALC882_FIXUP_ASUS_W2JC),
	SND_PCI_QUIRK(0x1043, 0x2390, "Asus D700SA", ALC887_FIXUP_ASUS_HMIC),
	SND_PCI_QUIRK(0x1043, 0x835f, "Asus Eee 1601", ALC888_FIXUP_EEE1601),
	SND_PCI_QUIRK(0x1043, 0x84bc, "ASUS ET2700", ALC887_FIXUP_ASUS_BASS),
	SND_PCI_QUIRK(0x1043, 0x8691, "ASUS ROG Ranger VIII", ALC882_FIXUP_GPIO3),
	SND_PCI_QUIRK(0x1043, 0x8797, "ASUS TUF B550M-PLUS", ALCS1200A_FIXUP_MIC_VREF),
	SND_PCI_QUIRK(0x104d, 0x9043, "Sony Vaio VGC-LN51JGB", ALC882_FIXUP_NO_PRIMARY_HP),
	SND_PCI_QUIRK(0x104d, 0x9044, "Sony VAIO AiO", ALC882_FIXUP_NO_PRIMARY_HP),
	SND_PCI_QUIRK(0x104d, 0x9047, "Sony Vaio TT", ALC889_FIXUP_VAIO_TT),
	SND_PCI_QUIRK(0x104d, 0x905a, "Sony Vaio Z", ALC882_FIXUP_NO_PRIMARY_HP),
	SND_PCI_QUIRK(0x104d, 0x9060, "Sony Vaio VPCL14M1R", ALC882_FIXUP_NO_PRIMARY_HP),

	/* All Apple entries are in codec SSIDs */
	SND_PCI_QUIRK(0x106b, 0x00a0, "MacBookPro 3,1", ALC889_FIXUP_MBP_VREF),
	SND_PCI_QUIRK(0x106b, 0x00a1, "Macbook", ALC889_FIXUP_MBP_VREF),
	SND_PCI_QUIRK(0x106b, 0x00a4, "MacbookPro 4,1", ALC889_FIXUP_MBP_VREF),
	SND_PCI_QUIRK(0x106b, 0x0c00, "Mac Pro", ALC889_FIXUP_MP11_VREF),
	SND_PCI_QUIRK(0x106b, 0x1000, "iMac 24", ALC885_FIXUP_MACPRO_GPIO),
	SND_PCI_QUIRK(0x106b, 0x2800, "AppleTV", ALC885_FIXUP_MACPRO_GPIO),
	SND_PCI_QUIRK(0x106b, 0x2c00, "MacbookPro rev3", ALC889_FIXUP_MBP_VREF),
	SND_PCI_QUIRK(0x106b, 0x3000, "iMac", ALC889_FIXUP_MBP_VREF),
	SND_PCI_QUIRK(0x106b, 0x3200, "iMac 7,1 Aluminum", ALC882_FIXUP_EAPD),
	SND_PCI_QUIRK(0x106b, 0x3400, "MacBookAir 1,1", ALC889_FIXUP_MBA11_VREF),
	SND_PCI_QUIRK(0x106b, 0x3500, "MacBookAir 2,1", ALC889_FIXUP_MBA21_VREF),
	SND_PCI_QUIRK(0x106b, 0x3600, "Macbook 3,1", ALC889_FIXUP_MBP_VREF),
	SND_PCI_QUIRK(0x106b, 0x3800, "MacbookPro 4,1", ALC889_FIXUP_MBP_VREF),
	SND_PCI_QUIRK(0x106b, 0x3e00, "iMac 24 Aluminum", ALC885_FIXUP_MACPRO_GPIO),
	SND_PCI_QUIRK(0x106b, 0x3f00, "Macbook 5,1", ALC889_FIXUP_IMAC91_VREF),
	SND_PCI_QUIRK(0x106b, 0x4000, "MacbookPro 5,1", ALC889_FIXUP_IMAC91_VREF),
	SND_PCI_QUIRK(0x106b, 0x4100, "Macmini 3,1", ALC889_FIXUP_IMAC91_VREF),
	SND_PCI_QUIRK(0x106b, 0x4200, "Mac Pro 4,1/5,1", ALC889_FIXUP_MP41_VREF),
	SND_PCI_QUIRK(0x106b, 0x4300, "iMac 9,1", ALC889_FIXUP_IMAC91_VREF),
	SND_PCI_QUIRK(0x106b, 0x4600, "MacbookPro 5,2", ALC889_FIXUP_IMAC91_VREF),
	SND_PCI_QUIRK(0x106b, 0x4900, "iMac 9,1 Aluminum", ALC889_FIXUP_IMAC91_VREF),
	SND_PCI_QUIRK(0x106b, 0x4a00, "Macbook 5,2", ALC889_FIXUP_MBA11_VREF),

	SND_PCI_QUIRK(0x1071, 0x8258, "Evesham Voyaeger", ALC882_FIXUP_EAPD),
	SND_PCI_QUIRK(0x10ec, 0x12d8, "iBase Elo Touch", ALC888VD_FIXUP_MIC_100VREF),
	SND_PCI_QUIRK(0x13fe, 0x1009, "Advantech MIT-W101", ALC886_FIXUP_EAPD),
	SND_PCI_QUIRK(0x1458, 0xa002, "Gigabyte EP45-DS3/Z87X-UD3H", ALC889_FIXUP_FRONT_HP_NO_PRESENCE),
	SND_PCI_QUIRK(0x1458, 0xa0b8, "Gigabyte AZ370-Gaming", ALC1220_FIXUP_GB_DUAL_CODECS),
	SND_PCI_QUIRK(0x1458, 0xa0cd, "Gigabyte X570 Aorus Master", ALC1220_FIXUP_GB_X570),
	SND_PCI_QUIRK(0x1458, 0xa0ce, "Gigabyte X570 Aorus Xtreme", ALC1220_FIXUP_GB_X570),
	SND_PCI_QUIRK(0x1458, 0xa0d5, "Gigabyte X570S Aorus Master", ALC1220_FIXUP_GB_X570),
	SND_PCI_QUIRK(0x1462, 0x11f7, "MSI-GE63", ALC1220_FIXUP_CLEVO_P950),
	SND_PCI_QUIRK(0x1462, 0x1228, "MSI-GP63", ALC1220_FIXUP_CLEVO_P950),
	SND_PCI_QUIRK(0x1462, 0x1229, "MSI-GP73", ALC1220_FIXUP_CLEVO_P950),
	SND_PCI_QUIRK(0x1462, 0x1275, "MSI-GL63", ALC1220_FIXUP_CLEVO_P950),
	SND_PCI_QUIRK(0x1462, 0x1276, "MSI-GL73", ALC1220_FIXUP_CLEVO_P950),
	SND_PCI_QUIRK(0x1462, 0x1293, "MSI-GP65", ALC1220_FIXUP_CLEVO_P950),
	SND_PCI_QUIRK(0x1462, 0x7350, "MSI-7350", ALC889_FIXUP_CD),
	SND_PCI_QUIRK(0x1462, 0xcc34, "MSI Godlike X570", ALC1220_FIXUP_GB_DUAL_CODECS),
	SND_PCI_QUIRK(0x1462, 0xda57, "MSI Z270-Gaming", ALC1220_FIXUP_GB_DUAL_CODECS),
	SND_PCI_QUIRK_VENDOR(0x1462, "MSI", ALC882_FIXUP_GPIO3),
	SND_PCI_QUIRK(0x147b, 0x107a, "Abit AW9D-MAX", ALC882_FIXUP_ABIT_AW9D_MAX),
	SND_PCI_QUIRK(0x1558, 0x3702, "Clevo X370SN[VW]", ALC1220_FIXUP_CLEVO_PB51ED_PINS),
	SND_PCI_QUIRK(0x1558, 0x50d3, "Clevo PC50[ER][CDF]", ALC1220_FIXUP_CLEVO_PB51ED_PINS),
	SND_PCI_QUIRK(0x1558, 0x65d1, "Clevo PB51[ER][CDF]", ALC1220_FIXUP_CLEVO_PB51ED_PINS),
	SND_PCI_QUIRK(0x1558, 0x65d2, "Clevo PB51R[CDF]", ALC1220_FIXUP_CLEVO_PB51ED_PINS),
	SND_PCI_QUIRK(0x1558, 0x65e1, "Clevo PB51[ED][DF]", ALC1220_FIXUP_CLEVO_PB51ED_PINS),
	SND_PCI_QUIRK(0x1558, 0x65e5, "Clevo PC50D[PRS](?:-D|-G)?", ALC1220_FIXUP_CLEVO_PB51ED_PINS),
	SND_PCI_QUIRK(0x1558, 0x65f1, "Clevo PC50HS", ALC1220_FIXUP_CLEVO_PB51ED_PINS),
	SND_PCI_QUIRK(0x1558, 0x65f5, "Clevo PD50PN[NRT]", ALC1220_FIXUP_CLEVO_PB51ED_PINS),
	SND_PCI_QUIRK(0x1558, 0x66a2, "Clevo PE60RNE", ALC1220_FIXUP_CLEVO_PB51ED_PINS),
	SND_PCI_QUIRK(0x1558, 0x66a6, "Clevo PE60SN[CDE]-[GS]", ALC1220_FIXUP_CLEVO_PB51ED_PINS),
	SND_PCI_QUIRK(0x1558, 0x67d1, "Clevo PB71[ER][CDF]", ALC1220_FIXUP_CLEVO_PB51ED_PINS),
	SND_PCI_QUIRK(0x1558, 0x67e1, "Clevo PB71[DE][CDF]", ALC1220_FIXUP_CLEVO_PB51ED_PINS),
	SND_PCI_QUIRK(0x1558, 0x67e5, "Clevo PC70D[PRS](?:-D|-G)?", ALC1220_FIXUP_CLEVO_PB51ED_PINS),
	SND_PCI_QUIRK(0x1558, 0x67f1, "Clevo PC70H[PRS]", ALC1220_FIXUP_CLEVO_PB51ED_PINS),
	SND_PCI_QUIRK(0x1558, 0x67f5, "Clevo PD70PN[NRT]", ALC1220_FIXUP_CLEVO_PB51ED_PINS),
	SND_PCI_QUIRK(0x1558, 0x70d1, "Clevo PC70[ER][CDF]", ALC1220_FIXUP_CLEVO_PB51ED_PINS),
	SND_PCI_QUIRK(0x1558, 0x7714, "Clevo X170SM", ALC1220_FIXUP_CLEVO_PB51ED_PINS),
	SND_PCI_QUIRK(0x1558, 0x7715, "Clevo X170KM-G", ALC1220_FIXUP_CLEVO_PB51ED),
	SND_PCI_QUIRK(0x1558, 0x9501, "Clevo P950HR", ALC1220_FIXUP_CLEVO_P950),
	SND_PCI_QUIRK(0x1558, 0x9506, "Clevo P955HQ", ALC1220_FIXUP_CLEVO_P950),
	SND_PCI_QUIRK(0x1558, 0x950a, "Clevo P955H[PR]", ALC1220_FIXUP_CLEVO_P950),
	SND_PCI_QUIRK(0x1558, 0x95e1, "Clevo P95xER", ALC1220_FIXUP_CLEVO_P950),
	SND_PCI_QUIRK(0x1558, 0x95e2, "Clevo P950ER", ALC1220_FIXUP_CLEVO_P950),
	SND_PCI_QUIRK(0x1558, 0x95e3, "Clevo P955[ER]T", ALC1220_FIXUP_CLEVO_P950),
	SND_PCI_QUIRK(0x1558, 0x95e4, "Clevo P955ER", ALC1220_FIXUP_CLEVO_P950),
	SND_PCI_QUIRK(0x1558, 0x95e5, "Clevo P955EE6", ALC1220_FIXUP_CLEVO_P950),
	SND_PCI_QUIRK(0x1558, 0x95e6, "Clevo P950R[CDF]", ALC1220_FIXUP_CLEVO_P950),
	SND_PCI_QUIRK(0x1558, 0x96e1, "Clevo P960[ER][CDFN]-K", ALC1220_FIXUP_CLEVO_P950),
	SND_PCI_QUIRK(0x1558, 0x97e1, "Clevo P970[ER][CDFN]", ALC1220_FIXUP_CLEVO_P950),
	SND_PCI_QUIRK(0x1558, 0x97e2, "Clevo P970RC-M", ALC1220_FIXUP_CLEVO_P950),
	SND_PCI_QUIRK(0x1558, 0xd502, "Clevo PD50SNE", ALC1220_FIXUP_CLEVO_PB51ED_PINS),
	SND_PCI_QUIRK_VENDOR(0x1558, "Clevo laptop", ALC882_FIXUP_EAPD),
	SND_PCI_QUIRK(0x161f, 0x2054, "Medion laptop", ALC883_FIXUP_EAPD),
	SND_PCI_QUIRK(0x17aa, 0x3a0d, "Lenovo Y530", ALC882_FIXUP_LENOVO_Y530),
	SND_PCI_QUIRK(0x8086, 0x0022, "DX58SO", ALC889_FIXUP_COEF),
	{}
};

static const struct hda_model_fixup alc882_fixup_models[] = {
	{.id = ALC882_FIXUP_ABIT_AW9D_MAX, .name = "abit-aw9d"},
	{.id = ALC882_FIXUP_LENOVO_Y530, .name = "lenovo-y530"},
	{.id = ALC882_FIXUP_ACER_ASPIRE_7736, .name = "acer-aspire-7736"},
	{.id = ALC882_FIXUP_ASUS_W90V, .name = "asus-w90v"},
	{.id = ALC889_FIXUP_CD, .name = "cd"},
	{.id = ALC889_FIXUP_FRONT_HP_NO_PRESENCE, .name = "no-front-hp"},
	{.id = ALC889_FIXUP_VAIO_TT, .name = "vaio-tt"},
	{.id = ALC888_FIXUP_EEE1601, .name = "eee1601"},
	{.id = ALC882_FIXUP_EAPD, .name = "alc882-eapd"},
	{.id = ALC883_FIXUP_EAPD, .name = "alc883-eapd"},
	{.id = ALC882_FIXUP_GPIO1, .name = "gpio1"},
	{.id = ALC882_FIXUP_GPIO2, .name = "gpio2"},
	{.id = ALC882_FIXUP_GPIO3, .name = "gpio3"},
	{.id = ALC889_FIXUP_COEF, .name = "alc889-coef"},
	{.id = ALC882_FIXUP_ASUS_W2JC, .name = "asus-w2jc"},
	{.id = ALC882_FIXUP_ACER_ASPIRE_4930G, .name = "acer-aspire-4930g"},
	{.id = ALC882_FIXUP_ACER_ASPIRE_8930G, .name = "acer-aspire-8930g"},
	{.id = ALC883_FIXUP_ACER_EAPD, .name = "acer-aspire"},
	{.id = ALC885_FIXUP_MACPRO_GPIO, .name = "macpro-gpio"},
	{.id = ALC889_FIXUP_DAC_ROUTE, .name = "dac-route"},
	{.id = ALC889_FIXUP_MBP_VREF, .name = "mbp-vref"},
	{.id = ALC889_FIXUP_IMAC91_VREF, .name = "imac91-vref"},
	{.id = ALC889_FIXUP_MBA11_VREF, .name = "mba11-vref"},
	{.id = ALC889_FIXUP_MBA21_VREF, .name = "mba21-vref"},
	{.id = ALC889_FIXUP_MP11_VREF, .name = "mp11-vref"},
	{.id = ALC889_FIXUP_MP41_VREF, .name = "mp41-vref"},
	{.id = ALC882_FIXUP_INV_DMIC, .name = "inv-dmic"},
	{.id = ALC882_FIXUP_NO_PRIMARY_HP, .name = "no-primary-hp"},
	{.id = ALC887_FIXUP_ASUS_BASS, .name = "asus-bass"},
	{.id = ALC1220_FIXUP_GB_DUAL_CODECS, .name = "dual-codecs"},
	{.id = ALC1220_FIXUP_GB_X570, .name = "gb-x570"},
	{.id = ALC1220_FIXUP_CLEVO_P950, .name = "clevo-p950"},
	{}
};

static const struct snd_hda_pin_quirk alc882_pin_fixup_tbl[] = {
	SND_HDA_PIN_QUIRK(0x10ec1220, 0x1043, "ASUS", ALC1220_FIXUP_CLEVO_P950,
		{0x14, 0x01014010},
		{0x15, 0x01011012},
		{0x16, 0x01016011},
		{0x18, 0x01a19040},
		{0x19, 0x02a19050},
		{0x1a, 0x0181304f},
		{0x1b, 0x0221401f},
		{0x1e, 0x01456130}),
	SND_HDA_PIN_QUIRK(0x10ec1220, 0x1462, "MS-7C35", ALC1220_FIXUP_CLEVO_P950,
		{0x14, 0x01015010},
		{0x15, 0x01011012},
		{0x16, 0x01011011},
		{0x18, 0x01a11040},
		{0x19, 0x02a19050},
		{0x1a, 0x0181104f},
		{0x1b, 0x0221401f},
		{0x1e, 0x01451130}),
	{}
};

/*
 * BIOS auto configuration
 */
/* almost identical with ALC880 parser... */
static int alc882_parse_auto_config(struct hda_codec *codec)
{
	static const hda_nid_t alc882_ignore[] = { 0x1d, 0 };
	static const hda_nid_t alc882_ssids[] = { 0x15, 0x1b, 0x14, 0 };
	return alc_parse_auto_config(codec, alc882_ignore, alc882_ssids);
}

/*
 */
static int patch_alc882(struct hda_codec *codec)
{
	struct alc_spec *spec;
	int err;

	err = alc_alloc_spec(codec, 0x0b);
	if (err < 0)
		return err;

	spec = codec->spec;

	switch (codec->core.vendor_id) {
	case 0x10ec0882:
	case 0x10ec0885:
	case 0x10ec0900:
	case 0x10ec0b00:
	case 0x10ec1220:
		break;
	default:
		/* ALC883 and variants */
		alc_fix_pll_init(codec, 0x20, 0x0a, 10);
		break;
	}

	alc_pre_init(codec);

	snd_hda_pick_fixup(codec, alc882_fixup_models, alc882_fixup_tbl,
		       alc882_fixups);
	snd_hda_pick_pin_fixup(codec, alc882_pin_fixup_tbl, alc882_fixups, true);
	snd_hda_apply_fixup(codec, HDA_FIXUP_ACT_PRE_PROBE);

	alc_auto_parse_customize_define(codec);

	if (has_cdefine_beep(codec))
		spec->gen.beep_nid = 0x01;

	/* automatic parse from the BIOS config */
	err = alc882_parse_auto_config(codec);
	if (err < 0)
		goto error;

	if (!spec->gen.no_analog && spec->gen.beep_nid) {
		err = set_beep_amp(spec, 0x0b, 0x05, HDA_INPUT);
		if (err < 0)
			goto error;
	}

	snd_hda_apply_fixup(codec, HDA_FIXUP_ACT_PROBE);

	return 0;

 error:
	alc_free(codec);
	return err;
}


/*
 * ALC262 support
 */
static int alc262_parse_auto_config(struct hda_codec *codec)
{
	static const hda_nid_t alc262_ignore[] = { 0x1d, 0 };
	static const hda_nid_t alc262_ssids[] = { 0x15, 0x1b, 0x14, 0 };
	return alc_parse_auto_config(codec, alc262_ignore, alc262_ssids);
}

/*
 * Pin config fixes
 */
enum {
	ALC262_FIXUP_FSC_H270,
	ALC262_FIXUP_FSC_S7110,
	ALC262_FIXUP_HP_Z200,
	ALC262_FIXUP_TYAN,
	ALC262_FIXUP_LENOVO_3000,
	ALC262_FIXUP_BENQ,
	ALC262_FIXUP_BENQ_T31,
	ALC262_FIXUP_INV_DMIC,
	ALC262_FIXUP_INTEL_BAYLEYBAY,
};

static const struct hda_fixup alc262_fixups[] = {
	[ALC262_FIXUP_FSC_H270] = {
		.type = HDA_FIXUP_PINS,
		.v.pins = (const struct hda_pintbl[]) {
			{ 0x14, 0x99130110 }, /* speaker */
			{ 0x15, 0x0221142f }, /* front HP */
			{ 0x1b, 0x0121141f }, /* rear HP */
			{ }
		}
	},
	[ALC262_FIXUP_FSC_S7110] = {
		.type = HDA_FIXUP_PINS,
		.v.pins = (const struct hda_pintbl[]) {
			{ 0x15, 0x90170110 }, /* speaker */
			{ }
		},
		.chained = true,
		.chain_id = ALC262_FIXUP_BENQ,
	},
	[ALC262_FIXUP_HP_Z200] = {
		.type = HDA_FIXUP_PINS,
		.v.pins = (const struct hda_pintbl[]) {
			{ 0x16, 0x99130120 }, /* internal speaker */
			{ }
		}
	},
	[ALC262_FIXUP_TYAN] = {
		.type = HDA_FIXUP_PINS,
		.v.pins = (const struct hda_pintbl[]) {
			{ 0x14, 0x1993e1f0 }, /* int AUX */
			{ }
		}
	},
	[ALC262_FIXUP_LENOVO_3000] = {
		.type = HDA_FIXUP_PINCTLS,
		.v.pins = (const struct hda_pintbl[]) {
			{ 0x19, PIN_VREF50 },
			{}
		},
		.chained = true,
		.chain_id = ALC262_FIXUP_BENQ,
	},
	[ALC262_FIXUP_BENQ] = {
		.type = HDA_FIXUP_VERBS,
		.v.verbs = (const struct hda_verb[]) {
			{ 0x20, AC_VERB_SET_COEF_INDEX, 0x07 },
			{ 0x20, AC_VERB_SET_PROC_COEF, 0x3070 },
			{}
		}
	},
	[ALC262_FIXUP_BENQ_T31] = {
		.type = HDA_FIXUP_VERBS,
		.v.verbs = (const struct hda_verb[]) {
			{ 0x20, AC_VERB_SET_COEF_INDEX, 0x07 },
			{ 0x20, AC_VERB_SET_PROC_COEF, 0x3050 },
			{}
		}
	},
	[ALC262_FIXUP_INV_DMIC] = {
		.type = HDA_FIXUP_FUNC,
		.v.func = alc_fixup_inv_dmic,
	},
	[ALC262_FIXUP_INTEL_BAYLEYBAY] = {
		.type = HDA_FIXUP_FUNC,
		.v.func = alc_fixup_no_depop_delay,
	},
};

static const struct snd_pci_quirk alc262_fixup_tbl[] = {
	SND_PCI_QUIRK(0x103c, 0x170b, "HP Z200", ALC262_FIXUP_HP_Z200),
	SND_PCI_QUIRK(0x10cf, 0x1397, "Fujitsu Lifebook S7110", ALC262_FIXUP_FSC_S7110),
	SND_PCI_QUIRK(0x10cf, 0x142d, "Fujitsu Lifebook E8410", ALC262_FIXUP_BENQ),
	SND_PCI_QUIRK(0x10f1, 0x2915, "Tyan Thunder n6650W", ALC262_FIXUP_TYAN),
	SND_PCI_QUIRK(0x1734, 0x1141, "FSC ESPRIMO U9210", ALC262_FIXUP_FSC_H270),
	SND_PCI_QUIRK(0x1734, 0x1147, "FSC Celsius H270", ALC262_FIXUP_FSC_H270),
	SND_PCI_QUIRK(0x17aa, 0x384e, "Lenovo 3000", ALC262_FIXUP_LENOVO_3000),
	SND_PCI_QUIRK(0x17ff, 0x0560, "Benq ED8", ALC262_FIXUP_BENQ),
	SND_PCI_QUIRK(0x17ff, 0x058d, "Benq T31-16", ALC262_FIXUP_BENQ_T31),
	SND_PCI_QUIRK(0x8086, 0x7270, "BayleyBay", ALC262_FIXUP_INTEL_BAYLEYBAY),
	{}
};

static const struct hda_model_fixup alc262_fixup_models[] = {
	{.id = ALC262_FIXUP_INV_DMIC, .name = "inv-dmic"},
	{.id = ALC262_FIXUP_FSC_H270, .name = "fsc-h270"},
	{.id = ALC262_FIXUP_FSC_S7110, .name = "fsc-s7110"},
	{.id = ALC262_FIXUP_HP_Z200, .name = "hp-z200"},
	{.id = ALC262_FIXUP_TYAN, .name = "tyan"},
	{.id = ALC262_FIXUP_LENOVO_3000, .name = "lenovo-3000"},
	{.id = ALC262_FIXUP_BENQ, .name = "benq"},
	{.id = ALC262_FIXUP_BENQ_T31, .name = "benq-t31"},
	{.id = ALC262_FIXUP_INTEL_BAYLEYBAY, .name = "bayleybay"},
	{}
};

/*
 */
static int patch_alc262(struct hda_codec *codec)
{
	struct alc_spec *spec;
	int err;

	err = alc_alloc_spec(codec, 0x0b);
	if (err < 0)
		return err;

	spec = codec->spec;
	spec->gen.shared_mic_vref_pin = 0x18;

	spec->shutup = alc_eapd_shutup;

#if 0
	/* pshou 07/11/05  set a zero PCM sample to DAC when FIFO is
	 * under-run
	 */
	alc_update_coefex_idx(codec, 0x1a, 7, 0, 0x80);
#endif
	alc_fix_pll_init(codec, 0x20, 0x0a, 10);

	alc_pre_init(codec);

	snd_hda_pick_fixup(codec, alc262_fixup_models, alc262_fixup_tbl,
		       alc262_fixups);
	snd_hda_apply_fixup(codec, HDA_FIXUP_ACT_PRE_PROBE);

	alc_auto_parse_customize_define(codec);

	if (has_cdefine_beep(codec))
		spec->gen.beep_nid = 0x01;

	/* automatic parse from the BIOS config */
	err = alc262_parse_auto_config(codec);
	if (err < 0)
		goto error;

	if (!spec->gen.no_analog && spec->gen.beep_nid) {
		err = set_beep_amp(spec, 0x0b, 0x05, HDA_INPUT);
		if (err < 0)
			goto error;
	}

	snd_hda_apply_fixup(codec, HDA_FIXUP_ACT_PROBE);

	return 0;

 error:
	alc_free(codec);
	return err;
}

/*
 *  ALC268
 */
/* bind Beep switches of both NID 0x0f and 0x10 */
static int alc268_beep_switch_put(struct snd_kcontrol *kcontrol,
				  struct snd_ctl_elem_value *ucontrol)
{
	struct hda_codec *codec = snd_kcontrol_chip(kcontrol);
	unsigned long pval;
	int err;

	mutex_lock(&codec->control_mutex);
	pval = kcontrol->private_value;
	kcontrol->private_value = (pval & ~0xff) | 0x0f;
	err = snd_hda_mixer_amp_switch_put(kcontrol, ucontrol);
	if (err >= 0) {
		kcontrol->private_value = (pval & ~0xff) | 0x10;
		err = snd_hda_mixer_amp_switch_put(kcontrol, ucontrol);
	}
	kcontrol->private_value = pval;
	mutex_unlock(&codec->control_mutex);
	return err;
}

static const struct snd_kcontrol_new alc268_beep_mixer[] = {
	HDA_CODEC_VOLUME("Beep Playback Volume", 0x1d, 0x0, HDA_INPUT),
	{
		.iface = SNDRV_CTL_ELEM_IFACE_MIXER,
		.name = "Beep Playback Switch",
		.subdevice = HDA_SUBDEV_AMP_FLAG,
		.info = snd_hda_mixer_amp_switch_info,
		.get = snd_hda_mixer_amp_switch_get,
		.put = alc268_beep_switch_put,
		.private_value = HDA_COMPOSE_AMP_VAL(0x0f, 3, 1, HDA_INPUT)
	},
};

/* set PCBEEP vol = 0, mute connections */
static const struct hda_verb alc268_beep_init_verbs[] = {
	{0x1d, AC_VERB_SET_AMP_GAIN_MUTE, AMP_IN_UNMUTE(0)},
	{0x0f, AC_VERB_SET_AMP_GAIN_MUTE, AMP_IN_MUTE(1)},
	{0x10, AC_VERB_SET_AMP_GAIN_MUTE, AMP_IN_MUTE(1)},
	{ }
};

enum {
	ALC268_FIXUP_INV_DMIC,
	ALC268_FIXUP_HP_EAPD,
	ALC268_FIXUP_SPDIF,
};

static const struct hda_fixup alc268_fixups[] = {
	[ALC268_FIXUP_INV_DMIC] = {
		.type = HDA_FIXUP_FUNC,
		.v.func = alc_fixup_inv_dmic,
	},
	[ALC268_FIXUP_HP_EAPD] = {
		.type = HDA_FIXUP_VERBS,
		.v.verbs = (const struct hda_verb[]) {
			{0x15, AC_VERB_SET_EAPD_BTLENABLE, 0},
			{}
		}
	},
	[ALC268_FIXUP_SPDIF] = {
		.type = HDA_FIXUP_PINS,
		.v.pins = (const struct hda_pintbl[]) {
			{ 0x1e, 0x014b1180 }, /* enable SPDIF out */
			{}
		}
	},
};

static const struct hda_model_fixup alc268_fixup_models[] = {
	{.id = ALC268_FIXUP_INV_DMIC, .name = "inv-dmic"},
	{.id = ALC268_FIXUP_HP_EAPD, .name = "hp-eapd"},
	{.id = ALC268_FIXUP_SPDIF, .name = "spdif"},
	{}
};

static const struct snd_pci_quirk alc268_fixup_tbl[] = {
	SND_PCI_QUIRK(0x1025, 0x0139, "Acer TravelMate 6293", ALC268_FIXUP_SPDIF),
	SND_PCI_QUIRK(0x1025, 0x015b, "Acer AOA 150 (ZG5)", ALC268_FIXUP_INV_DMIC),
	/* below is codec SSID since multiple Toshiba laptops have the
	 * same PCI SSID 1179:ff00
	 */
	SND_PCI_QUIRK(0x1179, 0xff06, "Toshiba P200", ALC268_FIXUP_HP_EAPD),
	{}
};

/*
 * BIOS auto configuration
 */
static int alc268_parse_auto_config(struct hda_codec *codec)
{
	static const hda_nid_t alc268_ssids[] = { 0x15, 0x1b, 0x14, 0 };
	return alc_parse_auto_config(codec, NULL, alc268_ssids);
}

/*
 */
static int patch_alc268(struct hda_codec *codec)
{
	struct alc_spec *spec;
	int i, err;

	/* ALC268 has no aa-loopback mixer */
	err = alc_alloc_spec(codec, 0);
	if (err < 0)
		return err;

	spec = codec->spec;
	if (has_cdefine_beep(codec))
		spec->gen.beep_nid = 0x01;

	spec->shutup = alc_eapd_shutup;

	alc_pre_init(codec);

	snd_hda_pick_fixup(codec, alc268_fixup_models, alc268_fixup_tbl, alc268_fixups);
	snd_hda_apply_fixup(codec, HDA_FIXUP_ACT_PRE_PROBE);

	/* automatic parse from the BIOS config */
	err = alc268_parse_auto_config(codec);
	if (err < 0)
		goto error;

	if (err > 0 && !spec->gen.no_analog &&
	    spec->gen.autocfg.speaker_pins[0] != 0x1d) {
		for (i = 0; i < ARRAY_SIZE(alc268_beep_mixer); i++) {
			if (!snd_hda_gen_add_kctl(&spec->gen, NULL,
						  &alc268_beep_mixer[i])) {
				err = -ENOMEM;
				goto error;
			}
		}
		snd_hda_add_verbs(codec, alc268_beep_init_verbs);
		if (!query_amp_caps(codec, 0x1d, HDA_INPUT))
			/* override the amp caps for beep generator */
			snd_hda_override_amp_caps(codec, 0x1d, HDA_INPUT,
					  (0x0c << AC_AMPCAP_OFFSET_SHIFT) |
					  (0x0c << AC_AMPCAP_NUM_STEPS_SHIFT) |
					  (0x07 << AC_AMPCAP_STEP_SIZE_SHIFT) |
					  (0 << AC_AMPCAP_MUTE_SHIFT));
	}

	snd_hda_apply_fixup(codec, HDA_FIXUP_ACT_PROBE);

	return 0;

 error:
	alc_free(codec);
	return err;
}

/*
 * ALC269
 */

static const struct hda_pcm_stream alc269_44k_pcm_analog_playback = {
	.rates = SNDRV_PCM_RATE_44100, /* fixed rate */
};

static const struct hda_pcm_stream alc269_44k_pcm_analog_capture = {
	.rates = SNDRV_PCM_RATE_44100, /* fixed rate */
};

/* different alc269-variants */
enum {
	ALC269_TYPE_ALC269VA,
	ALC269_TYPE_ALC269VB,
	ALC269_TYPE_ALC269VC,
	ALC269_TYPE_ALC269VD,
	ALC269_TYPE_ALC280,
	ALC269_TYPE_ALC282,
	ALC269_TYPE_ALC283,
	ALC269_TYPE_ALC284,
	ALC269_TYPE_ALC293,
	ALC269_TYPE_ALC286,
	ALC269_TYPE_ALC298,
	ALC269_TYPE_ALC255,
	ALC269_TYPE_ALC256,
	ALC269_TYPE_ALC257,
	ALC269_TYPE_ALC215,
	ALC269_TYPE_ALC225,
	ALC269_TYPE_ALC245,
	ALC269_TYPE_ALC287,
	ALC269_TYPE_ALC294,
	ALC269_TYPE_ALC300,
	ALC269_TYPE_ALC623,
	ALC269_TYPE_ALC700,
};

/*
 * BIOS auto configuration
 */
static int alc269_parse_auto_config(struct hda_codec *codec)
{
	static const hda_nid_t alc269_ignore[] = { 0x1d, 0 };
	static const hda_nid_t alc269_ssids[] = { 0, 0x1b, 0x14, 0x21 };
	static const hda_nid_t alc269va_ssids[] = { 0x15, 0x1b, 0x14, 0 };
	struct alc_spec *spec = codec->spec;
	const hda_nid_t *ssids;

	switch (spec->codec_variant) {
	case ALC269_TYPE_ALC269VA:
	case ALC269_TYPE_ALC269VC:
	case ALC269_TYPE_ALC280:
	case ALC269_TYPE_ALC284:
	case ALC269_TYPE_ALC293:
		ssids = alc269va_ssids;
		break;
	case ALC269_TYPE_ALC269VB:
	case ALC269_TYPE_ALC269VD:
	case ALC269_TYPE_ALC282:
	case ALC269_TYPE_ALC283:
	case ALC269_TYPE_ALC286:
	case ALC269_TYPE_ALC298:
	case ALC269_TYPE_ALC255:
	case ALC269_TYPE_ALC256:
	case ALC269_TYPE_ALC257:
	case ALC269_TYPE_ALC215:
	case ALC269_TYPE_ALC225:
	case ALC269_TYPE_ALC245:
	case ALC269_TYPE_ALC287:
	case ALC269_TYPE_ALC294:
	case ALC269_TYPE_ALC300:
	case ALC269_TYPE_ALC623:
	case ALC269_TYPE_ALC700:
		ssids = alc269_ssids;
		break;
	default:
		ssids = alc269_ssids;
		break;
	}

	return alc_parse_auto_config(codec, alc269_ignore, ssids);
}

static const struct hda_jack_keymap alc_headset_btn_keymap[] = {
	{ SND_JACK_BTN_0, KEY_PLAYPAUSE },
	{ SND_JACK_BTN_1, KEY_VOICECOMMAND },
	{ SND_JACK_BTN_2, KEY_VOLUMEUP },
	{ SND_JACK_BTN_3, KEY_VOLUMEDOWN },
	{}
};

static void alc_headset_btn_callback(struct hda_codec *codec,
				     struct hda_jack_callback *jack)
{
	int report = 0;

	if (jack->unsol_res & (7 << 13))
		report |= SND_JACK_BTN_0;

	if (jack->unsol_res  & (1 << 16 | 3 << 8))
		report |= SND_JACK_BTN_1;

	/* Volume up key */
	if (jack->unsol_res & (7 << 23))
		report |= SND_JACK_BTN_2;

	/* Volume down key */
	if (jack->unsol_res & (7 << 10))
		report |= SND_JACK_BTN_3;

	snd_hda_jack_set_button_state(codec, jack->nid, report);
}

static void alc_disable_headset_jack_key(struct hda_codec *codec)
{
	struct alc_spec *spec = codec->spec;

	if (!spec->has_hs_key)
		return;

	switch (codec->core.vendor_id) {
	case 0x10ec0215:
	case 0x10ec0225:
	case 0x10ec0285:
	case 0x10ec0287:
	case 0x10ec0295:
	case 0x10ec0289:
	case 0x10ec0299:
		alc_write_coef_idx(codec, 0x48, 0x0);
		alc_update_coef_idx(codec, 0x49, 0x0045, 0x0);
		alc_update_coef_idx(codec, 0x44, 0x0045 << 8, 0x0);
		break;
	case 0x10ec0230:
	case 0x10ec0236:
	case 0x10ec0256:
	case 0x10ec0257:
	case 0x19e58326:
		alc_write_coef_idx(codec, 0x48, 0x0);
		alc_update_coef_idx(codec, 0x49, 0x0045, 0x0);
		break;
	}
}

static void alc_enable_headset_jack_key(struct hda_codec *codec)
{
	struct alc_spec *spec = codec->spec;

	if (!spec->has_hs_key)
		return;

	switch (codec->core.vendor_id) {
	case 0x10ec0215:
	case 0x10ec0225:
	case 0x10ec0285:
	case 0x10ec0287:
	case 0x10ec0295:
	case 0x10ec0289:
	case 0x10ec0299:
		alc_write_coef_idx(codec, 0x48, 0xd011);
		alc_update_coef_idx(codec, 0x49, 0x007f, 0x0045);
		alc_update_coef_idx(codec, 0x44, 0x007f << 8, 0x0045 << 8);
		break;
	case 0x10ec0230:
	case 0x10ec0236:
	case 0x10ec0256:
	case 0x10ec0257:
	case 0x19e58326:
		alc_write_coef_idx(codec, 0x48, 0xd011);
		alc_update_coef_idx(codec, 0x49, 0x007f, 0x0045);
		break;
	}
}

static void alc_fixup_headset_jack(struct hda_codec *codec,
				    const struct hda_fixup *fix, int action)
{
	struct alc_spec *spec = codec->spec;
	hda_nid_t hp_pin;

	switch (action) {
	case HDA_FIXUP_ACT_PRE_PROBE:
		spec->has_hs_key = 1;
		snd_hda_jack_detect_enable_callback(codec, 0x55,
						    alc_headset_btn_callback);
		break;
	case HDA_FIXUP_ACT_BUILD:
		hp_pin = alc_get_hp_pin(spec);
		if (!hp_pin || snd_hda_jack_bind_keymap(codec, 0x55,
							alc_headset_btn_keymap,
							hp_pin))
			snd_hda_jack_add_kctl(codec, 0x55, "Headset Jack",
					      false, SND_JACK_HEADSET,
					      alc_headset_btn_keymap);

		alc_enable_headset_jack_key(codec);
		break;
	}
}

static void alc269vb_toggle_power_output(struct hda_codec *codec, int power_up)
{
	alc_update_coef_idx(codec, 0x04, 1 << 11, power_up ? (1 << 11) : 0);
}

static void alc269_shutup(struct hda_codec *codec)
{
	struct alc_spec *spec = codec->spec;

	if (spec->codec_variant == ALC269_TYPE_ALC269VB)
		alc269vb_toggle_power_output(codec, 0);
	if (spec->codec_variant == ALC269_TYPE_ALC269VB &&
			(alc_get_coef0(codec) & 0x00ff) == 0x018) {
		msleep(150);
	}
	alc_shutup_pins(codec);
}

static const struct coef_fw alc282_coefs[] = {
	WRITE_COEF(0x03, 0x0002), /* Power Down Control */
	UPDATE_COEF(0x05, 0xff3f, 0x0700), /* FIFO and filter clock */
	WRITE_COEF(0x07, 0x0200), /* DMIC control */
	UPDATE_COEF(0x06, 0x00f0, 0), /* Analog clock */
	UPDATE_COEF(0x08, 0xfffc, 0x0c2c), /* JD */
	WRITE_COEF(0x0a, 0xcccc), /* JD offset1 */
	WRITE_COEF(0x0b, 0xcccc), /* JD offset2 */
	WRITE_COEF(0x0e, 0x6e00), /* LDO1/2/3, DAC/ADC */
	UPDATE_COEF(0x0f, 0xf800, 0x1000), /* JD */
	UPDATE_COEF(0x10, 0xfc00, 0x0c00), /* Capless */
	WRITE_COEF(0x6f, 0x0), /* Class D test 4 */
	UPDATE_COEF(0x0c, 0xfe00, 0), /* IO power down directly */
	WRITE_COEF(0x34, 0xa0c0), /* ANC */
	UPDATE_COEF(0x16, 0x0008, 0), /* AGC MUX */
	UPDATE_COEF(0x1d, 0x00e0, 0), /* DAC simple content protection */
	UPDATE_COEF(0x1f, 0x00e0, 0), /* ADC simple content protection */
	WRITE_COEF(0x21, 0x8804), /* DAC ADC Zero Detection */
	WRITE_COEF(0x63, 0x2902), /* PLL */
	WRITE_COEF(0x68, 0xa080), /* capless control 2 */
	WRITE_COEF(0x69, 0x3400), /* capless control 3 */
	WRITE_COEF(0x6a, 0x2f3e), /* capless control 4 */
	WRITE_COEF(0x6b, 0x0), /* capless control 5 */
	UPDATE_COEF(0x6d, 0x0fff, 0x0900), /* class D test 2 */
	WRITE_COEF(0x6e, 0x110a), /* class D test 3 */
	UPDATE_COEF(0x70, 0x00f8, 0x00d8), /* class D test 5 */
	WRITE_COEF(0x71, 0x0014), /* class D test 6 */
	WRITE_COEF(0x72, 0xc2ba), /* classD OCP */
	UPDATE_COEF(0x77, 0x0f80, 0), /* classD pure DC test */
	WRITE_COEF(0x6c, 0xfc06), /* Class D amp control */
	{}
};

static void alc282_restore_default_value(struct hda_codec *codec)
{
	alc_process_coef_fw(codec, alc282_coefs);
}

static void alc282_init(struct hda_codec *codec)
{
	struct alc_spec *spec = codec->spec;
	hda_nid_t hp_pin = alc_get_hp_pin(spec);
	bool hp_pin_sense;
	int coef78;

	alc282_restore_default_value(codec);

	if (!hp_pin)
		return;
	hp_pin_sense = snd_hda_jack_detect(codec, hp_pin);
	coef78 = alc_read_coef_idx(codec, 0x78);

	/* Index 0x78 Direct Drive HP AMP LPM Control 1 */
	/* Headphone capless set to high power mode */
	alc_write_coef_idx(codec, 0x78, 0x9004);

	if (hp_pin_sense)
		msleep(2);

	snd_hda_codec_write(codec, hp_pin, 0,
			    AC_VERB_SET_AMP_GAIN_MUTE, AMP_OUT_MUTE);

	if (hp_pin_sense)
		msleep(85);

	snd_hda_codec_write(codec, hp_pin, 0,
			    AC_VERB_SET_PIN_WIDGET_CONTROL, PIN_OUT);

	if (hp_pin_sense)
		msleep(100);

	/* Headphone capless set to normal mode */
	alc_write_coef_idx(codec, 0x78, coef78);
}

static void alc282_shutup(struct hda_codec *codec)
{
	struct alc_spec *spec = codec->spec;
	hda_nid_t hp_pin = alc_get_hp_pin(spec);
	bool hp_pin_sense;
	int coef78;

	if (!hp_pin) {
		alc269_shutup(codec);
		return;
	}

	hp_pin_sense = snd_hda_jack_detect(codec, hp_pin);
	coef78 = alc_read_coef_idx(codec, 0x78);
	alc_write_coef_idx(codec, 0x78, 0x9004);

	if (hp_pin_sense)
		msleep(2);

	snd_hda_codec_write(codec, hp_pin, 0,
			    AC_VERB_SET_AMP_GAIN_MUTE, AMP_OUT_MUTE);

	if (hp_pin_sense)
		msleep(85);

	if (!spec->no_shutup_pins)
		snd_hda_codec_write(codec, hp_pin, 0,
				    AC_VERB_SET_PIN_WIDGET_CONTROL, 0x0);

	if (hp_pin_sense)
		msleep(100);

	alc_auto_setup_eapd(codec, false);
	alc_shutup_pins(codec);
	alc_write_coef_idx(codec, 0x78, coef78);
}

static const struct coef_fw alc283_coefs[] = {
	WRITE_COEF(0x03, 0x0002), /* Power Down Control */
	UPDATE_COEF(0x05, 0xff3f, 0x0700), /* FIFO and filter clock */
	WRITE_COEF(0x07, 0x0200), /* DMIC control */
	UPDATE_COEF(0x06, 0x00f0, 0), /* Analog clock */
	UPDATE_COEF(0x08, 0xfffc, 0x0c2c), /* JD */
	WRITE_COEF(0x0a, 0xcccc), /* JD offset1 */
	WRITE_COEF(0x0b, 0xcccc), /* JD offset2 */
	WRITE_COEF(0x0e, 0x6fc0), /* LDO1/2/3, DAC/ADC */
	UPDATE_COEF(0x0f, 0xf800, 0x1000), /* JD */
	UPDATE_COEF(0x10, 0xfc00, 0x0c00), /* Capless */
	WRITE_COEF(0x3a, 0x0), /* Class D test 4 */
	UPDATE_COEF(0x0c, 0xfe00, 0x0), /* IO power down directly */
	WRITE_COEF(0x22, 0xa0c0), /* ANC */
	UPDATE_COEFEX(0x53, 0x01, 0x000f, 0x0008), /* AGC MUX */
	UPDATE_COEF(0x1d, 0x00e0, 0), /* DAC simple content protection */
	UPDATE_COEF(0x1f, 0x00e0, 0), /* ADC simple content protection */
	WRITE_COEF(0x21, 0x8804), /* DAC ADC Zero Detection */
	WRITE_COEF(0x2e, 0x2902), /* PLL */
	WRITE_COEF(0x33, 0xa080), /* capless control 2 */
	WRITE_COEF(0x34, 0x3400), /* capless control 3 */
	WRITE_COEF(0x35, 0x2f3e), /* capless control 4 */
	WRITE_COEF(0x36, 0x0), /* capless control 5 */
	UPDATE_COEF(0x38, 0x0fff, 0x0900), /* class D test 2 */
	WRITE_COEF(0x39, 0x110a), /* class D test 3 */
	UPDATE_COEF(0x3b, 0x00f8, 0x00d8), /* class D test 5 */
	WRITE_COEF(0x3c, 0x0014), /* class D test 6 */
	WRITE_COEF(0x3d, 0xc2ba), /* classD OCP */
	UPDATE_COEF(0x42, 0x0f80, 0x0), /* classD pure DC test */
	WRITE_COEF(0x49, 0x0), /* test mode */
	UPDATE_COEF(0x40, 0xf800, 0x9800), /* Class D DC enable */
	UPDATE_COEF(0x42, 0xf000, 0x2000), /* DC offset */
	WRITE_COEF(0x37, 0xfc06), /* Class D amp control */
	UPDATE_COEF(0x1b, 0x8000, 0), /* HP JD control */
	{}
};

static void alc283_restore_default_value(struct hda_codec *codec)
{
	alc_process_coef_fw(codec, alc283_coefs);
}

static void alc283_init(struct hda_codec *codec)
{
	struct alc_spec *spec = codec->spec;
	hda_nid_t hp_pin = alc_get_hp_pin(spec);
	bool hp_pin_sense;

	alc283_restore_default_value(codec);

	if (!hp_pin)
		return;

	msleep(30);
	hp_pin_sense = snd_hda_jack_detect(codec, hp_pin);

	/* Index 0x43 Direct Drive HP AMP LPM Control 1 */
	/* Headphone capless set to high power mode */
	alc_write_coef_idx(codec, 0x43, 0x9004);

	snd_hda_codec_write(codec, hp_pin, 0,
			    AC_VERB_SET_AMP_GAIN_MUTE, AMP_OUT_MUTE);

	if (hp_pin_sense)
		msleep(85);

	snd_hda_codec_write(codec, hp_pin, 0,
			    AC_VERB_SET_PIN_WIDGET_CONTROL, PIN_OUT);

	if (hp_pin_sense)
		msleep(85);
	/* Index 0x46 Combo jack auto switch control 2 */
	/* 3k pull low control for Headset jack. */
	alc_update_coef_idx(codec, 0x46, 3 << 12, 0);
	/* Headphone capless set to normal mode */
	alc_write_coef_idx(codec, 0x43, 0x9614);
}

static void alc283_shutup(struct hda_codec *codec)
{
	struct alc_spec *spec = codec->spec;
	hda_nid_t hp_pin = alc_get_hp_pin(spec);
	bool hp_pin_sense;

	if (!hp_pin) {
		alc269_shutup(codec);
		return;
	}

	hp_pin_sense = snd_hda_jack_detect(codec, hp_pin);

	alc_write_coef_idx(codec, 0x43, 0x9004);

	/*depop hp during suspend*/
	alc_write_coef_idx(codec, 0x06, 0x2100);

	snd_hda_codec_write(codec, hp_pin, 0,
			    AC_VERB_SET_AMP_GAIN_MUTE, AMP_OUT_MUTE);

	if (hp_pin_sense)
		msleep(100);

	if (!spec->no_shutup_pins)
		snd_hda_codec_write(codec, hp_pin, 0,
				    AC_VERB_SET_PIN_WIDGET_CONTROL, 0x0);

	alc_update_coef_idx(codec, 0x46, 0, 3 << 12);

	if (hp_pin_sense)
		msleep(100);
	alc_auto_setup_eapd(codec, false);
	alc_shutup_pins(codec);
	alc_write_coef_idx(codec, 0x43, 0x9614);
}

static void alc256_init(struct hda_codec *codec)
{
	struct alc_spec *spec = codec->spec;
	hda_nid_t hp_pin = alc_get_hp_pin(spec);
	bool hp_pin_sense;

	if (spec->ultra_low_power) {
		alc_update_coef_idx(codec, 0x03, 1<<1, 1<<1);
		alc_update_coef_idx(codec, 0x08, 3<<2, 3<<2);
		alc_update_coef_idx(codec, 0x08, 7<<4, 0);
		alc_update_coef_idx(codec, 0x3b, 1<<15, 0);
		alc_update_coef_idx(codec, 0x0e, 7<<6, 7<<6);
		msleep(30);
	}

	if (!hp_pin)
		hp_pin = 0x21;

	msleep(30);

	hp_pin_sense = snd_hda_jack_detect(codec, hp_pin);

	if (hp_pin_sense)
		msleep(2);

	alc_update_coefex_idx(codec, 0x57, 0x04, 0x0007, 0x1); /* Low power */

	snd_hda_codec_write(codec, hp_pin, 0,
			    AC_VERB_SET_AMP_GAIN_MUTE, AMP_OUT_MUTE);

	if (hp_pin_sense || spec->ultra_low_power)
		msleep(85);

	snd_hda_codec_write(codec, hp_pin, 0,
			    AC_VERB_SET_PIN_WIDGET_CONTROL, PIN_OUT);

	if (hp_pin_sense || spec->ultra_low_power)
		msleep(100);

	alc_update_coef_idx(codec, 0x46, 3 << 12, 0);
	alc_update_coefex_idx(codec, 0x57, 0x04, 0x0007, 0x4); /* Hight power */
	alc_update_coefex_idx(codec, 0x53, 0x02, 0x8000, 1 << 15); /* Clear bit */
	alc_update_coefex_idx(codec, 0x53, 0x02, 0x8000, 0 << 15);
	/*
	 * Expose headphone mic (or possibly Line In on some machines) instead
	 * of PC Beep on 1Ah, and disable 1Ah loopback for all outputs. See
	 * Documentation/sound/hd-audio/realtek-pc-beep.rst for details of
	 * this register.
	 */
	alc_write_coef_idx(codec, 0x36, 0x5757);
}

static void alc256_shutup(struct hda_codec *codec)
{
	struct alc_spec *spec = codec->spec;
	hda_nid_t hp_pin = alc_get_hp_pin(spec);
	bool hp_pin_sense;

	if (!hp_pin)
		hp_pin = 0x21;

	alc_update_coefex_idx(codec, 0x57, 0x04, 0x0007, 0x1); /* Low power */
	hp_pin_sense = snd_hda_jack_detect(codec, hp_pin);

	if (hp_pin_sense)
		msleep(2);

	snd_hda_codec_write(codec, hp_pin, 0,
			    AC_VERB_SET_AMP_GAIN_MUTE, AMP_OUT_MUTE);

	if (hp_pin_sense || spec->ultra_low_power)
		msleep(85);

	/* 3k pull low control for Headset jack. */
	/* NOTE: call this before clearing the pin, otherwise codec stalls */
	/* If disable 3k pulldown control for alc257, the Mic detection will not work correctly
	 * when booting with headset plugged. So skip setting it for the codec alc257
	 */
	if (spec->en_3kpull_low)
		alc_update_coef_idx(codec, 0x46, 0, 3 << 12);

	if (!spec->no_shutup_pins)
		snd_hda_codec_write(codec, hp_pin, 0,
				    AC_VERB_SET_PIN_WIDGET_CONTROL, 0x0);

	if (hp_pin_sense || spec->ultra_low_power)
		msleep(100);

	alc_auto_setup_eapd(codec, false);
	alc_shutup_pins(codec);
	if (spec->ultra_low_power) {
		msleep(50);
		alc_update_coef_idx(codec, 0x03, 1<<1, 0);
		alc_update_coef_idx(codec, 0x08, 7<<4, 7<<4);
		alc_update_coef_idx(codec, 0x08, 3<<2, 0);
		alc_update_coef_idx(codec, 0x3b, 1<<15, 1<<15);
		alc_update_coef_idx(codec, 0x0e, 7<<6, 0);
		msleep(30);
	}
}

static void alc285_hp_init(struct hda_codec *codec)
{
	struct alc_spec *spec = codec->spec;
	hda_nid_t hp_pin = alc_get_hp_pin(spec);
	int i, val;
	int coef38, coef0d, coef36;

	alc_write_coefex_idx(codec, 0x58, 0x00, 0x1888); /* write default value */
	alc_update_coef_idx(codec, 0x4a, 1<<15, 1<<15); /* Reset HP JD */
	coef38 = alc_read_coef_idx(codec, 0x38); /* Amp control */
	coef0d = alc_read_coef_idx(codec, 0x0d); /* Digital Misc control */
	coef36 = alc_read_coef_idx(codec, 0x36); /* Passthrough Control */
	alc_update_coef_idx(codec, 0x38, 1<<4, 0x0);
	alc_update_coef_idx(codec, 0x0d, 0x110, 0x0);

	alc_update_coef_idx(codec, 0x67, 0xf000, 0x3000);

	if (hp_pin)
		snd_hda_codec_write(codec, hp_pin, 0,
			    AC_VERB_SET_AMP_GAIN_MUTE, AMP_OUT_MUTE);

	msleep(130);
	alc_update_coef_idx(codec, 0x36, 1<<14, 1<<14);
	alc_update_coef_idx(codec, 0x36, 1<<13, 0x0);

	if (hp_pin)
		snd_hda_codec_write(codec, hp_pin, 0,
			    AC_VERB_SET_PIN_WIDGET_CONTROL, 0x0);
	msleep(10);
	alc_write_coef_idx(codec, 0x67, 0x0); /* Set HP depop to manual mode */
	alc_write_coefex_idx(codec, 0x58, 0x00, 0x7880);
	alc_write_coefex_idx(codec, 0x58, 0x0f, 0xf049);
	alc_update_coefex_idx(codec, 0x58, 0x03, 0x00f0, 0x00c0);

	alc_write_coefex_idx(codec, 0x58, 0x00, 0xf888); /* HP depop procedure start */
	val = alc_read_coefex_idx(codec, 0x58, 0x00);
	for (i = 0; i < 20 && val & 0x8000; i++) {
		msleep(50);
		val = alc_read_coefex_idx(codec, 0x58, 0x00);
	} /* Wait for depop procedure finish  */

	alc_write_coefex_idx(codec, 0x58, 0x00, val); /* write back the result */
	alc_update_coef_idx(codec, 0x38, 1<<4, coef38);
	alc_update_coef_idx(codec, 0x0d, 0x110, coef0d);
	alc_update_coef_idx(codec, 0x36, 3<<13, coef36);

	msleep(50);
	alc_update_coef_idx(codec, 0x4a, 1<<15, 0);
}

static void alc225_init(struct hda_codec *codec)
{
	struct alc_spec *spec = codec->spec;
	hda_nid_t hp_pin = alc_get_hp_pin(spec);
	bool hp1_pin_sense, hp2_pin_sense;

	if (spec->ultra_low_power) {
		alc_update_coef_idx(codec, 0x08, 0x0f << 2, 3<<2);
		alc_update_coef_idx(codec, 0x0e, 7<<6, 7<<6);
		alc_update_coef_idx(codec, 0x33, 1<<11, 0);
		msleep(30);
	}

	if (spec->codec_variant != ALC269_TYPE_ALC287 &&
		spec->codec_variant != ALC269_TYPE_ALC245)
		/* required only at boot or S3 and S4 resume time */
		if (!spec->done_hp_init ||
			is_s3_resume(codec) ||
			is_s4_resume(codec)) {
			alc285_hp_init(codec);
			spec->done_hp_init = true;
		}

	if (!hp_pin)
		hp_pin = 0x21;
	msleep(30);

	hp1_pin_sense = snd_hda_jack_detect(codec, hp_pin);
	hp2_pin_sense = snd_hda_jack_detect(codec, 0x16);

	if (hp1_pin_sense || hp2_pin_sense)
		msleep(2);

	alc_update_coefex_idx(codec, 0x57, 0x04, 0x0007, 0x1); /* Low power */

	if (hp1_pin_sense || spec->ultra_low_power)
		snd_hda_codec_write(codec, hp_pin, 0,
			    AC_VERB_SET_AMP_GAIN_MUTE, AMP_OUT_MUTE);
	if (hp2_pin_sense)
		snd_hda_codec_write(codec, 0x16, 0,
			    AC_VERB_SET_AMP_GAIN_MUTE, AMP_OUT_MUTE);

	if (hp1_pin_sense || hp2_pin_sense || spec->ultra_low_power)
		msleep(85);

	if (hp1_pin_sense || spec->ultra_low_power)
		snd_hda_codec_write(codec, hp_pin, 0,
			    AC_VERB_SET_PIN_WIDGET_CONTROL, PIN_OUT);
	if (hp2_pin_sense)
		snd_hda_codec_write(codec, 0x16, 0,
			    AC_VERB_SET_PIN_WIDGET_CONTROL, PIN_OUT);

	if (hp1_pin_sense || hp2_pin_sense || spec->ultra_low_power)
		msleep(100);

	alc_update_coef_idx(codec, 0x4a, 3 << 10, 0);
	alc_update_coefex_idx(codec, 0x57, 0x04, 0x0007, 0x4); /* Hight power */
}

static void alc225_shutup(struct hda_codec *codec)
{
	struct alc_spec *spec = codec->spec;
	hda_nid_t hp_pin = alc_get_hp_pin(spec);
	bool hp1_pin_sense, hp2_pin_sense;

	if (!hp_pin)
		hp_pin = 0x21;

	alc_disable_headset_jack_key(codec);
	/* 3k pull low control for Headset jack. */
	alc_update_coef_idx(codec, 0x4a, 0, 3 << 10);

	hp1_pin_sense = snd_hda_jack_detect(codec, hp_pin);
	hp2_pin_sense = snd_hda_jack_detect(codec, 0x16);

	if (hp1_pin_sense || hp2_pin_sense)
		msleep(2);

	if (hp1_pin_sense || spec->ultra_low_power)
		snd_hda_codec_write(codec, hp_pin, 0,
			    AC_VERB_SET_AMP_GAIN_MUTE, AMP_OUT_MUTE);
	if (hp2_pin_sense)
		snd_hda_codec_write(codec, 0x16, 0,
			    AC_VERB_SET_AMP_GAIN_MUTE, AMP_OUT_MUTE);

	if (hp1_pin_sense || hp2_pin_sense || spec->ultra_low_power)
		msleep(85);

	if (hp1_pin_sense || spec->ultra_low_power)
		snd_hda_codec_write(codec, hp_pin, 0,
			    AC_VERB_SET_PIN_WIDGET_CONTROL, 0x0);
	if (hp2_pin_sense)
		snd_hda_codec_write(codec, 0x16, 0,
			    AC_VERB_SET_PIN_WIDGET_CONTROL, 0x0);

	if (hp1_pin_sense || hp2_pin_sense || spec->ultra_low_power)
		msleep(100);

	alc_auto_setup_eapd(codec, false);
	alc_shutup_pins(codec);
	if (spec->ultra_low_power) {
		msleep(50);
		alc_update_coef_idx(codec, 0x08, 0x0f << 2, 0x0c << 2);
		alc_update_coef_idx(codec, 0x0e, 7<<6, 0);
		alc_update_coef_idx(codec, 0x33, 1<<11, 1<<11);
		alc_update_coef_idx(codec, 0x4a, 3<<4, 2<<4);
		msleep(30);
	}

	alc_update_coef_idx(codec, 0x4a, 3 << 10, 0);
	alc_enable_headset_jack_key(codec);
}

static void alc_default_init(struct hda_codec *codec)
{
	struct alc_spec *spec = codec->spec;
	hda_nid_t hp_pin = alc_get_hp_pin(spec);
	bool hp_pin_sense;

	if (!hp_pin)
		return;

	msleep(30);

	hp_pin_sense = snd_hda_jack_detect(codec, hp_pin);

	if (hp_pin_sense)
		msleep(2);

	snd_hda_codec_write(codec, hp_pin, 0,
			    AC_VERB_SET_AMP_GAIN_MUTE, AMP_OUT_MUTE);

	if (hp_pin_sense)
		msleep(85);

	snd_hda_codec_write(codec, hp_pin, 0,
			    AC_VERB_SET_PIN_WIDGET_CONTROL, PIN_OUT);

	if (hp_pin_sense)
		msleep(100);
}

static void alc_default_shutup(struct hda_codec *codec)
{
	struct alc_spec *spec = codec->spec;
	hda_nid_t hp_pin = alc_get_hp_pin(spec);
	bool hp_pin_sense;

	if (!hp_pin) {
		alc269_shutup(codec);
		return;
	}

	hp_pin_sense = snd_hda_jack_detect(codec, hp_pin);

	if (hp_pin_sense)
		msleep(2);

	snd_hda_codec_write(codec, hp_pin, 0,
			    AC_VERB_SET_AMP_GAIN_MUTE, AMP_OUT_MUTE);

	if (hp_pin_sense)
		msleep(85);

	if (!spec->no_shutup_pins)
		snd_hda_codec_write(codec, hp_pin, 0,
				    AC_VERB_SET_PIN_WIDGET_CONTROL, 0x0);

	if (hp_pin_sense)
		msleep(100);

	alc_auto_setup_eapd(codec, false);
	alc_shutup_pins(codec);
}

static void alc294_hp_init(struct hda_codec *codec)
{
	struct alc_spec *spec = codec->spec;
	hda_nid_t hp_pin = alc_get_hp_pin(spec);
	int i, val;

	if (!hp_pin)
		return;

	snd_hda_codec_write(codec, hp_pin, 0,
			    AC_VERB_SET_AMP_GAIN_MUTE, AMP_OUT_MUTE);

	msleep(100);

	if (!spec->no_shutup_pins)
		snd_hda_codec_write(codec, hp_pin, 0,
				    AC_VERB_SET_PIN_WIDGET_CONTROL, 0x0);

	alc_update_coef_idx(codec, 0x6f, 0x000f, 0);/* Set HP depop to manual mode */
	alc_update_coefex_idx(codec, 0x58, 0x00, 0x8000, 0x8000); /* HP depop procedure start */

	/* Wait for depop procedure finish  */
	val = alc_read_coefex_idx(codec, 0x58, 0x01);
	for (i = 0; i < 20 && val & 0x0080; i++) {
		msleep(50);
		val = alc_read_coefex_idx(codec, 0x58, 0x01);
	}
	/* Set HP depop to auto mode */
	alc_update_coef_idx(codec, 0x6f, 0x000f, 0x000b);
	msleep(50);
}

static void alc294_init(struct hda_codec *codec)
{
	struct alc_spec *spec = codec->spec;

	/* required only at boot or S4 resume time */
	if (!spec->done_hp_init ||
	    codec->core.dev.power.power_state.event == PM_EVENT_RESTORE) {
		alc294_hp_init(codec);
		spec->done_hp_init = true;
	}
	alc_default_init(codec);
}

static void alc5505_coef_set(struct hda_codec *codec, unsigned int index_reg,
			     unsigned int val)
{
	snd_hda_codec_write(codec, 0x51, 0, AC_VERB_SET_COEF_INDEX, index_reg >> 1);
	snd_hda_codec_write(codec, 0x51, 0, AC_VERB_SET_PROC_COEF, val & 0xffff); /* LSB */
	snd_hda_codec_write(codec, 0x51, 0, AC_VERB_SET_PROC_COEF, val >> 16); /* MSB */
}

static int alc5505_coef_get(struct hda_codec *codec, unsigned int index_reg)
{
	unsigned int val;

	snd_hda_codec_write(codec, 0x51, 0, AC_VERB_SET_COEF_INDEX, index_reg >> 1);
	val = snd_hda_codec_read(codec, 0x51, 0, AC_VERB_GET_PROC_COEF, 0)
		& 0xffff;
	val |= snd_hda_codec_read(codec, 0x51, 0, AC_VERB_GET_PROC_COEF, 0)
		<< 16;
	return val;
}

static void alc5505_dsp_halt(struct hda_codec *codec)
{
	unsigned int val;

	alc5505_coef_set(codec, 0x3000, 0x000c); /* DSP CPU stop */
	alc5505_coef_set(codec, 0x880c, 0x0008); /* DDR enter self refresh */
	alc5505_coef_set(codec, 0x61c0, 0x11110080); /* Clock control for PLL and CPU */
	alc5505_coef_set(codec, 0x6230, 0xfc0d4011); /* Disable Input OP */
	alc5505_coef_set(codec, 0x61b4, 0x040a2b03); /* Stop PLL2 */
	alc5505_coef_set(codec, 0x61b0, 0x00005b17); /* Stop PLL1 */
	alc5505_coef_set(codec, 0x61b8, 0x04133303); /* Stop PLL3 */
	val = alc5505_coef_get(codec, 0x6220);
	alc5505_coef_set(codec, 0x6220, (val | 0x3000)); /* switch Ringbuffer clock to DBUS clock */
}

static void alc5505_dsp_back_from_halt(struct hda_codec *codec)
{
	alc5505_coef_set(codec, 0x61b8, 0x04133302);
	alc5505_coef_set(codec, 0x61b0, 0x00005b16);
	alc5505_coef_set(codec, 0x61b4, 0x040a2b02);
	alc5505_coef_set(codec, 0x6230, 0xf80d4011);
	alc5505_coef_set(codec, 0x6220, 0x2002010f);
	alc5505_coef_set(codec, 0x880c, 0x00000004);
}

static void alc5505_dsp_init(struct hda_codec *codec)
{
	unsigned int val;

	alc5505_dsp_halt(codec);
	alc5505_dsp_back_from_halt(codec);
	alc5505_coef_set(codec, 0x61b0, 0x5b14); /* PLL1 control */
	alc5505_coef_set(codec, 0x61b0, 0x5b16);
	alc5505_coef_set(codec, 0x61b4, 0x04132b00); /* PLL2 control */
	alc5505_coef_set(codec, 0x61b4, 0x04132b02);
	alc5505_coef_set(codec, 0x61b8, 0x041f3300); /* PLL3 control*/
	alc5505_coef_set(codec, 0x61b8, 0x041f3302);
	snd_hda_codec_write(codec, 0x51, 0, AC_VERB_SET_CODEC_RESET, 0); /* Function reset */
	alc5505_coef_set(codec, 0x61b8, 0x041b3302);
	alc5505_coef_set(codec, 0x61b8, 0x04173302);
	alc5505_coef_set(codec, 0x61b8, 0x04163302);
	alc5505_coef_set(codec, 0x8800, 0x348b328b); /* DRAM control */
	alc5505_coef_set(codec, 0x8808, 0x00020022); /* DRAM control */
	alc5505_coef_set(codec, 0x8818, 0x00000400); /* DRAM control */

	val = alc5505_coef_get(codec, 0x6200) >> 16; /* Read revision ID */
	if (val <= 3)
		alc5505_coef_set(codec, 0x6220, 0x2002010f); /* I/O PAD Configuration */
	else
		alc5505_coef_set(codec, 0x6220, 0x6002018f);

	alc5505_coef_set(codec, 0x61ac, 0x055525f0); /**/
	alc5505_coef_set(codec, 0x61c0, 0x12230080); /* Clock control */
	alc5505_coef_set(codec, 0x61b4, 0x040e2b02); /* PLL2 control */
	alc5505_coef_set(codec, 0x61bc, 0x010234f8); /* OSC Control */
	alc5505_coef_set(codec, 0x880c, 0x00000004); /* DRAM Function control */
	alc5505_coef_set(codec, 0x880c, 0x00000003);
	alc5505_coef_set(codec, 0x880c, 0x00000010);

#ifdef HALT_REALTEK_ALC5505
	alc5505_dsp_halt(codec);
#endif
}

#ifdef HALT_REALTEK_ALC5505
#define alc5505_dsp_suspend(codec)	do { } while (0) /* NOP */
#define alc5505_dsp_resume(codec)	do { } while (0) /* NOP */
#else
#define alc5505_dsp_suspend(codec)	alc5505_dsp_halt(codec)
#define alc5505_dsp_resume(codec)	alc5505_dsp_back_from_halt(codec)
#endif

static int alc269_suspend(struct hda_codec *codec)
{
	struct alc_spec *spec = codec->spec;

	if (spec->has_alc5505_dsp)
		alc5505_dsp_suspend(codec);

	return alc_suspend(codec);
}

static int alc269_resume(struct hda_codec *codec)
{
	struct alc_spec *spec = codec->spec;

	if (spec->codec_variant == ALC269_TYPE_ALC269VB)
		alc269vb_toggle_power_output(codec, 0);
	if (spec->codec_variant == ALC269_TYPE_ALC269VB &&
			(alc_get_coef0(codec) & 0x00ff) == 0x018) {
		msleep(150);
	}

	codec->patch_ops.init(codec);

	if (spec->codec_variant == ALC269_TYPE_ALC269VB)
		alc269vb_toggle_power_output(codec, 1);
	if (spec->codec_variant == ALC269_TYPE_ALC269VB &&
			(alc_get_coef0(codec) & 0x00ff) == 0x017) {
		msleep(200);
	}

	snd_hda_regmap_sync(codec);
	hda_call_check_power_status(codec, 0x01);

	/* on some machine, the BIOS will clear the codec gpio data when enter
	 * suspend, and won't restore the data after resume, so we restore it
	 * in the driver.
	 */
	if (spec->gpio_data)
		alc_write_gpio_data(codec);

	if (spec->has_alc5505_dsp)
		alc5505_dsp_resume(codec);

	return 0;
}

static void alc269_fixup_pincfg_no_hp_to_lineout(struct hda_codec *codec,
						 const struct hda_fixup *fix, int action)
{
	struct alc_spec *spec = codec->spec;

	if (action == HDA_FIXUP_ACT_PRE_PROBE)
		spec->parse_flags = HDA_PINCFG_NO_HP_FIXUP;
}

static void alc269_fixup_pincfg_U7x7_headset_mic(struct hda_codec *codec,
						 const struct hda_fixup *fix,
						 int action)
{
	unsigned int cfg_headphone = snd_hda_codec_get_pincfg(codec, 0x21);
	unsigned int cfg_headset_mic = snd_hda_codec_get_pincfg(codec, 0x19);

	if (cfg_headphone && cfg_headset_mic == 0x411111f0)
		snd_hda_codec_set_pincfg(codec, 0x19,
			(cfg_headphone & ~AC_DEFCFG_DEVICE) |
			(AC_JACK_MIC_IN << AC_DEFCFG_DEVICE_SHIFT));
}

static void alc269_fixup_hweq(struct hda_codec *codec,
			       const struct hda_fixup *fix, int action)
{
	if (action == HDA_FIXUP_ACT_INIT)
		alc_update_coef_idx(codec, 0x1e, 0, 0x80);
}

static void alc269_fixup_headset_mic(struct hda_codec *codec,
				       const struct hda_fixup *fix, int action)
{
	struct alc_spec *spec = codec->spec;

	if (action == HDA_FIXUP_ACT_PRE_PROBE)
		spec->parse_flags |= HDA_PINCFG_HEADSET_MIC;
}

static void alc271_fixup_dmic(struct hda_codec *codec,
			      const struct hda_fixup *fix, int action)
{
	static const struct hda_verb verbs[] = {
		{0x20, AC_VERB_SET_COEF_INDEX, 0x0d},
		{0x20, AC_VERB_SET_PROC_COEF, 0x4000},
		{}
	};
	unsigned int cfg;

	if (strcmp(codec->core.chip_name, "ALC271X") &&
	    strcmp(codec->core.chip_name, "ALC269VB"))
		return;
	cfg = snd_hda_codec_get_pincfg(codec, 0x12);
	if (get_defcfg_connect(cfg) == AC_JACK_PORT_FIXED)
		snd_hda_sequence_write(codec, verbs);
}

/* Fix the speaker amp after resume, etc */
static void alc269vb_fixup_aspire_e1_coef(struct hda_codec *codec,
					  const struct hda_fixup *fix,
					  int action)
{
	if (action == HDA_FIXUP_ACT_INIT)
		alc_update_coef_idx(codec, 0x0d, 0x6000, 0x6000);
}

static void alc269_fixup_pcm_44k(struct hda_codec *codec,
				 const struct hda_fixup *fix, int action)
{
	struct alc_spec *spec = codec->spec;

	if (action != HDA_FIXUP_ACT_PROBE)
		return;

	/* Due to a hardware problem on Lenovo Ideadpad, we need to
	 * fix the sample rate of analog I/O to 44.1kHz
	 */
	spec->gen.stream_analog_playback = &alc269_44k_pcm_analog_playback;
	spec->gen.stream_analog_capture = &alc269_44k_pcm_analog_capture;
}

static void alc269_fixup_stereo_dmic(struct hda_codec *codec,
				     const struct hda_fixup *fix, int action)
{
	/* The digital-mic unit sends PDM (differential signal) instead of
	 * the standard PCM, thus you can't record a valid mono stream as is.
	 * Below is a workaround specific to ALC269 to control the dmic
	 * signal source as mono.
	 */
	if (action == HDA_FIXUP_ACT_INIT)
		alc_update_coef_idx(codec, 0x07, 0, 0x80);
}

static void alc269_quanta_automute(struct hda_codec *codec)
{
	snd_hda_gen_update_outputs(codec);

	alc_write_coef_idx(codec, 0x0c, 0x680);
	alc_write_coef_idx(codec, 0x0c, 0x480);
}

static void alc269_fixup_quanta_mute(struct hda_codec *codec,
				     const struct hda_fixup *fix, int action)
{
	struct alc_spec *spec = codec->spec;
	if (action != HDA_FIXUP_ACT_PROBE)
		return;
	spec->gen.automute_hook = alc269_quanta_automute;
}

static void alc269_x101_hp_automute_hook(struct hda_codec *codec,
					 struct hda_jack_callback *jack)
{
	struct alc_spec *spec = codec->spec;
	int vref;
	msleep(200);
	snd_hda_gen_hp_automute(codec, jack);

	vref = spec->gen.hp_jack_present ? PIN_VREF80 : 0;
	msleep(100);
	snd_hda_codec_write(codec, 0x18, 0, AC_VERB_SET_PIN_WIDGET_CONTROL,
			    vref);
	msleep(500);
	snd_hda_codec_write(codec, 0x18, 0, AC_VERB_SET_PIN_WIDGET_CONTROL,
			    vref);
}

/*
 * Magic sequence to make Huawei Matebook X right speaker working (bko#197801)
 */
struct hda_alc298_mbxinit {
	unsigned char value_0x23;
	unsigned char value_0x25;
};

static void alc298_huawei_mbx_stereo_seq(struct hda_codec *codec,
					 const struct hda_alc298_mbxinit *initval,
					 bool first)
{
	snd_hda_codec_write(codec, 0x06, 0, AC_VERB_SET_DIGI_CONVERT_3, 0x0);
	alc_write_coef_idx(codec, 0x26, 0xb000);

	if (first)
		snd_hda_codec_write(codec, 0x21, 0, AC_VERB_GET_PIN_SENSE, 0x0);

	snd_hda_codec_write(codec, 0x6, 0, AC_VERB_SET_DIGI_CONVERT_3, 0x80);
	alc_write_coef_idx(codec, 0x26, 0xf000);
	alc_write_coef_idx(codec, 0x23, initval->value_0x23);

	if (initval->value_0x23 != 0x1e)
		alc_write_coef_idx(codec, 0x25, initval->value_0x25);

	snd_hda_codec_write(codec, 0x20, 0, AC_VERB_SET_COEF_INDEX, 0x26);
	snd_hda_codec_write(codec, 0x20, 0, AC_VERB_SET_PROC_COEF, 0xb010);
}

static void alc298_fixup_huawei_mbx_stereo(struct hda_codec *codec,
					   const struct hda_fixup *fix,
					   int action)
{
	/* Initialization magic */
	static const struct hda_alc298_mbxinit dac_init[] = {
		{0x0c, 0x00}, {0x0d, 0x00}, {0x0e, 0x00}, {0x0f, 0x00},
		{0x10, 0x00}, {0x1a, 0x40}, {0x1b, 0x82}, {0x1c, 0x00},
		{0x1d, 0x00}, {0x1e, 0x00}, {0x1f, 0x00},
		{0x20, 0xc2}, {0x21, 0xc8}, {0x22, 0x26}, {0x23, 0x24},
		{0x27, 0xff}, {0x28, 0xff}, {0x29, 0xff}, {0x2a, 0x8f},
		{0x2b, 0x02}, {0x2c, 0x48}, {0x2d, 0x34}, {0x2e, 0x00},
		{0x2f, 0x00},
		{0x30, 0x00}, {0x31, 0x00}, {0x32, 0x00}, {0x33, 0x00},
		{0x34, 0x00}, {0x35, 0x01}, {0x36, 0x93}, {0x37, 0x0c},
		{0x38, 0x00}, {0x39, 0x00}, {0x3a, 0xf8}, {0x38, 0x80},
		{}
	};
	const struct hda_alc298_mbxinit *seq;

	if (action != HDA_FIXUP_ACT_INIT)
		return;

	/* Start */
	snd_hda_codec_write(codec, 0x06, 0, AC_VERB_SET_DIGI_CONVERT_3, 0x00);
	snd_hda_codec_write(codec, 0x06, 0, AC_VERB_SET_DIGI_CONVERT_3, 0x80);
	alc_write_coef_idx(codec, 0x26, 0xf000);
	alc_write_coef_idx(codec, 0x22, 0x31);
	alc_write_coef_idx(codec, 0x23, 0x0b);
	alc_write_coef_idx(codec, 0x25, 0x00);
	snd_hda_codec_write(codec, 0x20, 0, AC_VERB_SET_COEF_INDEX, 0x26);
	snd_hda_codec_write(codec, 0x20, 0, AC_VERB_SET_PROC_COEF, 0xb010);

	for (seq = dac_init; seq->value_0x23; seq++)
		alc298_huawei_mbx_stereo_seq(codec, seq, seq == dac_init);
}

static void alc269_fixup_x101_headset_mic(struct hda_codec *codec,
				     const struct hda_fixup *fix, int action)
{
	struct alc_spec *spec = codec->spec;
	if (action == HDA_FIXUP_ACT_PRE_PROBE) {
		spec->parse_flags |= HDA_PINCFG_HEADSET_MIC;
		spec->gen.hp_automute_hook = alc269_x101_hp_automute_hook;
	}
}

static void alc_update_vref_led(struct hda_codec *codec, hda_nid_t pin,
				bool polarity, bool on)
{
	unsigned int pinval;

	if (!pin)
		return;
	if (polarity)
		on = !on;
	pinval = snd_hda_codec_get_pin_target(codec, pin);
	pinval &= ~AC_PINCTL_VREFEN;
	pinval |= on ? AC_PINCTL_VREF_80 : AC_PINCTL_VREF_HIZ;
	/* temporarily power up/down for setting VREF */
	snd_hda_power_up_pm(codec);
	snd_hda_set_pin_ctl_cache(codec, pin, pinval);
	snd_hda_power_down_pm(codec);
}

/* update mute-LED according to the speaker mute state via mic VREF pin */
static int vref_mute_led_set(struct led_classdev *led_cdev,
			     enum led_brightness brightness)
{
	struct hda_codec *codec = dev_to_hda_codec(led_cdev->dev->parent);
	struct alc_spec *spec = codec->spec;

	alc_update_vref_led(codec, spec->mute_led_nid,
			    spec->mute_led_polarity, brightness);
	return 0;
}

/* Make sure the led works even in runtime suspend */
static unsigned int led_power_filter(struct hda_codec *codec,
						  hda_nid_t nid,
						  unsigned int power_state)
{
	struct alc_spec *spec = codec->spec;

	if (power_state != AC_PWRST_D3 || nid == 0 ||
	    (nid != spec->mute_led_nid && nid != spec->cap_mute_led_nid))
		return power_state;

	/* Set pin ctl again, it might have just been set to 0 */
	snd_hda_set_pin_ctl(codec, nid,
			    snd_hda_codec_get_pin_target(codec, nid));

	return snd_hda_gen_path_power_filter(codec, nid, power_state);
}

static void alc269_fixup_hp_mute_led(struct hda_codec *codec,
				     const struct hda_fixup *fix, int action)
{
	struct alc_spec *spec = codec->spec;
	const struct dmi_device *dev = NULL;

	if (action != HDA_FIXUP_ACT_PRE_PROBE)
		return;

	while ((dev = dmi_find_device(DMI_DEV_TYPE_OEM_STRING, NULL, dev))) {
		int pol, pin;
		if (sscanf(dev->name, "HP_Mute_LED_%d_%x", &pol, &pin) != 2)
			continue;
		if (pin < 0x0a || pin >= 0x10)
			break;
		spec->mute_led_polarity = pol;
		spec->mute_led_nid = pin - 0x0a + 0x18;
		snd_hda_gen_add_mute_led_cdev(codec, vref_mute_led_set);
		codec->power_filter = led_power_filter;
		codec_dbg(codec,
			  "Detected mute LED for %x:%d\n", spec->mute_led_nid,
			   spec->mute_led_polarity);
		break;
	}
}

static void alc269_fixup_hp_mute_led_micx(struct hda_codec *codec,
					  const struct hda_fixup *fix,
					  int action, hda_nid_t pin)
{
	struct alc_spec *spec = codec->spec;

	if (action == HDA_FIXUP_ACT_PRE_PROBE) {
		spec->mute_led_polarity = 0;
		spec->mute_led_nid = pin;
		snd_hda_gen_add_mute_led_cdev(codec, vref_mute_led_set);
		codec->power_filter = led_power_filter;
	}
}

static void alc269_fixup_hp_mute_led_mic1(struct hda_codec *codec,
				const struct hda_fixup *fix, int action)
{
	alc269_fixup_hp_mute_led_micx(codec, fix, action, 0x18);
}

static void alc269_fixup_hp_mute_led_mic2(struct hda_codec *codec,
				const struct hda_fixup *fix, int action)
{
	alc269_fixup_hp_mute_led_micx(codec, fix, action, 0x19);
}

static void alc269_fixup_hp_mute_led_mic3(struct hda_codec *codec,
				const struct hda_fixup *fix, int action)
{
	alc269_fixup_hp_mute_led_micx(codec, fix, action, 0x1b);
}

/* update LED status via GPIO */
static void alc_update_gpio_led(struct hda_codec *codec, unsigned int mask,
				int polarity, bool enabled)
{
	if (polarity)
		enabled = !enabled;
	alc_update_gpio_data(codec, mask, !enabled); /* muted -> LED on */
}

/* turn on/off mute LED via GPIO per vmaster hook */
static int gpio_mute_led_set(struct led_classdev *led_cdev,
			     enum led_brightness brightness)
{
	struct hda_codec *codec = dev_to_hda_codec(led_cdev->dev->parent);
	struct alc_spec *spec = codec->spec;

	alc_update_gpio_led(codec, spec->gpio_mute_led_mask,
			    spec->mute_led_polarity, !brightness);
	return 0;
}

/* turn on/off mic-mute LED via GPIO per capture hook */
static int micmute_led_set(struct led_classdev *led_cdev,
			   enum led_brightness brightness)
{
	struct hda_codec *codec = dev_to_hda_codec(led_cdev->dev->parent);
	struct alc_spec *spec = codec->spec;

	alc_update_gpio_led(codec, spec->gpio_mic_led_mask,
			    spec->micmute_led_polarity, !brightness);
	return 0;
}

/* setup mute and mic-mute GPIO bits, add hooks appropriately */
static void alc_fixup_hp_gpio_led(struct hda_codec *codec,
				  int action,
				  unsigned int mute_mask,
				  unsigned int micmute_mask)
{
	struct alc_spec *spec = codec->spec;

	alc_fixup_gpio(codec, action, mute_mask | micmute_mask);

	if (action != HDA_FIXUP_ACT_PRE_PROBE)
		return;
	if (mute_mask) {
		spec->gpio_mute_led_mask = mute_mask;
		snd_hda_gen_add_mute_led_cdev(codec, gpio_mute_led_set);
	}
	if (micmute_mask) {
		spec->gpio_mic_led_mask = micmute_mask;
		snd_hda_gen_add_micmute_led_cdev(codec, micmute_led_set);
	}
}

static void alc236_fixup_hp_gpio_led(struct hda_codec *codec,
				const struct hda_fixup *fix, int action)
{
	alc_fixup_hp_gpio_led(codec, action, 0x02, 0x01);
}

static void alc269_fixup_hp_gpio_led(struct hda_codec *codec,
				const struct hda_fixup *fix, int action)
{
	alc_fixup_hp_gpio_led(codec, action, 0x08, 0x10);
}

static void alc285_fixup_hp_gpio_led(struct hda_codec *codec,
				const struct hda_fixup *fix, int action)
{
	alc_fixup_hp_gpio_led(codec, action, 0x04, 0x01);
}

static void alc286_fixup_hp_gpio_led(struct hda_codec *codec,
				const struct hda_fixup *fix, int action)
{
	alc_fixup_hp_gpio_led(codec, action, 0x02, 0x20);
}

static void alc287_fixup_hp_gpio_led(struct hda_codec *codec,
				const struct hda_fixup *fix, int action)
{
	alc_fixup_hp_gpio_led(codec, action, 0x10, 0);
}

static void alc245_fixup_hp_gpio_led(struct hda_codec *codec,
				const struct hda_fixup *fix, int action)
{
	struct alc_spec *spec = codec->spec;

	if (action == HDA_FIXUP_ACT_PRE_PROBE)
		spec->micmute_led_polarity = 1;
	alc_fixup_hp_gpio_led(codec, action, 0, 0x04);
}

/* turn on/off mic-mute LED per capture hook via VREF change */
static int vref_micmute_led_set(struct led_classdev *led_cdev,
				enum led_brightness brightness)
{
	struct hda_codec *codec = dev_to_hda_codec(led_cdev->dev->parent);
	struct alc_spec *spec = codec->spec;

	alc_update_vref_led(codec, spec->cap_mute_led_nid,
			    spec->micmute_led_polarity, brightness);
	return 0;
}

static void alc269_fixup_hp_gpio_mic1_led(struct hda_codec *codec,
				const struct hda_fixup *fix, int action)
{
	struct alc_spec *spec = codec->spec;

	alc_fixup_hp_gpio_led(codec, action, 0x08, 0);
	if (action == HDA_FIXUP_ACT_PRE_PROBE) {
		/* Like hp_gpio_mic1_led, but also needs GPIO4 low to
		 * enable headphone amp
		 */
		spec->gpio_mask |= 0x10;
		spec->gpio_dir |= 0x10;
		spec->cap_mute_led_nid = 0x18;
		snd_hda_gen_add_micmute_led_cdev(codec, vref_micmute_led_set);
		codec->power_filter = led_power_filter;
	}
}

static void alc280_fixup_hp_gpio4(struct hda_codec *codec,
				   const struct hda_fixup *fix, int action)
{
	struct alc_spec *spec = codec->spec;

	alc_fixup_hp_gpio_led(codec, action, 0x08, 0);
	if (action == HDA_FIXUP_ACT_PRE_PROBE) {
		spec->cap_mute_led_nid = 0x18;
		snd_hda_gen_add_micmute_led_cdev(codec, vref_micmute_led_set);
		codec->power_filter = led_power_filter;
	}
}

/* HP Spectre x360 14 model needs a unique workaround for enabling the amp;
 * it needs to toggle the GPIO0 once on and off at each time (bko#210633)
 */
static void alc245_fixup_hp_x360_amp(struct hda_codec *codec,
				     const struct hda_fixup *fix, int action)
{
	struct alc_spec *spec = codec->spec;

	switch (action) {
	case HDA_FIXUP_ACT_PRE_PROBE:
		spec->gpio_mask |= 0x01;
		spec->gpio_dir |= 0x01;
		break;
	case HDA_FIXUP_ACT_INIT:
		/* need to toggle GPIO to enable the amp */
		alc_update_gpio_data(codec, 0x01, true);
		msleep(100);
		alc_update_gpio_data(codec, 0x01, false);
		break;
	}
}

/* toggle GPIO2 at each time stream is started; we use PREPARE state instead */
static void alc274_hp_envy_pcm_hook(struct hda_pcm_stream *hinfo,
				    struct hda_codec *codec,
				    struct snd_pcm_substream *substream,
				    int action)
{
	switch (action) {
	case HDA_GEN_PCM_ACT_PREPARE:
		alc_update_gpio_data(codec, 0x04, true);
		break;
	case HDA_GEN_PCM_ACT_CLEANUP:
		alc_update_gpio_data(codec, 0x04, false);
		break;
	}
}

static void alc274_fixup_hp_envy_gpio(struct hda_codec *codec,
				      const struct hda_fixup *fix,
				      int action)
{
	struct alc_spec *spec = codec->spec;

	if (action == HDA_FIXUP_ACT_PROBE) {
		spec->gpio_mask |= 0x04;
		spec->gpio_dir |= 0x04;
		spec->gen.pcm_playback_hook = alc274_hp_envy_pcm_hook;
	}
}

static void alc_update_coef_led(struct hda_codec *codec,
				struct alc_coef_led *led,
				bool polarity, bool on)
{
	if (polarity)
		on = !on;
	/* temporarily power up/down for setting COEF bit */
	alc_update_coef_idx(codec, led->idx, led->mask,
			    on ? led->on : led->off);
}

/* update mute-LED according to the speaker mute state via COEF bit */
static int coef_mute_led_set(struct led_classdev *led_cdev,
			     enum led_brightness brightness)
{
	struct hda_codec *codec = dev_to_hda_codec(led_cdev->dev->parent);
	struct alc_spec *spec = codec->spec;

	alc_update_coef_led(codec, &spec->mute_led_coef,
			    spec->mute_led_polarity, brightness);
	return 0;
}

static void alc285_fixup_hp_mute_led_coefbit(struct hda_codec *codec,
					  const struct hda_fixup *fix,
					  int action)
{
	struct alc_spec *spec = codec->spec;

	if (action == HDA_FIXUP_ACT_PRE_PROBE) {
		spec->mute_led_polarity = 0;
		spec->mute_led_coef.idx = 0x0b;
		spec->mute_led_coef.mask = 1 << 3;
		spec->mute_led_coef.on = 1 << 3;
		spec->mute_led_coef.off = 0;
		snd_hda_gen_add_mute_led_cdev(codec, coef_mute_led_set);
	}
}

static void alc236_fixup_hp_mute_led_coefbit(struct hda_codec *codec,
					  const struct hda_fixup *fix,
					  int action)
{
	struct alc_spec *spec = codec->spec;

	if (action == HDA_FIXUP_ACT_PRE_PROBE) {
		spec->mute_led_polarity = 0;
		spec->mute_led_coef.idx = 0x34;
		spec->mute_led_coef.mask = 1 << 5;
		spec->mute_led_coef.on = 0;
		spec->mute_led_coef.off = 1 << 5;
		snd_hda_gen_add_mute_led_cdev(codec, coef_mute_led_set);
	}
}

static void alc236_fixup_hp_mute_led_coefbit2(struct hda_codec *codec,
					  const struct hda_fixup *fix, int action)
{
	struct alc_spec *spec = codec->spec;

	if (action == HDA_FIXUP_ACT_PRE_PROBE) {
		spec->mute_led_polarity = 0;
		spec->mute_led_coef.idx = 0x07;
		spec->mute_led_coef.mask = 1;
		spec->mute_led_coef.on = 1;
		spec->mute_led_coef.off = 0;
		snd_hda_gen_add_mute_led_cdev(codec, coef_mute_led_set);
	}
}

static void alc245_fixup_hp_mute_led_coefbit(struct hda_codec *codec,
					  const struct hda_fixup *fix,
					  int action)
{
	struct alc_spec *spec = codec->spec;

	if (action == HDA_FIXUP_ACT_PRE_PROBE) {
		spec->mute_led_polarity = 0;
		spec->mute_led_coef.idx = 0x0b;
		spec->mute_led_coef.mask = 3 << 2;
		spec->mute_led_coef.on = 2 << 2;
		spec->mute_led_coef.off = 1 << 2;
		snd_hda_gen_add_mute_led_cdev(codec, coef_mute_led_set);
	}
}

/* turn on/off mic-mute LED per capture hook by coef bit */
static int coef_micmute_led_set(struct led_classdev *led_cdev,
				enum led_brightness brightness)
{
	struct hda_codec *codec = dev_to_hda_codec(led_cdev->dev->parent);
	struct alc_spec *spec = codec->spec;

	alc_update_coef_led(codec, &spec->mic_led_coef,
			    spec->micmute_led_polarity, brightness);
	return 0;
}

static void alc285_fixup_hp_coef_micmute_led(struct hda_codec *codec,
				const struct hda_fixup *fix, int action)
{
	struct alc_spec *spec = codec->spec;

	if (action == HDA_FIXUP_ACT_PRE_PROBE) {
		spec->mic_led_coef.idx = 0x19;
		spec->mic_led_coef.mask = 1 << 13;
		spec->mic_led_coef.on = 1 << 13;
		spec->mic_led_coef.off = 0;
		snd_hda_gen_add_micmute_led_cdev(codec, coef_micmute_led_set);
	}
}

static void alc285_fixup_hp_gpio_micmute_led(struct hda_codec *codec,
				const struct hda_fixup *fix, int action)
{
	struct alc_spec *spec = codec->spec;

	if (action == HDA_FIXUP_ACT_PRE_PROBE)
		spec->micmute_led_polarity = 1;
	alc_fixup_hp_gpio_led(codec, action, 0, 0x04);
}

static void alc236_fixup_hp_coef_micmute_led(struct hda_codec *codec,
				const struct hda_fixup *fix, int action)
{
	struct alc_spec *spec = codec->spec;

	if (action == HDA_FIXUP_ACT_PRE_PROBE) {
		spec->mic_led_coef.idx = 0x35;
		spec->mic_led_coef.mask = 3 << 2;
		spec->mic_led_coef.on = 2 << 2;
		spec->mic_led_coef.off = 1 << 2;
		snd_hda_gen_add_micmute_led_cdev(codec, coef_micmute_led_set);
	}
}

static void alc285_fixup_hp_mute_led(struct hda_codec *codec,
				const struct hda_fixup *fix, int action)
{
	alc285_fixup_hp_mute_led_coefbit(codec, fix, action);
	alc285_fixup_hp_coef_micmute_led(codec, fix, action);
}

static void alc285_fixup_hp_spectre_x360_mute_led(struct hda_codec *codec,
				const struct hda_fixup *fix, int action)
{
	alc285_fixup_hp_mute_led_coefbit(codec, fix, action);
	alc285_fixup_hp_gpio_micmute_led(codec, fix, action);
}

static void alc236_fixup_hp_mute_led(struct hda_codec *codec,
				const struct hda_fixup *fix, int action)
{
	alc236_fixup_hp_mute_led_coefbit(codec, fix, action);
	alc236_fixup_hp_coef_micmute_led(codec, fix, action);
}

static void alc236_fixup_hp_micmute_led_vref(struct hda_codec *codec,
				const struct hda_fixup *fix, int action)
{
	struct alc_spec *spec = codec->spec;

	if (action == HDA_FIXUP_ACT_PRE_PROBE) {
		spec->cap_mute_led_nid = 0x1a;
		snd_hda_gen_add_micmute_led_cdev(codec, vref_micmute_led_set);
		codec->power_filter = led_power_filter;
	}
}

static void alc236_fixup_hp_mute_led_micmute_vref(struct hda_codec *codec,
				const struct hda_fixup *fix, int action)
{
	alc236_fixup_hp_mute_led_coefbit(codec, fix, action);
	alc236_fixup_hp_micmute_led_vref(codec, fix, action);
}

static inline void alc298_samsung_write_coef_pack(struct hda_codec *codec,
						  const unsigned short coefs[2])
{
	alc_write_coef_idx(codec, 0x23, coefs[0]);
	alc_write_coef_idx(codec, 0x25, coefs[1]);
	alc_write_coef_idx(codec, 0x26, 0xb011);
}

struct alc298_samsung_amp_desc {
	unsigned char nid;
	unsigned short init_seq[2][2];
};

static void alc298_fixup_samsung_amp(struct hda_codec *codec,
				     const struct hda_fixup *fix, int action)
{
	int i, j;
	static const unsigned short init_seq[][2] = {
		{ 0x19, 0x00 }, { 0x20, 0xc0 }, { 0x22, 0x44 }, { 0x23, 0x08 },
		{ 0x24, 0x85 }, { 0x25, 0x41 }, { 0x35, 0x40 }, { 0x36, 0x01 },
		{ 0x38, 0x81 }, { 0x3a, 0x03 }, { 0x3b, 0x81 }, { 0x40, 0x3e },
		{ 0x41, 0x07 }, { 0x400, 0x1 }
	};
	static const struct alc298_samsung_amp_desc amps[] = {
		{ 0x3a, { { 0x18, 0x1 }, { 0x26, 0x0 } } },
		{ 0x39, { { 0x18, 0x2 }, { 0x26, 0x1 } } }
	};

	if (action != HDA_FIXUP_ACT_INIT)
		return;

	for (i = 0; i < ARRAY_SIZE(amps); i++) {
		alc_write_coef_idx(codec, 0x22, amps[i].nid);

		for (j = 0; j < ARRAY_SIZE(amps[i].init_seq); j++)
			alc298_samsung_write_coef_pack(codec, amps[i].init_seq[j]);

		for (j = 0; j < ARRAY_SIZE(init_seq); j++)
			alc298_samsung_write_coef_pack(codec, init_seq[j]);
	}
}

#include "samsung_helper.c"

#if IS_REACHABLE(CONFIG_INPUT)
static void gpio2_mic_hotkey_event(struct hda_codec *codec,
				   struct hda_jack_callback *event)
{
	struct alc_spec *spec = codec->spec;

	/* GPIO2 just toggles on a keypress/keyrelease cycle. Therefore
	   send both key on and key off event for every interrupt. */
	input_report_key(spec->kb_dev, spec->alc_mute_keycode_map[ALC_KEY_MICMUTE_INDEX], 1);
	input_sync(spec->kb_dev);
	input_report_key(spec->kb_dev, spec->alc_mute_keycode_map[ALC_KEY_MICMUTE_INDEX], 0);
	input_sync(spec->kb_dev);
}

static int alc_register_micmute_input_device(struct hda_codec *codec)
{
	struct alc_spec *spec = codec->spec;
	int i;

	spec->kb_dev = input_allocate_device();
	if (!spec->kb_dev) {
		codec_err(codec, "Out of memory (input_allocate_device)\n");
		return -ENOMEM;
	}

	spec->alc_mute_keycode_map[ALC_KEY_MICMUTE_INDEX] = KEY_MICMUTE;

	spec->kb_dev->name = "Microphone Mute Button";
	spec->kb_dev->evbit[0] = BIT_MASK(EV_KEY);
	spec->kb_dev->keycodesize = sizeof(spec->alc_mute_keycode_map[0]);
	spec->kb_dev->keycodemax = ARRAY_SIZE(spec->alc_mute_keycode_map);
	spec->kb_dev->keycode = spec->alc_mute_keycode_map;
	for (i = 0; i < ARRAY_SIZE(spec->alc_mute_keycode_map); i++)
		set_bit(spec->alc_mute_keycode_map[i], spec->kb_dev->keybit);

	if (input_register_device(spec->kb_dev)) {
		codec_err(codec, "input_register_device failed\n");
		input_free_device(spec->kb_dev);
		spec->kb_dev = NULL;
		return -ENOMEM;
	}

	return 0;
}

/* GPIO1 = set according to SKU external amp
 * GPIO2 = mic mute hotkey
 * GPIO3 = mute LED
 * GPIO4 = mic mute LED
 */
static void alc280_fixup_hp_gpio2_mic_hotkey(struct hda_codec *codec,
					     const struct hda_fixup *fix, int action)
{
	struct alc_spec *spec = codec->spec;

	alc_fixup_hp_gpio_led(codec, action, 0x08, 0x10);
	if (action == HDA_FIXUP_ACT_PRE_PROBE) {
		spec->init_amp = ALC_INIT_DEFAULT;
		if (alc_register_micmute_input_device(codec) != 0)
			return;

		spec->gpio_mask |= 0x06;
		spec->gpio_dir |= 0x02;
		spec->gpio_data |= 0x02;
		snd_hda_codec_write_cache(codec, codec->core.afg, 0,
					  AC_VERB_SET_GPIO_UNSOLICITED_RSP_MASK, 0x04);
		snd_hda_jack_detect_enable_callback(codec, codec->core.afg,
						    gpio2_mic_hotkey_event);
		return;
	}

	if (!spec->kb_dev)
		return;

	switch (action) {
	case HDA_FIXUP_ACT_FREE:
		input_unregister_device(spec->kb_dev);
		spec->kb_dev = NULL;
	}
}

/* Line2 = mic mute hotkey
 * GPIO2 = mic mute LED
 */
static void alc233_fixup_lenovo_line2_mic_hotkey(struct hda_codec *codec,
					     const struct hda_fixup *fix, int action)
{
	struct alc_spec *spec = codec->spec;

	alc_fixup_hp_gpio_led(codec, action, 0, 0x04);
	if (action == HDA_FIXUP_ACT_PRE_PROBE) {
		spec->init_amp = ALC_INIT_DEFAULT;
		if (alc_register_micmute_input_device(codec) != 0)
			return;

		snd_hda_jack_detect_enable_callback(codec, 0x1b,
						    gpio2_mic_hotkey_event);
		return;
	}

	if (!spec->kb_dev)
		return;

	switch (action) {
	case HDA_FIXUP_ACT_FREE:
		input_unregister_device(spec->kb_dev);
		spec->kb_dev = NULL;
	}
}
#else /* INPUT */
#define alc280_fixup_hp_gpio2_mic_hotkey	NULL
#define alc233_fixup_lenovo_line2_mic_hotkey	NULL
#endif /* INPUT */

static void alc269_fixup_hp_line1_mic1_led(struct hda_codec *codec,
				const struct hda_fixup *fix, int action)
{
	struct alc_spec *spec = codec->spec;

	alc269_fixup_hp_mute_led_micx(codec, fix, action, 0x1a);
	if (action == HDA_FIXUP_ACT_PRE_PROBE) {
		spec->cap_mute_led_nid = 0x18;
		snd_hda_gen_add_micmute_led_cdev(codec, vref_micmute_led_set);
	}
}

static void alc_hp_mute_disable(struct hda_codec *codec, unsigned int delay)
{
	if (delay <= 0)
		delay = 75;
	snd_hda_codec_write(codec, 0x21, 0,
		    AC_VERB_SET_AMP_GAIN_MUTE, AMP_OUT_MUTE);
	msleep(delay);
	snd_hda_codec_write(codec, 0x21, 0,
		    AC_VERB_SET_PIN_WIDGET_CONTROL, 0x0);
	msleep(delay);
}

static void alc_hp_enable_unmute(struct hda_codec *codec, unsigned int delay)
{
	if (delay <= 0)
		delay = 75;
	snd_hda_codec_write(codec, 0x21, 0,
		    AC_VERB_SET_PIN_WIDGET_CONTROL, PIN_OUT);
	msleep(delay);
	snd_hda_codec_write(codec, 0x21, 0,
		    AC_VERB_SET_AMP_GAIN_MUTE, AMP_OUT_UNMUTE);
	msleep(delay);
}

static const struct coef_fw alc225_pre_hsmode[] = {
	UPDATE_COEF(0x4a, 1<<8, 0),
	UPDATE_COEFEX(0x57, 0x05, 1<<14, 0),
	UPDATE_COEF(0x63, 3<<14, 3<<14),
	UPDATE_COEF(0x4a, 3<<4, 2<<4),
	UPDATE_COEF(0x4a, 3<<10, 3<<10),
	UPDATE_COEF(0x45, 0x3f<<10, 0x34<<10),
	UPDATE_COEF(0x4a, 3<<10, 0),
	{}
};

static void alc_headset_mode_unplugged(struct hda_codec *codec)
{
	struct alc_spec *spec = codec->spec;
	static const struct coef_fw coef0255[] = {
		WRITE_COEF(0x1b, 0x0c0b), /* LDO and MISC control */
		WRITE_COEF(0x45, 0xd089), /* UAJ function set to menual mode */
		UPDATE_COEFEX(0x57, 0x05, 1<<14, 0), /* Direct Drive HP Amp control(Set to verb control)*/
		WRITE_COEF(0x06, 0x6104), /* Set MIC2 Vref gate with HP */
		WRITE_COEFEX(0x57, 0x03, 0x8aa6), /* Direct Drive HP Amp control */
		{}
	};
	static const struct coef_fw coef0256[] = {
		WRITE_COEF(0x1b, 0x0c4b), /* LDO and MISC control */
		WRITE_COEF(0x45, 0xd089), /* UAJ function set to menual mode */
		WRITE_COEF(0x06, 0x6104), /* Set MIC2 Vref gate with HP */
		WRITE_COEFEX(0x57, 0x03, 0x09a3), /* Direct Drive HP Amp control */
		UPDATE_COEFEX(0x57, 0x05, 1<<14, 0), /* Direct Drive HP Amp control(Set to verb control)*/
		{}
	};
	static const struct coef_fw coef0233[] = {
		WRITE_COEF(0x1b, 0x0c0b),
		WRITE_COEF(0x45, 0xc429),
		UPDATE_COEF(0x35, 0x4000, 0),
		WRITE_COEF(0x06, 0x2104),
		WRITE_COEF(0x1a, 0x0001),
		WRITE_COEF(0x26, 0x0004),
		WRITE_COEF(0x32, 0x42a3),
		{}
	};
	static const struct coef_fw coef0288[] = {
		UPDATE_COEF(0x4f, 0xfcc0, 0xc400),
		UPDATE_COEF(0x50, 0x2000, 0x2000),
		UPDATE_COEF(0x56, 0x0006, 0x0006),
		UPDATE_COEF(0x66, 0x0008, 0),
		UPDATE_COEF(0x67, 0x2000, 0),
		{}
	};
	static const struct coef_fw coef0298[] = {
		UPDATE_COEF(0x19, 0x1300, 0x0300),
		{}
	};
	static const struct coef_fw coef0292[] = {
		WRITE_COEF(0x76, 0x000e),
		WRITE_COEF(0x6c, 0x2400),
		WRITE_COEF(0x18, 0x7308),
		WRITE_COEF(0x6b, 0xc429),
		{}
	};
	static const struct coef_fw coef0293[] = {
		UPDATE_COEF(0x10, 7<<8, 6<<8), /* SET Line1 JD to 0 */
		UPDATE_COEFEX(0x57, 0x05, 1<<15|1<<13, 0x0), /* SET charge pump by verb */
		UPDATE_COEFEX(0x57, 0x03, 1<<10, 1<<10), /* SET EN_OSW to 1 */
		UPDATE_COEF(0x1a, 1<<3, 1<<3), /* Combo JD gating with LINE1-VREFO */
		WRITE_COEF(0x45, 0xc429), /* Set to TRS type */
		UPDATE_COEF(0x4a, 0x000f, 0x000e), /* Combo Jack auto detect */
		{}
	};
	static const struct coef_fw coef0668[] = {
		WRITE_COEF(0x15, 0x0d40),
		WRITE_COEF(0xb7, 0x802b),
		{}
	};
	static const struct coef_fw coef0225[] = {
		UPDATE_COEF(0x63, 3<<14, 0),
		{}
	};
	static const struct coef_fw coef0274[] = {
		UPDATE_COEF(0x4a, 0x0100, 0),
		UPDATE_COEFEX(0x57, 0x05, 0x4000, 0),
		UPDATE_COEF(0x6b, 0xf000, 0x5000),
		UPDATE_COEF(0x4a, 0x0010, 0),
		UPDATE_COEF(0x4a, 0x0c00, 0x0c00),
		WRITE_COEF(0x45, 0x5289),
		UPDATE_COEF(0x4a, 0x0c00, 0),
		{}
	};

	if (spec->no_internal_mic_pin) {
		alc_update_coef_idx(codec, 0x45, 0xf<<12 | 1<<10, 5<<12);
		return;
	}

	switch (codec->core.vendor_id) {
	case 0x10ec0255:
		alc_process_coef_fw(codec, coef0255);
		break;
	case 0x10ec0230:
	case 0x10ec0236:
	case 0x10ec0256:
	case 0x19e58326:
		alc_hp_mute_disable(codec, 75);
		alc_process_coef_fw(codec, coef0256);
		break;
	case 0x10ec0234:
	case 0x10ec0274:
	case 0x10ec0294:
		alc_process_coef_fw(codec, coef0274);
		break;
	case 0x10ec0233:
	case 0x10ec0283:
		alc_process_coef_fw(codec, coef0233);
		break;
	case 0x10ec0286:
	case 0x10ec0288:
		alc_process_coef_fw(codec, coef0288);
		break;
	case 0x10ec0298:
		alc_process_coef_fw(codec, coef0298);
		alc_process_coef_fw(codec, coef0288);
		break;
	case 0x10ec0292:
		alc_process_coef_fw(codec, coef0292);
		break;
	case 0x10ec0293:
		alc_process_coef_fw(codec, coef0293);
		break;
	case 0x10ec0668:
		alc_process_coef_fw(codec, coef0668);
		break;
	case 0x10ec0215:
	case 0x10ec0225:
	case 0x10ec0285:
	case 0x10ec0295:
	case 0x10ec0289:
	case 0x10ec0299:
		alc_hp_mute_disable(codec, 75);
		alc_process_coef_fw(codec, alc225_pre_hsmode);
		alc_process_coef_fw(codec, coef0225);
		break;
	case 0x10ec0867:
		alc_update_coefex_idx(codec, 0x57, 0x5, 1<<14, 0);
		break;
	}
	codec_dbg(codec, "Headset jack set to unplugged mode.\n");
}


static void alc_headset_mode_mic_in(struct hda_codec *codec, hda_nid_t hp_pin,
				    hda_nid_t mic_pin)
{
	static const struct coef_fw coef0255[] = {
		WRITE_COEFEX(0x57, 0x03, 0x8aa6),
		WRITE_COEF(0x06, 0x6100), /* Set MIC2 Vref gate to normal */
		{}
	};
	static const struct coef_fw coef0256[] = {
		UPDATE_COEFEX(0x57, 0x05, 1<<14, 1<<14), /* Direct Drive HP Amp control(Set to verb control)*/
		WRITE_COEFEX(0x57, 0x03, 0x09a3),
		WRITE_COEF(0x06, 0x6100), /* Set MIC2 Vref gate to normal */
		{}
	};
	static const struct coef_fw coef0233[] = {
		UPDATE_COEF(0x35, 0, 1<<14),
		WRITE_COEF(0x06, 0x2100),
		WRITE_COEF(0x1a, 0x0021),
		WRITE_COEF(0x26, 0x008c),
		{}
	};
	static const struct coef_fw coef0288[] = {
		UPDATE_COEF(0x4f, 0x00c0, 0),
		UPDATE_COEF(0x50, 0x2000, 0),
		UPDATE_COEF(0x56, 0x0006, 0),
		UPDATE_COEF(0x4f, 0xfcc0, 0xc400),
		UPDATE_COEF(0x66, 0x0008, 0x0008),
		UPDATE_COEF(0x67, 0x2000, 0x2000),
		{}
	};
	static const struct coef_fw coef0292[] = {
		WRITE_COEF(0x19, 0xa208),
		WRITE_COEF(0x2e, 0xacf0),
		{}
	};
	static const struct coef_fw coef0293[] = {
		UPDATE_COEFEX(0x57, 0x05, 0, 1<<15|1<<13), /* SET charge pump by verb */
		UPDATE_COEFEX(0x57, 0x03, 1<<10, 0), /* SET EN_OSW to 0 */
		UPDATE_COEF(0x1a, 1<<3, 0), /* Combo JD gating without LINE1-VREFO */
		{}
	};
	static const struct coef_fw coef0688[] = {
		WRITE_COEF(0xb7, 0x802b),
		WRITE_COEF(0xb5, 0x1040),
		UPDATE_COEF(0xc3, 0, 1<<12),
		{}
	};
	static const struct coef_fw coef0225[] = {
		UPDATE_COEFEX(0x57, 0x05, 1<<14, 1<<14),
		UPDATE_COEF(0x4a, 3<<4, 2<<4),
		UPDATE_COEF(0x63, 3<<14, 0),
		{}
	};
	static const struct coef_fw coef0274[] = {
		UPDATE_COEFEX(0x57, 0x05, 0x4000, 0x4000),
		UPDATE_COEF(0x4a, 0x0010, 0),
		UPDATE_COEF(0x6b, 0xf000, 0),
		{}
	};

	switch (codec->core.vendor_id) {
	case 0x10ec0255:
		alc_write_coef_idx(codec, 0x45, 0xc489);
		snd_hda_set_pin_ctl_cache(codec, hp_pin, 0);
		alc_process_coef_fw(codec, coef0255);
		snd_hda_set_pin_ctl_cache(codec, mic_pin, PIN_VREF50);
		break;
	case 0x10ec0230:
	case 0x10ec0236:
	case 0x10ec0256:
	case 0x19e58326:
		alc_write_coef_idx(codec, 0x45, 0xc489);
		snd_hda_set_pin_ctl_cache(codec, hp_pin, 0);
		alc_process_coef_fw(codec, coef0256);
		snd_hda_set_pin_ctl_cache(codec, mic_pin, PIN_VREF50);
		break;
	case 0x10ec0234:
	case 0x10ec0274:
	case 0x10ec0294:
		alc_write_coef_idx(codec, 0x45, 0x4689);
		snd_hda_set_pin_ctl_cache(codec, hp_pin, 0);
		alc_process_coef_fw(codec, coef0274);
		snd_hda_set_pin_ctl_cache(codec, mic_pin, PIN_VREF50);
		break;
	case 0x10ec0233:
	case 0x10ec0283:
		alc_write_coef_idx(codec, 0x45, 0xc429);
		snd_hda_set_pin_ctl_cache(codec, hp_pin, 0);
		alc_process_coef_fw(codec, coef0233);
		snd_hda_set_pin_ctl_cache(codec, mic_pin, PIN_VREF50);
		break;
	case 0x10ec0286:
	case 0x10ec0288:
	case 0x10ec0298:
		snd_hda_set_pin_ctl_cache(codec, hp_pin, 0);
		alc_process_coef_fw(codec, coef0288);
		snd_hda_set_pin_ctl_cache(codec, mic_pin, PIN_VREF50);
		break;
	case 0x10ec0292:
		snd_hda_set_pin_ctl_cache(codec, hp_pin, 0);
		alc_process_coef_fw(codec, coef0292);
		break;
	case 0x10ec0293:
		/* Set to TRS mode */
		alc_write_coef_idx(codec, 0x45, 0xc429);
		snd_hda_set_pin_ctl_cache(codec, hp_pin, 0);
		alc_process_coef_fw(codec, coef0293);
		snd_hda_set_pin_ctl_cache(codec, mic_pin, PIN_VREF50);
		break;
	case 0x10ec0867:
		alc_update_coefex_idx(codec, 0x57, 0x5, 0, 1<<14);
		fallthrough;
	case 0x10ec0221:
	case 0x10ec0662:
		snd_hda_set_pin_ctl_cache(codec, hp_pin, 0);
		snd_hda_set_pin_ctl_cache(codec, mic_pin, PIN_VREF50);
		break;
	case 0x10ec0668:
		alc_write_coef_idx(codec, 0x11, 0x0001);
		snd_hda_set_pin_ctl_cache(codec, hp_pin, 0);
		alc_process_coef_fw(codec, coef0688);
		snd_hda_set_pin_ctl_cache(codec, mic_pin, PIN_VREF50);
		break;
	case 0x10ec0215:
	case 0x10ec0225:
	case 0x10ec0285:
	case 0x10ec0295:
	case 0x10ec0289:
	case 0x10ec0299:
		alc_process_coef_fw(codec, alc225_pre_hsmode);
		alc_update_coef_idx(codec, 0x45, 0x3f<<10, 0x31<<10);
		snd_hda_set_pin_ctl_cache(codec, hp_pin, 0);
		alc_process_coef_fw(codec, coef0225);
		snd_hda_set_pin_ctl_cache(codec, mic_pin, PIN_VREF50);
		break;
	}
	codec_dbg(codec, "Headset jack set to mic-in mode.\n");
}

static void alc_headset_mode_default(struct hda_codec *codec)
{
	static const struct coef_fw coef0225[] = {
		UPDATE_COEF(0x45, 0x3f<<10, 0x30<<10),
		UPDATE_COEF(0x45, 0x3f<<10, 0x31<<10),
		UPDATE_COEF(0x49, 3<<8, 0<<8),
		UPDATE_COEF(0x4a, 3<<4, 3<<4),
		UPDATE_COEF(0x63, 3<<14, 0),
		UPDATE_COEF(0x67, 0xf000, 0x3000),
		{}
	};
	static const struct coef_fw coef0255[] = {
		WRITE_COEF(0x45, 0xc089),
		WRITE_COEF(0x45, 0xc489),
		WRITE_COEFEX(0x57, 0x03, 0x8ea6),
		WRITE_COEF(0x49, 0x0049),
		{}
	};
	static const struct coef_fw coef0256[] = {
		WRITE_COEF(0x45, 0xc489),
		WRITE_COEFEX(0x57, 0x03, 0x0da3),
		WRITE_COEF(0x49, 0x0049),
		UPDATE_COEFEX(0x57, 0x05, 1<<14, 0), /* Direct Drive HP Amp control(Set to verb control)*/
		WRITE_COEF(0x06, 0x6100),
		{}
	};
	static const struct coef_fw coef0233[] = {
		WRITE_COEF(0x06, 0x2100),
		WRITE_COEF(0x32, 0x4ea3),
		{}
	};
	static const struct coef_fw coef0288[] = {
		UPDATE_COEF(0x4f, 0xfcc0, 0xc400), /* Set to TRS type */
		UPDATE_COEF(0x50, 0x2000, 0x2000),
		UPDATE_COEF(0x56, 0x0006, 0x0006),
		UPDATE_COEF(0x66, 0x0008, 0),
		UPDATE_COEF(0x67, 0x2000, 0),
		{}
	};
	static const struct coef_fw coef0292[] = {
		WRITE_COEF(0x76, 0x000e),
		WRITE_COEF(0x6c, 0x2400),
		WRITE_COEF(0x6b, 0xc429),
		WRITE_COEF(0x18, 0x7308),
		{}
	};
	static const struct coef_fw coef0293[] = {
		UPDATE_COEF(0x4a, 0x000f, 0x000e), /* Combo Jack auto detect */
		WRITE_COEF(0x45, 0xC429), /* Set to TRS type */
		UPDATE_COEF(0x1a, 1<<3, 0), /* Combo JD gating without LINE1-VREFO */
		{}
	};
	static const struct coef_fw coef0688[] = {
		WRITE_COEF(0x11, 0x0041),
		WRITE_COEF(0x15, 0x0d40),
		WRITE_COEF(0xb7, 0x802b),
		{}
	};
	static const struct coef_fw coef0274[] = {
		WRITE_COEF(0x45, 0x4289),
		UPDATE_COEF(0x4a, 0x0010, 0x0010),
		UPDATE_COEF(0x6b, 0x0f00, 0),
		UPDATE_COEF(0x49, 0x0300, 0x0300),
		{}
	};

	switch (codec->core.vendor_id) {
	case 0x10ec0215:
	case 0x10ec0225:
	case 0x10ec0285:
	case 0x10ec0295:
	case 0x10ec0289:
	case 0x10ec0299:
		alc_process_coef_fw(codec, alc225_pre_hsmode);
		alc_process_coef_fw(codec, coef0225);
		alc_hp_enable_unmute(codec, 75);
		break;
	case 0x10ec0255:
		alc_process_coef_fw(codec, coef0255);
		break;
	case 0x10ec0230:
	case 0x10ec0236:
	case 0x10ec0256:
	case 0x19e58326:
		alc_write_coef_idx(codec, 0x1b, 0x0e4b);
		alc_write_coef_idx(codec, 0x45, 0xc089);
		msleep(50);
		alc_process_coef_fw(codec, coef0256);
		alc_hp_enable_unmute(codec, 75);
		break;
	case 0x10ec0234:
	case 0x10ec0274:
	case 0x10ec0294:
		alc_process_coef_fw(codec, coef0274);
		break;
	case 0x10ec0233:
	case 0x10ec0283:
		alc_process_coef_fw(codec, coef0233);
		break;
	case 0x10ec0286:
	case 0x10ec0288:
	case 0x10ec0298:
		alc_process_coef_fw(codec, coef0288);
		break;
	case 0x10ec0292:
		alc_process_coef_fw(codec, coef0292);
		break;
	case 0x10ec0293:
		alc_process_coef_fw(codec, coef0293);
		break;
	case 0x10ec0668:
		alc_process_coef_fw(codec, coef0688);
		break;
	case 0x10ec0867:
		alc_update_coefex_idx(codec, 0x57, 0x5, 1<<14, 0);
		break;
	}
	codec_dbg(codec, "Headset jack set to headphone (default) mode.\n");
}

/* Iphone type */
static void alc_headset_mode_ctia(struct hda_codec *codec)
{
	int val;

	static const struct coef_fw coef0255[] = {
		WRITE_COEF(0x45, 0xd489), /* Set to CTIA type */
		WRITE_COEF(0x1b, 0x0c2b),
		WRITE_COEFEX(0x57, 0x03, 0x8ea6),
		{}
	};
	static const struct coef_fw coef0256[] = {
		WRITE_COEF(0x45, 0xd489), /* Set to CTIA type */
		WRITE_COEF(0x1b, 0x0e6b),
		{}
	};
	static const struct coef_fw coef0233[] = {
		WRITE_COEF(0x45, 0xd429),
		WRITE_COEF(0x1b, 0x0c2b),
		WRITE_COEF(0x32, 0x4ea3),
		{}
	};
	static const struct coef_fw coef0288[] = {
		UPDATE_COEF(0x50, 0x2000, 0x2000),
		UPDATE_COEF(0x56, 0x0006, 0x0006),
		UPDATE_COEF(0x66, 0x0008, 0),
		UPDATE_COEF(0x67, 0x2000, 0),
		{}
	};
	static const struct coef_fw coef0292[] = {
		WRITE_COEF(0x6b, 0xd429),
		WRITE_COEF(0x76, 0x0008),
		WRITE_COEF(0x18, 0x7388),
		{}
	};
	static const struct coef_fw coef0293[] = {
		WRITE_COEF(0x45, 0xd429), /* Set to ctia type */
		UPDATE_COEF(0x10, 7<<8, 7<<8), /* SET Line1 JD to 1 */
		{}
	};
	static const struct coef_fw coef0688[] = {
		WRITE_COEF(0x11, 0x0001),
		WRITE_COEF(0x15, 0x0d60),
		WRITE_COEF(0xc3, 0x0000),
		{}
	};
	static const struct coef_fw coef0225_1[] = {
		UPDATE_COEF(0x45, 0x3f<<10, 0x35<<10),
		UPDATE_COEF(0x63, 3<<14, 2<<14),
		{}
	};
	static const struct coef_fw coef0225_2[] = {
		UPDATE_COEF(0x45, 0x3f<<10, 0x35<<10),
		UPDATE_COEF(0x63, 3<<14, 1<<14),
		{}
	};

	switch (codec->core.vendor_id) {
	case 0x10ec0255:
		alc_process_coef_fw(codec, coef0255);
		break;
	case 0x10ec0230:
	case 0x10ec0236:
	case 0x10ec0256:
	case 0x19e58326:
		alc_process_coef_fw(codec, coef0256);
		alc_hp_enable_unmute(codec, 75);
		break;
	case 0x10ec0234:
	case 0x10ec0274:
	case 0x10ec0294:
		alc_write_coef_idx(codec, 0x45, 0xd689);
		break;
	case 0x10ec0233:
	case 0x10ec0283:
		alc_process_coef_fw(codec, coef0233);
		break;
	case 0x10ec0298:
		val = alc_read_coef_idx(codec, 0x50);
		if (val & (1 << 12)) {
			alc_update_coef_idx(codec, 0x8e, 0x0070, 0x0020);
			alc_update_coef_idx(codec, 0x4f, 0xfcc0, 0xd400);
			msleep(300);
		} else {
			alc_update_coef_idx(codec, 0x8e, 0x0070, 0x0010);
			alc_update_coef_idx(codec, 0x4f, 0xfcc0, 0xd400);
			msleep(300);
		}
		break;
	case 0x10ec0286:
	case 0x10ec0288:
		alc_update_coef_idx(codec, 0x4f, 0xfcc0, 0xd400);
		msleep(300);
		alc_process_coef_fw(codec, coef0288);
		break;
	case 0x10ec0292:
		alc_process_coef_fw(codec, coef0292);
		break;
	case 0x10ec0293:
		alc_process_coef_fw(codec, coef0293);
		break;
	case 0x10ec0668:
		alc_process_coef_fw(codec, coef0688);
		break;
	case 0x10ec0215:
	case 0x10ec0225:
	case 0x10ec0285:
	case 0x10ec0295:
	case 0x10ec0289:
	case 0x10ec0299:
		val = alc_read_coef_idx(codec, 0x45);
		if (val & (1 << 9))
			alc_process_coef_fw(codec, coef0225_2);
		else
			alc_process_coef_fw(codec, coef0225_1);
		alc_hp_enable_unmute(codec, 75);
		break;
	case 0x10ec0867:
		alc_update_coefex_idx(codec, 0x57, 0x5, 1<<14, 0);
		break;
	}
	codec_dbg(codec, "Headset jack set to iPhone-style headset mode.\n");
}

/* Nokia type */
static void alc_headset_mode_omtp(struct hda_codec *codec)
{
	static const struct coef_fw coef0255[] = {
		WRITE_COEF(0x45, 0xe489), /* Set to OMTP Type */
		WRITE_COEF(0x1b, 0x0c2b),
		WRITE_COEFEX(0x57, 0x03, 0x8ea6),
		{}
	};
	static const struct coef_fw coef0256[] = {
		WRITE_COEF(0x45, 0xe489), /* Set to OMTP Type */
		WRITE_COEF(0x1b, 0x0e6b),
		{}
	};
	static const struct coef_fw coef0233[] = {
		WRITE_COEF(0x45, 0xe429),
		WRITE_COEF(0x1b, 0x0c2b),
		WRITE_COEF(0x32, 0x4ea3),
		{}
	};
	static const struct coef_fw coef0288[] = {
		UPDATE_COEF(0x50, 0x2000, 0x2000),
		UPDATE_COEF(0x56, 0x0006, 0x0006),
		UPDATE_COEF(0x66, 0x0008, 0),
		UPDATE_COEF(0x67, 0x2000, 0),
		{}
	};
	static const struct coef_fw coef0292[] = {
		WRITE_COEF(0x6b, 0xe429),
		WRITE_COEF(0x76, 0x0008),
		WRITE_COEF(0x18, 0x7388),
		{}
	};
	static const struct coef_fw coef0293[] = {
		WRITE_COEF(0x45, 0xe429), /* Set to omtp type */
		UPDATE_COEF(0x10, 7<<8, 7<<8), /* SET Line1 JD to 1 */
		{}
	};
	static const struct coef_fw coef0688[] = {
		WRITE_COEF(0x11, 0x0001),
		WRITE_COEF(0x15, 0x0d50),
		WRITE_COEF(0xc3, 0x0000),
		{}
	};
	static const struct coef_fw coef0225[] = {
		UPDATE_COEF(0x45, 0x3f<<10, 0x39<<10),
		UPDATE_COEF(0x63, 3<<14, 2<<14),
		{}
	};

	switch (codec->core.vendor_id) {
	case 0x10ec0255:
		alc_process_coef_fw(codec, coef0255);
		break;
	case 0x10ec0230:
	case 0x10ec0236:
	case 0x10ec0256:
	case 0x19e58326:
		alc_process_coef_fw(codec, coef0256);
		alc_hp_enable_unmute(codec, 75);
		break;
	case 0x10ec0234:
	case 0x10ec0274:
	case 0x10ec0294:
		alc_write_coef_idx(codec, 0x45, 0xe689);
		break;
	case 0x10ec0233:
	case 0x10ec0283:
		alc_process_coef_fw(codec, coef0233);
		break;
	case 0x10ec0298:
		alc_update_coef_idx(codec, 0x8e, 0x0070, 0x0010);/* Headset output enable */
		alc_update_coef_idx(codec, 0x4f, 0xfcc0, 0xe400);
		msleep(300);
		break;
	case 0x10ec0286:
	case 0x10ec0288:
		alc_update_coef_idx(codec, 0x4f, 0xfcc0, 0xe400);
		msleep(300);
		alc_process_coef_fw(codec, coef0288);
		break;
	case 0x10ec0292:
		alc_process_coef_fw(codec, coef0292);
		break;
	case 0x10ec0293:
		alc_process_coef_fw(codec, coef0293);
		break;
	case 0x10ec0668:
		alc_process_coef_fw(codec, coef0688);
		break;
	case 0x10ec0215:
	case 0x10ec0225:
	case 0x10ec0285:
	case 0x10ec0295:
	case 0x10ec0289:
	case 0x10ec0299:
		alc_process_coef_fw(codec, coef0225);
		alc_hp_enable_unmute(codec, 75);
		break;
	}
	codec_dbg(codec, "Headset jack set to Nokia-style headset mode.\n");
}

static void alc_determine_headset_type(struct hda_codec *codec)
{
	int val;
	bool is_ctia = false;
	struct alc_spec *spec = codec->spec;
	static const struct coef_fw coef0255[] = {
		WRITE_COEF(0x45, 0xd089), /* combo jack auto switch control(Check type)*/
		WRITE_COEF(0x49, 0x0149), /* combo jack auto switch control(Vref
 conteol) */
		{}
	};
	static const struct coef_fw coef0288[] = {
		UPDATE_COEF(0x4f, 0xfcc0, 0xd400), /* Check Type */
		{}
	};
	static const struct coef_fw coef0298[] = {
		UPDATE_COEF(0x50, 0x2000, 0x2000),
		UPDATE_COEF(0x56, 0x0006, 0x0006),
		UPDATE_COEF(0x66, 0x0008, 0),
		UPDATE_COEF(0x67, 0x2000, 0),
		UPDATE_COEF(0x19, 0x1300, 0x1300),
		{}
	};
	static const struct coef_fw coef0293[] = {
		UPDATE_COEF(0x4a, 0x000f, 0x0008), /* Combo Jack auto detect */
		WRITE_COEF(0x45, 0xD429), /* Set to ctia type */
		{}
	};
	static const struct coef_fw coef0688[] = {
		WRITE_COEF(0x11, 0x0001),
		WRITE_COEF(0xb7, 0x802b),
		WRITE_COEF(0x15, 0x0d60),
		WRITE_COEF(0xc3, 0x0c00),
		{}
	};
	static const struct coef_fw coef0274[] = {
		UPDATE_COEF(0x4a, 0x0010, 0),
		UPDATE_COEF(0x4a, 0x8000, 0),
		WRITE_COEF(0x45, 0xd289),
		UPDATE_COEF(0x49, 0x0300, 0x0300),
		{}
	};

	if (spec->no_internal_mic_pin) {
		alc_update_coef_idx(codec, 0x45, 0xf<<12 | 1<<10, 5<<12);
		return;
	}

	switch (codec->core.vendor_id) {
	case 0x10ec0255:
		alc_process_coef_fw(codec, coef0255);
		msleep(300);
		val = alc_read_coef_idx(codec, 0x46);
		is_ctia = (val & 0x0070) == 0x0070;
		break;
	case 0x10ec0230:
	case 0x10ec0236:
	case 0x10ec0256:
	case 0x19e58326:
		alc_write_coef_idx(codec, 0x1b, 0x0e4b);
		alc_write_coef_idx(codec, 0x06, 0x6104);
		alc_write_coefex_idx(codec, 0x57, 0x3, 0x09a3);

		alc_process_coef_fw(codec, coef0255);
		msleep(300);
		val = alc_read_coef_idx(codec, 0x46);
		is_ctia = (val & 0x0070) == 0x0070;
		if (!is_ctia) {
			alc_write_coef_idx(codec, 0x45, 0xe089);
			msleep(100);
			val = alc_read_coef_idx(codec, 0x46);
			if ((val & 0x0070) == 0x0070)
				is_ctia = false;
			else
				is_ctia = true;
		}
		alc_write_coefex_idx(codec, 0x57, 0x3, 0x0da3);
		alc_update_coefex_idx(codec, 0x57, 0x5, 1<<14, 0);
		break;
	case 0x10ec0234:
	case 0x10ec0274:
	case 0x10ec0294:
		alc_process_coef_fw(codec, coef0274);
		msleep(850);
		val = alc_read_coef_idx(codec, 0x46);
		is_ctia = (val & 0x00f0) == 0x00f0;
		break;
	case 0x10ec0233:
	case 0x10ec0283:
		alc_write_coef_idx(codec, 0x45, 0xd029);
		msleep(300);
		val = alc_read_coef_idx(codec, 0x46);
		is_ctia = (val & 0x0070) == 0x0070;
		break;
	case 0x10ec0298:
		snd_hda_codec_write(codec, 0x21, 0,
			    AC_VERB_SET_AMP_GAIN_MUTE, AMP_OUT_MUTE);
		msleep(100);
		snd_hda_codec_write(codec, 0x21, 0,
			    AC_VERB_SET_PIN_WIDGET_CONTROL, 0x0);
		msleep(200);

		val = alc_read_coef_idx(codec, 0x50);
		if (val & (1 << 12)) {
			alc_update_coef_idx(codec, 0x8e, 0x0070, 0x0020);
			alc_process_coef_fw(codec, coef0288);
			msleep(350);
			val = alc_read_coef_idx(codec, 0x50);
			is_ctia = (val & 0x0070) == 0x0070;
		} else {
			alc_update_coef_idx(codec, 0x8e, 0x0070, 0x0010);
			alc_process_coef_fw(codec, coef0288);
			msleep(350);
			val = alc_read_coef_idx(codec, 0x50);
			is_ctia = (val & 0x0070) == 0x0070;
		}
		alc_process_coef_fw(codec, coef0298);
		snd_hda_codec_write(codec, 0x21, 0,
			    AC_VERB_SET_PIN_WIDGET_CONTROL, PIN_HP);
		msleep(75);
		snd_hda_codec_write(codec, 0x21, 0,
			    AC_VERB_SET_AMP_GAIN_MUTE, AMP_OUT_UNMUTE);
		break;
	case 0x10ec0286:
	case 0x10ec0288:
		alc_process_coef_fw(codec, coef0288);
		msleep(350);
		val = alc_read_coef_idx(codec, 0x50);
		is_ctia = (val & 0x0070) == 0x0070;
		break;
	case 0x10ec0292:
		alc_write_coef_idx(codec, 0x6b, 0xd429);
		msleep(300);
		val = alc_read_coef_idx(codec, 0x6c);
		is_ctia = (val & 0x001c) == 0x001c;
		break;
	case 0x10ec0293:
		alc_process_coef_fw(codec, coef0293);
		msleep(300);
		val = alc_read_coef_idx(codec, 0x46);
		is_ctia = (val & 0x0070) == 0x0070;
		break;
	case 0x10ec0668:
		alc_process_coef_fw(codec, coef0688);
		msleep(300);
		val = alc_read_coef_idx(codec, 0xbe);
		is_ctia = (val & 0x1c02) == 0x1c02;
		break;
	case 0x10ec0215:
	case 0x10ec0225:
	case 0x10ec0285:
	case 0x10ec0295:
	case 0x10ec0289:
	case 0x10ec0299:
		alc_process_coef_fw(codec, alc225_pre_hsmode);
		alc_update_coef_idx(codec, 0x67, 0xf000, 0x1000);
		val = alc_read_coef_idx(codec, 0x45);
		if (val & (1 << 9)) {
			alc_update_coef_idx(codec, 0x45, 0x3f<<10, 0x34<<10);
			alc_update_coef_idx(codec, 0x49, 3<<8, 2<<8);
			msleep(800);
			val = alc_read_coef_idx(codec, 0x46);
			is_ctia = (val & 0x00f0) == 0x00f0;
		} else {
			alc_update_coef_idx(codec, 0x45, 0x3f<<10, 0x34<<10);
			alc_update_coef_idx(codec, 0x49, 3<<8, 1<<8);
			msleep(800);
			val = alc_read_coef_idx(codec, 0x46);
			is_ctia = (val & 0x00f0) == 0x00f0;
		}
		if (!is_ctia) {
			alc_update_coef_idx(codec, 0x45, 0x3f<<10, 0x38<<10);
			alc_update_coef_idx(codec, 0x49, 3<<8, 1<<8);
			msleep(100);
			val = alc_read_coef_idx(codec, 0x46);
			if ((val & 0x00f0) == 0x00f0)
				is_ctia = false;
			else
				is_ctia = true;
		}
		alc_update_coef_idx(codec, 0x4a, 7<<6, 7<<6);
		alc_update_coef_idx(codec, 0x4a, 3<<4, 3<<4);
		alc_update_coef_idx(codec, 0x67, 0xf000, 0x3000);
		break;
	case 0x10ec0867:
		is_ctia = true;
		break;
	}

	codec_dbg(codec, "Headset jack detected iPhone-style headset: %s\n",
		    is_ctia ? "yes" : "no");
	spec->current_headset_type = is_ctia ? ALC_HEADSET_TYPE_CTIA : ALC_HEADSET_TYPE_OMTP;
}

static void alc_update_headset_mode(struct hda_codec *codec)
{
	struct alc_spec *spec = codec->spec;

	hda_nid_t mux_pin = spec->gen.imux_pins[spec->gen.cur_mux[0]];
	hda_nid_t hp_pin = alc_get_hp_pin(spec);

	int new_headset_mode;

	if (!snd_hda_jack_detect(codec, hp_pin))
		new_headset_mode = ALC_HEADSET_MODE_UNPLUGGED;
	else if (mux_pin == spec->headset_mic_pin)
		new_headset_mode = ALC_HEADSET_MODE_HEADSET;
	else if (mux_pin == spec->headphone_mic_pin)
		new_headset_mode = ALC_HEADSET_MODE_MIC;
	else
		new_headset_mode = ALC_HEADSET_MODE_HEADPHONE;

	if (new_headset_mode == spec->current_headset_mode) {
		snd_hda_gen_update_outputs(codec);
		return;
	}

	switch (new_headset_mode) {
	case ALC_HEADSET_MODE_UNPLUGGED:
		alc_headset_mode_unplugged(codec);
		spec->current_headset_mode = ALC_HEADSET_MODE_UNKNOWN;
		spec->current_headset_type = ALC_HEADSET_TYPE_UNKNOWN;
		spec->gen.hp_jack_present = false;
		break;
	case ALC_HEADSET_MODE_HEADSET:
		if (spec->current_headset_type == ALC_HEADSET_TYPE_UNKNOWN)
			alc_determine_headset_type(codec);
		if (spec->current_headset_type == ALC_HEADSET_TYPE_CTIA)
			alc_headset_mode_ctia(codec);
		else if (spec->current_headset_type == ALC_HEADSET_TYPE_OMTP)
			alc_headset_mode_omtp(codec);
		spec->gen.hp_jack_present = true;
		break;
	case ALC_HEADSET_MODE_MIC:
		alc_headset_mode_mic_in(codec, hp_pin, spec->headphone_mic_pin);
		spec->gen.hp_jack_present = false;
		break;
	case ALC_HEADSET_MODE_HEADPHONE:
		alc_headset_mode_default(codec);
		spec->gen.hp_jack_present = true;
		break;
	}
	if (new_headset_mode != ALC_HEADSET_MODE_MIC) {
		snd_hda_set_pin_ctl_cache(codec, hp_pin,
					  AC_PINCTL_OUT_EN | AC_PINCTL_HP_EN);
		if (spec->headphone_mic_pin && spec->headphone_mic_pin != hp_pin)
			snd_hda_set_pin_ctl_cache(codec, spec->headphone_mic_pin,
						  PIN_VREFHIZ);
	}
	spec->current_headset_mode = new_headset_mode;

	snd_hda_gen_update_outputs(codec);
}

static void alc_update_headset_mode_hook(struct hda_codec *codec,
					 struct snd_kcontrol *kcontrol,
					 struct snd_ctl_elem_value *ucontrol)
{
	alc_update_headset_mode(codec);
}

static void alc_update_headset_jack_cb(struct hda_codec *codec,
				       struct hda_jack_callback *jack)
{
	snd_hda_gen_hp_automute(codec, jack);
	alc_update_headset_mode(codec);
}

static void alc_probe_headset_mode(struct hda_codec *codec)
{
	int i;
	struct alc_spec *spec = codec->spec;
	struct auto_pin_cfg *cfg = &spec->gen.autocfg;

	/* Find mic pins */
	for (i = 0; i < cfg->num_inputs; i++) {
		if (cfg->inputs[i].is_headset_mic && !spec->headset_mic_pin)
			spec->headset_mic_pin = cfg->inputs[i].pin;
		if (cfg->inputs[i].is_headphone_mic && !spec->headphone_mic_pin)
			spec->headphone_mic_pin = cfg->inputs[i].pin;
	}

	WARN_ON(spec->gen.cap_sync_hook);
	spec->gen.cap_sync_hook = alc_update_headset_mode_hook;
	spec->gen.automute_hook = alc_update_headset_mode;
	spec->gen.hp_automute_hook = alc_update_headset_jack_cb;
}

static void alc_fixup_headset_mode(struct hda_codec *codec,
				const struct hda_fixup *fix, int action)
{
	struct alc_spec *spec = codec->spec;

	switch (action) {
	case HDA_FIXUP_ACT_PRE_PROBE:
		spec->parse_flags |= HDA_PINCFG_HEADSET_MIC | HDA_PINCFG_HEADPHONE_MIC;
		break;
	case HDA_FIXUP_ACT_PROBE:
		alc_probe_headset_mode(codec);
		break;
	case HDA_FIXUP_ACT_INIT:
		if (is_s3_resume(codec) || is_s4_resume(codec)) {
			spec->current_headset_mode = ALC_HEADSET_MODE_UNKNOWN;
			spec->current_headset_type = ALC_HEADSET_TYPE_UNKNOWN;
		}
		alc_update_headset_mode(codec);
		break;
	}
}

static void alc_fixup_headset_mode_no_hp_mic(struct hda_codec *codec,
				const struct hda_fixup *fix, int action)
{
	if (action == HDA_FIXUP_ACT_PRE_PROBE) {
		struct alc_spec *spec = codec->spec;
		spec->parse_flags |= HDA_PINCFG_HEADSET_MIC;
	}
	else
		alc_fixup_headset_mode(codec, fix, action);
}

static void alc255_set_default_jack_type(struct hda_codec *codec)
{
	/* Set to iphone type */
	static const struct coef_fw alc255fw[] = {
		WRITE_COEF(0x1b, 0x880b),
		WRITE_COEF(0x45, 0xd089),
		WRITE_COEF(0x1b, 0x080b),
		WRITE_COEF(0x46, 0x0004),
		WRITE_COEF(0x1b, 0x0c0b),
		{}
	};
	static const struct coef_fw alc256fw[] = {
		WRITE_COEF(0x1b, 0x884b),
		WRITE_COEF(0x45, 0xd089),
		WRITE_COEF(0x1b, 0x084b),
		WRITE_COEF(0x46, 0x0004),
		WRITE_COEF(0x1b, 0x0c4b),
		{}
	};
	switch (codec->core.vendor_id) {
	case 0x10ec0255:
		alc_process_coef_fw(codec, alc255fw);
		break;
	case 0x10ec0230:
	case 0x10ec0236:
	case 0x10ec0256:
	case 0x19e58326:
		alc_process_coef_fw(codec, alc256fw);
		break;
	}
	msleep(30);
}

static void alc_fixup_headset_mode_alc255(struct hda_codec *codec,
				const struct hda_fixup *fix, int action)
{
	if (action == HDA_FIXUP_ACT_PRE_PROBE) {
		alc255_set_default_jack_type(codec);
	}
	alc_fixup_headset_mode(codec, fix, action);
}

static void alc_fixup_headset_mode_alc255_no_hp_mic(struct hda_codec *codec,
				const struct hda_fixup *fix, int action)
{
	if (action == HDA_FIXUP_ACT_PRE_PROBE) {
		struct alc_spec *spec = codec->spec;
		spec->parse_flags |= HDA_PINCFG_HEADSET_MIC;
		alc255_set_default_jack_type(codec);
	}
	else
		alc_fixup_headset_mode(codec, fix, action);
}

static void alc288_update_headset_jack_cb(struct hda_codec *codec,
				       struct hda_jack_callback *jack)
{
	struct alc_spec *spec = codec->spec;

	alc_update_headset_jack_cb(codec, jack);
	/* Headset Mic enable or disable, only for Dell Dino */
	alc_update_gpio_data(codec, 0x40, spec->gen.hp_jack_present);
}

static void alc_fixup_headset_mode_dell_alc288(struct hda_codec *codec,
				const struct hda_fixup *fix, int action)
{
	alc_fixup_headset_mode(codec, fix, action);
	if (action == HDA_FIXUP_ACT_PROBE) {
		struct alc_spec *spec = codec->spec;
		/* toggled via hp_automute_hook */
		spec->gpio_mask |= 0x40;
		spec->gpio_dir |= 0x40;
		spec->gen.hp_automute_hook = alc288_update_headset_jack_cb;
	}
}

static void alc_fixup_auto_mute_via_amp(struct hda_codec *codec,
					const struct hda_fixup *fix, int action)
{
	if (action == HDA_FIXUP_ACT_PRE_PROBE) {
		struct alc_spec *spec = codec->spec;
		spec->gen.auto_mute_via_amp = 1;
	}
}

static void alc_fixup_no_shutup(struct hda_codec *codec,
				const struct hda_fixup *fix, int action)
{
	if (action == HDA_FIXUP_ACT_PRE_PROBE) {
		struct alc_spec *spec = codec->spec;
		spec->no_shutup_pins = 1;
	}
}

static void alc_fixup_disable_aamix(struct hda_codec *codec,
				    const struct hda_fixup *fix, int action)
{
	if (action == HDA_FIXUP_ACT_PRE_PROBE) {
		struct alc_spec *spec = codec->spec;
		/* Disable AA-loopback as it causes white noise */
		spec->gen.mixer_nid = 0;
	}
}

/* fixup for Thinkpad docks: add dock pins, avoid HP parser fixup */
static void alc_fixup_tpt440_dock(struct hda_codec *codec,
				  const struct hda_fixup *fix, int action)
{
	static const struct hda_pintbl pincfgs[] = {
		{ 0x16, 0x21211010 }, /* dock headphone */
		{ 0x19, 0x21a11010 }, /* dock mic */
		{ }
	};
	struct alc_spec *spec = codec->spec;

	if (action == HDA_FIXUP_ACT_PRE_PROBE) {
		spec->parse_flags = HDA_PINCFG_NO_HP_FIXUP;
		codec->power_save_node = 0; /* avoid click noises */
		snd_hda_apply_pincfgs(codec, pincfgs);
	}
}

static void alc_fixup_tpt470_dock(struct hda_codec *codec,
				  const struct hda_fixup *fix, int action)
{
	static const struct hda_pintbl pincfgs[] = {
		{ 0x17, 0x21211010 }, /* dock headphone */
		{ 0x19, 0x21a11010 }, /* dock mic */
		{ }
	};
	struct alc_spec *spec = codec->spec;

	if (action == HDA_FIXUP_ACT_PRE_PROBE) {
		spec->parse_flags = HDA_PINCFG_NO_HP_FIXUP;
		snd_hda_apply_pincfgs(codec, pincfgs);
	} else if (action == HDA_FIXUP_ACT_INIT) {
		/* Enable DOCK device */
		snd_hda_codec_write(codec, 0x17, 0,
			    AC_VERB_SET_CONFIG_DEFAULT_BYTES_3, 0);
		/* Enable DOCK device */
		snd_hda_codec_write(codec, 0x19, 0,
			    AC_VERB_SET_CONFIG_DEFAULT_BYTES_3, 0);
	}
}

static void alc_fixup_tpt470_dacs(struct hda_codec *codec,
				  const struct hda_fixup *fix, int action)
{
	/* Assure the speaker pin to be coupled with DAC NID 0x03; otherwise
	 * the speaker output becomes too low by some reason on Thinkpads with
	 * ALC298 codec
	 */
	static const hda_nid_t preferred_pairs[] = {
		0x14, 0x03, 0x17, 0x02, 0x21, 0x02,
		0
	};
	struct alc_spec *spec = codec->spec;

	if (action == HDA_FIXUP_ACT_PRE_PROBE)
		spec->gen.preferred_dacs = preferred_pairs;
}

static void alc295_fixup_asus_dacs(struct hda_codec *codec,
				   const struct hda_fixup *fix, int action)
{
	static const hda_nid_t preferred_pairs[] = {
		0x17, 0x02, 0x21, 0x03, 0
	};
	struct alc_spec *spec = codec->spec;

	if (action == HDA_FIXUP_ACT_PRE_PROBE)
		spec->gen.preferred_dacs = preferred_pairs;
}

static void alc_shutup_dell_xps13(struct hda_codec *codec)
{
	struct alc_spec *spec = codec->spec;
	int hp_pin = alc_get_hp_pin(spec);

	/* Prevent pop noises when headphones are plugged in */
	snd_hda_codec_write(codec, hp_pin, 0,
			    AC_VERB_SET_AMP_GAIN_MUTE, AMP_OUT_MUTE);
	msleep(20);
}

static void alc_fixup_dell_xps13(struct hda_codec *codec,
				const struct hda_fixup *fix, int action)
{
	struct alc_spec *spec = codec->spec;
	struct hda_input_mux *imux = &spec->gen.input_mux;
	int i;

	switch (action) {
	case HDA_FIXUP_ACT_PRE_PROBE:
		/* mic pin 0x19 must be initialized with Vref Hi-Z, otherwise
		 * it causes a click noise at start up
		 */
		snd_hda_codec_set_pin_target(codec, 0x19, PIN_VREFHIZ);
		spec->shutup = alc_shutup_dell_xps13;
		break;
	case HDA_FIXUP_ACT_PROBE:
		/* Make the internal mic the default input source. */
		for (i = 0; i < imux->num_items; i++) {
			if (spec->gen.imux_pins[i] == 0x12) {
				spec->gen.cur_mux[0] = i;
				break;
			}
		}
		break;
	}
}

static void alc_fixup_headset_mode_alc662(struct hda_codec *codec,
				const struct hda_fixup *fix, int action)
{
	struct alc_spec *spec = codec->spec;

	if (action == HDA_FIXUP_ACT_PRE_PROBE) {
		spec->parse_flags |= HDA_PINCFG_HEADSET_MIC;
		spec->gen.hp_mic = 1; /* Mic-in is same pin as headphone */

		/* Disable boost for mic-in permanently. (This code is only called
		   from quirks that guarantee that the headphone is at NID 0x1b.) */
		snd_hda_codec_write(codec, 0x1b, 0, AC_VERB_SET_AMP_GAIN_MUTE, 0x7000);
		snd_hda_override_wcaps(codec, 0x1b, get_wcaps(codec, 0x1b) & ~AC_WCAP_IN_AMP);
	} else
		alc_fixup_headset_mode(codec, fix, action);
}

static void alc_fixup_headset_mode_alc668(struct hda_codec *codec,
				const struct hda_fixup *fix, int action)
{
	if (action == HDA_FIXUP_ACT_PRE_PROBE) {
		alc_write_coef_idx(codec, 0xc4, 0x8000);
		alc_update_coef_idx(codec, 0xc2, ~0xfe, 0);
		snd_hda_set_pin_ctl_cache(codec, 0x18, 0);
	}
	alc_fixup_headset_mode(codec, fix, action);
}

/* Returns the nid of the external mic input pin, or 0 if it cannot be found. */
static int find_ext_mic_pin(struct hda_codec *codec)
{
	struct alc_spec *spec = codec->spec;
	struct auto_pin_cfg *cfg = &spec->gen.autocfg;
	hda_nid_t nid;
	unsigned int defcfg;
	int i;

	for (i = 0; i < cfg->num_inputs; i++) {
		if (cfg->inputs[i].type != AUTO_PIN_MIC)
			continue;
		nid = cfg->inputs[i].pin;
		defcfg = snd_hda_codec_get_pincfg(codec, nid);
		if (snd_hda_get_input_pin_attr(defcfg) == INPUT_PIN_ATTR_INT)
			continue;
		return nid;
	}

	return 0;
}

static void alc271_hp_gate_mic_jack(struct hda_codec *codec,
				    const struct hda_fixup *fix,
				    int action)
{
	struct alc_spec *spec = codec->spec;

	if (action == HDA_FIXUP_ACT_PROBE) {
		int mic_pin = find_ext_mic_pin(codec);
		int hp_pin = alc_get_hp_pin(spec);

		if (snd_BUG_ON(!mic_pin || !hp_pin))
			return;
		snd_hda_jack_set_gating_jack(codec, mic_pin, hp_pin);
	}
}

static void alc269_fixup_limit_int_mic_boost(struct hda_codec *codec,
					     const struct hda_fixup *fix,
					     int action)
{
	struct alc_spec *spec = codec->spec;
	struct auto_pin_cfg *cfg = &spec->gen.autocfg;
	int i;

	/* The mic boosts on level 2 and 3 are too noisy
	   on the internal mic input.
	   Therefore limit the boost to 0 or 1. */

	if (action != HDA_FIXUP_ACT_PROBE)
		return;

	for (i = 0; i < cfg->num_inputs; i++) {
		hda_nid_t nid = cfg->inputs[i].pin;
		unsigned int defcfg;
		if (cfg->inputs[i].type != AUTO_PIN_MIC)
			continue;
		defcfg = snd_hda_codec_get_pincfg(codec, nid);
		if (snd_hda_get_input_pin_attr(defcfg) != INPUT_PIN_ATTR_INT)
			continue;

		snd_hda_override_amp_caps(codec, nid, HDA_INPUT,
					  (0x00 << AC_AMPCAP_OFFSET_SHIFT) |
					  (0x01 << AC_AMPCAP_NUM_STEPS_SHIFT) |
					  (0x2f << AC_AMPCAP_STEP_SIZE_SHIFT) |
					  (0 << AC_AMPCAP_MUTE_SHIFT));
	}
}

static void alc283_hp_automute_hook(struct hda_codec *codec,
				    struct hda_jack_callback *jack)
{
	struct alc_spec *spec = codec->spec;
	int vref;

	msleep(200);
	snd_hda_gen_hp_automute(codec, jack);

	vref = spec->gen.hp_jack_present ? PIN_VREF80 : 0;

	msleep(600);
	snd_hda_codec_write(codec, 0x19, 0, AC_VERB_SET_PIN_WIDGET_CONTROL,
			    vref);
}

static void alc283_fixup_chromebook(struct hda_codec *codec,
				    const struct hda_fixup *fix, int action)
{
	struct alc_spec *spec = codec->spec;

	switch (action) {
	case HDA_FIXUP_ACT_PRE_PROBE:
		snd_hda_override_wcaps(codec, 0x03, 0);
		/* Disable AA-loopback as it causes white noise */
		spec->gen.mixer_nid = 0;
		break;
	case HDA_FIXUP_ACT_INIT:
		/* MIC2-VREF control */
		/* Set to manual mode */
		alc_update_coef_idx(codec, 0x06, 0x000c, 0);
		/* Enable Line1 input control by verb */
		alc_update_coef_idx(codec, 0x1a, 0, 1 << 4);
		break;
	}
}

static void alc283_fixup_sense_combo_jack(struct hda_codec *codec,
				    const struct hda_fixup *fix, int action)
{
	struct alc_spec *spec = codec->spec;

	switch (action) {
	case HDA_FIXUP_ACT_PRE_PROBE:
		spec->gen.hp_automute_hook = alc283_hp_automute_hook;
		break;
	case HDA_FIXUP_ACT_INIT:
		/* MIC2-VREF control */
		/* Set to manual mode */
		alc_update_coef_idx(codec, 0x06, 0x000c, 0);
		break;
	}
}

/* mute tablet speaker pin (0x14) via dock plugging in addition */
static void asus_tx300_automute(struct hda_codec *codec)
{
	struct alc_spec *spec = codec->spec;
	snd_hda_gen_update_outputs(codec);
	if (snd_hda_jack_detect(codec, 0x1b))
		spec->gen.mute_bits |= (1ULL << 0x14);
}

static void alc282_fixup_asus_tx300(struct hda_codec *codec,
				    const struct hda_fixup *fix, int action)
{
	struct alc_spec *spec = codec->spec;
	static const struct hda_pintbl dock_pins[] = {
		{ 0x1b, 0x21114000 }, /* dock speaker pin */
		{}
	};

	switch (action) {
	case HDA_FIXUP_ACT_PRE_PROBE:
		spec->init_amp = ALC_INIT_DEFAULT;
		/* TX300 needs to set up GPIO2 for the speaker amp */
		alc_setup_gpio(codec, 0x04);
		snd_hda_apply_pincfgs(codec, dock_pins);
		spec->gen.auto_mute_via_amp = 1;
		spec->gen.automute_hook = asus_tx300_automute;
		snd_hda_jack_detect_enable_callback(codec, 0x1b,
						    snd_hda_gen_hp_automute);
		break;
	case HDA_FIXUP_ACT_PROBE:
		spec->init_amp = ALC_INIT_DEFAULT;
		break;
	case HDA_FIXUP_ACT_BUILD:
		/* this is a bit tricky; give more sane names for the main
		 * (tablet) speaker and the dock speaker, respectively
		 */
		rename_ctl(codec, "Speaker Playback Switch",
			   "Dock Speaker Playback Switch");
		rename_ctl(codec, "Bass Speaker Playback Switch",
			   "Speaker Playback Switch");
		break;
	}
}

static void alc290_fixup_mono_speakers(struct hda_codec *codec,
				       const struct hda_fixup *fix, int action)
{
	if (action == HDA_FIXUP_ACT_PRE_PROBE) {
		/* DAC node 0x03 is giving mono output. We therefore want to
		   make sure 0x14 (front speaker) and 0x15 (headphones) use the
		   stereo DAC, while leaving 0x17 (bass speaker) for node 0x03. */
		static const hda_nid_t conn1[] = { 0x0c };
		snd_hda_override_conn_list(codec, 0x14, ARRAY_SIZE(conn1), conn1);
		snd_hda_override_conn_list(codec, 0x15, ARRAY_SIZE(conn1), conn1);
	}
}

static void alc298_fixup_speaker_volume(struct hda_codec *codec,
					const struct hda_fixup *fix, int action)
{
	if (action == HDA_FIXUP_ACT_PRE_PROBE) {
		/* The speaker is routed to the Node 0x06 by a mistake, as a result
		   we can't adjust the speaker's volume since this node does not has
		   Amp-out capability. we change the speaker's route to:
		   Node 0x02 (Audio Output) -> Node 0x0c (Audio Mixer) -> Node 0x17 (
		   Pin Complex), since Node 0x02 has Amp-out caps, we can adjust
		   speaker's volume now. */

		static const hda_nid_t conn1[] = { 0x0c };
		snd_hda_override_conn_list(codec, 0x17, ARRAY_SIZE(conn1), conn1);
	}
}

/* disable DAC3 (0x06) selection on NID 0x17 as it has no volume amp control */
static void alc295_fixup_disable_dac3(struct hda_codec *codec,
				      const struct hda_fixup *fix, int action)
{
	if (action == HDA_FIXUP_ACT_PRE_PROBE) {
		static const hda_nid_t conn[] = { 0x02, 0x03 };
		snd_hda_override_conn_list(codec, 0x17, ARRAY_SIZE(conn), conn);
	}
}

/* force NID 0x17 (Bass Speaker) to DAC1 to share it with the main speaker */
static void alc285_fixup_speaker2_to_dac1(struct hda_codec *codec,
					  const struct hda_fixup *fix, int action)
{
	if (action == HDA_FIXUP_ACT_PRE_PROBE) {
		static const hda_nid_t conn[] = { 0x02 };
		snd_hda_override_conn_list(codec, 0x17, ARRAY_SIZE(conn), conn);
	}
}

/* Hook to update amp GPIO4 for automute */
static void alc280_hp_gpio4_automute_hook(struct hda_codec *codec,
					  struct hda_jack_callback *jack)
{
	struct alc_spec *spec = codec->spec;

	snd_hda_gen_hp_automute(codec, jack);
	/* mute_led_polarity is set to 0, so we pass inverted value here */
	alc_update_gpio_led(codec, 0x10, spec->mute_led_polarity,
			    !spec->gen.hp_jack_present);
}

/* Manage GPIOs for HP EliteBook Folio 9480m.
 *
 * GPIO4 is the headphone amplifier power control
 * GPIO3 is the audio output mute indicator LED
 */

static void alc280_fixup_hp_9480m(struct hda_codec *codec,
				  const struct hda_fixup *fix,
				  int action)
{
	struct alc_spec *spec = codec->spec;

	alc_fixup_hp_gpio_led(codec, action, 0x08, 0);
	if (action == HDA_FIXUP_ACT_PRE_PROBE) {
		/* amp at GPIO4; toggled via alc280_hp_gpio4_automute_hook() */
		spec->gpio_mask |= 0x10;
		spec->gpio_dir |= 0x10;
		spec->gen.hp_automute_hook = alc280_hp_gpio4_automute_hook;
	}
}

static void alc275_fixup_gpio4_off(struct hda_codec *codec,
				   const struct hda_fixup *fix,
				   int action)
{
	struct alc_spec *spec = codec->spec;

	if (action == HDA_FIXUP_ACT_PRE_PROBE) {
		spec->gpio_mask |= 0x04;
		spec->gpio_dir |= 0x04;
		/* set data bit low */
	}
}

/* Quirk for Thinkpad X1 7th and 8th Gen
 * The following fixed routing needed
 * DAC1 (NID 0x02) -> Speaker (NID 0x14); some eq applied secretly
 * DAC2 (NID 0x03) -> Bass (NID 0x17) & Headphone (NID 0x21); sharing a DAC
 * DAC3 (NID 0x06) -> Unused, due to the lack of volume amp
 */
static void alc285_fixup_thinkpad_x1_gen7(struct hda_codec *codec,
					  const struct hda_fixup *fix, int action)
{
	static const hda_nid_t conn[] = { 0x02, 0x03 }; /* exclude 0x06 */
	static const hda_nid_t preferred_pairs[] = {
		0x14, 0x02, 0x17, 0x03, 0x21, 0x03, 0
	};
	struct alc_spec *spec = codec->spec;

	switch (action) {
	case HDA_FIXUP_ACT_PRE_PROBE:
		snd_hda_override_conn_list(codec, 0x17, ARRAY_SIZE(conn), conn);
		spec->gen.preferred_dacs = preferred_pairs;
		break;
	case HDA_FIXUP_ACT_BUILD:
		/* The generic parser creates somewhat unintuitive volume ctls
		 * with the fixed routing above, and the shared DAC2 may be
		 * confusing for PA.
		 * Rename those to unique names so that PA doesn't touch them
		 * and use only Master volume.
		 */
		rename_ctl(codec, "Front Playback Volume", "DAC1 Playback Volume");
		rename_ctl(codec, "Bass Speaker Playback Volume", "DAC2 Playback Volume");
		break;
	}
}

static void alc233_alc662_fixup_lenovo_dual_codecs(struct hda_codec *codec,
					 const struct hda_fixup *fix,
					 int action)
{
	alc_fixup_dual_codecs(codec, fix, action);
	switch (action) {
	case HDA_FIXUP_ACT_PRE_PROBE:
		/* override card longname to provide a unique UCM profile */
		strcpy(codec->card->longname, "HDAudio-Lenovo-DualCodecs");
		break;
	case HDA_FIXUP_ACT_BUILD:
		/* rename Capture controls depending on the codec */
		rename_ctl(codec, "Capture Volume",
			   codec->addr == 0 ?
			   "Rear-Panel Capture Volume" :
			   "Front-Panel Capture Volume");
		rename_ctl(codec, "Capture Switch",
			   codec->addr == 0 ?
			   "Rear-Panel Capture Switch" :
			   "Front-Panel Capture Switch");
		break;
	}
}

static void alc225_fixup_s3_pop_noise(struct hda_codec *codec,
				      const struct hda_fixup *fix, int action)
{
	if (action != HDA_FIXUP_ACT_PRE_PROBE)
		return;

	codec->power_save_node = 1;
}

/* Forcibly assign NID 0x03 to HP/LO while NID 0x02 to SPK for EQ */
static void alc274_fixup_bind_dacs(struct hda_codec *codec,
				    const struct hda_fixup *fix, int action)
{
	struct alc_spec *spec = codec->spec;
	static const hda_nid_t preferred_pairs[] = {
		0x21, 0x03, 0x1b, 0x03, 0x16, 0x02,
		0
	};

	if (action != HDA_FIXUP_ACT_PRE_PROBE)
		return;

	spec->gen.preferred_dacs = preferred_pairs;
	spec->gen.auto_mute_via_amp = 1;
	codec->power_save_node = 0;
}

/* avoid DAC 0x06 for bass speaker 0x17; it has no volume control */
static void alc289_fixup_asus_ga401(struct hda_codec *codec,
				    const struct hda_fixup *fix, int action)
{
	static const hda_nid_t preferred_pairs[] = {
		0x14, 0x02, 0x17, 0x02, 0x21, 0x03, 0
	};
	struct alc_spec *spec = codec->spec;

	if (action == HDA_FIXUP_ACT_PRE_PROBE) {
		spec->gen.preferred_dacs = preferred_pairs;
		spec->gen.obey_preferred_dacs = 1;
	}
}

/* The DAC of NID 0x3 will introduce click/pop noise on headphones, so invalidate it */
static void alc285_fixup_invalidate_dacs(struct hda_codec *codec,
			      const struct hda_fixup *fix, int action)
{
	if (action != HDA_FIXUP_ACT_PRE_PROBE)
		return;

	snd_hda_override_wcaps(codec, 0x03, 0);
}

static void alc_combo_jack_hp_jd_restart(struct hda_codec *codec)
{
	switch (codec->core.vendor_id) {
	case 0x10ec0274:
	case 0x10ec0294:
	case 0x10ec0225:
	case 0x10ec0295:
	case 0x10ec0299:
		alc_update_coef_idx(codec, 0x4a, 0x8000, 1 << 15); /* Reset HP JD */
		alc_update_coef_idx(codec, 0x4a, 0x8000, 0 << 15);
		break;
	case 0x10ec0230:
	case 0x10ec0235:
	case 0x10ec0236:
	case 0x10ec0255:
	case 0x10ec0256:
	case 0x10ec0257:
	case 0x19e58326:
		alc_update_coef_idx(codec, 0x1b, 0x8000, 1 << 15); /* Reset HP JD */
		alc_update_coef_idx(codec, 0x1b, 0x8000, 0 << 15);
		break;
	}
}

static void alc295_fixup_chromebook(struct hda_codec *codec,
				    const struct hda_fixup *fix, int action)
{
	struct alc_spec *spec = codec->spec;

	switch (action) {
	case HDA_FIXUP_ACT_PRE_PROBE:
		spec->ultra_low_power = true;
		break;
	case HDA_FIXUP_ACT_INIT:
		alc_combo_jack_hp_jd_restart(codec);
		break;
	}
}

static void alc256_fixup_chromebook(struct hda_codec *codec,
				    const struct hda_fixup *fix, int action)
{
	struct alc_spec *spec = codec->spec;

	switch (action) {
	case HDA_FIXUP_ACT_PRE_PROBE:
		spec->gen.suppress_auto_mute = 1;
		spec->gen.suppress_auto_mic = 1;
		spec->en_3kpull_low = false;
		break;
	}
}

static void alc_fixup_disable_mic_vref(struct hda_codec *codec,
				  const struct hda_fixup *fix, int action)
{
	if (action == HDA_FIXUP_ACT_PRE_PROBE)
		snd_hda_codec_set_pin_target(codec, 0x19, PIN_VREFHIZ);
}


static void alc294_gx502_toggle_output(struct hda_codec *codec,
					struct hda_jack_callback *cb)
{
	/* The Windows driver sets the codec up in a very different way where
	 * it appears to leave 0x10 = 0x8a20 set. For Linux we need to toggle it
	 */
	if (snd_hda_jack_detect_state(codec, 0x21) == HDA_JACK_PRESENT)
		alc_write_coef_idx(codec, 0x10, 0x8a20);
	else
		alc_write_coef_idx(codec, 0x10, 0x0a20);
}

static void alc294_fixup_gx502_hp(struct hda_codec *codec,
					const struct hda_fixup *fix, int action)
{
	/* Pin 0x21: headphones/headset mic */
	if (!is_jack_detectable(codec, 0x21))
		return;

	switch (action) {
	case HDA_FIXUP_ACT_PRE_PROBE:
		snd_hda_jack_detect_enable_callback(codec, 0x21,
				alc294_gx502_toggle_output);
		break;
	case HDA_FIXUP_ACT_INIT:
		/* Make sure to start in a correct state, i.e. if
		 * headphones have been plugged in before powering up the system
		 */
		alc294_gx502_toggle_output(codec, NULL);
		break;
	}
}

static void alc294_gu502_toggle_output(struct hda_codec *codec,
				       struct hda_jack_callback *cb)
{
	/* Windows sets 0x10 to 0x8420 for Node 0x20 which is
	 * responsible from changes between speakers and headphones
	 */
	if (snd_hda_jack_detect_state(codec, 0x21) == HDA_JACK_PRESENT)
		alc_write_coef_idx(codec, 0x10, 0x8420);
	else
		alc_write_coef_idx(codec, 0x10, 0x0a20);
}

static void alc294_fixup_gu502_hp(struct hda_codec *codec,
				  const struct hda_fixup *fix, int action)
{
	if (!is_jack_detectable(codec, 0x21))
		return;

	switch (action) {
	case HDA_FIXUP_ACT_PRE_PROBE:
		snd_hda_jack_detect_enable_callback(codec, 0x21,
				alc294_gu502_toggle_output);
		break;
	case HDA_FIXUP_ACT_INIT:
		alc294_gu502_toggle_output(codec, NULL);
		break;
	}
}

static void  alc285_fixup_hp_gpio_amp_init(struct hda_codec *codec,
			      const struct hda_fixup *fix, int action)
{
	if (action != HDA_FIXUP_ACT_INIT)
		return;

	msleep(100);
	alc_write_coef_idx(codec, 0x65, 0x0);
}

static void alc274_fixup_hp_headset_mic(struct hda_codec *codec,
				    const struct hda_fixup *fix, int action)
{
	switch (action) {
	case HDA_FIXUP_ACT_INIT:
		alc_combo_jack_hp_jd_restart(codec);
		break;
	}
}

static void alc_fixup_no_int_mic(struct hda_codec *codec,
				    const struct hda_fixup *fix, int action)
{
	struct alc_spec *spec = codec->spec;

	switch (action) {
	case HDA_FIXUP_ACT_PRE_PROBE:
		/* Mic RING SLEEVE swap for combo jack */
		alc_update_coef_idx(codec, 0x45, 0xf<<12 | 1<<10, 5<<12);
		spec->no_internal_mic_pin = true;
		break;
	case HDA_FIXUP_ACT_INIT:
		alc_combo_jack_hp_jd_restart(codec);
		break;
	}
}

/* GPIO1 = amplifier on/off
 * GPIO3 = mic mute LED
 */
static void alc285_fixup_hp_spectre_x360_eb1(struct hda_codec *codec,
					  const struct hda_fixup *fix, int action)
{
	static const hda_nid_t conn[] = { 0x02 };

	struct alc_spec *spec = codec->spec;
	static const struct hda_pintbl pincfgs[] = {
		{ 0x14, 0x90170110 },  /* front/high speakers */
		{ 0x17, 0x90170130 },  /* back/bass speakers */
		{ }
	};

	//enable micmute led
	alc_fixup_hp_gpio_led(codec, action, 0x00, 0x04);

	switch (action) {
	case HDA_FIXUP_ACT_PRE_PROBE:
		spec->micmute_led_polarity = 1;
		/* needed for amp of back speakers */
		spec->gpio_mask |= 0x01;
		spec->gpio_dir |= 0x01;
		snd_hda_apply_pincfgs(codec, pincfgs);
		/* share DAC to have unified volume control */
		snd_hda_override_conn_list(codec, 0x14, ARRAY_SIZE(conn), conn);
		snd_hda_override_conn_list(codec, 0x17, ARRAY_SIZE(conn), conn);
		break;
	case HDA_FIXUP_ACT_INIT:
		/* need to toggle GPIO to enable the amp of back speakers */
		alc_update_gpio_data(codec, 0x01, true);
		msleep(100);
		alc_update_gpio_data(codec, 0x01, false);
		break;
	}
}

static void alc285_fixup_hp_spectre_x360(struct hda_codec *codec,
					  const struct hda_fixup *fix, int action)
{
	static const hda_nid_t conn[] = { 0x02 };
	static const struct hda_pintbl pincfgs[] = {
		{ 0x14, 0x90170110 },  /* rear speaker */
		{ }
	};

	switch (action) {
	case HDA_FIXUP_ACT_PRE_PROBE:
		snd_hda_apply_pincfgs(codec, pincfgs);
		/* force front speaker to DAC1 */
		snd_hda_override_conn_list(codec, 0x17, ARRAY_SIZE(conn), conn);
		break;
	}
}

static void alc285_fixup_hp_envy_x360(struct hda_codec *codec,
				      const struct hda_fixup *fix,
				      int action)
{
	static const struct coef_fw coefs[] = {
		WRITE_COEF(0x08, 0x6a0c), WRITE_COEF(0x0d, 0xa023),
		WRITE_COEF(0x10, 0x0320), WRITE_COEF(0x1a, 0x8c03),
		WRITE_COEF(0x25, 0x1800), WRITE_COEF(0x26, 0x003a),
		WRITE_COEF(0x28, 0x1dfe), WRITE_COEF(0x29, 0xb014),
		WRITE_COEF(0x2b, 0x1dfe), WRITE_COEF(0x37, 0xfe15),
		WRITE_COEF(0x38, 0x7909), WRITE_COEF(0x45, 0xd489),
		WRITE_COEF(0x46, 0x00f4), WRITE_COEF(0x4a, 0x21e0),
		WRITE_COEF(0x66, 0x03f0), WRITE_COEF(0x67, 0x1000),
		WRITE_COEF(0x6e, 0x1005), { }
	};

	static const struct hda_pintbl pincfgs[] = {
		{ 0x12, 0xb7a60130 },  /* Internal microphone*/
		{ 0x14, 0x90170150 },  /* B&O soundbar speakers */
		{ 0x17, 0x90170153 },  /* Side speakers */
		{ 0x19, 0x03a11040 },  /* Headset microphone */
		{ }
	};

	switch (action) {
	case HDA_FIXUP_ACT_PRE_PROBE:
		snd_hda_apply_pincfgs(codec, pincfgs);

		/* Fixes volume control problem for side speakers */
		alc295_fixup_disable_dac3(codec, fix, action);

		/* Fixes no sound from headset speaker */
		snd_hda_codec_amp_stereo(codec, 0x21, HDA_OUTPUT, 0, -1, 0);

		/* Auto-enable headset mic when plugged */
		snd_hda_jack_set_gating_jack(codec, 0x19, 0x21);

		/* Headset mic volume enhancement */
		snd_hda_codec_set_pin_target(codec, 0x19, PIN_VREF50);
		break;
	case HDA_FIXUP_ACT_INIT:
		alc_process_coef_fw(codec, coefs);
		break;
	case HDA_FIXUP_ACT_BUILD:
		rename_ctl(codec, "Bass Speaker Playback Volume",
			   "B&O-Tuned Playback Volume");
		rename_ctl(codec, "Front Playback Switch",
			   "B&O Soundbar Playback Switch");
		rename_ctl(codec, "Bass Speaker Playback Switch",
			   "Side Speaker Playback Switch");
		break;
	}
}

/* for hda_fixup_thinkpad_acpi() */
#include "thinkpad_helper.c"

static void alc_fixup_thinkpad_acpi(struct hda_codec *codec,
				    const struct hda_fixup *fix, int action)
{
	alc_fixup_no_shutup(codec, fix, action); /* reduce click noise */
	hda_fixup_thinkpad_acpi(codec, fix, action);
}

/* Fixup for Lenovo Legion 15IMHg05 speaker output on headset removal. */
static void alc287_fixup_legion_15imhg05_speakers(struct hda_codec *codec,
						  const struct hda_fixup *fix,
						  int action)
{
	struct alc_spec *spec = codec->spec;

	switch (action) {
	case HDA_FIXUP_ACT_PRE_PROBE:
		spec->gen.suppress_auto_mute = 1;
		break;
	}
}

static void comp_acpi_device_notify(acpi_handle handle, u32 event, void *data)
{
	struct hda_codec *cdc = data;
	struct alc_spec *spec = cdc->spec;

	codec_info(cdc, "ACPI Notification %d\n", event);

	hda_component_acpi_device_notify(&spec->comps, handle, event, data);
}

static int comp_bind(struct device *dev)
{
	struct hda_codec *cdc = dev_to_hda_codec(dev);
	struct alc_spec *spec = cdc->spec;
	int ret;

	ret = hda_component_manager_bind(cdc, &spec->comps);
	if (ret)
		return ret;

	return hda_component_manager_bind_acpi_notifications(cdc,
							     &spec->comps,
							     comp_acpi_device_notify, cdc);
}

static void comp_unbind(struct device *dev)
{
	struct hda_codec *cdc = dev_to_hda_codec(dev);
	struct alc_spec *spec = cdc->spec;

	hda_component_manager_unbind_acpi_notifications(cdc, &spec->comps, comp_acpi_device_notify);
	hda_component_manager_unbind(cdc, &spec->comps);
}

static const struct component_master_ops comp_master_ops = {
	.bind = comp_bind,
	.unbind = comp_unbind,
};

static void comp_generic_playback_hook(struct hda_pcm_stream *hinfo, struct hda_codec *cdc,
				       struct snd_pcm_substream *sub, int action)
{
	struct alc_spec *spec = cdc->spec;

	hda_component_manager_playback_hook(&spec->comps, action);
}

static void comp_generic_fixup(struct hda_codec *cdc, int action, const char *bus,
			       const char *hid, const char *match_str, int count)
{
	struct alc_spec *spec = cdc->spec;
	int ret;

	switch (action) {
	case HDA_FIXUP_ACT_PRE_PROBE:
		ret = hda_component_manager_init(cdc, &spec->comps, count, bus, hid,
						 match_str, &comp_master_ops);
		if (ret)
			return;

		spec->gen.pcm_playback_hook = comp_generic_playback_hook;
		break;
	case HDA_FIXUP_ACT_FREE:
		hda_component_manager_free(&spec->comps, &comp_master_ops);
		break;
	}
}

<<<<<<< HEAD
static void cs35lxx_autodet_fixup(struct hda_codec *cdc,
				  const struct hda_fixup *fix,
				  int action)
=======
static void find_cirrus_companion_amps(struct hda_codec *cdc)
>>>>>>> cbc8c8b0
{
	struct device *dev = hda_codec_dev(cdc);
	struct acpi_device *adev;
	struct fwnode_handle *fwnode __free(fwnode_handle) = NULL;
	const char *bus = NULL;
	static const struct {
		const char *hid;
		const char *name;
	} acpi_ids[] = {{ "CSC3554", "cs35l54-hda" },
			{ "CSC3556", "cs35l56-hda" },
			{ "CSC3557", "cs35l57-hda" }};
	char *match;
	int i, count = 0, count_devindex = 0;

<<<<<<< HEAD
	switch (action) {
	case HDA_FIXUP_ACT_PRE_PROBE:
		for (i = 0; i < ARRAY_SIZE(acpi_ids); ++i) {
			adev = acpi_dev_get_first_match_dev(acpi_ids[i].hid, NULL, -1);
			if (adev)
				break;
		}
		if (!adev) {
			dev_err(dev, "Failed to find ACPI entry for a Cirrus Amp\n");
			return;
		}

		count = i2c_acpi_client_count(adev);
		if (count > 0) {
			bus = "i2c";
		} else {
			count = acpi_spi_count_resources(adev);
			if (count > 0)
				bus = "spi";
		}

		fwnode = fwnode_handle_get(acpi_fwnode_handle(adev));
		acpi_dev_put(adev);

		if (!bus) {
			dev_err(dev, "Did not find any buses for %s\n", acpi_ids[i].hid);
			return;
		}

		if (!fwnode) {
			dev_err(dev, "Could not get fwnode for %s\n", acpi_ids[i].hid);
			return;
		}

		/*
		 * When available the cirrus,dev-index property is an accurate
		 * count of the amps in a system and is used in preference to
		 * the count of bus devices that can contain additional address
		 * alias entries.
		 */
		count_devindex = fwnode_property_count_u32(fwnode, "cirrus,dev-index");
		if (count_devindex > 0)
			count = count_devindex;

		match = devm_kasprintf(dev, GFP_KERNEL, "-%%s:00-%s.%%d", acpi_ids[i].name);
		if (!match)
			return;
		dev_info(dev, "Found %d %s on %s (%s)\n", count, acpi_ids[i].hid, bus, match);
		comp_generic_fixup(cdc, action, bus, acpi_ids[i].hid, match, count);

		break;
	case HDA_FIXUP_ACT_FREE:
		/*
		 * Pass the action on to comp_generic_fixup() so that
		 * hda_component_manager functions can be called in just once
		 * place. In this context the bus, hid, match_str or count
		 * values do not need to be calculated.
		 */
		comp_generic_fixup(cdc, action, NULL, NULL, NULL, 0);
		break;
	}
=======
	for (i = 0; i < ARRAY_SIZE(acpi_ids); ++i) {
		adev = acpi_dev_get_first_match_dev(acpi_ids[i].hid, NULL, -1);
		if (adev)
			break;
	}
	if (!adev) {
		codec_dbg(cdc, "Did not find ACPI entry for a Cirrus Amp\n");
		return;
	}

	count = i2c_acpi_client_count(adev);
	if (count > 0) {
		bus = "i2c";
	} else {
		count = acpi_spi_count_resources(adev);
		if (count > 0)
			bus = "spi";
	}

	fwnode = fwnode_handle_get(acpi_fwnode_handle(adev));
	acpi_dev_put(adev);

	if (!bus) {
		codec_err(cdc, "Did not find any buses for %s\n", acpi_ids[i].hid);
		return;
	}

	if (!fwnode) {
		codec_err(cdc, "Could not get fwnode for %s\n", acpi_ids[i].hid);
		return;
	}

	/*
	 * When available the cirrus,dev-index property is an accurate
	 * count of the amps in a system and is used in preference to
	 * the count of bus devices that can contain additional address
	 * alias entries.
	 */
	count_devindex = fwnode_property_count_u32(fwnode, "cirrus,dev-index");
	if (count_devindex > 0)
		count = count_devindex;

	match = devm_kasprintf(dev, GFP_KERNEL, "-%%s:00-%s.%%d", acpi_ids[i].name);
	if (!match)
		return;
	codec_info(cdc, "Found %d %s on %s (%s)\n", count, acpi_ids[i].hid, bus, match);
	comp_generic_fixup(cdc, HDA_FIXUP_ACT_PRE_PROBE, bus, acpi_ids[i].hid, match, count);
>>>>>>> cbc8c8b0
}

static void cs35l41_fixup_i2c_two(struct hda_codec *cdc, const struct hda_fixup *fix, int action)
{
	comp_generic_fixup(cdc, action, "i2c", "CSC3551", "-%s:00-cs35l41-hda.%d", 2);
}

static void cs35l41_fixup_i2c_four(struct hda_codec *cdc, const struct hda_fixup *fix, int action)
{
	comp_generic_fixup(cdc, action, "i2c", "CSC3551", "-%s:00-cs35l41-hda.%d", 4);
}

static void cs35l41_fixup_spi_two(struct hda_codec *codec, const struct hda_fixup *fix, int action)
{
	comp_generic_fixup(codec, action, "spi", "CSC3551", "-%s:00-cs35l41-hda.%d", 2);
}

static void cs35l41_fixup_spi_four(struct hda_codec *codec, const struct hda_fixup *fix, int action)
{
	comp_generic_fixup(codec, action, "spi", "CSC3551", "-%s:00-cs35l41-hda.%d", 4);
}

static void alc287_fixup_legion_16achg6_speakers(struct hda_codec *cdc, const struct hda_fixup *fix,
						 int action)
{
	comp_generic_fixup(cdc, action, "i2c", "CLSA0100", "-%s:00-cs35l41-hda.%d", 2);
}

static void alc287_fixup_legion_16ithg6_speakers(struct hda_codec *cdc, const struct hda_fixup *fix,
						 int action)
{
	comp_generic_fixup(cdc, action, "i2c", "CLSA0101", "-%s:00-cs35l41-hda.%d", 2);
}

static void alc285_fixup_asus_ga403u(struct hda_codec *cdc, const struct hda_fixup *fix, int action)
{
	/*
	 * The same SSID has been re-used in different hardware, they have
	 * different codecs and the newer GA403U has a ALC285.
	 */
<<<<<<< HEAD
	if (cdc->core.vendor_id == 0x10ec0285)
		cs35lxx_autodet_fixup(cdc, fix, action);
	else
=======
	if (cdc->core.vendor_id != 0x10ec0285)
>>>>>>> cbc8c8b0
		alc_fixup_inv_dmic(cdc, fix, action);
}

static void tas2781_fixup_i2c(struct hda_codec *cdc,
	const struct hda_fixup *fix, int action)
{
	comp_generic_fixup(cdc, action, "i2c", "TIAS2781", "-%s:00", 1);
}

static void yoga7_14arb7_fixup_i2c(struct hda_codec *cdc,
	const struct hda_fixup *fix, int action)
{
	comp_generic_fixup(cdc, action, "i2c", "INT8866", "-%s:00", 1);
}

static void alc256_fixup_acer_sfg16_micmute_led(struct hda_codec *codec,
	const struct hda_fixup *fix, int action)
{
	alc_fixup_hp_gpio_led(codec, action, 0, 0x04);
}


/* for alc295_fixup_hp_top_speakers */
#include "hp_x360_helper.c"

/* for alc285_fixup_ideapad_s740_coef() */
#include "ideapad_s740_helper.c"

static const struct coef_fw alc256_fixup_set_coef_defaults_coefs[] = {
	WRITE_COEF(0x10, 0x0020), WRITE_COEF(0x24, 0x0000),
	WRITE_COEF(0x26, 0x0000), WRITE_COEF(0x29, 0x3000),
	WRITE_COEF(0x37, 0xfe05), WRITE_COEF(0x45, 0x5089),
	{}
};

static void alc256_fixup_set_coef_defaults(struct hda_codec *codec,
					   const struct hda_fixup *fix,
					   int action)
{
	/*
	 * A certain other OS sets these coeffs to different values. On at least
	 * one TongFang barebone these settings might survive even a cold
	 * reboot. So to restore a clean slate the values are explicitly reset
	 * to default here. Without this, the external microphone is always in a
	 * plugged-in state, while the internal microphone is always in an
	 * unplugged state, breaking the ability to use the internal microphone.
	 */
	alc_process_coef_fw(codec, alc256_fixup_set_coef_defaults_coefs);
}

static const struct coef_fw alc233_fixup_no_audio_jack_coefs[] = {
	WRITE_COEF(0x1a, 0x9003), WRITE_COEF(0x1b, 0x0e2b), WRITE_COEF(0x37, 0xfe06),
	WRITE_COEF(0x38, 0x4981), WRITE_COEF(0x45, 0xd489), WRITE_COEF(0x46, 0x0074),
	WRITE_COEF(0x49, 0x0149),
	{}
};

static void alc233_fixup_no_audio_jack(struct hda_codec *codec,
				       const struct hda_fixup *fix,
				       int action)
{
	/*
	 * The audio jack input and output is not detected on the ASRock NUC Box
	 * 1100 series when cold booting without this fix. Warm rebooting from a
	 * certain other OS makes the audio functional, as COEF settings are
	 * preserved in this case. This fix sets these altered COEF values as
	 * the default.
	 */
	alc_process_coef_fw(codec, alc233_fixup_no_audio_jack_coefs);
}

static void alc256_fixup_mic_no_presence_and_resume(struct hda_codec *codec,
						    const struct hda_fixup *fix,
						    int action)
{
	/*
	 * The Clevo NJ51CU comes either with the ALC293 or the ALC256 codec,
	 * but uses the 0x8686 subproduct id in both cases. The ALC256 codec
	 * needs an additional quirk for sound working after suspend and resume.
	 */
	if (codec->core.vendor_id == 0x10ec0256) {
		alc_update_coef_idx(codec, 0x10, 1<<9, 0);
		snd_hda_codec_set_pincfg(codec, 0x19, 0x04a11120);
	} else {
		snd_hda_codec_set_pincfg(codec, 0x1a, 0x04a1113c);
	}
}

static void alc256_decrease_headphone_amp_val(struct hda_codec *codec,
					      const struct hda_fixup *fix, int action)
{
	u32 caps;
	u8 nsteps, offs;

	if (action != HDA_FIXUP_ACT_PRE_PROBE)
		return;

	caps = query_amp_caps(codec, 0x3, HDA_OUTPUT);
	nsteps = ((caps & AC_AMPCAP_NUM_STEPS) >> AC_AMPCAP_NUM_STEPS_SHIFT) - 10;
	offs = ((caps & AC_AMPCAP_OFFSET) >> AC_AMPCAP_OFFSET_SHIFT) - 10;
	caps &= ~AC_AMPCAP_NUM_STEPS & ~AC_AMPCAP_OFFSET;
	caps |= (nsteps << AC_AMPCAP_NUM_STEPS_SHIFT) | (offs << AC_AMPCAP_OFFSET_SHIFT);

	if (snd_hda_override_amp_caps(codec, 0x3, HDA_OUTPUT, caps))
		codec_warn(codec, "failed to override amp caps for NID 0x3\n");
}

static void alc_fixup_dell4_mic_no_presence_quiet(struct hda_codec *codec,
						  const struct hda_fixup *fix,
						  int action)
{
	struct alc_spec *spec = codec->spec;
	struct hda_input_mux *imux = &spec->gen.input_mux;
	int i;

	alc269_fixup_limit_int_mic_boost(codec, fix, action);

	switch (action) {
	case HDA_FIXUP_ACT_PRE_PROBE:
		/**
		 * Set the vref of pin 0x19 (Headset Mic) and pin 0x1b (Headphone Mic)
		 * to Hi-Z to avoid pop noises at startup and when plugging and
		 * unplugging headphones.
		 */
		snd_hda_codec_set_pin_target(codec, 0x19, PIN_VREFHIZ);
		snd_hda_codec_set_pin_target(codec, 0x1b, PIN_VREFHIZ);
		break;
	case HDA_FIXUP_ACT_PROBE:
		/**
		 * Make the internal mic (0x12) the default input source to
		 * prevent pop noises on cold boot.
		 */
		for (i = 0; i < imux->num_items; i++) {
			if (spec->gen.imux_pins[i] == 0x12) {
				spec->gen.cur_mux[0] = i;
				break;
			}
		}
		break;
	}
}

static void alc287_fixup_yoga9_14iap7_bass_spk_pin(struct hda_codec *codec,
					  const struct hda_fixup *fix, int action)
{
	/*
	 * The Pin Complex 0x17 for the bass speakers is wrongly reported as
	 * unconnected.
	 */
	static const struct hda_pintbl pincfgs[] = {
		{ 0x17, 0x90170121 },
		{ }
	};
	/*
	 * Avoid DAC 0x06 and 0x08, as they have no volume controls.
	 * DAC 0x02 and 0x03 would be fine.
	 */
	static const hda_nid_t conn[] = { 0x02, 0x03 };
	/*
	 * Prefer both speakerbar (0x14) and bass speakers (0x17) connected to DAC 0x02.
	 * Headphones (0x21) are connected to DAC 0x03.
	 */
	static const hda_nid_t preferred_pairs[] = {
		0x14, 0x02,
		0x17, 0x02,
		0x21, 0x03,
		0
	};
	struct alc_spec *spec = codec->spec;

	switch (action) {
	case HDA_FIXUP_ACT_PRE_PROBE:
		snd_hda_apply_pincfgs(codec, pincfgs);
		snd_hda_override_conn_list(codec, 0x17, ARRAY_SIZE(conn), conn);
		spec->gen.preferred_dacs = preferred_pairs;
		break;
	}
}

static void alc295_fixup_dell_inspiron_top_speakers(struct hda_codec *codec,
					  const struct hda_fixup *fix, int action)
{
	static const struct hda_pintbl pincfgs[] = {
		{ 0x14, 0x90170151 },
		{ 0x17, 0x90170150 },
		{ }
	};
	static const hda_nid_t conn[] = { 0x02, 0x03 };
	static const hda_nid_t preferred_pairs[] = {
		0x14, 0x02,
		0x17, 0x03,
		0x21, 0x02,
		0
	};
	struct alc_spec *spec = codec->spec;

	alc_fixup_no_shutup(codec, fix, action);

	switch (action) {
	case HDA_FIXUP_ACT_PRE_PROBE:
		snd_hda_apply_pincfgs(codec, pincfgs);
		snd_hda_override_conn_list(codec, 0x17, ARRAY_SIZE(conn), conn);
		spec->gen.preferred_dacs = preferred_pairs;
		break;
	}
}

/* Forcibly assign NID 0x03 to HP while NID 0x02 to SPK */
static void alc287_fixup_bind_dacs(struct hda_codec *codec,
				    const struct hda_fixup *fix, int action)
{
	struct alc_spec *spec = codec->spec;
	static const hda_nid_t conn[] = { 0x02, 0x03 }; /* exclude 0x06 */
	static const hda_nid_t preferred_pairs[] = {
		0x17, 0x02, 0x21, 0x03, 0
	};

	if (action != HDA_FIXUP_ACT_PRE_PROBE)
		return;

	snd_hda_override_conn_list(codec, 0x17, ARRAY_SIZE(conn), conn);
	spec->gen.preferred_dacs = preferred_pairs;
	spec->gen.auto_mute_via_amp = 1;
	if (spec->gen.autocfg.speaker_pins[0] != 0x14) {
		snd_hda_codec_write_cache(codec, 0x14, 0, AC_VERB_SET_PIN_WIDGET_CONTROL,
					0x0); /* Make sure 0x14 was disable */
	}
}
/* Fix none verb table of Headset Mic pin */
static void alc_fixup_headset_mic(struct hda_codec *codec,
				   const struct hda_fixup *fix, int action)
{
	struct alc_spec *spec = codec->spec;
	static const struct hda_pintbl pincfgs[] = {
		{ 0x19, 0x03a1103c },
		{ }
	};

	switch (action) {
	case HDA_FIXUP_ACT_PRE_PROBE:
		snd_hda_apply_pincfgs(codec, pincfgs);
		alc_update_coef_idx(codec, 0x45, 0xf<<12 | 1<<10, 5<<12);
		spec->parse_flags |= HDA_PINCFG_HEADSET_MIC;
		break;
	}
}

static void alc245_fixup_hp_spectre_x360_eu0xxx(struct hda_codec *codec,
					  const struct hda_fixup *fix, int action)
{
	/*
	 * The Pin Complex 0x14 for the treble speakers is wrongly reported as
	 * unconnected.
	 * The Pin Complex 0x17 for the bass speakers has the lowest association
	 * and sequence values so shift it up a bit to squeeze 0x14 in.
	 */
	static const struct hda_pintbl pincfgs[] = {
		{ 0x14, 0x90170110 }, // top/treble
		{ 0x17, 0x90170111 }, // bottom/bass
		{ }
	};

	/*
	 * Force DAC 0x02 for the bass speakers 0x17.
	 */
	static const hda_nid_t conn[] = { 0x02 };

	switch (action) {
	case HDA_FIXUP_ACT_PRE_PROBE:
		snd_hda_apply_pincfgs(codec, pincfgs);
		snd_hda_override_conn_list(codec, 0x17, ARRAY_SIZE(conn), conn);
		break;
	}

	cs35l41_fixup_i2c_two(codec, fix, action);
	alc245_fixup_hp_mute_led_coefbit(codec, fix, action);
	alc245_fixup_hp_gpio_led(codec, fix, action);
}

/*
 * ALC287 PCM hooks
 */
static void alc287_alc1318_playback_pcm_hook(struct hda_pcm_stream *hinfo,
				   struct hda_codec *codec,
				   struct snd_pcm_substream *substream,
				   int action)
{
	alc_write_coef_idx(codec, 0x10, 0x8806); /* Change MLK to GPIO3 */
	switch (action) {
	case HDA_GEN_PCM_ACT_OPEN:
		alc_write_coefex_idx(codec, 0x5a, 0x00, 0x954f); /* write gpio3 to high */
		break;
	case HDA_GEN_PCM_ACT_CLOSE:
		alc_write_coefex_idx(codec, 0x5a, 0x00, 0x554f); /* write gpio3 as default value */
		break;
	}
}

static void alc287_s4_power_gpio3_default(struct hda_codec *codec)
{
	if (is_s4_suspend(codec)) {
		alc_write_coef_idx(codec, 0x10, 0x8806); /* Change MLK to GPIO3 */
		alc_write_coefex_idx(codec, 0x5a, 0x00, 0x554f); /* write gpio3 as default value */
	}
}

static void alc287_fixup_lenovo_thinkpad_with_alc1318(struct hda_codec *codec,
			       const struct hda_fixup *fix, int action)
{
	struct alc_spec *spec = codec->spec;

	if (action != HDA_FIXUP_ACT_PRE_PROBE)
		return;
	spec->power_hook = alc287_s4_power_gpio3_default;
	spec->gen.pcm_playback_hook = alc287_alc1318_playback_pcm_hook;
}


enum {
	ALC269_FIXUP_GPIO2,
	ALC269_FIXUP_SONY_VAIO,
	ALC275_FIXUP_SONY_VAIO_GPIO2,
	ALC269_FIXUP_DELL_M101Z,
	ALC269_FIXUP_SKU_IGNORE,
	ALC269_FIXUP_ASUS_G73JW,
	ALC269_FIXUP_ASUS_N7601ZM_PINS,
	ALC269_FIXUP_ASUS_N7601ZM,
	ALC269_FIXUP_LENOVO_EAPD,
	ALC275_FIXUP_SONY_HWEQ,
	ALC275_FIXUP_SONY_DISABLE_AAMIX,
	ALC271_FIXUP_DMIC,
	ALC269_FIXUP_PCM_44K,
	ALC269_FIXUP_STEREO_DMIC,
	ALC269_FIXUP_HEADSET_MIC,
	ALC269_FIXUP_QUANTA_MUTE,
	ALC269_FIXUP_LIFEBOOK,
	ALC269_FIXUP_LIFEBOOK_EXTMIC,
	ALC269_FIXUP_LIFEBOOK_HP_PIN,
	ALC269_FIXUP_LIFEBOOK_NO_HP_TO_LINEOUT,
	ALC255_FIXUP_LIFEBOOK_U7x7_HEADSET_MIC,
	ALC269_FIXUP_AMIC,
	ALC269_FIXUP_DMIC,
	ALC269VB_FIXUP_AMIC,
	ALC269VB_FIXUP_DMIC,
	ALC269_FIXUP_HP_MUTE_LED,
	ALC269_FIXUP_HP_MUTE_LED_MIC1,
	ALC269_FIXUP_HP_MUTE_LED_MIC2,
	ALC269_FIXUP_HP_MUTE_LED_MIC3,
	ALC269_FIXUP_HP_GPIO_LED,
	ALC269_FIXUP_HP_GPIO_MIC1_LED,
	ALC269_FIXUP_HP_LINE1_MIC1_LED,
	ALC269_FIXUP_INV_DMIC,
	ALC269_FIXUP_LENOVO_DOCK,
	ALC269_FIXUP_LENOVO_DOCK_LIMIT_BOOST,
	ALC269_FIXUP_NO_SHUTUP,
	ALC286_FIXUP_SONY_MIC_NO_PRESENCE,
	ALC269_FIXUP_PINCFG_NO_HP_TO_LINEOUT,
	ALC269_FIXUP_DELL1_MIC_NO_PRESENCE,
	ALC269_FIXUP_DELL2_MIC_NO_PRESENCE,
	ALC269_FIXUP_DELL3_MIC_NO_PRESENCE,
	ALC269_FIXUP_DELL4_MIC_NO_PRESENCE,
	ALC269_FIXUP_DELL4_MIC_NO_PRESENCE_QUIET,
	ALC269_FIXUP_HEADSET_MODE,
	ALC269_FIXUP_HEADSET_MODE_NO_HP_MIC,
	ALC269_FIXUP_ASPIRE_HEADSET_MIC,
	ALC269_FIXUP_ASUS_X101_FUNC,
	ALC269_FIXUP_ASUS_X101_VERB,
	ALC269_FIXUP_ASUS_X101,
	ALC271_FIXUP_AMIC_MIC2,
	ALC271_FIXUP_HP_GATE_MIC_JACK,
	ALC271_FIXUP_HP_GATE_MIC_JACK_E1_572,
	ALC269_FIXUP_ACER_AC700,
	ALC269_FIXUP_LIMIT_INT_MIC_BOOST,
	ALC269VB_FIXUP_ASUS_ZENBOOK,
	ALC269VB_FIXUP_ASUS_ZENBOOK_UX31A,
	ALC269VB_FIXUP_ASUS_MIC_NO_PRESENCE,
	ALC269_FIXUP_LIMIT_INT_MIC_BOOST_MUTE_LED,
	ALC269VB_FIXUP_ORDISSIMO_EVE2,
	ALC283_FIXUP_CHROME_BOOK,
	ALC283_FIXUP_SENSE_COMBO_JACK,
	ALC282_FIXUP_ASUS_TX300,
	ALC283_FIXUP_INT_MIC,
	ALC290_FIXUP_MONO_SPEAKERS,
	ALC290_FIXUP_MONO_SPEAKERS_HSJACK,
	ALC290_FIXUP_SUBWOOFER,
	ALC290_FIXUP_SUBWOOFER_HSJACK,
	ALC269_FIXUP_THINKPAD_ACPI,
	ALC269_FIXUP_DMIC_THINKPAD_ACPI,
	ALC269VB_FIXUP_CHUWI_COREBOOK_XPRO,
	ALC255_FIXUP_ACER_MIC_NO_PRESENCE,
	ALC255_FIXUP_ASUS_MIC_NO_PRESENCE,
	ALC255_FIXUP_DELL1_MIC_NO_PRESENCE,
	ALC255_FIXUP_DELL2_MIC_NO_PRESENCE,
	ALC255_FIXUP_HEADSET_MODE,
	ALC255_FIXUP_HEADSET_MODE_NO_HP_MIC,
	ALC293_FIXUP_DELL1_MIC_NO_PRESENCE,
	ALC292_FIXUP_TPT440_DOCK,
	ALC292_FIXUP_TPT440,
	ALC283_FIXUP_HEADSET_MIC,
	ALC255_FIXUP_MIC_MUTE_LED,
	ALC282_FIXUP_ASPIRE_V5_PINS,
	ALC269VB_FIXUP_ASPIRE_E1_COEF,
	ALC280_FIXUP_HP_GPIO4,
	ALC286_FIXUP_HP_GPIO_LED,
	ALC280_FIXUP_HP_GPIO2_MIC_HOTKEY,
	ALC280_FIXUP_HP_DOCK_PINS,
	ALC269_FIXUP_HP_DOCK_GPIO_MIC1_LED,
	ALC280_FIXUP_HP_9480M,
	ALC245_FIXUP_HP_X360_AMP,
	ALC285_FIXUP_HP_SPECTRE_X360_EB1,
	ALC285_FIXUP_HP_ENVY_X360,
	ALC288_FIXUP_DELL_HEADSET_MODE,
	ALC288_FIXUP_DELL1_MIC_NO_PRESENCE,
	ALC288_FIXUP_DELL_XPS_13,
	ALC288_FIXUP_DISABLE_AAMIX,
	ALC292_FIXUP_DELL_E7X_AAMIX,
	ALC292_FIXUP_DELL_E7X,
	ALC292_FIXUP_DISABLE_AAMIX,
	ALC293_FIXUP_DISABLE_AAMIX_MULTIJACK,
	ALC298_FIXUP_ALIENWARE_MIC_NO_PRESENCE,
	ALC298_FIXUP_DELL1_MIC_NO_PRESENCE,
	ALC298_FIXUP_DELL_AIO_MIC_NO_PRESENCE,
	ALC275_FIXUP_DELL_XPS,
	ALC293_FIXUP_LENOVO_SPK_NOISE,
	ALC233_FIXUP_LENOVO_LINE2_MIC_HOTKEY,
	ALC255_FIXUP_DELL_SPK_NOISE,
	ALC225_FIXUP_DISABLE_MIC_VREF,
	ALC225_FIXUP_DELL1_MIC_NO_PRESENCE,
	ALC295_FIXUP_DISABLE_DAC3,
	ALC285_FIXUP_SPEAKER2_TO_DAC1,
	ALC285_FIXUP_ASUS_SPEAKER2_TO_DAC1,
	ALC285_FIXUP_ASUS_HEADSET_MIC,
	ALC285_FIXUP_ASUS_SPI_REAR_SPEAKERS,
	ALC285_FIXUP_ASUS_I2C_SPEAKER2_TO_DAC1,
	ALC285_FIXUP_ASUS_I2C_HEADSET_MIC,
	ALC280_FIXUP_HP_HEADSET_MIC,
	ALC221_FIXUP_HP_FRONT_MIC,
	ALC292_FIXUP_TPT460,
	ALC298_FIXUP_SPK_VOLUME,
	ALC298_FIXUP_LENOVO_SPK_VOLUME,
	ALC256_FIXUP_DELL_INSPIRON_7559_SUBWOOFER,
	ALC269_FIXUP_ATIV_BOOK_8,
	ALC221_FIXUP_HP_288PRO_MIC_NO_PRESENCE,
	ALC221_FIXUP_HP_MIC_NO_PRESENCE,
	ALC256_FIXUP_ASUS_HEADSET_MODE,
	ALC256_FIXUP_ASUS_MIC,
	ALC256_FIXUP_ASUS_AIO_GPIO2,
	ALC233_FIXUP_ASUS_MIC_NO_PRESENCE,
	ALC233_FIXUP_EAPD_COEF_AND_MIC_NO_PRESENCE,
	ALC233_FIXUP_LENOVO_MULTI_CODECS,
	ALC233_FIXUP_ACER_HEADSET_MIC,
	ALC294_FIXUP_LENOVO_MIC_LOCATION,
	ALC225_FIXUP_DELL_WYSE_MIC_NO_PRESENCE,
	ALC225_FIXUP_S3_POP_NOISE,
	ALC700_FIXUP_INTEL_REFERENCE,
	ALC274_FIXUP_DELL_BIND_DACS,
	ALC274_FIXUP_DELL_AIO_LINEOUT_VERB,
	ALC298_FIXUP_TPT470_DOCK_FIX,
	ALC298_FIXUP_TPT470_DOCK,
	ALC255_FIXUP_DUMMY_LINEOUT_VERB,
	ALC255_FIXUP_DELL_HEADSET_MIC,
	ALC256_FIXUP_HUAWEI_MACH_WX9_PINS,
	ALC298_FIXUP_HUAWEI_MBX_STEREO,
	ALC295_FIXUP_HP_X360,
	ALC221_FIXUP_HP_HEADSET_MIC,
	ALC285_FIXUP_LENOVO_HEADPHONE_NOISE,
	ALC295_FIXUP_HP_AUTO_MUTE,
	ALC286_FIXUP_ACER_AIO_MIC_NO_PRESENCE,
	ALC294_FIXUP_ASUS_MIC,
	ALC294_FIXUP_ASUS_HEADSET_MIC,
	ALC294_FIXUP_ASUS_SPK,
	ALC293_FIXUP_SYSTEM76_MIC_NO_PRESENCE,
	ALC285_FIXUP_LENOVO_PC_BEEP_IN_NOISE,
	ALC255_FIXUP_ACER_HEADSET_MIC,
	ALC295_FIXUP_CHROME_BOOK,
	ALC225_FIXUP_HEADSET_JACK,
	ALC225_FIXUP_DELL_WYSE_AIO_MIC_NO_PRESENCE,
	ALC225_FIXUP_WYSE_AUTO_MUTE,
	ALC225_FIXUP_WYSE_DISABLE_MIC_VREF,
	ALC286_FIXUP_ACER_AIO_HEADSET_MIC,
	ALC256_FIXUP_ASUS_HEADSET_MIC,
	ALC256_FIXUP_ASUS_MIC_NO_PRESENCE,
	ALC299_FIXUP_PREDATOR_SPK,
	ALC256_FIXUP_MEDION_HEADSET_NO_PRESENCE,
	ALC289_FIXUP_DELL_SPK1,
	ALC289_FIXUP_DELL_SPK2,
	ALC289_FIXUP_DUAL_SPK,
	ALC289_FIXUP_RTK_AMP_DUAL_SPK,
	ALC294_FIXUP_SPK2_TO_DAC1,
	ALC294_FIXUP_ASUS_DUAL_SPK,
	ALC285_FIXUP_THINKPAD_X1_GEN7,
	ALC285_FIXUP_THINKPAD_HEADSET_JACK,
	ALC294_FIXUP_ASUS_ALLY,
	ALC294_FIXUP_ASUS_ALLY_X,
	ALC294_FIXUP_ASUS_ALLY_PINS,
	ALC294_FIXUP_ASUS_ALLY_VERBS,
	ALC294_FIXUP_ASUS_ALLY_SPEAKER,
	ALC294_FIXUP_ASUS_HPE,
	ALC294_FIXUP_ASUS_COEF_1B,
	ALC294_FIXUP_ASUS_GX502_HP,
	ALC294_FIXUP_ASUS_GX502_PINS,
	ALC294_FIXUP_ASUS_GX502_VERBS,
	ALC294_FIXUP_ASUS_GU502_HP,
	ALC294_FIXUP_ASUS_GU502_PINS,
	ALC294_FIXUP_ASUS_GU502_VERBS,
	ALC294_FIXUP_ASUS_G513_PINS,
	ALC285_FIXUP_ASUS_G533Z_PINS,
	ALC285_FIXUP_HP_GPIO_LED,
	ALC285_FIXUP_HP_MUTE_LED,
	ALC285_FIXUP_HP_SPECTRE_X360_MUTE_LED,
	ALC236_FIXUP_HP_MUTE_LED_COEFBIT2,
	ALC236_FIXUP_HP_GPIO_LED,
	ALC236_FIXUP_HP_MUTE_LED,
	ALC236_FIXUP_HP_MUTE_LED_MICMUTE_VREF,
	ALC298_FIXUP_SAMSUNG_AMP,
	ALC298_FIXUP_SAMSUNG_AMP2,
	ALC298_FIXUP_SAMSUNG_HEADPHONE_VERY_QUIET,
	ALC256_FIXUP_SAMSUNG_HEADPHONE_VERY_QUIET,
	ALC295_FIXUP_ASUS_MIC_NO_PRESENCE,
	ALC269VC_FIXUP_ACER_VCOPPERBOX_PINS,
	ALC269VC_FIXUP_ACER_HEADSET_MIC,
	ALC269VC_FIXUP_ACER_MIC_NO_PRESENCE,
	ALC289_FIXUP_ASUS_GA401,
	ALC289_FIXUP_ASUS_GA502,
	ALC256_FIXUP_ACER_MIC_NO_PRESENCE,
	ALC285_FIXUP_HP_GPIO_AMP_INIT,
	ALC269_FIXUP_CZC_B20,
	ALC269_FIXUP_CZC_TMI,
	ALC269_FIXUP_CZC_L101,
	ALC269_FIXUP_LEMOTE_A1802,
	ALC269_FIXUP_LEMOTE_A190X,
	ALC256_FIXUP_INTEL_NUC8_RUGGED,
	ALC233_FIXUP_INTEL_NUC8_DMIC,
	ALC233_FIXUP_INTEL_NUC8_BOOST,
	ALC256_FIXUP_INTEL_NUC10,
	ALC255_FIXUP_XIAOMI_HEADSET_MIC,
	ALC274_FIXUP_HP_MIC,
	ALC274_FIXUP_HP_HEADSET_MIC,
	ALC274_FIXUP_HP_ENVY_GPIO,
	ALC256_FIXUP_ASUS_HPE,
	ALC285_FIXUP_THINKPAD_NO_BASS_SPK_HEADSET_JACK,
	ALC287_FIXUP_HP_GPIO_LED,
	ALC256_FIXUP_HP_HEADSET_MIC,
	ALC245_FIXUP_HP_GPIO_LED,
	ALC236_FIXUP_DELL_AIO_HEADSET_MIC,
	ALC282_FIXUP_ACER_DISABLE_LINEOUT,
	ALC255_FIXUP_ACER_LIMIT_INT_MIC_BOOST,
	ALC256_FIXUP_ACER_HEADSET_MIC,
	ALC285_FIXUP_IDEAPAD_S740_COEF,
	ALC285_FIXUP_HP_LIMIT_INT_MIC_BOOST,
	ALC295_FIXUP_ASUS_DACS,
	ALC295_FIXUP_HP_OMEN,
	ALC285_FIXUP_HP_SPECTRE_X360,
	ALC287_FIXUP_IDEAPAD_BASS_SPK_AMP,
	ALC623_FIXUP_LENOVO_THINKSTATION_P340,
	ALC255_FIXUP_ACER_HEADPHONE_AND_MIC,
	ALC236_FIXUP_HP_LIMIT_INT_MIC_BOOST,
	ALC287_FIXUP_LEGION_15IMHG05_SPEAKERS,
	ALC287_FIXUP_LEGION_15IMHG05_AUTOMUTE,
	ALC287_FIXUP_YOGA7_14ITL_SPEAKERS,
	ALC298_FIXUP_LENOVO_C940_DUET7,
	ALC287_FIXUP_LENOVO_14IRP8_DUETITL,
	ALC287_FIXUP_LENOVO_LEGION_7,
	ALC287_FIXUP_13S_GEN2_SPEAKERS,
	ALC256_FIXUP_SET_COEF_DEFAULTS,
	ALC256_FIXUP_SYSTEM76_MIC_NO_PRESENCE,
	ALC233_FIXUP_NO_AUDIO_JACK,
	ALC256_FIXUP_MIC_NO_PRESENCE_AND_RESUME,
	ALC285_FIXUP_LEGION_Y9000X_SPEAKERS,
	ALC285_FIXUP_LEGION_Y9000X_AUTOMUTE,
	ALC287_FIXUP_LEGION_16ACHG6,
	ALC287_FIXUP_CS35L41_I2C_2,
	ALC287_FIXUP_CS35L41_I2C_2_HP_GPIO_LED,
	ALC287_FIXUP_CS35L41_I2C_4,
	ALC245_FIXUP_CS35L41_SPI_2,
	ALC245_FIXUP_CS35L41_SPI_2_HP_GPIO_LED,
	ALC245_FIXUP_CS35L41_SPI_4,
	ALC245_FIXUP_CS35L41_SPI_4_HP_GPIO_LED,
	ALC285_FIXUP_HP_SPEAKERS_MICMUTE_LED,
	ALC295_FIXUP_FRAMEWORK_LAPTOP_MIC_NO_PRESENCE,
	ALC287_FIXUP_LEGION_16ITHG6,
	ALC287_FIXUP_YOGA9_14IAP7_BASS_SPK,
	ALC287_FIXUP_YOGA9_14IAP7_BASS_SPK_PIN,
	ALC287_FIXUP_YOGA9_14IMH9_BASS_SPK_PIN,
	ALC295_FIXUP_DELL_INSPIRON_TOP_SPEAKERS,
	ALC236_FIXUP_DELL_DUAL_CODECS,
	ALC287_FIXUP_CS35L41_I2C_2_THINKPAD_ACPI,
	ALC287_FIXUP_TAS2781_I2C,
	ALC287_FIXUP_YOGA7_14ARB7_I2C,
	ALC245_FIXUP_HP_MUTE_LED_COEFBIT,
	ALC245_FIXUP_HP_X360_MUTE_LEDS,
	ALC287_FIXUP_THINKPAD_I2S_SPK,
	ALC287_FIXUP_MG_RTKC_CSAMP_CS35L41_I2C_THINKPAD,
	ALC2XX_FIXUP_HEADSET_MIC,
	ALC289_FIXUP_DELL_CS35L41_SPI_2,
	ALC294_FIXUP_CS35L41_I2C_2,
	ALC256_FIXUP_ACER_SFG16_MICMUTE_LED,
	ALC256_FIXUP_HEADPHONE_AMP_VOL,
	ALC245_FIXUP_HP_SPECTRE_X360_EU0XXX,
	ALC285_FIXUP_ASUS_GA403U,
	ALC285_FIXUP_ASUS_GA403U_HEADSET_MIC,
	ALC285_FIXUP_ASUS_GA403U_I2C_SPEAKER2_TO_DAC1,
	ALC285_FIXUP_ASUS_GU605_SPI_2_HEADSET_MIC,
	ALC285_FIXUP_ASUS_GU605_SPI_SPEAKER2_TO_DAC1,
	ALC287_FIXUP_LENOVO_THKPAD_WH_ALC1318,
	ALC256_FIXUP_CHROME_BOOK,
	ALC287_FIXUP_LENOVO_14ARP8_LEGION_IAH7,
	ALC287_FIXUP_LENOVO_SSID_17AA3820,
	ALCXXX_FIXUP_CS35LXX,
};

/* A special fixup for Lenovo C940 and Yoga Duet 7;
 * both have the very same PCI SSID, and we need to apply different fixups
 * depending on the codec ID
 */
static void alc298_fixup_lenovo_c940_duet7(struct hda_codec *codec,
					   const struct hda_fixup *fix,
					   int action)
{
	int id;

	if (codec->core.vendor_id == 0x10ec0298)
		id = ALC298_FIXUP_LENOVO_SPK_VOLUME; /* C940 */
	else
		id = ALC287_FIXUP_YOGA7_14ITL_SPEAKERS; /* Duet 7 */
	__snd_hda_apply_fixup(codec, id, action, 0);
}

/* A special fixup for Lenovo Slim/Yoga Pro 9 14IRP8 and Yoga DuetITL 2021;
 * 14IRP8 PCI SSID will mistakenly be matched with the DuetITL codec SSID,
 * so we need to apply a different fixup in this case. The only DuetITL codec
 * SSID reported so far is the 17aa:3802 while the 14IRP8 has the 17aa:38be
 * and 17aa:38bf. If it weren't for the PCI SSID, the 14IRP8 models would
 * have matched correctly by their codecs.
 */
static void alc287_fixup_lenovo_14irp8_duetitl(struct hda_codec *codec,
					      const struct hda_fixup *fix,
					      int action)
{
	int id;

	if (codec->core.subsystem_id == 0x17aa3802)
		id = ALC287_FIXUP_YOGA7_14ITL_SPEAKERS; /* DuetITL */
	else
		id = ALC287_FIXUP_TAS2781_I2C; /* 14IRP8 */
	__snd_hda_apply_fixup(codec, id, action, 0);
}

/* Similar to above the Lenovo Yoga Pro 7 14ARP8 PCI SSID matches the codec SSID of the
   Legion Y9000X 2022 IAH7.*/
static void alc287_fixup_lenovo_14arp8_legion_iah7(struct hda_codec *codec,
					   const struct hda_fixup *fix,
					   int action)
{
	int id;

	if (codec->core.subsystem_id == 0x17aa386e)
		id = ALC287_FIXUP_CS35L41_I2C_2; /* Legion Y9000X 2022 IAH7 */
	else
		id = ALC285_FIXUP_SPEAKER2_TO_DAC1; /* Yoga Pro 7 14ARP8 */
	__snd_hda_apply_fixup(codec, id, action, 0);
}

/* Another hilarious PCI SSID conflict with Lenovo Legion Pro 7 16ARX8H (with
 * TAS2781 codec) and Legion 7i 16IAX7 (with CS35L41 codec);
 * we apply a corresponding fixup depending on the codec SSID instead
 */
static void alc287_fixup_lenovo_legion_7(struct hda_codec *codec,
					 const struct hda_fixup *fix,
					 int action)
{
	int id;

	if (codec->core.subsystem_id == 0x17aa38a8)
		id = ALC287_FIXUP_TAS2781_I2C; /* Legion Pro 7 16ARX8H */
	else
		id = ALC287_FIXUP_CS35L41_I2C_2; /* Legion 7i 16IAX7 */
	__snd_hda_apply_fixup(codec, id, action, 0);
}

/* Yet more conflicting PCI SSID (17aa:3820) on two Lenovo models */
static void alc287_fixup_lenovo_ssid_17aa3820(struct hda_codec *codec,
					      const struct hda_fixup *fix,
					      int action)
{
	int id;

	if (codec->core.subsystem_id == 0x17aa3820)
		id = ALC269_FIXUP_ASPIRE_HEADSET_MIC; /* IdeaPad 330-17IKB 81DM */
	else /* 0x17aa3802 */
		id =  ALC287_FIXUP_YOGA7_14ITL_SPEAKERS; /* "Yoga Duet 7 13ITL6 */
	__snd_hda_apply_fixup(codec, id, action, 0);
}

static const struct hda_fixup alc269_fixups[] = {
	[ALC269_FIXUP_GPIO2] = {
		.type = HDA_FIXUP_FUNC,
		.v.func = alc_fixup_gpio2,
	},
	[ALC269_FIXUP_SONY_VAIO] = {
		.type = HDA_FIXUP_PINCTLS,
		.v.pins = (const struct hda_pintbl[]) {
			{0x19, PIN_VREFGRD},
			{}
		}
	},
	[ALC275_FIXUP_SONY_VAIO_GPIO2] = {
		.type = HDA_FIXUP_FUNC,
		.v.func = alc275_fixup_gpio4_off,
		.chained = true,
		.chain_id = ALC269_FIXUP_SONY_VAIO
	},
	[ALC269_FIXUP_DELL_M101Z] = {
		.type = HDA_FIXUP_VERBS,
		.v.verbs = (const struct hda_verb[]) {
			/* Enables internal speaker */
			{0x20, AC_VERB_SET_COEF_INDEX, 13},
			{0x20, AC_VERB_SET_PROC_COEF, 0x4040},
			{}
		}
	},
	[ALC269_FIXUP_SKU_IGNORE] = {
		.type = HDA_FIXUP_FUNC,
		.v.func = alc_fixup_sku_ignore,
	},
	[ALC269_FIXUP_ASUS_G73JW] = {
		.type = HDA_FIXUP_PINS,
		.v.pins = (const struct hda_pintbl[]) {
			{ 0x17, 0x99130111 }, /* subwoofer */
			{ }
		}
	},
	[ALC269_FIXUP_ASUS_N7601ZM_PINS] = {
		.type = HDA_FIXUP_PINS,
		.v.pins = (const struct hda_pintbl[]) {
			{ 0x19, 0x03A11050 },
			{ 0x1a, 0x03A11C30 },
			{ 0x21, 0x03211420 },
			{ }
		}
	},
	[ALC269_FIXUP_ASUS_N7601ZM] = {
		.type = HDA_FIXUP_VERBS,
		.v.verbs = (const struct hda_verb[]) {
			{0x20, AC_VERB_SET_COEF_INDEX, 0x62},
			{0x20, AC_VERB_SET_PROC_COEF, 0xa007},
			{0x20, AC_VERB_SET_COEF_INDEX, 0x10},
			{0x20, AC_VERB_SET_PROC_COEF, 0x8420},
			{0x20, AC_VERB_SET_COEF_INDEX, 0x0f},
			{0x20, AC_VERB_SET_PROC_COEF, 0x7774},
			{ }
		},
		.chained = true,
		.chain_id = ALC269_FIXUP_ASUS_N7601ZM_PINS,
	},
	[ALC269_FIXUP_LENOVO_EAPD] = {
		.type = HDA_FIXUP_VERBS,
		.v.verbs = (const struct hda_verb[]) {
			{0x14, AC_VERB_SET_EAPD_BTLENABLE, 0},
			{}
		}
	},
	[ALC275_FIXUP_SONY_HWEQ] = {
		.type = HDA_FIXUP_FUNC,
		.v.func = alc269_fixup_hweq,
		.chained = true,
		.chain_id = ALC275_FIXUP_SONY_VAIO_GPIO2
	},
	[ALC275_FIXUP_SONY_DISABLE_AAMIX] = {
		.type = HDA_FIXUP_FUNC,
		.v.func = alc_fixup_disable_aamix,
		.chained = true,
		.chain_id = ALC269_FIXUP_SONY_VAIO
	},
	[ALC271_FIXUP_DMIC] = {
		.type = HDA_FIXUP_FUNC,
		.v.func = alc271_fixup_dmic,
	},
	[ALC269_FIXUP_PCM_44K] = {
		.type = HDA_FIXUP_FUNC,
		.v.func = alc269_fixup_pcm_44k,
		.chained = true,
		.chain_id = ALC269_FIXUP_QUANTA_MUTE
	},
	[ALC269_FIXUP_STEREO_DMIC] = {
		.type = HDA_FIXUP_FUNC,
		.v.func = alc269_fixup_stereo_dmic,
	},
	[ALC269_FIXUP_HEADSET_MIC] = {
		.type = HDA_FIXUP_FUNC,
		.v.func = alc269_fixup_headset_mic,
	},
	[ALC269_FIXUP_QUANTA_MUTE] = {
		.type = HDA_FIXUP_FUNC,
		.v.func = alc269_fixup_quanta_mute,
	},
	[ALC269_FIXUP_LIFEBOOK] = {
		.type = HDA_FIXUP_PINS,
		.v.pins = (const struct hda_pintbl[]) {
			{ 0x1a, 0x2101103f }, /* dock line-out */
			{ 0x1b, 0x23a11040 }, /* dock mic-in */
			{ }
		},
		.chained = true,
		.chain_id = ALC269_FIXUP_QUANTA_MUTE
	},
	[ALC269_FIXUP_LIFEBOOK_EXTMIC] = {
		.type = HDA_FIXUP_PINS,
		.v.pins = (const struct hda_pintbl[]) {
			{ 0x19, 0x01a1903c }, /* headset mic, with jack detect */
			{ }
		},
	},
	[ALC269_FIXUP_LIFEBOOK_HP_PIN] = {
		.type = HDA_FIXUP_PINS,
		.v.pins = (const struct hda_pintbl[]) {
			{ 0x21, 0x0221102f }, /* HP out */
			{ }
		},
	},
	[ALC269_FIXUP_LIFEBOOK_NO_HP_TO_LINEOUT] = {
		.type = HDA_FIXUP_FUNC,
		.v.func = alc269_fixup_pincfg_no_hp_to_lineout,
	},
	[ALC255_FIXUP_LIFEBOOK_U7x7_HEADSET_MIC] = {
		.type = HDA_FIXUP_FUNC,
		.v.func = alc269_fixup_pincfg_U7x7_headset_mic,
	},
	[ALC269VB_FIXUP_CHUWI_COREBOOK_XPRO] = {
		.type = HDA_FIXUP_PINS,
		.v.pins = (const struct hda_pintbl[]) {
			{ 0x18, 0x03a19020 }, /* headset mic */
			{ 0x1b, 0x90170150 }, /* speaker */
			{ }
		},
	},
	[ALC269_FIXUP_AMIC] = {
		.type = HDA_FIXUP_PINS,
		.v.pins = (const struct hda_pintbl[]) {
			{ 0x14, 0x99130110 }, /* speaker */
			{ 0x15, 0x0121401f }, /* HP out */
			{ 0x18, 0x01a19c20 }, /* mic */
			{ 0x19, 0x99a3092f }, /* int-mic */
			{ }
		},
	},
	[ALC269_FIXUP_DMIC] = {
		.type = HDA_FIXUP_PINS,
		.v.pins = (const struct hda_pintbl[]) {
			{ 0x12, 0x99a3092f }, /* int-mic */
			{ 0x14, 0x99130110 }, /* speaker */
			{ 0x15, 0x0121401f }, /* HP out */
			{ 0x18, 0x01a19c20 }, /* mic */
			{ }
		},
	},
	[ALC269VB_FIXUP_AMIC] = {
		.type = HDA_FIXUP_PINS,
		.v.pins = (const struct hda_pintbl[]) {
			{ 0x14, 0x99130110 }, /* speaker */
			{ 0x18, 0x01a19c20 }, /* mic */
			{ 0x19, 0x99a3092f }, /* int-mic */
			{ 0x21, 0x0121401f }, /* HP out */
			{ }
		},
	},
	[ALC269VB_FIXUP_DMIC] = {
		.type = HDA_FIXUP_PINS,
		.v.pins = (const struct hda_pintbl[]) {
			{ 0x12, 0x99a3092f }, /* int-mic */
			{ 0x14, 0x99130110 }, /* speaker */
			{ 0x18, 0x01a19c20 }, /* mic */
			{ 0x21, 0x0121401f }, /* HP out */
			{ }
		},
	},
	[ALC269_FIXUP_HP_MUTE_LED] = {
		.type = HDA_FIXUP_FUNC,
		.v.func = alc269_fixup_hp_mute_led,
	},
	[ALC269_FIXUP_HP_MUTE_LED_MIC1] = {
		.type = HDA_FIXUP_FUNC,
		.v.func = alc269_fixup_hp_mute_led_mic1,
	},
	[ALC269_FIXUP_HP_MUTE_LED_MIC2] = {
		.type = HDA_FIXUP_FUNC,
		.v.func = alc269_fixup_hp_mute_led_mic2,
	},
	[ALC269_FIXUP_HP_MUTE_LED_MIC3] = {
		.type = HDA_FIXUP_FUNC,
		.v.func = alc269_fixup_hp_mute_led_mic3,
		.chained = true,
		.chain_id = ALC295_FIXUP_HP_AUTO_MUTE
	},
	[ALC269_FIXUP_HP_GPIO_LED] = {
		.type = HDA_FIXUP_FUNC,
		.v.func = alc269_fixup_hp_gpio_led,
	},
	[ALC269_FIXUP_HP_GPIO_MIC1_LED] = {
		.type = HDA_FIXUP_FUNC,
		.v.func = alc269_fixup_hp_gpio_mic1_led,
	},
	[ALC269_FIXUP_HP_LINE1_MIC1_LED] = {
		.type = HDA_FIXUP_FUNC,
		.v.func = alc269_fixup_hp_line1_mic1_led,
	},
	[ALC269_FIXUP_INV_DMIC] = {
		.type = HDA_FIXUP_FUNC,
		.v.func = alc_fixup_inv_dmic,
	},
	[ALC269_FIXUP_NO_SHUTUP] = {
		.type = HDA_FIXUP_FUNC,
		.v.func = alc_fixup_no_shutup,
	},
	[ALC269_FIXUP_LENOVO_DOCK] = {
		.type = HDA_FIXUP_PINS,
		.v.pins = (const struct hda_pintbl[]) {
			{ 0x19, 0x23a11040 }, /* dock mic */
			{ 0x1b, 0x2121103f }, /* dock headphone */
			{ }
		},
		.chained = true,
		.chain_id = ALC269_FIXUP_PINCFG_NO_HP_TO_LINEOUT
	},
	[ALC269_FIXUP_LENOVO_DOCK_LIMIT_BOOST] = {
		.type = HDA_FIXUP_FUNC,
		.v.func = alc269_fixup_limit_int_mic_boost,
		.chained = true,
		.chain_id = ALC269_FIXUP_LENOVO_DOCK,
	},
	[ALC269_FIXUP_PINCFG_NO_HP_TO_LINEOUT] = {
		.type = HDA_FIXUP_FUNC,
		.v.func = alc269_fixup_pincfg_no_hp_to_lineout,
		.chained = true,
		.chain_id = ALC269_FIXUP_THINKPAD_ACPI,
	},
	[ALC269_FIXUP_DELL1_MIC_NO_PRESENCE] = {
		.type = HDA_FIXUP_PINS,
		.v.pins = (const struct hda_pintbl[]) {
			{ 0x19, 0x01a1913c }, /* use as headset mic, without its own jack detect */
			{ 0x1a, 0x01a1913d }, /* use as headphone mic, without its own jack detect */
			{ }
		},
		.chained = true,
		.chain_id = ALC269_FIXUP_HEADSET_MODE
	},
	[ALC269_FIXUP_DELL2_MIC_NO_PRESENCE] = {
		.type = HDA_FIXUP_PINS,
		.v.pins = (const struct hda_pintbl[]) {
			{ 0x16, 0x21014020 }, /* dock line out */
			{ 0x19, 0x21a19030 }, /* dock mic */
			{ 0x1a, 0x01a1913c }, /* use as headset mic, without its own jack detect */
			{ }
		},
		.chained = true,
		.chain_id = ALC269_FIXUP_HEADSET_MODE_NO_HP_MIC
	},
	[ALC269_FIXUP_DELL3_MIC_NO_PRESENCE] = {
		.type = HDA_FIXUP_PINS,
		.v.pins = (const struct hda_pintbl[]) {
			{ 0x1a, 0x01a1913c }, /* use as headset mic, without its own jack detect */
			{ }
		},
		.chained = true,
		.chain_id = ALC269_FIXUP_HEADSET_MODE_NO_HP_MIC
	},
	[ALC269_FIXUP_DELL4_MIC_NO_PRESENCE] = {
		.type = HDA_FIXUP_PINS,
		.v.pins = (const struct hda_pintbl[]) {
			{ 0x19, 0x01a1913c }, /* use as headset mic, without its own jack detect */
			{ 0x1b, 0x01a1913d }, /* use as headphone mic, without its own jack detect */
			{ }
		},
		.chained = true,
		.chain_id = ALC269_FIXUP_HEADSET_MODE
	},
	[ALC269_FIXUP_HEADSET_MODE] = {
		.type = HDA_FIXUP_FUNC,
		.v.func = alc_fixup_headset_mode,
		.chained = true,
		.chain_id = ALC255_FIXUP_MIC_MUTE_LED
	},
	[ALC269_FIXUP_HEADSET_MODE_NO_HP_MIC] = {
		.type = HDA_FIXUP_FUNC,
		.v.func = alc_fixup_headset_mode_no_hp_mic,
	},
	[ALC269_FIXUP_ASPIRE_HEADSET_MIC] = {
		.type = HDA_FIXUP_PINS,
		.v.pins = (const struct hda_pintbl[]) {
			{ 0x19, 0x01a1913c }, /* headset mic w/o jack detect */
			{ }
		},
		.chained = true,
		.chain_id = ALC269_FIXUP_HEADSET_MODE,
	},
	[ALC286_FIXUP_SONY_MIC_NO_PRESENCE] = {
		.type = HDA_FIXUP_PINS,
		.v.pins = (const struct hda_pintbl[]) {
			{ 0x18, 0x01a1913c }, /* use as headset mic, without its own jack detect */
			{ }
		},
		.chained = true,
		.chain_id = ALC269_FIXUP_HEADSET_MIC
	},
	[ALC256_FIXUP_HUAWEI_MACH_WX9_PINS] = {
		.type = HDA_FIXUP_PINS,
		.v.pins = (const struct hda_pintbl[]) {
			{0x12, 0x90a60130},
			{0x13, 0x40000000},
			{0x14, 0x90170110},
			{0x18, 0x411111f0},
			{0x19, 0x04a11040},
			{0x1a, 0x411111f0},
			{0x1b, 0x90170112},
			{0x1d, 0x40759a05},
			{0x1e, 0x411111f0},
			{0x21, 0x04211020},
			{ }
		},
		.chained = true,
		.chain_id = ALC255_FIXUP_MIC_MUTE_LED
	},
	[ALC298_FIXUP_HUAWEI_MBX_STEREO] = {
		.type = HDA_FIXUP_FUNC,
		.v.func = alc298_fixup_huawei_mbx_stereo,
		.chained = true,
		.chain_id = ALC255_FIXUP_MIC_MUTE_LED
	},
	[ALC269_FIXUP_ASUS_X101_FUNC] = {
		.type = HDA_FIXUP_FUNC,
		.v.func = alc269_fixup_x101_headset_mic,
	},
	[ALC269_FIXUP_ASUS_X101_VERB] = {
		.type = HDA_FIXUP_VERBS,
		.v.verbs = (const struct hda_verb[]) {
			{0x18, AC_VERB_SET_PIN_WIDGET_CONTROL, 0},
			{0x20, AC_VERB_SET_COEF_INDEX, 0x08},
			{0x20, AC_VERB_SET_PROC_COEF,  0x0310},
			{ }
		},
		.chained = true,
		.chain_id = ALC269_FIXUP_ASUS_X101_FUNC
	},
	[ALC269_FIXUP_ASUS_X101] = {
		.type = HDA_FIXUP_PINS,
		.v.pins = (const struct hda_pintbl[]) {
			{ 0x18, 0x04a1182c }, /* Headset mic */
			{ }
		},
		.chained = true,
		.chain_id = ALC269_FIXUP_ASUS_X101_VERB
	},
	[ALC271_FIXUP_AMIC_MIC2] = {
		.type = HDA_FIXUP_PINS,
		.v.pins = (const struct hda_pintbl[]) {
			{ 0x14, 0x99130110 }, /* speaker */
			{ 0x19, 0x01a19c20 }, /* mic */
			{ 0x1b, 0x99a7012f }, /* int-mic */
			{ 0x21, 0x0121401f }, /* HP out */
			{ }
		},
	},
	[ALC271_FIXUP_HP_GATE_MIC_JACK] = {
		.type = HDA_FIXUP_FUNC,
		.v.func = alc271_hp_gate_mic_jack,
		.chained = true,
		.chain_id = ALC271_FIXUP_AMIC_MIC2,
	},
	[ALC271_FIXUP_HP_GATE_MIC_JACK_E1_572] = {
		.type = HDA_FIXUP_FUNC,
		.v.func = alc269_fixup_limit_int_mic_boost,
		.chained = true,
		.chain_id = ALC271_FIXUP_HP_GATE_MIC_JACK,
	},
	[ALC269_FIXUP_ACER_AC700] = {
		.type = HDA_FIXUP_PINS,
		.v.pins = (const struct hda_pintbl[]) {
			{ 0x12, 0x99a3092f }, /* int-mic */
			{ 0x14, 0x99130110 }, /* speaker */
			{ 0x18, 0x03a11c20 }, /* mic */
			{ 0x1e, 0x0346101e }, /* SPDIF1 */
			{ 0x21, 0x0321101f }, /* HP out */
			{ }
		},
		.chained = true,
		.chain_id = ALC271_FIXUP_DMIC,
	},
	[ALC269_FIXUP_LIMIT_INT_MIC_BOOST] = {
		.type = HDA_FIXUP_FUNC,
		.v.func = alc269_fixup_limit_int_mic_boost,
		.chained = true,
		.chain_id = ALC269_FIXUP_THINKPAD_ACPI,
	},
	[ALC269VB_FIXUP_ASUS_ZENBOOK] = {
		.type = HDA_FIXUP_FUNC,
		.v.func = alc269_fixup_limit_int_mic_boost,
		.chained = true,
		.chain_id = ALC269VB_FIXUP_DMIC,
	},
	[ALC269VB_FIXUP_ASUS_ZENBOOK_UX31A] = {
		.type = HDA_FIXUP_VERBS,
		.v.verbs = (const struct hda_verb[]) {
			/* class-D output amp +5dB */
			{ 0x20, AC_VERB_SET_COEF_INDEX, 0x12 },
			{ 0x20, AC_VERB_SET_PROC_COEF, 0x2800 },
			{}
		},
		.chained = true,
		.chain_id = ALC269VB_FIXUP_ASUS_ZENBOOK,
	},
	[ALC269VB_FIXUP_ASUS_MIC_NO_PRESENCE] = {
		.type = HDA_FIXUP_PINS,
		.v.pins = (const struct hda_pintbl[]) {
			{ 0x18, 0x01a110f0 },  /* use as headset mic */
			{ }
		},
		.chained = true,
		.chain_id = ALC269_FIXUP_HEADSET_MIC
	},
	[ALC269_FIXUP_LIMIT_INT_MIC_BOOST_MUTE_LED] = {
		.type = HDA_FIXUP_FUNC,
		.v.func = alc269_fixup_limit_int_mic_boost,
		.chained = true,
		.chain_id = ALC269_FIXUP_HP_MUTE_LED_MIC1,
	},
	[ALC269VB_FIXUP_ORDISSIMO_EVE2] = {
		.type = HDA_FIXUP_PINS,
		.v.pins = (const struct hda_pintbl[]) {
			{ 0x12, 0x99a3092f }, /* int-mic */
			{ 0x18, 0x03a11d20 }, /* mic */
			{ 0x19, 0x411111f0 }, /* Unused bogus pin */
			{ }
		},
	},
	[ALC283_FIXUP_CHROME_BOOK] = {
		.type = HDA_FIXUP_FUNC,
		.v.func = alc283_fixup_chromebook,
	},
	[ALC283_FIXUP_SENSE_COMBO_JACK] = {
		.type = HDA_FIXUP_FUNC,
		.v.func = alc283_fixup_sense_combo_jack,
		.chained = true,
		.chain_id = ALC283_FIXUP_CHROME_BOOK,
	},
	[ALC282_FIXUP_ASUS_TX300] = {
		.type = HDA_FIXUP_FUNC,
		.v.func = alc282_fixup_asus_tx300,
	},
	[ALC283_FIXUP_INT_MIC] = {
		.type = HDA_FIXUP_VERBS,
		.v.verbs = (const struct hda_verb[]) {
			{0x20, AC_VERB_SET_COEF_INDEX, 0x1a},
			{0x20, AC_VERB_SET_PROC_COEF, 0x0011},
			{ }
		},
		.chained = true,
		.chain_id = ALC269_FIXUP_LIMIT_INT_MIC_BOOST
	},
	[ALC290_FIXUP_SUBWOOFER_HSJACK] = {
		.type = HDA_FIXUP_PINS,
		.v.pins = (const struct hda_pintbl[]) {
			{ 0x17, 0x90170112 }, /* subwoofer */
			{ }
		},
		.chained = true,
		.chain_id = ALC290_FIXUP_MONO_SPEAKERS_HSJACK,
	},
	[ALC290_FIXUP_SUBWOOFER] = {
		.type = HDA_FIXUP_PINS,
		.v.pins = (const struct hda_pintbl[]) {
			{ 0x17, 0x90170112 }, /* subwoofer */
			{ }
		},
		.chained = true,
		.chain_id = ALC290_FIXUP_MONO_SPEAKERS,
	},
	[ALC290_FIXUP_MONO_SPEAKERS] = {
		.type = HDA_FIXUP_FUNC,
		.v.func = alc290_fixup_mono_speakers,
	},
	[ALC290_FIXUP_MONO_SPEAKERS_HSJACK] = {
		.type = HDA_FIXUP_FUNC,
		.v.func = alc290_fixup_mono_speakers,
		.chained = true,
		.chain_id = ALC269_FIXUP_DELL3_MIC_NO_PRESENCE,
	},
	[ALC269_FIXUP_THINKPAD_ACPI] = {
		.type = HDA_FIXUP_FUNC,
		.v.func = alc_fixup_thinkpad_acpi,
		.chained = true,
		.chain_id = ALC269_FIXUP_SKU_IGNORE,
	},
	[ALC269_FIXUP_DMIC_THINKPAD_ACPI] = {
		.type = HDA_FIXUP_FUNC,
		.v.func = alc_fixup_inv_dmic,
		.chained = true,
		.chain_id = ALC269_FIXUP_THINKPAD_ACPI,
	},
	[ALC255_FIXUP_ACER_MIC_NO_PRESENCE] = {
		.type = HDA_FIXUP_PINS,
		.v.pins = (const struct hda_pintbl[]) {
			{ 0x19, 0x01a1913c }, /* use as headset mic, without its own jack detect */
			{ }
		},
		.chained = true,
		.chain_id = ALC255_FIXUP_HEADSET_MODE
	},
	[ALC255_FIXUP_ASUS_MIC_NO_PRESENCE] = {
		.type = HDA_FIXUP_PINS,
		.v.pins = (const struct hda_pintbl[]) {
			{ 0x19, 0x01a1913c }, /* use as headset mic, without its own jack detect */
			{ }
		},
		.chained = true,
		.chain_id = ALC255_FIXUP_HEADSET_MODE
	},
	[ALC255_FIXUP_DELL1_MIC_NO_PRESENCE] = {
		.type = HDA_FIXUP_PINS,
		.v.pins = (const struct hda_pintbl[]) {
			{ 0x19, 0x01a1913c }, /* use as headset mic, without its own jack detect */
			{ 0x1a, 0x01a1913d }, /* use as headphone mic, without its own jack detect */
			{ }
		},
		.chained = true,
		.chain_id = ALC255_FIXUP_HEADSET_MODE
	},
	[ALC255_FIXUP_DELL2_MIC_NO_PRESENCE] = {
		.type = HDA_FIXUP_PINS,
		.v.pins = (const struct hda_pintbl[]) {
			{ 0x19, 0x01a1913c }, /* use as headset mic, without its own jack detect */
			{ }
		},
		.chained = true,
		.chain_id = ALC255_FIXUP_HEADSET_MODE_NO_HP_MIC
	},
	[ALC255_FIXUP_HEADSET_MODE] = {
		.type = HDA_FIXUP_FUNC,
		.v.func = alc_fixup_headset_mode_alc255,
		.chained = true,
		.chain_id = ALC255_FIXUP_MIC_MUTE_LED
	},
	[ALC255_FIXUP_HEADSET_MODE_NO_HP_MIC] = {
		.type = HDA_FIXUP_FUNC,
		.v.func = alc_fixup_headset_mode_alc255_no_hp_mic,
	},
	[ALC293_FIXUP_DELL1_MIC_NO_PRESENCE] = {
		.type = HDA_FIXUP_PINS,
		.v.pins = (const struct hda_pintbl[]) {
			{ 0x18, 0x01a1913d }, /* use as headphone mic, without its own jack detect */
			{ 0x1a, 0x01a1913c }, /* use as headset mic, without its own jack detect */
			{ }
		},
		.chained = true,
		.chain_id = ALC269_FIXUP_HEADSET_MODE
	},
	[ALC292_FIXUP_TPT440_DOCK] = {
		.type = HDA_FIXUP_FUNC,
		.v.func = alc_fixup_tpt440_dock,
		.chained = true,
		.chain_id = ALC269_FIXUP_LIMIT_INT_MIC_BOOST
	},
	[ALC292_FIXUP_TPT440] = {
		.type = HDA_FIXUP_FUNC,
		.v.func = alc_fixup_disable_aamix,
		.chained = true,
		.chain_id = ALC292_FIXUP_TPT440_DOCK,
	},
	[ALC283_FIXUP_HEADSET_MIC] = {
		.type = HDA_FIXUP_PINS,
		.v.pins = (const struct hda_pintbl[]) {
			{ 0x19, 0x04a110f0 },
			{ },
		},
	},
	[ALC255_FIXUP_MIC_MUTE_LED] = {
		.type = HDA_FIXUP_FUNC,
		.v.func = alc_fixup_micmute_led,
	},
	[ALC282_FIXUP_ASPIRE_V5_PINS] = {
		.type = HDA_FIXUP_PINS,
		.v.pins = (const struct hda_pintbl[]) {
			{ 0x12, 0x90a60130 },
			{ 0x14, 0x90170110 },
			{ 0x17, 0x40000008 },
			{ 0x18, 0x411111f0 },
			{ 0x19, 0x01a1913c },
			{ 0x1a, 0x411111f0 },
			{ 0x1b, 0x411111f0 },
			{ 0x1d, 0x40f89b2d },
			{ 0x1e, 0x411111f0 },
			{ 0x21, 0x0321101f },
			{ },
		},
	},
	[ALC269VB_FIXUP_ASPIRE_E1_COEF] = {
		.type = HDA_FIXUP_FUNC,
		.v.func = alc269vb_fixup_aspire_e1_coef,
	},
	[ALC280_FIXUP_HP_GPIO4] = {
		.type = HDA_FIXUP_FUNC,
		.v.func = alc280_fixup_hp_gpio4,
	},
	[ALC286_FIXUP_HP_GPIO_LED] = {
		.type = HDA_FIXUP_FUNC,
		.v.func = alc286_fixup_hp_gpio_led,
	},
	[ALC280_FIXUP_HP_GPIO2_MIC_HOTKEY] = {
		.type = HDA_FIXUP_FUNC,
		.v.func = alc280_fixup_hp_gpio2_mic_hotkey,
	},
	[ALC280_FIXUP_HP_DOCK_PINS] = {
		.type = HDA_FIXUP_PINS,
		.v.pins = (const struct hda_pintbl[]) {
			{ 0x1b, 0x21011020 }, /* line-out */
			{ 0x1a, 0x01a1903c }, /* headset mic */
			{ 0x18, 0x2181103f }, /* line-in */
			{ },
		},
		.chained = true,
		.chain_id = ALC280_FIXUP_HP_GPIO4
	},
	[ALC269_FIXUP_HP_DOCK_GPIO_MIC1_LED] = {
		.type = HDA_FIXUP_PINS,
		.v.pins = (const struct hda_pintbl[]) {
			{ 0x1b, 0x21011020 }, /* line-out */
			{ 0x18, 0x2181103f }, /* line-in */
			{ },
		},
		.chained = true,
		.chain_id = ALC269_FIXUP_HP_GPIO_MIC1_LED
	},
	[ALC280_FIXUP_HP_9480M] = {
		.type = HDA_FIXUP_FUNC,
		.v.func = alc280_fixup_hp_9480m,
	},
	[ALC245_FIXUP_HP_X360_AMP] = {
		.type = HDA_FIXUP_FUNC,
		.v.func = alc245_fixup_hp_x360_amp,
		.chained = true,
		.chain_id = ALC245_FIXUP_HP_GPIO_LED
	},
	[ALC288_FIXUP_DELL_HEADSET_MODE] = {
		.type = HDA_FIXUP_FUNC,
		.v.func = alc_fixup_headset_mode_dell_alc288,
		.chained = true,
		.chain_id = ALC255_FIXUP_MIC_MUTE_LED
	},
	[ALC288_FIXUP_DELL1_MIC_NO_PRESENCE] = {
		.type = HDA_FIXUP_PINS,
		.v.pins = (const struct hda_pintbl[]) {
			{ 0x18, 0x01a1913c }, /* use as headset mic, without its own jack detect */
			{ 0x1a, 0x01a1913d }, /* use as headphone mic, without its own jack detect */
			{ }
		},
		.chained = true,
		.chain_id = ALC288_FIXUP_DELL_HEADSET_MODE
	},
	[ALC288_FIXUP_DISABLE_AAMIX] = {
		.type = HDA_FIXUP_FUNC,
		.v.func = alc_fixup_disable_aamix,
		.chained = true,
		.chain_id = ALC288_FIXUP_DELL1_MIC_NO_PRESENCE
	},
	[ALC288_FIXUP_DELL_XPS_13] = {
		.type = HDA_FIXUP_FUNC,
		.v.func = alc_fixup_dell_xps13,
		.chained = true,
		.chain_id = ALC288_FIXUP_DISABLE_AAMIX
	},
	[ALC292_FIXUP_DISABLE_AAMIX] = {
		.type = HDA_FIXUP_FUNC,
		.v.func = alc_fixup_disable_aamix,
		.chained = true,
		.chain_id = ALC269_FIXUP_DELL2_MIC_NO_PRESENCE
	},
	[ALC293_FIXUP_DISABLE_AAMIX_MULTIJACK] = {
		.type = HDA_FIXUP_FUNC,
		.v.func = alc_fixup_disable_aamix,
		.chained = true,
		.chain_id = ALC293_FIXUP_DELL1_MIC_NO_PRESENCE
	},
	[ALC292_FIXUP_DELL_E7X_AAMIX] = {
		.type = HDA_FIXUP_FUNC,
		.v.func = alc_fixup_dell_xps13,
		.chained = true,
		.chain_id = ALC292_FIXUP_DISABLE_AAMIX
	},
	[ALC292_FIXUP_DELL_E7X] = {
		.type = HDA_FIXUP_FUNC,
		.v.func = alc_fixup_micmute_led,
		/* micmute fixup must be applied at last */
		.chained_before = true,
		.chain_id = ALC292_FIXUP_DELL_E7X_AAMIX,
	},
	[ALC298_FIXUP_ALIENWARE_MIC_NO_PRESENCE] = {
		.type = HDA_FIXUP_PINS,
		.v.pins = (const struct hda_pintbl[]) {
			{ 0x18, 0x01a1913c }, /* headset mic w/o jack detect */
			{ }
		},
		.chained_before = true,
		.chain_id = ALC269_FIXUP_HEADSET_MODE,
	},
	[ALC298_FIXUP_DELL1_MIC_NO_PRESENCE] = {
		.type = HDA_FIXUP_PINS,
		.v.pins = (const struct hda_pintbl[]) {
			{ 0x18, 0x01a1913c }, /* use as headset mic, without its own jack detect */
			{ 0x1a, 0x01a1913d }, /* use as headphone mic, without its own jack detect */
			{ }
		},
		.chained = true,
		.chain_id = ALC269_FIXUP_HEADSET_MODE
	},
	[ALC298_FIXUP_DELL_AIO_MIC_NO_PRESENCE] = {
		.type = HDA_FIXUP_PINS,
		.v.pins = (const struct hda_pintbl[]) {
			{ 0x18, 0x01a1913c }, /* use as headset mic, without its own jack detect */
			{ }
		},
		.chained = true,
		.chain_id = ALC269_FIXUP_HEADSET_MODE
	},
	[ALC275_FIXUP_DELL_XPS] = {
		.type = HDA_FIXUP_VERBS,
		.v.verbs = (const struct hda_verb[]) {
			/* Enables internal speaker */
			{0x20, AC_VERB_SET_COEF_INDEX, 0x1f},
			{0x20, AC_VERB_SET_PROC_COEF, 0x00c0},
			{0x20, AC_VERB_SET_COEF_INDEX, 0x30},
			{0x20, AC_VERB_SET_PROC_COEF, 0x00b1},
			{}
		}
	},
	[ALC293_FIXUP_LENOVO_SPK_NOISE] = {
		.type = HDA_FIXUP_FUNC,
		.v.func = alc_fixup_disable_aamix,
		.chained = true,
		.chain_id = ALC269_FIXUP_THINKPAD_ACPI
	},
	[ALC233_FIXUP_LENOVO_LINE2_MIC_HOTKEY] = {
		.type = HDA_FIXUP_FUNC,
		.v.func = alc233_fixup_lenovo_line2_mic_hotkey,
	},
	[ALC233_FIXUP_INTEL_NUC8_DMIC] = {
		.type = HDA_FIXUP_FUNC,
		.v.func = alc_fixup_inv_dmic,
		.chained = true,
		.chain_id = ALC233_FIXUP_INTEL_NUC8_BOOST,
	},
	[ALC233_FIXUP_INTEL_NUC8_BOOST] = {
		.type = HDA_FIXUP_FUNC,
		.v.func = alc269_fixup_limit_int_mic_boost
	},
	[ALC255_FIXUP_DELL_SPK_NOISE] = {
		.type = HDA_FIXUP_FUNC,
		.v.func = alc_fixup_disable_aamix,
		.chained = true,
		.chain_id = ALC255_FIXUP_DELL1_MIC_NO_PRESENCE
	},
	[ALC225_FIXUP_DISABLE_MIC_VREF] = {
		.type = HDA_FIXUP_FUNC,
		.v.func = alc_fixup_disable_mic_vref,
		.chained = true,
		.chain_id = ALC269_FIXUP_DELL1_MIC_NO_PRESENCE
	},
	[ALC225_FIXUP_DELL1_MIC_NO_PRESENCE] = {
		.type = HDA_FIXUP_VERBS,
		.v.verbs = (const struct hda_verb[]) {
			/* Disable pass-through path for FRONT 14h */
			{ 0x20, AC_VERB_SET_COEF_INDEX, 0x36 },
			{ 0x20, AC_VERB_SET_PROC_COEF, 0x57d7 },
			{}
		},
		.chained = true,
		.chain_id = ALC225_FIXUP_DISABLE_MIC_VREF
	},
	[ALC280_FIXUP_HP_HEADSET_MIC] = {
		.type = HDA_FIXUP_FUNC,
		.v.func = alc_fixup_disable_aamix,
		.chained = true,
		.chain_id = ALC269_FIXUP_HEADSET_MIC,
	},
	[ALC221_FIXUP_HP_FRONT_MIC] = {
		.type = HDA_FIXUP_PINS,
		.v.pins = (const struct hda_pintbl[]) {
			{ 0x19, 0x02a19020 }, /* Front Mic */
			{ }
		},
	},
	[ALC292_FIXUP_TPT460] = {
		.type = HDA_FIXUP_FUNC,
		.v.func = alc_fixup_tpt440_dock,
		.chained = true,
		.chain_id = ALC293_FIXUP_LENOVO_SPK_NOISE,
	},
	[ALC298_FIXUP_SPK_VOLUME] = {
		.type = HDA_FIXUP_FUNC,
		.v.func = alc298_fixup_speaker_volume,
		.chained = true,
		.chain_id = ALC298_FIXUP_DELL_AIO_MIC_NO_PRESENCE,
	},
	[ALC298_FIXUP_LENOVO_SPK_VOLUME] = {
		.type = HDA_FIXUP_FUNC,
		.v.func = alc298_fixup_speaker_volume,
	},
	[ALC295_FIXUP_DISABLE_DAC3] = {
		.type = HDA_FIXUP_FUNC,
		.v.func = alc295_fixup_disable_dac3,
	},
	[ALC285_FIXUP_SPEAKER2_TO_DAC1] = {
		.type = HDA_FIXUP_FUNC,
		.v.func = alc285_fixup_speaker2_to_dac1,
		.chained = true,
		.chain_id = ALC269_FIXUP_THINKPAD_ACPI
	},
	[ALC285_FIXUP_ASUS_SPEAKER2_TO_DAC1] = {
		.type = HDA_FIXUP_FUNC,
		.v.func = alc285_fixup_speaker2_to_dac1,
		.chained = true,
		.chain_id = ALC245_FIXUP_CS35L41_SPI_2
	},
	[ALC285_FIXUP_ASUS_HEADSET_MIC] = {
		.type = HDA_FIXUP_PINS,
		.v.pins = (const struct hda_pintbl[]) {
			{ 0x19, 0x03a11050 },
			{ 0x1b, 0x03a11c30 },
			{ }
		},
		.chained = true,
		.chain_id = ALC285_FIXUP_ASUS_SPEAKER2_TO_DAC1
	},
	[ALC285_FIXUP_ASUS_SPI_REAR_SPEAKERS] = {
		.type = HDA_FIXUP_PINS,
		.v.pins = (const struct hda_pintbl[]) {
			{ 0x14, 0x90170120 },
			{ }
		},
		.chained = true,
		.chain_id = ALC285_FIXUP_ASUS_HEADSET_MIC
	},
	[ALC285_FIXUP_ASUS_I2C_SPEAKER2_TO_DAC1] = {
		.type = HDA_FIXUP_FUNC,
		.v.func = alc285_fixup_speaker2_to_dac1,
		.chained = true,
		.chain_id = ALC287_FIXUP_CS35L41_I2C_2
	},
	[ALC285_FIXUP_ASUS_I2C_HEADSET_MIC] = {
		.type = HDA_FIXUP_PINS,
		.v.pins = (const struct hda_pintbl[]) {
			{ 0x19, 0x03a11050 },
			{ 0x1b, 0x03a11c30 },
			{ }
		},
		.chained = true,
		.chain_id = ALC285_FIXUP_ASUS_I2C_SPEAKER2_TO_DAC1
	},
	[ALC256_FIXUP_DELL_INSPIRON_7559_SUBWOOFER] = {
		.type = HDA_FIXUP_PINS,
		.v.pins = (const struct hda_pintbl[]) {
			{ 0x1b, 0x90170151 },
			{ }
		},
		.chained = true,
		.chain_id = ALC255_FIXUP_DELL1_MIC_NO_PRESENCE
	},
	[ALC269_FIXUP_ATIV_BOOK_8] = {
		.type = HDA_FIXUP_FUNC,
		.v.func = alc_fixup_auto_mute_via_amp,
		.chained = true,
		.chain_id = ALC269_FIXUP_NO_SHUTUP
	},
	[ALC221_FIXUP_HP_288PRO_MIC_NO_PRESENCE] = {
		.type = HDA_FIXUP_PINS,
		.v.pins = (const struct hda_pintbl[]) {
			{ 0x19, 0x01a1913c }, /* use as headset mic, without its own jack detect */
			{ 0x1a, 0x01813030 }, /* use as headphone mic, without its own jack detect */
			{ }
		},
		.chained = true,
		.chain_id = ALC269_FIXUP_HEADSET_MODE
	},
	[ALC221_FIXUP_HP_MIC_NO_PRESENCE] = {
		.type = HDA_FIXUP_PINS,
		.v.pins = (const struct hda_pintbl[]) {
			{ 0x18, 0x01a1913c }, /* use as headset mic, without its own jack detect */
			{ 0x1a, 0x01a1913d }, /* use as headphone mic, without its own jack detect */
			{ }
		},
		.chained = true,
		.chain_id = ALC269_FIXUP_HEADSET_MODE
	},
	[ALC256_FIXUP_ASUS_HEADSET_MODE] = {
		.type = HDA_FIXUP_FUNC,
		.v.func = alc_fixup_headset_mode,
	},
	[ALC256_FIXUP_ASUS_MIC] = {
		.type = HDA_FIXUP_PINS,
		.v.pins = (const struct hda_pintbl[]) {
			{ 0x13, 0x90a60160 }, /* use as internal mic */
			{ 0x19, 0x04a11120 }, /* use as headset mic, without its own jack detect */
			{ }
		},
		.chained = true,
		.chain_id = ALC256_FIXUP_ASUS_HEADSET_MODE
	},
	[ALC256_FIXUP_ASUS_AIO_GPIO2] = {
		.type = HDA_FIXUP_FUNC,
		/* Set up GPIO2 for the speaker amp */
		.v.func = alc_fixup_gpio4,
	},
	[ALC233_FIXUP_ASUS_MIC_NO_PRESENCE] = {
		.type = HDA_FIXUP_PINS,
		.v.pins = (const struct hda_pintbl[]) {
			{ 0x19, 0x01a1913c }, /* use as headset mic, without its own jack detect */
			{ }
		},
		.chained = true,
		.chain_id = ALC269_FIXUP_HEADSET_MIC
	},
	[ALC233_FIXUP_EAPD_COEF_AND_MIC_NO_PRESENCE] = {
		.type = HDA_FIXUP_VERBS,
		.v.verbs = (const struct hda_verb[]) {
			/* Enables internal speaker */
			{0x20, AC_VERB_SET_COEF_INDEX, 0x40},
			{0x20, AC_VERB_SET_PROC_COEF, 0x8800},
			{}
		},
		.chained = true,
		.chain_id = ALC233_FIXUP_ASUS_MIC_NO_PRESENCE
	},
	[ALC233_FIXUP_LENOVO_MULTI_CODECS] = {
		.type = HDA_FIXUP_FUNC,
		.v.func = alc233_alc662_fixup_lenovo_dual_codecs,
		.chained = true,
		.chain_id = ALC269_FIXUP_GPIO2
	},
	[ALC233_FIXUP_ACER_HEADSET_MIC] = {
		.type = HDA_FIXUP_VERBS,
		.v.verbs = (const struct hda_verb[]) {
			{ 0x20, AC_VERB_SET_COEF_INDEX, 0x45 },
			{ 0x20, AC_VERB_SET_PROC_COEF, 0x5089 },
			{ }
		},
		.chained = true,
		.chain_id = ALC233_FIXUP_ASUS_MIC_NO_PRESENCE
	},
	[ALC294_FIXUP_LENOVO_MIC_LOCATION] = {
		.type = HDA_FIXUP_PINS,
		.v.pins = (const struct hda_pintbl[]) {
			/* Change the mic location from front to right, otherwise there are
			   two front mics with the same name, pulseaudio can't handle them.
			   This is just a temporary workaround, after applying this fixup,
			   there will be one "Front Mic" and one "Mic" in this machine.
			 */
			{ 0x1a, 0x04a19040 },
			{ }
		},
	},
	[ALC225_FIXUP_DELL_WYSE_MIC_NO_PRESENCE] = {
		.type = HDA_FIXUP_PINS,
		.v.pins = (const struct hda_pintbl[]) {
			{ 0x16, 0x0101102f }, /* Rear Headset HP */
			{ 0x19, 0x02a1913c }, /* use as Front headset mic, without its own jack detect */
			{ 0x1a, 0x01a19030 }, /* Rear Headset MIC */
			{ 0x1b, 0x02011020 },
			{ }
		},
		.chained = true,
		.chain_id = ALC225_FIXUP_S3_POP_NOISE
	},
	[ALC225_FIXUP_S3_POP_NOISE] = {
		.type = HDA_FIXUP_FUNC,
		.v.func = alc225_fixup_s3_pop_noise,
		.chained = true,
		.chain_id = ALC269_FIXUP_HEADSET_MODE_NO_HP_MIC
	},
	[ALC700_FIXUP_INTEL_REFERENCE] = {
		.type = HDA_FIXUP_VERBS,
		.v.verbs = (const struct hda_verb[]) {
			/* Enables internal speaker */
			{0x20, AC_VERB_SET_COEF_INDEX, 0x45},
			{0x20, AC_VERB_SET_PROC_COEF, 0x5289},
			{0x20, AC_VERB_SET_COEF_INDEX, 0x4A},
			{0x20, AC_VERB_SET_PROC_COEF, 0x001b},
			{0x58, AC_VERB_SET_COEF_INDEX, 0x00},
			{0x58, AC_VERB_SET_PROC_COEF, 0x3888},
			{0x20, AC_VERB_SET_COEF_INDEX, 0x6f},
			{0x20, AC_VERB_SET_PROC_COEF, 0x2c0b},
			{}
		}
	},
	[ALC274_FIXUP_DELL_BIND_DACS] = {
		.type = HDA_FIXUP_FUNC,
		.v.func = alc274_fixup_bind_dacs,
		.chained = true,
		.chain_id = ALC269_FIXUP_DELL1_MIC_NO_PRESENCE
	},
	[ALC274_FIXUP_DELL_AIO_LINEOUT_VERB] = {
		.type = HDA_FIXUP_PINS,
		.v.pins = (const struct hda_pintbl[]) {
			{ 0x1b, 0x0401102f },
			{ }
		},
		.chained = true,
		.chain_id = ALC274_FIXUP_DELL_BIND_DACS
	},
	[ALC298_FIXUP_TPT470_DOCK_FIX] = {
		.type = HDA_FIXUP_FUNC,
		.v.func = alc_fixup_tpt470_dock,
		.chained = true,
		.chain_id = ALC293_FIXUP_LENOVO_SPK_NOISE
	},
	[ALC298_FIXUP_TPT470_DOCK] = {
		.type = HDA_FIXUP_FUNC,
		.v.func = alc_fixup_tpt470_dacs,
		.chained = true,
		.chain_id = ALC298_FIXUP_TPT470_DOCK_FIX
	},
	[ALC255_FIXUP_DUMMY_LINEOUT_VERB] = {
		.type = HDA_FIXUP_PINS,
		.v.pins = (const struct hda_pintbl[]) {
			{ 0x14, 0x0201101f },
			{ }
		},
		.chained = true,
		.chain_id = ALC255_FIXUP_DELL1_MIC_NO_PRESENCE
	},
	[ALC255_FIXUP_DELL_HEADSET_MIC] = {
		.type = HDA_FIXUP_PINS,
		.v.pins = (const struct hda_pintbl[]) {
			{ 0x19, 0x01a1913c }, /* use as headset mic, without its own jack detect */
			{ }
		},
		.chained = true,
		.chain_id = ALC269_FIXUP_HEADSET_MIC
	},
	[ALC295_FIXUP_HP_X360] = {
		.type = HDA_FIXUP_FUNC,
		.v.func = alc295_fixup_hp_top_speakers,
		.chained = true,
		.chain_id = ALC269_FIXUP_HP_MUTE_LED_MIC3
	},
	[ALC221_FIXUP_HP_HEADSET_MIC] = {
		.type = HDA_FIXUP_PINS,
		.v.pins = (const struct hda_pintbl[]) {
			{ 0x19, 0x0181313f},
			{ }
		},
		.chained = true,
		.chain_id = ALC269_FIXUP_HEADSET_MIC
	},
	[ALC285_FIXUP_LENOVO_HEADPHONE_NOISE] = {
		.type = HDA_FIXUP_FUNC,
		.v.func = alc285_fixup_invalidate_dacs,
		.chained = true,
		.chain_id = ALC269_FIXUP_THINKPAD_ACPI
	},
	[ALC295_FIXUP_HP_AUTO_MUTE] = {
		.type = HDA_FIXUP_FUNC,
		.v.func = alc_fixup_auto_mute_via_amp,
	},
	[ALC286_FIXUP_ACER_AIO_MIC_NO_PRESENCE] = {
		.type = HDA_FIXUP_PINS,
		.v.pins = (const struct hda_pintbl[]) {
			{ 0x18, 0x01a1913c }, /* use as headset mic, without its own jack detect */
			{ }
		},
		.chained = true,
		.chain_id = ALC269_FIXUP_HEADSET_MIC
	},
	[ALC294_FIXUP_ASUS_MIC] = {
		.type = HDA_FIXUP_PINS,
		.v.pins = (const struct hda_pintbl[]) {
			{ 0x13, 0x90a60160 }, /* use as internal mic */
			{ 0x19, 0x04a11120 }, /* use as headset mic, without its own jack detect */
			{ }
		},
		.chained = true,
		.chain_id = ALC269_FIXUP_HEADSET_MIC
	},
	[ALC294_FIXUP_ASUS_HEADSET_MIC] = {
		.type = HDA_FIXUP_PINS,
		.v.pins = (const struct hda_pintbl[]) {
			{ 0x19, 0x01a1103c }, /* use as headset mic */
			{ }
		},
		.chained = true,
		.chain_id = ALC269_FIXUP_HEADSET_MIC
	},
	[ALC294_FIXUP_ASUS_SPK] = {
		.type = HDA_FIXUP_VERBS,
		.v.verbs = (const struct hda_verb[]) {
			/* Set EAPD high */
			{ 0x20, AC_VERB_SET_COEF_INDEX, 0x40 },
			{ 0x20, AC_VERB_SET_PROC_COEF, 0x8800 },
			{ 0x20, AC_VERB_SET_COEF_INDEX, 0x0f },
			{ 0x20, AC_VERB_SET_PROC_COEF, 0x7774 },
			{ }
		},
		.chained = true,
		.chain_id = ALC294_FIXUP_ASUS_HEADSET_MIC
	},
	[ALC295_FIXUP_CHROME_BOOK] = {
		.type = HDA_FIXUP_FUNC,
		.v.func = alc295_fixup_chromebook,
		.chained = true,
		.chain_id = ALC225_FIXUP_HEADSET_JACK
	},
	[ALC225_FIXUP_HEADSET_JACK] = {
		.type = HDA_FIXUP_FUNC,
		.v.func = alc_fixup_headset_jack,
	},
	[ALC293_FIXUP_SYSTEM76_MIC_NO_PRESENCE] = {
		.type = HDA_FIXUP_PINS,
		.v.pins = (const struct hda_pintbl[]) {
			{ 0x1a, 0x01a1913c }, /* use as headset mic, without its own jack detect */
			{ }
		},
		.chained = true,
		.chain_id = ALC269_FIXUP_HEADSET_MODE_NO_HP_MIC
	},
	[ALC285_FIXUP_LENOVO_PC_BEEP_IN_NOISE] = {
		.type = HDA_FIXUP_VERBS,
		.v.verbs = (const struct hda_verb[]) {
			/* Disable PCBEEP-IN passthrough */
			{ 0x20, AC_VERB_SET_COEF_INDEX, 0x36 },
			{ 0x20, AC_VERB_SET_PROC_COEF, 0x57d7 },
			{ }
		},
		.chained = true,
		.chain_id = ALC285_FIXUP_LENOVO_HEADPHONE_NOISE
	},
	[ALC255_FIXUP_ACER_HEADSET_MIC] = {
		.type = HDA_FIXUP_PINS,
		.v.pins = (const struct hda_pintbl[]) {
			{ 0x19, 0x03a11130 },
			{ 0x1a, 0x90a60140 }, /* use as internal mic */
			{ }
		},
		.chained = true,
		.chain_id = ALC255_FIXUP_HEADSET_MODE_NO_HP_MIC
	},
	[ALC225_FIXUP_DELL_WYSE_AIO_MIC_NO_PRESENCE] = {
		.type = HDA_FIXUP_PINS,
		.v.pins = (const struct hda_pintbl[]) {
			{ 0x16, 0x01011020 }, /* Rear Line out */
			{ 0x19, 0x01a1913c }, /* use as Front headset mic, without its own jack detect */
			{ }
		},
		.chained = true,
		.chain_id = ALC225_FIXUP_WYSE_AUTO_MUTE
	},
	[ALC225_FIXUP_WYSE_AUTO_MUTE] = {
		.type = HDA_FIXUP_FUNC,
		.v.func = alc_fixup_auto_mute_via_amp,
		.chained = true,
		.chain_id = ALC225_FIXUP_WYSE_DISABLE_MIC_VREF
	},
	[ALC225_FIXUP_WYSE_DISABLE_MIC_VREF] = {
		.type = HDA_FIXUP_FUNC,
		.v.func = alc_fixup_disable_mic_vref,
		.chained = true,
		.chain_id = ALC269_FIXUP_HEADSET_MODE_NO_HP_MIC
	},
	[ALC286_FIXUP_ACER_AIO_HEADSET_MIC] = {
		.type = HDA_FIXUP_VERBS,
		.v.verbs = (const struct hda_verb[]) {
			{ 0x20, AC_VERB_SET_COEF_INDEX, 0x4f },
			{ 0x20, AC_VERB_SET_PROC_COEF, 0x5029 },
			{ }
		},
		.chained = true,
		.chain_id = ALC286_FIXUP_ACER_AIO_MIC_NO_PRESENCE
	},
	[ALC256_FIXUP_ASUS_HEADSET_MIC] = {
		.type = HDA_FIXUP_PINS,
		.v.pins = (const struct hda_pintbl[]) {
			{ 0x19, 0x03a11020 }, /* headset mic with jack detect */
			{ }
		},
		.chained = true,
		.chain_id = ALC256_FIXUP_ASUS_HEADSET_MODE
	},
	[ALC256_FIXUP_ASUS_MIC_NO_PRESENCE] = {
		.type = HDA_FIXUP_PINS,
		.v.pins = (const struct hda_pintbl[]) {
			{ 0x19, 0x04a11120 }, /* use as headset mic, without its own jack detect */
			{ }
		},
		.chained = true,
		.chain_id = ALC256_FIXUP_ASUS_HEADSET_MODE
	},
	[ALC299_FIXUP_PREDATOR_SPK] = {
		.type = HDA_FIXUP_PINS,
		.v.pins = (const struct hda_pintbl[]) {
			{ 0x21, 0x90170150 }, /* use as headset mic, without its own jack detect */
			{ }
		}
	},
	[ALC256_FIXUP_MEDION_HEADSET_NO_PRESENCE] = {
		.type = HDA_FIXUP_PINS,
		.v.pins = (const struct hda_pintbl[]) {
			{ 0x19, 0x04a11040 },
			{ 0x21, 0x04211020 },
			{ }
		},
		.chained = true,
		.chain_id = ALC256_FIXUP_ASUS_HEADSET_MODE
	},
	[ALC289_FIXUP_DELL_SPK1] = {
		.type = HDA_FIXUP_PINS,
		.v.pins = (const struct hda_pintbl[]) {
			{ 0x14, 0x90170140 },
			{ }
		},
		.chained = true,
		.chain_id = ALC269_FIXUP_DELL4_MIC_NO_PRESENCE
	},
	[ALC289_FIXUP_DELL_SPK2] = {
		.type = HDA_FIXUP_PINS,
		.v.pins = (const struct hda_pintbl[]) {
			{ 0x17, 0x90170130 }, /* bass spk */
			{ }
		},
		.chained = true,
		.chain_id = ALC269_FIXUP_DELL4_MIC_NO_PRESENCE
	},
	[ALC289_FIXUP_DUAL_SPK] = {
		.type = HDA_FIXUP_FUNC,
		.v.func = alc285_fixup_speaker2_to_dac1,
		.chained = true,
		.chain_id = ALC289_FIXUP_DELL_SPK2
	},
	[ALC289_FIXUP_RTK_AMP_DUAL_SPK] = {
		.type = HDA_FIXUP_FUNC,
		.v.func = alc285_fixup_speaker2_to_dac1,
		.chained = true,
		.chain_id = ALC289_FIXUP_DELL_SPK1
	},
	[ALC294_FIXUP_SPK2_TO_DAC1] = {
		.type = HDA_FIXUP_FUNC,
		.v.func = alc285_fixup_speaker2_to_dac1,
		.chained = true,
		.chain_id = ALC294_FIXUP_ASUS_HEADSET_MIC
	},
	[ALC294_FIXUP_ASUS_DUAL_SPK] = {
		.type = HDA_FIXUP_FUNC,
		/* The GPIO must be pulled to initialize the AMP */
		.v.func = alc_fixup_gpio4,
		.chained = true,
		.chain_id = ALC294_FIXUP_SPK2_TO_DAC1
	},
	[ALC294_FIXUP_ASUS_ALLY] = {
		.type = HDA_FIXUP_FUNC,
		.v.func = cs35l41_fixup_i2c_two,
		.chained = true,
		.chain_id = ALC294_FIXUP_ASUS_ALLY_PINS
	},
	[ALC294_FIXUP_ASUS_ALLY_X] = {
		.type = HDA_FIXUP_FUNC,
		.v.func = tas2781_fixup_i2c,
		.chained = true,
		.chain_id = ALC294_FIXUP_ASUS_ALLY_PINS
	},
	[ALC294_FIXUP_ASUS_ALLY_PINS] = {
		.type = HDA_FIXUP_PINS,
		.v.pins = (const struct hda_pintbl[]) {
			{ 0x19, 0x03a11050 },
			{ 0x1a, 0x03a11c30 },
			{ 0x21, 0x03211420 },
			{ }
		},
		.chained = true,
		.chain_id = ALC294_FIXUP_ASUS_ALLY_VERBS
	},
	[ALC294_FIXUP_ASUS_ALLY_VERBS] = {
		.type = HDA_FIXUP_VERBS,
		.v.verbs = (const struct hda_verb[]) {
			{ 0x20, AC_VERB_SET_COEF_INDEX, 0x45 },
			{ 0x20, AC_VERB_SET_PROC_COEF, 0x5089 },
			{ 0x20, AC_VERB_SET_COEF_INDEX, 0x46 },
			{ 0x20, AC_VERB_SET_PROC_COEF, 0x0004 },
			{ 0x20, AC_VERB_SET_COEF_INDEX, 0x47 },
			{ 0x20, AC_VERB_SET_PROC_COEF, 0xa47a },
			{ 0x20, AC_VERB_SET_COEF_INDEX, 0x49 },
			{ 0x20, AC_VERB_SET_PROC_COEF, 0x0049},
			{ 0x20, AC_VERB_SET_COEF_INDEX, 0x4a },
			{ 0x20, AC_VERB_SET_PROC_COEF, 0x201b },
			{ 0x20, AC_VERB_SET_COEF_INDEX, 0x6b },
			{ 0x20, AC_VERB_SET_PROC_COEF, 0x4278},
			{ }
		},
		.chained = true,
		.chain_id = ALC294_FIXUP_ASUS_ALLY_SPEAKER
	},
	[ALC294_FIXUP_ASUS_ALLY_SPEAKER] = {
		.type = HDA_FIXUP_FUNC,
		.v.func = alc285_fixup_speaker2_to_dac1,
	},
	[ALC285_FIXUP_THINKPAD_X1_GEN7] = {
		.type = HDA_FIXUP_FUNC,
		.v.func = alc285_fixup_thinkpad_x1_gen7,
		.chained = true,
		.chain_id = ALC269_FIXUP_THINKPAD_ACPI
	},
	[ALC285_FIXUP_THINKPAD_HEADSET_JACK] = {
		.type = HDA_FIXUP_FUNC,
		.v.func = alc_fixup_headset_jack,
		.chained = true,
		.chain_id = ALC285_FIXUP_THINKPAD_X1_GEN7
	},
	[ALC294_FIXUP_ASUS_HPE] = {
		.type = HDA_FIXUP_VERBS,
		.v.verbs = (const struct hda_verb[]) {
			/* Set EAPD high */
			{ 0x20, AC_VERB_SET_COEF_INDEX, 0x0f },
			{ 0x20, AC_VERB_SET_PROC_COEF, 0x7774 },
			{ }
		},
		.chained = true,
		.chain_id = ALC294_FIXUP_ASUS_HEADSET_MIC
	},
	[ALC294_FIXUP_ASUS_GX502_PINS] = {
		.type = HDA_FIXUP_PINS,
		.v.pins = (const struct hda_pintbl[]) {
			{ 0x19, 0x03a11050 }, /* front HP mic */
			{ 0x1a, 0x01a11830 }, /* rear external mic */
			{ 0x21, 0x03211020 }, /* front HP out */
			{ }
		},
		.chained = true,
		.chain_id = ALC294_FIXUP_ASUS_GX502_VERBS
	},
	[ALC294_FIXUP_ASUS_GX502_VERBS] = {
		.type = HDA_FIXUP_VERBS,
		.v.verbs = (const struct hda_verb[]) {
			/* set 0x15 to HP-OUT ctrl */
			{ 0x15, AC_VERB_SET_PIN_WIDGET_CONTROL, 0xc0 },
			/* unmute the 0x15 amp */
			{ 0x15, AC_VERB_SET_AMP_GAIN_MUTE, 0xb000 },
			{ }
		},
		.chained = true,
		.chain_id = ALC294_FIXUP_ASUS_GX502_HP
	},
	[ALC294_FIXUP_ASUS_GX502_HP] = {
		.type = HDA_FIXUP_FUNC,
		.v.func = alc294_fixup_gx502_hp,
	},
	[ALC294_FIXUP_ASUS_GU502_PINS] = {
		.type = HDA_FIXUP_PINS,
		.v.pins = (const struct hda_pintbl[]) {
			{ 0x19, 0x01a11050 }, /* rear HP mic */
			{ 0x1a, 0x01a11830 }, /* rear external mic */
			{ 0x21, 0x012110f0 }, /* rear HP out */
			{ }
		},
		.chained = true,
		.chain_id = ALC294_FIXUP_ASUS_GU502_VERBS
	},
	[ALC294_FIXUP_ASUS_GU502_VERBS] = {
		.type = HDA_FIXUP_VERBS,
		.v.verbs = (const struct hda_verb[]) {
			/* set 0x15 to HP-OUT ctrl */
			{ 0x15, AC_VERB_SET_PIN_WIDGET_CONTROL, 0xc0 },
			/* unmute the 0x15 amp */
			{ 0x15, AC_VERB_SET_AMP_GAIN_MUTE, 0xb000 },
			/* set 0x1b to HP-OUT */
			{ 0x1b, AC_VERB_SET_PIN_WIDGET_CONTROL, 0x24 },
			{ }
		},
		.chained = true,
		.chain_id = ALC294_FIXUP_ASUS_GU502_HP
	},
	[ALC294_FIXUP_ASUS_GU502_HP] = {
		.type = HDA_FIXUP_FUNC,
		.v.func = alc294_fixup_gu502_hp,
	},
	 [ALC294_FIXUP_ASUS_G513_PINS] = {
		.type = HDA_FIXUP_PINS,
		.v.pins = (const struct hda_pintbl[]) {
				{ 0x19, 0x03a11050 }, /* front HP mic */
				{ 0x1a, 0x03a11c30 }, /* rear external mic */
				{ 0x21, 0x03211420 }, /* front HP out */
				{ }
		},
	},
	[ALC285_FIXUP_ASUS_G533Z_PINS] = {
		.type = HDA_FIXUP_PINS,
		.v.pins = (const struct hda_pintbl[]) {
			{ 0x14, 0x90170152 }, /* Speaker Surround Playback Switch */
			{ 0x19, 0x03a19020 }, /* Mic Boost Volume */
			{ 0x1a, 0x03a11c30 }, /* Mic Boost Volume */
			{ 0x1e, 0x90170151 }, /* Rear jack, IN OUT EAPD Detect */
			{ 0x21, 0x03211420 },
			{ }
		},
	},
	[ALC294_FIXUP_ASUS_COEF_1B] = {
		.type = HDA_FIXUP_VERBS,
		.v.verbs = (const struct hda_verb[]) {
			/* Set bit 10 to correct noisy output after reboot from
			 * Windows 10 (due to pop noise reduction?)
			 */
			{ 0x20, AC_VERB_SET_COEF_INDEX, 0x1b },
			{ 0x20, AC_VERB_SET_PROC_COEF, 0x4e4b },
			{ }
		},
		.chained = true,
		.chain_id = ALC289_FIXUP_ASUS_GA401,
	},
	[ALC285_FIXUP_HP_GPIO_LED] = {
		.type = HDA_FIXUP_FUNC,
		.v.func = alc285_fixup_hp_gpio_led,
	},
	[ALC285_FIXUP_HP_MUTE_LED] = {
		.type = HDA_FIXUP_FUNC,
		.v.func = alc285_fixup_hp_mute_led,
	},
	[ALC285_FIXUP_HP_SPECTRE_X360_MUTE_LED] = {
		.type = HDA_FIXUP_FUNC,
		.v.func = alc285_fixup_hp_spectre_x360_mute_led,
	},
	[ALC236_FIXUP_HP_MUTE_LED_COEFBIT2] = {
	    .type = HDA_FIXUP_FUNC,
	    .v.func = alc236_fixup_hp_mute_led_coefbit2,
	},
	[ALC236_FIXUP_HP_GPIO_LED] = {
		.type = HDA_FIXUP_FUNC,
		.v.func = alc236_fixup_hp_gpio_led,
	},
	[ALC236_FIXUP_HP_MUTE_LED] = {
		.type = HDA_FIXUP_FUNC,
		.v.func = alc236_fixup_hp_mute_led,
	},
	[ALC236_FIXUP_HP_MUTE_LED_MICMUTE_VREF] = {
		.type = HDA_FIXUP_FUNC,
		.v.func = alc236_fixup_hp_mute_led_micmute_vref,
	},
	[ALC298_FIXUP_SAMSUNG_AMP] = {
		.type = HDA_FIXUP_FUNC,
		.v.func = alc298_fixup_samsung_amp,
		.chained = true,
		.chain_id = ALC298_FIXUP_SAMSUNG_HEADPHONE_VERY_QUIET
	},
	[ALC298_FIXUP_SAMSUNG_AMP2] = {
		.type = HDA_FIXUP_FUNC,
		.v.func = alc298_fixup_samsung_amp2
	},
	[ALC298_FIXUP_SAMSUNG_HEADPHONE_VERY_QUIET] = {
		.type = HDA_FIXUP_VERBS,
		.v.verbs = (const struct hda_verb[]) {
			{ 0x1a, AC_VERB_SET_PIN_WIDGET_CONTROL, 0xc5 },
			{ }
		},
	},
	[ALC256_FIXUP_SAMSUNG_HEADPHONE_VERY_QUIET] = {
		.type = HDA_FIXUP_VERBS,
		.v.verbs = (const struct hda_verb[]) {
			{ 0x20, AC_VERB_SET_COEF_INDEX, 0x08},
			{ 0x20, AC_VERB_SET_PROC_COEF, 0x2fcf},
			{ }
		},
	},
	[ALC295_FIXUP_ASUS_MIC_NO_PRESENCE] = {
		.type = HDA_FIXUP_PINS,
		.v.pins = (const struct hda_pintbl[]) {
			{ 0x19, 0x01a1913c }, /* use as headset mic, without its own jack detect */
			{ }
		},
		.chained = true,
		.chain_id = ALC269_FIXUP_HEADSET_MODE
	},
	[ALC269VC_FIXUP_ACER_VCOPPERBOX_PINS] = {
		.type = HDA_FIXUP_PINS,
		.v.pins = (const struct hda_pintbl[]) {
			{ 0x14, 0x90100120 }, /* use as internal speaker */
			{ 0x18, 0x02a111f0 }, /* use as headset mic, without its own jack detect */
			{ 0x1a, 0x01011020 }, /* use as line out */
			{ },
		},
		.chained = true,
		.chain_id = ALC269_FIXUP_HEADSET_MIC
	},
	[ALC269VC_FIXUP_ACER_HEADSET_MIC] = {
		.type = HDA_FIXUP_PINS,
		.v.pins = (const struct hda_pintbl[]) {
			{ 0x18, 0x02a11030 }, /* use as headset mic */
			{ }
		},
		.chained = true,
		.chain_id = ALC269_FIXUP_HEADSET_MIC
	},
	[ALC269VC_FIXUP_ACER_MIC_NO_PRESENCE] = {
		.type = HDA_FIXUP_PINS,
		.v.pins = (const struct hda_pintbl[]) {
			{ 0x18, 0x01a11130 }, /* use as headset mic, without its own jack detect */
			{ }
		},
		.chained = true,
		.chain_id = ALC269_FIXUP_HEADSET_MIC
	},
	[ALC289_FIXUP_ASUS_GA401] = {
		.type = HDA_FIXUP_FUNC,
		.v.func = alc289_fixup_asus_ga401,
		.chained = true,
		.chain_id = ALC289_FIXUP_ASUS_GA502,
	},
	[ALC289_FIXUP_ASUS_GA502] = {
		.type = HDA_FIXUP_PINS,
		.v.pins = (const struct hda_pintbl[]) {
			{ 0x19, 0x03a11020 }, /* headset mic with jack detect */
			{ }
		},
	},
	[ALC256_FIXUP_ACER_MIC_NO_PRESENCE] = {
		.type = HDA_FIXUP_PINS,
		.v.pins = (const struct hda_pintbl[]) {
			{ 0x19, 0x02a11120 }, /* use as headset mic, without its own jack detect */
			{ }
		},
		.chained = true,
		.chain_id = ALC256_FIXUP_ASUS_HEADSET_MODE
	},
	[ALC285_FIXUP_HP_GPIO_AMP_INIT] = {
		.type = HDA_FIXUP_FUNC,
		.v.func = alc285_fixup_hp_gpio_amp_init,
		.chained = true,
		.chain_id = ALC285_FIXUP_HP_GPIO_LED
	},
	[ALC269_FIXUP_CZC_B20] = {
		.type = HDA_FIXUP_PINS,
		.v.pins = (const struct hda_pintbl[]) {
			{ 0x12, 0x411111f0 },
			{ 0x14, 0x90170110 }, /* speaker */
			{ 0x15, 0x032f1020 }, /* HP out */
			{ 0x17, 0x411111f0 },
			{ 0x18, 0x03ab1040 }, /* mic */
			{ 0x19, 0xb7a7013f },
			{ 0x1a, 0x0181305f },
			{ 0x1b, 0x411111f0 },
			{ 0x1d, 0x411111f0 },
			{ 0x1e, 0x411111f0 },
			{ }
		},
		.chain_id = ALC269_FIXUP_DMIC,
	},
	[ALC269_FIXUP_CZC_TMI] = {
		.type = HDA_FIXUP_PINS,
		.v.pins = (const struct hda_pintbl[]) {
			{ 0x12, 0x4000c000 },
			{ 0x14, 0x90170110 }, /* speaker */
			{ 0x15, 0x0421401f }, /* HP out */
			{ 0x17, 0x411111f0 },
			{ 0x18, 0x04a19020 }, /* mic */
			{ 0x19, 0x411111f0 },
			{ 0x1a, 0x411111f0 },
			{ 0x1b, 0x411111f0 },
			{ 0x1d, 0x40448505 },
			{ 0x1e, 0x411111f0 },
			{ 0x20, 0x8000ffff },
			{ }
		},
		.chain_id = ALC269_FIXUP_DMIC,
	},
	[ALC269_FIXUP_CZC_L101] = {
		.type = HDA_FIXUP_PINS,
		.v.pins = (const struct hda_pintbl[]) {
			{ 0x12, 0x40000000 },
			{ 0x14, 0x01014010 }, /* speaker */
			{ 0x15, 0x411111f0 }, /* HP out */
			{ 0x16, 0x411111f0 },
			{ 0x18, 0x01a19020 }, /* mic */
			{ 0x19, 0x02a19021 },
			{ 0x1a, 0x0181302f },
			{ 0x1b, 0x0221401f },
			{ 0x1c, 0x411111f0 },
			{ 0x1d, 0x4044c601 },
			{ 0x1e, 0x411111f0 },
			{ }
		},
		.chain_id = ALC269_FIXUP_DMIC,
	},
	[ALC269_FIXUP_LEMOTE_A1802] = {
		.type = HDA_FIXUP_PINS,
		.v.pins = (const struct hda_pintbl[]) {
			{ 0x12, 0x40000000 },
			{ 0x14, 0x90170110 }, /* speaker */
			{ 0x17, 0x411111f0 },
			{ 0x18, 0x03a19040 }, /* mic1 */
			{ 0x19, 0x90a70130 }, /* mic2 */
			{ 0x1a, 0x411111f0 },
			{ 0x1b, 0x411111f0 },
			{ 0x1d, 0x40489d2d },
			{ 0x1e, 0x411111f0 },
			{ 0x20, 0x0003ffff },
			{ 0x21, 0x03214020 },
			{ }
		},
		.chain_id = ALC269_FIXUP_DMIC,
	},
	[ALC269_FIXUP_LEMOTE_A190X] = {
		.type = HDA_FIXUP_PINS,
		.v.pins = (const struct hda_pintbl[]) {
			{ 0x14, 0x99130110 }, /* speaker */
			{ 0x15, 0x0121401f }, /* HP out */
			{ 0x18, 0x01a19c20 }, /* rear  mic */
			{ 0x19, 0x99a3092f }, /* front mic */
			{ 0x1b, 0x0201401f }, /* front lineout */
			{ }
		},
		.chain_id = ALC269_FIXUP_DMIC,
	},
	[ALC256_FIXUP_INTEL_NUC8_RUGGED] = {
		.type = HDA_FIXUP_PINS,
		.v.pins = (const struct hda_pintbl[]) {
			{ 0x1b, 0x01a1913c }, /* use as headset mic, without its own jack detect */
			{ }
		},
		.chained = true,
		.chain_id = ALC269_FIXUP_HEADSET_MODE
	},
	[ALC256_FIXUP_INTEL_NUC10] = {
		.type = HDA_FIXUP_PINS,
		.v.pins = (const struct hda_pintbl[]) {
			{ 0x19, 0x01a1913c }, /* use as headset mic, without its own jack detect */
			{ }
		},
		.chained = true,
		.chain_id = ALC269_FIXUP_HEADSET_MODE
	},
	[ALC255_FIXUP_XIAOMI_HEADSET_MIC] = {
		.type = HDA_FIXUP_VERBS,
		.v.verbs = (const struct hda_verb[]) {
			{ 0x20, AC_VERB_SET_COEF_INDEX, 0x45 },
			{ 0x20, AC_VERB_SET_PROC_COEF, 0x5089 },
			{ }
		},
		.chained = true,
		.chain_id = ALC289_FIXUP_ASUS_GA502
	},
	[ALC274_FIXUP_HP_MIC] = {
		.type = HDA_FIXUP_VERBS,
		.v.verbs = (const struct hda_verb[]) {
			{ 0x20, AC_VERB_SET_COEF_INDEX, 0x45 },
			{ 0x20, AC_VERB_SET_PROC_COEF, 0x5089 },
			{ }
		},
	},
	[ALC274_FIXUP_HP_HEADSET_MIC] = {
		.type = HDA_FIXUP_FUNC,
		.v.func = alc274_fixup_hp_headset_mic,
		.chained = true,
		.chain_id = ALC274_FIXUP_HP_MIC
	},
	[ALC274_FIXUP_HP_ENVY_GPIO] = {
		.type = HDA_FIXUP_FUNC,
		.v.func = alc274_fixup_hp_envy_gpio,
	},
	[ALC256_FIXUP_ASUS_HPE] = {
		.type = HDA_FIXUP_VERBS,
		.v.verbs = (const struct hda_verb[]) {
			/* Set EAPD high */
			{ 0x20, AC_VERB_SET_COEF_INDEX, 0x0f },
			{ 0x20, AC_VERB_SET_PROC_COEF, 0x7778 },
			{ }
		},
		.chained = true,
		.chain_id = ALC294_FIXUP_ASUS_HEADSET_MIC
	},
	[ALC285_FIXUP_THINKPAD_NO_BASS_SPK_HEADSET_JACK] = {
		.type = HDA_FIXUP_FUNC,
		.v.func = alc_fixup_headset_jack,
		.chained = true,
		.chain_id = ALC269_FIXUP_THINKPAD_ACPI
	},
	[ALC287_FIXUP_HP_GPIO_LED] = {
		.type = HDA_FIXUP_FUNC,
		.v.func = alc287_fixup_hp_gpio_led,
	},
	[ALC256_FIXUP_HP_HEADSET_MIC] = {
		.type = HDA_FIXUP_FUNC,
		.v.func = alc274_fixup_hp_headset_mic,
	},
	[ALC236_FIXUP_DELL_AIO_HEADSET_MIC] = {
		.type = HDA_FIXUP_FUNC,
		.v.func = alc_fixup_no_int_mic,
		.chained = true,
		.chain_id = ALC255_FIXUP_DELL1_MIC_NO_PRESENCE
	},
	[ALC282_FIXUP_ACER_DISABLE_LINEOUT] = {
		.type = HDA_FIXUP_PINS,
		.v.pins = (const struct hda_pintbl[]) {
			{ 0x1b, 0x411111f0 },
			{ 0x18, 0x01a1913c }, /* use as headset mic, without its own jack detect */
			{ },
		},
		.chained = true,
		.chain_id = ALC269_FIXUP_HEADSET_MODE
	},
	[ALC255_FIXUP_ACER_LIMIT_INT_MIC_BOOST] = {
		.type = HDA_FIXUP_FUNC,
		.v.func = alc269_fixup_limit_int_mic_boost,
		.chained = true,
		.chain_id = ALC255_FIXUP_ACER_MIC_NO_PRESENCE,
	},
	[ALC256_FIXUP_ACER_HEADSET_MIC] = {
		.type = HDA_FIXUP_PINS,
		.v.pins = (const struct hda_pintbl[]) {
			{ 0x19, 0x02a1113c }, /* use as headset mic, without its own jack detect */
			{ 0x1a, 0x90a1092f }, /* use as internal mic */
			{ }
		},
		.chained = true,
		.chain_id = ALC269_FIXUP_HEADSET_MODE_NO_HP_MIC
	},
	[ALC285_FIXUP_IDEAPAD_S740_COEF] = {
		.type = HDA_FIXUP_FUNC,
		.v.func = alc285_fixup_ideapad_s740_coef,
		.chained = true,
		.chain_id = ALC269_FIXUP_THINKPAD_ACPI,
	},
	[ALC285_FIXUP_HP_LIMIT_INT_MIC_BOOST] = {
		.type = HDA_FIXUP_FUNC,
		.v.func = alc269_fixup_limit_int_mic_boost,
		.chained = true,
		.chain_id = ALC285_FIXUP_HP_MUTE_LED,
	},
	[ALC295_FIXUP_ASUS_DACS] = {
		.type = HDA_FIXUP_FUNC,
		.v.func = alc295_fixup_asus_dacs,
	},
	[ALC295_FIXUP_HP_OMEN] = {
		.type = HDA_FIXUP_PINS,
		.v.pins = (const struct hda_pintbl[]) {
			{ 0x12, 0xb7a60130 },
			{ 0x13, 0x40000000 },
			{ 0x14, 0x411111f0 },
			{ 0x16, 0x411111f0 },
			{ 0x17, 0x90170110 },
			{ 0x18, 0x411111f0 },
			{ 0x19, 0x02a11030 },
			{ 0x1a, 0x411111f0 },
			{ 0x1b, 0x04a19030 },
			{ 0x1d, 0x40600001 },
			{ 0x1e, 0x411111f0 },
			{ 0x21, 0x03211020 },
			{}
		},
		.chained = true,
		.chain_id = ALC269_FIXUP_HP_LINE1_MIC1_LED,
	},
	[ALC285_FIXUP_HP_SPECTRE_X360] = {
		.type = HDA_FIXUP_FUNC,
		.v.func = alc285_fixup_hp_spectre_x360,
	},
	[ALC285_FIXUP_HP_SPECTRE_X360_EB1] = {
		.type = HDA_FIXUP_FUNC,
		.v.func = alc285_fixup_hp_spectre_x360_eb1
	},
	[ALC285_FIXUP_HP_ENVY_X360] = {
		.type = HDA_FIXUP_FUNC,
		.v.func = alc285_fixup_hp_envy_x360,
		.chained = true,
		.chain_id = ALC285_FIXUP_HP_GPIO_AMP_INIT,
	},
	[ALC287_FIXUP_IDEAPAD_BASS_SPK_AMP] = {
		.type = HDA_FIXUP_FUNC,
		.v.func = alc285_fixup_ideapad_s740_coef,
		.chained = true,
		.chain_id = ALC285_FIXUP_THINKPAD_HEADSET_JACK,
	},
	[ALC623_FIXUP_LENOVO_THINKSTATION_P340] = {
		.type = HDA_FIXUP_FUNC,
		.v.func = alc_fixup_no_shutup,
		.chained = true,
		.chain_id = ALC283_FIXUP_HEADSET_MIC,
	},
	[ALC255_FIXUP_ACER_HEADPHONE_AND_MIC] = {
		.type = HDA_FIXUP_PINS,
		.v.pins = (const struct hda_pintbl[]) {
			{ 0x21, 0x03211030 }, /* Change the Headphone location to Left */
			{ }
		},
		.chained = true,
		.chain_id = ALC255_FIXUP_XIAOMI_HEADSET_MIC
	},
	[ALC236_FIXUP_HP_LIMIT_INT_MIC_BOOST] = {
		.type = HDA_FIXUP_FUNC,
		.v.func = alc269_fixup_limit_int_mic_boost,
		.chained = true,
		.chain_id = ALC236_FIXUP_HP_MUTE_LED_MICMUTE_VREF,
	},
	[ALC285_FIXUP_LEGION_Y9000X_SPEAKERS] = {
		.type = HDA_FIXUP_FUNC,
		.v.func = alc285_fixup_ideapad_s740_coef,
		.chained = true,
		.chain_id = ALC285_FIXUP_LEGION_Y9000X_AUTOMUTE,
	},
	[ALC285_FIXUP_LEGION_Y9000X_AUTOMUTE] = {
		.type = HDA_FIXUP_FUNC,
		.v.func = alc287_fixup_legion_15imhg05_speakers,
		.chained = true,
		.chain_id = ALC269_FIXUP_THINKPAD_ACPI,
	},
	[ALC287_FIXUP_LEGION_15IMHG05_SPEAKERS] = {
		.type = HDA_FIXUP_VERBS,
		//.v.verbs = legion_15imhg05_coefs,
		.v.verbs = (const struct hda_verb[]) {
			 // set left speaker Legion 7i.
			 { 0x20, AC_VERB_SET_COEF_INDEX, 0x24 },
			 { 0x20, AC_VERB_SET_PROC_COEF, 0x41 },

			 { 0x20, AC_VERB_SET_COEF_INDEX, 0x26 },
			 { 0x20, AC_VERB_SET_PROC_COEF, 0xc },
			 { 0x20, AC_VERB_SET_PROC_COEF, 0x0 },
			 { 0x20, AC_VERB_SET_PROC_COEF, 0x1a },
			 { 0x20, AC_VERB_SET_PROC_COEF, 0xb020 },

			 { 0x20, AC_VERB_SET_COEF_INDEX, 0x26 },
			 { 0x20, AC_VERB_SET_PROC_COEF, 0x2 },
			 { 0x20, AC_VERB_SET_PROC_COEF, 0x0 },
			 { 0x20, AC_VERB_SET_PROC_COEF, 0x0 },
			 { 0x20, AC_VERB_SET_PROC_COEF, 0xb020 },

			 // set right speaker Legion 7i.
			 { 0x20, AC_VERB_SET_COEF_INDEX, 0x24 },
			 { 0x20, AC_VERB_SET_PROC_COEF, 0x42 },

			 { 0x20, AC_VERB_SET_COEF_INDEX, 0x26 },
			 { 0x20, AC_VERB_SET_PROC_COEF, 0xc },
			 { 0x20, AC_VERB_SET_PROC_COEF, 0x0 },
			 { 0x20, AC_VERB_SET_PROC_COEF, 0x2a },
			 { 0x20, AC_VERB_SET_PROC_COEF, 0xb020 },

			 { 0x20, AC_VERB_SET_COEF_INDEX, 0x26 },
			 { 0x20, AC_VERB_SET_PROC_COEF, 0x2 },
			 { 0x20, AC_VERB_SET_PROC_COEF, 0x0 },
			 { 0x20, AC_VERB_SET_PROC_COEF, 0x0 },
			 { 0x20, AC_VERB_SET_PROC_COEF, 0xb020 },
			 {}
		},
		.chained = true,
		.chain_id = ALC287_FIXUP_LEGION_15IMHG05_AUTOMUTE,
	},
	[ALC287_FIXUP_LEGION_15IMHG05_AUTOMUTE] = {
		.type = HDA_FIXUP_FUNC,
		.v.func = alc287_fixup_legion_15imhg05_speakers,
		.chained = true,
		.chain_id = ALC269_FIXUP_HEADSET_MODE,
	},
	[ALC287_FIXUP_YOGA7_14ITL_SPEAKERS] = {
		.type = HDA_FIXUP_VERBS,
		.v.verbs = (const struct hda_verb[]) {
			 // set left speaker Yoga 7i.
			 { 0x20, AC_VERB_SET_COEF_INDEX, 0x24 },
			 { 0x20, AC_VERB_SET_PROC_COEF, 0x41 },

			 { 0x20, AC_VERB_SET_COEF_INDEX, 0x26 },
			 { 0x20, AC_VERB_SET_PROC_COEF, 0xc },
			 { 0x20, AC_VERB_SET_PROC_COEF, 0x0 },
			 { 0x20, AC_VERB_SET_PROC_COEF, 0x1a },
			 { 0x20, AC_VERB_SET_PROC_COEF, 0xb020 },

			 { 0x20, AC_VERB_SET_COEF_INDEX, 0x26 },
			 { 0x20, AC_VERB_SET_PROC_COEF, 0x2 },
			 { 0x20, AC_VERB_SET_PROC_COEF, 0x0 },
			 { 0x20, AC_VERB_SET_PROC_COEF, 0x0 },
			 { 0x20, AC_VERB_SET_PROC_COEF, 0xb020 },

			 // set right speaker Yoga 7i.
			 { 0x20, AC_VERB_SET_COEF_INDEX, 0x24 },
			 { 0x20, AC_VERB_SET_PROC_COEF, 0x46 },

			 { 0x20, AC_VERB_SET_COEF_INDEX, 0x26 },
			 { 0x20, AC_VERB_SET_PROC_COEF, 0xc },
			 { 0x20, AC_VERB_SET_PROC_COEF, 0x0 },
			 { 0x20, AC_VERB_SET_PROC_COEF, 0x2a },
			 { 0x20, AC_VERB_SET_PROC_COEF, 0xb020 },

			 { 0x20, AC_VERB_SET_COEF_INDEX, 0x26 },
			 { 0x20, AC_VERB_SET_PROC_COEF, 0x2 },
			 { 0x20, AC_VERB_SET_PROC_COEF, 0x0 },
			 { 0x20, AC_VERB_SET_PROC_COEF, 0x0 },
			 { 0x20, AC_VERB_SET_PROC_COEF, 0xb020 },
			 {}
		},
		.chained = true,
		.chain_id = ALC269_FIXUP_HEADSET_MODE,
	},
	[ALC298_FIXUP_LENOVO_C940_DUET7] = {
		.type = HDA_FIXUP_FUNC,
		.v.func = alc298_fixup_lenovo_c940_duet7,
	},
	[ALC287_FIXUP_LENOVO_14IRP8_DUETITL] = {
		.type = HDA_FIXUP_FUNC,
		.v.func = alc287_fixup_lenovo_14irp8_duetitl,
	},
	[ALC287_FIXUP_LENOVO_LEGION_7] = {
		.type = HDA_FIXUP_FUNC,
		.v.func = alc287_fixup_lenovo_legion_7,
	},
	[ALC287_FIXUP_13S_GEN2_SPEAKERS] = {
		.type = HDA_FIXUP_VERBS,
		.v.verbs = (const struct hda_verb[]) {
			{ 0x20, AC_VERB_SET_COEF_INDEX, 0x24 },
			{ 0x20, AC_VERB_SET_PROC_COEF, 0x41 },
			{ 0x20, AC_VERB_SET_COEF_INDEX, 0x26 },
			{ 0x20, AC_VERB_SET_PROC_COEF, 0x2 },
			{ 0x20, AC_VERB_SET_PROC_COEF, 0x0 },
			{ 0x20, AC_VERB_SET_PROC_COEF, 0x0 },
			{ 0x20, AC_VERB_SET_PROC_COEF, 0xb020 },
			{ 0x20, AC_VERB_SET_COEF_INDEX, 0x24 },
			{ 0x20, AC_VERB_SET_PROC_COEF, 0x42 },
			{ 0x20, AC_VERB_SET_COEF_INDEX, 0x26 },
			{ 0x20, AC_VERB_SET_PROC_COEF, 0x2 },
			{ 0x20, AC_VERB_SET_PROC_COEF, 0x0 },
			{ 0x20, AC_VERB_SET_PROC_COEF, 0x0 },
			{ 0x20, AC_VERB_SET_PROC_COEF, 0xb020 },
			{}
		},
		.chained = true,
		.chain_id = ALC269_FIXUP_HEADSET_MODE,
	},
	[ALC256_FIXUP_SET_COEF_DEFAULTS] = {
		.type = HDA_FIXUP_FUNC,
		.v.func = alc256_fixup_set_coef_defaults,
	},
	[ALC245_FIXUP_HP_GPIO_LED] = {
		.type = HDA_FIXUP_FUNC,
		.v.func = alc245_fixup_hp_gpio_led,
	},
	[ALC256_FIXUP_SYSTEM76_MIC_NO_PRESENCE] = {
		.type = HDA_FIXUP_PINS,
		.v.pins = (const struct hda_pintbl[]) {
			{ 0x19, 0x03a11120 }, /* use as headset mic, without its own jack detect */
			{ }
		},
		.chained = true,
		.chain_id = ALC269_FIXUP_HEADSET_MODE_NO_HP_MIC,
	},
	[ALC233_FIXUP_NO_AUDIO_JACK] = {
		.type = HDA_FIXUP_FUNC,
		.v.func = alc233_fixup_no_audio_jack,
	},
	[ALC256_FIXUP_MIC_NO_PRESENCE_AND_RESUME] = {
		.type = HDA_FIXUP_FUNC,
		.v.func = alc256_fixup_mic_no_presence_and_resume,
		.chained = true,
		.chain_id = ALC269_FIXUP_HEADSET_MODE_NO_HP_MIC
	},
	[ALC287_FIXUP_LEGION_16ACHG6] = {
		.type = HDA_FIXUP_FUNC,
		.v.func = alc287_fixup_legion_16achg6_speakers,
	},
	[ALC287_FIXUP_CS35L41_I2C_2] = {
		.type = HDA_FIXUP_FUNC,
		.v.func = cs35l41_fixup_i2c_two,
	},
	[ALC287_FIXUP_CS35L41_I2C_2_HP_GPIO_LED] = {
		.type = HDA_FIXUP_FUNC,
		.v.func = cs35l41_fixup_i2c_two,
		.chained = true,
		.chain_id = ALC285_FIXUP_HP_MUTE_LED,
	},
	[ALC287_FIXUP_CS35L41_I2C_4] = {
		.type = HDA_FIXUP_FUNC,
		.v.func = cs35l41_fixup_i2c_four,
	},
	[ALC245_FIXUP_CS35L41_SPI_2] = {
		.type = HDA_FIXUP_FUNC,
		.v.func = cs35l41_fixup_spi_two,
	},
	[ALC245_FIXUP_CS35L41_SPI_2_HP_GPIO_LED] = {
		.type = HDA_FIXUP_FUNC,
		.v.func = cs35l41_fixup_spi_two,
		.chained = true,
		.chain_id = ALC285_FIXUP_HP_GPIO_LED,
	},
	[ALC245_FIXUP_CS35L41_SPI_4] = {
		.type = HDA_FIXUP_FUNC,
		.v.func = cs35l41_fixup_spi_four,
	},
	[ALC245_FIXUP_CS35L41_SPI_4_HP_GPIO_LED] = {
		.type = HDA_FIXUP_FUNC,
		.v.func = cs35l41_fixup_spi_four,
		.chained = true,
		.chain_id = ALC285_FIXUP_HP_GPIO_LED,
	},
	[ALC285_FIXUP_HP_SPEAKERS_MICMUTE_LED] = {
		.type = HDA_FIXUP_VERBS,
		.v.verbs = (const struct hda_verb[]) {
			 { 0x20, AC_VERB_SET_COEF_INDEX, 0x19 },
			 { 0x20, AC_VERB_SET_PROC_COEF, 0x8e11 },
			 { }
		},
		.chained = true,
		.chain_id = ALC285_FIXUP_HP_MUTE_LED,
	},
	[ALC269_FIXUP_DELL4_MIC_NO_PRESENCE_QUIET] = {
		.type = HDA_FIXUP_FUNC,
		.v.func = alc_fixup_dell4_mic_no_presence_quiet,
		.chained = true,
		.chain_id = ALC269_FIXUP_DELL4_MIC_NO_PRESENCE,
	},
	[ALC295_FIXUP_FRAMEWORK_LAPTOP_MIC_NO_PRESENCE] = {
		.type = HDA_FIXUP_PINS,
		.v.pins = (const struct hda_pintbl[]) {
			{ 0x19, 0x02a1112c }, /* use as headset mic, without its own jack detect */
			{ }
		},
		.chained = true,
		.chain_id = ALC269_FIXUP_HEADSET_MODE_NO_HP_MIC
	},
	[ALC287_FIXUP_LEGION_16ITHG6] = {
		.type = HDA_FIXUP_FUNC,
		.v.func = alc287_fixup_legion_16ithg6_speakers,
	},
	[ALC287_FIXUP_YOGA9_14IAP7_BASS_SPK] = {
		.type = HDA_FIXUP_VERBS,
		.v.verbs = (const struct hda_verb[]) {
			// enable left speaker
			{ 0x20, AC_VERB_SET_COEF_INDEX, 0x24 },
			{ 0x20, AC_VERB_SET_PROC_COEF, 0x41 },

			{ 0x20, AC_VERB_SET_COEF_INDEX, 0x26 },
			{ 0x20, AC_VERB_SET_PROC_COEF, 0xc },
			{ 0x20, AC_VERB_SET_PROC_COEF, 0x0 },
			{ 0x20, AC_VERB_SET_PROC_COEF, 0x1a },
			{ 0x20, AC_VERB_SET_PROC_COEF, 0xb020 },

			{ 0x20, AC_VERB_SET_COEF_INDEX, 0x26 },
			{ 0x20, AC_VERB_SET_PROC_COEF, 0xf },
			{ 0x20, AC_VERB_SET_PROC_COEF, 0x0 },
			{ 0x20, AC_VERB_SET_PROC_COEF, 0x42 },
			{ 0x20, AC_VERB_SET_PROC_COEF, 0xb020 },

			{ 0x20, AC_VERB_SET_COEF_INDEX, 0x26 },
			{ 0x20, AC_VERB_SET_PROC_COEF, 0x10 },
			{ 0x20, AC_VERB_SET_PROC_COEF, 0x0 },
			{ 0x20, AC_VERB_SET_PROC_COEF, 0x40 },
			{ 0x20, AC_VERB_SET_PROC_COEF, 0xb020 },

			{ 0x20, AC_VERB_SET_COEF_INDEX, 0x26 },
			{ 0x20, AC_VERB_SET_PROC_COEF, 0x2 },
			{ 0x20, AC_VERB_SET_PROC_COEF, 0x0 },
			{ 0x20, AC_VERB_SET_PROC_COEF, 0x0 },
			{ 0x20, AC_VERB_SET_PROC_COEF, 0xb020 },

			// enable right speaker
			{ 0x20, AC_VERB_SET_COEF_INDEX, 0x24 },
			{ 0x20, AC_VERB_SET_PROC_COEF, 0x46 },

			{ 0x20, AC_VERB_SET_COEF_INDEX, 0x26 },
			{ 0x20, AC_VERB_SET_PROC_COEF, 0xc },
			{ 0x20, AC_VERB_SET_PROC_COEF, 0x0 },
			{ 0x20, AC_VERB_SET_PROC_COEF, 0x2a },
			{ 0x20, AC_VERB_SET_PROC_COEF, 0xb020 },

			{ 0x20, AC_VERB_SET_COEF_INDEX, 0x26 },
			{ 0x20, AC_VERB_SET_PROC_COEF, 0xf },
			{ 0x20, AC_VERB_SET_PROC_COEF, 0x0 },
			{ 0x20, AC_VERB_SET_PROC_COEF, 0x46 },
			{ 0x20, AC_VERB_SET_PROC_COEF, 0xb020 },

			{ 0x20, AC_VERB_SET_COEF_INDEX, 0x26 },
			{ 0x20, AC_VERB_SET_PROC_COEF, 0x10 },
			{ 0x20, AC_VERB_SET_PROC_COEF, 0x0 },
			{ 0x20, AC_VERB_SET_PROC_COEF, 0x44 },
			{ 0x20, AC_VERB_SET_PROC_COEF, 0xb020 },

			{ 0x20, AC_VERB_SET_COEF_INDEX, 0x26 },
			{ 0x20, AC_VERB_SET_PROC_COEF, 0x2 },
			{ 0x20, AC_VERB_SET_PROC_COEF, 0x0 },
			{ 0x20, AC_VERB_SET_PROC_COEF, 0x0 },
			{ 0x20, AC_VERB_SET_PROC_COEF, 0xb020 },

			{ },
		},
	},
	[ALC287_FIXUP_YOGA9_14IAP7_BASS_SPK_PIN] = {
		.type = HDA_FIXUP_FUNC,
		.v.func = alc287_fixup_yoga9_14iap7_bass_spk_pin,
		.chained = true,
		.chain_id = ALC287_FIXUP_YOGA9_14IAP7_BASS_SPK,
	},
	[ALC287_FIXUP_LENOVO_14ARP8_LEGION_IAH7] = {
		.type = HDA_FIXUP_FUNC,
		.v.func = alc287_fixup_lenovo_14arp8_legion_iah7,
	},
	[ALC287_FIXUP_YOGA9_14IMH9_BASS_SPK_PIN] = {
		.type = HDA_FIXUP_FUNC,
		.v.func = alc287_fixup_yoga9_14iap7_bass_spk_pin,
		.chained = true,
		.chain_id = ALC287_FIXUP_CS35L41_I2C_2,
	},
	[ALC295_FIXUP_DELL_INSPIRON_TOP_SPEAKERS] = {
		.type = HDA_FIXUP_FUNC,
		.v.func = alc295_fixup_dell_inspiron_top_speakers,
		.chained = true,
		.chain_id = ALC269_FIXUP_DELL4_MIC_NO_PRESENCE,
	},
	[ALC236_FIXUP_DELL_DUAL_CODECS] = {
		.type = HDA_FIXUP_PINS,
		.v.func = alc1220_fixup_gb_dual_codecs,
		.chained = true,
		.chain_id = ALC255_FIXUP_DELL1_MIC_NO_PRESENCE,
	},
	[ALC287_FIXUP_CS35L41_I2C_2_THINKPAD_ACPI] = {
		.type = HDA_FIXUP_FUNC,
		.v.func = cs35l41_fixup_i2c_two,
		.chained = true,
		.chain_id = ALC285_FIXUP_THINKPAD_NO_BASS_SPK_HEADSET_JACK,
	},
	[ALC287_FIXUP_TAS2781_I2C] = {
		.type = HDA_FIXUP_FUNC,
		.v.func = tas2781_fixup_i2c,
		.chained = true,
		.chain_id = ALC285_FIXUP_THINKPAD_HEADSET_JACK,
	},
	[ALC287_FIXUP_YOGA7_14ARB7_I2C] = {
		.type = HDA_FIXUP_FUNC,
		.v.func = yoga7_14arb7_fixup_i2c,
		.chained = true,
		.chain_id = ALC285_FIXUP_THINKPAD_HEADSET_JACK,
	},
	[ALC245_FIXUP_HP_MUTE_LED_COEFBIT] = {
		.type = HDA_FIXUP_FUNC,
		.v.func = alc245_fixup_hp_mute_led_coefbit,
	},
	[ALC245_FIXUP_HP_X360_MUTE_LEDS] = {
		.type = HDA_FIXUP_FUNC,
		.v.func = alc245_fixup_hp_mute_led_coefbit,
		.chained = true,
		.chain_id = ALC245_FIXUP_HP_GPIO_LED
	},
	[ALC287_FIXUP_THINKPAD_I2S_SPK] = {
		.type = HDA_FIXUP_FUNC,
		.v.func = alc287_fixup_bind_dacs,
		.chained = true,
		.chain_id = ALC285_FIXUP_THINKPAD_NO_BASS_SPK_HEADSET_JACK,
	},
	[ALC287_FIXUP_MG_RTKC_CSAMP_CS35L41_I2C_THINKPAD] = {
		.type = HDA_FIXUP_FUNC,
		.v.func = alc287_fixup_bind_dacs,
		.chained = true,
		.chain_id = ALC287_FIXUP_CS35L41_I2C_2_THINKPAD_ACPI,
	},
	[ALC2XX_FIXUP_HEADSET_MIC] = {
		.type = HDA_FIXUP_FUNC,
		.v.func = alc_fixup_headset_mic,
	},
	[ALC289_FIXUP_DELL_CS35L41_SPI_2] = {
		.type = HDA_FIXUP_FUNC,
		.v.func = cs35l41_fixup_spi_two,
		.chained = true,
		.chain_id = ALC289_FIXUP_DUAL_SPK
	},
	[ALC294_FIXUP_CS35L41_I2C_2] = {
		.type = HDA_FIXUP_FUNC,
		.v.func = cs35l41_fixup_i2c_two,
	},
<<<<<<< HEAD
	[ALC245_FIXUP_CS35L56_SPI_4_HP_GPIO_LED] = {
		.type = HDA_FIXUP_FUNC,
		.v.func = cs35lxx_autodet_fixup,
		.chained = true,
		.chain_id = ALC285_FIXUP_HP_GPIO_LED,
	},
=======
>>>>>>> cbc8c8b0
	[ALC256_FIXUP_ACER_SFG16_MICMUTE_LED] = {
		.type = HDA_FIXUP_FUNC,
		.v.func = alc256_fixup_acer_sfg16_micmute_led,
	},
	[ALC256_FIXUP_HEADPHONE_AMP_VOL] = {
		.type = HDA_FIXUP_FUNC,
		.v.func = alc256_decrease_headphone_amp_val,
	},
	[ALC245_FIXUP_HP_SPECTRE_X360_EU0XXX] = {
		.type = HDA_FIXUP_FUNC,
		.v.func = alc245_fixup_hp_spectre_x360_eu0xxx,
	},
	[ALC285_FIXUP_ASUS_GA403U] = {
		.type = HDA_FIXUP_FUNC,
		.v.func = alc285_fixup_asus_ga403u,
	},
	[ALC285_FIXUP_ASUS_GA403U_HEADSET_MIC] = {
		.type = HDA_FIXUP_PINS,
		.v.pins = (const struct hda_pintbl[]) {
			{ 0x19, 0x03a11050 },
			{ 0x1b, 0x03a11c30 },
			{ }
		},
		.chained = true,
		.chain_id = ALC285_FIXUP_ASUS_GA403U_I2C_SPEAKER2_TO_DAC1
	},
	[ALC285_FIXUP_ASUS_GU605_SPI_SPEAKER2_TO_DAC1] = {
		.type = HDA_FIXUP_FUNC,
		.v.func = alc285_fixup_speaker2_to_dac1,
		.chained = true,
		.chain_id = ALC285_FIXUP_ASUS_GU605_SPI_2_HEADSET_MIC,
	},
	[ALC285_FIXUP_ASUS_GU605_SPI_2_HEADSET_MIC] = {
		.type = HDA_FIXUP_PINS,
		.v.pins = (const struct hda_pintbl[]) {
			{ 0x19, 0x03a11050 },
			{ 0x1b, 0x03a11c30 },
			{ }
		},
<<<<<<< HEAD
		.chained = true,
		.chain_id = ALCXXX_FIXUP_CS35LXX
=======
>>>>>>> cbc8c8b0
	},
	[ALC285_FIXUP_ASUS_GA403U_I2C_SPEAKER2_TO_DAC1] = {
		.type = HDA_FIXUP_FUNC,
		.v.func = alc285_fixup_speaker2_to_dac1,
		.chained = true,
		.chain_id = ALC285_FIXUP_ASUS_GA403U,
	},
	[ALC287_FIXUP_LENOVO_THKPAD_WH_ALC1318] = {
		.type = HDA_FIXUP_FUNC,
		.v.func = alc287_fixup_lenovo_thinkpad_with_alc1318,
		.chained = true,
		.chain_id = ALC269_FIXUP_THINKPAD_ACPI
	},
	[ALC256_FIXUP_CHROME_BOOK] = {
		.type = HDA_FIXUP_FUNC,
		.v.func = alc256_fixup_chromebook,
		.chained = true,
		.chain_id = ALC225_FIXUP_HEADSET_JACK
	},
	[ALC287_FIXUP_LENOVO_SSID_17AA3820] = {
		.type = HDA_FIXUP_FUNC,
		.v.func = alc287_fixup_lenovo_ssid_17aa3820,
	},
	[ALCXXX_FIXUP_CS35LXX] = {
		.type = HDA_FIXUP_FUNC,
		.v.func = cs35lxx_autodet_fixup,
	},
};

static const struct snd_pci_quirk alc269_fixup_tbl[] = {
	SND_PCI_QUIRK(0x1025, 0x0283, "Acer TravelMate 8371", ALC269_FIXUP_INV_DMIC),
	SND_PCI_QUIRK(0x1025, 0x029b, "Acer 1810TZ", ALC269_FIXUP_INV_DMIC),
	SND_PCI_QUIRK(0x1025, 0x0349, "Acer AOD260", ALC269_FIXUP_INV_DMIC),
	SND_PCI_QUIRK(0x1025, 0x047c, "Acer AC700", ALC269_FIXUP_ACER_AC700),
	SND_PCI_QUIRK(0x1025, 0x072d, "Acer Aspire V5-571G", ALC269_FIXUP_ASPIRE_HEADSET_MIC),
	SND_PCI_QUIRK(0x1025, 0x0740, "Acer AO725", ALC271_FIXUP_HP_GATE_MIC_JACK),
	SND_PCI_QUIRK(0x1025, 0x0742, "Acer AO756", ALC271_FIXUP_HP_GATE_MIC_JACK),
	SND_PCI_QUIRK(0x1025, 0x0762, "Acer Aspire E1-472", ALC271_FIXUP_HP_GATE_MIC_JACK_E1_572),
	SND_PCI_QUIRK(0x1025, 0x0775, "Acer Aspire E1-572", ALC271_FIXUP_HP_GATE_MIC_JACK_E1_572),
	SND_PCI_QUIRK(0x1025, 0x079b, "Acer Aspire V5-573G", ALC282_FIXUP_ASPIRE_V5_PINS),
	SND_PCI_QUIRK(0x1025, 0x080d, "Acer Aspire V5-122P", ALC269_FIXUP_ASPIRE_HEADSET_MIC),
	SND_PCI_QUIRK(0x1025, 0x0840, "Acer Aspire E1", ALC269VB_FIXUP_ASPIRE_E1_COEF),
	SND_PCI_QUIRK(0x1025, 0x100c, "Acer Aspire E5-574G", ALC255_FIXUP_ACER_LIMIT_INT_MIC_BOOST),
	SND_PCI_QUIRK(0x1025, 0x101c, "Acer Veriton N2510G", ALC269_FIXUP_LIFEBOOK),
	SND_PCI_QUIRK(0x1025, 0x102b, "Acer Aspire C24-860", ALC286_FIXUP_ACER_AIO_MIC_NO_PRESENCE),
	SND_PCI_QUIRK(0x1025, 0x1065, "Acer Aspire C20-820", ALC269VC_FIXUP_ACER_HEADSET_MIC),
	SND_PCI_QUIRK(0x1025, 0x106d, "Acer Cloudbook 14", ALC283_FIXUP_CHROME_BOOK),
	SND_PCI_QUIRK(0x1025, 0x1094, "Acer Aspire E5-575T", ALC255_FIXUP_ACER_LIMIT_INT_MIC_BOOST),
	SND_PCI_QUIRK(0x1025, 0x1099, "Acer Aspire E5-523G", ALC255_FIXUP_ACER_MIC_NO_PRESENCE),
	SND_PCI_QUIRK(0x1025, 0x110e, "Acer Aspire ES1-432", ALC255_FIXUP_ACER_MIC_NO_PRESENCE),
	SND_PCI_QUIRK(0x1025, 0x1166, "Acer Veriton N4640G", ALC269_FIXUP_LIFEBOOK),
	SND_PCI_QUIRK(0x1025, 0x1167, "Acer Veriton N6640G", ALC269_FIXUP_LIFEBOOK),
	SND_PCI_QUIRK(0x1025, 0x1246, "Acer Predator Helios 500", ALC299_FIXUP_PREDATOR_SPK),
	SND_PCI_QUIRK(0x1025, 0x1247, "Acer vCopperbox", ALC269VC_FIXUP_ACER_VCOPPERBOX_PINS),
	SND_PCI_QUIRK(0x1025, 0x1248, "Acer Veriton N4660G", ALC269VC_FIXUP_ACER_MIC_NO_PRESENCE),
	SND_PCI_QUIRK(0x1025, 0x1269, "Acer SWIFT SF314-54", ALC256_FIXUP_ACER_HEADSET_MIC),
	SND_PCI_QUIRK(0x1025, 0x126a, "Acer Swift SF114-32", ALC256_FIXUP_ACER_MIC_NO_PRESENCE),
	SND_PCI_QUIRK(0x1025, 0x128f, "Acer Veriton Z6860G", ALC286_FIXUP_ACER_AIO_HEADSET_MIC),
	SND_PCI_QUIRK(0x1025, 0x1290, "Acer Veriton Z4860G", ALC286_FIXUP_ACER_AIO_HEADSET_MIC),
	SND_PCI_QUIRK(0x1025, 0x1291, "Acer Veriton Z4660G", ALC286_FIXUP_ACER_AIO_HEADSET_MIC),
	SND_PCI_QUIRK(0x1025, 0x129c, "Acer SWIFT SF314-55", ALC256_FIXUP_ACER_HEADSET_MIC),
	SND_PCI_QUIRK(0x1025, 0x129d, "Acer SWIFT SF313-51", ALC256_FIXUP_ACER_MIC_NO_PRESENCE),
	SND_PCI_QUIRK(0x1025, 0x1300, "Acer SWIFT SF314-56", ALC256_FIXUP_ACER_MIC_NO_PRESENCE),
	SND_PCI_QUIRK(0x1025, 0x1308, "Acer Aspire Z24-890", ALC286_FIXUP_ACER_AIO_HEADSET_MIC),
	SND_PCI_QUIRK(0x1025, 0x132a, "Acer TravelMate B114-21", ALC233_FIXUP_ACER_HEADSET_MIC),
	SND_PCI_QUIRK(0x1025, 0x1330, "Acer TravelMate X514-51T", ALC255_FIXUP_ACER_HEADSET_MIC),
	SND_PCI_QUIRK(0x1025, 0x141f, "Acer Spin SP513-54N", ALC255_FIXUP_ACER_MIC_NO_PRESENCE),
	SND_PCI_QUIRK(0x1025, 0x142b, "Acer Swift SF314-42", ALC255_FIXUP_ACER_MIC_NO_PRESENCE),
	SND_PCI_QUIRK(0x1025, 0x1430, "Acer TravelMate B311R-31", ALC256_FIXUP_ACER_MIC_NO_PRESENCE),
	SND_PCI_QUIRK(0x1025, 0x1466, "Acer Aspire A515-56", ALC255_FIXUP_ACER_HEADPHONE_AND_MIC),
	SND_PCI_QUIRK(0x1025, 0x1534, "Acer Predator PH315-54", ALC255_FIXUP_ACER_MIC_NO_PRESENCE),
	SND_PCI_QUIRK(0x1025, 0x169a, "Acer Swift SFG16", ALC256_FIXUP_ACER_SFG16_MICMUTE_LED),
	SND_PCI_QUIRK(0x1028, 0x0470, "Dell M101z", ALC269_FIXUP_DELL_M101Z),
	SND_PCI_QUIRK(0x1028, 0x053c, "Dell Latitude E5430", ALC292_FIXUP_DELL_E7X),
	SND_PCI_QUIRK(0x1028, 0x054b, "Dell XPS one 2710", ALC275_FIXUP_DELL_XPS),
	SND_PCI_QUIRK(0x1028, 0x05bd, "Dell Latitude E6440", ALC292_FIXUP_DELL_E7X),
	SND_PCI_QUIRK(0x1028, 0x05be, "Dell Latitude E6540", ALC292_FIXUP_DELL_E7X),
	SND_PCI_QUIRK(0x1028, 0x05ca, "Dell Latitude E7240", ALC292_FIXUP_DELL_E7X),
	SND_PCI_QUIRK(0x1028, 0x05cb, "Dell Latitude E7440", ALC292_FIXUP_DELL_E7X),
	SND_PCI_QUIRK(0x1028, 0x05da, "Dell Vostro 5460", ALC290_FIXUP_SUBWOOFER),
	SND_PCI_QUIRK(0x1028, 0x05f4, "Dell", ALC269_FIXUP_DELL1_MIC_NO_PRESENCE),
	SND_PCI_QUIRK(0x1028, 0x05f5, "Dell", ALC269_FIXUP_DELL1_MIC_NO_PRESENCE),
	SND_PCI_QUIRK(0x1028, 0x05f6, "Dell", ALC269_FIXUP_DELL1_MIC_NO_PRESENCE),
	SND_PCI_QUIRK(0x1028, 0x0615, "Dell Vostro 5470", ALC290_FIXUP_SUBWOOFER_HSJACK),
	SND_PCI_QUIRK(0x1028, 0x0616, "Dell Vostro 5470", ALC290_FIXUP_SUBWOOFER_HSJACK),
	SND_PCI_QUIRK(0x1028, 0x062c, "Dell Latitude E5550", ALC292_FIXUP_DELL_E7X),
	SND_PCI_QUIRK(0x1028, 0x062e, "Dell Latitude E7450", ALC292_FIXUP_DELL_E7X),
	SND_PCI_QUIRK(0x1028, 0x0638, "Dell Inspiron 5439", ALC290_FIXUP_MONO_SPEAKERS_HSJACK),
	SND_PCI_QUIRK(0x1028, 0x064a, "Dell", ALC293_FIXUP_DELL1_MIC_NO_PRESENCE),
	SND_PCI_QUIRK(0x1028, 0x064b, "Dell", ALC293_FIXUP_DELL1_MIC_NO_PRESENCE),
	SND_PCI_QUIRK(0x1028, 0x0665, "Dell XPS 13", ALC288_FIXUP_DELL_XPS_13),
	SND_PCI_QUIRK(0x1028, 0x0669, "Dell Optiplex 9020m", ALC255_FIXUP_DELL1_MIC_NO_PRESENCE),
	SND_PCI_QUIRK(0x1028, 0x069a, "Dell Vostro 5480", ALC290_FIXUP_SUBWOOFER_HSJACK),
	SND_PCI_QUIRK(0x1028, 0x06c7, "Dell", ALC255_FIXUP_DELL1_MIC_NO_PRESENCE),
	SND_PCI_QUIRK(0x1028, 0x06d9, "Dell", ALC293_FIXUP_DELL1_MIC_NO_PRESENCE),
	SND_PCI_QUIRK(0x1028, 0x06da, "Dell", ALC293_FIXUP_DELL1_MIC_NO_PRESENCE),
	SND_PCI_QUIRK(0x1028, 0x06db, "Dell", ALC293_FIXUP_DISABLE_AAMIX_MULTIJACK),
	SND_PCI_QUIRK(0x1028, 0x06dd, "Dell", ALC293_FIXUP_DISABLE_AAMIX_MULTIJACK),
	SND_PCI_QUIRK(0x1028, 0x06de, "Dell", ALC293_FIXUP_DISABLE_AAMIX_MULTIJACK),
	SND_PCI_QUIRK(0x1028, 0x06df, "Dell", ALC293_FIXUP_DISABLE_AAMIX_MULTIJACK),
	SND_PCI_QUIRK(0x1028, 0x06e0, "Dell", ALC293_FIXUP_DISABLE_AAMIX_MULTIJACK),
	SND_PCI_QUIRK(0x1028, 0x0706, "Dell Inspiron 7559", ALC256_FIXUP_DELL_INSPIRON_7559_SUBWOOFER),
	SND_PCI_QUIRK(0x1028, 0x0725, "Dell Inspiron 3162", ALC255_FIXUP_DELL_SPK_NOISE),
	SND_PCI_QUIRK(0x1028, 0x0738, "Dell Precision 5820", ALC269_FIXUP_NO_SHUTUP),
	SND_PCI_QUIRK(0x1028, 0x075c, "Dell XPS 27 7760", ALC298_FIXUP_SPK_VOLUME),
	SND_PCI_QUIRK(0x1028, 0x075d, "Dell AIO", ALC298_FIXUP_SPK_VOLUME),
	SND_PCI_QUIRK(0x1028, 0x0798, "Dell Inspiron 17 7000 Gaming", ALC256_FIXUP_DELL_INSPIRON_7559_SUBWOOFER),
	SND_PCI_QUIRK(0x1028, 0x07b0, "Dell Precision 7520", ALC295_FIXUP_DISABLE_DAC3),
	SND_PCI_QUIRK(0x1028, 0x080c, "Dell WYSE", ALC225_FIXUP_DELL_WYSE_MIC_NO_PRESENCE),
	SND_PCI_QUIRK(0x1028, 0x084b, "Dell", ALC274_FIXUP_DELL_AIO_LINEOUT_VERB),
	SND_PCI_QUIRK(0x1028, 0x084e, "Dell", ALC274_FIXUP_DELL_AIO_LINEOUT_VERB),
	SND_PCI_QUIRK(0x1028, 0x0871, "Dell Precision 3630", ALC255_FIXUP_DELL_HEADSET_MIC),
	SND_PCI_QUIRK(0x1028, 0x0872, "Dell Precision 3630", ALC255_FIXUP_DELL_HEADSET_MIC),
	SND_PCI_QUIRK(0x1028, 0x0873, "Dell Precision 3930", ALC255_FIXUP_DUMMY_LINEOUT_VERB),
	SND_PCI_QUIRK(0x1028, 0x08ad, "Dell WYSE AIO", ALC225_FIXUP_DELL_WYSE_AIO_MIC_NO_PRESENCE),
	SND_PCI_QUIRK(0x1028, 0x08ae, "Dell WYSE NB", ALC225_FIXUP_DELL1_MIC_NO_PRESENCE),
	SND_PCI_QUIRK(0x1028, 0x0935, "Dell", ALC274_FIXUP_DELL_AIO_LINEOUT_VERB),
	SND_PCI_QUIRK(0x1028, 0x097d, "Dell Precision", ALC289_FIXUP_DUAL_SPK),
	SND_PCI_QUIRK(0x1028, 0x097e, "Dell Precision", ALC289_FIXUP_DUAL_SPK),
	SND_PCI_QUIRK(0x1028, 0x098d, "Dell Precision", ALC233_FIXUP_ASUS_MIC_NO_PRESENCE),
	SND_PCI_QUIRK(0x1028, 0x09bf, "Dell Precision", ALC233_FIXUP_ASUS_MIC_NO_PRESENCE),
	SND_PCI_QUIRK(0x1028, 0x0a2e, "Dell", ALC236_FIXUP_DELL_AIO_HEADSET_MIC),
	SND_PCI_QUIRK(0x1028, 0x0a30, "Dell", ALC236_FIXUP_DELL_AIO_HEADSET_MIC),
	SND_PCI_QUIRK(0x1028, 0x0a38, "Dell Latitude 7520", ALC269_FIXUP_DELL4_MIC_NO_PRESENCE_QUIET),
	SND_PCI_QUIRK(0x1028, 0x0a58, "Dell", ALC255_FIXUP_DELL_HEADSET_MIC),
	SND_PCI_QUIRK(0x1028, 0x0a61, "Dell XPS 15 9510", ALC289_FIXUP_DUAL_SPK),
	SND_PCI_QUIRK(0x1028, 0x0a62, "Dell Precision 5560", ALC289_FIXUP_DUAL_SPK),
	SND_PCI_QUIRK(0x1028, 0x0a9d, "Dell Latitude 5430", ALC269_FIXUP_DELL4_MIC_NO_PRESENCE),
	SND_PCI_QUIRK(0x1028, 0x0a9e, "Dell Latitude 5430", ALC269_FIXUP_DELL4_MIC_NO_PRESENCE),
	SND_PCI_QUIRK(0x1028, 0x0b19, "Dell XPS 15 9520", ALC289_FIXUP_DUAL_SPK),
	SND_PCI_QUIRK(0x1028, 0x0b1a, "Dell Precision 5570", ALC289_FIXUP_DUAL_SPK),
	SND_PCI_QUIRK(0x1028, 0x0b27, "Dell", ALC245_FIXUP_CS35L41_SPI_2),
	SND_PCI_QUIRK(0x1028, 0x0b28, "Dell", ALC245_FIXUP_CS35L41_SPI_2),
	SND_PCI_QUIRK(0x1028, 0x0b37, "Dell Inspiron 16 Plus 7620 2-in-1", ALC295_FIXUP_DELL_INSPIRON_TOP_SPEAKERS),
	SND_PCI_QUIRK(0x1028, 0x0b71, "Dell Inspiron 16 Plus 7620", ALC295_FIXUP_DELL_INSPIRON_TOP_SPEAKERS),
	SND_PCI_QUIRK(0x1028, 0x0beb, "Dell XPS 15 9530 (2023)", ALC289_FIXUP_DELL_CS35L41_SPI_2),
	SND_PCI_QUIRK(0x1028, 0x0c03, "Dell Precision 5340", ALC269_FIXUP_DELL4_MIC_NO_PRESENCE),
	SND_PCI_QUIRK(0x1028, 0x0c0b, "Dell Oasis 14 RPL-P", ALC289_FIXUP_RTK_AMP_DUAL_SPK),
	SND_PCI_QUIRK(0x1028, 0x0c0d, "Dell Oasis", ALC289_FIXUP_RTK_AMP_DUAL_SPK),
	SND_PCI_QUIRK(0x1028, 0x0c0e, "Dell Oasis 16", ALC289_FIXUP_RTK_AMP_DUAL_SPK),
	SND_PCI_QUIRK(0x1028, 0x0c19, "Dell Precision 3340", ALC236_FIXUP_DELL_DUAL_CODECS),
	SND_PCI_QUIRK(0x1028, 0x0c1a, "Dell Precision 3340", ALC236_FIXUP_DELL_DUAL_CODECS),
	SND_PCI_QUIRK(0x1028, 0x0c1b, "Dell Precision 3440", ALC236_FIXUP_DELL_DUAL_CODECS),
	SND_PCI_QUIRK(0x1028, 0x0c1c, "Dell Precision 3540", ALC236_FIXUP_DELL_DUAL_CODECS),
	SND_PCI_QUIRK(0x1028, 0x0c1d, "Dell Precision 3440", ALC236_FIXUP_DELL_DUAL_CODECS),
	SND_PCI_QUIRK(0x1028, 0x0c1e, "Dell Precision 3540", ALC236_FIXUP_DELL_DUAL_CODECS),
	SND_PCI_QUIRK(0x1028, 0x0c28, "Dell Inspiron 16 Plus 7630", ALC295_FIXUP_DELL_INSPIRON_TOP_SPEAKERS),
	SND_PCI_QUIRK(0x1028, 0x0c4d, "Dell", ALC287_FIXUP_CS35L41_I2C_4),
	SND_PCI_QUIRK(0x1028, 0x0cbd, "Dell Oasis 13 CS MTL-U", ALC289_FIXUP_DELL_CS35L41_SPI_2),
	SND_PCI_QUIRK(0x1028, 0x0cbe, "Dell Oasis 13 2-IN-1 MTL-U", ALC289_FIXUP_DELL_CS35L41_SPI_2),
	SND_PCI_QUIRK(0x1028, 0x0cbf, "Dell Oasis 13 Low Weight MTU-L", ALC289_FIXUP_DELL_CS35L41_SPI_2),
	SND_PCI_QUIRK(0x1028, 0x0cc0, "Dell Oasis 13", ALC289_FIXUP_RTK_AMP_DUAL_SPK),
	SND_PCI_QUIRK(0x1028, 0x0cc1, "Dell Oasis 14 MTL-H/U", ALC289_FIXUP_DELL_CS35L41_SPI_2),
	SND_PCI_QUIRK(0x1028, 0x0cc2, "Dell Oasis 14 2-in-1 MTL-H/U", ALC289_FIXUP_DELL_CS35L41_SPI_2),
	SND_PCI_QUIRK(0x1028, 0x0cc3, "Dell Oasis 14 Low Weight MTL-U", ALC289_FIXUP_DELL_CS35L41_SPI_2),
	SND_PCI_QUIRK(0x1028, 0x0cc4, "Dell Oasis 16 MTL-H/U", ALC289_FIXUP_DELL_CS35L41_SPI_2),
	SND_PCI_QUIRK(0x1028, 0x0cc5, "Dell Oasis 14", ALC289_FIXUP_RTK_AMP_DUAL_SPK),
	SND_PCI_QUIRK(0x1028, 0x164a, "Dell", ALC293_FIXUP_DELL1_MIC_NO_PRESENCE),
	SND_PCI_QUIRK(0x1028, 0x164b, "Dell", ALC293_FIXUP_DELL1_MIC_NO_PRESENCE),
	SND_PCI_QUIRK(0x103c, 0x1586, "HP", ALC269_FIXUP_HP_MUTE_LED_MIC2),
	SND_PCI_QUIRK(0x103c, 0x18e6, "HP", ALC269_FIXUP_HP_GPIO_LED),
	SND_PCI_QUIRK(0x103c, 0x218b, "HP", ALC269_FIXUP_LIMIT_INT_MIC_BOOST_MUTE_LED),
	SND_PCI_QUIRK(0x103c, 0x21f9, "HP", ALC269_FIXUP_HP_MUTE_LED_MIC1),
	SND_PCI_QUIRK(0x103c, 0x2210, "HP", ALC269_FIXUP_HP_MUTE_LED_MIC1),
	SND_PCI_QUIRK(0x103c, 0x2214, "HP", ALC269_FIXUP_HP_MUTE_LED_MIC1),
	SND_PCI_QUIRK(0x103c, 0x221b, "HP", ALC269_FIXUP_HP_GPIO_MIC1_LED),
	SND_PCI_QUIRK(0x103c, 0x221c, "HP EliteBook 755 G2", ALC280_FIXUP_HP_HEADSET_MIC),
	SND_PCI_QUIRK(0x103c, 0x2221, "HP", ALC269_FIXUP_HP_GPIO_MIC1_LED),
	SND_PCI_QUIRK(0x103c, 0x2225, "HP", ALC269_FIXUP_HP_GPIO_MIC1_LED),
	SND_PCI_QUIRK(0x103c, 0x2236, "HP", ALC269_FIXUP_HP_LINE1_MIC1_LED),
	SND_PCI_QUIRK(0x103c, 0x2237, "HP", ALC269_FIXUP_HP_LINE1_MIC1_LED),
	SND_PCI_QUIRK(0x103c, 0x2238, "HP", ALC269_FIXUP_HP_LINE1_MIC1_LED),
	SND_PCI_QUIRK(0x103c, 0x2239, "HP", ALC269_FIXUP_HP_LINE1_MIC1_LED),
	SND_PCI_QUIRK(0x103c, 0x224b, "HP", ALC269_FIXUP_HP_LINE1_MIC1_LED),
	SND_PCI_QUIRK(0x103c, 0x2253, "HP", ALC269_FIXUP_HP_GPIO_MIC1_LED),
	SND_PCI_QUIRK(0x103c, 0x2254, "HP", ALC269_FIXUP_HP_GPIO_MIC1_LED),
	SND_PCI_QUIRK(0x103c, 0x2255, "HP", ALC269_FIXUP_HP_GPIO_MIC1_LED),
	SND_PCI_QUIRK(0x103c, 0x2256, "HP", ALC269_FIXUP_HP_GPIO_MIC1_LED),
	SND_PCI_QUIRK(0x103c, 0x2257, "HP", ALC269_FIXUP_HP_GPIO_MIC1_LED),
	SND_PCI_QUIRK(0x103c, 0x2259, "HP", ALC269_FIXUP_HP_GPIO_MIC1_LED),
	SND_PCI_QUIRK(0x103c, 0x225a, "HP", ALC269_FIXUP_HP_DOCK_GPIO_MIC1_LED),
	SND_PCI_QUIRK(0x103c, 0x225f, "HP", ALC280_FIXUP_HP_GPIO2_MIC_HOTKEY),
	SND_PCI_QUIRK(0x103c, 0x2260, "HP", ALC269_FIXUP_HP_MUTE_LED_MIC1),
	SND_PCI_QUIRK(0x103c, 0x2263, "HP", ALC269_FIXUP_HP_MUTE_LED_MIC1),
	SND_PCI_QUIRK(0x103c, 0x2264, "HP", ALC269_FIXUP_HP_MUTE_LED_MIC1),
	SND_PCI_QUIRK(0x103c, 0x2265, "HP", ALC269_FIXUP_HP_MUTE_LED_MIC1),
	SND_PCI_QUIRK(0x103c, 0x2268, "HP", ALC269_FIXUP_HP_MUTE_LED_MIC1),
	SND_PCI_QUIRK(0x103c, 0x226a, "HP", ALC269_FIXUP_HP_MUTE_LED_MIC1),
	SND_PCI_QUIRK(0x103c, 0x226b, "HP", ALC269_FIXUP_HP_MUTE_LED_MIC1),
	SND_PCI_QUIRK(0x103c, 0x226e, "HP", ALC269_FIXUP_HP_MUTE_LED_MIC1),
	SND_PCI_QUIRK(0x103c, 0x2271, "HP", ALC286_FIXUP_HP_GPIO_LED),
	SND_PCI_QUIRK(0x103c, 0x2272, "HP", ALC269_FIXUP_HP_GPIO_MIC1_LED),
	SND_PCI_QUIRK(0x103c, 0x2272, "HP", ALC280_FIXUP_HP_DOCK_PINS),
	SND_PCI_QUIRK(0x103c, 0x2273, "HP", ALC269_FIXUP_HP_GPIO_MIC1_LED),
	SND_PCI_QUIRK(0x103c, 0x2273, "HP", ALC280_FIXUP_HP_DOCK_PINS),
	SND_PCI_QUIRK(0x103c, 0x2278, "HP", ALC269_FIXUP_HP_GPIO_MIC1_LED),
	SND_PCI_QUIRK(0x103c, 0x227f, "HP", ALC269_FIXUP_HP_MUTE_LED_MIC1),
	SND_PCI_QUIRK(0x103c, 0x2282, "HP", ALC269_FIXUP_HP_MUTE_LED_MIC1),
	SND_PCI_QUIRK(0x103c, 0x228b, "HP", ALC269_FIXUP_HP_MUTE_LED_MIC1),
	SND_PCI_QUIRK(0x103c, 0x228e, "HP", ALC269_FIXUP_HP_MUTE_LED_MIC1),
	SND_PCI_QUIRK(0x103c, 0x229e, "HP", ALC269_FIXUP_HP_MUTE_LED_MIC1),
	SND_PCI_QUIRK(0x103c, 0x22b2, "HP", ALC269_FIXUP_HP_MUTE_LED_MIC1),
	SND_PCI_QUIRK(0x103c, 0x22b7, "HP", ALC269_FIXUP_HP_MUTE_LED_MIC1),
	SND_PCI_QUIRK(0x103c, 0x22bf, "HP", ALC269_FIXUP_HP_MUTE_LED_MIC1),
	SND_PCI_QUIRK(0x103c, 0x22c4, "HP", ALC269_FIXUP_HP_MUTE_LED_MIC1),
	SND_PCI_QUIRK(0x103c, 0x22c5, "HP", ALC269_FIXUP_HP_MUTE_LED_MIC1),
	SND_PCI_QUIRK(0x103c, 0x22c7, "HP", ALC269_FIXUP_HP_MUTE_LED_MIC1),
	SND_PCI_QUIRK(0x103c, 0x22c8, "HP", ALC269_FIXUP_HP_MUTE_LED_MIC1),
	SND_PCI_QUIRK(0x103c, 0x22cf, "HP", ALC269_FIXUP_HP_MUTE_LED_MIC1),
	SND_PCI_QUIRK(0x103c, 0x22db, "HP", ALC280_FIXUP_HP_9480M),
	SND_PCI_QUIRK(0x103c, 0x22dc, "HP", ALC269_FIXUP_HP_GPIO_MIC1_LED),
	SND_PCI_QUIRK(0x103c, 0x22fb, "HP", ALC269_FIXUP_HP_GPIO_MIC1_LED),
	SND_PCI_QUIRK(0x103c, 0x2334, "HP", ALC269_FIXUP_HP_MUTE_LED_MIC1),
	SND_PCI_QUIRK(0x103c, 0x2335, "HP", ALC269_FIXUP_HP_MUTE_LED_MIC1),
	SND_PCI_QUIRK(0x103c, 0x2336, "HP", ALC269_FIXUP_HP_MUTE_LED_MIC1),
	SND_PCI_QUIRK(0x103c, 0x2337, "HP", ALC269_FIXUP_HP_MUTE_LED_MIC1),
	SND_PCI_QUIRK(0x103c, 0x2b5e, "HP 288 Pro G2 MT", ALC221_FIXUP_HP_288PRO_MIC_NO_PRESENCE),
	SND_PCI_QUIRK(0x103c, 0x802e, "HP Z240 SFF", ALC221_FIXUP_HP_MIC_NO_PRESENCE),
	SND_PCI_QUIRK(0x103c, 0x802f, "HP Z240", ALC221_FIXUP_HP_MIC_NO_PRESENCE),
	SND_PCI_QUIRK(0x103c, 0x8077, "HP", ALC256_FIXUP_HP_HEADSET_MIC),
	SND_PCI_QUIRK(0x103c, 0x8158, "HP", ALC256_FIXUP_HP_HEADSET_MIC),
	SND_PCI_QUIRK(0x103c, 0x820d, "HP Pavilion 15", ALC295_FIXUP_HP_X360),
	SND_PCI_QUIRK(0x103c, 0x8256, "HP", ALC221_FIXUP_HP_FRONT_MIC),
	SND_PCI_QUIRK(0x103c, 0x827e, "HP x360", ALC295_FIXUP_HP_X360),
	SND_PCI_QUIRK(0x103c, 0x827f, "HP x360", ALC269_FIXUP_HP_MUTE_LED_MIC3),
	SND_PCI_QUIRK(0x103c, 0x82bf, "HP G3 mini", ALC221_FIXUP_HP_MIC_NO_PRESENCE),
	SND_PCI_QUIRK(0x103c, 0x82c0, "HP G3 mini premium", ALC221_FIXUP_HP_MIC_NO_PRESENCE),
	SND_PCI_QUIRK(0x103c, 0x83b9, "HP Spectre x360", ALC269_FIXUP_HP_MUTE_LED_MIC3),
	SND_PCI_QUIRK(0x103c, 0x841c, "HP Pavilion 15-CK0xx", ALC269_FIXUP_HP_MUTE_LED_MIC3),
	SND_PCI_QUIRK(0x103c, 0x8497, "HP Envy x360", ALC269_FIXUP_HP_MUTE_LED_MIC3),
	SND_PCI_QUIRK(0x103c, 0x84a6, "HP 250 G7 Notebook PC", ALC269_FIXUP_HP_LINE1_MIC1_LED),
	SND_PCI_QUIRK(0x103c, 0x84ae, "HP 15-db0403ng", ALC236_FIXUP_HP_MUTE_LED_COEFBIT2),
	SND_PCI_QUIRK(0x103c, 0x84da, "HP OMEN dc0019-ur", ALC295_FIXUP_HP_OMEN),
	SND_PCI_QUIRK(0x103c, 0x84e7, "HP Pavilion 15", ALC269_FIXUP_HP_MUTE_LED_MIC3),
	SND_PCI_QUIRK(0x103c, 0x8519, "HP Spectre x360 15-df0xxx", ALC285_FIXUP_HP_SPECTRE_X360),
	SND_PCI_QUIRK(0x103c, 0x8537, "HP ProBook 440 G6", ALC236_FIXUP_HP_MUTE_LED_MICMUTE_VREF),
	SND_PCI_QUIRK(0x103c, 0x85de, "HP Envy x360 13-ar0xxx", ALC285_FIXUP_HP_ENVY_X360),
	SND_PCI_QUIRK(0x103c, 0x860f, "HP ZBook 15 G6", ALC285_FIXUP_HP_GPIO_AMP_INIT),
	SND_PCI_QUIRK(0x103c, 0x861f, "HP Elite Dragonfly G1", ALC285_FIXUP_HP_GPIO_AMP_INIT),
	SND_PCI_QUIRK(0x103c, 0x869d, "HP", ALC236_FIXUP_HP_MUTE_LED),
	SND_PCI_QUIRK(0x103c, 0x86c1, "HP Laptop 15-da3001TU", ALC236_FIXUP_HP_MUTE_LED_COEFBIT2),
	SND_PCI_QUIRK(0x103c, 0x86c7, "HP Envy AiO 32", ALC274_FIXUP_HP_ENVY_GPIO),
	SND_PCI_QUIRK(0x103c, 0x86e7, "HP Spectre x360 15-eb0xxx", ALC285_FIXUP_HP_SPECTRE_X360_EB1),
	SND_PCI_QUIRK(0x103c, 0x86e8, "HP Spectre x360 15-eb0xxx", ALC285_FIXUP_HP_SPECTRE_X360_EB1),
	SND_PCI_QUIRK(0x103c, 0x86f9, "HP Spectre x360 13-aw0xxx", ALC285_FIXUP_HP_SPECTRE_X360_MUTE_LED),
	SND_PCI_QUIRK(0x103c, 0x8716, "HP Elite Dragonfly G2 Notebook PC", ALC285_FIXUP_HP_GPIO_AMP_INIT),
	SND_PCI_QUIRK(0x103c, 0x8720, "HP EliteBook x360 1040 G8 Notebook PC", ALC285_FIXUP_HP_GPIO_AMP_INIT),
	SND_PCI_QUIRK(0x103c, 0x8724, "HP EliteBook 850 G7", ALC285_FIXUP_HP_GPIO_LED),
	SND_PCI_QUIRK(0x103c, 0x8728, "HP EliteBook 840 G7", ALC285_FIXUP_HP_GPIO_LED),
	SND_PCI_QUIRK(0x103c, 0x8729, "HP", ALC285_FIXUP_HP_GPIO_LED),
	SND_PCI_QUIRK(0x103c, 0x8730, "HP ProBook 445 G7", ALC236_FIXUP_HP_MUTE_LED_MICMUTE_VREF),
	SND_PCI_QUIRK(0x103c, 0x8735, "HP ProBook 435 G7", ALC236_FIXUP_HP_MUTE_LED_MICMUTE_VREF),
	SND_PCI_QUIRK(0x103c, 0x8736, "HP", ALC285_FIXUP_HP_GPIO_AMP_INIT),
	SND_PCI_QUIRK(0x103c, 0x8760, "HP", ALC285_FIXUP_HP_MUTE_LED),
	SND_PCI_QUIRK(0x103c, 0x876e, "HP ENVY x360 Convertible 13-ay0xxx", ALC245_FIXUP_HP_X360_MUTE_LEDS),
	SND_PCI_QUIRK(0x103c, 0x877a, "HP", ALC285_FIXUP_HP_MUTE_LED),
	SND_PCI_QUIRK(0x103c, 0x877d, "HP", ALC236_FIXUP_HP_MUTE_LED),
	SND_PCI_QUIRK(0x103c, 0x8780, "HP ZBook Fury 17 G7 Mobile Workstation",
		      ALC285_FIXUP_HP_GPIO_AMP_INIT),
	SND_PCI_QUIRK(0x103c, 0x8783, "HP ZBook Fury 15 G7 Mobile Workstation",
		      ALC285_FIXUP_HP_GPIO_AMP_INIT),
	SND_PCI_QUIRK(0x103c, 0x8786, "HP OMEN 15", ALC285_FIXUP_HP_MUTE_LED),
	SND_PCI_QUIRK(0x103c, 0x8787, "HP OMEN 15", ALC285_FIXUP_HP_MUTE_LED),
	SND_PCI_QUIRK(0x103c, 0x8788, "HP OMEN 15", ALC285_FIXUP_HP_MUTE_LED),
	SND_PCI_QUIRK(0x103c, 0x87b7, "HP Laptop 14-fq0xxx", ALC236_FIXUP_HP_MUTE_LED_COEFBIT2),
	SND_PCI_QUIRK(0x103c, 0x87c8, "HP", ALC287_FIXUP_HP_GPIO_LED),
	SND_PCI_QUIRK(0x103c, 0x87d3, "HP Laptop 15-gw0xxx", ALC236_FIXUP_HP_MUTE_LED_COEFBIT2),
	SND_PCI_QUIRK(0x103c, 0x87e5, "HP ProBook 440 G8 Notebook PC", ALC236_FIXUP_HP_GPIO_LED),
	SND_PCI_QUIRK(0x103c, 0x87e7, "HP ProBook 450 G8 Notebook PC", ALC236_FIXUP_HP_GPIO_LED),
	SND_PCI_QUIRK(0x103c, 0x87f1, "HP ProBook 630 G8 Notebook PC", ALC236_FIXUP_HP_GPIO_LED),
	SND_PCI_QUIRK(0x103c, 0x87f2, "HP ProBook 640 G8 Notebook PC", ALC236_FIXUP_HP_GPIO_LED),
	SND_PCI_QUIRK(0x103c, 0x87f4, "HP", ALC287_FIXUP_HP_GPIO_LED),
	SND_PCI_QUIRK(0x103c, 0x87f5, "HP", ALC287_FIXUP_HP_GPIO_LED),
	SND_PCI_QUIRK(0x103c, 0x87f6, "HP Spectre x360 14", ALC245_FIXUP_HP_X360_AMP),
	SND_PCI_QUIRK(0x103c, 0x87f7, "HP Spectre x360 14", ALC245_FIXUP_HP_X360_AMP),
	SND_PCI_QUIRK(0x103c, 0x87fe, "HP Laptop 15s-fq2xxx", ALC236_FIXUP_HP_MUTE_LED_COEFBIT2),
	SND_PCI_QUIRK(0x103c, 0x8805, "HP ProBook 650 G8 Notebook PC", ALC236_FIXUP_HP_GPIO_LED),
	SND_PCI_QUIRK(0x103c, 0x880d, "HP EliteBook 830 G8 Notebook PC", ALC285_FIXUP_HP_GPIO_LED),
	SND_PCI_QUIRK(0x103c, 0x8811, "HP Spectre x360 15-eb1xxx", ALC285_FIXUP_HP_SPECTRE_X360_EB1),
	SND_PCI_QUIRK(0x103c, 0x8812, "HP Spectre x360 15-eb1xxx", ALC285_FIXUP_HP_SPECTRE_X360_EB1),
	SND_PCI_QUIRK(0x103c, 0x881d, "HP 250 G8 Notebook PC", ALC236_FIXUP_HP_MUTE_LED_COEFBIT2),
	SND_PCI_QUIRK(0x103c, 0x8846, "HP EliteBook 850 G8 Notebook PC", ALC285_FIXUP_HP_GPIO_LED),
	SND_PCI_QUIRK(0x103c, 0x8847, "HP EliteBook x360 830 G8 Notebook PC", ALC285_FIXUP_HP_GPIO_LED),
	SND_PCI_QUIRK(0x103c, 0x884b, "HP EliteBook 840 Aero G8 Notebook PC", ALC285_FIXUP_HP_GPIO_LED),
	SND_PCI_QUIRK(0x103c, 0x884c, "HP EliteBook 840 G8 Notebook PC", ALC285_FIXUP_HP_GPIO_LED),
	SND_PCI_QUIRK(0x103c, 0x8862, "HP ProBook 445 G8 Notebook PC", ALC236_FIXUP_HP_LIMIT_INT_MIC_BOOST),
	SND_PCI_QUIRK(0x103c, 0x8863, "HP ProBook 445 G8 Notebook PC", ALC236_FIXUP_HP_LIMIT_INT_MIC_BOOST),
	SND_PCI_QUIRK(0x103c, 0x886d, "HP ZBook Fury 17.3 Inch G8 Mobile Workstation PC", ALC285_FIXUP_HP_GPIO_AMP_INIT),
	SND_PCI_QUIRK(0x103c, 0x8870, "HP ZBook Fury 15.6 Inch G8 Mobile Workstation PC", ALC285_FIXUP_HP_GPIO_AMP_INIT),
	SND_PCI_QUIRK(0x103c, 0x8873, "HP ZBook Studio 15.6 Inch G8 Mobile Workstation PC", ALC285_FIXUP_HP_GPIO_AMP_INIT),
	SND_PCI_QUIRK(0x103c, 0x887a, "HP Laptop 15s-eq2xxx", ALC236_FIXUP_HP_MUTE_LED_COEFBIT2),
	SND_PCI_QUIRK(0x103c, 0x888a, "HP ENVY x360 Convertible 15-eu0xxx", ALC245_FIXUP_HP_X360_MUTE_LEDS),
	SND_PCI_QUIRK(0x103c, 0x888d, "HP ZBook Power 15.6 inch G8 Mobile Workstation PC", ALC236_FIXUP_HP_GPIO_LED),
	SND_PCI_QUIRK(0x103c, 0x8895, "HP EliteBook 855 G8 Notebook PC", ALC285_FIXUP_HP_SPEAKERS_MICMUTE_LED),
	SND_PCI_QUIRK(0x103c, 0x8896, "HP EliteBook 855 G8 Notebook PC", ALC285_FIXUP_HP_MUTE_LED),
	SND_PCI_QUIRK(0x103c, 0x8898, "HP EliteBook 845 G8 Notebook PC", ALC285_FIXUP_HP_LIMIT_INT_MIC_BOOST),
	SND_PCI_QUIRK(0x103c, 0x88d0, "HP Pavilion 15-eh1xxx (mainboard 88D0)", ALC287_FIXUP_HP_GPIO_LED),
	SND_PCI_QUIRK(0x103c, 0x8902, "HP OMEN 16", ALC285_FIXUP_HP_MUTE_LED),
	SND_PCI_QUIRK(0x103c, 0x890e, "HP 255 G8 Notebook PC", ALC236_FIXUP_HP_MUTE_LED_COEFBIT2),
	SND_PCI_QUIRK(0x103c, 0x8919, "HP Pavilion Aero Laptop 13-be0xxx", ALC287_FIXUP_HP_GPIO_LED),
	SND_PCI_QUIRK(0x103c, 0x896d, "HP ZBook Firefly 16 G9", ALC245_FIXUP_CS35L41_SPI_2_HP_GPIO_LED),
	SND_PCI_QUIRK(0x103c, 0x896e, "HP EliteBook x360 830 G9", ALC245_FIXUP_CS35L41_SPI_2_HP_GPIO_LED),
	SND_PCI_QUIRK(0x103c, 0x8971, "HP EliteBook 830 G9", ALC245_FIXUP_CS35L41_SPI_2_HP_GPIO_LED),
	SND_PCI_QUIRK(0x103c, 0x8972, "HP EliteBook 840 G9", ALC245_FIXUP_CS35L41_SPI_2_HP_GPIO_LED),
	SND_PCI_QUIRK(0x103c, 0x8973, "HP EliteBook 860 G9", ALC245_FIXUP_CS35L41_SPI_2_HP_GPIO_LED),
	SND_PCI_QUIRK(0x103c, 0x8974, "HP EliteBook 840 Aero G9", ALC245_FIXUP_CS35L41_SPI_2_HP_GPIO_LED),
	SND_PCI_QUIRK(0x103c, 0x8975, "HP EliteBook x360 840 Aero G9", ALC245_FIXUP_CS35L41_SPI_2_HP_GPIO_LED),
	SND_PCI_QUIRK(0x103c, 0x897d, "HP mt440 Mobile Thin Client U74", ALC236_FIXUP_HP_GPIO_LED),
	SND_PCI_QUIRK(0x103c, 0x8981, "HP Elite Dragonfly G3", ALC245_FIXUP_CS35L41_SPI_4),
	SND_PCI_QUIRK(0x103c, 0x898e, "HP EliteBook 835 G9", ALC287_FIXUP_CS35L41_I2C_2),
	SND_PCI_QUIRK(0x103c, 0x898f, "HP EliteBook 835 G9", ALC287_FIXUP_CS35L41_I2C_2),
	SND_PCI_QUIRK(0x103c, 0x8991, "HP EliteBook 845 G9", ALC287_FIXUP_CS35L41_I2C_2_HP_GPIO_LED),
	SND_PCI_QUIRK(0x103c, 0x8992, "HP EliteBook 845 G9", ALC287_FIXUP_CS35L41_I2C_2),
	SND_PCI_QUIRK(0x103c, 0x8994, "HP EliteBook 855 G9", ALC287_FIXUP_CS35L41_I2C_2_HP_GPIO_LED),
	SND_PCI_QUIRK(0x103c, 0x8995, "HP EliteBook 855 G9", ALC287_FIXUP_CS35L41_I2C_2),
	SND_PCI_QUIRK(0x103c, 0x89a4, "HP ProBook 440 G9", ALC236_FIXUP_HP_GPIO_LED),
	SND_PCI_QUIRK(0x103c, 0x89a6, "HP ProBook 450 G9", ALC236_FIXUP_HP_GPIO_LED),
	SND_PCI_QUIRK(0x103c, 0x89aa, "HP EliteBook 630 G9", ALC236_FIXUP_HP_GPIO_LED),
	SND_PCI_QUIRK(0x103c, 0x89ac, "HP EliteBook 640 G9", ALC236_FIXUP_HP_GPIO_LED),
	SND_PCI_QUIRK(0x103c, 0x89ae, "HP EliteBook 650 G9", ALC236_FIXUP_HP_GPIO_LED),
	SND_PCI_QUIRK(0x103c, 0x89c0, "HP ZBook Power 15.6 G9", ALC245_FIXUP_CS35L41_SPI_2_HP_GPIO_LED),
	SND_PCI_QUIRK(0x103c, 0x89c3, "Zbook Studio G9", ALC245_FIXUP_CS35L41_SPI_4_HP_GPIO_LED),
	SND_PCI_QUIRK(0x103c, 0x89c6, "Zbook Fury 17 G9", ALC245_FIXUP_CS35L41_SPI_2_HP_GPIO_LED),
	SND_PCI_QUIRK(0x103c, 0x89ca, "HP", ALC236_FIXUP_HP_MUTE_LED_MICMUTE_VREF),
	SND_PCI_QUIRK(0x103c, 0x89d3, "HP EliteBook 645 G9 (MB 89D2)", ALC236_FIXUP_HP_MUTE_LED_MICMUTE_VREF),
	SND_PCI_QUIRK(0x103c, 0x89e7, "HP Elite x2 G9", ALC245_FIXUP_CS35L41_SPI_2_HP_GPIO_LED),
	SND_PCI_QUIRK(0x103c, 0x8a0f, "HP Pavilion 14-ec1xxx", ALC287_FIXUP_HP_GPIO_LED),
	SND_PCI_QUIRK(0x103c, 0x8a20, "HP Laptop 15s-fq5xxx", ALC236_FIXUP_HP_MUTE_LED_COEFBIT2),
	SND_PCI_QUIRK(0x103c, 0x8a25, "HP Victus 16-d1xxx (MB 8A25)", ALC245_FIXUP_HP_MUTE_LED_COEFBIT),
	SND_PCI_QUIRK(0x103c, 0x8a28, "HP Envy 13", ALC287_FIXUP_CS35L41_I2C_2),
	SND_PCI_QUIRK(0x103c, 0x8a29, "HP Envy 15", ALC287_FIXUP_CS35L41_I2C_2),
	SND_PCI_QUIRK(0x103c, 0x8a2a, "HP Envy 15", ALC287_FIXUP_CS35L41_I2C_2),
	SND_PCI_QUIRK(0x103c, 0x8a2b, "HP Envy 15", ALC287_FIXUP_CS35L41_I2C_2),
	SND_PCI_QUIRK(0x103c, 0x8a2c, "HP Envy 16", ALC287_FIXUP_CS35L41_I2C_2),
	SND_PCI_QUIRK(0x103c, 0x8a2d, "HP Envy 16", ALC287_FIXUP_CS35L41_I2C_2),
	SND_PCI_QUIRK(0x103c, 0x8a2e, "HP Envy 16", ALC287_FIXUP_CS35L41_I2C_2),
	SND_PCI_QUIRK(0x103c, 0x8a30, "HP Envy 17", ALC287_FIXUP_CS35L41_I2C_2),
	SND_PCI_QUIRK(0x103c, 0x8a31, "HP Envy 15", ALC287_FIXUP_CS35L41_I2C_2),
	SND_PCI_QUIRK(0x103c, 0x8a6e, "HP EDNA 360", ALC287_FIXUP_CS35L41_I2C_4),
	SND_PCI_QUIRK(0x103c, 0x8a74, "HP ProBook 440 G8 Notebook PC", ALC236_FIXUP_HP_GPIO_LED),
	SND_PCI_QUIRK(0x103c, 0x8a78, "HP Dev One", ALC285_FIXUP_HP_LIMIT_INT_MIC_BOOST),
	SND_PCI_QUIRK(0x103c, 0x8aa0, "HP ProBook 440 G9 (MB 8A9E)", ALC236_FIXUP_HP_GPIO_LED),
	SND_PCI_QUIRK(0x103c, 0x8aa3, "HP ProBook 450 G9 (MB 8AA1)", ALC236_FIXUP_HP_GPIO_LED),
	SND_PCI_QUIRK(0x103c, 0x8aa8, "HP EliteBook 640 G9 (MB 8AA6)", ALC236_FIXUP_HP_GPIO_LED),
	SND_PCI_QUIRK(0x103c, 0x8aab, "HP EliteBook 650 G9 (MB 8AA9)", ALC236_FIXUP_HP_GPIO_LED),
	SND_PCI_QUIRK(0x103c, 0x8ab9, "HP EliteBook 840 G8 (MB 8AB8)", ALC285_FIXUP_HP_GPIO_LED),
	SND_PCI_QUIRK(0x103c, 0x8abb, "HP ZBook Firefly 14 G9", ALC245_FIXUP_CS35L41_SPI_2_HP_GPIO_LED),
	SND_PCI_QUIRK(0x103c, 0x8ad1, "HP EliteBook 840 14 inch G9 Notebook PC", ALC245_FIXUP_CS35L41_SPI_2_HP_GPIO_LED),
	SND_PCI_QUIRK(0x103c, 0x8ad2, "HP EliteBook 860 16 inch G9 Notebook PC", ALC245_FIXUP_CS35L41_SPI_2_HP_GPIO_LED),
	SND_PCI_QUIRK(0x103c, 0x8ad8, "HP 800 G9", ALC245_FIXUP_CS35L41_SPI_2_HP_GPIO_LED),
	SND_PCI_QUIRK(0x103c, 0x8b0f, "HP Elite mt645 G7 Mobile Thin Client U81", ALC236_FIXUP_HP_MUTE_LED_MICMUTE_VREF),
	SND_PCI_QUIRK(0x103c, 0x8b2f, "HP 255 15.6 inch G10 Notebook PC", ALC236_FIXUP_HP_MUTE_LED_COEFBIT2),
	SND_PCI_QUIRK(0x103c, 0x8b3a, "HP Envy 15", ALC287_FIXUP_CS35L41_I2C_2),
	SND_PCI_QUIRK(0x103c, 0x8b3f, "HP mt440 Mobile Thin Client U91", ALC236_FIXUP_HP_GPIO_LED),
	SND_PCI_QUIRK(0x103c, 0x8b42, "HP", ALC245_FIXUP_CS35L41_SPI_2_HP_GPIO_LED),
	SND_PCI_QUIRK(0x103c, 0x8b43, "HP", ALC245_FIXUP_CS35L41_SPI_2_HP_GPIO_LED),
	SND_PCI_QUIRK(0x103c, 0x8b44, "HP", ALC245_FIXUP_CS35L41_SPI_2_HP_GPIO_LED),
	SND_PCI_QUIRK(0x103c, 0x8b45, "HP", ALC245_FIXUP_CS35L41_SPI_2_HP_GPIO_LED),
	SND_PCI_QUIRK(0x103c, 0x8b46, "HP", ALC245_FIXUP_CS35L41_SPI_2_HP_GPIO_LED),
	SND_PCI_QUIRK(0x103c, 0x8b47, "HP", ALC245_FIXUP_CS35L41_SPI_2_HP_GPIO_LED),
	SND_PCI_QUIRK(0x103c, 0x8b59, "HP Elite mt645 G7 Mobile Thin Client U89", ALC236_FIXUP_HP_MUTE_LED_MICMUTE_VREF),
	SND_PCI_QUIRK(0x103c, 0x8b5d, "HP", ALC236_FIXUP_HP_MUTE_LED_MICMUTE_VREF),
	SND_PCI_QUIRK(0x103c, 0x8b5e, "HP", ALC236_FIXUP_HP_MUTE_LED_MICMUTE_VREF),
	SND_PCI_QUIRK(0x103c, 0x8b63, "HP Elite Dragonfly 13.5 inch G4", ALC245_FIXUP_CS35L41_SPI_4_HP_GPIO_LED),
	SND_PCI_QUIRK(0x103c, 0x8b65, "HP ProBook 455 15.6 inch G10 Notebook PC", ALC236_FIXUP_HP_MUTE_LED_MICMUTE_VREF),
	SND_PCI_QUIRK(0x103c, 0x8b66, "HP", ALC236_FIXUP_HP_MUTE_LED_MICMUTE_VREF),
	SND_PCI_QUIRK(0x103c, 0x8b70, "HP EliteBook 835 G10", ALC287_FIXUP_CS35L41_I2C_2_HP_GPIO_LED),
	SND_PCI_QUIRK(0x103c, 0x8b72, "HP EliteBook 845 G10", ALC287_FIXUP_CS35L41_I2C_2_HP_GPIO_LED),
	SND_PCI_QUIRK(0x103c, 0x8b74, "HP EliteBook 845W G10", ALC287_FIXUP_CS35L41_I2C_2_HP_GPIO_LED),
	SND_PCI_QUIRK(0x103c, 0x8b77, "HP ElieBook 865 G10", ALC287_FIXUP_CS35L41_I2C_2),
	SND_PCI_QUIRK(0x103c, 0x8b7a, "HP", ALC236_FIXUP_HP_GPIO_LED),
	SND_PCI_QUIRK(0x103c, 0x8b7d, "HP", ALC236_FIXUP_HP_GPIO_LED),
	SND_PCI_QUIRK(0x103c, 0x8b87, "HP", ALC236_FIXUP_HP_GPIO_LED),
	SND_PCI_QUIRK(0x103c, 0x8b8a, "HP", ALC236_FIXUP_HP_GPIO_LED),
	SND_PCI_QUIRK(0x103c, 0x8b8b, "HP", ALC236_FIXUP_HP_GPIO_LED),
	SND_PCI_QUIRK(0x103c, 0x8b8d, "HP", ALC236_FIXUP_HP_GPIO_LED),
	SND_PCI_QUIRK(0x103c, 0x8b8f, "HP", ALC245_FIXUP_CS35L41_SPI_4_HP_GPIO_LED),
	SND_PCI_QUIRK(0x103c, 0x8b92, "HP", ALC245_FIXUP_CS35L41_SPI_2_HP_GPIO_LED),
	SND_PCI_QUIRK(0x103c, 0x8b96, "HP", ALC236_FIXUP_HP_MUTE_LED_MICMUTE_VREF),
	SND_PCI_QUIRK(0x103c, 0x8b97, "HP", ALC236_FIXUP_HP_MUTE_LED_MICMUTE_VREF),
	SND_PCI_QUIRK(0x103c, 0x8bb3, "HP Slim OMEN", ALC287_FIXUP_CS35L41_I2C_2),
	SND_PCI_QUIRK(0x103c, 0x8bb4, "HP Slim OMEN", ALC287_FIXUP_CS35L41_I2C_2),
	SND_PCI_QUIRK(0x103c, 0x8bdd, "HP Envy 17", ALC287_FIXUP_CS35L41_I2C_2),
	SND_PCI_QUIRK(0x103c, 0x8bde, "HP Envy 17", ALC287_FIXUP_CS35L41_I2C_2),
	SND_PCI_QUIRK(0x103c, 0x8bdf, "HP Envy 15", ALC287_FIXUP_CS35L41_I2C_2),
	SND_PCI_QUIRK(0x103c, 0x8be0, "HP Envy 15", ALC287_FIXUP_CS35L41_I2C_2),
	SND_PCI_QUIRK(0x103c, 0x8be1, "HP Envy 15", ALC287_FIXUP_CS35L41_I2C_2),
	SND_PCI_QUIRK(0x103c, 0x8be2, "HP Envy 15", ALC287_FIXUP_CS35L41_I2C_2),
	SND_PCI_QUIRK(0x103c, 0x8be3, "HP Envy 15", ALC287_FIXUP_CS35L41_I2C_2),
	SND_PCI_QUIRK(0x103c, 0x8be5, "HP Envy 16", ALC287_FIXUP_CS35L41_I2C_2),
	SND_PCI_QUIRK(0x103c, 0x8be6, "HP Envy 16", ALC287_FIXUP_CS35L41_I2C_2),
	SND_PCI_QUIRK(0x103c, 0x8be7, "HP Envy 17", ALC287_FIXUP_CS35L41_I2C_2),
	SND_PCI_QUIRK(0x103c, 0x8be8, "HP Envy 17", ALC287_FIXUP_CS35L41_I2C_2),
	SND_PCI_QUIRK(0x103c, 0x8be9, "HP Envy 15", ALC287_FIXUP_CS35L41_I2C_2),
	SND_PCI_QUIRK(0x103c, 0x8bf0, "HP", ALC236_FIXUP_HP_GPIO_LED),
	SND_PCI_QUIRK(0x103c, 0x8c15, "HP Spectre x360 2-in-1 Laptop 14-eu0xxx", ALC245_FIXUP_HP_SPECTRE_X360_EU0XXX),
	SND_PCI_QUIRK(0x103c, 0x8c16, "HP Spectre 16", ALC287_FIXUP_CS35L41_I2C_2),
	SND_PCI_QUIRK(0x103c, 0x8c17, "HP Spectre 16", ALC287_FIXUP_CS35L41_I2C_2),
	SND_PCI_QUIRK(0x103c, 0x8c21, "HP Pavilion Plus Laptop 14-ey0XXX", ALC245_FIXUP_HP_X360_MUTE_LEDS),
	SND_PCI_QUIRK(0x103c, 0x8c46, "HP EliteBook 830 G11", ALC245_FIXUP_CS35L41_SPI_2_HP_GPIO_LED),
	SND_PCI_QUIRK(0x103c, 0x8c47, "HP EliteBook 840 G11", ALC245_FIXUP_CS35L41_SPI_2_HP_GPIO_LED),
	SND_PCI_QUIRK(0x103c, 0x8c48, "HP EliteBook 860 G11", ALC245_FIXUP_CS35L41_SPI_2_HP_GPIO_LED),
	SND_PCI_QUIRK(0x103c, 0x8c49, "HP Elite x360 830 2-in-1 G11", ALC245_FIXUP_CS35L41_SPI_2_HP_GPIO_LED),
	SND_PCI_QUIRK(0x103c, 0x8c4d, "HP Omen", ALC287_FIXUP_CS35L41_I2C_2),
	SND_PCI_QUIRK(0x103c, 0x8c4e, "HP Omen", ALC287_FIXUP_CS35L41_I2C_2),
	SND_PCI_QUIRK(0x103c, 0x8c4f, "HP Envy 15", ALC287_FIXUP_CS35L41_I2C_2),
	SND_PCI_QUIRK(0x103c, 0x8c50, "HP Envy 17", ALC287_FIXUP_CS35L41_I2C_2),
	SND_PCI_QUIRK(0x103c, 0x8c51, "HP Envy 17", ALC287_FIXUP_CS35L41_I2C_2),
	SND_PCI_QUIRK(0x103c, 0x8c52, "HP EliteBook 1040 G11", ALC285_FIXUP_HP_GPIO_LED),
	SND_PCI_QUIRK(0x103c, 0x8c53, "HP Elite x360 1040 2-in-1 G11", ALC285_FIXUP_HP_GPIO_LED),
	SND_PCI_QUIRK(0x103c, 0x8c66, "HP Envy 16", ALC287_FIXUP_CS35L41_I2C_2),
	SND_PCI_QUIRK(0x103c, 0x8c67, "HP Envy 17", ALC287_FIXUP_CS35L41_I2C_2),
	SND_PCI_QUIRK(0x103c, 0x8c68, "HP Envy 17", ALC287_FIXUP_CS35L41_I2C_2),
	SND_PCI_QUIRK(0x103c, 0x8c6a, "HP Envy 16", ALC287_FIXUP_CS35L41_I2C_2),
	SND_PCI_QUIRK(0x103c, 0x8c70, "HP EliteBook 835 G11", ALC287_FIXUP_CS35L41_I2C_2_HP_GPIO_LED),
	SND_PCI_QUIRK(0x103c, 0x8c71, "HP EliteBook 845 G11", ALC287_FIXUP_CS35L41_I2C_2_HP_GPIO_LED),
	SND_PCI_QUIRK(0x103c, 0x8c72, "HP EliteBook 865 G11", ALC287_FIXUP_CS35L41_I2C_2_HP_GPIO_LED),
	SND_PCI_QUIRK(0x103c, 0x8c7b, "HP ProBook 445 G11", ALC236_FIXUP_HP_MUTE_LED_MICMUTE_VREF),
	SND_PCI_QUIRK(0x103c, 0x8c7c, "HP ProBook 445 G11", ALC236_FIXUP_HP_MUTE_LED_MICMUTE_VREF),
	SND_PCI_QUIRK(0x103c, 0x8c7d, "HP ProBook 465 G11", ALC236_FIXUP_HP_MUTE_LED_MICMUTE_VREF),
	SND_PCI_QUIRK(0x103c, 0x8c7e, "HP ProBook 465 G11", ALC236_FIXUP_HP_MUTE_LED_MICMUTE_VREF),
	SND_PCI_QUIRK(0x103c, 0x8c7f, "HP EliteBook 645 G11", ALC236_FIXUP_HP_MUTE_LED_MICMUTE_VREF),
	SND_PCI_QUIRK(0x103c, 0x8c80, "HP EliteBook 645 G11", ALC236_FIXUP_HP_MUTE_LED_MICMUTE_VREF),
	SND_PCI_QUIRK(0x103c, 0x8c81, "HP EliteBook 665 G11", ALC236_FIXUP_HP_MUTE_LED_MICMUTE_VREF),
	SND_PCI_QUIRK(0x103c, 0x8c89, "HP ProBook 460 G11", ALC236_FIXUP_HP_GPIO_LED),
	SND_PCI_QUIRK(0x103c, 0x8c8a, "HP EliteBook 630", ALC236_FIXUP_HP_GPIO_LED),
	SND_PCI_QUIRK(0x103c, 0x8c8c, "HP EliteBook 660", ALC236_FIXUP_HP_GPIO_LED),
	SND_PCI_QUIRK(0x103c, 0x8c8d, "HP ProBook 440 G11", ALC236_FIXUP_HP_GPIO_LED),
	SND_PCI_QUIRK(0x103c, 0x8c8e, "HP ProBook 460 G11", ALC236_FIXUP_HP_GPIO_LED),
	SND_PCI_QUIRK(0x103c, 0x8c90, "HP EliteBook 640", ALC236_FIXUP_HP_GPIO_LED),
	SND_PCI_QUIRK(0x103c, 0x8c91, "HP EliteBook 660", ALC236_FIXUP_HP_GPIO_LED),
	SND_PCI_QUIRK(0x103c, 0x8c96, "HP", ALC236_FIXUP_HP_MUTE_LED_MICMUTE_VREF),
	SND_PCI_QUIRK(0x103c, 0x8c97, "HP ZBook", ALC236_FIXUP_HP_MUTE_LED_MICMUTE_VREF),
	SND_PCI_QUIRK(0x103c, 0x8ca1, "HP ZBook Power", ALC236_FIXUP_HP_GPIO_LED),
	SND_PCI_QUIRK(0x103c, 0x8ca2, "HP ZBook Power", ALC236_FIXUP_HP_GPIO_LED),
	SND_PCI_QUIRK(0x103c, 0x8ca4, "HP ZBook Fury", ALC245_FIXUP_CS35L41_SPI_2_HP_GPIO_LED),
	SND_PCI_QUIRK(0x103c, 0x8ca7, "HP ZBook Fury", ALC245_FIXUP_CS35L41_SPI_2_HP_GPIO_LED),
	SND_PCI_QUIRK(0x103c, 0x8cbd, "HP Pavilion Aero Laptop 13-bg0xxx", ALC245_FIXUP_HP_X360_MUTE_LEDS),
	SND_PCI_QUIRK(0x103c, 0x8cdd, "HP Spectre", ALC287_FIXUP_CS35L41_I2C_2),
	SND_PCI_QUIRK(0x103c, 0x8cde, "HP Spectre", ALC287_FIXUP_CS35L41_I2C_2),
	SND_PCI_QUIRK(0x103c, 0x8cdf, "HP SnowWhite", ALC287_FIXUP_CS35L41_I2C_2_HP_GPIO_LED),
	SND_PCI_QUIRK(0x103c, 0x8ce0, "HP SnowWhite", ALC287_FIXUP_CS35L41_I2C_2_HP_GPIO_LED),
	SND_PCI_QUIRK(0x103c, 0x8cf5, "HP ZBook Studio 16", ALC245_FIXUP_CS35L41_SPI_4_HP_GPIO_LED),
	SND_PCI_QUIRK(0x103c, 0x8d01, "HP ZBook Power 14 G12", ALCXXX_FIXUP_CS35LXX),
	SND_PCI_QUIRK(0x103c, 0x8d08, "HP EliteBook 1045 14 G12", ALCXXX_FIXUP_CS35LXX),
	SND_PCI_QUIRK(0x103c, 0x8d85, "HP EliteBook 1040 14 G12", ALCXXX_FIXUP_CS35LXX),
	SND_PCI_QUIRK(0x103c, 0x8d86, "HP Elite x360 1040 14 G12", ALCXXX_FIXUP_CS35LXX),
	SND_PCI_QUIRK(0x103c, 0x8d8c, "HP EliteBook 830 13 G12", ALCXXX_FIXUP_CS35LXX),
	SND_PCI_QUIRK(0x103c, 0x8d8d, "HP Elite x360 830 13 G12", ALCXXX_FIXUP_CS35LXX),
	SND_PCI_QUIRK(0x103c, 0x8d8e, "HP EliteBook 840 14 G12", ALCXXX_FIXUP_CS35LXX),
	SND_PCI_QUIRK(0x103c, 0x8d8f, "HP EliteBook 840 14 G12", ALCXXX_FIXUP_CS35LXX),
	SND_PCI_QUIRK(0x103c, 0x8d90, "HP EliteBook 860 16 G12", ALCXXX_FIXUP_CS35LXX),
	SND_PCI_QUIRK(0x103c, 0x8d91, "HP ZBook Firefly 14 G12", ALCXXX_FIXUP_CS35LXX),
	SND_PCI_QUIRK(0x103c, 0x8d92, "HP ZBook Firefly 16 G12", ALCXXX_FIXUP_CS35LXX),
	SND_PCI_QUIRK(0x1043, 0x103e, "ASUS X540SA", ALC256_FIXUP_ASUS_MIC),
	SND_PCI_QUIRK(0x1043, 0x103f, "ASUS TX300", ALC282_FIXUP_ASUS_TX300),
	SND_PCI_QUIRK(0x1043, 0x106d, "Asus K53BE", ALC269_FIXUP_LIMIT_INT_MIC_BOOST),
	SND_PCI_QUIRK(0x1043, 0x10a1, "ASUS UX391UA", ALC294_FIXUP_ASUS_SPK),
	SND_PCI_QUIRK(0x1043, 0x10c0, "ASUS X540SA", ALC256_FIXUP_ASUS_MIC),
	SND_PCI_QUIRK(0x1043, 0x10d0, "ASUS X540LA/X540LJ", ALC255_FIXUP_ASUS_MIC_NO_PRESENCE),
	SND_PCI_QUIRK(0x1043, 0x10d3, "ASUS K6500ZC", ALC294_FIXUP_ASUS_SPK),
	SND_PCI_QUIRK(0x1043, 0x115d, "Asus 1015E", ALC269_FIXUP_LIMIT_INT_MIC_BOOST),
	SND_PCI_QUIRK(0x1043, 0x11c0, "ASUS X556UR", ALC255_FIXUP_ASUS_MIC_NO_PRESENCE),
	SND_PCI_QUIRK(0x1043, 0x125e, "ASUS Q524UQK", ALC255_FIXUP_ASUS_MIC_NO_PRESENCE),
	SND_PCI_QUIRK(0x1043, 0x1271, "ASUS X430UN", ALC256_FIXUP_ASUS_MIC_NO_PRESENCE),
	SND_PCI_QUIRK(0x1043, 0x1290, "ASUS X441SA", ALC233_FIXUP_EAPD_COEF_AND_MIC_NO_PRESENCE),
	SND_PCI_QUIRK(0x1043, 0x12a0, "ASUS X441UV", ALC233_FIXUP_EAPD_COEF_AND_MIC_NO_PRESENCE),
	SND_PCI_QUIRK(0x1043, 0x12a3, "Asus N7691ZM", ALC269_FIXUP_ASUS_N7601ZM),
	SND_PCI_QUIRK(0x1043, 0x12af, "ASUS UX582ZS", ALC245_FIXUP_CS35L41_SPI_2),
	SND_PCI_QUIRK(0x1043, 0x12e0, "ASUS X541SA", ALC256_FIXUP_ASUS_MIC),
	SND_PCI_QUIRK(0x1043, 0x12f0, "ASUS X541UV", ALC256_FIXUP_ASUS_MIC),
	SND_PCI_QUIRK(0x1043, 0x1313, "Asus K42JZ", ALC269VB_FIXUP_ASUS_MIC_NO_PRESENCE),
	SND_PCI_QUIRK(0x1043, 0x13b0, "ASUS Z550SA", ALC256_FIXUP_ASUS_MIC),
	SND_PCI_QUIRK(0x1043, 0x1427, "Asus Zenbook UX31E", ALC269VB_FIXUP_ASUS_ZENBOOK),
	SND_PCI_QUIRK(0x1043, 0x1433, "ASUS GX650PY/PZ/PV/PU/PYV/PZV/PIV/PVV", ALC285_FIXUP_ASUS_I2C_HEADSET_MIC),
	SND_PCI_QUIRK(0x1043, 0x1463, "Asus GA402X/GA402N", ALC285_FIXUP_ASUS_I2C_HEADSET_MIC),
	SND_PCI_QUIRK(0x1043, 0x1473, "ASUS GU604VI/VC/VE/VG/VJ/VQ/VU/VV/VY/VZ", ALC285_FIXUP_ASUS_HEADSET_MIC),
	SND_PCI_QUIRK(0x1043, 0x1483, "ASUS GU603VQ/VU/VV/VJ/VI", ALC285_FIXUP_ASUS_HEADSET_MIC),
	SND_PCI_QUIRK(0x1043, 0x1493, "ASUS GV601VV/VU/VJ/VQ/VI", ALC285_FIXUP_ASUS_HEADSET_MIC),
	SND_PCI_QUIRK(0x1043, 0x14d3, "ASUS G614JY/JZ/JG", ALC245_FIXUP_CS35L41_SPI_2),
	SND_PCI_QUIRK(0x1043, 0x14e3, "ASUS G513PI/PU/PV", ALC287_FIXUP_CS35L41_I2C_2),
	SND_PCI_QUIRK(0x1043, 0x1503, "ASUS G733PY/PZ/PZV/PYV", ALC287_FIXUP_CS35L41_I2C_2),
	SND_PCI_QUIRK(0x1043, 0x1517, "Asus Zenbook UX31A", ALC269VB_FIXUP_ASUS_ZENBOOK_UX31A),
	SND_PCI_QUIRK(0x1043, 0x1533, "ASUS GV302XA/XJ/XQ/XU/XV/XI", ALC287_FIXUP_CS35L41_I2C_2),
	SND_PCI_QUIRK(0x1043, 0x1573, "ASUS GZ301VV/VQ/VU/VJ/VA/VC/VE/VVC/VQC/VUC/VJC/VEC/VCC", ALC285_FIXUP_ASUS_HEADSET_MIC),
	SND_PCI_QUIRK(0x1043, 0x1662, "ASUS GV301QH", ALC294_FIXUP_ASUS_DUAL_SPK),
	SND_PCI_QUIRK(0x1043, 0x1663, "ASUS GU603ZI/ZJ/ZQ/ZU/ZV", ALC285_FIXUP_ASUS_HEADSET_MIC),
	SND_PCI_QUIRK(0x1043, 0x1683, "ASUS UM3402YAR", ALC287_FIXUP_CS35L41_I2C_2),
	SND_PCI_QUIRK(0x1043, 0x16a3, "ASUS UX3402VA", ALC245_FIXUP_CS35L41_SPI_2),
	SND_PCI_QUIRK(0x1043, 0x16b2, "ASUS GU603", ALC289_FIXUP_ASUS_GA401),
	SND_PCI_QUIRK(0x1043, 0x16d3, "ASUS UX5304VA", ALC245_FIXUP_CS35L41_SPI_2),
	SND_PCI_QUIRK(0x1043, 0x16e3, "ASUS UX50", ALC269_FIXUP_STEREO_DMIC),
	SND_PCI_QUIRK(0x1043, 0x16f3, "ASUS UX7602VI/BZ", ALC245_FIXUP_CS35L41_SPI_2),
	SND_PCI_QUIRK(0x1043, 0x1740, "ASUS UX430UA", ALC295_FIXUP_ASUS_DACS),
	SND_PCI_QUIRK(0x1043, 0x17d1, "ASUS UX431FL", ALC294_FIXUP_ASUS_DUAL_SPK),
	SND_PCI_QUIRK(0x1043, 0x17f3, "ROG Ally NR2301L/X", ALC294_FIXUP_ASUS_ALLY),
	SND_PCI_QUIRK(0x1043, 0x1eb3, "ROG Ally X RC72LA", ALC294_FIXUP_ASUS_ALLY_X),
	SND_PCI_QUIRK(0x1043, 0x1863, "ASUS UX6404VI/VV", ALC245_FIXUP_CS35L41_SPI_2),
	SND_PCI_QUIRK(0x1043, 0x1881, "ASUS Zephyrus S/M", ALC294_FIXUP_ASUS_GX502_PINS),
	SND_PCI_QUIRK(0x1043, 0x18b1, "Asus MJ401TA", ALC256_FIXUP_ASUS_HEADSET_MIC),
	SND_PCI_QUIRK(0x1043, 0x18d3, "ASUS UM3504DA", ALC294_FIXUP_CS35L41_I2C_2),
	SND_PCI_QUIRK(0x1043, 0x18f1, "Asus FX505DT", ALC256_FIXUP_ASUS_HEADSET_MIC),
	SND_PCI_QUIRK(0x1043, 0x194e, "ASUS UX563FD", ALC294_FIXUP_ASUS_HPE),
	SND_PCI_QUIRK(0x1043, 0x1970, "ASUS UX550VE", ALC289_FIXUP_ASUS_GA401),
	SND_PCI_QUIRK(0x1043, 0x1982, "ASUS B1400CEPE", ALC256_FIXUP_ASUS_HPE),
	SND_PCI_QUIRK(0x1043, 0x19ce, "ASUS B9450FA", ALC294_FIXUP_ASUS_HPE),
	SND_PCI_QUIRK(0x1043, 0x19e1, "ASUS UX581LV", ALC295_FIXUP_ASUS_MIC_NO_PRESENCE),
	SND_PCI_QUIRK(0x1043, 0x1a13, "Asus G73Jw", ALC269_FIXUP_ASUS_G73JW),
	SND_PCI_QUIRK(0x1043, 0x1a30, "ASUS X705UD", ALC256_FIXUP_ASUS_MIC),
	SND_PCI_QUIRK(0x1043, 0x1a63, "ASUS UX3405MA", ALC245_FIXUP_CS35L41_SPI_2),
	SND_PCI_QUIRK(0x1043, 0x1a83, "ASUS UM5302LA", ALC294_FIXUP_CS35L41_I2C_2),
	SND_PCI_QUIRK(0x1043, 0x1a8f, "ASUS UX582ZS", ALC245_FIXUP_CS35L41_SPI_2),
	SND_PCI_QUIRK(0x1043, 0x1b11, "ASUS UX431DA", ALC294_FIXUP_ASUS_COEF_1B),
	SND_PCI_QUIRK(0x1043, 0x1b13, "ASUS U41SV/GA403U", ALC285_FIXUP_ASUS_GA403U_HEADSET_MIC),
	SND_PCI_QUIRK(0x1043, 0x1b93, "ASUS G614JVR/JIR", ALC245_FIXUP_CS35L41_SPI_2),
	SND_PCI_QUIRK(0x1043, 0x1bbd, "ASUS Z550MA", ALC255_FIXUP_ASUS_MIC_NO_PRESENCE),
	SND_PCI_QUIRK(0x1043, 0x1c03, "ASUS UM3406HA", ALC287_FIXUP_CS35L41_I2C_2),
	SND_PCI_QUIRK(0x1043, 0x1c23, "Asus X55U", ALC269_FIXUP_LIMIT_INT_MIC_BOOST),
	SND_PCI_QUIRK(0x1043, 0x1c33, "ASUS UX5304MA", ALC245_FIXUP_CS35L41_SPI_2),
	SND_PCI_QUIRK(0x1043, 0x1c43, "ASUS UX8406MA", ALC245_FIXUP_CS35L41_SPI_2),
	SND_PCI_QUIRK(0x1043, 0x1c62, "ASUS GU603", ALC289_FIXUP_ASUS_GA401),
	SND_PCI_QUIRK(0x1043, 0x1c63, "ASUS GU605M", ALC285_FIXUP_ASUS_GU605_SPI_SPEAKER2_TO_DAC1),
	SND_PCI_QUIRK(0x1043, 0x1c92, "ASUS ROG Strix G15", ALC285_FIXUP_ASUS_G533Z_PINS),
	SND_PCI_QUIRK(0x1043, 0x1c9f, "ASUS G614JU/JV/JI", ALC285_FIXUP_ASUS_HEADSET_MIC),
	SND_PCI_QUIRK(0x1043, 0x1caf, "ASUS G634JY/JZ/JI/JG", ALC285_FIXUP_ASUS_SPI_REAR_SPEAKERS),
	SND_PCI_QUIRK(0x1043, 0x1ccd, "ASUS X555UB", ALC256_FIXUP_ASUS_MIC),
	SND_PCI_QUIRK(0x1043, 0x1ccf, "ASUS G814JU/JV/JI", ALC245_FIXUP_CS35L41_SPI_2),
	SND_PCI_QUIRK(0x1043, 0x1cdf, "ASUS G814JY/JZ/JG", ALC245_FIXUP_CS35L41_SPI_2),
	SND_PCI_QUIRK(0x1043, 0x1cef, "ASUS G834JY/JZ/JI/JG", ALC285_FIXUP_ASUS_HEADSET_MIC),
	SND_PCI_QUIRK(0x1043, 0x1d1f, "ASUS G713PI/PU/PV/PVN", ALC287_FIXUP_CS35L41_I2C_2),
	SND_PCI_QUIRK(0x1043, 0x1d42, "ASUS Zephyrus G14 2022", ALC289_FIXUP_ASUS_GA401),
	SND_PCI_QUIRK(0x1043, 0x1d4e, "ASUS TM420", ALC256_FIXUP_ASUS_HPE),
	SND_PCI_QUIRK(0x1043, 0x1da2, "ASUS UP6502ZA/ZD", ALC245_FIXUP_CS35L41_SPI_2),
<<<<<<< HEAD
	SND_PCI_QUIRK(0x1043, 0x1df3, "ASUS UM5606", ALCXXX_FIXUP_CS35LXX),
=======
>>>>>>> cbc8c8b0
	SND_PCI_QUIRK(0x1043, 0x1e02, "ASUS UX3402ZA", ALC245_FIXUP_CS35L41_SPI_2),
	SND_PCI_QUIRK(0x1043, 0x1e11, "ASUS Zephyrus G15", ALC289_FIXUP_ASUS_GA502),
	SND_PCI_QUIRK(0x1043, 0x1e12, "ASUS UM3402", ALC287_FIXUP_CS35L41_I2C_2),
	SND_PCI_QUIRK(0x1043, 0x1e51, "ASUS Zephyrus M15", ALC294_FIXUP_ASUS_GU502_PINS),
	SND_PCI_QUIRK(0x1043, 0x1e5e, "ASUS ROG Strix G513", ALC294_FIXUP_ASUS_G513_PINS),
<<<<<<< HEAD
	SND_PCI_QUIRK(0x1043, 0x1e63, "ASUS H7606W", ALCXXX_FIXUP_CS35LXX),
	SND_PCI_QUIRK(0x1043, 0x1e83, "ASUS GA605W", ALCXXX_FIXUP_CS35LXX),
=======
>>>>>>> cbc8c8b0
	SND_PCI_QUIRK(0x1043, 0x1e8e, "ASUS Zephyrus G15", ALC289_FIXUP_ASUS_GA401),
	SND_PCI_QUIRK(0x1043, 0x1ed3, "ASUS HN7306W", ALC287_FIXUP_CS35L41_I2C_2),
	SND_PCI_QUIRK(0x1043, 0x1ee2, "ASUS UM6702RA/RC", ALC287_FIXUP_CS35L41_I2C_2),
	SND_PCI_QUIRK(0x1043, 0x1c52, "ASUS Zephyrus G15 2022", ALC289_FIXUP_ASUS_GA401),
	SND_PCI_QUIRK(0x1043, 0x1f11, "ASUS Zephyrus G14", ALC289_FIXUP_ASUS_GA401),
	SND_PCI_QUIRK(0x1043, 0x1f12, "ASUS UM5302", ALC287_FIXUP_CS35L41_I2C_2),
	SND_PCI_QUIRK(0x1043, 0x1f1f, "ASUS H7604JI/JV/J3D", ALC245_FIXUP_CS35L41_SPI_2),
	SND_PCI_QUIRK(0x1043, 0x1f62, "ASUS UX7602ZM", ALC245_FIXUP_CS35L41_SPI_2),
	SND_PCI_QUIRK(0x1043, 0x1f92, "ASUS ROG Flow X16", ALC289_FIXUP_ASUS_GA401),
	SND_PCI_QUIRK(0x1043, 0x3030, "ASUS ZN270IE", ALC256_FIXUP_ASUS_AIO_GPIO2),
	SND_PCI_QUIRK(0x1043, 0x3a20, "ASUS G614JZR", ALC285_FIXUP_ASUS_SPI_REAR_SPEAKERS),
	SND_PCI_QUIRK(0x1043, 0x3a30, "ASUS G814JVR/JIR", ALC285_FIXUP_ASUS_SPI_REAR_SPEAKERS),
	SND_PCI_QUIRK(0x1043, 0x3a40, "ASUS G814JZR", ALC285_FIXUP_ASUS_SPI_REAR_SPEAKERS),
	SND_PCI_QUIRK(0x1043, 0x3a50, "ASUS G834JYR/JZR", ALC285_FIXUP_ASUS_SPI_REAR_SPEAKERS),
	SND_PCI_QUIRK(0x1043, 0x3a60, "ASUS G634JYR/JZR", ALC285_FIXUP_ASUS_SPI_REAR_SPEAKERS),
	SND_PCI_QUIRK(0x1043, 0x831a, "ASUS P901", ALC269_FIXUP_STEREO_DMIC),
	SND_PCI_QUIRK(0x1043, 0x834a, "ASUS S101", ALC269_FIXUP_STEREO_DMIC),
	SND_PCI_QUIRK(0x1043, 0x8398, "ASUS P1005", ALC269_FIXUP_STEREO_DMIC),
	SND_PCI_QUIRK(0x1043, 0x83ce, "ASUS P1005", ALC269_FIXUP_STEREO_DMIC),
	SND_PCI_QUIRK(0x1043, 0x8516, "ASUS X101CH", ALC269_FIXUP_ASUS_X101),
	SND_PCI_QUIRK(0x104d, 0x9073, "Sony VAIO", ALC275_FIXUP_SONY_VAIO_GPIO2),
	SND_PCI_QUIRK(0x104d, 0x907b, "Sony VAIO", ALC275_FIXUP_SONY_HWEQ),
	SND_PCI_QUIRK(0x104d, 0x9084, "Sony VAIO", ALC275_FIXUP_SONY_HWEQ),
	SND_PCI_QUIRK(0x104d, 0x9099, "Sony VAIO S13", ALC275_FIXUP_SONY_DISABLE_AAMIX),
	SND_PCI_QUIRK(0x104d, 0x90b5, "Sony VAIO Pro 11", ALC286_FIXUP_SONY_MIC_NO_PRESENCE),
	SND_PCI_QUIRK(0x104d, 0x90b6, "Sony VAIO Pro 13", ALC286_FIXUP_SONY_MIC_NO_PRESENCE),
	SND_PCI_QUIRK(0x10cf, 0x1475, "Lifebook", ALC269_FIXUP_LIFEBOOK),
	SND_PCI_QUIRK(0x10cf, 0x159f, "Lifebook E780", ALC269_FIXUP_LIFEBOOK_NO_HP_TO_LINEOUT),
	SND_PCI_QUIRK(0x10cf, 0x15dc, "Lifebook T731", ALC269_FIXUP_LIFEBOOK_HP_PIN),
	SND_PCI_QUIRK(0x10cf, 0x1629, "Lifebook U7x7", ALC255_FIXUP_LIFEBOOK_U7x7_HEADSET_MIC),
	SND_PCI_QUIRK(0x10cf, 0x1757, "Lifebook E752", ALC269_FIXUP_LIFEBOOK_HP_PIN),
	SND_PCI_QUIRK(0x10cf, 0x1845, "Lifebook U904", ALC269_FIXUP_LIFEBOOK_EXTMIC),
	SND_PCI_QUIRK(0x10ec, 0x10f2, "Intel Reference board", ALC700_FIXUP_INTEL_REFERENCE),
	SND_PCI_QUIRK(0x10ec, 0x118c, "Medion EE4254 MD62100", ALC256_FIXUP_MEDION_HEADSET_NO_PRESENCE),
	SND_PCI_QUIRK(0x10ec, 0x119e, "Positivo SU C1400", ALC269_FIXUP_ASPIRE_HEADSET_MIC),
	SND_PCI_QUIRK(0x10ec, 0x11bc, "VAIO VJFE-IL", ALC269_FIXUP_LIMIT_INT_MIC_BOOST),
	SND_PCI_QUIRK(0x10ec, 0x1230, "Intel Reference board", ALC295_FIXUP_CHROME_BOOK),
	SND_PCI_QUIRK(0x10ec, 0x124c, "Intel Reference board", ALC295_FIXUP_CHROME_BOOK),
	SND_PCI_QUIRK(0x10ec, 0x1252, "Intel Reference board", ALC295_FIXUP_CHROME_BOOK),
	SND_PCI_QUIRK(0x10ec, 0x1254, "Intel Reference board", ALC295_FIXUP_CHROME_BOOK),
	SND_PCI_QUIRK(0x10ec, 0x12cc, "Intel Reference board", ALC295_FIXUP_CHROME_BOOK),
	SND_PCI_QUIRK(0x10ec, 0x12f6, "Intel Reference board", ALC295_FIXUP_CHROME_BOOK),
	SND_PCI_QUIRK(0x10f7, 0x8338, "Panasonic CF-SZ6", ALC269_FIXUP_ASPIRE_HEADSET_MIC),
	SND_PCI_QUIRK(0x144d, 0xc109, "Samsung Ativ book 9 (NP900X3G)", ALC269_FIXUP_INV_DMIC),
	SND_PCI_QUIRK(0x144d, 0xc169, "Samsung Notebook 9 Pen (NP930SBE-K01US)", ALC298_FIXUP_SAMSUNG_AMP),
	SND_PCI_QUIRK(0x144d, 0xc176, "Samsung Notebook 9 Pro (NP930MBE-K04US)", ALC298_FIXUP_SAMSUNG_AMP),
	SND_PCI_QUIRK(0x144d, 0xc189, "Samsung Galaxy Flex Book (NT950QCG-X716)", ALC298_FIXUP_SAMSUNG_AMP),
	SND_PCI_QUIRK(0x144d, 0xc18a, "Samsung Galaxy Book Ion (NP930XCJ-K01US)", ALC298_FIXUP_SAMSUNG_AMP),
	SND_PCI_QUIRK(0x144d, 0xc1a3, "Samsung Galaxy Book Pro (NP935XDB-KC1SE)", ALC298_FIXUP_SAMSUNG_AMP),
	SND_PCI_QUIRK(0x144d, 0xc1a4, "Samsung Galaxy Book Pro 360 (NT935QBD)", ALC298_FIXUP_SAMSUNG_AMP),
	SND_PCI_QUIRK(0x144d, 0xc1a6, "Samsung Galaxy Book Pro 360 (NP930QBD)", ALC298_FIXUP_SAMSUNG_AMP),
	SND_PCI_QUIRK(0x144d, 0xc740, "Samsung Ativ book 8 (NP870Z5G)", ALC269_FIXUP_ATIV_BOOK_8),
	SND_PCI_QUIRK(0x144d, 0xc812, "Samsung Notebook Pen S (NT950SBE-X58)", ALC298_FIXUP_SAMSUNG_AMP),
	SND_PCI_QUIRK(0x144d, 0xc830, "Samsung Galaxy Book Ion (NT950XCJ-X716A)", ALC298_FIXUP_SAMSUNG_AMP),
	SND_PCI_QUIRK(0x144d, 0xc832, "Samsung Galaxy Book Flex Alpha (NP730QCJ)", ALC256_FIXUP_SAMSUNG_HEADPHONE_VERY_QUIET),
	SND_PCI_QUIRK(0x144d, 0xca03, "Samsung Galaxy Book2 Pro 360 (NP930QED)", ALC298_FIXUP_SAMSUNG_AMP),
	SND_PCI_QUIRK(0x144d, 0xc868, "Samsung Galaxy Book2 Pro (NP930XED)", ALC298_FIXUP_SAMSUNG_AMP),
	SND_PCI_QUIRK(0x144d, 0xc1ca, "Samsung Galaxy Book3 Pro 360 (NP960QFG-KB1US)", ALC298_FIXUP_SAMSUNG_AMP2),
	SND_PCI_QUIRK(0x144d, 0xc1cc, "Samsung Galaxy Book3 Ultra (NT960XFH-XD92G))", ALC298_FIXUP_SAMSUNG_AMP2),
	SND_PCI_QUIRK(0x1458, 0xfa53, "Gigabyte BXBT-2807", ALC283_FIXUP_HEADSET_MIC),
	SND_PCI_QUIRK(0x1462, 0xb120, "MSI Cubi MS-B120", ALC283_FIXUP_HEADSET_MIC),
	SND_PCI_QUIRK(0x1462, 0xb171, "Cubi N 8GL (MS-B171)", ALC283_FIXUP_HEADSET_MIC),
	SND_PCI_QUIRK(0x152d, 0x1082, "Quanta NL3", ALC269_FIXUP_LIFEBOOK),
	SND_PCI_QUIRK(0x152d, 0x1262, "Huawei NBLB-WAX9N", ALC2XX_FIXUP_HEADSET_MIC),
	SND_PCI_QUIRK(0x1558, 0x0353, "Clevo V35[05]SN[CDE]Q", ALC256_FIXUP_SYSTEM76_MIC_NO_PRESENCE),
	SND_PCI_QUIRK(0x1558, 0x1323, "Clevo N130ZU", ALC293_FIXUP_SYSTEM76_MIC_NO_PRESENCE),
	SND_PCI_QUIRK(0x1558, 0x1325, "Clevo N15[01][CW]U", ALC293_FIXUP_SYSTEM76_MIC_NO_PRESENCE),
	SND_PCI_QUIRK(0x1558, 0x1401, "Clevo L140[CZ]U", ALC293_FIXUP_SYSTEM76_MIC_NO_PRESENCE),
	SND_PCI_QUIRK(0x1558, 0x1403, "Clevo N140CU", ALC293_FIXUP_SYSTEM76_MIC_NO_PRESENCE),
	SND_PCI_QUIRK(0x1558, 0x1404, "Clevo N150CU", ALC293_FIXUP_SYSTEM76_MIC_NO_PRESENCE),
	SND_PCI_QUIRK(0x1558, 0x14a1, "Clevo L141MU", ALC293_FIXUP_SYSTEM76_MIC_NO_PRESENCE),
	SND_PCI_QUIRK(0x1558, 0x2624, "Clevo L240TU", ALC256_FIXUP_SYSTEM76_MIC_NO_PRESENCE),
	SND_PCI_QUIRK(0x1558, 0x4018, "Clevo NV40M[BE]", ALC293_FIXUP_SYSTEM76_MIC_NO_PRESENCE),
	SND_PCI_QUIRK(0x1558, 0x4019, "Clevo NV40MZ", ALC293_FIXUP_SYSTEM76_MIC_NO_PRESENCE),
	SND_PCI_QUIRK(0x1558, 0x4020, "Clevo NV40MB", ALC293_FIXUP_SYSTEM76_MIC_NO_PRESENCE),
	SND_PCI_QUIRK(0x1558, 0x4041, "Clevo NV4[15]PZ", ALC256_FIXUP_SYSTEM76_MIC_NO_PRESENCE),
	SND_PCI_QUIRK(0x1558, 0x40a1, "Clevo NL40GU", ALC293_FIXUP_SYSTEM76_MIC_NO_PRESENCE),
	SND_PCI_QUIRK(0x1558, 0x40c1, "Clevo NL40[CZ]U", ALC293_FIXUP_SYSTEM76_MIC_NO_PRESENCE),
	SND_PCI_QUIRK(0x1558, 0x40d1, "Clevo NL41DU", ALC293_FIXUP_SYSTEM76_MIC_NO_PRESENCE),
	SND_PCI_QUIRK(0x1558, 0x5015, "Clevo NH5[58]H[HJK]Q", ALC256_FIXUP_SYSTEM76_MIC_NO_PRESENCE),
	SND_PCI_QUIRK(0x1558, 0x5017, "Clevo NH7[79]H[HJK]Q", ALC256_FIXUP_SYSTEM76_MIC_NO_PRESENCE),
	SND_PCI_QUIRK(0x1558, 0x50a3, "Clevo NJ51GU", ALC293_FIXUP_SYSTEM76_MIC_NO_PRESENCE),
	SND_PCI_QUIRK(0x1558, 0x50b3, "Clevo NK50S[BEZ]", ALC293_FIXUP_SYSTEM76_MIC_NO_PRESENCE),
	SND_PCI_QUIRK(0x1558, 0x50b6, "Clevo NK50S5", ALC293_FIXUP_SYSTEM76_MIC_NO_PRESENCE),
	SND_PCI_QUIRK(0x1558, 0x50b8, "Clevo NK50SZ", ALC293_FIXUP_SYSTEM76_MIC_NO_PRESENCE),
	SND_PCI_QUIRK(0x1558, 0x50d5, "Clevo NP50D5", ALC293_FIXUP_SYSTEM76_MIC_NO_PRESENCE),
	SND_PCI_QUIRK(0x1558, 0x50e1, "Clevo NH5[58]HPQ", ALC256_FIXUP_SYSTEM76_MIC_NO_PRESENCE),
	SND_PCI_QUIRK(0x1558, 0x50e2, "Clevo NH7[79]HPQ", ALC256_FIXUP_SYSTEM76_MIC_NO_PRESENCE),
	SND_PCI_QUIRK(0x1558, 0x50f0, "Clevo NH50A[CDF]", ALC293_FIXUP_SYSTEM76_MIC_NO_PRESENCE),
	SND_PCI_QUIRK(0x1558, 0x50f2, "Clevo NH50E[PR]", ALC293_FIXUP_SYSTEM76_MIC_NO_PRESENCE),
	SND_PCI_QUIRK(0x1558, 0x50f3, "Clevo NH58DPQ", ALC293_FIXUP_SYSTEM76_MIC_NO_PRESENCE),
	SND_PCI_QUIRK(0x1558, 0x50f5, "Clevo NH55EPY", ALC293_FIXUP_SYSTEM76_MIC_NO_PRESENCE),
	SND_PCI_QUIRK(0x1558, 0x50f6, "Clevo NH55DPQ", ALC293_FIXUP_SYSTEM76_MIC_NO_PRESENCE),
	SND_PCI_QUIRK(0x1558, 0x5101, "Clevo S510WU", ALC293_FIXUP_SYSTEM76_MIC_NO_PRESENCE),
	SND_PCI_QUIRK(0x1558, 0x5157, "Clevo W517GU1", ALC293_FIXUP_SYSTEM76_MIC_NO_PRESENCE),
	SND_PCI_QUIRK(0x1558, 0x51a1, "Clevo NS50MU", ALC293_FIXUP_SYSTEM76_MIC_NO_PRESENCE),
	SND_PCI_QUIRK(0x1558, 0x51b1, "Clevo NS50AU", ALC256_FIXUP_SYSTEM76_MIC_NO_PRESENCE),
	SND_PCI_QUIRK(0x1558, 0x51b3, "Clevo NS70AU", ALC256_FIXUP_SYSTEM76_MIC_NO_PRESENCE),
	SND_PCI_QUIRK(0x1558, 0x5630, "Clevo NP50RNJS", ALC256_FIXUP_SYSTEM76_MIC_NO_PRESENCE),
	SND_PCI_QUIRK(0x1558, 0x70a1, "Clevo NB70T[HJK]", ALC293_FIXUP_SYSTEM76_MIC_NO_PRESENCE),
	SND_PCI_QUIRK(0x1558, 0x70b3, "Clevo NK70SB", ALC293_FIXUP_SYSTEM76_MIC_NO_PRESENCE),
	SND_PCI_QUIRK(0x1558, 0x70f2, "Clevo NH79EPY", ALC293_FIXUP_SYSTEM76_MIC_NO_PRESENCE),
	SND_PCI_QUIRK(0x1558, 0x70f3, "Clevo NH77DPQ", ALC293_FIXUP_SYSTEM76_MIC_NO_PRESENCE),
	SND_PCI_QUIRK(0x1558, 0x70f4, "Clevo NH77EPY", ALC293_FIXUP_SYSTEM76_MIC_NO_PRESENCE),
	SND_PCI_QUIRK(0x1558, 0x70f6, "Clevo NH77DPQ-Y", ALC293_FIXUP_SYSTEM76_MIC_NO_PRESENCE),
	SND_PCI_QUIRK(0x1558, 0x7716, "Clevo NS50PU", ALC256_FIXUP_SYSTEM76_MIC_NO_PRESENCE),
	SND_PCI_QUIRK(0x1558, 0x7717, "Clevo NS70PU", ALC256_FIXUP_SYSTEM76_MIC_NO_PRESENCE),
	SND_PCI_QUIRK(0x1558, 0x7718, "Clevo L140PU", ALC256_FIXUP_SYSTEM76_MIC_NO_PRESENCE),
	SND_PCI_QUIRK(0x1558, 0x7724, "Clevo L140AU", ALC256_FIXUP_SYSTEM76_MIC_NO_PRESENCE),
	SND_PCI_QUIRK(0x1558, 0x8228, "Clevo NR40BU", ALC293_FIXUP_SYSTEM76_MIC_NO_PRESENCE),
	SND_PCI_QUIRK(0x1558, 0x8520, "Clevo NH50D[CD]", ALC293_FIXUP_SYSTEM76_MIC_NO_PRESENCE),
	SND_PCI_QUIRK(0x1558, 0x8521, "Clevo NH77D[CD]", ALC293_FIXUP_SYSTEM76_MIC_NO_PRESENCE),
	SND_PCI_QUIRK(0x1558, 0x8535, "Clevo NH50D[BE]", ALC293_FIXUP_SYSTEM76_MIC_NO_PRESENCE),
	SND_PCI_QUIRK(0x1558, 0x8536, "Clevo NH79D[BE]", ALC293_FIXUP_SYSTEM76_MIC_NO_PRESENCE),
	SND_PCI_QUIRK(0x1558, 0x8550, "Clevo NH[57][0-9][ER][ACDH]Q", ALC293_FIXUP_SYSTEM76_MIC_NO_PRESENCE),
	SND_PCI_QUIRK(0x1558, 0x8551, "Clevo NH[57][0-9][ER][ACDH]Q", ALC293_FIXUP_SYSTEM76_MIC_NO_PRESENCE),
	SND_PCI_QUIRK(0x1558, 0x8560, "Clevo NH[57][0-9][ER][ACDH]Q", ALC269_FIXUP_HEADSET_MIC),
	SND_PCI_QUIRK(0x1558, 0x8561, "Clevo NH[57][0-9][ER][ACDH]Q", ALC269_FIXUP_HEADSET_MIC),
	SND_PCI_QUIRK(0x1558, 0x8562, "Clevo NH[57][0-9]RZ[Q]", ALC269_FIXUP_DMIC),
	SND_PCI_QUIRK(0x1558, 0x8668, "Clevo NP50B[BE]", ALC293_FIXUP_SYSTEM76_MIC_NO_PRESENCE),
	SND_PCI_QUIRK(0x1558, 0x866d, "Clevo NP5[05]PN[HJK]", ALC256_FIXUP_SYSTEM76_MIC_NO_PRESENCE),
	SND_PCI_QUIRK(0x1558, 0x867c, "Clevo NP7[01]PNP", ALC256_FIXUP_SYSTEM76_MIC_NO_PRESENCE),
	SND_PCI_QUIRK(0x1558, 0x867d, "Clevo NP7[01]PN[HJK]", ALC256_FIXUP_SYSTEM76_MIC_NO_PRESENCE),
	SND_PCI_QUIRK(0x1558, 0x8680, "Clevo NJ50LU", ALC293_FIXUP_SYSTEM76_MIC_NO_PRESENCE),
	SND_PCI_QUIRK(0x1558, 0x8686, "Clevo NH50[CZ]U", ALC256_FIXUP_MIC_NO_PRESENCE_AND_RESUME),
	SND_PCI_QUIRK(0x1558, 0x8a20, "Clevo NH55DCQ-Y", ALC293_FIXUP_SYSTEM76_MIC_NO_PRESENCE),
	SND_PCI_QUIRK(0x1558, 0x8a51, "Clevo NH70RCQ-Y", ALC293_FIXUP_SYSTEM76_MIC_NO_PRESENCE),
	SND_PCI_QUIRK(0x1558, 0x8d50, "Clevo NH55RCQ-M", ALC293_FIXUP_SYSTEM76_MIC_NO_PRESENCE),
	SND_PCI_QUIRK(0x1558, 0x951d, "Clevo N950T[CDF]", ALC293_FIXUP_SYSTEM76_MIC_NO_PRESENCE),
	SND_PCI_QUIRK(0x1558, 0x9600, "Clevo N960K[PR]", ALC293_FIXUP_SYSTEM76_MIC_NO_PRESENCE),
	SND_PCI_QUIRK(0x1558, 0x961d, "Clevo N960S[CDF]", ALC293_FIXUP_SYSTEM76_MIC_NO_PRESENCE),
	SND_PCI_QUIRK(0x1558, 0x971d, "Clevo N970T[CDF]", ALC293_FIXUP_SYSTEM76_MIC_NO_PRESENCE),
	SND_PCI_QUIRK(0x1558, 0xa500, "Clevo NL5[03]RU", ALC293_FIXUP_SYSTEM76_MIC_NO_PRESENCE),
	SND_PCI_QUIRK(0x1558, 0xa600, "Clevo NL50NU", ALC293_FIXUP_SYSTEM76_MIC_NO_PRESENCE),
	SND_PCI_QUIRK(0x1558, 0xa650, "Clevo NP[567]0SN[CD]", ALC256_FIXUP_SYSTEM76_MIC_NO_PRESENCE),
	SND_PCI_QUIRK(0x1558, 0xa671, "Clevo NP70SN[CDE]", ALC256_FIXUP_SYSTEM76_MIC_NO_PRESENCE),
	SND_PCI_QUIRK(0x1558, 0xa763, "Clevo V54x_6x_TU", ALC256_FIXUP_SYSTEM76_MIC_NO_PRESENCE),
	SND_PCI_QUIRK(0x1558, 0xb018, "Clevo NP50D[BE]", ALC293_FIXUP_SYSTEM76_MIC_NO_PRESENCE),
	SND_PCI_QUIRK(0x1558, 0xb019, "Clevo NH77D[BE]Q", ALC293_FIXUP_SYSTEM76_MIC_NO_PRESENCE),
	SND_PCI_QUIRK(0x1558, 0xb022, "Clevo NH77D[DC][QW]", ALC293_FIXUP_SYSTEM76_MIC_NO_PRESENCE),
	SND_PCI_QUIRK(0x1558, 0xc018, "Clevo NP50D[BE]", ALC293_FIXUP_SYSTEM76_MIC_NO_PRESENCE),
	SND_PCI_QUIRK(0x1558, 0xc019, "Clevo NH77D[BE]Q", ALC293_FIXUP_SYSTEM76_MIC_NO_PRESENCE),
	SND_PCI_QUIRK(0x1558, 0xc022, "Clevo NH77[DC][QW]", ALC293_FIXUP_SYSTEM76_MIC_NO_PRESENCE),
	SND_PCI_QUIRK(0x17aa, 0x1036, "Lenovo P520", ALC233_FIXUP_LENOVO_MULTI_CODECS),
	SND_PCI_QUIRK(0x17aa, 0x1048, "ThinkCentre Station", ALC623_FIXUP_LENOVO_THINKSTATION_P340),
	SND_PCI_QUIRK(0x17aa, 0x20f2, "Thinkpad SL410/510", ALC269_FIXUP_SKU_IGNORE),
	SND_PCI_QUIRK(0x17aa, 0x215e, "Thinkpad L512", ALC269_FIXUP_SKU_IGNORE),
	SND_PCI_QUIRK(0x17aa, 0x21b8, "Thinkpad Edge 14", ALC269_FIXUP_SKU_IGNORE),
	SND_PCI_QUIRK(0x17aa, 0x21ca, "Thinkpad L412", ALC269_FIXUP_SKU_IGNORE),
	SND_PCI_QUIRK(0x17aa, 0x21e9, "Thinkpad Edge 15", ALC269_FIXUP_SKU_IGNORE),
	SND_PCI_QUIRK(0x17aa, 0x21f3, "Thinkpad T430", ALC269_FIXUP_LENOVO_DOCK),
	SND_PCI_QUIRK(0x17aa, 0x21f6, "Thinkpad T530", ALC269_FIXUP_LENOVO_DOCK_LIMIT_BOOST),
	SND_PCI_QUIRK(0x17aa, 0x21fa, "Thinkpad X230", ALC269_FIXUP_LENOVO_DOCK),
	SND_PCI_QUIRK(0x17aa, 0x21fb, "Thinkpad T430s", ALC269_FIXUP_LENOVO_DOCK),
	SND_PCI_QUIRK(0x17aa, 0x2203, "Thinkpad X230 Tablet", ALC269_FIXUP_LENOVO_DOCK),
	SND_PCI_QUIRK(0x17aa, 0x2208, "Thinkpad T431s", ALC269_FIXUP_LENOVO_DOCK),
	SND_PCI_QUIRK(0x17aa, 0x220c, "Thinkpad T440s", ALC292_FIXUP_TPT440),
	SND_PCI_QUIRK(0x17aa, 0x220e, "Thinkpad T440p", ALC292_FIXUP_TPT440_DOCK),
	SND_PCI_QUIRK(0x17aa, 0x2210, "Thinkpad T540p", ALC292_FIXUP_TPT440_DOCK),
	SND_PCI_QUIRK(0x17aa, 0x2211, "Thinkpad W541", ALC292_FIXUP_TPT440_DOCK),
	SND_PCI_QUIRK(0x17aa, 0x2212, "Thinkpad T440", ALC292_FIXUP_TPT440_DOCK),
	SND_PCI_QUIRK(0x17aa, 0x2214, "Thinkpad X240", ALC292_FIXUP_TPT440_DOCK),
	SND_PCI_QUIRK(0x17aa, 0x2215, "Thinkpad", ALC269_FIXUP_LIMIT_INT_MIC_BOOST),
	SND_PCI_QUIRK(0x17aa, 0x2218, "Thinkpad X1 Carbon 2nd", ALC292_FIXUP_TPT440_DOCK),
	SND_PCI_QUIRK(0x17aa, 0x2223, "ThinkPad T550", ALC292_FIXUP_TPT440_DOCK),
	SND_PCI_QUIRK(0x17aa, 0x2226, "ThinkPad X250", ALC292_FIXUP_TPT440_DOCK),
	SND_PCI_QUIRK(0x17aa, 0x222d, "Thinkpad", ALC298_FIXUP_TPT470_DOCK),
	SND_PCI_QUIRK(0x17aa, 0x222e, "Thinkpad", ALC298_FIXUP_TPT470_DOCK),
	SND_PCI_QUIRK(0x17aa, 0x2231, "Thinkpad T560", ALC292_FIXUP_TPT460),
	SND_PCI_QUIRK(0x17aa, 0x2233, "Thinkpad", ALC292_FIXUP_TPT460),
	SND_PCI_QUIRK(0x17aa, 0x2234, "Thinkpad ICE-1", ALC287_FIXUP_TAS2781_I2C),
	SND_PCI_QUIRK(0x17aa, 0x2245, "Thinkpad T470", ALC298_FIXUP_TPT470_DOCK),
	SND_PCI_QUIRK(0x17aa, 0x2246, "Thinkpad", ALC298_FIXUP_TPT470_DOCK),
	SND_PCI_QUIRK(0x17aa, 0x2247, "Thinkpad", ALC298_FIXUP_TPT470_DOCK),
	SND_PCI_QUIRK(0x17aa, 0x2249, "Thinkpad", ALC292_FIXUP_TPT460),
	SND_PCI_QUIRK(0x17aa, 0x224b, "Thinkpad", ALC298_FIXUP_TPT470_DOCK),
	SND_PCI_QUIRK(0x17aa, 0x224c, "Thinkpad", ALC298_FIXUP_TPT470_DOCK),
	SND_PCI_QUIRK(0x17aa, 0x224d, "Thinkpad", ALC298_FIXUP_TPT470_DOCK),
	SND_PCI_QUIRK(0x17aa, 0x225d, "Thinkpad T480", ALC269_FIXUP_LIMIT_INT_MIC_BOOST),
	SND_PCI_QUIRK(0x17aa, 0x2292, "Thinkpad X1 Carbon 7th", ALC285_FIXUP_THINKPAD_HEADSET_JACK),
	SND_PCI_QUIRK(0x17aa, 0x22be, "Thinkpad X1 Carbon 8th", ALC285_FIXUP_THINKPAD_HEADSET_JACK),
	SND_PCI_QUIRK(0x17aa, 0x22c1, "Thinkpad P1 Gen 3", ALC285_FIXUP_THINKPAD_NO_BASS_SPK_HEADSET_JACK),
	SND_PCI_QUIRK(0x17aa, 0x22c2, "Thinkpad X1 Extreme Gen 3", ALC285_FIXUP_THINKPAD_NO_BASS_SPK_HEADSET_JACK),
	SND_PCI_QUIRK(0x17aa, 0x22f1, "Thinkpad", ALC287_FIXUP_MG_RTKC_CSAMP_CS35L41_I2C_THINKPAD),
	SND_PCI_QUIRK(0x17aa, 0x22f2, "Thinkpad", ALC287_FIXUP_MG_RTKC_CSAMP_CS35L41_I2C_THINKPAD),
	SND_PCI_QUIRK(0x17aa, 0x22f3, "Thinkpad", ALC287_FIXUP_MG_RTKC_CSAMP_CS35L41_I2C_THINKPAD),
	SND_PCI_QUIRK(0x17aa, 0x2316, "Thinkpad P1 Gen 6", ALC287_FIXUP_MG_RTKC_CSAMP_CS35L41_I2C_THINKPAD),
	SND_PCI_QUIRK(0x17aa, 0x2317, "Thinkpad P1 Gen 6", ALC287_FIXUP_MG_RTKC_CSAMP_CS35L41_I2C_THINKPAD),
	SND_PCI_QUIRK(0x17aa, 0x2318, "Thinkpad Z13 Gen2", ALC287_FIXUP_MG_RTKC_CSAMP_CS35L41_I2C_THINKPAD),
	SND_PCI_QUIRK(0x17aa, 0x2319, "Thinkpad Z16 Gen2", ALC287_FIXUP_MG_RTKC_CSAMP_CS35L41_I2C_THINKPAD),
	SND_PCI_QUIRK(0x17aa, 0x231a, "Thinkpad Z16 Gen2", ALC287_FIXUP_MG_RTKC_CSAMP_CS35L41_I2C_THINKPAD),
	SND_PCI_QUIRK(0x17aa, 0x231e, "Thinkpad", ALC287_FIXUP_LENOVO_THKPAD_WH_ALC1318),
	SND_PCI_QUIRK(0x17aa, 0x231f, "Thinkpad", ALC287_FIXUP_LENOVO_THKPAD_WH_ALC1318),
	SND_PCI_QUIRK(0x17aa, 0x2326, "Hera2", ALC287_FIXUP_TAS2781_I2C),
	SND_PCI_QUIRK(0x17aa, 0x30bb, "ThinkCentre AIO", ALC233_FIXUP_LENOVO_LINE2_MIC_HOTKEY),
	SND_PCI_QUIRK(0x17aa, 0x30e2, "ThinkCentre AIO", ALC233_FIXUP_LENOVO_LINE2_MIC_HOTKEY),
	SND_PCI_QUIRK(0x17aa, 0x310c, "ThinkCentre Station", ALC294_FIXUP_LENOVO_MIC_LOCATION),
	SND_PCI_QUIRK(0x17aa, 0x3111, "ThinkCentre Station", ALC294_FIXUP_LENOVO_MIC_LOCATION),
	SND_PCI_QUIRK(0x17aa, 0x312a, "ThinkCentre Station", ALC294_FIXUP_LENOVO_MIC_LOCATION),
	SND_PCI_QUIRK(0x17aa, 0x312f, "ThinkCentre Station", ALC294_FIXUP_LENOVO_MIC_LOCATION),
	SND_PCI_QUIRK(0x17aa, 0x313c, "ThinkCentre Station", ALC294_FIXUP_LENOVO_MIC_LOCATION),
	SND_PCI_QUIRK(0x17aa, 0x3151, "ThinkCentre Station", ALC283_FIXUP_HEADSET_MIC),
	SND_PCI_QUIRK(0x17aa, 0x3176, "ThinkCentre Station", ALC283_FIXUP_HEADSET_MIC),
	SND_PCI_QUIRK(0x17aa, 0x3178, "ThinkCentre Station", ALC283_FIXUP_HEADSET_MIC),
	SND_PCI_QUIRK(0x17aa, 0x31af, "ThinkCentre Station", ALC623_FIXUP_LENOVO_THINKSTATION_P340),
	SND_PCI_QUIRK(0x17aa, 0x334b, "Lenovo ThinkCentre M70 Gen5", ALC283_FIXUP_HEADSET_MIC),
	SND_PCI_QUIRK(0x17aa, 0x3801, "Lenovo Yoga9 14IAP7", ALC287_FIXUP_YOGA9_14IAP7_BASS_SPK_PIN),
	SND_PCI_QUIRK(0x17aa, 0x3802, "Lenovo Yoga Pro 9 14IRP8 / DuetITL 2021", ALC287_FIXUP_LENOVO_14IRP8_DUETITL),
	SND_PCI_QUIRK(0x17aa, 0x3813, "Legion 7i 15IMHG05", ALC287_FIXUP_LEGION_15IMHG05_SPEAKERS),
	SND_PCI_QUIRK(0x17aa, 0x3818, "Lenovo C940 / Yoga Duet 7", ALC298_FIXUP_LENOVO_C940_DUET7),
	SND_PCI_QUIRK(0x17aa, 0x3819, "Lenovo 13s Gen2 ITL", ALC287_FIXUP_13S_GEN2_SPEAKERS),
	SND_PCI_QUIRK(0x17aa, 0x3820, "IdeaPad 330 / Yoga Duet 7", ALC287_FIXUP_LENOVO_SSID_17AA3820),
	SND_PCI_QUIRK(0x17aa, 0x3824, "Legion Y9000X 2020", ALC285_FIXUP_LEGION_Y9000X_SPEAKERS),
	SND_PCI_QUIRK(0x17aa, 0x3827, "Ideapad S740", ALC285_FIXUP_IDEAPAD_S740_COEF),
	SND_PCI_QUIRK(0x17aa, 0x3834, "Lenovo IdeaPad Slim 9i 14ITL5", ALC287_FIXUP_YOGA7_14ITL_SPEAKERS),
	SND_PCI_QUIRK(0x17aa, 0x383d, "Legion Y9000X 2019", ALC285_FIXUP_LEGION_Y9000X_SPEAKERS),
	SND_PCI_QUIRK(0x17aa, 0x3843, "Yoga 9i", ALC287_FIXUP_IDEAPAD_BASS_SPK_AMP),
	SND_PCI_QUIRK(0x17aa, 0x3847, "Legion 7 16ACHG6", ALC287_FIXUP_LEGION_16ACHG6),
	SND_PCI_QUIRK(0x17aa, 0x384a, "Lenovo Yoga 7 15ITL5", ALC287_FIXUP_YOGA7_14ITL_SPEAKERS),
	SND_PCI_QUIRK(0x17aa, 0x3852, "Lenovo Yoga 7 14ITL5", ALC287_FIXUP_YOGA7_14ITL_SPEAKERS),
	SND_PCI_QUIRK(0x17aa, 0x3853, "Lenovo Yoga 7 15ITL5", ALC287_FIXUP_YOGA7_14ITL_SPEAKERS),
	SND_PCI_QUIRK(0x17aa, 0x3855, "Legion 7 16ITHG6", ALC287_FIXUP_LEGION_16ITHG6),
	SND_PCI_QUIRK(0x17aa, 0x3865, "Lenovo 13X", ALC287_FIXUP_CS35L41_I2C_2),
	SND_PCI_QUIRK(0x17aa, 0x3866, "Lenovo 13X", ALC287_FIXUP_CS35L41_I2C_2),
	SND_PCI_QUIRK(0x17aa, 0x3869, "Lenovo Yoga7 14IAL7", ALC287_FIXUP_YOGA9_14IAP7_BASS_SPK_PIN),
	SND_PCI_QUIRK(0x17aa, 0x386e, "Legion Y9000X 2022 IAH7 / Yoga Pro 7 14ARP8",  ALC287_FIXUP_LENOVO_14ARP8_LEGION_IAH7),
	SND_PCI_QUIRK(0x17aa, 0x386f, "Legion Pro 7/7i", ALC287_FIXUP_LENOVO_LEGION_7),
	SND_PCI_QUIRK(0x17aa, 0x3870, "Lenovo Yoga 7 14ARB7", ALC287_FIXUP_YOGA7_14ARB7_I2C),
	SND_PCI_QUIRK(0x17aa, 0x3877, "Lenovo Legion 7 Slim 16ARHA7", ALC287_FIXUP_CS35L41_I2C_2),
	SND_PCI_QUIRK(0x17aa, 0x3878, "Lenovo Legion 7 Slim 16ARHA7", ALC287_FIXUP_CS35L41_I2C_2),
	SND_PCI_QUIRK(0x17aa, 0x387d, "Yoga S780-16 pro Quad AAC", ALC287_FIXUP_TAS2781_I2C),
	SND_PCI_QUIRK(0x17aa, 0x387e, "Yoga S780-16 pro Quad YC", ALC287_FIXUP_TAS2781_I2C),
	SND_PCI_QUIRK(0x17aa, 0x3881, "YB9 dual power mode2 YC", ALC287_FIXUP_TAS2781_I2C),
	SND_PCI_QUIRK(0x17aa, 0x3882, "Lenovo Yoga Pro 7 14APH8", ALC287_FIXUP_YOGA9_14IAP7_BASS_SPK_PIN),
	SND_PCI_QUIRK(0x17aa, 0x3884, "Y780 YG DUAL", ALC287_FIXUP_TAS2781_I2C),
	SND_PCI_QUIRK(0x17aa, 0x3886, "Y780 VECO DUAL", ALC287_FIXUP_TAS2781_I2C),
	SND_PCI_QUIRK(0x17aa, 0x3891, "Lenovo Yoga Pro 7 14AHP9", ALC287_FIXUP_YOGA9_14IAP7_BASS_SPK_PIN),
	SND_PCI_QUIRK(0x17aa, 0x38a7, "Y780P AMD YG dual", ALC287_FIXUP_TAS2781_I2C),
	SND_PCI_QUIRK(0x17aa, 0x38a8, "Y780P AMD VECO dual", ALC287_FIXUP_TAS2781_I2C),
	SND_PCI_QUIRK(0x17aa, 0x38a9, "Thinkbook 16P", ALC287_FIXUP_MG_RTKC_CSAMP_CS35L41_I2C_THINKPAD),
	SND_PCI_QUIRK(0x17aa, 0x38ab, "Thinkbook 16P", ALC287_FIXUP_MG_RTKC_CSAMP_CS35L41_I2C_THINKPAD),
	SND_PCI_QUIRK(0x17aa, 0x38b4, "Legion Slim 7 16IRH8", ALC287_FIXUP_CS35L41_I2C_2),
	SND_PCI_QUIRK(0x17aa, 0x38b5, "Legion Slim 7 16IRH8", ALC287_FIXUP_CS35L41_I2C_2),
	SND_PCI_QUIRK(0x17aa, 0x38b6, "Legion Slim 7 16APH8", ALC287_FIXUP_CS35L41_I2C_2),
	SND_PCI_QUIRK(0x17aa, 0x38b7, "Legion Slim 7 16APH8", ALC287_FIXUP_CS35L41_I2C_2),
	SND_PCI_QUIRK(0x17aa, 0x38ba, "Yoga S780-14.5 Air AMD quad YC", ALC287_FIXUP_TAS2781_I2C),
	SND_PCI_QUIRK(0x17aa, 0x38bb, "Yoga S780-14.5 Air AMD quad AAC", ALC287_FIXUP_TAS2781_I2C),
	SND_PCI_QUIRK(0x17aa, 0x38be, "Yoga S980-14.5 proX YC Dual", ALC287_FIXUP_TAS2781_I2C),
	SND_PCI_QUIRK(0x17aa, 0x38bf, "Yoga S980-14.5 proX LX Dual", ALC287_FIXUP_TAS2781_I2C),
	SND_PCI_QUIRK(0x17aa, 0x38c3, "Y980 DUAL", ALC287_FIXUP_TAS2781_I2C),
	SND_PCI_QUIRK(0x17aa, 0x38c7, "Thinkbook 13x Gen 4", ALC287_FIXUP_CS35L41_I2C_4),
	SND_PCI_QUIRK(0x17aa, 0x38c8, "Thinkbook 13x Gen 4", ALC287_FIXUP_CS35L41_I2C_4),
	SND_PCI_QUIRK(0x17aa, 0x38cb, "Y790 YG DUAL", ALC287_FIXUP_TAS2781_I2C),
	SND_PCI_QUIRK(0x17aa, 0x38cd, "Y790 VECO DUAL", ALC287_FIXUP_TAS2781_I2C),
	SND_PCI_QUIRK(0x17aa, 0x38d2, "Lenovo Yoga 9 14IMH9", ALC287_FIXUP_YOGA9_14IMH9_BASS_SPK_PIN),
	SND_PCI_QUIRK(0x17aa, 0x38d7, "Lenovo Yoga 9 14IMH9", ALC287_FIXUP_YOGA9_14IMH9_BASS_SPK_PIN),
	SND_PCI_QUIRK(0x17aa, 0x38f9, "Thinkbook 16P Gen5", ALC287_FIXUP_CS35L41_I2C_2),
	SND_PCI_QUIRK(0x17aa, 0x38fa, "Thinkbook 16P Gen5", ALC287_FIXUP_CS35L41_I2C_2),
	SND_PCI_QUIRK(0x17aa, 0x3902, "Lenovo E50-80", ALC269_FIXUP_DMIC_THINKPAD_ACPI),
	SND_PCI_QUIRK(0x17aa, 0x3977, "IdeaPad S210", ALC283_FIXUP_INT_MIC),
	SND_PCI_QUIRK(0x17aa, 0x3978, "Lenovo B50-70", ALC269_FIXUP_DMIC_THINKPAD_ACPI),
	SND_PCI_QUIRK(0x17aa, 0x3bf8, "Quanta FL1", ALC269_FIXUP_PCM_44K),
	SND_PCI_QUIRK(0x17aa, 0x5013, "Thinkpad", ALC269_FIXUP_LIMIT_INT_MIC_BOOST),
	SND_PCI_QUIRK(0x17aa, 0x501a, "Thinkpad", ALC283_FIXUP_INT_MIC),
	SND_PCI_QUIRK(0x17aa, 0x501e, "Thinkpad L440", ALC292_FIXUP_TPT440_DOCK),
	SND_PCI_QUIRK(0x17aa, 0x5026, "Thinkpad", ALC269_FIXUP_LIMIT_INT_MIC_BOOST),
	SND_PCI_QUIRK(0x17aa, 0x5034, "Thinkpad T450", ALC292_FIXUP_TPT440_DOCK),
	SND_PCI_QUIRK(0x17aa, 0x5036, "Thinkpad T450s", ALC292_FIXUP_TPT440_DOCK),
	SND_PCI_QUIRK(0x17aa, 0x503c, "Thinkpad L450", ALC292_FIXUP_TPT440_DOCK),
	SND_PCI_QUIRK(0x17aa, 0x504a, "ThinkPad X260", ALC292_FIXUP_TPT440_DOCK),
	SND_PCI_QUIRK(0x17aa, 0x504b, "Thinkpad", ALC293_FIXUP_LENOVO_SPK_NOISE),
	SND_PCI_QUIRK(0x17aa, 0x5050, "Thinkpad T560p", ALC292_FIXUP_TPT460),
	SND_PCI_QUIRK(0x17aa, 0x5051, "Thinkpad L460", ALC292_FIXUP_TPT460),
	SND_PCI_QUIRK(0x17aa, 0x5053, "Thinkpad T460", ALC292_FIXUP_TPT460),
	SND_PCI_QUIRK(0x17aa, 0x505d, "Thinkpad", ALC298_FIXUP_TPT470_DOCK),
	SND_PCI_QUIRK(0x17aa, 0x505f, "Thinkpad", ALC298_FIXUP_TPT470_DOCK),
	SND_PCI_QUIRK(0x17aa, 0x5062, "Thinkpad", ALC298_FIXUP_TPT470_DOCK),
	SND_PCI_QUIRK(0x17aa, 0x508b, "Thinkpad X12 Gen 1", ALC287_FIXUP_LEGION_15IMHG05_SPEAKERS),
	SND_PCI_QUIRK(0x17aa, 0x5109, "Thinkpad", ALC269_FIXUP_LIMIT_INT_MIC_BOOST),
	SND_PCI_QUIRK(0x17aa, 0x511e, "Thinkpad", ALC298_FIXUP_TPT470_DOCK),
	SND_PCI_QUIRK(0x17aa, 0x511f, "Thinkpad", ALC298_FIXUP_TPT470_DOCK),
	SND_PCI_QUIRK(0x17aa, 0x9e54, "LENOVO NB", ALC269_FIXUP_LENOVO_EAPD),
	SND_PCI_QUIRK(0x17aa, 0x9e56, "Lenovo ZhaoYang CF4620Z", ALC286_FIXUP_SONY_MIC_NO_PRESENCE),
	SND_PCI_QUIRK(0x1849, 0x1233, "ASRock NUC Box 1100", ALC233_FIXUP_NO_AUDIO_JACK),
	SND_PCI_QUIRK(0x1849, 0xa233, "Positivo Master C6300", ALC269_FIXUP_HEADSET_MIC),
	SND_PCI_QUIRK(0x1854, 0x0440, "LG CQ6", ALC256_FIXUP_HEADPHONE_AMP_VOL),
	SND_PCI_QUIRK(0x1854, 0x0441, "LG CQ6 AIO", ALC256_FIXUP_HEADPHONE_AMP_VOL),
	SND_PCI_QUIRK(0x19e5, 0x3204, "Huawei MACH-WX9", ALC256_FIXUP_HUAWEI_MACH_WX9_PINS),
	SND_PCI_QUIRK(0x19e5, 0x320f, "Huawei WRT-WX9 ", ALC256_FIXUP_ASUS_MIC_NO_PRESENCE),
	SND_PCI_QUIRK(0x1b35, 0x1235, "CZC B20", ALC269_FIXUP_CZC_B20),
	SND_PCI_QUIRK(0x1b35, 0x1236, "CZC TMI", ALC269_FIXUP_CZC_TMI),
	SND_PCI_QUIRK(0x1b35, 0x1237, "CZC L101", ALC269_FIXUP_CZC_L101),
	SND_PCI_QUIRK(0x1b7d, 0xa831, "Ordissimo EVE2 ", ALC269VB_FIXUP_ORDISSIMO_EVE2), /* Also known as Malata PC-B1303 */
	SND_PCI_QUIRK(0x1c06, 0x2013, "Lemote A1802", ALC269_FIXUP_LEMOTE_A1802),
	SND_PCI_QUIRK(0x1c06, 0x2015, "Lemote A190X", ALC269_FIXUP_LEMOTE_A190X),
	SND_PCI_QUIRK(0x1c6c, 0x122a, "Positivo N14AP7", ALC269_FIXUP_LIMIT_INT_MIC_BOOST),
	SND_PCI_QUIRK(0x1c6c, 0x1251, "Positivo N14KP6-TG", ALC288_FIXUP_DELL1_MIC_NO_PRESENCE),
	SND_PCI_QUIRK(0x1d05, 0x1132, "TongFang PHxTxX1", ALC256_FIXUP_SET_COEF_DEFAULTS),
	SND_PCI_QUIRK(0x1d05, 0x1096, "TongFang GMxMRxx", ALC269_FIXUP_NO_SHUTUP),
	SND_PCI_QUIRK(0x1d05, 0x1100, "TongFang GKxNRxx", ALC269_FIXUP_NO_SHUTUP),
	SND_PCI_QUIRK(0x1d05, 0x1111, "TongFang GMxZGxx", ALC269_FIXUP_NO_SHUTUP),
	SND_PCI_QUIRK(0x1d05, 0x1119, "TongFang GMxZGxx", ALC269_FIXUP_NO_SHUTUP),
	SND_PCI_QUIRK(0x1d05, 0x1129, "TongFang GMxZGxx", ALC269_FIXUP_NO_SHUTUP),
	SND_PCI_QUIRK(0x1d05, 0x1147, "TongFang GMxTGxx", ALC269_FIXUP_NO_SHUTUP),
	SND_PCI_QUIRK(0x1d05, 0x115c, "TongFang GMxTGxx", ALC269_FIXUP_NO_SHUTUP),
	SND_PCI_QUIRK(0x1d05, 0x121b, "TongFang GMxAGxx", ALC269_FIXUP_NO_SHUTUP),
	SND_PCI_QUIRK(0x1d05, 0x1387, "TongFang GMxIXxx", ALC2XX_FIXUP_HEADSET_MIC),
	SND_PCI_QUIRK(0x1d17, 0x3288, "Haier Boyue G42", ALC269VC_FIXUP_ACER_VCOPPERBOX_PINS),
	SND_PCI_QUIRK(0x1d72, 0x1602, "RedmiBook", ALC255_FIXUP_XIAOMI_HEADSET_MIC),
	SND_PCI_QUIRK(0x1d72, 0x1701, "XiaomiNotebook Pro", ALC298_FIXUP_DELL1_MIC_NO_PRESENCE),
	SND_PCI_QUIRK(0x1d72, 0x1901, "RedmiBook 14", ALC256_FIXUP_ASUS_HEADSET_MIC),
	SND_PCI_QUIRK(0x1d72, 0x1945, "Redmi G", ALC256_FIXUP_ASUS_HEADSET_MIC),
	SND_PCI_QUIRK(0x1d72, 0x1947, "RedmiBook Air", ALC255_FIXUP_XIAOMI_HEADSET_MIC),
	SND_PCI_QUIRK(0x2782, 0x0214, "VAIO VJFE-CL", ALC269_FIXUP_LIMIT_INT_MIC_BOOST),
	SND_PCI_QUIRK(0x2782, 0x0232, "CHUWI CoreBook XPro", ALC269VB_FIXUP_CHUWI_COREBOOK_XPRO),
	SND_PCI_QUIRK(0x2782, 0x1707, "Vaio VJFE-ADL", ALC298_FIXUP_SPK_VOLUME),
	SND_PCI_QUIRK(0x8086, 0x2074, "Intel NUC 8", ALC233_FIXUP_INTEL_NUC8_DMIC),
	SND_PCI_QUIRK(0x8086, 0x2080, "Intel NUC 8 Rugged", ALC256_FIXUP_INTEL_NUC8_RUGGED),
	SND_PCI_QUIRK(0x8086, 0x2081, "Intel NUC 10", ALC256_FIXUP_INTEL_NUC10),
	SND_PCI_QUIRK(0x8086, 0x3038, "Intel NUC 13", ALC295_FIXUP_CHROME_BOOK),
	SND_PCI_QUIRK(0xf111, 0x0001, "Framework Laptop", ALC295_FIXUP_FRAMEWORK_LAPTOP_MIC_NO_PRESENCE),
	SND_PCI_QUIRK(0xf111, 0x0006, "Framework Laptop", ALC295_FIXUP_FRAMEWORK_LAPTOP_MIC_NO_PRESENCE),
	SND_PCI_QUIRK(0xf111, 0x0009, "Framework Laptop", ALC295_FIXUP_FRAMEWORK_LAPTOP_MIC_NO_PRESENCE),

#if 0
	/* Below is a quirk table taken from the old code.
	 * Basically the device should work as is without the fixup table.
	 * If BIOS doesn't give a proper info, enable the corresponding
	 * fixup entry.
	 */
	SND_PCI_QUIRK(0x1043, 0x8330, "ASUS Eeepc P703 P900A",
		      ALC269_FIXUP_AMIC),
	SND_PCI_QUIRK(0x1043, 0x1013, "ASUS N61Da", ALC269_FIXUP_AMIC),
	SND_PCI_QUIRK(0x1043, 0x1143, "ASUS B53f", ALC269_FIXUP_AMIC),
	SND_PCI_QUIRK(0x1043, 0x1133, "ASUS UJ20ft", ALC269_FIXUP_AMIC),
	SND_PCI_QUIRK(0x1043, 0x1183, "ASUS K72DR", ALC269_FIXUP_AMIC),
	SND_PCI_QUIRK(0x1043, 0x11b3, "ASUS K52DR", ALC269_FIXUP_AMIC),
	SND_PCI_QUIRK(0x1043, 0x11e3, "ASUS U33Jc", ALC269_FIXUP_AMIC),
	SND_PCI_QUIRK(0x1043, 0x1273, "ASUS UL80Jt", ALC269_FIXUP_AMIC),
	SND_PCI_QUIRK(0x1043, 0x1283, "ASUS U53Jc", ALC269_FIXUP_AMIC),
	SND_PCI_QUIRK(0x1043, 0x12b3, "ASUS N82JV", ALC269_FIXUP_AMIC),
	SND_PCI_QUIRK(0x1043, 0x12d3, "ASUS N61Jv", ALC269_FIXUP_AMIC),
	SND_PCI_QUIRK(0x1043, 0x13a3, "ASUS UL30Vt", ALC269_FIXUP_AMIC),
	SND_PCI_QUIRK(0x1043, 0x1373, "ASUS G73JX", ALC269_FIXUP_AMIC),
	SND_PCI_QUIRK(0x1043, 0x1383, "ASUS UJ30Jc", ALC269_FIXUP_AMIC),
	SND_PCI_QUIRK(0x1043, 0x13d3, "ASUS N61JA", ALC269_FIXUP_AMIC),
	SND_PCI_QUIRK(0x1043, 0x1413, "ASUS UL50", ALC269_FIXUP_AMIC),
	SND_PCI_QUIRK(0x1043, 0x1443, "ASUS UL30", ALC269_FIXUP_AMIC),
	SND_PCI_QUIRK(0x1043, 0x1453, "ASUS M60Jv", ALC269_FIXUP_AMIC),
	SND_PCI_QUIRK(0x1043, 0x1483, "ASUS UL80", ALC269_FIXUP_AMIC),
	SND_PCI_QUIRK(0x1043, 0x14f3, "ASUS F83Vf", ALC269_FIXUP_AMIC),
	SND_PCI_QUIRK(0x1043, 0x14e3, "ASUS UL20", ALC269_FIXUP_AMIC),
	SND_PCI_QUIRK(0x1043, 0x1513, "ASUS UX30", ALC269_FIXUP_AMIC),
	SND_PCI_QUIRK(0x1043, 0x1593, "ASUS N51Vn", ALC269_FIXUP_AMIC),
	SND_PCI_QUIRK(0x1043, 0x15a3, "ASUS N60Jv", ALC269_FIXUP_AMIC),
	SND_PCI_QUIRK(0x1043, 0x15b3, "ASUS N60Dp", ALC269_FIXUP_AMIC),
	SND_PCI_QUIRK(0x1043, 0x15c3, "ASUS N70De", ALC269_FIXUP_AMIC),
	SND_PCI_QUIRK(0x1043, 0x15e3, "ASUS F83T", ALC269_FIXUP_AMIC),
	SND_PCI_QUIRK(0x1043, 0x1643, "ASUS M60J", ALC269_FIXUP_AMIC),
	SND_PCI_QUIRK(0x1043, 0x1653, "ASUS U50", ALC269_FIXUP_AMIC),
	SND_PCI_QUIRK(0x1043, 0x1693, "ASUS F50N", ALC269_FIXUP_AMIC),
	SND_PCI_QUIRK(0x1043, 0x16a3, "ASUS F5Q", ALC269_FIXUP_AMIC),
	SND_PCI_QUIRK(0x1043, 0x1723, "ASUS P80", ALC269_FIXUP_AMIC),
	SND_PCI_QUIRK(0x1043, 0x1743, "ASUS U80", ALC269_FIXUP_AMIC),
	SND_PCI_QUIRK(0x1043, 0x1773, "ASUS U20A", ALC269_FIXUP_AMIC),
	SND_PCI_QUIRK(0x1043, 0x1883, "ASUS F81Se", ALC269_FIXUP_AMIC),
	SND_PCI_QUIRK(0x152d, 0x1778, "Quanta ON1", ALC269_FIXUP_DMIC),
	SND_PCI_QUIRK(0x17aa, 0x3be9, "Quanta Wistron", ALC269_FIXUP_AMIC),
	SND_PCI_QUIRK(0x17aa, 0x3bf8, "Quanta FL1", ALC269_FIXUP_AMIC),
	SND_PCI_QUIRK(0x17ff, 0x059a, "Quanta EL3", ALC269_FIXUP_DMIC),
	SND_PCI_QUIRK(0x17ff, 0x059b, "Quanta JR1", ALC269_FIXUP_DMIC),
#endif
	{}
};

static const struct snd_pci_quirk alc269_fixup_vendor_tbl[] = {
	SND_PCI_QUIRK_VENDOR(0x1025, "Acer Aspire", ALC271_FIXUP_DMIC),
	SND_PCI_QUIRK_VENDOR(0x103c, "HP", ALC269_FIXUP_HP_MUTE_LED),
	SND_PCI_QUIRK_VENDOR(0x104d, "Sony VAIO", ALC269_FIXUP_SONY_VAIO),
	SND_PCI_QUIRK_VENDOR(0x17aa, "Thinkpad", ALC269_FIXUP_THINKPAD_ACPI),
	SND_PCI_QUIRK_VENDOR(0x19e5, "Huawei Matebook", ALC255_FIXUP_MIC_MUTE_LED),
	{}
};

static const struct hda_model_fixup alc269_fixup_models[] = {
	{.id = ALC269_FIXUP_AMIC, .name = "laptop-amic"},
	{.id = ALC269_FIXUP_DMIC, .name = "laptop-dmic"},
	{.id = ALC269_FIXUP_STEREO_DMIC, .name = "alc269-dmic"},
	{.id = ALC271_FIXUP_DMIC, .name = "alc271-dmic"},
	{.id = ALC269_FIXUP_INV_DMIC, .name = "inv-dmic"},
	{.id = ALC269_FIXUP_HEADSET_MIC, .name = "headset-mic"},
	{.id = ALC269_FIXUP_HEADSET_MODE, .name = "headset-mode"},
	{.id = ALC269_FIXUP_HEADSET_MODE_NO_HP_MIC, .name = "headset-mode-no-hp-mic"},
	{.id = ALC269_FIXUP_LENOVO_DOCK, .name = "lenovo-dock"},
	{.id = ALC269_FIXUP_LENOVO_DOCK_LIMIT_BOOST, .name = "lenovo-dock-limit-boost"},
	{.id = ALC269_FIXUP_HP_GPIO_LED, .name = "hp-gpio-led"},
	{.id = ALC269_FIXUP_HP_DOCK_GPIO_MIC1_LED, .name = "hp-dock-gpio-mic1-led"},
	{.id = ALC269_FIXUP_DELL1_MIC_NO_PRESENCE, .name = "dell-headset-multi"},
	{.id = ALC269_FIXUP_DELL2_MIC_NO_PRESENCE, .name = "dell-headset-dock"},
	{.id = ALC269_FIXUP_DELL3_MIC_NO_PRESENCE, .name = "dell-headset3"},
	{.id = ALC269_FIXUP_DELL4_MIC_NO_PRESENCE, .name = "dell-headset4"},
	{.id = ALC283_FIXUP_CHROME_BOOK, .name = "alc283-dac-wcaps"},
	{.id = ALC283_FIXUP_SENSE_COMBO_JACK, .name = "alc283-sense-combo"},
	{.id = ALC292_FIXUP_TPT440_DOCK, .name = "tpt440-dock"},
	{.id = ALC292_FIXUP_TPT440, .name = "tpt440"},
	{.id = ALC292_FIXUP_TPT460, .name = "tpt460"},
	{.id = ALC298_FIXUP_TPT470_DOCK_FIX, .name = "tpt470-dock-fix"},
	{.id = ALC298_FIXUP_TPT470_DOCK, .name = "tpt470-dock"},
	{.id = ALC233_FIXUP_LENOVO_MULTI_CODECS, .name = "dual-codecs"},
	{.id = ALC700_FIXUP_INTEL_REFERENCE, .name = "alc700-ref"},
	{.id = ALC269_FIXUP_SONY_VAIO, .name = "vaio"},
	{.id = ALC269_FIXUP_DELL_M101Z, .name = "dell-m101z"},
	{.id = ALC269_FIXUP_ASUS_G73JW, .name = "asus-g73jw"},
	{.id = ALC269_FIXUP_LENOVO_EAPD, .name = "lenovo-eapd"},
	{.id = ALC275_FIXUP_SONY_HWEQ, .name = "sony-hweq"},
	{.id = ALC269_FIXUP_PCM_44K, .name = "pcm44k"},
	{.id = ALC269_FIXUP_LIFEBOOK, .name = "lifebook"},
	{.id = ALC269_FIXUP_LIFEBOOK_EXTMIC, .name = "lifebook-extmic"},
	{.id = ALC269_FIXUP_LIFEBOOK_HP_PIN, .name = "lifebook-hp-pin"},
	{.id = ALC255_FIXUP_LIFEBOOK_U7x7_HEADSET_MIC, .name = "lifebook-u7x7"},
	{.id = ALC269VB_FIXUP_AMIC, .name = "alc269vb-amic"},
	{.id = ALC269VB_FIXUP_DMIC, .name = "alc269vb-dmic"},
	{.id = ALC269_FIXUP_HP_MUTE_LED_MIC1, .name = "hp-mute-led-mic1"},
	{.id = ALC269_FIXUP_HP_MUTE_LED_MIC2, .name = "hp-mute-led-mic2"},
	{.id = ALC269_FIXUP_HP_MUTE_LED_MIC3, .name = "hp-mute-led-mic3"},
	{.id = ALC269_FIXUP_HP_GPIO_MIC1_LED, .name = "hp-gpio-mic1"},
	{.id = ALC269_FIXUP_HP_LINE1_MIC1_LED, .name = "hp-line1-mic1"},
	{.id = ALC269_FIXUP_NO_SHUTUP, .name = "noshutup"},
	{.id = ALC286_FIXUP_SONY_MIC_NO_PRESENCE, .name = "sony-nomic"},
	{.id = ALC269_FIXUP_ASPIRE_HEADSET_MIC, .name = "aspire-headset-mic"},
	{.id = ALC269_FIXUP_ASUS_X101, .name = "asus-x101"},
	{.id = ALC271_FIXUP_HP_GATE_MIC_JACK, .name = "acer-ao7xx"},
	{.id = ALC271_FIXUP_HP_GATE_MIC_JACK_E1_572, .name = "acer-aspire-e1"},
	{.id = ALC269_FIXUP_ACER_AC700, .name = "acer-ac700"},
	{.id = ALC269_FIXUP_LIMIT_INT_MIC_BOOST, .name = "limit-mic-boost"},
	{.id = ALC269VB_FIXUP_ASUS_ZENBOOK, .name = "asus-zenbook"},
	{.id = ALC269VB_FIXUP_ASUS_ZENBOOK_UX31A, .name = "asus-zenbook-ux31a"},
	{.id = ALC269VB_FIXUP_ORDISSIMO_EVE2, .name = "ordissimo"},
	{.id = ALC282_FIXUP_ASUS_TX300, .name = "asus-tx300"},
	{.id = ALC283_FIXUP_INT_MIC, .name = "alc283-int-mic"},
	{.id = ALC290_FIXUP_MONO_SPEAKERS_HSJACK, .name = "mono-speakers"},
	{.id = ALC290_FIXUP_SUBWOOFER_HSJACK, .name = "alc290-subwoofer"},
	{.id = ALC269_FIXUP_THINKPAD_ACPI, .name = "thinkpad"},
	{.id = ALC269_FIXUP_DMIC_THINKPAD_ACPI, .name = "dmic-thinkpad"},
	{.id = ALC255_FIXUP_ACER_MIC_NO_PRESENCE, .name = "alc255-acer"},
	{.id = ALC255_FIXUP_ASUS_MIC_NO_PRESENCE, .name = "alc255-asus"},
	{.id = ALC255_FIXUP_DELL1_MIC_NO_PRESENCE, .name = "alc255-dell1"},
	{.id = ALC255_FIXUP_DELL2_MIC_NO_PRESENCE, .name = "alc255-dell2"},
	{.id = ALC293_FIXUP_DELL1_MIC_NO_PRESENCE, .name = "alc293-dell1"},
	{.id = ALC283_FIXUP_HEADSET_MIC, .name = "alc283-headset"},
	{.id = ALC255_FIXUP_MIC_MUTE_LED, .name = "alc255-dell-mute"},
	{.id = ALC282_FIXUP_ASPIRE_V5_PINS, .name = "aspire-v5"},
	{.id = ALC269VB_FIXUP_ASPIRE_E1_COEF, .name = "aspire-e1-coef"},
	{.id = ALC280_FIXUP_HP_GPIO4, .name = "hp-gpio4"},
	{.id = ALC286_FIXUP_HP_GPIO_LED, .name = "hp-gpio-led"},
	{.id = ALC280_FIXUP_HP_GPIO2_MIC_HOTKEY, .name = "hp-gpio2-hotkey"},
	{.id = ALC280_FIXUP_HP_DOCK_PINS, .name = "hp-dock-pins"},
	{.id = ALC269_FIXUP_HP_DOCK_GPIO_MIC1_LED, .name = "hp-dock-gpio-mic"},
	{.id = ALC280_FIXUP_HP_9480M, .name = "hp-9480m"},
	{.id = ALC288_FIXUP_DELL_HEADSET_MODE, .name = "alc288-dell-headset"},
	{.id = ALC288_FIXUP_DELL1_MIC_NO_PRESENCE, .name = "alc288-dell1"},
	{.id = ALC288_FIXUP_DELL_XPS_13, .name = "alc288-dell-xps13"},
	{.id = ALC292_FIXUP_DELL_E7X, .name = "dell-e7x"},
	{.id = ALC293_FIXUP_DISABLE_AAMIX_MULTIJACK, .name = "alc293-dell"},
	{.id = ALC298_FIXUP_DELL1_MIC_NO_PRESENCE, .name = "alc298-dell1"},
	{.id = ALC298_FIXUP_DELL_AIO_MIC_NO_PRESENCE, .name = "alc298-dell-aio"},
	{.id = ALC275_FIXUP_DELL_XPS, .name = "alc275-dell-xps"},
	{.id = ALC293_FIXUP_LENOVO_SPK_NOISE, .name = "lenovo-spk-noise"},
	{.id = ALC233_FIXUP_LENOVO_LINE2_MIC_HOTKEY, .name = "lenovo-hotkey"},
	{.id = ALC255_FIXUP_DELL_SPK_NOISE, .name = "dell-spk-noise"},
	{.id = ALC225_FIXUP_DELL1_MIC_NO_PRESENCE, .name = "alc225-dell1"},
	{.id = ALC295_FIXUP_DISABLE_DAC3, .name = "alc295-disable-dac3"},
	{.id = ALC285_FIXUP_SPEAKER2_TO_DAC1, .name = "alc285-speaker2-to-dac1"},
	{.id = ALC280_FIXUP_HP_HEADSET_MIC, .name = "alc280-hp-headset"},
	{.id = ALC221_FIXUP_HP_FRONT_MIC, .name = "alc221-hp-mic"},
	{.id = ALC298_FIXUP_SPK_VOLUME, .name = "alc298-spk-volume"},
	{.id = ALC256_FIXUP_DELL_INSPIRON_7559_SUBWOOFER, .name = "dell-inspiron-7559"},
	{.id = ALC269_FIXUP_ATIV_BOOK_8, .name = "ativ-book"},
	{.id = ALC221_FIXUP_HP_MIC_NO_PRESENCE, .name = "alc221-hp-mic"},
	{.id = ALC256_FIXUP_ASUS_HEADSET_MODE, .name = "alc256-asus-headset"},
	{.id = ALC256_FIXUP_ASUS_MIC, .name = "alc256-asus-mic"},
	{.id = ALC256_FIXUP_ASUS_AIO_GPIO2, .name = "alc256-asus-aio"},
	{.id = ALC233_FIXUP_ASUS_MIC_NO_PRESENCE, .name = "alc233-asus"},
	{.id = ALC233_FIXUP_EAPD_COEF_AND_MIC_NO_PRESENCE, .name = "alc233-eapd"},
	{.id = ALC294_FIXUP_LENOVO_MIC_LOCATION, .name = "alc294-lenovo-mic"},
	{.id = ALC225_FIXUP_DELL_WYSE_MIC_NO_PRESENCE, .name = "alc225-wyse"},
	{.id = ALC274_FIXUP_DELL_AIO_LINEOUT_VERB, .name = "alc274-dell-aio"},
	{.id = ALC255_FIXUP_DUMMY_LINEOUT_VERB, .name = "alc255-dummy-lineout"},
	{.id = ALC255_FIXUP_DELL_HEADSET_MIC, .name = "alc255-dell-headset"},
	{.id = ALC295_FIXUP_HP_X360, .name = "alc295-hp-x360"},
	{.id = ALC225_FIXUP_HEADSET_JACK, .name = "alc-headset-jack"},
	{.id = ALC295_FIXUP_CHROME_BOOK, .name = "alc-chrome-book"},
	{.id = ALC256_FIXUP_CHROME_BOOK, .name = "alc-2024y-chromebook"},
	{.id = ALC299_FIXUP_PREDATOR_SPK, .name = "predator-spk"},
	{.id = ALC298_FIXUP_HUAWEI_MBX_STEREO, .name = "huawei-mbx-stereo"},
	{.id = ALC256_FIXUP_MEDION_HEADSET_NO_PRESENCE, .name = "alc256-medion-headset"},
	{.id = ALC298_FIXUP_SAMSUNG_AMP, .name = "alc298-samsung-amp"},
	{.id = ALC298_FIXUP_SAMSUNG_AMP2, .name = "alc298-samsung-amp2"},
	{.id = ALC256_FIXUP_SAMSUNG_HEADPHONE_VERY_QUIET, .name = "alc256-samsung-headphone"},
	{.id = ALC255_FIXUP_XIAOMI_HEADSET_MIC, .name = "alc255-xiaomi-headset"},
	{.id = ALC274_FIXUP_HP_MIC, .name = "alc274-hp-mic-detect"},
	{.id = ALC245_FIXUP_HP_X360_AMP, .name = "alc245-hp-x360-amp"},
	{.id = ALC295_FIXUP_HP_OMEN, .name = "alc295-hp-omen"},
	{.id = ALC285_FIXUP_HP_SPECTRE_X360, .name = "alc285-hp-spectre-x360"},
	{.id = ALC285_FIXUP_HP_SPECTRE_X360_EB1, .name = "alc285-hp-spectre-x360-eb1"},
	{.id = ALC285_FIXUP_HP_ENVY_X360, .name = "alc285-hp-envy-x360"},
	{.id = ALC287_FIXUP_IDEAPAD_BASS_SPK_AMP, .name = "alc287-ideapad-bass-spk-amp"},
	{.id = ALC287_FIXUP_YOGA9_14IAP7_BASS_SPK_PIN, .name = "alc287-yoga9-bass-spk-pin"},
	{.id = ALC623_FIXUP_LENOVO_THINKSTATION_P340, .name = "alc623-lenovo-thinkstation-p340"},
	{.id = ALC255_FIXUP_ACER_HEADPHONE_AND_MIC, .name = "alc255-acer-headphone-and-mic"},
	{.id = ALC285_FIXUP_HP_GPIO_AMP_INIT, .name = "alc285-hp-amp-init"},
	{}
};
#define ALC225_STANDARD_PINS \
	{0x21, 0x04211020}

#define ALC256_STANDARD_PINS \
	{0x12, 0x90a60140}, \
	{0x14, 0x90170110}, \
	{0x21, 0x02211020}

#define ALC282_STANDARD_PINS \
	{0x14, 0x90170110}

#define ALC290_STANDARD_PINS \
	{0x12, 0x99a30130}

#define ALC292_STANDARD_PINS \
	{0x14, 0x90170110}, \
	{0x15, 0x0221401f}

#define ALC295_STANDARD_PINS \
	{0x12, 0xb7a60130}, \
	{0x14, 0x90170110}, \
	{0x21, 0x04211020}

#define ALC298_STANDARD_PINS \
	{0x12, 0x90a60130}, \
	{0x21, 0x03211020}

static const struct snd_hda_pin_quirk alc269_pin_fixup_tbl[] = {
	SND_HDA_PIN_QUIRK(0x10ec0221, 0x103c, "HP Workstation", ALC221_FIXUP_HP_HEADSET_MIC,
		{0x14, 0x01014020},
		{0x17, 0x90170110},
		{0x18, 0x02a11030},
		{0x19, 0x0181303F},
		{0x21, 0x0221102f}),
	SND_HDA_PIN_QUIRK(0x10ec0255, 0x1025, "Acer", ALC255_FIXUP_ACER_MIC_NO_PRESENCE,
		{0x12, 0x90a601c0},
		{0x14, 0x90171120},
		{0x21, 0x02211030}),
	SND_HDA_PIN_QUIRK(0x10ec0255, 0x1043, "ASUS", ALC255_FIXUP_ASUS_MIC_NO_PRESENCE,
		{0x14, 0x90170110},
		{0x1b, 0x90a70130},
		{0x21, 0x03211020}),
	SND_HDA_PIN_QUIRK(0x10ec0255, 0x1043, "ASUS", ALC255_FIXUP_ASUS_MIC_NO_PRESENCE,
		{0x1a, 0x90a70130},
		{0x1b, 0x90170110},
		{0x21, 0x03211020}),
	SND_HDA_PIN_QUIRK(0x10ec0225, 0x1028, "Dell", ALC225_FIXUP_DELL1_MIC_NO_PRESENCE,
		ALC225_STANDARD_PINS,
		{0x12, 0xb7a60130},
		{0x14, 0x901701a0}),
	SND_HDA_PIN_QUIRK(0x10ec0225, 0x1028, "Dell", ALC225_FIXUP_DELL1_MIC_NO_PRESENCE,
		ALC225_STANDARD_PINS,
		{0x12, 0xb7a60130},
		{0x14, 0x901701b0}),
	SND_HDA_PIN_QUIRK(0x10ec0225, 0x1028, "Dell", ALC225_FIXUP_DELL1_MIC_NO_PRESENCE,
		ALC225_STANDARD_PINS,
		{0x12, 0xb7a60150},
		{0x14, 0x901701a0}),
	SND_HDA_PIN_QUIRK(0x10ec0225, 0x1028, "Dell", ALC225_FIXUP_DELL1_MIC_NO_PRESENCE,
		ALC225_STANDARD_PINS,
		{0x12, 0xb7a60150},
		{0x14, 0x901701b0}),
	SND_HDA_PIN_QUIRK(0x10ec0225, 0x1028, "Dell", ALC225_FIXUP_DELL1_MIC_NO_PRESENCE,
		ALC225_STANDARD_PINS,
		{0x12, 0xb7a60130},
		{0x1b, 0x90170110}),
	SND_HDA_PIN_QUIRK(0x10ec0233, 0x8086, "Intel NUC Skull Canyon", ALC269_FIXUP_DELL1_MIC_NO_PRESENCE,
		{0x1b, 0x01111010},
		{0x1e, 0x01451130},
		{0x21, 0x02211020}),
	SND_HDA_PIN_QUIRK(0x10ec0235, 0x17aa, "Lenovo", ALC233_FIXUP_LENOVO_LINE2_MIC_HOTKEY,
		{0x12, 0x90a60140},
		{0x14, 0x90170110},
		{0x19, 0x02a11030},
		{0x21, 0x02211020}),
	SND_HDA_PIN_QUIRK(0x10ec0235, 0x17aa, "Lenovo", ALC294_FIXUP_LENOVO_MIC_LOCATION,
		{0x14, 0x90170110},
		{0x19, 0x02a11030},
		{0x1a, 0x02a11040},
		{0x1b, 0x01014020},
		{0x21, 0x0221101f}),
	SND_HDA_PIN_QUIRK(0x10ec0235, 0x17aa, "Lenovo", ALC294_FIXUP_LENOVO_MIC_LOCATION,
		{0x14, 0x90170110},
		{0x19, 0x02a11030},
		{0x1a, 0x02a11040},
		{0x1b, 0x01011020},
		{0x21, 0x0221101f}),
	SND_HDA_PIN_QUIRK(0x10ec0235, 0x17aa, "Lenovo", ALC294_FIXUP_LENOVO_MIC_LOCATION,
		{0x14, 0x90170110},
		{0x19, 0x02a11020},
		{0x1a, 0x02a11030},
		{0x21, 0x0221101f}),
	SND_HDA_PIN_QUIRK(0x10ec0236, 0x1028, "Dell", ALC236_FIXUP_DELL_AIO_HEADSET_MIC,
		{0x21, 0x02211010}),
	SND_HDA_PIN_QUIRK(0x10ec0236, 0x103c, "HP", ALC256_FIXUP_HP_HEADSET_MIC,
		{0x14, 0x90170110},
		{0x19, 0x02a11020},
		{0x21, 0x02211030}),
	SND_HDA_PIN_QUIRK(0x10ec0255, 0x1028, "Dell", ALC255_FIXUP_DELL2_MIC_NO_PRESENCE,
		{0x14, 0x90170110},
		{0x21, 0x02211020}),
	SND_HDA_PIN_QUIRK(0x10ec0255, 0x1028, "Dell", ALC255_FIXUP_DELL1_MIC_NO_PRESENCE,
		{0x14, 0x90170130},
		{0x21, 0x02211040}),
	SND_HDA_PIN_QUIRK(0x10ec0255, 0x1028, "Dell", ALC255_FIXUP_DELL1_MIC_NO_PRESENCE,
		{0x12, 0x90a60140},
		{0x14, 0x90170110},
		{0x21, 0x02211020}),
	SND_HDA_PIN_QUIRK(0x10ec0255, 0x1028, "Dell", ALC255_FIXUP_DELL1_MIC_NO_PRESENCE,
		{0x12, 0x90a60160},
		{0x14, 0x90170120},
		{0x21, 0x02211030}),
	SND_HDA_PIN_QUIRK(0x10ec0255, 0x1028, "Dell", ALC255_FIXUP_DELL1_MIC_NO_PRESENCE,
		{0x14, 0x90170110},
		{0x1b, 0x02011020},
		{0x21, 0x0221101f}),
	SND_HDA_PIN_QUIRK(0x10ec0255, 0x1028, "Dell", ALC255_FIXUP_DELL1_MIC_NO_PRESENCE,
		{0x14, 0x90170110},
		{0x1b, 0x01011020},
		{0x21, 0x0221101f}),
	SND_HDA_PIN_QUIRK(0x10ec0255, 0x1028, "Dell", ALC255_FIXUP_DELL1_MIC_NO_PRESENCE,
		{0x14, 0x90170130},
		{0x1b, 0x01014020},
		{0x21, 0x0221103f}),
	SND_HDA_PIN_QUIRK(0x10ec0255, 0x1028, "Dell", ALC255_FIXUP_DELL1_MIC_NO_PRESENCE,
		{0x14, 0x90170130},
		{0x1b, 0x01011020},
		{0x21, 0x0221103f}),
	SND_HDA_PIN_QUIRK(0x10ec0255, 0x1028, "Dell", ALC255_FIXUP_DELL1_MIC_NO_PRESENCE,
		{0x14, 0x90170130},
		{0x1b, 0x02011020},
		{0x21, 0x0221103f}),
	SND_HDA_PIN_QUIRK(0x10ec0255, 0x1028, "Dell", ALC255_FIXUP_DELL1_MIC_NO_PRESENCE,
		{0x14, 0x90170150},
		{0x1b, 0x02011020},
		{0x21, 0x0221105f}),
	SND_HDA_PIN_QUIRK(0x10ec0255, 0x1028, "Dell", ALC255_FIXUP_DELL1_MIC_NO_PRESENCE,
		{0x14, 0x90170110},
		{0x1b, 0x01014020},
		{0x21, 0x0221101f}),
	SND_HDA_PIN_QUIRK(0x10ec0255, 0x1028, "Dell", ALC255_FIXUP_DELL1_MIC_NO_PRESENCE,
		{0x12, 0x90a60160},
		{0x14, 0x90170120},
		{0x17, 0x90170140},
		{0x21, 0x0321102f}),
	SND_HDA_PIN_QUIRK(0x10ec0255, 0x1028, "Dell", ALC255_FIXUP_DELL1_MIC_NO_PRESENCE,
		{0x12, 0x90a60160},
		{0x14, 0x90170130},
		{0x21, 0x02211040}),
	SND_HDA_PIN_QUIRK(0x10ec0255, 0x1028, "Dell", ALC255_FIXUP_DELL1_MIC_NO_PRESENCE,
		{0x12, 0x90a60160},
		{0x14, 0x90170140},
		{0x21, 0x02211050}),
	SND_HDA_PIN_QUIRK(0x10ec0255, 0x1028, "Dell", ALC255_FIXUP_DELL1_MIC_NO_PRESENCE,
		{0x12, 0x90a60170},
		{0x14, 0x90170120},
		{0x21, 0x02211030}),
	SND_HDA_PIN_QUIRK(0x10ec0255, 0x1028, "Dell", ALC255_FIXUP_DELL1_MIC_NO_PRESENCE,
		{0x12, 0x90a60170},
		{0x14, 0x90170130},
		{0x21, 0x02211040}),
	SND_HDA_PIN_QUIRK(0x10ec0255, 0x1028, "Dell", ALC255_FIXUP_DELL1_MIC_NO_PRESENCE,
		{0x12, 0x90a60170},
		{0x14, 0x90171130},
		{0x21, 0x02211040}),
	SND_HDA_PIN_QUIRK(0x10ec0255, 0x1028, "Dell", ALC255_FIXUP_DELL1_MIC_NO_PRESENCE,
		{0x12, 0x90a60170},
		{0x14, 0x90170140},
		{0x21, 0x02211050}),
	SND_HDA_PIN_QUIRK(0x10ec0255, 0x1028, "Dell Inspiron 5548", ALC255_FIXUP_DELL1_MIC_NO_PRESENCE,
		{0x12, 0x90a60180},
		{0x14, 0x90170130},
		{0x21, 0x02211040}),
	SND_HDA_PIN_QUIRK(0x10ec0255, 0x1028, "Dell Inspiron 5565", ALC255_FIXUP_DELL1_MIC_NO_PRESENCE,
		{0x12, 0x90a60180},
		{0x14, 0x90170120},
		{0x21, 0x02211030}),
	SND_HDA_PIN_QUIRK(0x10ec0255, 0x1028, "Dell", ALC255_FIXUP_DELL1_MIC_NO_PRESENCE,
		{0x1b, 0x01011020},
		{0x21, 0x02211010}),
	SND_HDA_PIN_QUIRK(0x10ec0256, 0x1043, "ASUS", ALC256_FIXUP_ASUS_MIC,
		{0x14, 0x90170110},
		{0x1b, 0x90a70130},
		{0x21, 0x04211020}),
	SND_HDA_PIN_QUIRK(0x10ec0256, 0x1043, "ASUS", ALC256_FIXUP_ASUS_MIC,
		{0x14, 0x90170110},
		{0x1b, 0x90a70130},
		{0x21, 0x03211020}),
	SND_HDA_PIN_QUIRK(0x10ec0256, 0x1043, "ASUS", ALC256_FIXUP_ASUS_MIC_NO_PRESENCE,
		{0x12, 0x90a60130},
		{0x14, 0x90170110},
		{0x21, 0x03211020}),
	SND_HDA_PIN_QUIRK(0x10ec0256, 0x1043, "ASUS", ALC256_FIXUP_ASUS_MIC_NO_PRESENCE,
		{0x12, 0x90a60130},
		{0x14, 0x90170110},
		{0x21, 0x04211020}),
	SND_HDA_PIN_QUIRK(0x10ec0256, 0x1043, "ASUS", ALC256_FIXUP_ASUS_MIC_NO_PRESENCE,
		{0x1a, 0x90a70130},
		{0x1b, 0x90170110},
		{0x21, 0x03211020}),
       SND_HDA_PIN_QUIRK(0x10ec0256, 0x103c, "HP", ALC256_FIXUP_HP_HEADSET_MIC,
		{0x14, 0x90170110},
		{0x19, 0x02a11020},
		{0x21, 0x0221101f}),
       SND_HDA_PIN_QUIRK(0x10ec0274, 0x103c, "HP", ALC274_FIXUP_HP_HEADSET_MIC,
		{0x17, 0x90170110},
		{0x19, 0x03a11030},
		{0x21, 0x03211020}),
	SND_HDA_PIN_QUIRK(0x10ec0280, 0x103c, "HP", ALC280_FIXUP_HP_GPIO4,
		{0x12, 0x90a60130},
		{0x14, 0x90170110},
		{0x15, 0x0421101f},
		{0x1a, 0x04a11020}),
	SND_HDA_PIN_QUIRK(0x10ec0280, 0x103c, "HP", ALC269_FIXUP_HP_GPIO_MIC1_LED,
		{0x12, 0x90a60140},
		{0x14, 0x90170110},
		{0x15, 0x0421101f},
		{0x18, 0x02811030},
		{0x1a, 0x04a1103f},
		{0x1b, 0x02011020}),
	SND_HDA_PIN_QUIRK(0x10ec0282, 0x103c, "HP 15 Touchsmart", ALC269_FIXUP_HP_MUTE_LED_MIC1,
		ALC282_STANDARD_PINS,
		{0x12, 0x99a30130},
		{0x19, 0x03a11020},
		{0x21, 0x0321101f}),
	SND_HDA_PIN_QUIRK(0x10ec0282, 0x103c, "HP", ALC269_FIXUP_HP_MUTE_LED_MIC1,
		ALC282_STANDARD_PINS,
		{0x12, 0x99a30130},
		{0x19, 0x03a11020},
		{0x21, 0x03211040}),
	SND_HDA_PIN_QUIRK(0x10ec0282, 0x103c, "HP", ALC269_FIXUP_HP_MUTE_LED_MIC1,
		ALC282_STANDARD_PINS,
		{0x12, 0x99a30130},
		{0x19, 0x03a11030},
		{0x21, 0x03211020}),
	SND_HDA_PIN_QUIRK(0x10ec0282, 0x103c, "HP", ALC269_FIXUP_HP_MUTE_LED_MIC1,
		ALC282_STANDARD_PINS,
		{0x12, 0x99a30130},
		{0x19, 0x04a11020},
		{0x21, 0x0421101f}),
	SND_HDA_PIN_QUIRK(0x10ec0282, 0x103c, "HP", ALC269_FIXUP_HP_LINE1_MIC1_LED,
		ALC282_STANDARD_PINS,
		{0x12, 0x90a60140},
		{0x19, 0x04a11030},
		{0x21, 0x04211020}),
	SND_HDA_PIN_QUIRK(0x10ec0282, 0x1025, "Acer", ALC282_FIXUP_ACER_DISABLE_LINEOUT,
		ALC282_STANDARD_PINS,
		{0x12, 0x90a609c0},
		{0x18, 0x03a11830},
		{0x19, 0x04a19831},
		{0x1a, 0x0481303f},
		{0x1b, 0x04211020},
		{0x21, 0x0321101f}),
	SND_HDA_PIN_QUIRK(0x10ec0282, 0x1025, "Acer", ALC282_FIXUP_ACER_DISABLE_LINEOUT,
		ALC282_STANDARD_PINS,
		{0x12, 0x90a60940},
		{0x18, 0x03a11830},
		{0x19, 0x04a19831},
		{0x1a, 0x0481303f},
		{0x1b, 0x04211020},
		{0x21, 0x0321101f}),
	SND_HDA_PIN_QUIRK(0x10ec0283, 0x1028, "Dell", ALC269_FIXUP_DELL1_MIC_NO_PRESENCE,
		ALC282_STANDARD_PINS,
		{0x12, 0x90a60130},
		{0x21, 0x0321101f}),
	SND_HDA_PIN_QUIRK(0x10ec0283, 0x1028, "Dell", ALC269_FIXUP_DELL1_MIC_NO_PRESENCE,
		{0x12, 0x90a60160},
		{0x14, 0x90170120},
		{0x21, 0x02211030}),
	SND_HDA_PIN_QUIRK(0x10ec0283, 0x1028, "Dell", ALC269_FIXUP_DELL1_MIC_NO_PRESENCE,
		ALC282_STANDARD_PINS,
		{0x12, 0x90a60130},
		{0x19, 0x03a11020},
		{0x21, 0x0321101f}),
	SND_HDA_PIN_QUIRK(0x10ec0285, 0x17aa, "Lenovo", ALC285_FIXUP_LENOVO_PC_BEEP_IN_NOISE,
		{0x12, 0x90a60130},
		{0x14, 0x90170110},
		{0x19, 0x04a11040},
		{0x21, 0x04211020}),
	SND_HDA_PIN_QUIRK(0x10ec0285, 0x17aa, "Lenovo", ALC285_FIXUP_LENOVO_PC_BEEP_IN_NOISE,
		{0x14, 0x90170110},
		{0x19, 0x04a11040},
		{0x1d, 0x40600001},
		{0x21, 0x04211020}),
	SND_HDA_PIN_QUIRK(0x10ec0285, 0x17aa, "Lenovo", ALC285_FIXUP_THINKPAD_NO_BASS_SPK_HEADSET_JACK,
		{0x14, 0x90170110},
		{0x19, 0x04a11040},
		{0x21, 0x04211020}),
	SND_HDA_PIN_QUIRK(0x10ec0287, 0x17aa, "Lenovo", ALC285_FIXUP_THINKPAD_HEADSET_JACK,
		{0x14, 0x90170110},
		{0x17, 0x90170111},
		{0x19, 0x03a11030},
		{0x21, 0x03211020}),
	SND_HDA_PIN_QUIRK(0x10ec0287, 0x17aa, "Lenovo", ALC287_FIXUP_THINKPAD_I2S_SPK,
		{0x17, 0x90170110},
		{0x19, 0x03a11030},
		{0x21, 0x03211020}),
	SND_HDA_PIN_QUIRK(0x10ec0287, 0x17aa, "Lenovo", ALC287_FIXUP_THINKPAD_I2S_SPK,
		{0x17, 0x90170110}, /* 0x231f with RTK I2S AMP */
		{0x19, 0x04a11040},
		{0x21, 0x04211020}),
	SND_HDA_PIN_QUIRK(0x10ec0286, 0x1025, "Acer", ALC286_FIXUP_ACER_AIO_MIC_NO_PRESENCE,
		{0x12, 0x90a60130},
		{0x17, 0x90170110},
		{0x21, 0x02211020}),
	SND_HDA_PIN_QUIRK(0x10ec0288, 0x1028, "Dell", ALC288_FIXUP_DELL1_MIC_NO_PRESENCE,
		{0x12, 0x90a60120},
		{0x14, 0x90170110},
		{0x21, 0x0321101f}),
	SND_HDA_PIN_QUIRK(0x10ec0290, 0x103c, "HP", ALC269_FIXUP_HP_MUTE_LED_MIC1,
		ALC290_STANDARD_PINS,
		{0x15, 0x04211040},
		{0x18, 0x90170112},
		{0x1a, 0x04a11020}),
	SND_HDA_PIN_QUIRK(0x10ec0290, 0x103c, "HP", ALC269_FIXUP_HP_MUTE_LED_MIC1,
		ALC290_STANDARD_PINS,
		{0x15, 0x04211040},
		{0x18, 0x90170110},
		{0x1a, 0x04a11020}),
	SND_HDA_PIN_QUIRK(0x10ec0290, 0x103c, "HP", ALC269_FIXUP_HP_MUTE_LED_MIC1,
		ALC290_STANDARD_PINS,
		{0x15, 0x0421101f},
		{0x1a, 0x04a11020}),
	SND_HDA_PIN_QUIRK(0x10ec0290, 0x103c, "HP", ALC269_FIXUP_HP_MUTE_LED_MIC1,
		ALC290_STANDARD_PINS,
		{0x15, 0x04211020},
		{0x1a, 0x04a11040}),
	SND_HDA_PIN_QUIRK(0x10ec0290, 0x103c, "HP", ALC269_FIXUP_HP_MUTE_LED_MIC1,
		ALC290_STANDARD_PINS,
		{0x14, 0x90170110},
		{0x15, 0x04211020},
		{0x1a, 0x04a11040}),
	SND_HDA_PIN_QUIRK(0x10ec0290, 0x103c, "HP", ALC269_FIXUP_HP_MUTE_LED_MIC1,
		ALC290_STANDARD_PINS,
		{0x14, 0x90170110},
		{0x15, 0x04211020},
		{0x1a, 0x04a11020}),
	SND_HDA_PIN_QUIRK(0x10ec0290, 0x103c, "HP", ALC269_FIXUP_HP_MUTE_LED_MIC1,
		ALC290_STANDARD_PINS,
		{0x14, 0x90170110},
		{0x15, 0x0421101f},
		{0x1a, 0x04a11020}),
	SND_HDA_PIN_QUIRK(0x10ec0292, 0x1028, "Dell", ALC269_FIXUP_DELL2_MIC_NO_PRESENCE,
		ALC292_STANDARD_PINS,
		{0x12, 0x90a60140},
		{0x16, 0x01014020},
		{0x19, 0x01a19030}),
	SND_HDA_PIN_QUIRK(0x10ec0292, 0x1028, "Dell", ALC269_FIXUP_DELL2_MIC_NO_PRESENCE,
		ALC292_STANDARD_PINS,
		{0x12, 0x90a60140},
		{0x16, 0x01014020},
		{0x18, 0x02a19031},
		{0x19, 0x01a1903e}),
	SND_HDA_PIN_QUIRK(0x10ec0292, 0x1028, "Dell", ALC269_FIXUP_DELL3_MIC_NO_PRESENCE,
		ALC292_STANDARD_PINS,
		{0x12, 0x90a60140}),
	SND_HDA_PIN_QUIRK(0x10ec0293, 0x1028, "Dell", ALC293_FIXUP_DELL1_MIC_NO_PRESENCE,
		ALC292_STANDARD_PINS,
		{0x13, 0x90a60140},
		{0x16, 0x21014020},
		{0x19, 0x21a19030}),
	SND_HDA_PIN_QUIRK(0x10ec0293, 0x1028, "Dell", ALC293_FIXUP_DELL1_MIC_NO_PRESENCE,
		ALC292_STANDARD_PINS,
		{0x13, 0x90a60140}),
	SND_HDA_PIN_QUIRK(0x10ec0294, 0x1043, "ASUS", ALC294_FIXUP_ASUS_HPE,
		{0x17, 0x90170110},
		{0x21, 0x04211020}),
	SND_HDA_PIN_QUIRK(0x10ec0294, 0x1043, "ASUS", ALC294_FIXUP_ASUS_MIC,
		{0x14, 0x90170110},
		{0x1b, 0x90a70130},
		{0x21, 0x04211020}),
	SND_HDA_PIN_QUIRK(0x10ec0294, 0x1043, "ASUS", ALC294_FIXUP_ASUS_SPK,
		{0x12, 0x90a60130},
		{0x17, 0x90170110},
		{0x21, 0x03211020}),
	SND_HDA_PIN_QUIRK(0x10ec0294, 0x1043, "ASUS", ALC294_FIXUP_ASUS_SPK,
		{0x12, 0x90a60130},
		{0x17, 0x90170110},
		{0x21, 0x04211020}),
	SND_HDA_PIN_QUIRK(0x10ec0295, 0x1043, "ASUS", ALC294_FIXUP_ASUS_SPK,
		{0x12, 0x90a60130},
		{0x17, 0x90170110},
		{0x21, 0x03211020}),
	SND_HDA_PIN_QUIRK(0x10ec0295, 0x1043, "ASUS", ALC295_FIXUP_ASUS_MIC_NO_PRESENCE,
		{0x12, 0x90a60120},
		{0x17, 0x90170110},
		{0x21, 0x04211030}),
	SND_HDA_PIN_QUIRK(0x10ec0295, 0x1043, "ASUS", ALC295_FIXUP_ASUS_MIC_NO_PRESENCE,
		{0x12, 0x90a60130},
		{0x17, 0x90170110},
		{0x21, 0x03211020}),
	SND_HDA_PIN_QUIRK(0x10ec0295, 0x1043, "ASUS", ALC295_FIXUP_ASUS_MIC_NO_PRESENCE,
		{0x12, 0x90a60130},
		{0x17, 0x90170110},
		{0x21, 0x03211020}),
	SND_HDA_PIN_QUIRK(0x10ec0298, 0x1028, "Dell", ALC298_FIXUP_DELL1_MIC_NO_PRESENCE,
		ALC298_STANDARD_PINS,
		{0x17, 0x90170110}),
	SND_HDA_PIN_QUIRK(0x10ec0298, 0x1028, "Dell", ALC298_FIXUP_DELL1_MIC_NO_PRESENCE,
		ALC298_STANDARD_PINS,
		{0x17, 0x90170140}),
	SND_HDA_PIN_QUIRK(0x10ec0298, 0x1028, "Dell", ALC298_FIXUP_DELL1_MIC_NO_PRESENCE,
		ALC298_STANDARD_PINS,
		{0x17, 0x90170150}),
	SND_HDA_PIN_QUIRK(0x10ec0298, 0x1028, "Dell", ALC298_FIXUP_SPK_VOLUME,
		{0x12, 0xb7a60140},
		{0x13, 0xb7a60150},
		{0x17, 0x90170110},
		{0x1a, 0x03011020},
		{0x21, 0x03211030}),
	SND_HDA_PIN_QUIRK(0x10ec0298, 0x1028, "Dell", ALC298_FIXUP_ALIENWARE_MIC_NO_PRESENCE,
		{0x12, 0xb7a60140},
		{0x17, 0x90170110},
		{0x1a, 0x03a11030},
		{0x21, 0x03211020}),
	SND_HDA_PIN_QUIRK(0x10ec0299, 0x1028, "Dell", ALC269_FIXUP_DELL4_MIC_NO_PRESENCE,
		ALC225_STANDARD_PINS,
		{0x12, 0xb7a60130},
		{0x17, 0x90170110}),
	SND_HDA_PIN_QUIRK(0x10ec0623, 0x17aa, "Lenovo", ALC283_FIXUP_HEADSET_MIC,
		{0x14, 0x01014010},
		{0x17, 0x90170120},
		{0x18, 0x02a11030},
		{0x19, 0x02a1103f},
		{0x21, 0x0221101f}),
	{}
};

/* This is the fallback pin_fixup_tbl for alc269 family, to make the tbl match
 * more machines, don't need to match all valid pins, just need to match
 * all the pins defined in the tbl. Just because of this reason, it is possible
 * that a single machine matches multiple tbls, so there is one limitation:
 *   at most one tbl is allowed to define for the same vendor and same codec
 */
static const struct snd_hda_pin_quirk alc269_fallback_pin_fixup_tbl[] = {
	SND_HDA_PIN_QUIRK(0x10ec0256, 0x1025, "Acer", ALC2XX_FIXUP_HEADSET_MIC,
		{0x19, 0x40000000}),
	SND_HDA_PIN_QUIRK(0x10ec0289, 0x1028, "Dell", ALC269_FIXUP_DELL4_MIC_NO_PRESENCE,
		{0x19, 0x40000000},
		{0x1b, 0x40000000}),
	SND_HDA_PIN_QUIRK(0x10ec0295, 0x1028, "Dell", ALC269_FIXUP_DELL4_MIC_NO_PRESENCE,
		{0x19, 0x40000000},
		{0x1b, 0x40000000}),
	SND_HDA_PIN_QUIRK(0x10ec0256, 0x1028, "Dell", ALC255_FIXUP_DELL1_MIC_NO_PRESENCE,
		{0x19, 0x40000000},
		{0x1a, 0x40000000}),
	SND_HDA_PIN_QUIRK(0x10ec0236, 0x1028, "Dell", ALC255_FIXUP_DELL1_MIC_NO_PRESENCE,
		{0x19, 0x40000000},
		{0x1a, 0x40000000}),
	SND_HDA_PIN_QUIRK(0x10ec0274, 0x1028, "Dell", ALC274_FIXUP_DELL_AIO_LINEOUT_VERB,
		{0x19, 0x40000000},
		{0x1a, 0x40000000}),
	SND_HDA_PIN_QUIRK(0x10ec0256, 0x1043, "ASUS", ALC2XX_FIXUP_HEADSET_MIC,
		{0x19, 0x40000000}),
	{}
};

static void alc269_fill_coef(struct hda_codec *codec)
{
	struct alc_spec *spec = codec->spec;
	int val;

	if (spec->codec_variant != ALC269_TYPE_ALC269VB)
		return;

	if ((alc_get_coef0(codec) & 0x00ff) < 0x015) {
		alc_write_coef_idx(codec, 0xf, 0x960b);
		alc_write_coef_idx(codec, 0xe, 0x8817);
	}

	if ((alc_get_coef0(codec) & 0x00ff) == 0x016) {
		alc_write_coef_idx(codec, 0xf, 0x960b);
		alc_write_coef_idx(codec, 0xe, 0x8814);
	}

	if ((alc_get_coef0(codec) & 0x00ff) == 0x017) {
		/* Power up output pin */
		alc_update_coef_idx(codec, 0x04, 0, 1<<11);
	}

	if ((alc_get_coef0(codec) & 0x00ff) == 0x018) {
		val = alc_read_coef_idx(codec, 0xd);
		if (val != -1 && (val & 0x0c00) >> 10 != 0x1) {
			/* Capless ramp up clock control */
			alc_write_coef_idx(codec, 0xd, val | (1<<10));
		}
		val = alc_read_coef_idx(codec, 0x17);
		if (val != -1 && (val & 0x01c0) >> 6 != 0x4) {
			/* Class D power on reset */
			alc_write_coef_idx(codec, 0x17, val | (1<<7));
		}
	}

	/* HP */
	alc_update_coef_idx(codec, 0x4, 0, 1<<11);
}

/*
 */
static int patch_alc269(struct hda_codec *codec)
{
	struct alc_spec *spec;
	int err;

	err = alc_alloc_spec(codec, 0x0b);
	if (err < 0)
		return err;

	spec = codec->spec;
	spec->gen.shared_mic_vref_pin = 0x18;
	codec->power_save_node = 0;
	spec->en_3kpull_low = true;

	codec->patch_ops.suspend = alc269_suspend;
	codec->patch_ops.resume = alc269_resume;
	spec->shutup = alc_default_shutup;
	spec->init_hook = alc_default_init;

	switch (codec->core.vendor_id) {
	case 0x10ec0269:
		spec->codec_variant = ALC269_TYPE_ALC269VA;
		switch (alc_get_coef0(codec) & 0x00f0) {
		case 0x0010:
			if (codec->bus->pci &&
			    codec->bus->pci->subsystem_vendor == 0x1025 &&
			    spec->cdefine.platform_type == 1)
				err = alc_codec_rename(codec, "ALC271X");
			spec->codec_variant = ALC269_TYPE_ALC269VB;
			break;
		case 0x0020:
			if (codec->bus->pci &&
			    codec->bus->pci->subsystem_vendor == 0x17aa &&
			    codec->bus->pci->subsystem_device == 0x21f3)
				err = alc_codec_rename(codec, "ALC3202");
			spec->codec_variant = ALC269_TYPE_ALC269VC;
			break;
		case 0x0030:
			spec->codec_variant = ALC269_TYPE_ALC269VD;
			break;
		default:
			alc_fix_pll_init(codec, 0x20, 0x04, 15);
		}
		if (err < 0)
			goto error;
		spec->shutup = alc269_shutup;
		spec->init_hook = alc269_fill_coef;
		alc269_fill_coef(codec);
		break;

	case 0x10ec0280:
	case 0x10ec0290:
		spec->codec_variant = ALC269_TYPE_ALC280;
		break;
	case 0x10ec0282:
		spec->codec_variant = ALC269_TYPE_ALC282;
		spec->shutup = alc282_shutup;
		spec->init_hook = alc282_init;
		break;
	case 0x10ec0233:
	case 0x10ec0283:
		spec->codec_variant = ALC269_TYPE_ALC283;
		spec->shutup = alc283_shutup;
		spec->init_hook = alc283_init;
		break;
	case 0x10ec0284:
	case 0x10ec0292:
		spec->codec_variant = ALC269_TYPE_ALC284;
		break;
	case 0x10ec0293:
		spec->codec_variant = ALC269_TYPE_ALC293;
		break;
	case 0x10ec0286:
	case 0x10ec0288:
		spec->codec_variant = ALC269_TYPE_ALC286;
		break;
	case 0x10ec0298:
		spec->codec_variant = ALC269_TYPE_ALC298;
		break;
	case 0x10ec0235:
	case 0x10ec0255:
		spec->codec_variant = ALC269_TYPE_ALC255;
		spec->shutup = alc256_shutup;
		spec->init_hook = alc256_init;
		break;
	case 0x10ec0230:
	case 0x10ec0236:
	case 0x10ec0256:
	case 0x19e58326:
		spec->codec_variant = ALC269_TYPE_ALC256;
		spec->shutup = alc256_shutup;
		spec->init_hook = alc256_init;
		spec->gen.mixer_nid = 0; /* ALC256 does not have any loopback mixer path */
		if (codec->core.vendor_id == 0x10ec0236 &&
		    codec->bus->pci->vendor != PCI_VENDOR_ID_AMD)
			spec->en_3kpull_low = false;
		break;
	case 0x10ec0257:
		spec->codec_variant = ALC269_TYPE_ALC257;
		spec->shutup = alc256_shutup;
		spec->init_hook = alc256_init;
		spec->gen.mixer_nid = 0;
		spec->en_3kpull_low = false;
		break;
	case 0x10ec0215:
	case 0x10ec0245:
	case 0x10ec0285:
	case 0x10ec0289:
		if (alc_get_coef0(codec) & 0x0010)
			spec->codec_variant = ALC269_TYPE_ALC245;
		else
			spec->codec_variant = ALC269_TYPE_ALC215;
		spec->shutup = alc225_shutup;
		spec->init_hook = alc225_init;
		spec->gen.mixer_nid = 0;
		break;
	case 0x10ec0225:
	case 0x10ec0295:
	case 0x10ec0299:
		spec->codec_variant = ALC269_TYPE_ALC225;
		spec->shutup = alc225_shutup;
		spec->init_hook = alc225_init;
		spec->gen.mixer_nid = 0; /* no loopback on ALC225, ALC295 and ALC299 */
		break;
	case 0x10ec0287:
		spec->codec_variant = ALC269_TYPE_ALC287;
		spec->shutup = alc225_shutup;
		spec->init_hook = alc225_init;
		spec->gen.mixer_nid = 0; /* no loopback on ALC287 */
		break;
	case 0x10ec0234:
	case 0x10ec0274:
	case 0x10ec0294:
		spec->codec_variant = ALC269_TYPE_ALC294;
		spec->gen.mixer_nid = 0; /* ALC2x4 does not have any loopback mixer path */
		alc_update_coef_idx(codec, 0x6b, 0x0018, (1<<4) | (1<<3)); /* UAJ MIC Vref control by verb */
		spec->init_hook = alc294_init;
		break;
	case 0x10ec0300:
		spec->codec_variant = ALC269_TYPE_ALC300;
		spec->gen.mixer_nid = 0; /* no loopback on ALC300 */
		break;
	case 0x10ec0623:
		spec->codec_variant = ALC269_TYPE_ALC623;
		break;
	case 0x10ec0700:
	case 0x10ec0701:
	case 0x10ec0703:
	case 0x10ec0711:
		spec->codec_variant = ALC269_TYPE_ALC700;
		spec->gen.mixer_nid = 0; /* ALC700 does not have any loopback mixer path */
		alc_update_coef_idx(codec, 0x4a, 1 << 15, 0); /* Combo jack auto trigger control */
		spec->init_hook = alc294_init;
		break;

	}

	if (snd_hda_codec_read(codec, 0x51, 0, AC_VERB_PARAMETERS, 0) == 0x10ec5505) {
		spec->has_alc5505_dsp = 1;
		spec->init_hook = alc5505_dsp_init;
	}

	alc_pre_init(codec);

	snd_hda_pick_fixup(codec, alc269_fixup_models,
		       alc269_fixup_tbl, alc269_fixups);
	/* FIXME: both TX300 and ROG Strix G17 have the same SSID, and
	 * the quirk breaks the latter (bko#214101).
	 * Clear the wrong entry.
	 */
	if (codec->fixup_id == ALC282_FIXUP_ASUS_TX300 &&
	    codec->core.vendor_id == 0x10ec0294) {
		codec_dbg(codec, "Clear wrong fixup for ASUS ROG Strix G17\n");
		codec->fixup_id = HDA_FIXUP_ID_NOT_SET;
	}

	snd_hda_pick_pin_fixup(codec, alc269_pin_fixup_tbl, alc269_fixups, true);
	snd_hda_pick_pin_fixup(codec, alc269_fallback_pin_fixup_tbl, alc269_fixups, false);
	snd_hda_pick_fixup(codec, NULL,	alc269_fixup_vendor_tbl,
			   alc269_fixups);

	/*
	 * Check whether ACPI describes companion amplifiers that require
	 * component binding
	 */
	find_cirrus_companion_amps(codec);

	snd_hda_apply_fixup(codec, HDA_FIXUP_ACT_PRE_PROBE);

	alc_auto_parse_customize_define(codec);

	if (has_cdefine_beep(codec))
		spec->gen.beep_nid = 0x01;

	/* automatic parse from the BIOS config */
	err = alc269_parse_auto_config(codec);
	if (err < 0)
		goto error;

	if (!spec->gen.no_analog && spec->gen.beep_nid && spec->gen.mixer_nid) {
		err = set_beep_amp(spec, spec->gen.mixer_nid, 0x04, HDA_INPUT);
		if (err < 0)
			goto error;
	}

	snd_hda_apply_fixup(codec, HDA_FIXUP_ACT_PROBE);

	return 0;

 error:
	alc_free(codec);
	return err;
}

/*
 * ALC861
 */

static int alc861_parse_auto_config(struct hda_codec *codec)
{
	static const hda_nid_t alc861_ignore[] = { 0x1d, 0 };
	static const hda_nid_t alc861_ssids[] = { 0x0e, 0x0f, 0x0b, 0 };
	return alc_parse_auto_config(codec, alc861_ignore, alc861_ssids);
}

/* Pin config fixes */
enum {
	ALC861_FIXUP_FSC_AMILO_PI1505,
	ALC861_FIXUP_AMP_VREF_0F,
	ALC861_FIXUP_NO_JACK_DETECT,
	ALC861_FIXUP_ASUS_A6RP,
	ALC660_FIXUP_ASUS_W7J,
};

/* On some laptops, VREF of pin 0x0f is abused for controlling the main amp */
static void alc861_fixup_asus_amp_vref_0f(struct hda_codec *codec,
			const struct hda_fixup *fix, int action)
{
	struct alc_spec *spec = codec->spec;
	unsigned int val;

	if (action != HDA_FIXUP_ACT_INIT)
		return;
	val = snd_hda_codec_get_pin_target(codec, 0x0f);
	if (!(val & (AC_PINCTL_IN_EN | AC_PINCTL_OUT_EN)))
		val |= AC_PINCTL_IN_EN;
	val |= AC_PINCTL_VREF_50;
	snd_hda_set_pin_ctl(codec, 0x0f, val);
	spec->gen.keep_vref_in_automute = 1;
}

/* suppress the jack-detection */
static void alc_fixup_no_jack_detect(struct hda_codec *codec,
				     const struct hda_fixup *fix, int action)
{
	if (action == HDA_FIXUP_ACT_PRE_PROBE)
		codec->no_jack_detect = 1;
}

static const struct hda_fixup alc861_fixups[] = {
	[ALC861_FIXUP_FSC_AMILO_PI1505] = {
		.type = HDA_FIXUP_PINS,
		.v.pins = (const struct hda_pintbl[]) {
			{ 0x0b, 0x0221101f }, /* HP */
			{ 0x0f, 0x90170310 }, /* speaker */
			{ }
		}
	},
	[ALC861_FIXUP_AMP_VREF_0F] = {
		.type = HDA_FIXUP_FUNC,
		.v.func = alc861_fixup_asus_amp_vref_0f,
	},
	[ALC861_FIXUP_NO_JACK_DETECT] = {
		.type = HDA_FIXUP_FUNC,
		.v.func = alc_fixup_no_jack_detect,
	},
	[ALC861_FIXUP_ASUS_A6RP] = {
		.type = HDA_FIXUP_FUNC,
		.v.func = alc861_fixup_asus_amp_vref_0f,
		.chained = true,
		.chain_id = ALC861_FIXUP_NO_JACK_DETECT,
	},
	[ALC660_FIXUP_ASUS_W7J] = {
		.type = HDA_FIXUP_VERBS,
		.v.verbs = (const struct hda_verb[]) {
			/* ASUS W7J needs a magic pin setup on unused NID 0x10
			 * for enabling outputs
			 */
			{0x10, AC_VERB_SET_PIN_WIDGET_CONTROL, 0x24},
			{ }
		},
	}
};

static const struct snd_pci_quirk alc861_fixup_tbl[] = {
	SND_PCI_QUIRK(0x1043, 0x1253, "ASUS W7J", ALC660_FIXUP_ASUS_W7J),
	SND_PCI_QUIRK(0x1043, 0x1263, "ASUS Z35HL", ALC660_FIXUP_ASUS_W7J),
	SND_PCI_QUIRK(0x1043, 0x1393, "ASUS A6Rp", ALC861_FIXUP_ASUS_A6RP),
	SND_PCI_QUIRK_VENDOR(0x1043, "ASUS laptop", ALC861_FIXUP_AMP_VREF_0F),
	SND_PCI_QUIRK(0x1462, 0x7254, "HP DX2200", ALC861_FIXUP_NO_JACK_DETECT),
	SND_PCI_QUIRK_VENDOR(0x1584, "Haier/Uniwill", ALC861_FIXUP_AMP_VREF_0F),
	SND_PCI_QUIRK(0x1734, 0x10c7, "FSC Amilo Pi1505", ALC861_FIXUP_FSC_AMILO_PI1505),
	{}
};

/*
 */
static int patch_alc861(struct hda_codec *codec)
{
	struct alc_spec *spec;
	int err;

	err = alc_alloc_spec(codec, 0x15);
	if (err < 0)
		return err;

	spec = codec->spec;
	if (has_cdefine_beep(codec))
		spec->gen.beep_nid = 0x23;

	spec->power_hook = alc_power_eapd;

	alc_pre_init(codec);

	snd_hda_pick_fixup(codec, NULL, alc861_fixup_tbl, alc861_fixups);
	snd_hda_apply_fixup(codec, HDA_FIXUP_ACT_PRE_PROBE);

	/* automatic parse from the BIOS config */
	err = alc861_parse_auto_config(codec);
	if (err < 0)
		goto error;

	if (!spec->gen.no_analog) {
		err = set_beep_amp(spec, 0x23, 0, HDA_OUTPUT);
		if (err < 0)
			goto error;
	}

	snd_hda_apply_fixup(codec, HDA_FIXUP_ACT_PROBE);

	return 0;

 error:
	alc_free(codec);
	return err;
}

/*
 * ALC861-VD support
 *
 * Based on ALC882
 *
 * In addition, an independent DAC
 */
static int alc861vd_parse_auto_config(struct hda_codec *codec)
{
	static const hda_nid_t alc861vd_ignore[] = { 0x1d, 0 };
	static const hda_nid_t alc861vd_ssids[] = { 0x15, 0x1b, 0x14, 0 };
	return alc_parse_auto_config(codec, alc861vd_ignore, alc861vd_ssids);
}

enum {
	ALC660VD_FIX_ASUS_GPIO1,
	ALC861VD_FIX_DALLAS,
};

/* exclude VREF80 */
static void alc861vd_fixup_dallas(struct hda_codec *codec,
				  const struct hda_fixup *fix, int action)
{
	if (action == HDA_FIXUP_ACT_PRE_PROBE) {
		snd_hda_override_pin_caps(codec, 0x18, 0x00000734);
		snd_hda_override_pin_caps(codec, 0x19, 0x0000073c);
	}
}

/* reset GPIO1 */
static void alc660vd_fixup_asus_gpio1(struct hda_codec *codec,
				      const struct hda_fixup *fix, int action)
{
	struct alc_spec *spec = codec->spec;

	if (action == HDA_FIXUP_ACT_PRE_PROBE)
		spec->gpio_mask |= 0x02;
	alc_fixup_gpio(codec, action, 0x01);
}

static const struct hda_fixup alc861vd_fixups[] = {
	[ALC660VD_FIX_ASUS_GPIO1] = {
		.type = HDA_FIXUP_FUNC,
		.v.func = alc660vd_fixup_asus_gpio1,
	},
	[ALC861VD_FIX_DALLAS] = {
		.type = HDA_FIXUP_FUNC,
		.v.func = alc861vd_fixup_dallas,
	},
};

static const struct snd_pci_quirk alc861vd_fixup_tbl[] = {
	SND_PCI_QUIRK(0x103c, 0x30bf, "HP TX1000", ALC861VD_FIX_DALLAS),
	SND_PCI_QUIRK(0x1043, 0x1339, "ASUS A7-K", ALC660VD_FIX_ASUS_GPIO1),
	SND_PCI_QUIRK(0x1179, 0xff31, "Toshiba L30-149", ALC861VD_FIX_DALLAS),
	{}
};

/*
 */
static int patch_alc861vd(struct hda_codec *codec)
{
	struct alc_spec *spec;
	int err;

	err = alc_alloc_spec(codec, 0x0b);
	if (err < 0)
		return err;

	spec = codec->spec;
	if (has_cdefine_beep(codec))
		spec->gen.beep_nid = 0x23;

	spec->shutup = alc_eapd_shutup;

	alc_pre_init(codec);

	snd_hda_pick_fixup(codec, NULL, alc861vd_fixup_tbl, alc861vd_fixups);
	snd_hda_apply_fixup(codec, HDA_FIXUP_ACT_PRE_PROBE);

	/* automatic parse from the BIOS config */
	err = alc861vd_parse_auto_config(codec);
	if (err < 0)
		goto error;

	if (!spec->gen.no_analog) {
		err = set_beep_amp(spec, 0x0b, 0x05, HDA_INPUT);
		if (err < 0)
			goto error;
	}

	snd_hda_apply_fixup(codec, HDA_FIXUP_ACT_PROBE);

	return 0;

 error:
	alc_free(codec);
	return err;
}

/*
 * ALC662 support
 *
 * ALC662 is almost identical with ALC880 but has cleaner and more flexible
 * configuration.  Each pin widget can choose any input DACs and a mixer.
 * Each ADC is connected from a mixer of all inputs.  This makes possible
 * 6-channel independent captures.
 *
 * In addition, an independent DAC for the multi-playback (not used in this
 * driver yet).
 */

/*
 * BIOS auto configuration
 */

static int alc662_parse_auto_config(struct hda_codec *codec)
{
	static const hda_nid_t alc662_ignore[] = { 0x1d, 0 };
	static const hda_nid_t alc663_ssids[] = { 0x15, 0x1b, 0x14, 0x21 };
	static const hda_nid_t alc662_ssids[] = { 0x15, 0x1b, 0x14, 0 };
	const hda_nid_t *ssids;

	if (codec->core.vendor_id == 0x10ec0272 || codec->core.vendor_id == 0x10ec0663 ||
	    codec->core.vendor_id == 0x10ec0665 || codec->core.vendor_id == 0x10ec0670 ||
	    codec->core.vendor_id == 0x10ec0671)
		ssids = alc663_ssids;
	else
		ssids = alc662_ssids;
	return alc_parse_auto_config(codec, alc662_ignore, ssids);
}

static void alc272_fixup_mario(struct hda_codec *codec,
			       const struct hda_fixup *fix, int action)
{
	if (action != HDA_FIXUP_ACT_PRE_PROBE)
		return;
	if (snd_hda_override_amp_caps(codec, 0x2, HDA_OUTPUT,
				      (0x3b << AC_AMPCAP_OFFSET_SHIFT) |
				      (0x3b << AC_AMPCAP_NUM_STEPS_SHIFT) |
				      (0x03 << AC_AMPCAP_STEP_SIZE_SHIFT) |
				      (0 << AC_AMPCAP_MUTE_SHIFT)))
		codec_warn(codec, "failed to override amp caps for NID 0x2\n");
}

static const struct snd_pcm_chmap_elem asus_pcm_2_1_chmaps[] = {
	{ .channels = 2,
	  .map = { SNDRV_CHMAP_FL, SNDRV_CHMAP_FR } },
	{ .channels = 4,
	  .map = { SNDRV_CHMAP_FL, SNDRV_CHMAP_FR,
		   SNDRV_CHMAP_NA, SNDRV_CHMAP_LFE } }, /* LFE only on right */
	{ }
};

/* override the 2.1 chmap */
static void alc_fixup_bass_chmap(struct hda_codec *codec,
				    const struct hda_fixup *fix, int action)
{
	if (action == HDA_FIXUP_ACT_BUILD) {
		struct alc_spec *spec = codec->spec;
		spec->gen.pcm_rec[0]->stream[0].chmap = asus_pcm_2_1_chmaps;
	}
}

/* avoid D3 for keeping GPIO up */
static unsigned int gpio_led_power_filter(struct hda_codec *codec,
					  hda_nid_t nid,
					  unsigned int power_state)
{
	struct alc_spec *spec = codec->spec;
	if (nid == codec->core.afg && power_state == AC_PWRST_D3 && spec->gpio_data)
		return AC_PWRST_D0;
	return power_state;
}

static void alc662_fixup_led_gpio1(struct hda_codec *codec,
				   const struct hda_fixup *fix, int action)
{
	struct alc_spec *spec = codec->spec;

	alc_fixup_hp_gpio_led(codec, action, 0x01, 0);
	if (action == HDA_FIXUP_ACT_PRE_PROBE) {
		spec->mute_led_polarity = 1;
		codec->power_filter = gpio_led_power_filter;
	}
}

static void alc662_usi_automute_hook(struct hda_codec *codec,
					 struct hda_jack_callback *jack)
{
	struct alc_spec *spec = codec->spec;
	int vref;
	msleep(200);
	snd_hda_gen_hp_automute(codec, jack);

	vref = spec->gen.hp_jack_present ? PIN_VREF80 : 0;
	msleep(100);
	snd_hda_codec_write(codec, 0x19, 0, AC_VERB_SET_PIN_WIDGET_CONTROL,
			    vref);
}

static void alc662_fixup_usi_headset_mic(struct hda_codec *codec,
				     const struct hda_fixup *fix, int action)
{
	struct alc_spec *spec = codec->spec;
	if (action == HDA_FIXUP_ACT_PRE_PROBE) {
		spec->parse_flags |= HDA_PINCFG_HEADSET_MIC;
		spec->gen.hp_automute_hook = alc662_usi_automute_hook;
	}
}

static void alc662_aspire_ethos_mute_speakers(struct hda_codec *codec,
					struct hda_jack_callback *cb)
{
	/* surround speakers at 0x1b already get muted automatically when
	 * headphones are plugged in, but we have to mute/unmute the remaining
	 * channels manually:
	 * 0x15 - front left/front right
	 * 0x18 - front center/ LFE
	 */
	if (snd_hda_jack_detect_state(codec, 0x1b) == HDA_JACK_PRESENT) {
		snd_hda_set_pin_ctl_cache(codec, 0x15, 0);
		snd_hda_set_pin_ctl_cache(codec, 0x18, 0);
	} else {
		snd_hda_set_pin_ctl_cache(codec, 0x15, PIN_OUT);
		snd_hda_set_pin_ctl_cache(codec, 0x18, PIN_OUT);
	}
}

static void alc662_fixup_aspire_ethos_hp(struct hda_codec *codec,
					const struct hda_fixup *fix, int action)
{
    /* Pin 0x1b: shared headphones jack and surround speakers */
	if (!is_jack_detectable(codec, 0x1b))
		return;

	switch (action) {
	case HDA_FIXUP_ACT_PRE_PROBE:
		snd_hda_jack_detect_enable_callback(codec, 0x1b,
				alc662_aspire_ethos_mute_speakers);
		/* subwoofer needs an extra GPIO setting to become audible */
		alc_setup_gpio(codec, 0x02);
		break;
	case HDA_FIXUP_ACT_INIT:
		/* Make sure to start in a correct state, i.e. if
		 * headphones have been plugged in before powering up the system
		 */
		alc662_aspire_ethos_mute_speakers(codec, NULL);
		break;
	}
}

static void alc671_fixup_hp_headset_mic2(struct hda_codec *codec,
					     const struct hda_fixup *fix, int action)
{
	struct alc_spec *spec = codec->spec;

	static const struct hda_pintbl pincfgs[] = {
		{ 0x19, 0x02a11040 }, /* use as headset mic, with its own jack detect */
		{ 0x1b, 0x0181304f },
		{ }
	};

	switch (action) {
	case HDA_FIXUP_ACT_PRE_PROBE:
		spec->gen.mixer_nid = 0;
		spec->parse_flags |= HDA_PINCFG_HEADSET_MIC;
		snd_hda_apply_pincfgs(codec, pincfgs);
		break;
	case HDA_FIXUP_ACT_INIT:
		alc_write_coef_idx(codec, 0x19, 0xa054);
		break;
	}
}

static void alc897_hp_automute_hook(struct hda_codec *codec,
					 struct hda_jack_callback *jack)
{
	struct alc_spec *spec = codec->spec;
	int vref;

	snd_hda_gen_hp_automute(codec, jack);
	vref = spec->gen.hp_jack_present ? (PIN_HP | AC_PINCTL_VREF_100) : PIN_HP;
	snd_hda_set_pin_ctl(codec, 0x1b, vref);
}

static void alc897_fixup_lenovo_headset_mic(struct hda_codec *codec,
				     const struct hda_fixup *fix, int action)
{
	struct alc_spec *spec = codec->spec;
	if (action == HDA_FIXUP_ACT_PRE_PROBE) {
		spec->gen.hp_automute_hook = alc897_hp_automute_hook;
		spec->no_shutup_pins = 1;
	}
	if (action == HDA_FIXUP_ACT_PROBE) {
		snd_hda_set_pin_ctl_cache(codec, 0x1a, PIN_IN | AC_PINCTL_VREF_100);
	}
}

static void alc897_fixup_lenovo_headset_mode(struct hda_codec *codec,
				     const struct hda_fixup *fix, int action)
{
	struct alc_spec *spec = codec->spec;

	if (action == HDA_FIXUP_ACT_PRE_PROBE) {
		spec->parse_flags |= HDA_PINCFG_HEADSET_MIC;
		spec->gen.hp_automute_hook = alc897_hp_automute_hook;
	}
}

static const struct coef_fw alc668_coefs[] = {
	WRITE_COEF(0x01, 0xbebe), WRITE_COEF(0x02, 0xaaaa), WRITE_COEF(0x03,    0x0),
	WRITE_COEF(0x04, 0x0180), WRITE_COEF(0x06,    0x0), WRITE_COEF(0x07, 0x0f80),
	WRITE_COEF(0x08, 0x0031), WRITE_COEF(0x0a, 0x0060), WRITE_COEF(0x0b,    0x0),
	WRITE_COEF(0x0c, 0x7cf7), WRITE_COEF(0x0d, 0x1080), WRITE_COEF(0x0e, 0x7f7f),
	WRITE_COEF(0x0f, 0xcccc), WRITE_COEF(0x10, 0xddcc), WRITE_COEF(0x11, 0x0001),
	WRITE_COEF(0x13,    0x0), WRITE_COEF(0x14, 0x2aa0), WRITE_COEF(0x17, 0xa940),
	WRITE_COEF(0x19,    0x0), WRITE_COEF(0x1a,    0x0), WRITE_COEF(0x1b,    0x0),
	WRITE_COEF(0x1c,    0x0), WRITE_COEF(0x1d,    0x0), WRITE_COEF(0x1e, 0x7418),
	WRITE_COEF(0x1f, 0x0804), WRITE_COEF(0x20, 0x4200), WRITE_COEF(0x21, 0x0468),
	WRITE_COEF(0x22, 0x8ccc), WRITE_COEF(0x23, 0x0250), WRITE_COEF(0x24, 0x7418),
	WRITE_COEF(0x27,    0x0), WRITE_COEF(0x28, 0x8ccc), WRITE_COEF(0x2a, 0xff00),
	WRITE_COEF(0x2b, 0x8000), WRITE_COEF(0xa7, 0xff00), WRITE_COEF(0xa8, 0x8000),
	WRITE_COEF(0xaa, 0x2e17), WRITE_COEF(0xab, 0xa0c0), WRITE_COEF(0xac,    0x0),
	WRITE_COEF(0xad,    0x0), WRITE_COEF(0xae, 0x2ac6), WRITE_COEF(0xaf, 0xa480),
	WRITE_COEF(0xb0,    0x0), WRITE_COEF(0xb1,    0x0), WRITE_COEF(0xb2,    0x0),
	WRITE_COEF(0xb3,    0x0), WRITE_COEF(0xb4,    0x0), WRITE_COEF(0xb5, 0x1040),
	WRITE_COEF(0xb6, 0xd697), WRITE_COEF(0xb7, 0x902b), WRITE_COEF(0xb8, 0xd697),
	WRITE_COEF(0xb9, 0x902b), WRITE_COEF(0xba, 0xb8ba), WRITE_COEF(0xbb, 0xaaab),
	WRITE_COEF(0xbc, 0xaaaf), WRITE_COEF(0xbd, 0x6aaa), WRITE_COEF(0xbe, 0x1c02),
	WRITE_COEF(0xc0, 0x00ff), WRITE_COEF(0xc1, 0x0fa6),
	{}
};

static void alc668_restore_default_value(struct hda_codec *codec)
{
	alc_process_coef_fw(codec, alc668_coefs);
}

enum {
	ALC662_FIXUP_ASPIRE,
	ALC662_FIXUP_LED_GPIO1,
	ALC662_FIXUP_IDEAPAD,
	ALC272_FIXUP_MARIO,
	ALC662_FIXUP_CZC_ET26,
	ALC662_FIXUP_CZC_P10T,
	ALC662_FIXUP_SKU_IGNORE,
	ALC662_FIXUP_HP_RP5800,
	ALC662_FIXUP_ASUS_MODE1,
	ALC662_FIXUP_ASUS_MODE2,
	ALC662_FIXUP_ASUS_MODE3,
	ALC662_FIXUP_ASUS_MODE4,
	ALC662_FIXUP_ASUS_MODE5,
	ALC662_FIXUP_ASUS_MODE6,
	ALC662_FIXUP_ASUS_MODE7,
	ALC662_FIXUP_ASUS_MODE8,
	ALC662_FIXUP_NO_JACK_DETECT,
	ALC662_FIXUP_ZOTAC_Z68,
	ALC662_FIXUP_INV_DMIC,
	ALC662_FIXUP_DELL_MIC_NO_PRESENCE,
	ALC668_FIXUP_DELL_MIC_NO_PRESENCE,
	ALC662_FIXUP_HEADSET_MODE,
	ALC668_FIXUP_HEADSET_MODE,
	ALC662_FIXUP_BASS_MODE4_CHMAP,
	ALC662_FIXUP_BASS_16,
	ALC662_FIXUP_BASS_1A,
	ALC662_FIXUP_BASS_CHMAP,
	ALC668_FIXUP_AUTO_MUTE,
	ALC668_FIXUP_DELL_DISABLE_AAMIX,
	ALC668_FIXUP_DELL_XPS13,
	ALC662_FIXUP_ASUS_Nx50,
	ALC668_FIXUP_ASUS_Nx51_HEADSET_MODE,
	ALC668_FIXUP_ASUS_Nx51,
	ALC668_FIXUP_MIC_COEF,
	ALC668_FIXUP_ASUS_G751,
	ALC891_FIXUP_HEADSET_MODE,
	ALC891_FIXUP_DELL_MIC_NO_PRESENCE,
	ALC662_FIXUP_ACER_VERITON,
	ALC892_FIXUP_ASROCK_MOBO,
	ALC662_FIXUP_USI_FUNC,
	ALC662_FIXUP_USI_HEADSET_MODE,
	ALC662_FIXUP_LENOVO_MULTI_CODECS,
	ALC669_FIXUP_ACER_ASPIRE_ETHOS,
	ALC669_FIXUP_ACER_ASPIRE_ETHOS_HEADSET,
	ALC671_FIXUP_HP_HEADSET_MIC2,
	ALC662_FIXUP_ACER_X2660G_HEADSET_MODE,
	ALC662_FIXUP_ACER_NITRO_HEADSET_MODE,
	ALC668_FIXUP_ASUS_NO_HEADSET_MIC,
	ALC668_FIXUP_HEADSET_MIC,
	ALC668_FIXUP_MIC_DET_COEF,
	ALC897_FIXUP_LENOVO_HEADSET_MIC,
	ALC897_FIXUP_HEADSET_MIC_PIN,
	ALC897_FIXUP_HP_HSMIC_VERB,
	ALC897_FIXUP_LENOVO_HEADSET_MODE,
	ALC897_FIXUP_HEADSET_MIC_PIN2,
	ALC897_FIXUP_UNIS_H3C_X500S,
	ALC897_FIXUP_HEADSET_MIC_PIN3,
};

static const struct hda_fixup alc662_fixups[] = {
	[ALC662_FIXUP_ASPIRE] = {
		.type = HDA_FIXUP_PINS,
		.v.pins = (const struct hda_pintbl[]) {
			{ 0x15, 0x99130112 }, /* subwoofer */
			{ }
		}
	},
	[ALC662_FIXUP_LED_GPIO1] = {
		.type = HDA_FIXUP_FUNC,
		.v.func = alc662_fixup_led_gpio1,
	},
	[ALC662_FIXUP_IDEAPAD] = {
		.type = HDA_FIXUP_PINS,
		.v.pins = (const struct hda_pintbl[]) {
			{ 0x17, 0x99130112 }, /* subwoofer */
			{ }
		},
		.chained = true,
		.chain_id = ALC662_FIXUP_LED_GPIO1,
	},
	[ALC272_FIXUP_MARIO] = {
		.type = HDA_FIXUP_FUNC,
		.v.func = alc272_fixup_mario,
	},
	[ALC662_FIXUP_CZC_ET26] = {
		.type = HDA_FIXUP_PINS,
		.v.pins = (const struct hda_pintbl[]) {
			{0x12, 0x403cc000},
			{0x14, 0x90170110}, /* speaker */
			{0x15, 0x411111f0},
			{0x16, 0x411111f0},
			{0x18, 0x01a19030}, /* mic */
			{0x19, 0x90a7013f}, /* int-mic */
			{0x1a, 0x01014020},
			{0x1b, 0x0121401f},
			{0x1c, 0x411111f0},
			{0x1d, 0x411111f0},
			{0x1e, 0x40478e35},
			{}
		},
		.chained = true,
		.chain_id = ALC662_FIXUP_SKU_IGNORE
	},
	[ALC662_FIXUP_CZC_P10T] = {
		.type = HDA_FIXUP_VERBS,
		.v.verbs = (const struct hda_verb[]) {
			{0x14, AC_VERB_SET_EAPD_BTLENABLE, 0},
			{}
		}
	},
	[ALC662_FIXUP_SKU_IGNORE] = {
		.type = HDA_FIXUP_FUNC,
		.v.func = alc_fixup_sku_ignore,
	},
	[ALC662_FIXUP_HP_RP5800] = {
		.type = HDA_FIXUP_PINS,
		.v.pins = (const struct hda_pintbl[]) {
			{ 0x14, 0x0221201f }, /* HP out */
			{ }
		},
		.chained = true,
		.chain_id = ALC662_FIXUP_SKU_IGNORE
	},
	[ALC662_FIXUP_ASUS_MODE1] = {
		.type = HDA_FIXUP_PINS,
		.v.pins = (const struct hda_pintbl[]) {
			{ 0x14, 0x99130110 }, /* speaker */
			{ 0x18, 0x01a19c20 }, /* mic */
			{ 0x19, 0x99a3092f }, /* int-mic */
			{ 0x21, 0x0121401f }, /* HP out */
			{ }
		},
		.chained = true,
		.chain_id = ALC662_FIXUP_SKU_IGNORE
	},
	[ALC662_FIXUP_ASUS_MODE2] = {
		.type = HDA_FIXUP_PINS,
		.v.pins = (const struct hda_pintbl[]) {
			{ 0x14, 0x99130110 }, /* speaker */
			{ 0x18, 0x01a19820 }, /* mic */
			{ 0x19, 0x99a3092f }, /* int-mic */
			{ 0x1b, 0x0121401f }, /* HP out */
			{ }
		},
		.chained = true,
		.chain_id = ALC662_FIXUP_SKU_IGNORE
	},
	[ALC662_FIXUP_ASUS_MODE3] = {
		.type = HDA_FIXUP_PINS,
		.v.pins = (const struct hda_pintbl[]) {
			{ 0x14, 0x99130110 }, /* speaker */
			{ 0x15, 0x0121441f }, /* HP */
			{ 0x18, 0x01a19840 }, /* mic */
			{ 0x19, 0x99a3094f }, /* int-mic */
			{ 0x21, 0x01211420 }, /* HP2 */
			{ }
		},
		.chained = true,
		.chain_id = ALC662_FIXUP_SKU_IGNORE
	},
	[ALC662_FIXUP_ASUS_MODE4] = {
		.type = HDA_FIXUP_PINS,
		.v.pins = (const struct hda_pintbl[]) {
			{ 0x14, 0x99130110 }, /* speaker */
			{ 0x16, 0x99130111 }, /* speaker */
			{ 0x18, 0x01a19840 }, /* mic */
			{ 0x19, 0x99a3094f }, /* int-mic */
			{ 0x21, 0x0121441f }, /* HP */
			{ }
		},
		.chained = true,
		.chain_id = ALC662_FIXUP_SKU_IGNORE
	},
	[ALC662_FIXUP_ASUS_MODE5] = {
		.type = HDA_FIXUP_PINS,
		.v.pins = (const struct hda_pintbl[]) {
			{ 0x14, 0x99130110 }, /* speaker */
			{ 0x15, 0x0121441f }, /* HP */
			{ 0x16, 0x99130111 }, /* speaker */
			{ 0x18, 0x01a19840 }, /* mic */
			{ 0x19, 0x99a3094f }, /* int-mic */
			{ }
		},
		.chained = true,
		.chain_id = ALC662_FIXUP_SKU_IGNORE
	},
	[ALC662_FIXUP_ASUS_MODE6] = {
		.type = HDA_FIXUP_PINS,
		.v.pins = (const struct hda_pintbl[]) {
			{ 0x14, 0x99130110 }, /* speaker */
			{ 0x15, 0x01211420 }, /* HP2 */
			{ 0x18, 0x01a19840 }, /* mic */
			{ 0x19, 0x99a3094f }, /* int-mic */
			{ 0x1b, 0x0121441f }, /* HP */
			{ }
		},
		.chained = true,
		.chain_id = ALC662_FIXUP_SKU_IGNORE
	},
	[ALC662_FIXUP_ASUS_MODE7] = {
		.type = HDA_FIXUP_PINS,
		.v.pins = (const struct hda_pintbl[]) {
			{ 0x14, 0x99130110 }, /* speaker */
			{ 0x17, 0x99130111 }, /* speaker */
			{ 0x18, 0x01a19840 }, /* mic */
			{ 0x19, 0x99a3094f }, /* int-mic */
			{ 0x1b, 0x01214020 }, /* HP */
			{ 0x21, 0x0121401f }, /* HP */
			{ }
		},
		.chained = true,
		.chain_id = ALC662_FIXUP_SKU_IGNORE
	},
	[ALC662_FIXUP_ASUS_MODE8] = {
		.type = HDA_FIXUP_PINS,
		.v.pins = (const struct hda_pintbl[]) {
			{ 0x14, 0x99130110 }, /* speaker */
			{ 0x12, 0x99a30970 }, /* int-mic */
			{ 0x15, 0x01214020 }, /* HP */
			{ 0x17, 0x99130111 }, /* speaker */
			{ 0x18, 0x01a19840 }, /* mic */
			{ 0x21, 0x0121401f }, /* HP */
			{ }
		},
		.chained = true,
		.chain_id = ALC662_FIXUP_SKU_IGNORE
	},
	[ALC662_FIXUP_NO_JACK_DETECT] = {
		.type = HDA_FIXUP_FUNC,
		.v.func = alc_fixup_no_jack_detect,
	},
	[ALC662_FIXUP_ZOTAC_Z68] = {
		.type = HDA_FIXUP_PINS,
		.v.pins = (const struct hda_pintbl[]) {
			{ 0x1b, 0x02214020 }, /* Front HP */
			{ }
		}
	},
	[ALC662_FIXUP_INV_DMIC] = {
		.type = HDA_FIXUP_FUNC,
		.v.func = alc_fixup_inv_dmic,
	},
	[ALC668_FIXUP_DELL_XPS13] = {
		.type = HDA_FIXUP_FUNC,
		.v.func = alc_fixup_dell_xps13,
		.chained = true,
		.chain_id = ALC668_FIXUP_DELL_DISABLE_AAMIX
	},
	[ALC668_FIXUP_DELL_DISABLE_AAMIX] = {
		.type = HDA_FIXUP_FUNC,
		.v.func = alc_fixup_disable_aamix,
		.chained = true,
		.chain_id = ALC668_FIXUP_DELL_MIC_NO_PRESENCE
	},
	[ALC668_FIXUP_AUTO_MUTE] = {
		.type = HDA_FIXUP_FUNC,
		.v.func = alc_fixup_auto_mute_via_amp,
		.chained = true,
		.chain_id = ALC668_FIXUP_DELL_MIC_NO_PRESENCE
	},
	[ALC662_FIXUP_DELL_MIC_NO_PRESENCE] = {
		.type = HDA_FIXUP_PINS,
		.v.pins = (const struct hda_pintbl[]) {
			{ 0x19, 0x03a1113c }, /* use as headset mic, without its own jack detect */
			/* headphone mic by setting pin control of 0x1b (headphone out) to in + vref_50 */
			{ }
		},
		.chained = true,
		.chain_id = ALC662_FIXUP_HEADSET_MODE
	},
	[ALC662_FIXUP_HEADSET_MODE] = {
		.type = HDA_FIXUP_FUNC,
		.v.func = alc_fixup_headset_mode_alc662,
	},
	[ALC668_FIXUP_DELL_MIC_NO_PRESENCE] = {
		.type = HDA_FIXUP_PINS,
		.v.pins = (const struct hda_pintbl[]) {
			{ 0x19, 0x03a1913d }, /* use as headphone mic, without its own jack detect */
			{ 0x1b, 0x03a1113c }, /* use as headset mic, without its own jack detect */
			{ }
		},
		.chained = true,
		.chain_id = ALC668_FIXUP_HEADSET_MODE
	},
	[ALC668_FIXUP_HEADSET_MODE] = {
		.type = HDA_FIXUP_FUNC,
		.v.func = alc_fixup_headset_mode_alc668,
	},
	[ALC662_FIXUP_BASS_MODE4_CHMAP] = {
		.type = HDA_FIXUP_FUNC,
		.v.func = alc_fixup_bass_chmap,
		.chained = true,
		.chain_id = ALC662_FIXUP_ASUS_MODE4
	},
	[ALC662_FIXUP_BASS_16] = {
		.type = HDA_FIXUP_PINS,
		.v.pins = (const struct hda_pintbl[]) {
			{0x16, 0x80106111}, /* bass speaker */
			{}
		},
		.chained = true,
		.chain_id = ALC662_FIXUP_BASS_CHMAP,
	},
	[ALC662_FIXUP_BASS_1A] = {
		.type = HDA_FIXUP_PINS,
		.v.pins = (const struct hda_pintbl[]) {
			{0x1a, 0x80106111}, /* bass speaker */
			{}
		},
		.chained = true,
		.chain_id = ALC662_FIXUP_BASS_CHMAP,
	},
	[ALC662_FIXUP_BASS_CHMAP] = {
		.type = HDA_FIXUP_FUNC,
		.v.func = alc_fixup_bass_chmap,
	},
	[ALC662_FIXUP_ASUS_Nx50] = {
		.type = HDA_FIXUP_FUNC,
		.v.func = alc_fixup_auto_mute_via_amp,
		.chained = true,
		.chain_id = ALC662_FIXUP_BASS_1A
	},
	[ALC668_FIXUP_ASUS_Nx51_HEADSET_MODE] = {
		.type = HDA_FIXUP_FUNC,
		.v.func = alc_fixup_headset_mode_alc668,
		.chain_id = ALC662_FIXUP_BASS_CHMAP
	},
	[ALC668_FIXUP_ASUS_Nx51] = {
		.type = HDA_FIXUP_PINS,
		.v.pins = (const struct hda_pintbl[]) {
			{ 0x19, 0x03a1913d }, /* use as headphone mic, without its own jack detect */
			{ 0x1a, 0x90170151 }, /* bass speaker */
			{ 0x1b, 0x03a1113c }, /* use as headset mic, without its own jack detect */
			{}
		},
		.chained = true,
		.chain_id = ALC668_FIXUP_ASUS_Nx51_HEADSET_MODE,
	},
	[ALC668_FIXUP_MIC_COEF] = {
		.type = HDA_FIXUP_VERBS,
		.v.verbs = (const struct hda_verb[]) {
			{ 0x20, AC_VERB_SET_COEF_INDEX, 0xc3 },
			{ 0x20, AC_VERB_SET_PROC_COEF, 0x4000 },
			{}
		},
	},
	[ALC668_FIXUP_ASUS_G751] = {
		.type = HDA_FIXUP_PINS,
		.v.pins = (const struct hda_pintbl[]) {
			{ 0x16, 0x0421101f }, /* HP */
			{}
		},
		.chained = true,
		.chain_id = ALC668_FIXUP_MIC_COEF
	},
	[ALC891_FIXUP_HEADSET_MODE] = {
		.type = HDA_FIXUP_FUNC,
		.v.func = alc_fixup_headset_mode,
	},
	[ALC891_FIXUP_DELL_MIC_NO_PRESENCE] = {
		.type = HDA_FIXUP_PINS,
		.v.pins = (const struct hda_pintbl[]) {
			{ 0x19, 0x03a1913d }, /* use as headphone mic, without its own jack detect */
			{ 0x1b, 0x03a1113c }, /* use as headset mic, without its own jack detect */
			{ }
		},
		.chained = true,
		.chain_id = ALC891_FIXUP_HEADSET_MODE
	},
	[ALC662_FIXUP_ACER_VERITON] = {
		.type = HDA_FIXUP_PINS,
		.v.pins = (const struct hda_pintbl[]) {
			{ 0x15, 0x50170120 }, /* no internal speaker */
			{ }
		}
	},
	[ALC892_FIXUP_ASROCK_MOBO] = {
		.type = HDA_FIXUP_PINS,
		.v.pins = (const struct hda_pintbl[]) {
			{ 0x15, 0x40f000f0 }, /* disabled */
			{ 0x16, 0x40f000f0 }, /* disabled */
			{ }
		}
	},
	[ALC662_FIXUP_USI_FUNC] = {
		.type = HDA_FIXUP_FUNC,
		.v.func = alc662_fixup_usi_headset_mic,
	},
	[ALC662_FIXUP_USI_HEADSET_MODE] = {
		.type = HDA_FIXUP_PINS,
		.v.pins = (const struct hda_pintbl[]) {
			{ 0x19, 0x02a1913c }, /* use as headset mic, without its own jack detect */
			{ 0x18, 0x01a1903d },
			{ }
		},
		.chained = true,
		.chain_id = ALC662_FIXUP_USI_FUNC
	},
	[ALC662_FIXUP_LENOVO_MULTI_CODECS] = {
		.type = HDA_FIXUP_FUNC,
		.v.func = alc233_alc662_fixup_lenovo_dual_codecs,
	},
	[ALC669_FIXUP_ACER_ASPIRE_ETHOS_HEADSET] = {
		.type = HDA_FIXUP_FUNC,
		.v.func = alc662_fixup_aspire_ethos_hp,
	},
	[ALC669_FIXUP_ACER_ASPIRE_ETHOS] = {
		.type = HDA_FIXUP_PINS,
		.v.pins = (const struct hda_pintbl[]) {
			{ 0x15, 0x92130110 }, /* front speakers */
			{ 0x18, 0x99130111 }, /* center/subwoofer */
			{ 0x1b, 0x11130012 }, /* surround plus jack for HP */
			{ }
		},
		.chained = true,
		.chain_id = ALC669_FIXUP_ACER_ASPIRE_ETHOS_HEADSET
	},
	[ALC671_FIXUP_HP_HEADSET_MIC2] = {
		.type = HDA_FIXUP_FUNC,
		.v.func = alc671_fixup_hp_headset_mic2,
	},
	[ALC662_FIXUP_ACER_X2660G_HEADSET_MODE] = {
		.type = HDA_FIXUP_PINS,
		.v.pins = (const struct hda_pintbl[]) {
			{ 0x1a, 0x02a1113c }, /* use as headset mic, without its own jack detect */
			{ }
		},
		.chained = true,
		.chain_id = ALC662_FIXUP_USI_FUNC
	},
	[ALC662_FIXUP_ACER_NITRO_HEADSET_MODE] = {
		.type = HDA_FIXUP_PINS,
		.v.pins = (const struct hda_pintbl[]) {
			{ 0x1a, 0x01a11140 }, /* use as headset mic, without its own jack detect */
			{ 0x1b, 0x0221144f },
			{ }
		},
		.chained = true,
		.chain_id = ALC662_FIXUP_USI_FUNC
	},
	[ALC668_FIXUP_ASUS_NO_HEADSET_MIC] = {
		.type = HDA_FIXUP_PINS,
		.v.pins = (const struct hda_pintbl[]) {
			{ 0x1b, 0x04a1112c },
			{ }
		},
		.chained = true,
		.chain_id = ALC668_FIXUP_HEADSET_MIC
	},
	[ALC668_FIXUP_HEADSET_MIC] = {
		.type = HDA_FIXUP_FUNC,
		.v.func = alc269_fixup_headset_mic,
		.chained = true,
		.chain_id = ALC668_FIXUP_MIC_DET_COEF
	},
	[ALC668_FIXUP_MIC_DET_COEF] = {
		.type = HDA_FIXUP_VERBS,
		.v.verbs = (const struct hda_verb[]) {
			{ 0x20, AC_VERB_SET_COEF_INDEX, 0x15 },
			{ 0x20, AC_VERB_SET_PROC_COEF, 0x0d60 },
			{}
		},
	},
	[ALC897_FIXUP_LENOVO_HEADSET_MIC] = {
		.type = HDA_FIXUP_FUNC,
		.v.func = alc897_fixup_lenovo_headset_mic,
	},
	[ALC897_FIXUP_HEADSET_MIC_PIN] = {
		.type = HDA_FIXUP_PINS,
		.v.pins = (const struct hda_pintbl[]) {
			{ 0x1a, 0x03a11050 },
			{ }
		},
		.chained = true,
		.chain_id = ALC897_FIXUP_LENOVO_HEADSET_MIC
	},
	[ALC897_FIXUP_HP_HSMIC_VERB] = {
		.type = HDA_FIXUP_PINS,
		.v.pins = (const struct hda_pintbl[]) {
			{ 0x19, 0x01a1913c }, /* use as headset mic, without its own jack detect */
			{ }
		},
	},
	[ALC897_FIXUP_LENOVO_HEADSET_MODE] = {
		.type = HDA_FIXUP_FUNC,
		.v.func = alc897_fixup_lenovo_headset_mode,
	},
	[ALC897_FIXUP_HEADSET_MIC_PIN2] = {
		.type = HDA_FIXUP_PINS,
		.v.pins = (const struct hda_pintbl[]) {
			{ 0x1a, 0x01a11140 }, /* use as headset mic, without its own jack detect */
			{ }
		},
		.chained = true,
		.chain_id = ALC897_FIXUP_LENOVO_HEADSET_MODE
	},
	[ALC897_FIXUP_UNIS_H3C_X500S] = {
		.type = HDA_FIXUP_VERBS,
		.v.verbs = (const struct hda_verb[]) {
			{ 0x14, AC_VERB_SET_EAPD_BTLENABLE, 0 },
			{}
		},
	},
	[ALC897_FIXUP_HEADSET_MIC_PIN3] = {
		.type = HDA_FIXUP_PINS,
		.v.pins = (const struct hda_pintbl[]) {
			{ 0x19, 0x03a11050 }, /* use as headset mic */
			{ }
		},
	},
};

static const struct snd_pci_quirk alc662_fixup_tbl[] = {
	SND_PCI_QUIRK(0x1019, 0x9087, "ECS", ALC662_FIXUP_ASUS_MODE2),
	SND_PCI_QUIRK(0x1019, 0x9859, "JP-IK LEAP W502", ALC897_FIXUP_HEADSET_MIC_PIN3),
	SND_PCI_QUIRK(0x1025, 0x022f, "Acer Aspire One", ALC662_FIXUP_INV_DMIC),
	SND_PCI_QUIRK(0x1025, 0x0241, "Packard Bell DOTS", ALC662_FIXUP_INV_DMIC),
	SND_PCI_QUIRK(0x1025, 0x0308, "Acer Aspire 8942G", ALC662_FIXUP_ASPIRE),
	SND_PCI_QUIRK(0x1025, 0x031c, "Gateway NV79", ALC662_FIXUP_SKU_IGNORE),
	SND_PCI_QUIRK(0x1025, 0x0349, "eMachines eM250", ALC662_FIXUP_INV_DMIC),
	SND_PCI_QUIRK(0x1025, 0x034a, "Gateway LT27", ALC662_FIXUP_INV_DMIC),
	SND_PCI_QUIRK(0x1025, 0x038b, "Acer Aspire 8943G", ALC662_FIXUP_ASPIRE),
	SND_PCI_QUIRK(0x1025, 0x0566, "Acer Aspire Ethos 8951G", ALC669_FIXUP_ACER_ASPIRE_ETHOS),
	SND_PCI_QUIRK(0x1025, 0x123c, "Acer Nitro N50-600", ALC662_FIXUP_ACER_NITRO_HEADSET_MODE),
	SND_PCI_QUIRK(0x1025, 0x124e, "Acer 2660G", ALC662_FIXUP_ACER_X2660G_HEADSET_MODE),
	SND_PCI_QUIRK(0x1028, 0x05d8, "Dell", ALC668_FIXUP_DELL_MIC_NO_PRESENCE),
	SND_PCI_QUIRK(0x1028, 0x05db, "Dell", ALC668_FIXUP_DELL_MIC_NO_PRESENCE),
	SND_PCI_QUIRK(0x1028, 0x05fe, "Dell XPS 15", ALC668_FIXUP_DELL_XPS13),
	SND_PCI_QUIRK(0x1028, 0x060a, "Dell XPS 13", ALC668_FIXUP_DELL_XPS13),
	SND_PCI_QUIRK(0x1028, 0x060d, "Dell M3800", ALC668_FIXUP_DELL_XPS13),
	SND_PCI_QUIRK(0x1028, 0x0625, "Dell", ALC668_FIXUP_DELL_MIC_NO_PRESENCE),
	SND_PCI_QUIRK(0x1028, 0x0626, "Dell", ALC668_FIXUP_DELL_MIC_NO_PRESENCE),
	SND_PCI_QUIRK(0x1028, 0x0696, "Dell", ALC668_FIXUP_DELL_MIC_NO_PRESENCE),
	SND_PCI_QUIRK(0x1028, 0x0698, "Dell", ALC668_FIXUP_DELL_MIC_NO_PRESENCE),
	SND_PCI_QUIRK(0x1028, 0x069f, "Dell", ALC668_FIXUP_DELL_MIC_NO_PRESENCE),
	SND_PCI_QUIRK(0x103c, 0x1632, "HP RP5800", ALC662_FIXUP_HP_RP5800),
	SND_PCI_QUIRK(0x103c, 0x870c, "HP", ALC897_FIXUP_HP_HSMIC_VERB),
	SND_PCI_QUIRK(0x103c, 0x8719, "HP", ALC897_FIXUP_HP_HSMIC_VERB),
	SND_PCI_QUIRK(0x103c, 0x872b, "HP", ALC897_FIXUP_HP_HSMIC_VERB),
	SND_PCI_QUIRK(0x103c, 0x873e, "HP", ALC671_FIXUP_HP_HEADSET_MIC2),
	SND_PCI_QUIRK(0x103c, 0x8768, "HP Slim Desktop S01", ALC671_FIXUP_HP_HEADSET_MIC2),
	SND_PCI_QUIRK(0x103c, 0x877e, "HP 288 Pro G6", ALC671_FIXUP_HP_HEADSET_MIC2),
	SND_PCI_QUIRK(0x103c, 0x885f, "HP 288 Pro G8", ALC671_FIXUP_HP_HEADSET_MIC2),
	SND_PCI_QUIRK(0x1043, 0x1080, "Asus UX501VW", ALC668_FIXUP_HEADSET_MODE),
	SND_PCI_QUIRK(0x1043, 0x11cd, "Asus N550", ALC662_FIXUP_ASUS_Nx50),
	SND_PCI_QUIRK(0x1043, 0x129d, "Asus N750", ALC662_FIXUP_ASUS_Nx50),
	SND_PCI_QUIRK(0x1043, 0x12ff, "ASUS G751", ALC668_FIXUP_ASUS_G751),
	SND_PCI_QUIRK(0x1043, 0x13df, "Asus N550JX", ALC662_FIXUP_BASS_1A),
	SND_PCI_QUIRK(0x1043, 0x1477, "ASUS N56VZ", ALC662_FIXUP_BASS_MODE4_CHMAP),
	SND_PCI_QUIRK(0x1043, 0x15a7, "ASUS UX51VZH", ALC662_FIXUP_BASS_16),
	SND_PCI_QUIRK(0x1043, 0x177d, "ASUS N551", ALC668_FIXUP_ASUS_Nx51),
	SND_PCI_QUIRK(0x1043, 0x17bd, "ASUS N751", ALC668_FIXUP_ASUS_Nx51),
	SND_PCI_QUIRK(0x1043, 0x185d, "ASUS G551JW", ALC668_FIXUP_ASUS_NO_HEADSET_MIC),
	SND_PCI_QUIRK(0x1043, 0x1963, "ASUS X71SL", ALC662_FIXUP_ASUS_MODE8),
	SND_PCI_QUIRK(0x1043, 0x1b73, "ASUS N55SF", ALC662_FIXUP_BASS_16),
	SND_PCI_QUIRK(0x1043, 0x1bf3, "ASUS N76VZ", ALC662_FIXUP_BASS_MODE4_CHMAP),
	SND_PCI_QUIRK(0x1043, 0x8469, "ASUS mobo", ALC662_FIXUP_NO_JACK_DETECT),
	SND_PCI_QUIRK(0x105b, 0x0cd6, "Foxconn", ALC662_FIXUP_ASUS_MODE2),
	SND_PCI_QUIRK(0x144d, 0xc051, "Samsung R720", ALC662_FIXUP_IDEAPAD),
	SND_PCI_QUIRK(0x14cd, 0x5003, "USI", ALC662_FIXUP_USI_HEADSET_MODE),
	SND_PCI_QUIRK(0x17aa, 0x1036, "Lenovo P520", ALC662_FIXUP_LENOVO_MULTI_CODECS),
	SND_PCI_QUIRK(0x17aa, 0x1057, "Lenovo P360", ALC897_FIXUP_HEADSET_MIC_PIN),
	SND_PCI_QUIRK(0x17aa, 0x1064, "Lenovo P3 Tower", ALC897_FIXUP_HEADSET_MIC_PIN),
	SND_PCI_QUIRK(0x17aa, 0x32ca, "Lenovo ThinkCentre M80", ALC897_FIXUP_HEADSET_MIC_PIN),
	SND_PCI_QUIRK(0x17aa, 0x32cb, "Lenovo ThinkCentre M70", ALC897_FIXUP_HEADSET_MIC_PIN),
	SND_PCI_QUIRK(0x17aa, 0x32cf, "Lenovo ThinkCentre M950", ALC897_FIXUP_HEADSET_MIC_PIN),
	SND_PCI_QUIRK(0x17aa, 0x32f7, "Lenovo ThinkCentre M90", ALC897_FIXUP_HEADSET_MIC_PIN),
	SND_PCI_QUIRK(0x17aa, 0x3321, "Lenovo ThinkCentre M70 Gen4", ALC897_FIXUP_HEADSET_MIC_PIN),
	SND_PCI_QUIRK(0x17aa, 0x331b, "Lenovo ThinkCentre M90 Gen4", ALC897_FIXUP_HEADSET_MIC_PIN),
	SND_PCI_QUIRK(0x17aa, 0x3364, "Lenovo ThinkCentre M90 Gen5", ALC897_FIXUP_HEADSET_MIC_PIN),
	SND_PCI_QUIRK(0x17aa, 0x3742, "Lenovo TianYi510Pro-14IOB", ALC897_FIXUP_HEADSET_MIC_PIN2),
	SND_PCI_QUIRK(0x17aa, 0x38af, "Lenovo Ideapad Y550P", ALC662_FIXUP_IDEAPAD),
	SND_PCI_QUIRK(0x17aa, 0x3a0d, "Lenovo Ideapad Y550", ALC662_FIXUP_IDEAPAD),
	SND_PCI_QUIRK(0x1849, 0x5892, "ASRock B150M", ALC892_FIXUP_ASROCK_MOBO),
	SND_PCI_QUIRK(0x19da, 0xa130, "Zotac Z68", ALC662_FIXUP_ZOTAC_Z68),
	SND_PCI_QUIRK(0x1b0a, 0x01b8, "ACER Veriton", ALC662_FIXUP_ACER_VERITON),
	SND_PCI_QUIRK(0x1b35, 0x1234, "CZC ET26", ALC662_FIXUP_CZC_ET26),
	SND_PCI_QUIRK(0x1b35, 0x2206, "CZC P10T", ALC662_FIXUP_CZC_P10T),
	SND_PCI_QUIRK(0x1c6c, 0x1239, "Compaq N14JP6-V2", ALC897_FIXUP_HP_HSMIC_VERB),

#if 0
	/* Below is a quirk table taken from the old code.
	 * Basically the device should work as is without the fixup table.
	 * If BIOS doesn't give a proper info, enable the corresponding
	 * fixup entry.
	 */
	SND_PCI_QUIRK(0x1043, 0x1000, "ASUS N50Vm", ALC662_FIXUP_ASUS_MODE1),
	SND_PCI_QUIRK(0x1043, 0x1092, "ASUS NB", ALC662_FIXUP_ASUS_MODE3),
	SND_PCI_QUIRK(0x1043, 0x1173, "ASUS K73Jn", ALC662_FIXUP_ASUS_MODE1),
	SND_PCI_QUIRK(0x1043, 0x11c3, "ASUS M70V", ALC662_FIXUP_ASUS_MODE3),
	SND_PCI_QUIRK(0x1043, 0x11d3, "ASUS NB", ALC662_FIXUP_ASUS_MODE1),
	SND_PCI_QUIRK(0x1043, 0x11f3, "ASUS NB", ALC662_FIXUP_ASUS_MODE2),
	SND_PCI_QUIRK(0x1043, 0x1203, "ASUS NB", ALC662_FIXUP_ASUS_MODE1),
	SND_PCI_QUIRK(0x1043, 0x1303, "ASUS G60J", ALC662_FIXUP_ASUS_MODE1),
	SND_PCI_QUIRK(0x1043, 0x1333, "ASUS G60Jx", ALC662_FIXUP_ASUS_MODE1),
	SND_PCI_QUIRK(0x1043, 0x1339, "ASUS NB", ALC662_FIXUP_ASUS_MODE2),
	SND_PCI_QUIRK(0x1043, 0x13e3, "ASUS N71JA", ALC662_FIXUP_ASUS_MODE7),
	SND_PCI_QUIRK(0x1043, 0x1463, "ASUS N71", ALC662_FIXUP_ASUS_MODE7),
	SND_PCI_QUIRK(0x1043, 0x14d3, "ASUS G72", ALC662_FIXUP_ASUS_MODE8),
	SND_PCI_QUIRK(0x1043, 0x1563, "ASUS N90", ALC662_FIXUP_ASUS_MODE3),
	SND_PCI_QUIRK(0x1043, 0x15d3, "ASUS N50SF F50SF", ALC662_FIXUP_ASUS_MODE1),
	SND_PCI_QUIRK(0x1043, 0x16c3, "ASUS NB", ALC662_FIXUP_ASUS_MODE2),
	SND_PCI_QUIRK(0x1043, 0x16f3, "ASUS K40C K50C", ALC662_FIXUP_ASUS_MODE2),
	SND_PCI_QUIRK(0x1043, 0x1733, "ASUS N81De", ALC662_FIXUP_ASUS_MODE1),
	SND_PCI_QUIRK(0x1043, 0x1753, "ASUS NB", ALC662_FIXUP_ASUS_MODE2),
	SND_PCI_QUIRK(0x1043, 0x1763, "ASUS NB", ALC662_FIXUP_ASUS_MODE6),
	SND_PCI_QUIRK(0x1043, 0x1765, "ASUS NB", ALC662_FIXUP_ASUS_MODE6),
	SND_PCI_QUIRK(0x1043, 0x1783, "ASUS NB", ALC662_FIXUP_ASUS_MODE2),
	SND_PCI_QUIRK(0x1043, 0x1793, "ASUS F50GX", ALC662_FIXUP_ASUS_MODE1),
	SND_PCI_QUIRK(0x1043, 0x17b3, "ASUS F70SL", ALC662_FIXUP_ASUS_MODE3),
	SND_PCI_QUIRK(0x1043, 0x17f3, "ASUS X58LE", ALC662_FIXUP_ASUS_MODE2),
	SND_PCI_QUIRK(0x1043, 0x1813, "ASUS NB", ALC662_FIXUP_ASUS_MODE2),
	SND_PCI_QUIRK(0x1043, 0x1823, "ASUS NB", ALC662_FIXUP_ASUS_MODE5),
	SND_PCI_QUIRK(0x1043, 0x1833, "ASUS NB", ALC662_FIXUP_ASUS_MODE6),
	SND_PCI_QUIRK(0x1043, 0x1843, "ASUS NB", ALC662_FIXUP_ASUS_MODE2),
	SND_PCI_QUIRK(0x1043, 0x1853, "ASUS F50Z", ALC662_FIXUP_ASUS_MODE1),
	SND_PCI_QUIRK(0x1043, 0x1864, "ASUS NB", ALC662_FIXUP_ASUS_MODE2),
	SND_PCI_QUIRK(0x1043, 0x1876, "ASUS NB", ALC662_FIXUP_ASUS_MODE2),
	SND_PCI_QUIRK(0x1043, 0x1893, "ASUS M50Vm", ALC662_FIXUP_ASUS_MODE3),
	SND_PCI_QUIRK(0x1043, 0x1894, "ASUS X55", ALC662_FIXUP_ASUS_MODE3),
	SND_PCI_QUIRK(0x1043, 0x18b3, "ASUS N80Vc", ALC662_FIXUP_ASUS_MODE1),
	SND_PCI_QUIRK(0x1043, 0x18c3, "ASUS VX5", ALC662_FIXUP_ASUS_MODE1),
	SND_PCI_QUIRK(0x1043, 0x18d3, "ASUS N81Te", ALC662_FIXUP_ASUS_MODE1),
	SND_PCI_QUIRK(0x1043, 0x18f3, "ASUS N505Tp", ALC662_FIXUP_ASUS_MODE1),
	SND_PCI_QUIRK(0x1043, 0x1903, "ASUS F5GL", ALC662_FIXUP_ASUS_MODE1),
	SND_PCI_QUIRK(0x1043, 0x1913, "ASUS NB", ALC662_FIXUP_ASUS_MODE2),
	SND_PCI_QUIRK(0x1043, 0x1933, "ASUS F80Q", ALC662_FIXUP_ASUS_MODE2),
	SND_PCI_QUIRK(0x1043, 0x1943, "ASUS Vx3V", ALC662_FIXUP_ASUS_MODE1),
	SND_PCI_QUIRK(0x1043, 0x1953, "ASUS NB", ALC662_FIXUP_ASUS_MODE1),
	SND_PCI_QUIRK(0x1043, 0x1963, "ASUS X71C", ALC662_FIXUP_ASUS_MODE3),
	SND_PCI_QUIRK(0x1043, 0x1983, "ASUS N5051A", ALC662_FIXUP_ASUS_MODE1),
	SND_PCI_QUIRK(0x1043, 0x1993, "ASUS N20", ALC662_FIXUP_ASUS_MODE1),
	SND_PCI_QUIRK(0x1043, 0x19b3, "ASUS F7Z", ALC662_FIXUP_ASUS_MODE1),
	SND_PCI_QUIRK(0x1043, 0x19c3, "ASUS F5Z/F6x", ALC662_FIXUP_ASUS_MODE2),
	SND_PCI_QUIRK(0x1043, 0x19e3, "ASUS NB", ALC662_FIXUP_ASUS_MODE1),
	SND_PCI_QUIRK(0x1043, 0x19f3, "ASUS NB", ALC662_FIXUP_ASUS_MODE4),
#endif
	{}
};

static const struct hda_model_fixup alc662_fixup_models[] = {
	{.id = ALC662_FIXUP_ASPIRE, .name = "aspire"},
	{.id = ALC662_FIXUP_IDEAPAD, .name = "ideapad"},
	{.id = ALC272_FIXUP_MARIO, .name = "mario"},
	{.id = ALC662_FIXUP_HP_RP5800, .name = "hp-rp5800"},
	{.id = ALC662_FIXUP_ASUS_MODE1, .name = "asus-mode1"},
	{.id = ALC662_FIXUP_ASUS_MODE2, .name = "asus-mode2"},
	{.id = ALC662_FIXUP_ASUS_MODE3, .name = "asus-mode3"},
	{.id = ALC662_FIXUP_ASUS_MODE4, .name = "asus-mode4"},
	{.id = ALC662_FIXUP_ASUS_MODE5, .name = "asus-mode5"},
	{.id = ALC662_FIXUP_ASUS_MODE6, .name = "asus-mode6"},
	{.id = ALC662_FIXUP_ASUS_MODE7, .name = "asus-mode7"},
	{.id = ALC662_FIXUP_ASUS_MODE8, .name = "asus-mode8"},
	{.id = ALC662_FIXUP_ZOTAC_Z68, .name = "zotac-z68"},
	{.id = ALC662_FIXUP_INV_DMIC, .name = "inv-dmic"},
	{.id = ALC662_FIXUP_DELL_MIC_NO_PRESENCE, .name = "alc662-headset-multi"},
	{.id = ALC668_FIXUP_DELL_MIC_NO_PRESENCE, .name = "dell-headset-multi"},
	{.id = ALC662_FIXUP_HEADSET_MODE, .name = "alc662-headset"},
	{.id = ALC668_FIXUP_HEADSET_MODE, .name = "alc668-headset"},
	{.id = ALC662_FIXUP_BASS_16, .name = "bass16"},
	{.id = ALC662_FIXUP_BASS_1A, .name = "bass1a"},
	{.id = ALC668_FIXUP_AUTO_MUTE, .name = "automute"},
	{.id = ALC668_FIXUP_DELL_XPS13, .name = "dell-xps13"},
	{.id = ALC662_FIXUP_ASUS_Nx50, .name = "asus-nx50"},
	{.id = ALC668_FIXUP_ASUS_Nx51, .name = "asus-nx51"},
	{.id = ALC668_FIXUP_ASUS_G751, .name = "asus-g751"},
	{.id = ALC891_FIXUP_HEADSET_MODE, .name = "alc891-headset"},
	{.id = ALC891_FIXUP_DELL_MIC_NO_PRESENCE, .name = "alc891-headset-multi"},
	{.id = ALC662_FIXUP_ACER_VERITON, .name = "acer-veriton"},
	{.id = ALC892_FIXUP_ASROCK_MOBO, .name = "asrock-mobo"},
	{.id = ALC662_FIXUP_USI_HEADSET_MODE, .name = "usi-headset"},
	{.id = ALC662_FIXUP_LENOVO_MULTI_CODECS, .name = "dual-codecs"},
	{.id = ALC669_FIXUP_ACER_ASPIRE_ETHOS, .name = "aspire-ethos"},
	{.id = ALC897_FIXUP_UNIS_H3C_X500S, .name = "unis-h3c-x500s"},
	{}
};

static const struct snd_hda_pin_quirk alc662_pin_fixup_tbl[] = {
	SND_HDA_PIN_QUIRK(0x10ec0867, 0x1028, "Dell", ALC891_FIXUP_DELL_MIC_NO_PRESENCE,
		{0x17, 0x02211010},
		{0x18, 0x01a19030},
		{0x1a, 0x01813040},
		{0x21, 0x01014020}),
	SND_HDA_PIN_QUIRK(0x10ec0867, 0x1028, "Dell", ALC891_FIXUP_DELL_MIC_NO_PRESENCE,
		{0x16, 0x01813030},
		{0x17, 0x02211010},
		{0x18, 0x01a19040},
		{0x21, 0x01014020}),
	SND_HDA_PIN_QUIRK(0x10ec0662, 0x1028, "Dell", ALC662_FIXUP_DELL_MIC_NO_PRESENCE,
		{0x14, 0x01014010},
		{0x18, 0x01a19020},
		{0x1a, 0x0181302f},
		{0x1b, 0x0221401f}),
	SND_HDA_PIN_QUIRK(0x10ec0668, 0x1028, "Dell", ALC668_FIXUP_AUTO_MUTE,
		{0x12, 0x99a30130},
		{0x14, 0x90170110},
		{0x15, 0x0321101f},
		{0x16, 0x03011020}),
	SND_HDA_PIN_QUIRK(0x10ec0668, 0x1028, "Dell", ALC668_FIXUP_AUTO_MUTE,
		{0x12, 0x99a30140},
		{0x14, 0x90170110},
		{0x15, 0x0321101f},
		{0x16, 0x03011020}),
	SND_HDA_PIN_QUIRK(0x10ec0668, 0x1028, "Dell", ALC668_FIXUP_AUTO_MUTE,
		{0x12, 0x99a30150},
		{0x14, 0x90170110},
		{0x15, 0x0321101f},
		{0x16, 0x03011020}),
	SND_HDA_PIN_QUIRK(0x10ec0668, 0x1028, "Dell", ALC668_FIXUP_AUTO_MUTE,
		{0x14, 0x90170110},
		{0x15, 0x0321101f},
		{0x16, 0x03011020}),
	SND_HDA_PIN_QUIRK(0x10ec0668, 0x1028, "Dell XPS 15", ALC668_FIXUP_AUTO_MUTE,
		{0x12, 0x90a60130},
		{0x14, 0x90170110},
		{0x15, 0x0321101f}),
	SND_HDA_PIN_QUIRK(0x10ec0671, 0x103c, "HP cPC", ALC671_FIXUP_HP_HEADSET_MIC2,
		{0x14, 0x01014010},
		{0x17, 0x90170150},
		{0x19, 0x02a11060},
		{0x1b, 0x01813030},
		{0x21, 0x02211020}),
	SND_HDA_PIN_QUIRK(0x10ec0671, 0x103c, "HP cPC", ALC671_FIXUP_HP_HEADSET_MIC2,
		{0x14, 0x01014010},
		{0x18, 0x01a19040},
		{0x1b, 0x01813030},
		{0x21, 0x02211020}),
	SND_HDA_PIN_QUIRK(0x10ec0671, 0x103c, "HP cPC", ALC671_FIXUP_HP_HEADSET_MIC2,
		{0x14, 0x01014020},
		{0x17, 0x90170110},
		{0x18, 0x01a19050},
		{0x1b, 0x01813040},
		{0x21, 0x02211030}),
	{}
};

/*
 */
static int patch_alc662(struct hda_codec *codec)
{
	struct alc_spec *spec;
	int err;

	err = alc_alloc_spec(codec, 0x0b);
	if (err < 0)
		return err;

	spec = codec->spec;

	spec->shutup = alc_eapd_shutup;

	/* handle multiple HPs as is */
	spec->parse_flags = HDA_PINCFG_NO_HP_FIXUP;

	alc_fix_pll_init(codec, 0x20, 0x04, 15);

	switch (codec->core.vendor_id) {
	case 0x10ec0668:
		spec->init_hook = alc668_restore_default_value;
		break;
	}

	alc_pre_init(codec);

	snd_hda_pick_fixup(codec, alc662_fixup_models,
		       alc662_fixup_tbl, alc662_fixups);
	snd_hda_pick_pin_fixup(codec, alc662_pin_fixup_tbl, alc662_fixups, true);
	snd_hda_apply_fixup(codec, HDA_FIXUP_ACT_PRE_PROBE);

	alc_auto_parse_customize_define(codec);

	if (has_cdefine_beep(codec))
		spec->gen.beep_nid = 0x01;

	if ((alc_get_coef0(codec) & (1 << 14)) &&
	    codec->bus->pci && codec->bus->pci->subsystem_vendor == 0x1025 &&
	    spec->cdefine.platform_type == 1) {
		err = alc_codec_rename(codec, "ALC272X");
		if (err < 0)
			goto error;
	}

	/* automatic parse from the BIOS config */
	err = alc662_parse_auto_config(codec);
	if (err < 0)
		goto error;

	if (!spec->gen.no_analog && spec->gen.beep_nid) {
		switch (codec->core.vendor_id) {
		case 0x10ec0662:
			err = set_beep_amp(spec, 0x0b, 0x05, HDA_INPUT);
			break;
		case 0x10ec0272:
		case 0x10ec0663:
		case 0x10ec0665:
		case 0x10ec0668:
			err = set_beep_amp(spec, 0x0b, 0x04, HDA_INPUT);
			break;
		case 0x10ec0273:
			err = set_beep_amp(spec, 0x0b, 0x03, HDA_INPUT);
			break;
		}
		if (err < 0)
			goto error;
	}

	snd_hda_apply_fixup(codec, HDA_FIXUP_ACT_PROBE);

	return 0;

 error:
	alc_free(codec);
	return err;
}

/*
 * ALC680 support
 */

static int alc680_parse_auto_config(struct hda_codec *codec)
{
	return alc_parse_auto_config(codec, NULL, NULL);
}

/*
 */
static int patch_alc680(struct hda_codec *codec)
{
	int err;

	/* ALC680 has no aa-loopback mixer */
	err = alc_alloc_spec(codec, 0);
	if (err < 0)
		return err;

	/* automatic parse from the BIOS config */
	err = alc680_parse_auto_config(codec);
	if (err < 0) {
		alc_free(codec);
		return err;
	}

	return 0;
}

/*
 * patch entries
 */
static const struct hda_device_id snd_hda_id_realtek[] = {
	HDA_CODEC_ENTRY(0x10ec0215, "ALC215", patch_alc269),
	HDA_CODEC_ENTRY(0x10ec0221, "ALC221", patch_alc269),
	HDA_CODEC_ENTRY(0x10ec0222, "ALC222", patch_alc269),
	HDA_CODEC_ENTRY(0x10ec0225, "ALC225", patch_alc269),
	HDA_CODEC_ENTRY(0x10ec0230, "ALC236", patch_alc269),
	HDA_CODEC_ENTRY(0x10ec0231, "ALC231", patch_alc269),
	HDA_CODEC_ENTRY(0x10ec0233, "ALC233", patch_alc269),
	HDA_CODEC_ENTRY(0x10ec0234, "ALC234", patch_alc269),
	HDA_CODEC_ENTRY(0x10ec0235, "ALC233", patch_alc269),
	HDA_CODEC_ENTRY(0x10ec0236, "ALC236", patch_alc269),
	HDA_CODEC_ENTRY(0x10ec0245, "ALC245", patch_alc269),
	HDA_CODEC_ENTRY(0x10ec0255, "ALC255", patch_alc269),
	HDA_CODEC_ENTRY(0x10ec0256, "ALC256", patch_alc269),
	HDA_CODEC_ENTRY(0x10ec0257, "ALC257", patch_alc269),
	HDA_CODEC_ENTRY(0x10ec0260, "ALC260", patch_alc260),
	HDA_CODEC_ENTRY(0x10ec0262, "ALC262", patch_alc262),
	HDA_CODEC_ENTRY(0x10ec0267, "ALC267", patch_alc268),
	HDA_CODEC_ENTRY(0x10ec0268, "ALC268", patch_alc268),
	HDA_CODEC_ENTRY(0x10ec0269, "ALC269", patch_alc269),
	HDA_CODEC_ENTRY(0x10ec0270, "ALC270", patch_alc269),
	HDA_CODEC_ENTRY(0x10ec0272, "ALC272", patch_alc662),
	HDA_CODEC_ENTRY(0x10ec0274, "ALC274", patch_alc269),
	HDA_CODEC_ENTRY(0x10ec0275, "ALC275", patch_alc269),
	HDA_CODEC_ENTRY(0x10ec0276, "ALC276", patch_alc269),
	HDA_CODEC_ENTRY(0x10ec0280, "ALC280", patch_alc269),
	HDA_CODEC_ENTRY(0x10ec0282, "ALC282", patch_alc269),
	HDA_CODEC_ENTRY(0x10ec0283, "ALC283", patch_alc269),
	HDA_CODEC_ENTRY(0x10ec0284, "ALC284", patch_alc269),
	HDA_CODEC_ENTRY(0x10ec0285, "ALC285", patch_alc269),
	HDA_CODEC_ENTRY(0x10ec0286, "ALC286", patch_alc269),
	HDA_CODEC_ENTRY(0x10ec0287, "ALC287", patch_alc269),
	HDA_CODEC_ENTRY(0x10ec0288, "ALC288", patch_alc269),
	HDA_CODEC_ENTRY(0x10ec0289, "ALC289", patch_alc269),
	HDA_CODEC_ENTRY(0x10ec0290, "ALC290", patch_alc269),
	HDA_CODEC_ENTRY(0x10ec0292, "ALC292", patch_alc269),
	HDA_CODEC_ENTRY(0x10ec0293, "ALC293", patch_alc269),
	HDA_CODEC_ENTRY(0x10ec0294, "ALC294", patch_alc269),
	HDA_CODEC_ENTRY(0x10ec0295, "ALC295", patch_alc269),
	HDA_CODEC_ENTRY(0x10ec0298, "ALC298", patch_alc269),
	HDA_CODEC_ENTRY(0x10ec0299, "ALC299", patch_alc269),
	HDA_CODEC_ENTRY(0x10ec0300, "ALC300", patch_alc269),
	HDA_CODEC_ENTRY(0x10ec0623, "ALC623", patch_alc269),
	HDA_CODEC_REV_ENTRY(0x10ec0861, 0x100340, "ALC660", patch_alc861),
	HDA_CODEC_ENTRY(0x10ec0660, "ALC660-VD", patch_alc861vd),
	HDA_CODEC_ENTRY(0x10ec0861, "ALC861", patch_alc861),
	HDA_CODEC_ENTRY(0x10ec0862, "ALC861-VD", patch_alc861vd),
	HDA_CODEC_REV_ENTRY(0x10ec0662, 0x100002, "ALC662 rev2", patch_alc882),
	HDA_CODEC_REV_ENTRY(0x10ec0662, 0x100101, "ALC662 rev1", patch_alc662),
	HDA_CODEC_REV_ENTRY(0x10ec0662, 0x100300, "ALC662 rev3", patch_alc662),
	HDA_CODEC_ENTRY(0x10ec0663, "ALC663", patch_alc662),
	HDA_CODEC_ENTRY(0x10ec0665, "ALC665", patch_alc662),
	HDA_CODEC_ENTRY(0x10ec0667, "ALC667", patch_alc662),
	HDA_CODEC_ENTRY(0x10ec0668, "ALC668", patch_alc662),
	HDA_CODEC_ENTRY(0x10ec0670, "ALC670", patch_alc662),
	HDA_CODEC_ENTRY(0x10ec0671, "ALC671", patch_alc662),
	HDA_CODEC_ENTRY(0x10ec0680, "ALC680", patch_alc680),
	HDA_CODEC_ENTRY(0x10ec0700, "ALC700", patch_alc269),
	HDA_CODEC_ENTRY(0x10ec0701, "ALC701", patch_alc269),
	HDA_CODEC_ENTRY(0x10ec0703, "ALC703", patch_alc269),
	HDA_CODEC_ENTRY(0x10ec0711, "ALC711", patch_alc269),
	HDA_CODEC_ENTRY(0x10ec0867, "ALC891", patch_alc662),
	HDA_CODEC_ENTRY(0x10ec0880, "ALC880", patch_alc880),
	HDA_CODEC_ENTRY(0x10ec0882, "ALC882", patch_alc882),
	HDA_CODEC_ENTRY(0x10ec0883, "ALC883", patch_alc882),
	HDA_CODEC_REV_ENTRY(0x10ec0885, 0x100101, "ALC889A", patch_alc882),
	HDA_CODEC_REV_ENTRY(0x10ec0885, 0x100103, "ALC889A", patch_alc882),
	HDA_CODEC_ENTRY(0x10ec0885, "ALC885", patch_alc882),
	HDA_CODEC_ENTRY(0x10ec0887, "ALC887", patch_alc882),
	HDA_CODEC_REV_ENTRY(0x10ec0888, 0x100101, "ALC1200", patch_alc882),
	HDA_CODEC_ENTRY(0x10ec0888, "ALC888", patch_alc882),
	HDA_CODEC_ENTRY(0x10ec0889, "ALC889", patch_alc882),
	HDA_CODEC_ENTRY(0x10ec0892, "ALC892", patch_alc662),
	HDA_CODEC_ENTRY(0x10ec0897, "ALC897", patch_alc662),
	HDA_CODEC_ENTRY(0x10ec0899, "ALC898", patch_alc882),
	HDA_CODEC_ENTRY(0x10ec0900, "ALC1150", patch_alc882),
	HDA_CODEC_ENTRY(0x10ec0b00, "ALCS1200A", patch_alc882),
	HDA_CODEC_ENTRY(0x10ec1168, "ALC1220", patch_alc882),
	HDA_CODEC_ENTRY(0x10ec1220, "ALC1220", patch_alc882),
	HDA_CODEC_ENTRY(0x19e58326, "HW8326", patch_alc269),
	{} /* terminator */
};
MODULE_DEVICE_TABLE(hdaudio, snd_hda_id_realtek);

MODULE_LICENSE("GPL");
MODULE_DESCRIPTION("Realtek HD-audio codec");
MODULE_IMPORT_NS(SND_HDA_SCODEC_COMPONENT);

static struct hda_codec_driver realtek_driver = {
	.id = snd_hda_id_realtek,
};

module_hda_codec_driver(realtek_driver);<|MERGE_RESOLUTION|>--- conflicted
+++ resolved
@@ -6895,13 +6895,7 @@
 	}
 }
 
-<<<<<<< HEAD
-static void cs35lxx_autodet_fixup(struct hda_codec *cdc,
-				  const struct hda_fixup *fix,
-				  int action)
-=======
 static void find_cirrus_companion_amps(struct hda_codec *cdc)
->>>>>>> cbc8c8b0
 {
 	struct device *dev = hda_codec_dev(cdc);
 	struct acpi_device *adev;
@@ -6916,69 +6910,6 @@
 	char *match;
 	int i, count = 0, count_devindex = 0;
 
-<<<<<<< HEAD
-	switch (action) {
-	case HDA_FIXUP_ACT_PRE_PROBE:
-		for (i = 0; i < ARRAY_SIZE(acpi_ids); ++i) {
-			adev = acpi_dev_get_first_match_dev(acpi_ids[i].hid, NULL, -1);
-			if (adev)
-				break;
-		}
-		if (!adev) {
-			dev_err(dev, "Failed to find ACPI entry for a Cirrus Amp\n");
-			return;
-		}
-
-		count = i2c_acpi_client_count(adev);
-		if (count > 0) {
-			bus = "i2c";
-		} else {
-			count = acpi_spi_count_resources(adev);
-			if (count > 0)
-				bus = "spi";
-		}
-
-		fwnode = fwnode_handle_get(acpi_fwnode_handle(adev));
-		acpi_dev_put(adev);
-
-		if (!bus) {
-			dev_err(dev, "Did not find any buses for %s\n", acpi_ids[i].hid);
-			return;
-		}
-
-		if (!fwnode) {
-			dev_err(dev, "Could not get fwnode for %s\n", acpi_ids[i].hid);
-			return;
-		}
-
-		/*
-		 * When available the cirrus,dev-index property is an accurate
-		 * count of the amps in a system and is used in preference to
-		 * the count of bus devices that can contain additional address
-		 * alias entries.
-		 */
-		count_devindex = fwnode_property_count_u32(fwnode, "cirrus,dev-index");
-		if (count_devindex > 0)
-			count = count_devindex;
-
-		match = devm_kasprintf(dev, GFP_KERNEL, "-%%s:00-%s.%%d", acpi_ids[i].name);
-		if (!match)
-			return;
-		dev_info(dev, "Found %d %s on %s (%s)\n", count, acpi_ids[i].hid, bus, match);
-		comp_generic_fixup(cdc, action, bus, acpi_ids[i].hid, match, count);
-
-		break;
-	case HDA_FIXUP_ACT_FREE:
-		/*
-		 * Pass the action on to comp_generic_fixup() so that
-		 * hda_component_manager functions can be called in just once
-		 * place. In this context the bus, hid, match_str or count
-		 * values do not need to be calculated.
-		 */
-		comp_generic_fixup(cdc, action, NULL, NULL, NULL, 0);
-		break;
-	}
-=======
 	for (i = 0; i < ARRAY_SIZE(acpi_ids); ++i) {
 		adev = acpi_dev_get_first_match_dev(acpi_ids[i].hid, NULL, -1);
 		if (adev)
@@ -7026,7 +6957,6 @@
 		return;
 	codec_info(cdc, "Found %d %s on %s (%s)\n", count, acpi_ids[i].hid, bus, match);
 	comp_generic_fixup(cdc, HDA_FIXUP_ACT_PRE_PROBE, bus, acpi_ids[i].hid, match, count);
->>>>>>> cbc8c8b0
 }
 
 static void cs35l41_fixup_i2c_two(struct hda_codec *cdc, const struct hda_fixup *fix, int action)
@@ -7067,13 +6997,7 @@
 	 * The same SSID has been re-used in different hardware, they have
 	 * different codecs and the newer GA403U has a ALC285.
 	 */
-<<<<<<< HEAD
-	if (cdc->core.vendor_id == 0x10ec0285)
-		cs35lxx_autodet_fixup(cdc, fix, action);
-	else
-=======
 	if (cdc->core.vendor_id != 0x10ec0285)
->>>>>>> cbc8c8b0
 		alc_fixup_inv_dmic(cdc, fix, action);
 }
 
@@ -7682,7 +7606,6 @@
 	ALC256_FIXUP_CHROME_BOOK,
 	ALC287_FIXUP_LENOVO_14ARP8_LEGION_IAH7,
 	ALC287_FIXUP_LENOVO_SSID_17AA3820,
-	ALCXXX_FIXUP_CS35LXX,
 };
 
 /* A special fixup for Lenovo C940 and Yoga Duet 7;
@@ -9936,15 +9859,6 @@
 		.type = HDA_FIXUP_FUNC,
 		.v.func = cs35l41_fixup_i2c_two,
 	},
-<<<<<<< HEAD
-	[ALC245_FIXUP_CS35L56_SPI_4_HP_GPIO_LED] = {
-		.type = HDA_FIXUP_FUNC,
-		.v.func = cs35lxx_autodet_fixup,
-		.chained = true,
-		.chain_id = ALC285_FIXUP_HP_GPIO_LED,
-	},
-=======
->>>>>>> cbc8c8b0
 	[ALC256_FIXUP_ACER_SFG16_MICMUTE_LED] = {
 		.type = HDA_FIXUP_FUNC,
 		.v.func = alc256_fixup_acer_sfg16_micmute_led,
@@ -9984,11 +9898,6 @@
 			{ 0x1b, 0x03a11c30 },
 			{ }
 		},
-<<<<<<< HEAD
-		.chained = true,
-		.chain_id = ALCXXX_FIXUP_CS35LXX
-=======
->>>>>>> cbc8c8b0
 	},
 	[ALC285_FIXUP_ASUS_GA403U_I2C_SPEAKER2_TO_DAC1] = {
 		.type = HDA_FIXUP_FUNC,
@@ -10011,10 +9920,6 @@
 	[ALC287_FIXUP_LENOVO_SSID_17AA3820] = {
 		.type = HDA_FIXUP_FUNC,
 		.v.func = alc287_fixup_lenovo_ssid_17aa3820,
-	},
-	[ALCXXX_FIXUP_CS35LXX] = {
-		.type = HDA_FIXUP_FUNC,
-		.v.func = cs35lxx_autodet_fixup,
 	},
 };
 
@@ -10432,17 +10337,6 @@
 	SND_PCI_QUIRK(0x103c, 0x8cdf, "HP SnowWhite", ALC287_FIXUP_CS35L41_I2C_2_HP_GPIO_LED),
 	SND_PCI_QUIRK(0x103c, 0x8ce0, "HP SnowWhite", ALC287_FIXUP_CS35L41_I2C_2_HP_GPIO_LED),
 	SND_PCI_QUIRK(0x103c, 0x8cf5, "HP ZBook Studio 16", ALC245_FIXUP_CS35L41_SPI_4_HP_GPIO_LED),
-	SND_PCI_QUIRK(0x103c, 0x8d01, "HP ZBook Power 14 G12", ALCXXX_FIXUP_CS35LXX),
-	SND_PCI_QUIRK(0x103c, 0x8d08, "HP EliteBook 1045 14 G12", ALCXXX_FIXUP_CS35LXX),
-	SND_PCI_QUIRK(0x103c, 0x8d85, "HP EliteBook 1040 14 G12", ALCXXX_FIXUP_CS35LXX),
-	SND_PCI_QUIRK(0x103c, 0x8d86, "HP Elite x360 1040 14 G12", ALCXXX_FIXUP_CS35LXX),
-	SND_PCI_QUIRK(0x103c, 0x8d8c, "HP EliteBook 830 13 G12", ALCXXX_FIXUP_CS35LXX),
-	SND_PCI_QUIRK(0x103c, 0x8d8d, "HP Elite x360 830 13 G12", ALCXXX_FIXUP_CS35LXX),
-	SND_PCI_QUIRK(0x103c, 0x8d8e, "HP EliteBook 840 14 G12", ALCXXX_FIXUP_CS35LXX),
-	SND_PCI_QUIRK(0x103c, 0x8d8f, "HP EliteBook 840 14 G12", ALCXXX_FIXUP_CS35LXX),
-	SND_PCI_QUIRK(0x103c, 0x8d90, "HP EliteBook 860 16 G12", ALCXXX_FIXUP_CS35LXX),
-	SND_PCI_QUIRK(0x103c, 0x8d91, "HP ZBook Firefly 14 G12", ALCXXX_FIXUP_CS35LXX),
-	SND_PCI_QUIRK(0x103c, 0x8d92, "HP ZBook Firefly 16 G12", ALCXXX_FIXUP_CS35LXX),
 	SND_PCI_QUIRK(0x1043, 0x103e, "ASUS X540SA", ALC256_FIXUP_ASUS_MIC),
 	SND_PCI_QUIRK(0x1043, 0x103f, "ASUS TX300", ALC282_FIXUP_ASUS_TX300),
 	SND_PCI_QUIRK(0x1043, 0x106d, "Asus K53BE", ALC269_FIXUP_LIMIT_INT_MIC_BOOST),
@@ -10522,20 +10416,11 @@
 	SND_PCI_QUIRK(0x1043, 0x1d42, "ASUS Zephyrus G14 2022", ALC289_FIXUP_ASUS_GA401),
 	SND_PCI_QUIRK(0x1043, 0x1d4e, "ASUS TM420", ALC256_FIXUP_ASUS_HPE),
 	SND_PCI_QUIRK(0x1043, 0x1da2, "ASUS UP6502ZA/ZD", ALC245_FIXUP_CS35L41_SPI_2),
-<<<<<<< HEAD
-	SND_PCI_QUIRK(0x1043, 0x1df3, "ASUS UM5606", ALCXXX_FIXUP_CS35LXX),
-=======
->>>>>>> cbc8c8b0
 	SND_PCI_QUIRK(0x1043, 0x1e02, "ASUS UX3402ZA", ALC245_FIXUP_CS35L41_SPI_2),
 	SND_PCI_QUIRK(0x1043, 0x1e11, "ASUS Zephyrus G15", ALC289_FIXUP_ASUS_GA502),
 	SND_PCI_QUIRK(0x1043, 0x1e12, "ASUS UM3402", ALC287_FIXUP_CS35L41_I2C_2),
 	SND_PCI_QUIRK(0x1043, 0x1e51, "ASUS Zephyrus M15", ALC294_FIXUP_ASUS_GU502_PINS),
 	SND_PCI_QUIRK(0x1043, 0x1e5e, "ASUS ROG Strix G513", ALC294_FIXUP_ASUS_G513_PINS),
-<<<<<<< HEAD
-	SND_PCI_QUIRK(0x1043, 0x1e63, "ASUS H7606W", ALCXXX_FIXUP_CS35LXX),
-	SND_PCI_QUIRK(0x1043, 0x1e83, "ASUS GA605W", ALCXXX_FIXUP_CS35LXX),
-=======
->>>>>>> cbc8c8b0
 	SND_PCI_QUIRK(0x1043, 0x1e8e, "ASUS Zephyrus G15", ALC289_FIXUP_ASUS_GA401),
 	SND_PCI_QUIRK(0x1043, 0x1ed3, "ASUS HN7306W", ALC287_FIXUP_CS35L41_I2C_2),
 	SND_PCI_QUIRK(0x1043, 0x1ee2, "ASUS UM6702RA/RC", ALC287_FIXUP_CS35L41_I2C_2),
