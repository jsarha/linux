// SPDX-License-Identifier: GPL-2.0-or-later
/*
 *   ALSA modem driver for VIA VT82xx (South Bridge)
 *
 *   VT82C686A/B/C, VT8233A/C, VT8235
 *
 *	Copyright (c) 2000 Jaroslav Kysela <perex@perex.cz>
 *	                   Tjeerd.Mulder <Tjeerd.Mulder@fujitsu-siemens.com>
 *                    2002 Takashi Iwai <tiwai@suse.de>
 */

/*
 * Changes:
 *
 * Sep. 2,  2004  Sasha Khapyorsky <sashak@alsa-project.org>
 *      Modified from original audio driver 'via82xx.c' to support AC97
 *      modems.
 */

#include <linux/io.h>
#include <linux/delay.h>
#include <linux/interrupt.h>
#include <linux/init.h>
#include <linux/pci.h>
#include <linux/slab.h>
#include <linux/module.h>
#include <sound/core.h>
#include <sound/pcm.h>
#include <sound/pcm_params.h>
#include <sound/info.h>
#include <sound/ac97_codec.h>
#include <sound/initval.h>

#if 0
#define POINTER_DEBUG
#endif

MODULE_AUTHOR("Jaroslav Kysela <perex@perex.cz>");
MODULE_DESCRIPTION("VIA VT82xx modem");
MODULE_LICENSE("GPL");
MODULE_SUPPORTED_DEVICE("{{VIA,VT82C686A/B/C modem,pci}}");

static int index = -2; /* Exclude the first card */
static char *id = SNDRV_DEFAULT_STR1;	/* ID for this card */
static int ac97_clock = 48000;

module_param(index, int, 0444);
MODULE_PARM_DESC(index, "Index value for VIA 82xx bridge.");
module_param(id, charp, 0444);
MODULE_PARM_DESC(id, "ID string for VIA 82xx bridge.");
module_param(ac97_clock, int, 0444);
MODULE_PARM_DESC(ac97_clock, "AC'97 codec clock (default 48000Hz).");

/* just for backward compatibility */
static bool enable;
module_param(enable, bool, 0444);


/*
 *  Direct registers
 */

#define VIAREG(via, x) ((via)->port + VIA_REG_##x)
#define VIADEV_REG(viadev, x) ((viadev)->port + VIA_REG_##x)

/* common offsets */
#define VIA_REG_OFFSET_STATUS		0x00	/* byte - channel status */
#define   VIA_REG_STAT_ACTIVE		0x80	/* RO */
#define   VIA_REG_STAT_PAUSED		0x40	/* RO */
#define   VIA_REG_STAT_TRIGGER_QUEUED	0x08	/* RO */
#define   VIA_REG_STAT_STOPPED		0x04	/* RWC */
#define   VIA_REG_STAT_EOL		0x02	/* RWC */
#define   VIA_REG_STAT_FLAG		0x01	/* RWC */
#define VIA_REG_OFFSET_CONTROL		0x01	/* byte - channel control */
#define   VIA_REG_CTRL_START		0x80	/* WO */
#define   VIA_REG_CTRL_TERMINATE	0x40	/* WO */
#define   VIA_REG_CTRL_AUTOSTART	0x20
#define   VIA_REG_CTRL_PAUSE		0x08	/* RW */
#define   VIA_REG_CTRL_INT_STOP		0x04		
#define   VIA_REG_CTRL_INT_EOL		0x02
#define   VIA_REG_CTRL_INT_FLAG		0x01
#define   VIA_REG_CTRL_RESET		0x01	/* RW - probably reset? undocumented */
#define   VIA_REG_CTRL_INT (VIA_REG_CTRL_INT_FLAG | VIA_REG_CTRL_INT_EOL | VIA_REG_CTRL_AUTOSTART)
#define VIA_REG_OFFSET_TYPE		0x02	/* byte - channel type (686 only) */
#define   VIA_REG_TYPE_AUTOSTART	0x80	/* RW - autostart at EOL */
#define   VIA_REG_TYPE_16BIT		0x20	/* RW */
#define   VIA_REG_TYPE_STEREO		0x10	/* RW */
#define   VIA_REG_TYPE_INT_LLINE	0x00
#define   VIA_REG_TYPE_INT_LSAMPLE	0x04
#define   VIA_REG_TYPE_INT_LESSONE	0x08
#define   VIA_REG_TYPE_INT_MASK		0x0c
#define   VIA_REG_TYPE_INT_EOL		0x02
#define   VIA_REG_TYPE_INT_FLAG		0x01
#define VIA_REG_OFFSET_TABLE_PTR	0x04	/* dword - channel table pointer */
#define VIA_REG_OFFSET_CURR_PTR		0x04	/* dword - channel current pointer */
#define VIA_REG_OFFSET_STOP_IDX		0x08	/* dword - stop index, channel type, sample rate */
#define VIA_REG_OFFSET_CURR_COUNT	0x0c	/* dword - channel current count (24 bit) */
#define VIA_REG_OFFSET_CURR_INDEX	0x0f	/* byte - channel current index (for via8233 only) */

#define DEFINE_VIA_REGSET(name,val) \
enum {\
	VIA_REG_##name##_STATUS		= (val),\
	VIA_REG_##name##_CONTROL	= (val) + 0x01,\
	VIA_REG_##name##_TYPE		= (val) + 0x02,\
	VIA_REG_##name##_TABLE_PTR	= (val) + 0x04,\
	VIA_REG_##name##_CURR_PTR	= (val) + 0x04,\
	VIA_REG_##name##_STOP_IDX	= (val) + 0x08,\
	VIA_REG_##name##_CURR_COUNT	= (val) + 0x0c,\
}

/* modem block */
DEFINE_VIA_REGSET(MO, 0x40);
DEFINE_VIA_REGSET(MI, 0x50);

/* AC'97 */
#define VIA_REG_AC97			0x80	/* dword */
#define   VIA_REG_AC97_CODEC_ID_MASK	(3<<30)
#define   VIA_REG_AC97_CODEC_ID_SHIFT	30
#define   VIA_REG_AC97_CODEC_ID_PRIMARY	0x00
#define   VIA_REG_AC97_CODEC_ID_SECONDARY 0x01
#define   VIA_REG_AC97_SECONDARY_VALID	(1<<27)
#define   VIA_REG_AC97_PRIMARY_VALID	(1<<25)
#define   VIA_REG_AC97_BUSY		(1<<24)
#define   VIA_REG_AC97_READ		(1<<23)
#define   VIA_REG_AC97_CMD_SHIFT	16
#define   VIA_REG_AC97_CMD_MASK		0x7e
#define   VIA_REG_AC97_DATA_SHIFT	0
#define   VIA_REG_AC97_DATA_MASK	0xffff

#define VIA_REG_SGD_SHADOW		0x84	/* dword */
#define   VIA_REG_SGD_STAT_PB_FLAG	(1<<0)
#define   VIA_REG_SGD_STAT_CP_FLAG	(1<<1)
#define   VIA_REG_SGD_STAT_FM_FLAG	(1<<2)
#define   VIA_REG_SGD_STAT_PB_EOL	(1<<4)
#define   VIA_REG_SGD_STAT_CP_EOL	(1<<5)
#define   VIA_REG_SGD_STAT_FM_EOL	(1<<6)
#define   VIA_REG_SGD_STAT_PB_STOP	(1<<8)
#define   VIA_REG_SGD_STAT_CP_STOP	(1<<9)
#define   VIA_REG_SGD_STAT_FM_STOP	(1<<10)
#define   VIA_REG_SGD_STAT_PB_ACTIVE	(1<<12)
#define   VIA_REG_SGD_STAT_CP_ACTIVE	(1<<13)
#define   VIA_REG_SGD_STAT_FM_ACTIVE	(1<<14)
#define   VIA_REG_SGD_STAT_MR_FLAG      (1<<16)
#define   VIA_REG_SGD_STAT_MW_FLAG      (1<<17)
#define   VIA_REG_SGD_STAT_MR_EOL       (1<<20)
#define   VIA_REG_SGD_STAT_MW_EOL       (1<<21)
#define   VIA_REG_SGD_STAT_MR_STOP      (1<<24)
#define   VIA_REG_SGD_STAT_MW_STOP      (1<<25)
#define   VIA_REG_SGD_STAT_MR_ACTIVE    (1<<28)
#define   VIA_REG_SGD_STAT_MW_ACTIVE    (1<<29)

#define VIA_REG_GPI_STATUS		0x88
#define VIA_REG_GPI_INTR		0x8c

#define VIA_TBL_BIT_FLAG	0x40000000
#define VIA_TBL_BIT_EOL		0x80000000

/* pci space */
#define VIA_ACLINK_STAT		0x40
#define  VIA_ACLINK_C11_READY	0x20
#define  VIA_ACLINK_C10_READY	0x10
#define  VIA_ACLINK_C01_READY	0x04 /* secondary codec ready */
#define  VIA_ACLINK_LOWPOWER	0x02 /* low-power state */
#define  VIA_ACLINK_C00_READY	0x01 /* primary codec ready */
#define VIA_ACLINK_CTRL		0x41
#define  VIA_ACLINK_CTRL_ENABLE	0x80 /* 0: disable, 1: enable */
#define  VIA_ACLINK_CTRL_RESET	0x40 /* 0: assert, 1: de-assert */
#define  VIA_ACLINK_CTRL_SYNC	0x20 /* 0: release SYNC, 1: force SYNC hi */
#define  VIA_ACLINK_CTRL_SDO	0x10 /* 0: release SDO, 1: force SDO hi */
#define  VIA_ACLINK_CTRL_VRA	0x08 /* 0: disable VRA, 1: enable VRA */
#define  VIA_ACLINK_CTRL_PCM	0x04 /* 0: disable PCM, 1: enable PCM */
#define  VIA_ACLINK_CTRL_FM	0x02 /* via686 only */
#define  VIA_ACLINK_CTRL_SB	0x01 /* via686 only */
#define  VIA_ACLINK_CTRL_INIT	(VIA_ACLINK_CTRL_ENABLE|\
				 VIA_ACLINK_CTRL_RESET|\
				 VIA_ACLINK_CTRL_PCM)
#define VIA_FUNC_ENABLE		0x42
#define  VIA_FUNC_MIDI_PNP	0x80 /* FIXME: it's 0x40 in the datasheet! */
#define  VIA_FUNC_MIDI_IRQMASK	0x40 /* FIXME: not documented! */
#define  VIA_FUNC_RX2C_WRITE	0x20
#define  VIA_FUNC_SB_FIFO_EMPTY	0x10
#define  VIA_FUNC_ENABLE_GAME	0x08
#define  VIA_FUNC_ENABLE_FM	0x04
#define  VIA_FUNC_ENABLE_MIDI	0x02
#define  VIA_FUNC_ENABLE_SB	0x01
#define VIA_PNP_CONTROL		0x43
#define VIA_MC97_CTRL		0x44
#define  VIA_MC97_CTRL_ENABLE   0x80
#define  VIA_MC97_CTRL_SECONDARY 0x40
#define  VIA_MC97_CTRL_INIT     (VIA_MC97_CTRL_ENABLE|\
                                 VIA_MC97_CTRL_SECONDARY)


/*
 * pcm stream
 */

struct snd_via_sg_table {
	unsigned int offset;
	unsigned int size;
} ;

#define VIA_TABLE_SIZE	255

struct viadev {
	unsigned int reg_offset;
	unsigned long port;
	int direction;	/* playback = 0, capture = 1 */
        struct snd_pcm_substream *substream;
	int running;
	unsigned int tbl_entries; /* # descriptors */
	struct snd_dma_buffer table;
	struct snd_via_sg_table *idx_table;
	/* for recovery from the unexpected pointer */
	unsigned int lastpos;
	unsigned int bufsize;
	unsigned int bufsize2;
};

enum { TYPE_CARD_VIA82XX_MODEM = 1 };

#define VIA_MAX_MODEM_DEVS	2

struct via82xx_modem {
	int irq;

	unsigned long port;

	unsigned int intr_mask; /* SGD_SHADOW mask to check interrupts */

	struct pci_dev *pci;
	struct snd_card *card;

	unsigned int num_devs;
	unsigned int playback_devno, capture_devno;
	struct viadev devs[VIA_MAX_MODEM_DEVS];

	struct snd_pcm *pcms[2];

	struct snd_ac97_bus *ac97_bus;
	struct snd_ac97 *ac97;
	unsigned int ac97_clock;
	unsigned int ac97_secondary;	/* secondary AC'97 codec is present */

	spinlock_t reg_lock;
	struct snd_info_entry *proc_entry;
};

static const struct pci_device_id snd_via82xx_modem_ids[] = {
	{ PCI_VDEVICE(VIA, 0x3068), TYPE_CARD_VIA82XX_MODEM, },
	{ 0, }
};

MODULE_DEVICE_TABLE(pci, snd_via82xx_modem_ids);

/*
 */

/*
 * allocate and initialize the descriptor buffers
 * periods = number of periods
 * fragsize = period size in bytes
 */
static int build_via_table(struct viadev *dev, struct snd_pcm_substream *substream,
			   struct pci_dev *pci,
			   unsigned int periods, unsigned int fragsize)
{
	unsigned int i, idx, ofs, rest;
	struct via82xx_modem *chip = snd_pcm_substream_chip(substream);

	if (dev->table.area == NULL) {
		/* the start of each lists must be aligned to 8 bytes,
		 * but the kernel pages are much bigger, so we don't care
		 */
		if (snd_dma_alloc_pages(SNDRV_DMA_TYPE_DEV, &chip->pci->dev,
					PAGE_ALIGN(VIA_TABLE_SIZE * 2 * 8),
					&dev->table) < 0)
			return -ENOMEM;
	}
	if (! dev->idx_table) {
		dev->idx_table = kmalloc_array(VIA_TABLE_SIZE,
					       sizeof(*dev->idx_table),
					       GFP_KERNEL);
		if (! dev->idx_table)
			return -ENOMEM;
	}

	/* fill the entries */
	idx = 0;
	ofs = 0;
	for (i = 0; i < periods; i++) {
		rest = fragsize;
		/* fill descriptors for a period.
		 * a period can be split to several descriptors if it's
		 * over page boundary.
		 */
		do {
			unsigned int r;
			unsigned int flag;
			unsigned int addr;

			if (idx >= VIA_TABLE_SIZE) {
				dev_err(&pci->dev, "too much table size!\n");
				return -EINVAL;
			}
			addr = snd_pcm_sgbuf_get_addr(substream, ofs);
			((u32 *)dev->table.area)[idx << 1] = cpu_to_le32(addr);
			r = PAGE_SIZE - (ofs % PAGE_SIZE);
			if (rest < r)
				r = rest;
			rest -= r;
			if (! rest) {
				if (i == periods - 1)
					flag = VIA_TBL_BIT_EOL; /* buffer boundary */
				else
					flag = VIA_TBL_BIT_FLAG; /* period boundary */
			} else
				flag = 0; /* period continues to the next */
			/*
			dev_dbg(&pci->dev,
				"tbl %d: at %d  size %d (rest %d)\n",
				idx, ofs, r, rest);
			*/
			((u32 *)dev->table.area)[(idx<<1) + 1] = cpu_to_le32(r | flag);
			dev->idx_table[idx].offset = ofs;
			dev->idx_table[idx].size = r;
			ofs += r;
			idx++;
		} while (rest > 0);
	}
	dev->tbl_entries = idx;
	dev->bufsize = periods * fragsize;
	dev->bufsize2 = dev->bufsize / 2;
	return 0;
}


static int clean_via_table(struct viadev *dev, struct snd_pcm_substream *substream,
			   struct pci_dev *pci)
{
	if (dev->table.area) {
		snd_dma_free_pages(&dev->table);
		dev->table.area = NULL;
	}
	kfree(dev->idx_table);
	dev->idx_table = NULL;
	return 0;
}

/*
 *  Basic I/O
 */

static inline unsigned int snd_via82xx_codec_xread(struct via82xx_modem *chip)
{
	return inl(VIAREG(chip, AC97));
}
 
static inline void snd_via82xx_codec_xwrite(struct via82xx_modem *chip, unsigned int val)
{
	outl(val, VIAREG(chip, AC97));
}
 
static int snd_via82xx_codec_ready(struct via82xx_modem *chip, int secondary)
{
	unsigned int timeout = 1000;	/* 1ms */
	unsigned int val;
	
	while (timeout-- > 0) {
		udelay(1);
		if (!((val = snd_via82xx_codec_xread(chip)) & VIA_REG_AC97_BUSY))
			return val & 0xffff;
	}
	dev_err(chip->card->dev, "codec_ready: codec %i is not ready [0x%x]\n",
		   secondary, snd_via82xx_codec_xread(chip));
	return -EIO;
}
 
static int snd_via82xx_codec_valid(struct via82xx_modem *chip, int secondary)
{
	unsigned int timeout = 1000;	/* 1ms */
	unsigned int val, val1;
	unsigned int stat = !secondary ? VIA_REG_AC97_PRIMARY_VALID :
					 VIA_REG_AC97_SECONDARY_VALID;
	
	while (timeout-- > 0) {
		val = snd_via82xx_codec_xread(chip);
		val1 = val & (VIA_REG_AC97_BUSY | stat);
		if (val1 == stat)
			return val & 0xffff;
		udelay(1);
	}
	return -EIO;
}
 
static void snd_via82xx_codec_wait(struct snd_ac97 *ac97)
{
	struct via82xx_modem *chip = ac97->private_data;
	int err;
	err = snd_via82xx_codec_ready(chip, ac97->num);
	/* here we need to wait fairly for long time.. */
	msleep(500);
}

static void snd_via82xx_codec_write(struct snd_ac97 *ac97,
				    unsigned short reg,
				    unsigned short val)
{
	struct via82xx_modem *chip = ac97->private_data;
	unsigned int xval;
	if(reg == AC97_GPIO_STATUS) {
		outl(val, VIAREG(chip, GPI_STATUS));
		return;
	}	
	xval = !ac97->num ? VIA_REG_AC97_CODEC_ID_PRIMARY : VIA_REG_AC97_CODEC_ID_SECONDARY;
	xval <<= VIA_REG_AC97_CODEC_ID_SHIFT;
	xval |= reg << VIA_REG_AC97_CMD_SHIFT;
	xval |= val << VIA_REG_AC97_DATA_SHIFT;
	snd_via82xx_codec_xwrite(chip, xval);
	snd_via82xx_codec_ready(chip, ac97->num);
}

static unsigned short snd_via82xx_codec_read(struct snd_ac97 *ac97, unsigned short reg)
{
	struct via82xx_modem *chip = ac97->private_data;
	unsigned int xval, val = 0xffff;
	int again = 0;

	xval = ac97->num << VIA_REG_AC97_CODEC_ID_SHIFT;
	xval |= ac97->num ? VIA_REG_AC97_SECONDARY_VALID : VIA_REG_AC97_PRIMARY_VALID;
	xval |= VIA_REG_AC97_READ;
	xval |= (reg & 0x7f) << VIA_REG_AC97_CMD_SHIFT;
      	while (1) {
      		if (again++ > 3) {
			dev_err(chip->card->dev,
				"codec_read: codec %i is not valid [0x%x]\n",
				   ac97->num, snd_via82xx_codec_xread(chip));
		      	return 0xffff;
		}
		snd_via82xx_codec_xwrite(chip, xval);
		udelay (20);
		if (snd_via82xx_codec_valid(chip, ac97->num) >= 0) {
			udelay(25);
			val = snd_via82xx_codec_xread(chip);
			break;
		}
	}
	return val & 0xffff;
}

static void snd_via82xx_channel_reset(struct via82xx_modem *chip, struct viadev *viadev)
{
	outb(VIA_REG_CTRL_PAUSE | VIA_REG_CTRL_TERMINATE | VIA_REG_CTRL_RESET,
	     VIADEV_REG(viadev, OFFSET_CONTROL));
	inb(VIADEV_REG(viadev, OFFSET_CONTROL));
	udelay(50);
	/* disable interrupts */
	outb(0x00, VIADEV_REG(viadev, OFFSET_CONTROL));
	/* clear interrupts */
	outb(0x03, VIADEV_REG(viadev, OFFSET_STATUS));
	outb(0x00, VIADEV_REG(viadev, OFFSET_TYPE)); /* for via686 */
	// outl(0, VIADEV_REG(viadev, OFFSET_CURR_PTR));
	viadev->lastpos = 0;
}


/*
 *  Interrupt handler
 */

static irqreturn_t snd_via82xx_interrupt(int irq, void *dev_id)
{
	struct via82xx_modem *chip = dev_id;
	unsigned int status;
	unsigned int i;

	status = inl(VIAREG(chip, SGD_SHADOW));
	if (! (status & chip->intr_mask)) {
		return IRQ_NONE;
	}
// _skip_sgd:

	/* check status for each stream */
	spin_lock(&chip->reg_lock);
	for (i = 0; i < chip->num_devs; i++) {
		struct viadev *viadev = &chip->devs[i];
		unsigned char c_status = inb(VIADEV_REG(viadev, OFFSET_STATUS));
		c_status &= (VIA_REG_STAT_EOL|VIA_REG_STAT_FLAG|VIA_REG_STAT_STOPPED);
		if (! c_status)
			continue;
		if (viadev->substream && viadev->running) {
			spin_unlock(&chip->reg_lock);
			snd_pcm_period_elapsed(viadev->substream);
			spin_lock(&chip->reg_lock);
		}
		outb(c_status, VIADEV_REG(viadev, OFFSET_STATUS)); /* ack */
	}
	spin_unlock(&chip->reg_lock);
	return IRQ_HANDLED;
}

/*
 *  PCM callbacks
 */

/*
 * trigger callback
 */
static int snd_via82xx_pcm_trigger(struct snd_pcm_substream *substream, int cmd)
{
	struct via82xx_modem *chip = snd_pcm_substream_chip(substream);
	struct viadev *viadev = substream->runtime->private_data;
	unsigned char val = 0;

	switch (cmd) {
	case SNDRV_PCM_TRIGGER_START:
	case SNDRV_PCM_TRIGGER_SUSPEND:
		val |= VIA_REG_CTRL_START;
		viadev->running = 1;
		break;
	case SNDRV_PCM_TRIGGER_STOP:
		val = VIA_REG_CTRL_TERMINATE;
		viadev->running = 0;
		break;
	case SNDRV_PCM_TRIGGER_PAUSE_PUSH:
		val |= VIA_REG_CTRL_PAUSE;
		viadev->running = 0;
		break;
	case SNDRV_PCM_TRIGGER_PAUSE_RELEASE:
		viadev->running = 1;
		break;
	default:
		return -EINVAL;
	}
	outb(val, VIADEV_REG(viadev, OFFSET_CONTROL));
	if (cmd == SNDRV_PCM_TRIGGER_STOP)
		snd_via82xx_channel_reset(chip, viadev);
	return 0;
}

/*
 * pointer callbacks
 */

/*
 * calculate the linear position at the given sg-buffer index and the rest count
 */

#define check_invalid_pos(viadev,pos) \
	((pos) < viadev->lastpos && ((pos) >= viadev->bufsize2 ||\
				     viadev->lastpos < viadev->bufsize2))

static inline unsigned int calc_linear_pos(struct via82xx_modem *chip,
					   struct viadev *viadev,
					   unsigned int idx,
					   unsigned int count)
{
	unsigned int size, res;

	size = viadev->idx_table[idx].size;
	res = viadev->idx_table[idx].offset + size - count;

	/* check the validity of the calculated position */
	if (size < count) {
		dev_err(chip->card->dev,
			"invalid via82xx_cur_ptr (size = %d, count = %d)\n",
			   (int)size, (int)count);
		res = viadev->lastpos;
	} else if (check_invalid_pos(viadev, res)) {
#ifdef POINTER_DEBUG
		dev_dbg(chip->card->dev,
			"fail: idx = %i/%i, lastpos = 0x%x, bufsize2 = 0x%x, offsize = 0x%x, size = 0x%x, count = 0x%x\n",
			idx, viadev->tbl_entries, viadev->lastpos,
		       viadev->bufsize2, viadev->idx_table[idx].offset,
		       viadev->idx_table[idx].size, count);
#endif
		if (count && size < count) {
			dev_dbg(chip->card->dev,
				"invalid via82xx_cur_ptr, using last valid pointer\n");
			res = viadev->lastpos;
		} else {
			if (! count)
				/* bogus count 0 on the DMA boundary? */
				res = viadev->idx_table[idx].offset;
			else
				/* count register returns full size
				 * when end of buffer is reached
				 */
				res = viadev->idx_table[idx].offset + size;
			if (check_invalid_pos(viadev, res)) {
				dev_dbg(chip->card->dev,
					"invalid via82xx_cur_ptr (2), using last valid pointer\n");
				res = viadev->lastpos;
			}
		}
	}
	viadev->lastpos = res; /* remember the last position */
	if (res >= viadev->bufsize)
		res -= viadev->bufsize;
	return res;
}

/*
 * get the current pointer on via686
 */
static snd_pcm_uframes_t snd_via686_pcm_pointer(struct snd_pcm_substream *substream)
{
	struct via82xx_modem *chip = snd_pcm_substream_chip(substream);
	struct viadev *viadev = substream->runtime->private_data;
	unsigned int idx, ptr, count, res;

	if (snd_BUG_ON(!viadev->tbl_entries))
		return 0;
	if (!(inb(VIADEV_REG(viadev, OFFSET_STATUS)) & VIA_REG_STAT_ACTIVE))
		return 0;

	spin_lock(&chip->reg_lock);
	count = inl(VIADEV_REG(viadev, OFFSET_CURR_COUNT)) & 0xffffff;
	/* The via686a does not have the current index register,
	 * so we need to calculate the index from CURR_PTR.
	 */
	ptr = inl(VIADEV_REG(viadev, OFFSET_CURR_PTR));
	if (ptr <= (unsigned int)viadev->table.addr)
		idx = 0;
	else /* CURR_PTR holds the address + 8 */
		idx = ((ptr - (unsigned int)viadev->table.addr) / 8 - 1) %
			viadev->tbl_entries;
	res = calc_linear_pos(chip, viadev, idx, count);
	spin_unlock(&chip->reg_lock);

	return bytes_to_frames(substream->runtime, res);
}

/*
 * hw_params callback:
 * allocate the buffer and build up the buffer description table
 */
static int snd_via82xx_hw_params(struct snd_pcm_substream *substream,
				 struct snd_pcm_hw_params *hw_params)
{
	struct via82xx_modem *chip = snd_pcm_substream_chip(substream);
	struct viadev *viadev = substream->runtime->private_data;
	int err;

	err = build_via_table(viadev, substream, chip->pci,
			      params_periods(hw_params),
			      params_period_bytes(hw_params));
	if (err < 0)
		return err;

	snd_ac97_write(chip->ac97, AC97_LINE1_RATE, params_rate(hw_params));
	snd_ac97_write(chip->ac97, AC97_LINE1_LEVEL, 0);

	return 0;
}

/*
 * hw_free callback:
 * clean up the buffer description table and release the buffer
 */
static int snd_via82xx_hw_free(struct snd_pcm_substream *substream)
{
	struct via82xx_modem *chip = snd_pcm_substream_chip(substream);
	struct viadev *viadev = substream->runtime->private_data;

	clean_via_table(viadev, substream, chip->pci);
	return 0;
}


/*
 * set up the table pointer
 */
static void snd_via82xx_set_table_ptr(struct via82xx_modem *chip, struct viadev *viadev)
{
	snd_via82xx_codec_ready(chip, chip->ac97_secondary);
	outl((u32)viadev->table.addr, VIADEV_REG(viadev, OFFSET_TABLE_PTR));
	udelay(20);
	snd_via82xx_codec_ready(chip, chip->ac97_secondary);
}

/*
 * prepare callback for playback and capture
 */
static int snd_via82xx_pcm_prepare(struct snd_pcm_substream *substream)
{
	struct via82xx_modem *chip = snd_pcm_substream_chip(substream);
	struct viadev *viadev = substream->runtime->private_data;

	snd_via82xx_channel_reset(chip, viadev);
	/* this must be set after channel_reset */
	snd_via82xx_set_table_ptr(chip, viadev);
	outb(VIA_REG_TYPE_AUTOSTART|VIA_REG_TYPE_INT_EOL|VIA_REG_TYPE_INT_FLAG,
	     VIADEV_REG(viadev, OFFSET_TYPE));
	return 0;
}

/*
 * pcm hardware definition, identical for both playback and capture
 */
static const struct snd_pcm_hardware snd_via82xx_hw =
{
	.info =			(SNDRV_PCM_INFO_MMAP | SNDRV_PCM_INFO_INTERLEAVED |
				 SNDRV_PCM_INFO_BLOCK_TRANSFER |
				 SNDRV_PCM_INFO_MMAP_VALID |
				 /* SNDRV_PCM_INFO_RESUME | */
				 SNDRV_PCM_INFO_PAUSE),
	.formats =		SNDRV_PCM_FMTBIT_U8 | SNDRV_PCM_FMTBIT_S16_LE,
	.rates =		SNDRV_PCM_RATE_8000 | SNDRV_PCM_RATE_16000 | SNDRV_PCM_RATE_KNOT,
	.rate_min =		8000,
	.rate_max =		16000,
	.channels_min =		1,
	.channels_max =		1,
	.buffer_bytes_max =	128 * 1024,
	.period_bytes_min =	32,
	.period_bytes_max =	128 * 1024,
	.periods_min =		2,
	.periods_max =		VIA_TABLE_SIZE / 2,
	.fifo_size =		0,
};


/*
 * open callback skeleton
 */
static int snd_via82xx_modem_pcm_open(struct via82xx_modem *chip, struct viadev *viadev,
				      struct snd_pcm_substream *substream)
{
	struct snd_pcm_runtime *runtime = substream->runtime;
	int err;
	static const unsigned int rates[] = { 8000,  9600, 12000, 16000 };
	static const struct snd_pcm_hw_constraint_list hw_constraints_rates = {
                .count = ARRAY_SIZE(rates),
                .list = rates,
                .mask = 0,
        };

	runtime->hw = snd_via82xx_hw;
	
        if ((err = snd_pcm_hw_constraint_list(runtime, 0, SNDRV_PCM_HW_PARAM_RATE,
					      &hw_constraints_rates)) < 0)
                return err;

	/* we may remove following constaint when we modify table entries
	   in interrupt */
	if ((err = snd_pcm_hw_constraint_integer(runtime, SNDRV_PCM_HW_PARAM_PERIODS)) < 0)
		return err;

	runtime->private_data = viadev;
	viadev->substream = substream;

	return 0;
}


/*
 * open callback for playback
 */
static int snd_via82xx_playback_open(struct snd_pcm_substream *substream)
{
	struct via82xx_modem *chip = snd_pcm_substream_chip(substream);
	struct viadev *viadev = &chip->devs[chip->playback_devno + substream->number];

	return snd_via82xx_modem_pcm_open(chip, viadev, substream);
}

/*
 * open callback for capture
 */
static int snd_via82xx_capture_open(struct snd_pcm_substream *substream)
{
	struct via82xx_modem *chip = snd_pcm_substream_chip(substream);
	struct viadev *viadev = &chip->devs[chip->capture_devno + substream->pcm->device];

	return snd_via82xx_modem_pcm_open(chip, viadev, substream);
}

/*
 * close callback
 */
static int snd_via82xx_pcm_close(struct snd_pcm_substream *substream)
{
	struct viadev *viadev = substream->runtime->private_data;

	viadev->substream = NULL;
	return 0;
}


/* via686 playback callbacks */
static const struct snd_pcm_ops snd_via686_playback_ops = {
	.open =		snd_via82xx_playback_open,
	.close =	snd_via82xx_pcm_close,
	.hw_params =	snd_via82xx_hw_params,
	.hw_free =	snd_via82xx_hw_free,
	.prepare =	snd_via82xx_pcm_prepare,
	.trigger =	snd_via82xx_pcm_trigger,
	.pointer =	snd_via686_pcm_pointer,
};

/* via686 capture callbacks */
static const struct snd_pcm_ops snd_via686_capture_ops = {
	.open =		snd_via82xx_capture_open,
	.close =	snd_via82xx_pcm_close,
	.hw_params =	snd_via82xx_hw_params,
	.hw_free =	snd_via82xx_hw_free,
	.prepare =	snd_via82xx_pcm_prepare,
	.trigger =	snd_via82xx_pcm_trigger,
	.pointer =	snd_via686_pcm_pointer,
};


static void init_viadev(struct via82xx_modem *chip, int idx, unsigned int reg_offset,
			int direction)
{
	chip->devs[idx].reg_offset = reg_offset;
	chip->devs[idx].direction = direction;
	chip->devs[idx].port = chip->port + reg_offset;
}

/*
 * create a pcm instance for via686a/b
 */
static int snd_via686_pcm_new(struct via82xx_modem *chip)
{
	struct snd_pcm *pcm;
	int err;

	chip->playback_devno = 0;
	chip->capture_devno = 1;
	chip->num_devs = 2;
	chip->intr_mask = 0x330000; /* FLAGS | EOL for MR, MW */

	err = snd_pcm_new(chip->card, chip->card->shortname, 0, 1, 1, &pcm);
	if (err < 0)
		return err;
	snd_pcm_set_ops(pcm, SNDRV_PCM_STREAM_PLAYBACK, &snd_via686_playback_ops);
	snd_pcm_set_ops(pcm, SNDRV_PCM_STREAM_CAPTURE, &snd_via686_capture_ops);
	pcm->dev_class = SNDRV_PCM_CLASS_MODEM;
	pcm->private_data = chip;
	strcpy(pcm->name, chip->card->shortname);
	chip->pcms[0] = pcm;
	init_viadev(chip, 0, VIA_REG_MO_STATUS, 0);
	init_viadev(chip, 1, VIA_REG_MI_STATUS, 1);

<<<<<<< HEAD
	snd_pcm_lib_preallocate_pages_for_all(pcm, SNDRV_DMA_TYPE_DEV_SG,
					      &chip->pci->dev,
					      64*1024, 128*1024);
=======
	snd_pcm_set_managed_buffer_all(pcm, SNDRV_DMA_TYPE_DEV_SG,
				       &chip->pci->dev, 64*1024, 128*1024);
>>>>>>> bfea224d
	return 0;
}


/*
 *  Mixer part
 */


static void snd_via82xx_mixer_free_ac97_bus(struct snd_ac97_bus *bus)
{
	struct via82xx_modem *chip = bus->private_data;
	chip->ac97_bus = NULL;
}

static void snd_via82xx_mixer_free_ac97(struct snd_ac97 *ac97)
{
	struct via82xx_modem *chip = ac97->private_data;
	chip->ac97 = NULL;
}


static int snd_via82xx_mixer_new(struct via82xx_modem *chip)
{
	struct snd_ac97_template ac97;
	int err;
	static struct snd_ac97_bus_ops ops = {
		.write = snd_via82xx_codec_write,
		.read = snd_via82xx_codec_read,
		.wait = snd_via82xx_codec_wait,
	};

	if ((err = snd_ac97_bus(chip->card, 0, &ops, chip, &chip->ac97_bus)) < 0)
		return err;
	chip->ac97_bus->private_free = snd_via82xx_mixer_free_ac97_bus;
	chip->ac97_bus->clock = chip->ac97_clock;

	memset(&ac97, 0, sizeof(ac97));
	ac97.private_data = chip;
	ac97.private_free = snd_via82xx_mixer_free_ac97;
	ac97.pci = chip->pci;
	ac97.scaps = AC97_SCAP_SKIP_AUDIO | AC97_SCAP_POWER_SAVE;
	ac97.num = chip->ac97_secondary;

	if ((err = snd_ac97_mixer(chip->ac97_bus, &ac97, &chip->ac97)) < 0)
		return err;

	return 0;
}


/*
 * proc interface
 */
static void snd_via82xx_proc_read(struct snd_info_entry *entry, struct snd_info_buffer *buffer)
{
	struct via82xx_modem *chip = entry->private_data;
	int i;
	
	snd_iprintf(buffer, "%s\n\n", chip->card->longname);
	for (i = 0; i < 0xa0; i += 4) {
		snd_iprintf(buffer, "%02x: %08x\n", i, inl(chip->port + i));
	}
}

static void snd_via82xx_proc_init(struct via82xx_modem *chip)
{
	snd_card_ro_proc_new(chip->card, "via82xx", chip,
			     snd_via82xx_proc_read);
}

/*
 *
 */

static int snd_via82xx_chip_init(struct via82xx_modem *chip)
{
	unsigned int val;
	unsigned long end_time;
	unsigned char pval;

	pci_read_config_byte(chip->pci, VIA_MC97_CTRL, &pval);
	if((pval & VIA_MC97_CTRL_INIT) != VIA_MC97_CTRL_INIT) {
		pci_write_config_byte(chip->pci, 0x44, pval|VIA_MC97_CTRL_INIT);
		udelay(100);
	}

	pci_read_config_byte(chip->pci, VIA_ACLINK_STAT, &pval);
	if (! (pval & VIA_ACLINK_C00_READY)) { /* codec not ready? */
		/* deassert ACLink reset, force SYNC */
		pci_write_config_byte(chip->pci, VIA_ACLINK_CTRL,
				      VIA_ACLINK_CTRL_ENABLE |
				      VIA_ACLINK_CTRL_RESET |
				      VIA_ACLINK_CTRL_SYNC);
		udelay(100);
#if 1 /* FIXME: should we do full reset here for all chip models? */
		pci_write_config_byte(chip->pci, VIA_ACLINK_CTRL, 0x00);
		udelay(100);
#else
		/* deassert ACLink reset, force SYNC (warm AC'97 reset) */
		pci_write_config_byte(chip->pci, VIA_ACLINK_CTRL,
				      VIA_ACLINK_CTRL_RESET|VIA_ACLINK_CTRL_SYNC);
		udelay(2);
#endif
		/* ACLink on, deassert ACLink reset, VSR, SGD data out */
		pci_write_config_byte(chip->pci, VIA_ACLINK_CTRL, VIA_ACLINK_CTRL_INIT);
		udelay(100);
	}
	
	pci_read_config_byte(chip->pci, VIA_ACLINK_CTRL, &pval);
	if ((pval & VIA_ACLINK_CTRL_INIT) != VIA_ACLINK_CTRL_INIT) {
		/* ACLink on, deassert ACLink reset, VSR, SGD data out */
		pci_write_config_byte(chip->pci, VIA_ACLINK_CTRL, VIA_ACLINK_CTRL_INIT);
		udelay(100);
	}

	/* wait until codec ready */
	end_time = jiffies + msecs_to_jiffies(750);
	do {
		pci_read_config_byte(chip->pci, VIA_ACLINK_STAT, &pval);
		if (pval & VIA_ACLINK_C00_READY) /* primary codec ready */
			break;
		schedule_timeout_uninterruptible(1);
	} while (time_before(jiffies, end_time));

	if ((val = snd_via82xx_codec_xread(chip)) & VIA_REG_AC97_BUSY)
		dev_err(chip->card->dev,
			"AC'97 codec is not ready [0x%x]\n", val);

	snd_via82xx_codec_xwrite(chip, VIA_REG_AC97_READ |
				 VIA_REG_AC97_SECONDARY_VALID |
				 (VIA_REG_AC97_CODEC_ID_SECONDARY << VIA_REG_AC97_CODEC_ID_SHIFT));
	end_time = jiffies + msecs_to_jiffies(750);
	snd_via82xx_codec_xwrite(chip, VIA_REG_AC97_READ |
				 VIA_REG_AC97_SECONDARY_VALID |
				 (VIA_REG_AC97_CODEC_ID_SECONDARY << VIA_REG_AC97_CODEC_ID_SHIFT));
	do {
		if ((val = snd_via82xx_codec_xread(chip)) & VIA_REG_AC97_SECONDARY_VALID) {
			chip->ac97_secondary = 1;
			goto __ac97_ok2;
		}
		schedule_timeout_uninterruptible(1);
	} while (time_before(jiffies, end_time));
	/* This is ok, the most of motherboards have only one codec */

      __ac97_ok2:

	/* route FM trap to IRQ, disable FM trap */
	// pci_write_config_byte(chip->pci, VIA_FM_NMI_CTRL, 0);
	/* disable all GPI interrupts */
	outl(0, VIAREG(chip, GPI_INTR));

	return 0;
}

#ifdef CONFIG_PM_SLEEP
/*
 * power management
 */
static int snd_via82xx_suspend(struct device *dev)
{
	struct snd_card *card = dev_get_drvdata(dev);
	struct via82xx_modem *chip = card->private_data;
	int i;

	snd_power_change_state(card, SNDRV_CTL_POWER_D3hot);
	for (i = 0; i < chip->num_devs; i++)
		snd_via82xx_channel_reset(chip, &chip->devs[i]);
	snd_ac97_suspend(chip->ac97);
	return 0;
}

static int snd_via82xx_resume(struct device *dev)
{
	struct snd_card *card = dev_get_drvdata(dev);
	struct via82xx_modem *chip = card->private_data;
	int i;

	snd_via82xx_chip_init(chip);

	snd_ac97_resume(chip->ac97);

	for (i = 0; i < chip->num_devs; i++)
		snd_via82xx_channel_reset(chip, &chip->devs[i]);

	snd_power_change_state(card, SNDRV_CTL_POWER_D0);
	return 0;
}

static SIMPLE_DEV_PM_OPS(snd_via82xx_pm, snd_via82xx_suspend, snd_via82xx_resume);
#define SND_VIA82XX_PM_OPS	&snd_via82xx_pm
#else
#define SND_VIA82XX_PM_OPS	NULL
#endif /* CONFIG_PM_SLEEP */

static int snd_via82xx_free(struct via82xx_modem *chip)
{
	unsigned int i;

	if (chip->irq < 0)
		goto __end_hw;
	/* disable interrupts */
	for (i = 0; i < chip->num_devs; i++)
		snd_via82xx_channel_reset(chip, &chip->devs[i]);

      __end_hw:
	if (chip->irq >= 0)
		free_irq(chip->irq, chip);
	pci_release_regions(chip->pci);
	pci_disable_device(chip->pci);
	kfree(chip);
	return 0;
}

static int snd_via82xx_dev_free(struct snd_device *device)
{
	struct via82xx_modem *chip = device->device_data;
	return snd_via82xx_free(chip);
}

static int snd_via82xx_create(struct snd_card *card,
			      struct pci_dev *pci,
			      int chip_type,
			      int revision,
			      unsigned int ac97_clock,
			      struct via82xx_modem **r_via)
{
	struct via82xx_modem *chip;
	int err;
        static struct snd_device_ops ops = {
		.dev_free =	snd_via82xx_dev_free,
        };

	if ((err = pci_enable_device(pci)) < 0)
		return err;

	if ((chip = kzalloc(sizeof(*chip), GFP_KERNEL)) == NULL) {
		pci_disable_device(pci);
		return -ENOMEM;
	}

	spin_lock_init(&chip->reg_lock);
	chip->card = card;
	chip->pci = pci;
	chip->irq = -1;

	if ((err = pci_request_regions(pci, card->driver)) < 0) {
		kfree(chip);
		pci_disable_device(pci);
		return err;
	}
	chip->port = pci_resource_start(pci, 0);
	if (request_irq(pci->irq, snd_via82xx_interrupt, IRQF_SHARED,
			KBUILD_MODNAME, chip)) {
		dev_err(card->dev, "unable to grab IRQ %d\n", pci->irq);
		snd_via82xx_free(chip);
		return -EBUSY;
	}
	chip->irq = pci->irq;
	card->sync_irq = chip->irq;
	if (ac97_clock >= 8000 && ac97_clock <= 48000)
		chip->ac97_clock = ac97_clock;

	if ((err = snd_via82xx_chip_init(chip)) < 0) {
		snd_via82xx_free(chip);
		return err;
	}

	if ((err = snd_device_new(card, SNDRV_DEV_LOWLEVEL, chip, &ops)) < 0) {
		snd_via82xx_free(chip);
		return err;
	}

	/* The 8233 ac97 controller does not implement the master bit
	 * in the pci command register. IMHO this is a violation of the PCI spec.
	 * We call pci_set_master here because it does not hurt. */
	pci_set_master(pci);

	*r_via = chip;
	return 0;
}


static int snd_via82xx_probe(struct pci_dev *pci,
			     const struct pci_device_id *pci_id)
{
	struct snd_card *card;
	struct via82xx_modem *chip;
	int chip_type = 0, card_type;
	unsigned int i;
	int err;

	err = snd_card_new(&pci->dev, index, id, THIS_MODULE, 0, &card);
	if (err < 0)
		return err;

	card_type = pci_id->driver_data;
	switch (card_type) {
	case TYPE_CARD_VIA82XX_MODEM:
		strcpy(card->driver, "VIA82XX-MODEM");
		sprintf(card->shortname, "VIA 82XX modem");
		break;
	default:
		dev_err(card->dev, "invalid card type %d\n", card_type);
		err = -EINVAL;
		goto __error;
	}
		
	if ((err = snd_via82xx_create(card, pci, chip_type, pci->revision,
				      ac97_clock, &chip)) < 0)
		goto __error;
	card->private_data = chip;
	if ((err = snd_via82xx_mixer_new(chip)) < 0)
		goto __error;

	if ((err = snd_via686_pcm_new(chip)) < 0 )
		goto __error;

	/* disable interrupts */
	for (i = 0; i < chip->num_devs; i++)
		snd_via82xx_channel_reset(chip, &chip->devs[i]);

	sprintf(card->longname, "%s at 0x%lx, irq %d",
		card->shortname, chip->port, chip->irq);

	snd_via82xx_proc_init(chip);

	if ((err = snd_card_register(card)) < 0) {
		snd_card_free(card);
		return err;
	}
	pci_set_drvdata(pci, card);
	return 0;

 __error:
	snd_card_free(card);
	return err;
}

static void snd_via82xx_remove(struct pci_dev *pci)
{
	snd_card_free(pci_get_drvdata(pci));
}

static struct pci_driver via82xx_modem_driver = {
	.name = KBUILD_MODNAME,
	.id_table = snd_via82xx_modem_ids,
	.probe = snd_via82xx_probe,
	.remove = snd_via82xx_remove,
	.driver = {
		.pm = SND_VIA82XX_PM_OPS,
	},
};

module_pci_driver(via82xx_modem_driver);<|MERGE_RESOLUTION|>--- conflicted
+++ resolved
@@ -843,14 +843,8 @@
 	init_viadev(chip, 0, VIA_REG_MO_STATUS, 0);
 	init_viadev(chip, 1, VIA_REG_MI_STATUS, 1);
 
-<<<<<<< HEAD
-	snd_pcm_lib_preallocate_pages_for_all(pcm, SNDRV_DMA_TYPE_DEV_SG,
-					      &chip->pci->dev,
-					      64*1024, 128*1024);
-=======
 	snd_pcm_set_managed_buffer_all(pcm, SNDRV_DMA_TYPE_DEV_SG,
 				       &chip->pci->dev, 64*1024, 128*1024);
->>>>>>> bfea224d
 	return 0;
 }
 
