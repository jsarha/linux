# SPDX-License-Identifier: GPL-2.0-only
config SND_SOC_AMD_ACP
	tristate "AMD Audio Coprocessor support"
	help
	 This option enables ACP DMA support on AMD platform.

config SND_SOC_AMD_CZ_DA7219MX98357_MACH
	tristate "AMD CZ support for DA7219 and MAX9835"
	select SND_SOC_DA7219
	select SND_SOC_MAX98357A
	select SND_SOC_ADAU7002
	select REGULATOR
	depends on SND_SOC_AMD_ACP && I2C && GPIOLIB
	help
	 This option enables machine driver for DA7219 and MAX9835.

config SND_SOC_AMD_CZ_RT5645_MACH
	tristate "AMD CZ support for RT5645"
	select SND_SOC_RT5645
	depends on SND_SOC_AMD_ACP && I2C
	help
	 This option enables machine driver for rt5645.

config SND_SOC_AMD_ACP3x
	tristate "AMD Audio Coprocessor-v3.x support"
	depends on X86 && PCI
	help
	 This option enables ACP v3.x I2S support on AMD platform

config SND_SOC_AMD_RV_RT5682_MACH
	tristate "AMD RV support for RT5682"
	select SND_SOC_RT5682
	select SND_SOC_MAX98357A
	select SND_SOC_CROS_EC_CODEC
	select I2C_CROS_EC_TUNNEL
<<<<<<< HEAD
	depends on SND_SOC_AMD_ACP3x && I2C
=======
	depends on SND_SOC_AMD_ACP3x && I2C && CROS_EC
>>>>>>> 2585fb04
	help
	 This option enables machine driver for RT5682 and MAX9835.<|MERGE_RESOLUTION|>--- conflicted
+++ resolved
@@ -33,10 +33,6 @@
 	select SND_SOC_MAX98357A
 	select SND_SOC_CROS_EC_CODEC
 	select I2C_CROS_EC_TUNNEL
-<<<<<<< HEAD
-	depends on SND_SOC_AMD_ACP3x && I2C
-=======
 	depends on SND_SOC_AMD_ACP3x && I2C && CROS_EC
->>>>>>> 2585fb04
 	help
 	 This option enables machine driver for RT5682 and MAX9835.