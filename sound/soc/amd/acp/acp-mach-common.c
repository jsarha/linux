--- conflicted
+++ resolved
@@ -1778,13 +1778,9 @@
 		case ACP63_PCI_ID:
 			links[i].platforms = platform_acp63_component;
 			links[i].num_platforms = ARRAY_SIZE(platform_acp63_component);
-<<<<<<< HEAD
-		} else if ((drv_data->platform == ACP70) || (drv_data->platform == ACP71)) {
-=======
 			break;
 		case ACP70_PCI_ID:
 		case ACP71_PCI_ID:
->>>>>>> 9b70bf0a
 			links[i].platforms = platform_acp70_component;
 			links[i].num_platforms = ARRAY_SIZE(platform_acp70_component);
 			break;
