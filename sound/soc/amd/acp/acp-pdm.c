// SPDX-License-Identifier: (GPL-2.0-only OR BSD-3-Clause)
//
// This file is provided under a dual BSD/GPLv2 license. When using or
// redistributing this file, you may do so under either license.
//
// Copyright(c) 2022 Advanced Micro Devices, Inc.
//
// Authors: Ajit Kumar Pandey <AjitKumar.Pandey@amd.com>
//	    Vijendar Mukunda <Vijendar.Mukunda@amd.com>
//

/*
 * Generic Hardware interface for ACP Audio PDM controller
 */

#include <linux/err.h>
#include <linux/io.h>
#include <linux/module.h>
#include <linux/platform_device.h>
#include <sound/pcm_params.h>
#include <sound/soc.h>
#include <sound/soc-dai.h>

#include "amd.h"

#define DRV_NAME "acp-pdm"

static int acp_dmic_prepare(struct snd_pcm_substream *substream,
			    struct snd_soc_dai *dai)
{
	struct acp_stream *stream = substream->runtime->private_data;
	struct device *dev = dai->component->dev;
	struct acp_dev_data *adata = dev_get_drvdata(dev);
	struct acp_chip_info *chip;
	u32 physical_addr, size_dmic, period_bytes;
	unsigned int dmic_ctrl;

	chip = dev_get_platdata(dev);
	/* Enable default DMIC clk */
	writel(PDM_CLK_FREQ_MASK, adata->acp_base + ACP_WOV_CLK_CTRL);
	dmic_ctrl = readl(adata->acp_base + ACP_WOV_MISC_CTRL);
	dmic_ctrl |= PDM_MISC_CTRL_MASK;
	writel(dmic_ctrl, adata->acp_base + ACP_WOV_MISC_CTRL);

	period_bytes = frames_to_bytes(substream->runtime,
			substream->runtime->period_size);
	size_dmic = frames_to_bytes(substream->runtime,
			substream->runtime->buffer_size);

<<<<<<< HEAD
	if (chip->acp_rev >= ACP70_DEV)
=======
	if (chip->acp_rev >= ACP70_PCI_ID)
>>>>>>> 9b70bf0a
		physical_addr = ACP7x_DMIC_MEM_WINDOW_START;
	else
		physical_addr = stream->reg_offset + MEM_WINDOW_START;

	/* Init DMIC Ring buffer */
	writel(physical_addr, adata->acp_base + ACP_WOV_RX_RINGBUFADDR);
	writel(size_dmic, adata->acp_base + ACP_WOV_RX_RINGBUFSIZE);
	writel(period_bytes, adata->acp_base + ACP_WOV_RX_INTR_WATERMARK_SIZE);
	writel(0x01, adata->acp_base + ACPAXI2AXI_ATU_CTRL);

	return 0;
}

static int acp_dmic_dai_trigger(struct snd_pcm_substream *substream,
				int cmd, struct snd_soc_dai *dai)
{
	struct device *dev = dai->component->dev;
	struct acp_dev_data *adata = dev_get_drvdata(dev);
	unsigned int dma_enable;
	int ret = 0;

	switch (cmd) {
	case SNDRV_PCM_TRIGGER_START:
	case SNDRV_PCM_TRIGGER_RESUME:
	case SNDRV_PCM_TRIGGER_PAUSE_RELEASE:
		dma_enable = readl(adata->acp_base + ACP_WOV_PDM_DMA_ENABLE);
		if (!(dma_enable & DMA_EN_MASK)) {
			writel(PDM_ENABLE, adata->acp_base + ACP_WOV_PDM_ENABLE);
			writel(PDM_ENABLE, adata->acp_base + ACP_WOV_PDM_DMA_ENABLE);
		}

		ret = readl_poll_timeout_atomic(adata->acp_base + ACP_WOV_PDM_DMA_ENABLE,
						dma_enable, (dma_enable & DMA_EN_MASK),
						DELAY_US, PDM_TIMEOUT);
		break;
	case SNDRV_PCM_TRIGGER_STOP:
	case SNDRV_PCM_TRIGGER_SUSPEND:
	case SNDRV_PCM_TRIGGER_PAUSE_PUSH:
		dma_enable = readl(adata->acp_base + ACP_WOV_PDM_DMA_ENABLE);
		if ((dma_enable & DMA_EN_MASK)) {
			writel(PDM_DISABLE, adata->acp_base + ACP_WOV_PDM_ENABLE);
			writel(PDM_DISABLE, adata->acp_base + ACP_WOV_PDM_DMA_ENABLE);

		}

		ret = readl_poll_timeout_atomic(adata->acp_base + ACP_WOV_PDM_DMA_ENABLE,
						dma_enable, !(dma_enable & DMA_EN_MASK),
						DELAY_US, PDM_TIMEOUT);
		break;
	default:
		ret = -EINVAL;
		break;
	}

	return ret;
}

static int acp_dmic_hwparams(struct snd_pcm_substream *substream,
			     struct snd_pcm_hw_params *hwparams, struct snd_soc_dai *dai)
{
	struct device *dev = dai->component->dev;
	struct acp_dev_data *adata = dev_get_drvdata(dev);
	unsigned int channels, ch_mask;

	channels = params_channels(hwparams);
	switch (channels) {
	case 2:
		ch_mask = 0;
		break;
	case 4:
		ch_mask = 1;
		break;
	case 6:
		ch_mask = 2;
		break;
	default:
		dev_err(dev, "Invalid channels %d\n", channels);
		return -EINVAL;
	}

	adata->ch_mask = ch_mask;
	if (params_format(hwparams) != SNDRV_PCM_FORMAT_S32_LE) {
		dev_err(dai->dev, "Invalid format:%d\n", params_format(hwparams));
		return -EINVAL;
	}

	writel(ch_mask, adata->acp_base + ACP_WOV_PDM_NO_OF_CHANNELS);
	writel(PDM_DEC_64, adata->acp_base + ACP_WOV_PDM_DECIMATION_FACTOR);

	return 0;
}

static int acp_dmic_dai_startup(struct snd_pcm_substream *substream,
				struct snd_soc_dai *dai)
{
	struct acp_stream *stream = substream->runtime->private_data;
	struct device *dev = dai->component->dev;
	struct acp_dev_data *adata = dev_get_drvdata(dev);
	u32 ext_int_ctrl;

	stream->dai_id = DMIC_INSTANCE;
	stream->irq_bit = BIT(PDM_DMA_STAT);
	stream->pte_offset = ACP_SRAM_PDM_PTE_OFFSET;
	stream->reg_offset = ACP_REGION2_OFFSET;

	/* Enable DMIC Interrupts */
	ext_int_ctrl = readl(ACP_EXTERNAL_INTR_CNTL(adata, 0));
	ext_int_ctrl |= PDM_DMA_INTR_MASK;
	writel(ext_int_ctrl, ACP_EXTERNAL_INTR_CNTL(adata, 0));

	return 0;
}

static void acp_dmic_dai_shutdown(struct snd_pcm_substream *substream,
				  struct snd_soc_dai *dai)
{
	struct device *dev = dai->component->dev;
	struct acp_dev_data *adata = dev_get_drvdata(dev);
	u32 ext_int_ctrl;

	/* Disable DMIC interrupts */
	ext_int_ctrl = readl(ACP_EXTERNAL_INTR_CNTL(adata, 0));
	ext_int_ctrl &= ~PDM_DMA_INTR_MASK;
	writel(ext_int_ctrl, ACP_EXTERNAL_INTR_CNTL(adata, 0));
}

const struct snd_soc_dai_ops acp_dmic_dai_ops = {
	.prepare	= acp_dmic_prepare,
	.hw_params	= acp_dmic_hwparams,
	.trigger	= acp_dmic_dai_trigger,
	.startup	= acp_dmic_dai_startup,
	.shutdown	= acp_dmic_dai_shutdown,
};
EXPORT_SYMBOL_NS_GPL(acp_dmic_dai_ops, SND_SOC_ACP_COMMON);

MODULE_DESCRIPTION("AMD ACP Audio PDM controller");
MODULE_LICENSE("Dual BSD/GPL");
MODULE_ALIAS(DRV_NAME);<|MERGE_RESOLUTION|>--- conflicted
+++ resolved
@@ -47,11 +47,7 @@
 	size_dmic = frames_to_bytes(substream->runtime,
 			substream->runtime->buffer_size);
 
-<<<<<<< HEAD
-	if (chip->acp_rev >= ACP70_DEV)
-=======
 	if (chip->acp_rev >= ACP70_PCI_ID)
->>>>>>> 9b70bf0a
 		physical_addr = ACP7x_DMIC_MEM_WINDOW_START;
 	else
 		physical_addr = stream->reg_offset + MEM_WINDOW_START;
