--- conflicted
+++ resolved
@@ -19,15 +19,6 @@
 #include "acp_common.h"
 #include "chip_offset_byte.h"
 
-<<<<<<< HEAD
-#define ACP3X_DEV			3
-#define ACP6X_DEV			6
-#define ACP63_DEV			0x63
-#define ACP70_DEV			0x70
-#define ACP71_DEV			0x71
-
-=======
->>>>>>> 9b70bf0a
 #define DMIC_INSTANCE			0x00
 #define I2S_SP_INSTANCE			0x01
 #define I2S_BT_INSTANCE			0x02
