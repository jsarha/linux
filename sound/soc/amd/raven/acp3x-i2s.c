// SPDX-License-Identifier: GPL-2.0+
//
// AMD ALSA SoC PCM Driver
//
//Copyright 2016 Advanced Micro Devices, Inc.

#include <linux/platform_device.h>
#include <linux/module.h>
#include <linux/err.h>
#include <linux/io.h>
#include <sound/pcm_params.h>
#include <sound/soc.h>
#include <sound/soc-dai.h>
#include <linux/dma-mapping.h>

#include "acp3x.h"

#define DRV_NAME "acp3x_i2s_playcap"

static int acp3x_i2s_set_fmt(struct snd_soc_dai *cpu_dai,
					unsigned int fmt)
{
	struct i2s_dev_data *adata;
	int mode;

	adata = snd_soc_dai_get_drvdata(cpu_dai);
	mode = fmt & SND_SOC_DAIFMT_FORMAT_MASK;
	switch (mode) {
	case SND_SOC_DAIFMT_I2S:
		adata->tdm_mode = TDM_DISABLE;
		break;
	case SND_SOC_DAIFMT_DSP_A:
		adata->tdm_mode = TDM_ENABLE;
		break;
	default:
		return -EINVAL;
	}
	return 0;
}

static int acp3x_i2s_set_tdm_slot(struct snd_soc_dai *cpu_dai,
		u32 tx_mask, u32 rx_mask, int slots, int slot_width)
{
	struct i2s_dev_data *adata;
	u32 frm_len;
	u16 slot_len;

	adata = snd_soc_dai_get_drvdata(cpu_dai);

	/* These values are as per Hardware Spec */
	switch (slot_width) {
	case SLOT_WIDTH_8:
		slot_len = 8;
		break;
	case SLOT_WIDTH_16:
		slot_len = 16;
		break;
	case SLOT_WIDTH_24:
		slot_len = 24;
		break;
	case SLOT_WIDTH_32:
		slot_len = 0;
		break;
	default:
		return -EINVAL;
	}
	frm_len = FRM_LEN | (slots << 15) | (slot_len << 18);
	adata->tdm_fmt = frm_len;
	return 0;
}

static int acp3x_i2s_hwparams(struct snd_pcm_substream *substream,
	struct snd_pcm_hw_params *params, struct snd_soc_dai *dai)
{
	struct i2s_stream_instance *rtd;
	struct snd_soc_pcm_runtime *prtd;
	struct snd_soc_card *card;
	struct acp3x_platform_info *pinfo;
	struct i2s_dev_data *adata;
	u32 val;
	u32 reg_val, frmt_reg;

	prtd = substream->private_data;
	rtd = substream->runtime->private_data;
	card = prtd->card;
	adata = snd_soc_dai_get_drvdata(dai);
	pinfo = snd_soc_card_get_drvdata(card);
	if (pinfo) {
		if (substream->stream == SNDRV_PCM_STREAM_PLAYBACK)
			rtd->i2s_instance = pinfo->play_i2s_instance;
		else
			rtd->i2s_instance = pinfo->cap_i2s_instance;
	}

	/* These values are as per Hardware Spec */
	switch (params_format(params)) {
	case SNDRV_PCM_FORMAT_U8:
	case SNDRV_PCM_FORMAT_S8:
		rtd->xfer_resolution = 0x0;
		break;
	case SNDRV_PCM_FORMAT_S16_LE:
		rtd->xfer_resolution = 0x02;
		break;
	case SNDRV_PCM_FORMAT_S24_LE:
		rtd->xfer_resolution = 0x04;
		break;
	case SNDRV_PCM_FORMAT_S32_LE:
		rtd->xfer_resolution = 0x05;
		break;
	default:
		return -EINVAL;
	}
	if (substream->stream == SNDRV_PCM_STREAM_PLAYBACK) {
		switch (rtd->i2s_instance) {
		case I2S_BT_INSTANCE:
			reg_val = mmACP_BTTDM_ITER;
			frmt_reg = mmACP_BTTDM_TXFRMT;
			break;
		case I2S_SP_INSTANCE:
		default:
			reg_val = mmACP_I2STDM_ITER;
			frmt_reg = mmACP_I2STDM_TXFRMT;
		}
	} else {
		switch (rtd->i2s_instance) {
		case I2S_BT_INSTANCE:
			reg_val = mmACP_BTTDM_IRER;
			frmt_reg = mmACP_BTTDM_RXFRMT;
			break;
		case I2S_SP_INSTANCE:
		default:
			reg_val = mmACP_I2STDM_IRER;
			frmt_reg = mmACP_I2STDM_RXFRMT;
		}
	}
	if (adata->tdm_mode) {
		val = rv_readl(rtd->acp3x_base + reg_val);
		rv_writel(val | 0x2, rtd->acp3x_base + reg_val);
		rv_writel(adata->tdm_fmt, rtd->acp3x_base + frmt_reg);
	}
	val = rv_readl(rtd->acp3x_base + reg_val);
	val &= ~ACP3x_ITER_IRER_SAMP_LEN_MASK;
	val = val | (rtd->xfer_resolution  << 3);
	rv_writel(val, rtd->acp3x_base + reg_val);
	return 0;
}

static int acp3x_i2s_trigger(struct snd_pcm_substream *substream,
				int cmd, struct snd_soc_dai *dai)
{
	struct i2s_stream_instance *rtd;
<<<<<<< HEAD
	struct snd_soc_pcm_runtime *prtd;
	struct snd_soc_card *card;
=======
>>>>>>> a4b07b19
	u32 ret, val, period_bytes, reg_val, ier_val, water_val;
	u32 buf_size, buf_reg;

	rtd = substream->runtime->private_data;
<<<<<<< HEAD
	card = prtd->card;
=======
>>>>>>> a4b07b19
	period_bytes = frames_to_bytes(substream->runtime,
			substream->runtime->period_size);
	buf_size = frames_to_bytes(substream->runtime,
			substream->runtime->buffer_size);
	switch (cmd) {
	case SNDRV_PCM_TRIGGER_START:
	case SNDRV_PCM_TRIGGER_RESUME:
	case SNDRV_PCM_TRIGGER_PAUSE_RELEASE:
		rtd->bytescount = acp_get_byte_count(rtd,
						substream->stream);
		if (substream->stream == SNDRV_PCM_STREAM_PLAYBACK) {
			switch (rtd->i2s_instance) {
			case I2S_BT_INSTANCE:
				water_val =
					mmACP_BT_TX_INTR_WATERMARK_SIZE;
				reg_val = mmACP_BTTDM_ITER;
				ier_val = mmACP_BTTDM_IER;
				buf_reg = mmACP_BT_TX_RINGBUFSIZE;
				break;
			case I2S_SP_INSTANCE:
			default:
				water_val =
					mmACP_I2S_TX_INTR_WATERMARK_SIZE;
				reg_val = mmACP_I2STDM_ITER;
				ier_val = mmACP_I2STDM_IER;
				buf_reg = mmACP_I2S_TX_RINGBUFSIZE;
			}
		} else {
			switch (rtd->i2s_instance) {
			case I2S_BT_INSTANCE:
				water_val =
					mmACP_BT_RX_INTR_WATERMARK_SIZE;
				reg_val = mmACP_BTTDM_IRER;
				ier_val = mmACP_BTTDM_IER;
				buf_reg = mmACP_BT_RX_RINGBUFSIZE;
				break;
			case I2S_SP_INSTANCE:
			default:
				water_val =
					mmACP_I2S_RX_INTR_WATERMARK_SIZE;
				reg_val = mmACP_I2STDM_IRER;
				ier_val = mmACP_I2STDM_IER;
				buf_reg = mmACP_I2S_RX_RINGBUFSIZE;
			}
		}
		rv_writel(period_bytes, rtd->acp3x_base + water_val);
		rv_writel(buf_size, rtd->acp3x_base + buf_reg);
		val = rv_readl(rtd->acp3x_base + reg_val);
		val = val | BIT(0);
		rv_writel(val, rtd->acp3x_base + reg_val);
		rv_writel(1, rtd->acp3x_base + ier_val);
		ret = 0;
		break;
	case SNDRV_PCM_TRIGGER_STOP:
	case SNDRV_PCM_TRIGGER_SUSPEND:
	case SNDRV_PCM_TRIGGER_PAUSE_PUSH:
		if (substream->stream == SNDRV_PCM_STREAM_PLAYBACK) {
			switch (rtd->i2s_instance) {
			case I2S_BT_INSTANCE:
				reg_val = mmACP_BTTDM_ITER;
				break;
			case I2S_SP_INSTANCE:
			default:
				reg_val = mmACP_I2STDM_ITER;
			}

		} else {
			switch (rtd->i2s_instance) {
			case I2S_BT_INSTANCE:
				reg_val = mmACP_BTTDM_IRER;
				break;
			case I2S_SP_INSTANCE:
			default:
				reg_val = mmACP_I2STDM_IRER;
			}
		}
		val = rv_readl(rtd->acp3x_base + reg_val);
		val = val & ~BIT(0);
		rv_writel(val, rtd->acp3x_base + reg_val);

		if (!(rv_readl(rtd->acp3x_base + mmACP_BTTDM_ITER) & BIT(0)) &&
		     !(rv_readl(rtd->acp3x_base + mmACP_BTTDM_IRER) & BIT(0)))
			rv_writel(0, rtd->acp3x_base + mmACP_BTTDM_IER);
		if (!(rv_readl(rtd->acp3x_base + mmACP_I2STDM_ITER) & BIT(0)) &&
		     !(rv_readl(rtd->acp3x_base + mmACP_I2STDM_IRER) & BIT(0)))
			rv_writel(0, rtd->acp3x_base + mmACP_I2STDM_IER);
		ret = 0;
		break;
	default:
		ret = -EINVAL;
		break;
	}

	return ret;
}

static struct snd_soc_dai_ops acp3x_i2s_dai_ops = {
	.hw_params = acp3x_i2s_hwparams,
	.trigger = acp3x_i2s_trigger,
	.set_fmt = acp3x_i2s_set_fmt,
	.set_tdm_slot = acp3x_i2s_set_tdm_slot,
};

static const struct snd_soc_component_driver acp3x_dai_component = {
	.name           = DRV_NAME,
};

static struct snd_soc_dai_driver acp3x_i2s_dai = {
	.playback = {
		.rates = SNDRV_PCM_RATE_8000_96000,
		.formats = SNDRV_PCM_FMTBIT_S16_LE | SNDRV_PCM_FMTBIT_S8 |
			SNDRV_PCM_FMTBIT_U8 | SNDRV_PCM_FMTBIT_S24_LE |
			SNDRV_PCM_FMTBIT_S32_LE,
		.channels_min = 2,
		.channels_max = 8,
		.rate_min = 8000,
		.rate_max = 96000,
	},
	.capture = {
		.rates = SNDRV_PCM_RATE_8000_48000,
		.formats = SNDRV_PCM_FMTBIT_S16_LE | SNDRV_PCM_FMTBIT_S8 |
			SNDRV_PCM_FMTBIT_U8 | SNDRV_PCM_FMTBIT_S24_LE |
			SNDRV_PCM_FMTBIT_S32_LE,
		.channels_min = 2,
		.channels_max = 2,
		.rate_min = 8000,
		.rate_max = 48000,
	},
	.ops = &acp3x_i2s_dai_ops,
};

static int acp3x_dai_probe(struct platform_device *pdev)
{
	struct resource *res;
	struct i2s_dev_data *adata;
	int ret;

	adata = devm_kzalloc(&pdev->dev, sizeof(struct i2s_dev_data),
			GFP_KERNEL);
	if (!adata)
		return -ENOMEM;

	res = platform_get_resource(pdev, IORESOURCE_MEM, 0);
	if (!res) {
		dev_err(&pdev->dev, "IORESOURCE_MEM FAILED\n");
		return -ENOMEM;
	}
	adata->acp3x_base = devm_ioremap(&pdev->dev, res->start,
						resource_size(res));
	if (!adata->acp3x_base)
		return -ENOMEM;

	adata->i2s_irq = res->start;
	dev_set_drvdata(&pdev->dev, adata);
	ret = devm_snd_soc_register_component(&pdev->dev,
			&acp3x_dai_component, &acp3x_i2s_dai, 1);
	if (ret) {
		dev_err(&pdev->dev, "Fail to register acp i2s dai\n");
		return -ENODEV;
	}
	return 0;
}

static int acp3x_dai_remove(struct platform_device *pdev)
{
	/* As we use devm_ memory alloc there is nothing TBD here */

	return 0;
}

static struct platform_driver acp3x_dai_driver = {
	.probe = acp3x_dai_probe,
	.remove = acp3x_dai_remove,
	.driver = {
		.name = "acp3x_i2s_playcap",
	},
};

module_platform_driver(acp3x_dai_driver);

MODULE_AUTHOR("Vishnuvardhanrao.Ravulapati@amd.com");
MODULE_DESCRIPTION("AMD ACP 3.x PCM Driver");
MODULE_LICENSE("GPL v2");
MODULE_ALIAS("platform:"DRV_NAME);<|MERGE_RESOLUTION|>--- conflicted
+++ resolved
@@ -149,19 +149,10 @@
 				int cmd, struct snd_soc_dai *dai)
 {
 	struct i2s_stream_instance *rtd;
-<<<<<<< HEAD
-	struct snd_soc_pcm_runtime *prtd;
-	struct snd_soc_card *card;
-=======
->>>>>>> a4b07b19
 	u32 ret, val, period_bytes, reg_val, ier_val, water_val;
 	u32 buf_size, buf_reg;
 
 	rtd = substream->runtime->private_data;
-<<<<<<< HEAD
-	card = prtd->card;
-=======
->>>>>>> a4b07b19
 	period_bytes = frames_to_bytes(substream->runtime,
 			substream->runtime->period_size);
 	buf_size = frames_to_bytes(substream->runtime,
