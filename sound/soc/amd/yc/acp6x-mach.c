// SPDX-License-Identifier: GPL-2.0+
/*
 * Machine driver for AMD Yellow Carp platform using DMIC
 *
 * Copyright 2021 Advanced Micro Devices, Inc.
 */

#include <sound/soc.h>
#include <sound/soc-dapm.h>
#include <linux/module.h>
#include <sound/pcm.h>
#include <sound/pcm_params.h>
#include <linux/io.h>
#include <linux/dmi.h>
#include <linux/acpi.h>

#include "acp6x.h"

#define DRV_NAME "acp_yc_mach"

SND_SOC_DAILINK_DEF(acp6x_pdm,
		    DAILINK_COMP_ARRAY(COMP_CPU("acp_yc_pdm_dma.0")));

SND_SOC_DAILINK_DEF(dmic_codec,
		    DAILINK_COMP_ARRAY(COMP_CODEC("dmic-codec.0",
						  "dmic-hifi")));

SND_SOC_DAILINK_DEF(pdm_platform,
		    DAILINK_COMP_ARRAY(COMP_PLATFORM("acp_yc_pdm_dma.0")));

static struct snd_soc_dai_link acp6x_dai_pdm[] = {
	{
		.name = "acp6x-dmic-capture",
		.stream_name = "DMIC capture",
		.capture_only = 1,
		SND_SOC_DAILINK_REG(acp6x_pdm, dmic_codec, pdm_platform),
	},
};

static struct snd_soc_card acp6x_card = {
	.name = "acp6x",
	.owner = THIS_MODULE,
	.dai_link = acp6x_dai_pdm,
	.num_links = 1,
};

static const struct dmi_system_id yc_acp_quirk_table[] = {
	{
		.driver_data = &acp6x_card,
		.matches = {
			DMI_MATCH(DMI_BOARD_VENDOR, "Dell Inc."),
			DMI_MATCH(DMI_PRODUCT_NAME, "Dell G15 5525"),
		}
	},
	{
		.driver_data = &acp6x_card,
		.matches = {
			DMI_MATCH(DMI_BOARD_VENDOR, "LENOVO"),
			DMI_MATCH(DMI_PRODUCT_NAME, "21D0"),
		}
	},
	{
		.driver_data = &acp6x_card,
		.matches = {
			DMI_MATCH(DMI_BOARD_VENDOR, "LENOVO"),
			DMI_MATCH(DMI_PRODUCT_NAME, "21D0"),
		}
	},
	{
		.driver_data = &acp6x_card,
		.matches = {
			DMI_MATCH(DMI_BOARD_VENDOR, "LENOVO"),
			DMI_MATCH(DMI_PRODUCT_NAME, "21D1"),
		}
	},
	{
		.driver_data = &acp6x_card,
		.matches = {
			DMI_MATCH(DMI_BOARD_VENDOR, "LENOVO"),
			DMI_MATCH(DMI_PRODUCT_NAME, "21D2"),
		}
	},
	{
		.driver_data = &acp6x_card,
		.matches = {
			DMI_MATCH(DMI_BOARD_VENDOR, "LENOVO"),
			DMI_MATCH(DMI_PRODUCT_NAME, "21D3"),
		}
	},
	{
		.driver_data = &acp6x_card,
		.matches = {
			DMI_MATCH(DMI_BOARD_VENDOR, "LENOVO"),
			DMI_MATCH(DMI_PRODUCT_NAME, "21D4"),
		}
	},
	{
		.driver_data = &acp6x_card,
		.matches = {
			DMI_MATCH(DMI_BOARD_VENDOR, "LENOVO"),
			DMI_MATCH(DMI_PRODUCT_NAME, "21D5"),
		}
	},
	{
		.driver_data = &acp6x_card,
		.matches = {
			DMI_MATCH(DMI_BOARD_VENDOR, "LENOVO"),
			DMI_MATCH(DMI_PRODUCT_NAME, "21CF"),
		}
	},
	{
		.driver_data = &acp6x_card,
		.matches = {
			DMI_MATCH(DMI_BOARD_VENDOR, "LENOVO"),
			DMI_MATCH(DMI_PRODUCT_NAME, "21CG"),
		}
	},
	{
		.driver_data = &acp6x_card,
		.matches = {
			DMI_MATCH(DMI_BOARD_VENDOR, "LENOVO"),
			DMI_MATCH(DMI_PRODUCT_NAME, "21CQ"),
		}
	},
	{
		.driver_data = &acp6x_card,
		.matches = {
			DMI_MATCH(DMI_BOARD_VENDOR, "LENOVO"),
			DMI_MATCH(DMI_PRODUCT_NAME, "21CR"),
		}
	},
	{
		.driver_data = &acp6x_card,
		.matches = {
			DMI_MATCH(DMI_BOARD_VENDOR, "LENOVO"),
			DMI_MATCH(DMI_PRODUCT_NAME, "21CM"),
		}
	},
	{
		.driver_data = &acp6x_card,
		.matches = {
			DMI_MATCH(DMI_BOARD_VENDOR, "LENOVO"),
			DMI_MATCH(DMI_PRODUCT_NAME, "21CN"),
		}
	},
	{
		.driver_data = &acp6x_card,
		.matches = {
			DMI_MATCH(DMI_BOARD_VENDOR, "LENOVO"),
			DMI_MATCH(DMI_PRODUCT_NAME, "21CH"),
		}
	},
	{
		.driver_data = &acp6x_card,
		.matches = {
			DMI_MATCH(DMI_BOARD_VENDOR, "LENOVO"),
			DMI_MATCH(DMI_PRODUCT_NAME, "21CJ"),
		}
	},
	{
		.driver_data = &acp6x_card,
		.matches = {
			DMI_MATCH(DMI_BOARD_VENDOR, "LENOVO"),
			DMI_MATCH(DMI_PRODUCT_NAME, "21CK"),
		}
	},
	{
		.driver_data = &acp6x_card,
		.matches = {
			DMI_MATCH(DMI_BOARD_VENDOR, "LENOVO"),
			DMI_MATCH(DMI_PRODUCT_NAME, "21CL"),
		}
	},
	{
		.driver_data = &acp6x_card,
		.matches = {
			DMI_MATCH(DMI_BOARD_VENDOR, "LENOVO"),
			DMI_MATCH(DMI_PRODUCT_NAME, "21EF"),
		}
	},
	{
		.driver_data = &acp6x_card,
		.matches = {
			DMI_MATCH(DMI_BOARD_VENDOR, "LENOVO"),
			DMI_MATCH(DMI_PRODUCT_NAME, "21EM"),
		}
	},
	{
		.driver_data = &acp6x_card,
		.matches = {
			DMI_MATCH(DMI_BOARD_VENDOR, "LENOVO"),
			DMI_MATCH(DMI_PRODUCT_NAME, "21EN"),
		}
	},
	{
		.driver_data = &acp6x_card,
		.matches = {
			DMI_MATCH(DMI_BOARD_VENDOR, "LENOVO"),
			DMI_MATCH(DMI_PRODUCT_NAME, "21HY"),
		}
	},
	{
		.driver_data = &acp6x_card,
		.matches = {
			DMI_MATCH(DMI_BOARD_VENDOR, "LENOVO"),
			DMI_MATCH(DMI_PRODUCT_NAME, "21J5"),
		}
	},
	{
		.driver_data = &acp6x_card,
		.matches = {
			DMI_MATCH(DMI_BOARD_VENDOR, "LENOVO"),
			DMI_MATCH(DMI_PRODUCT_NAME, "21J6"),
		}
	},
	{
		.driver_data = &acp6x_card,
		.matches = {
			DMI_MATCH(DMI_BOARD_VENDOR, "LENOVO"),
<<<<<<< HEAD
=======
			DMI_MATCH(DMI_PRODUCT_NAME, "82QF"),
		}
	},
	{
		.driver_data = &acp6x_card,
		.matches = {
			DMI_MATCH(DMI_BOARD_VENDOR, "LENOVO"),
			DMI_MATCH(DMI_PRODUCT_NAME, "82TL"),
		}
	},
	{
		.driver_data = &acp6x_card,
		.matches = {
			DMI_MATCH(DMI_BOARD_VENDOR, "LENOVO"),
			DMI_MATCH(DMI_PRODUCT_NAME, "82UG"),
		}
	},
	{
		.driver_data = &acp6x_card,
		.matches = {
			DMI_MATCH(DMI_BOARD_VENDOR, "LENOVO"),
>>>>>>> aad2c2fb
			DMI_MATCH(DMI_PRODUCT_NAME, "82V2"),
		}
	},
	{
		.driver_data = &acp6x_card,
		.matches = {
			DMI_MATCH(DMI_BOARD_VENDOR, "ASUSTeK COMPUTER INC."),
			DMI_MATCH(DMI_PRODUCT_NAME, "UM5302TA"),
		}
	},
	{
		.driver_data = &acp6x_card,
		.matches = {
			DMI_MATCH(DMI_BOARD_VENDOR, "ASUSTeK COMPUTER INC."),
			DMI_MATCH(DMI_PRODUCT_NAME, "M5402RA"),
		}
	},
	{
		.driver_data = &acp6x_card,
		.matches = {
			DMI_MATCH(DMI_BOARD_VENDOR, "ASUSTeK COMPUTER INC."),
			DMI_MATCH(DMI_PRODUCT_NAME, "M6400RC"),
		}
	},
	{
		.driver_data = &acp6x_card,
		.matches = {
			DMI_MATCH(DMI_BOARD_VENDOR, "ASUSTeK COMPUTER INC."),
			DMI_MATCH(DMI_PRODUCT_NAME, "M3402RA"),
		}
	},
	{
		.driver_data = &acp6x_card,
		.matches = {
			DMI_MATCH(DMI_BOARD_VENDOR, "ASUSTeK COMPUTER INC."),
			DMI_MATCH(DMI_PRODUCT_NAME, "M6500RC"),
		}
	},
	{
		.driver_data = &acp6x_card,
		.matches = {
			DMI_MATCH(DMI_BOARD_VENDOR, "Micro-Star International Co., Ltd."),
			DMI_MATCH(DMI_PRODUCT_NAME, "Bravo 15 B7ED"),
		}
	},
	{
		.driver_data = &acp6x_card,
		.matches = {
			DMI_MATCH(DMI_BOARD_VENDOR, "Alienware"),
			DMI_MATCH(DMI_PRODUCT_NAME, "Alienware m17 R5 AMD"),
		}
	},
	{
		.driver_data = &acp6x_card,
		.matches = {
			DMI_MATCH(DMI_BOARD_VENDOR, "TIMI"),
			DMI_MATCH(DMI_PRODUCT_NAME, "Redmi Book Pro 14 2022"),
		}
	},
	{
		.driver_data = &acp6x_card,
		.matches = {
			DMI_MATCH(DMI_BOARD_VENDOR, "TIMI"),
			DMI_MATCH(DMI_PRODUCT_NAME, "Redmi Book Pro 15 2022"),
		}
	},
	{
		.driver_data = &acp6x_card,
		.matches = {
			DMI_MATCH(DMI_BOARD_VENDOR, "Razer"),
			DMI_MATCH(DMI_PRODUCT_NAME, "Blade 14 (2022) - RZ09-0427"),
		}
	},
	{
		.driver_data = &acp6x_card,
		.matches = {
			DMI_MATCH(DMI_BOARD_VENDOR, "RB"),
			DMI_MATCH(DMI_PRODUCT_NAME, "Swift SFA16-41"),
		}
	},
	{
		.driver_data = &acp6x_card,
		.matches = {
			DMI_MATCH(DMI_BOARD_VENDOR, "IRBIS"),
			DMI_MATCH(DMI_PRODUCT_NAME, "15NBC1011"),
		}
	},
	{
		.driver_data = &acp6x_card,
		.matches = {
			DMI_MATCH(DMI_BOARD_VENDOR, "HP"),
			DMI_MATCH(DMI_PRODUCT_NAME, "OMEN by HP Gaming Laptop 16z-n000"),
		}
	},
	{
		.driver_data = &acp6x_card,
		.matches = {
			DMI_MATCH(DMI_BOARD_VENDOR, "HP"),
			DMI_MATCH(DMI_BOARD_NAME, "8A42"),
		}
	},
	{
		.driver_data = &acp6x_card,
		.matches = {
			DMI_MATCH(DMI_BOARD_VENDOR, "HP"),
			DMI_MATCH(DMI_BOARD_NAME, "8A43"),
		}
	},
	{
		.driver_data = &acp6x_card,
		.matches = {
			DMI_MATCH(DMI_BOARD_VENDOR, "HP"),
			DMI_MATCH(DMI_BOARD_NAME, "8A22"),
		}
	},
	{
		.driver_data = &acp6x_card,
		.matches = {
			DMI_MATCH(DMI_BOARD_VENDOR, "HP"),
			DMI_MATCH(DMI_BOARD_NAME, "8A3E"),
		}
	},
	{
		.driver_data = &acp6x_card,
		.matches = {
			DMI_MATCH(DMI_BOARD_VENDOR, "MECHREVO"),
			DMI_MATCH(DMI_BOARD_NAME, "MRID6"),
		}
	},
	{
		.driver_data = &acp6x_card,
		.matches = {
			DMI_MATCH(DMI_BOARD_VENDOR, "System76"),
			DMI_MATCH(DMI_PRODUCT_VERSION, "pang12"),
		}
	},
	{}
};

static int acp6x_probe(struct platform_device *pdev)
{
	const struct dmi_system_id *dmi_id;
	struct acp6x_pdm *machine = NULL;
	struct snd_soc_card *card;
	struct acpi_device *adev;
	int ret;

	/* check the parent device's firmware node has _DSD or not */
	adev = ACPI_COMPANION(pdev->dev.parent);
	if (adev) {
		const union acpi_object *obj;

		if (!acpi_dev_get_property(adev, "AcpDmicConnected", ACPI_TYPE_INTEGER, &obj) &&
		    obj->integer.value == 1)
			platform_set_drvdata(pdev, &acp6x_card);
	}

	/* check for any DMI overrides */
	dmi_id = dmi_first_match(yc_acp_quirk_table);
	if (dmi_id)
		platform_set_drvdata(pdev, dmi_id->driver_data);

	card = platform_get_drvdata(pdev);
	if (!card)
		return -ENODEV;
	dev_info(&pdev->dev, "Enabling ACP DMIC support via %s", dmi_id ? "DMI" : "ACPI");
	acp6x_card.dev = &pdev->dev;

	snd_soc_card_set_drvdata(card, machine);
	ret = devm_snd_soc_register_card(&pdev->dev, card);
	if (ret) {
		return dev_err_probe(&pdev->dev, ret,
				"snd_soc_register_card(%s) failed\n",
				card->name);
	}
	return 0;
}

static struct platform_driver acp6x_mach_driver = {
	.driver = {
		.name = "acp_yc_mach",
		.pm = &snd_soc_pm_ops,
	},
	.probe = acp6x_probe,
};

module_platform_driver(acp6x_mach_driver);

MODULE_AUTHOR("Vijendar.Mukunda@amd.com");
MODULE_LICENSE("GPL v2");
MODULE_ALIAS("platform:" DRV_NAME);<|MERGE_RESOLUTION|>--- conflicted
+++ resolved
@@ -217,8 +217,6 @@
 		.driver_data = &acp6x_card,
 		.matches = {
 			DMI_MATCH(DMI_BOARD_VENDOR, "LENOVO"),
-<<<<<<< HEAD
-=======
 			DMI_MATCH(DMI_PRODUCT_NAME, "82QF"),
 		}
 	},
@@ -240,7 +238,6 @@
 		.driver_data = &acp6x_card,
 		.matches = {
 			DMI_MATCH(DMI_BOARD_VENDOR, "LENOVO"),
->>>>>>> aad2c2fb
 			DMI_MATCH(DMI_PRODUCT_NAME, "82V2"),
 		}
 	},
