--- conflicted
+++ resolved
@@ -1757,10 +1757,7 @@
 	tristate "WCD9340/WCD9341 Codec"
 	depends on COMMON_CLK
 	depends on SLIMBUS
-<<<<<<< HEAD
-=======
 	select REGMAP_SLIMBUS
->>>>>>> 7e09a154
 	select SND_SOC_WCD_MBHC
 	depends on MFD_WCD934X || COMPILE_TEST
 	help
