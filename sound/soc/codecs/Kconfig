--- conflicted
+++ resolved
@@ -2084,10 +2084,7 @@
 
 config SND_SOC_WCD939X_SDW
 	tristate "WCD9390/WCD9395 Codec - SDW"
-<<<<<<< HEAD
-=======
 	depends on TYPEC || !TYPEC
->>>>>>> 50b700c9
 	select SND_SOC_WCD939X
 	select SND_SOC_WCD_MBHC
 	select REGMAP_IRQ
