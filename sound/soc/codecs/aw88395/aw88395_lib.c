--- conflicted
+++ resolved
@@ -452,19 +452,13 @@
 	if ((aw_bin->all_bin_parse_num != 1) ||
 		(aw_bin->header_info[0].bin_data_type != DATA_TYPE_REGISTER)) {
 		dev_err(aw_dev->dev, "bin num or type error");
-<<<<<<< HEAD
-=======
 		ret = -EINVAL;
->>>>>>> aad2c2fb
 		goto parse_bin_failed;
 	}
 
 	if (aw_bin->header_info[0].valid_data_len % 4) {
 		dev_err(aw_dev->dev, "bin data len get error!");
-<<<<<<< HEAD
-=======
 		ret = -EINVAL;
->>>>>>> aad2c2fb
 		goto parse_bin_failed;
 	}
 
