// SPDX-License-Identifier: GPL-2.0
//
// cs35l41-lib.c -- CS35L41 Common functions for HDA and ASoC Audio drivers
//
// Copyright 2017-2021 Cirrus Logic, Inc.
//
// Author: David Rhodes <david.rhodes@cirrus.com>
// Author: Lucas Tanure <lucas.tanure@cirrus.com>

#include <linux/dev_printk.h>
#include <linux/module.h>
#include <linux/regmap.h>
#include <linux/regulator/consumer.h>
#include <linux/slab.h>
#include <linux/firmware/cirrus/wmfw.h>

#include <sound/cs35l41.h>

static const struct reg_default cs35l41_reg[] = {
	{ CS35L41_PWR_CTRL1,			0x00000000 },
	{ CS35L41_PWR_CTRL2,			0x00000000 },
	{ CS35L41_PWR_CTRL3,			0x01000010 },
	{ CS35L41_GPIO_PAD_CONTROL,		0x00000000 },
	{ CS35L41_GLOBAL_CLK_CTRL,		0x00000003 },
	{ CS35L41_TST_FS_MON0,			0x00020016 },
	{ CS35L41_BSTCVRT_COEFF,		0x00002424 },
	{ CS35L41_BSTCVRT_SLOPE_LBST,		0x00007500 },
	{ CS35L41_BSTCVRT_PEAK_CUR,		0x0000004A },
	{ CS35L41_SP_ENABLES,			0x00000000 },
	{ CS35L41_SP_RATE_CTRL,			0x00000028 },
	{ CS35L41_SP_FORMAT,			0x18180200 },
	{ CS35L41_SP_HIZ_CTRL,			0x00000002 },
	{ CS35L41_SP_FRAME_TX_SLOT,		0x03020100 },
	{ CS35L41_SP_FRAME_RX_SLOT,		0x00000100 },
	{ CS35L41_SP_TX_WL,			0x00000018 },
	{ CS35L41_SP_RX_WL,			0x00000018 },
	{ CS35L41_DAC_PCM1_SRC,			0x00000008 },
	{ CS35L41_ASP_TX1_SRC,			0x00000018 },
	{ CS35L41_ASP_TX2_SRC,			0x00000019 },
	{ CS35L41_ASP_TX3_SRC,			0x00000020 },
	{ CS35L41_ASP_TX4_SRC,			0x00000021 },
	{ CS35L41_DSP1_RX1_SRC,			0x00000008 },
	{ CS35L41_DSP1_RX2_SRC,			0x00000009 },
	{ CS35L41_DSP1_RX3_SRC,			0x00000018 },
	{ CS35L41_DSP1_RX4_SRC,			0x00000019 },
	{ CS35L41_DSP1_RX5_SRC,			0x00000020 },
	{ CS35L41_DSP1_RX6_SRC,			0x00000021 },
	{ CS35L41_DSP1_RX7_SRC,			0x0000003A },
	{ CS35L41_DSP1_RX8_SRC,			0x00000001 },
	{ CS35L41_NGATE1_SRC,			0x00000008 },
	{ CS35L41_NGATE2_SRC,			0x00000009 },
	{ CS35L41_AMP_DIG_VOL_CTRL,		0x00008000 },
	{ CS35L41_CLASSH_CFG,			0x000B0405 },
	{ CS35L41_WKFET_CFG,			0x00000111 },
	{ CS35L41_NG_CFG,			0x00000033 },
	{ CS35L41_AMP_GAIN_CTRL,		0x00000000 },
	{ CS35L41_IRQ1_MASK1,			0xFFFFFFFF },
	{ CS35L41_IRQ1_MASK2,			0xFFFFFFFF },
	{ CS35L41_IRQ1_MASK3,			0xFFFF87FF },
	{ CS35L41_IRQ1_MASK4,			0xFEFFFFFF },
	{ CS35L41_GPIO1_CTRL1,			0xE1000001 },
	{ CS35L41_GPIO2_CTRL1,			0xE1000001 },
	{ CS35L41_MIXER_NGATE_CFG,		0x00000000 },
	{ CS35L41_MIXER_NGATE_CH1_CFG,		0x00000303 },
	{ CS35L41_MIXER_NGATE_CH2_CFG,		0x00000303 },
	{ CS35L41_DSP1_CCM_CORE_CTRL,		0x00000101 },
};

static bool cs35l41_readable_reg(struct device *dev, unsigned int reg)
{
	switch (reg) {
	case CS35L41_DEVID:
	case CS35L41_REVID:
	case CS35L41_FABID:
	case CS35L41_RELID:
	case CS35L41_OTPID:
	case CS35L41_TEST_KEY_CTL:
	case CS35L41_USER_KEY_CTL:
	case CS35L41_OTP_CTRL0:
	case CS35L41_OTP_CTRL3:
	case CS35L41_OTP_CTRL4:
	case CS35L41_OTP_CTRL5:
	case CS35L41_OTP_CTRL6:
	case CS35L41_OTP_CTRL7:
	case CS35L41_OTP_CTRL8:
	case CS35L41_PWR_CTRL1:
	case CS35L41_PWR_CTRL2:
	case CS35L41_PWR_CTRL3:
	case CS35L41_CTRL_OVRRIDE:
	case CS35L41_AMP_OUT_MUTE:
	case CS35L41_PROTECT_REL_ERR_IGN:
	case CS35L41_GPIO_PAD_CONTROL:
	case CS35L41_JTAG_CONTROL:
	case CS35L41_PWRMGT_CTL:
	case CS35L41_WAKESRC_CTL:
	case CS35L41_PWRMGT_STS:
	case CS35L41_PLL_CLK_CTRL:
	case CS35L41_DSP_CLK_CTRL:
	case CS35L41_GLOBAL_CLK_CTRL:
	case CS35L41_DATA_FS_SEL:
	case CS35L41_TST_FS_MON0:
	case CS35L41_MDSYNC_EN:
	case CS35L41_MDSYNC_TX_ID:
	case CS35L41_MDSYNC_PWR_CTRL:
	case CS35L41_MDSYNC_DATA_TX:
	case CS35L41_MDSYNC_TX_STATUS:
	case CS35L41_MDSYNC_DATA_RX:
	case CS35L41_MDSYNC_RX_STATUS:
	case CS35L41_MDSYNC_ERR_STATUS:
	case CS35L41_MDSYNC_SYNC_PTE2:
	case CS35L41_MDSYNC_SYNC_PTE3:
	case CS35L41_MDSYNC_SYNC_MSM_STATUS:
	case CS35L41_BSTCVRT_VCTRL1:
	case CS35L41_BSTCVRT_VCTRL2:
	case CS35L41_BSTCVRT_PEAK_CUR:
	case CS35L41_BSTCVRT_SFT_RAMP:
	case CS35L41_BSTCVRT_COEFF:
	case CS35L41_BSTCVRT_SLOPE_LBST:
	case CS35L41_BSTCVRT_SW_FREQ:
	case CS35L41_BSTCVRT_DCM_CTRL:
	case CS35L41_BSTCVRT_DCM_MODE_FORCE:
	case CS35L41_BSTCVRT_OVERVOLT_CTRL:
	case CS35L41_VI_VOL_POL:
	case CS35L41_DTEMP_WARN_THLD:
	case CS35L41_DTEMP_CFG:
	case CS35L41_DTEMP_EN:
	case CS35L41_VPVBST_FS_SEL:
	case CS35L41_SP_ENABLES:
	case CS35L41_SP_RATE_CTRL:
	case CS35L41_SP_FORMAT:
	case CS35L41_SP_HIZ_CTRL:
	case CS35L41_SP_FRAME_TX_SLOT:
	case CS35L41_SP_FRAME_RX_SLOT:
	case CS35L41_SP_TX_WL:
	case CS35L41_SP_RX_WL:
	case CS35L41_DAC_PCM1_SRC:
	case CS35L41_ASP_TX1_SRC:
	case CS35L41_ASP_TX2_SRC:
	case CS35L41_ASP_TX3_SRC:
	case CS35L41_ASP_TX4_SRC:
	case CS35L41_DSP1_RX1_SRC:
	case CS35L41_DSP1_RX2_SRC:
	case CS35L41_DSP1_RX3_SRC:
	case CS35L41_DSP1_RX4_SRC:
	case CS35L41_DSP1_RX5_SRC:
	case CS35L41_DSP1_RX6_SRC:
	case CS35L41_DSP1_RX7_SRC:
	case CS35L41_DSP1_RX8_SRC:
	case CS35L41_NGATE1_SRC:
	case CS35L41_NGATE2_SRC:
	case CS35L41_AMP_DIG_VOL_CTRL:
	case CS35L41_VPBR_CFG:
	case CS35L41_VBBR_CFG:
	case CS35L41_VPBR_STATUS:
	case CS35L41_VBBR_STATUS:
	case CS35L41_OVERTEMP_CFG:
	case CS35L41_AMP_ERR_VOL:
	case CS35L41_VOL_STATUS_TO_DSP:
	case CS35L41_CLASSH_CFG:
	case CS35L41_WKFET_CFG:
	case CS35L41_NG_CFG:
	case CS35L41_AMP_GAIN_CTRL:
	case CS35L41_DAC_MSM_CFG:
	case CS35L41_IRQ1_CFG:
	case CS35L41_IRQ1_STATUS:
	case CS35L41_IRQ1_STATUS1:
	case CS35L41_IRQ1_STATUS2:
	case CS35L41_IRQ1_STATUS3:
	case CS35L41_IRQ1_STATUS4:
	case CS35L41_IRQ1_RAW_STATUS1:
	case CS35L41_IRQ1_RAW_STATUS2:
	case CS35L41_IRQ1_RAW_STATUS3:
	case CS35L41_IRQ1_RAW_STATUS4:
	case CS35L41_IRQ1_MASK1:
	case CS35L41_IRQ1_MASK2:
	case CS35L41_IRQ1_MASK3:
	case CS35L41_IRQ1_MASK4:
	case CS35L41_IRQ1_FRC1:
	case CS35L41_IRQ1_FRC2:
	case CS35L41_IRQ1_FRC3:
	case CS35L41_IRQ1_FRC4:
	case CS35L41_IRQ1_EDGE1:
	case CS35L41_IRQ1_EDGE4:
	case CS35L41_IRQ1_POL1:
	case CS35L41_IRQ1_POL2:
	case CS35L41_IRQ1_POL3:
	case CS35L41_IRQ1_POL4:
	case CS35L41_IRQ1_DB3:
	case CS35L41_IRQ2_CFG:
	case CS35L41_IRQ2_STATUS:
	case CS35L41_IRQ2_STATUS1:
	case CS35L41_IRQ2_STATUS2:
	case CS35L41_IRQ2_STATUS3:
	case CS35L41_IRQ2_STATUS4:
	case CS35L41_IRQ2_RAW_STATUS1:
	case CS35L41_IRQ2_RAW_STATUS2:
	case CS35L41_IRQ2_RAW_STATUS3:
	case CS35L41_IRQ2_RAW_STATUS4:
	case CS35L41_IRQ2_MASK1:
	case CS35L41_IRQ2_MASK2:
	case CS35L41_IRQ2_MASK3:
	case CS35L41_IRQ2_MASK4:
	case CS35L41_IRQ2_FRC1:
	case CS35L41_IRQ2_FRC2:
	case CS35L41_IRQ2_FRC3:
	case CS35L41_IRQ2_FRC4:
	case CS35L41_IRQ2_EDGE1:
	case CS35L41_IRQ2_EDGE4:
	case CS35L41_IRQ2_POL1:
	case CS35L41_IRQ2_POL2:
	case CS35L41_IRQ2_POL3:
	case CS35L41_IRQ2_POL4:
	case CS35L41_IRQ2_DB3:
	case CS35L41_GPIO_STATUS1:
	case CS35L41_GPIO1_CTRL1:
	case CS35L41_GPIO2_CTRL1:
	case CS35L41_MIXER_NGATE_CFG:
	case CS35L41_MIXER_NGATE_CH1_CFG:
	case CS35L41_MIXER_NGATE_CH2_CFG:
	case CS35L41_DSP_MBOX_1 ... CS35L41_DSP_VIRT2_MBOX_8:
	case CS35L41_CLOCK_DETECT_1:
	case CS35L41_DIE_STS1:
	case CS35L41_DIE_STS2:
	case CS35L41_TEMP_CAL1:
	case CS35L41_TEMP_CAL2:
	case CS35L41_DSP1_TIMESTAMP_COUNT:
	case CS35L41_DSP1_SYS_ID:
	case CS35L41_DSP1_SYS_VERSION:
	case CS35L41_DSP1_SYS_CORE_ID:
	case CS35L41_DSP1_SYS_AHB_ADDR:
	case CS35L41_DSP1_SYS_XSRAM_SIZE:
	case CS35L41_DSP1_SYS_YSRAM_SIZE:
	case CS35L41_DSP1_SYS_PSRAM_SIZE:
	case CS35L41_DSP1_SYS_PM_BOOT_SIZE:
	case CS35L41_DSP1_SYS_FEATURES:
	case CS35L41_DSP1_SYS_FIR_FILTERS:
	case CS35L41_DSP1_SYS_LMS_FILTERS:
	case CS35L41_DSP1_SYS_XM_BANK_SIZE:
	case CS35L41_DSP1_SYS_YM_BANK_SIZE:
	case CS35L41_DSP1_SYS_PM_BANK_SIZE:
	case CS35L41_DSP1_RX1_RATE:
	case CS35L41_DSP1_RX2_RATE:
	case CS35L41_DSP1_RX3_RATE:
	case CS35L41_DSP1_RX4_RATE:
	case CS35L41_DSP1_RX5_RATE:
	case CS35L41_DSP1_RX6_RATE:
	case CS35L41_DSP1_RX7_RATE:
	case CS35L41_DSP1_RX8_RATE:
	case CS35L41_DSP1_TX1_RATE:
	case CS35L41_DSP1_TX2_RATE:
	case CS35L41_DSP1_TX3_RATE:
	case CS35L41_DSP1_TX4_RATE:
	case CS35L41_DSP1_TX5_RATE:
	case CS35L41_DSP1_TX6_RATE:
	case CS35L41_DSP1_TX7_RATE:
	case CS35L41_DSP1_TX8_RATE:
	case CS35L41_DSP1_SCRATCH1:
	case CS35L41_DSP1_SCRATCH2:
	case CS35L41_DSP1_SCRATCH3:
	case CS35L41_DSP1_SCRATCH4:
	case CS35L41_DSP1_CCM_CORE_CTRL:
	case CS35L41_DSP1_CCM_CLK_OVERRIDE:
	case CS35L41_DSP1_XM_MSTR_EN:
	case CS35L41_DSP1_XM_CORE_PRI:
	case CS35L41_DSP1_XM_AHB_PACK_PL_PRI:
	case CS35L41_DSP1_XM_AHB_UP_PL_PRI:
	case CS35L41_DSP1_XM_ACCEL_PL0_PRI:
	case CS35L41_DSP1_XM_NPL0_PRI:
	case CS35L41_DSP1_YM_MSTR_EN:
	case CS35L41_DSP1_YM_CORE_PRI:
	case CS35L41_DSP1_YM_AHB_PACK_PL_PRI:
	case CS35L41_DSP1_YM_AHB_UP_PL_PRI:
	case CS35L41_DSP1_YM_ACCEL_PL0_PRI:
	case CS35L41_DSP1_YM_NPL0_PRI:
	case CS35L41_DSP1_MPU_XM_ACCESS0:
	case CS35L41_DSP1_MPU_YM_ACCESS0:
	case CS35L41_DSP1_MPU_WNDW_ACCESS0:
	case CS35L41_DSP1_MPU_XREG_ACCESS0:
	case CS35L41_DSP1_MPU_YREG_ACCESS0:
	case CS35L41_DSP1_MPU_XM_ACCESS1:
	case CS35L41_DSP1_MPU_YM_ACCESS1:
	case CS35L41_DSP1_MPU_WNDW_ACCESS1:
	case CS35L41_DSP1_MPU_XREG_ACCESS1:
	case CS35L41_DSP1_MPU_YREG_ACCESS1:
	case CS35L41_DSP1_MPU_XM_ACCESS2:
	case CS35L41_DSP1_MPU_YM_ACCESS2:
	case CS35L41_DSP1_MPU_WNDW_ACCESS2:
	case CS35L41_DSP1_MPU_XREG_ACCESS2:
	case CS35L41_DSP1_MPU_YREG_ACCESS2:
	case CS35L41_DSP1_MPU_XM_ACCESS3:
	case CS35L41_DSP1_MPU_YM_ACCESS3:
	case CS35L41_DSP1_MPU_WNDW_ACCESS3:
	case CS35L41_DSP1_MPU_XREG_ACCESS3:
	case CS35L41_DSP1_MPU_YREG_ACCESS3:
	case CS35L41_DSP1_MPU_XM_VIO_ADDR:
	case CS35L41_DSP1_MPU_XM_VIO_STATUS:
	case CS35L41_DSP1_MPU_YM_VIO_ADDR:
	case CS35L41_DSP1_MPU_YM_VIO_STATUS:
	case CS35L41_DSP1_MPU_PM_VIO_ADDR:
	case CS35L41_DSP1_MPU_PM_VIO_STATUS:
	case CS35L41_DSP1_MPU_LOCK_CONFIG:
	case CS35L41_DSP1_MPU_WDT_RST_CTRL:
	case CS35L41_OTP_TRIM_1:
	case CS35L41_OTP_TRIM_2:
	case CS35L41_OTP_TRIM_3:
	case CS35L41_OTP_TRIM_4:
	case CS35L41_OTP_TRIM_5:
	case CS35L41_OTP_TRIM_6:
	case CS35L41_OTP_TRIM_7:
	case CS35L41_OTP_TRIM_8:
	case CS35L41_OTP_TRIM_9:
	case CS35L41_OTP_TRIM_10:
	case CS35L41_OTP_TRIM_11:
	case CS35L41_OTP_TRIM_12:
	case CS35L41_OTP_TRIM_13:
	case CS35L41_OTP_TRIM_14:
	case CS35L41_OTP_TRIM_15:
	case CS35L41_OTP_TRIM_16:
	case CS35L41_OTP_TRIM_17:
	case CS35L41_OTP_TRIM_18:
	case CS35L41_OTP_TRIM_19:
	case CS35L41_OTP_TRIM_20:
	case CS35L41_OTP_TRIM_21:
	case CS35L41_OTP_TRIM_22:
	case CS35L41_OTP_TRIM_23:
	case CS35L41_OTP_TRIM_24:
	case CS35L41_OTP_TRIM_25:
	case CS35L41_OTP_TRIM_26:
	case CS35L41_OTP_TRIM_27:
	case CS35L41_OTP_TRIM_28:
	case CS35L41_OTP_TRIM_29:
	case CS35L41_OTP_TRIM_30:
	case CS35L41_OTP_TRIM_31:
	case CS35L41_OTP_TRIM_32:
	case CS35L41_OTP_TRIM_33:
	case CS35L41_OTP_TRIM_34:
	case CS35L41_OTP_TRIM_35:
	case CS35L41_OTP_TRIM_36:
	case CS35L41_OTP_MEM0 ... CS35L41_OTP_MEM31:
	case CS35L41_DSP1_XMEM_PACK_0 ... CS35L41_DSP1_XMEM_PACK_3068:
	case CS35L41_DSP1_XMEM_UNPACK32_0 ... CS35L41_DSP1_XMEM_UNPACK32_2046:
	case CS35L41_DSP1_XMEM_UNPACK24_0 ... CS35L41_DSP1_XMEM_UNPACK24_4093:
	case CS35L41_DSP1_YMEM_PACK_0 ... CS35L41_DSP1_YMEM_PACK_1532:
	case CS35L41_DSP1_YMEM_UNPACK32_0 ... CS35L41_DSP1_YMEM_UNPACK32_1022:
	case CS35L41_DSP1_YMEM_UNPACK24_0 ... CS35L41_DSP1_YMEM_UNPACK24_2045:
	case CS35L41_DSP1_PMEM_0 ... CS35L41_DSP1_PMEM_5114:
	/*test regs*/
	case CS35L41_PLL_OVR:
	case CS35L41_BST_TEST_DUTY:
	case CS35L41_DIGPWM_IOCTRL:
		return true;
	default:
		return false;
	}
}

static bool cs35l41_precious_reg(struct device *dev, unsigned int reg)
{
	switch (reg) {
	case CS35L41_TEST_KEY_CTL:
	case CS35L41_USER_KEY_CTL:
	case CS35L41_OTP_MEM0 ... CS35L41_OTP_MEM31:
	case CS35L41_TST_FS_MON0:
	case CS35L41_DSP1_XMEM_PACK_0 ... CS35L41_DSP1_XMEM_PACK_3068:
	case CS35L41_DSP1_YMEM_PACK_0 ... CS35L41_DSP1_YMEM_PACK_1532:
	case CS35L41_DSP1_PMEM_0 ... CS35L41_DSP1_PMEM_5114:
		return true;
	default:
		return false;
	}
}

static bool cs35l41_volatile_reg(struct device *dev, unsigned int reg)
{
	switch (reg) {
	case CS35L41_DEVID:
	case CS35L41_SFT_RESET:
	case CS35L41_FABID:
	case CS35L41_REVID:
	case CS35L41_OTPID:
	case CS35L41_TEST_KEY_CTL:
	case CS35L41_USER_KEY_CTL:
	case CS35L41_PWRMGT_CTL:
	case CS35L41_WAKESRC_CTL:
	case CS35L41_PWRMGT_STS:
	case CS35L41_DTEMP_EN:
	case CS35L41_IRQ1_STATUS:
	case CS35L41_IRQ1_STATUS1:
	case CS35L41_IRQ1_STATUS2:
	case CS35L41_IRQ1_STATUS3:
	case CS35L41_IRQ1_STATUS4:
	case CS35L41_IRQ1_RAW_STATUS1:
	case CS35L41_IRQ1_RAW_STATUS2:
	case CS35L41_IRQ1_RAW_STATUS3:
	case CS35L41_IRQ1_RAW_STATUS4:
	case CS35L41_IRQ2_STATUS:
	case CS35L41_IRQ2_STATUS1:
	case CS35L41_IRQ2_STATUS2:
	case CS35L41_IRQ2_STATUS3:
	case CS35L41_IRQ2_STATUS4:
	case CS35L41_IRQ2_RAW_STATUS1:
	case CS35L41_IRQ2_RAW_STATUS2:
	case CS35L41_IRQ2_RAW_STATUS3:
	case CS35L41_IRQ2_RAW_STATUS4:
	case CS35L41_GPIO_STATUS1:
	case CS35L41_DSP_MBOX_1 ... CS35L41_DSP_VIRT2_MBOX_8:
	case CS35L41_DSP1_XMEM_PACK_0 ... CS35L41_DSP1_XMEM_PACK_3068:
	case CS35L41_DSP1_XMEM_UNPACK32_0 ... CS35L41_DSP1_XMEM_UNPACK32_2046:
	case CS35L41_DSP1_XMEM_UNPACK24_0 ... CS35L41_DSP1_XMEM_UNPACK24_4093:
	case CS35L41_DSP1_YMEM_PACK_0 ... CS35L41_DSP1_YMEM_PACK_1532:
	case CS35L41_DSP1_YMEM_UNPACK32_0 ... CS35L41_DSP1_YMEM_UNPACK32_1022:
	case CS35L41_DSP1_YMEM_UNPACK24_0 ... CS35L41_DSP1_YMEM_UNPACK24_2045:
	case CS35L41_DSP1_PMEM_0 ... CS35L41_DSP1_PMEM_5114:
	case CS35L41_DSP1_SCRATCH1:
	case CS35L41_DSP1_SCRATCH2:
	case CS35L41_DSP1_SCRATCH3:
	case CS35L41_DSP1_SCRATCH4:
	case CS35L41_DSP1_CCM_CLK_OVERRIDE ... CS35L41_DSP1_WDT_STATUS:
	case CS35L41_OTP_MEM0 ... CS35L41_OTP_MEM31:
		return true;
	default:
		return false;
	}
}

static const struct cs35l41_otp_packed_element_t otp_map_1[] = {
	/* addr         shift   size */
	{ 0x00002030,	0,	4 }, /*TRIM_OSC_FREQ_TRIM*/
	{ 0x00002030,	7,	1 }, /*TRIM_OSC_TRIM_DONE*/
	{ 0x0000208c,	24,	6 }, /*TST_DIGREG_VREF_TRIM*/
	{ 0x00002090,	14,	4 }, /*TST_REF_TRIM*/
	{ 0x00002090,	10,	4 }, /*TST_REF_TEMPCO_TRIM*/
	{ 0x0000300C,	11,	4 }, /*PLL_LDOA_TST_VREF_TRIM*/
	{ 0x0000394C,	23,	2 }, /*BST_ATEST_CM_VOFF*/
	{ 0x00003950,	0,	7 }, /*BST_ATRIM_IADC_OFFSET*/
	{ 0x00003950,	8,	7 }, /*BST_ATRIM_IADC_GAIN1*/
	{ 0x00003950,	16,	8 }, /*BST_ATRIM_IPKCOMP_OFFSET1*/
	{ 0x00003950,	24,	8 }, /*BST_ATRIM_IPKCOMP_GAIN1*/
	{ 0x00003954,	0,	7 }, /*BST_ATRIM_IADC_OFFSET2*/
	{ 0x00003954,	8,	7 }, /*BST_ATRIM_IADC_GAIN2*/
	{ 0x00003954,	16,	8 }, /*BST_ATRIM_IPKCOMP_OFFSET2*/
	{ 0x00003954,	24,	8 }, /*BST_ATRIM_IPKCOMP_GAIN2*/
	{ 0x00003958,	0,	7 }, /*BST_ATRIM_IADC_OFFSET3*/
	{ 0x00003958,	8,	7 }, /*BST_ATRIM_IADC_GAIN3*/
	{ 0x00003958,	16,	8 }, /*BST_ATRIM_IPKCOMP_OFFSET3*/
	{ 0x00003958,	24,	8 }, /*BST_ATRIM_IPKCOMP_GAIN3*/
	{ 0x0000395C,	0,	7 }, /*BST_ATRIM_IADC_OFFSET4*/
	{ 0x0000395C,	8,	7 }, /*BST_ATRIM_IADC_GAIN4*/
	{ 0x0000395C,	16,	8 }, /*BST_ATRIM_IPKCOMP_OFFSET4*/
	{ 0x0000395C,	24,	8 }, /*BST_ATRIM_IPKCOMP_GAIN4*/
	{ 0x0000416C,	0,	8 }, /*VMON_GAIN_OTP_VAL*/
	{ 0x00004160,	0,	7 }, /*VMON_OFFSET_OTP_VAL*/
	{ 0x0000416C,	8,	8 }, /*IMON_GAIN_OTP_VAL*/
	{ 0x00004160,	16,	10 }, /*IMON_OFFSET_OTP_VAL*/
	{ 0x0000416C,	16,	12 }, /*VMON_CM_GAIN_OTP_VAL*/
	{ 0x0000416C,	28,	1 }, /*VMON_CM_GAIN_SIGN_OTP_VAL*/
	{ 0x00004170,	0,	6 }, /*IMON_CAL_TEMPCO_OTP_VAL*/
	{ 0x00004170,	6,	1 }, /*IMON_CAL_TEMPCO_SIGN_OTP*/
	{ 0x00004170,	8,	6 }, /*IMON_CAL_TEMPCO2_OTP_VAL*/
	{ 0x00004170,	14,	1 }, /*IMON_CAL_TEMPCO2_DN_UPB_OTP_VAL*/
	{ 0x00004170,	16,	9 }, /*IMON_CAL_TEMPCO_TBASE_OTP_VAL*/
	{ 0x00004360,	0,	5 }, /*TEMP_GAIN_OTP_VAL*/
	{ 0x00004360,	6,	9 }, /*TEMP_OFFSET_OTP_VAL*/
	{ 0x00004448,	0,	8 }, /*VP_SARADC_OFFSET*/
	{ 0x00004448,	8,	8 }, /*VP_GAIN_INDEX*/
	{ 0x00004448,	16,	8 }, /*VBST_SARADC_OFFSET*/
	{ 0x00004448,	24,	8 }, /*VBST_GAIN_INDEX*/
	{ 0x0000444C,	0,	3 }, /*ANA_SELINVREF*/
	{ 0x00006E30,	0,	5 }, /*GAIN_ERR_COEFF_0*/
	{ 0x00006E30,	8,	5 }, /*GAIN_ERR_COEFF_1*/
	{ 0x00006E30,	16,	5 }, /*GAIN_ERR_COEFF_2*/
	{ 0x00006E30,	24,	5 }, /*GAIN_ERR_COEFF_3*/
	{ 0x00006E34,	0,	5 }, /*GAIN_ERR_COEFF_4*/
	{ 0x00006E34,	8,	5 }, /*GAIN_ERR_COEFF_5*/
	{ 0x00006E34,	16,	5 }, /*GAIN_ERR_COEFF_6*/
	{ 0x00006E34,	24,	5 }, /*GAIN_ERR_COEFF_7*/
	{ 0x00006E38,	0,	5 }, /*GAIN_ERR_COEFF_8*/
	{ 0x00006E38,	8,	5 }, /*GAIN_ERR_COEFF_9*/
	{ 0x00006E38,	16,	5 }, /*GAIN_ERR_COEFF_10*/
	{ 0x00006E38,	24,	5 }, /*GAIN_ERR_COEFF_11*/
	{ 0x00006E3C,	0,	5 }, /*GAIN_ERR_COEFF_12*/
	{ 0x00006E3C,	8,	5 }, /*GAIN_ERR_COEFF_13*/
	{ 0x00006E3C,	16,	5 }, /*GAIN_ERR_COEFF_14*/
	{ 0x00006E3C,	24,	5 }, /*GAIN_ERR_COEFF_15*/
	{ 0x00006E40,	0,	5 }, /*GAIN_ERR_COEFF_16*/
	{ 0x00006E40,	8,	5 }, /*GAIN_ERR_COEFF_17*/
	{ 0x00006E40,	16,	5 }, /*GAIN_ERR_COEFF_18*/
	{ 0x00006E40,	24,	5 }, /*GAIN_ERR_COEFF_19*/
	{ 0x00006E44,	0,	5 }, /*GAIN_ERR_COEFF_20*/
	{ 0x00006E48,	0,	10 }, /*VOFF_GAIN_0*/
	{ 0x00006E48,	10,	10 }, /*VOFF_GAIN_1*/
	{ 0x00006E48,	20,	10 }, /*VOFF_GAIN_2*/
	{ 0x00006E4C,	0,	10 }, /*VOFF_GAIN_3*/
	{ 0x00006E4C,	10,	10 }, /*VOFF_GAIN_4*/
	{ 0x00006E4C,	20,	10 }, /*VOFF_GAIN_5*/
	{ 0x00006E50,	0,	10 }, /*VOFF_GAIN_6*/
	{ 0x00006E50,	10,	10 }, /*VOFF_GAIN_7*/
	{ 0x00006E50,	20,	10 }, /*VOFF_GAIN_8*/
	{ 0x00006E54,	0,	10 }, /*VOFF_GAIN_9*/
	{ 0x00006E54,	10,	10 }, /*VOFF_GAIN_10*/
	{ 0x00006E54,	20,	10 }, /*VOFF_GAIN_11*/
	{ 0x00006E58,	0,	10 }, /*VOFF_GAIN_12*/
	{ 0x00006E58,	10,	10 }, /*VOFF_GAIN_13*/
	{ 0x00006E58,	20,	10 }, /*VOFF_GAIN_14*/
	{ 0x00006E5C,	0,	10 }, /*VOFF_GAIN_15*/
	{ 0x00006E5C,	10,	10 }, /*VOFF_GAIN_16*/
	{ 0x00006E5C,	20,	10 }, /*VOFF_GAIN_17*/
	{ 0x00006E60,	0,	10 }, /*VOFF_GAIN_18*/
	{ 0x00006E60,	10,	10 }, /*VOFF_GAIN_19*/
	{ 0x00006E60,	20,	10 }, /*VOFF_GAIN_20*/
	{ 0x00006E64,	0,	10 }, /*VOFF_INT1*/
	{ 0x00007418,	7,	5 }, /*DS_SPK_INT1_CAP_TRIM*/
	{ 0x0000741C,	0,	5 }, /*DS_SPK_INT2_CAP_TRIM*/
	{ 0x0000741C,	11,	4 }, /*DS_SPK_LPF_CAP_TRIM*/
	{ 0x0000741C,	19,	4 }, /*DS_SPK_QUAN_CAP_TRIM*/
	{ 0x00007434,	17,	1 }, /*FORCE_CAL*/
	{ 0x00007434,	18,	7 }, /*CAL_OVERRIDE*/
	{ 0x00007068,	0,	9 }, /*MODIX*/
	{ 0x0000410C,	7,	1 }, /*VIMON_DLY_NOT_COMB*/
	{ 0x0000400C,	0,	7 }, /*VIMON_DLY*/
	{ 0x00000000,	0,	1 }, /*extra bit*/
	{ 0x00017040,	0,	8 }, /*X_COORDINATE*/
	{ 0x00017040,	8,	8 }, /*Y_COORDINATE*/
	{ 0x00017040,	16,	8 }, /*WAFER_ID*/
	{ 0x00017040,	24,	8 }, /*DVS*/
	{ 0x00017044,	0,	24 }, /*LOT_NUMBER*/
};

static const struct cs35l41_otp_packed_element_t otp_map_2[] = {
	/* addr         shift   size */
	{ 0x00002030,	0,	4 }, /*TRIM_OSC_FREQ_TRIM*/
	{ 0x00002030,	7,	1 }, /*TRIM_OSC_TRIM_DONE*/
	{ 0x0000208c,	24,	6 }, /*TST_DIGREG_VREF_TRIM*/
	{ 0x00002090,	14,	4 }, /*TST_REF_TRIM*/
	{ 0x00002090,	10,	4 }, /*TST_REF_TEMPCO_TRIM*/
	{ 0x0000300C,	11,	4 }, /*PLL_LDOA_TST_VREF_TRIM*/
	{ 0x0000394C,	23,	2 }, /*BST_ATEST_CM_VOFF*/
	{ 0x00003950,	0,	7 }, /*BST_ATRIM_IADC_OFFSET*/
	{ 0x00003950,	8,	7 }, /*BST_ATRIM_IADC_GAIN1*/
	{ 0x00003950,	16,	8 }, /*BST_ATRIM_IPKCOMP_OFFSET1*/
	{ 0x00003950,	24,	8 }, /*BST_ATRIM_IPKCOMP_GAIN1*/
	{ 0x00003954,	0,	7 }, /*BST_ATRIM_IADC_OFFSET2*/
	{ 0x00003954,	8,	7 }, /*BST_ATRIM_IADC_GAIN2*/
	{ 0x00003954,	16,	8 }, /*BST_ATRIM_IPKCOMP_OFFSET2*/
	{ 0x00003954,	24,	8 }, /*BST_ATRIM_IPKCOMP_GAIN2*/
	{ 0x00003958,	0,	7 }, /*BST_ATRIM_IADC_OFFSET3*/
	{ 0x00003958,	8,	7 }, /*BST_ATRIM_IADC_GAIN3*/
	{ 0x00003958,	16,	8 }, /*BST_ATRIM_IPKCOMP_OFFSET3*/
	{ 0x00003958,	24,	8 }, /*BST_ATRIM_IPKCOMP_GAIN3*/
	{ 0x0000395C,	0,	7 }, /*BST_ATRIM_IADC_OFFSET4*/
	{ 0x0000395C,	8,	7 }, /*BST_ATRIM_IADC_GAIN4*/
	{ 0x0000395C,	16,	8 }, /*BST_ATRIM_IPKCOMP_OFFSET4*/
	{ 0x0000395C,	24,	8 }, /*BST_ATRIM_IPKCOMP_GAIN4*/
	{ 0x0000416C,	0,	8 }, /*VMON_GAIN_OTP_VAL*/
	{ 0x00004160,	0,	7 }, /*VMON_OFFSET_OTP_VAL*/
	{ 0x0000416C,	8,	8 }, /*IMON_GAIN_OTP_VAL*/
	{ 0x00004160,	16,	10 }, /*IMON_OFFSET_OTP_VAL*/
	{ 0x0000416C,	16,	12 }, /*VMON_CM_GAIN_OTP_VAL*/
	{ 0x0000416C,	28,	1 }, /*VMON_CM_GAIN_SIGN_OTP_VAL*/
	{ 0x00004170,	0,	6 }, /*IMON_CAL_TEMPCO_OTP_VAL*/
	{ 0x00004170,	6,	1 }, /*IMON_CAL_TEMPCO_SIGN_OTP*/
	{ 0x00004170,	8,	6 }, /*IMON_CAL_TEMPCO2_OTP_VAL*/
	{ 0x00004170,	14,	1 }, /*IMON_CAL_TEMPCO2_DN_UPB_OTP_VAL*/
	{ 0x00004170,	16,	9 }, /*IMON_CAL_TEMPCO_TBASE_OTP_VAL*/
	{ 0x00004360,	0,	5 }, /*TEMP_GAIN_OTP_VAL*/
	{ 0x00004360,	6,	9 }, /*TEMP_OFFSET_OTP_VAL*/
	{ 0x00004448,	0,	8 }, /*VP_SARADC_OFFSET*/
	{ 0x00004448,	8,	8 }, /*VP_GAIN_INDEX*/
	{ 0x00004448,	16,	8 }, /*VBST_SARADC_OFFSET*/
	{ 0x00004448,	24,	8 }, /*VBST_GAIN_INDEX*/
	{ 0x0000444C,	0,	3 }, /*ANA_SELINVREF*/
	{ 0x00006E30,	0,	5 }, /*GAIN_ERR_COEFF_0*/
	{ 0x00006E30,	8,	5 }, /*GAIN_ERR_COEFF_1*/
	{ 0x00006E30,	16,	5 }, /*GAIN_ERR_COEFF_2*/
	{ 0x00006E30,	24,	5 }, /*GAIN_ERR_COEFF_3*/
	{ 0x00006E34,	0,	5 }, /*GAIN_ERR_COEFF_4*/
	{ 0x00006E34,	8,	5 }, /*GAIN_ERR_COEFF_5*/
	{ 0x00006E34,	16,	5 }, /*GAIN_ERR_COEFF_6*/
	{ 0x00006E34,	24,	5 }, /*GAIN_ERR_COEFF_7*/
	{ 0x00006E38,	0,	5 }, /*GAIN_ERR_COEFF_8*/
	{ 0x00006E38,	8,	5 }, /*GAIN_ERR_COEFF_9*/
	{ 0x00006E38,	16,	5 }, /*GAIN_ERR_COEFF_10*/
	{ 0x00006E38,	24,	5 }, /*GAIN_ERR_COEFF_11*/
	{ 0x00006E3C,	0,	5 }, /*GAIN_ERR_COEFF_12*/
	{ 0x00006E3C,	8,	5 }, /*GAIN_ERR_COEFF_13*/
	{ 0x00006E3C,	16,	5 }, /*GAIN_ERR_COEFF_14*/
	{ 0x00006E3C,	24,	5 }, /*GAIN_ERR_COEFF_15*/
	{ 0x00006E40,	0,	5 }, /*GAIN_ERR_COEFF_16*/
	{ 0x00006E40,	8,	5 }, /*GAIN_ERR_COEFF_17*/
	{ 0x00006E40,	16,	5 }, /*GAIN_ERR_COEFF_18*/
	{ 0x00006E40,	24,	5 }, /*GAIN_ERR_COEFF_19*/
	{ 0x00006E44,	0,	5 }, /*GAIN_ERR_COEFF_20*/
	{ 0x00006E48,	0,	10 }, /*VOFF_GAIN_0*/
	{ 0x00006E48,	10,	10 }, /*VOFF_GAIN_1*/
	{ 0x00006E48,	20,	10 }, /*VOFF_GAIN_2*/
	{ 0x00006E4C,	0,	10 }, /*VOFF_GAIN_3*/
	{ 0x00006E4C,	10,	10 }, /*VOFF_GAIN_4*/
	{ 0x00006E4C,	20,	10 }, /*VOFF_GAIN_5*/
	{ 0x00006E50,	0,	10 }, /*VOFF_GAIN_6*/
	{ 0x00006E50,	10,	10 }, /*VOFF_GAIN_7*/
	{ 0x00006E50,	20,	10 }, /*VOFF_GAIN_8*/
	{ 0x00006E54,	0,	10 }, /*VOFF_GAIN_9*/
	{ 0x00006E54,	10,	10 }, /*VOFF_GAIN_10*/
	{ 0x00006E54,	20,	10 }, /*VOFF_GAIN_11*/
	{ 0x00006E58,	0,	10 }, /*VOFF_GAIN_12*/
	{ 0x00006E58,	10,	10 }, /*VOFF_GAIN_13*/
	{ 0x00006E58,	20,	10 }, /*VOFF_GAIN_14*/
	{ 0x00006E5C,	0,	10 }, /*VOFF_GAIN_15*/
	{ 0x00006E5C,	10,	10 }, /*VOFF_GAIN_16*/
	{ 0x00006E5C,	20,	10 }, /*VOFF_GAIN_17*/
	{ 0x00006E60,	0,	10 }, /*VOFF_GAIN_18*/
	{ 0x00006E60,	10,	10 }, /*VOFF_GAIN_19*/
	{ 0x00006E60,	20,	10 }, /*VOFF_GAIN_20*/
	{ 0x00006E64,	0,	10 }, /*VOFF_INT1*/
	{ 0x00007418,	7,	5 }, /*DS_SPK_INT1_CAP_TRIM*/
	{ 0x0000741C,	0,	5 }, /*DS_SPK_INT2_CAP_TRIM*/
	{ 0x0000741C,	11,	4 }, /*DS_SPK_LPF_CAP_TRIM*/
	{ 0x0000741C,	19,	4 }, /*DS_SPK_QUAN_CAP_TRIM*/
	{ 0x00007434,	17,	1 }, /*FORCE_CAL*/
	{ 0x00007434,	18,	7 }, /*CAL_OVERRIDE*/
	{ 0x00007068,	0,	9 }, /*MODIX*/
	{ 0x0000410C,	7,	1 }, /*VIMON_DLY_NOT_COMB*/
	{ 0x0000400C,	0,	7 }, /*VIMON_DLY*/
	{ 0x00004000,	11,	1 }, /*VMON_POL*/
	{ 0x00017040,	0,	8 }, /*X_COORDINATE*/
	{ 0x00017040,	8,	8 }, /*Y_COORDINATE*/
	{ 0x00017040,	16,	8 }, /*WAFER_ID*/
	{ 0x00017040,	24,	8 }, /*DVS*/
	{ 0x00017044,	0,	24 }, /*LOT_NUMBER*/
};

static const struct reg_sequence cs35l41_reva0_errata_patch[] = {
	{ 0x00003854,			 0x05180240 },
	{ CS35L41_VIMON_SPKMON_RESYNC,	 0x00000000 },
	{ 0x00004310,			 0x00000000 },
	{ CS35L41_VPVBST_FS_SEL,	 0x00000000 },
	{ CS35L41_OTP_TRIM_30,		 0x9091A1C8 },
	{ 0x00003014,			 0x0200EE0E },
	{ CS35L41_BSTCVRT_DCM_CTRL,	 0x00000051 },
	{ 0x00000054,			 0x00000004 },
	{ CS35L41_IRQ1_DB3,		 0x00000000 },
	{ CS35L41_IRQ2_DB3,		 0x00000000 },
	{ CS35L41_DSP1_YM_ACCEL_PL0_PRI, 0x00000000 },
	{ CS35L41_DSP1_XM_ACCEL_PL0_PRI, 0x00000000 },
	{ CS35L41_PWR_CTRL2,		 0x00000000 },
	{ CS35L41_AMP_GAIN_CTRL,	 0x00000000 },
};

static const struct reg_sequence cs35l41_revb0_errata_patch[] = {
	{ CS35L41_VIMON_SPKMON_RESYNC,	 0x00000000 },
	{ 0x00004310,			 0x00000000 },
	{ CS35L41_VPVBST_FS_SEL,	 0x00000000 },
	{ CS35L41_BSTCVRT_DCM_CTRL,	 0x00000051 },
	{ CS35L41_DSP1_YM_ACCEL_PL0_PRI, 0x00000000 },
	{ CS35L41_DSP1_XM_ACCEL_PL0_PRI, 0x00000000 },
	{ CS35L41_PWR_CTRL2,		 0x00000000 },
	{ CS35L41_AMP_GAIN_CTRL,	 0x00000000 },
};

static const struct reg_sequence cs35l41_revb2_errata_patch[] = {
	{ CS35L41_VIMON_SPKMON_RESYNC,	 0x00000000 },
	{ 0x00004310,			 0x00000000 },
	{ CS35L41_VPVBST_FS_SEL,	 0x00000000 },
	{ CS35L41_BSTCVRT_DCM_CTRL,	 0x00000051 },
	{ CS35L41_DSP1_YM_ACCEL_PL0_PRI, 0x00000000 },
	{ CS35L41_DSP1_XM_ACCEL_PL0_PRI, 0x00000000 },
	{ CS35L41_PWR_CTRL2,		 0x00000000 },
	{ CS35L41_AMP_GAIN_CTRL,	 0x00000000 },
};

static const struct reg_sequence cs35l41_fs_errata_patch[] = {
	{ CS35L41_DSP1_RX1_RATE,	0x00000001 },
	{ CS35L41_DSP1_RX2_RATE,	0x00000001 },
	{ CS35L41_DSP1_RX3_RATE,	0x00000001 },
	{ CS35L41_DSP1_RX4_RATE,	0x00000001 },
	{ CS35L41_DSP1_RX5_RATE,	0x00000001 },
	{ CS35L41_DSP1_RX6_RATE,	0x00000001 },
	{ CS35L41_DSP1_RX7_RATE,	0x00000001 },
	{ CS35L41_DSP1_RX8_RATE,	0x00000001 },
	{ CS35L41_DSP1_TX1_RATE,	0x00000001 },
	{ CS35L41_DSP1_TX2_RATE,	0x00000001 },
	{ CS35L41_DSP1_TX3_RATE,	0x00000001 },
	{ CS35L41_DSP1_TX4_RATE,	0x00000001 },
	{ CS35L41_DSP1_TX5_RATE,	0x00000001 },
	{ CS35L41_DSP1_TX6_RATE,	0x00000001 },
	{ CS35L41_DSP1_TX7_RATE,	0x00000001 },
	{ CS35L41_DSP1_TX8_RATE,	0x00000001 },
};

static const struct cs35l41_otp_map_element_t cs35l41_otp_map_map[] = {
	{
		.id = 0x01,
		.map = otp_map_1,
		.num_elements = ARRAY_SIZE(otp_map_1),
		.bit_offset = 16,
		.word_offset = 2,
	},
	{
		.id = 0x02,
		.map = otp_map_2,
		.num_elements = ARRAY_SIZE(otp_map_2),
		.bit_offset = 16,
		.word_offset = 2,
	},
	{
		.id = 0x03,
		.map = otp_map_2,
		.num_elements = ARRAY_SIZE(otp_map_2),
		.bit_offset = 16,
		.word_offset = 2,
	},
	{
		.id = 0x06,
		.map = otp_map_2,
		.num_elements = ARRAY_SIZE(otp_map_2),
		.bit_offset = 16,
		.word_offset = 2,
	},
	{
		.id = 0x08,
		.map = otp_map_1,
		.num_elements = ARRAY_SIZE(otp_map_1),
		.bit_offset = 16,
		.word_offset = 2,
	},
};

struct regmap_config cs35l41_regmap_i2c = {
	.reg_bits = 32,
	.val_bits = 32,
	.reg_stride = CS35L41_REGSTRIDE,
	.reg_format_endian = REGMAP_ENDIAN_BIG,
	.val_format_endian = REGMAP_ENDIAN_BIG,
	.max_register = CS35L41_LASTREG,
	.reg_defaults = cs35l41_reg,
	.num_reg_defaults = ARRAY_SIZE(cs35l41_reg),
	.volatile_reg = cs35l41_volatile_reg,
	.readable_reg = cs35l41_readable_reg,
	.precious_reg = cs35l41_precious_reg,
	.cache_type = REGCACHE_RBTREE,
};
EXPORT_SYMBOL_GPL(cs35l41_regmap_i2c);

struct regmap_config cs35l41_regmap_spi = {
	.reg_bits = 32,
	.val_bits = 32,
	.pad_bits = 16,
	.reg_stride = CS35L41_REGSTRIDE,
	.reg_format_endian = REGMAP_ENDIAN_BIG,
	.val_format_endian = REGMAP_ENDIAN_BIG,
	.max_register = CS35L41_LASTREG,
	.reg_defaults = cs35l41_reg,
	.num_reg_defaults = ARRAY_SIZE(cs35l41_reg),
	.volatile_reg = cs35l41_volatile_reg,
	.readable_reg = cs35l41_readable_reg,
	.precious_reg = cs35l41_precious_reg,
	.cache_type = REGCACHE_RBTREE,
};
EXPORT_SYMBOL_GPL(cs35l41_regmap_spi);

static const struct cs35l41_otp_map_element_t *cs35l41_find_otp_map(u32 otp_id)
{
	int i;

	for (i = 0; i < ARRAY_SIZE(cs35l41_otp_map_map); i++) {
		if (cs35l41_otp_map_map[i].id == otp_id)
			return &cs35l41_otp_map_map[i];
	}

	return NULL;
}

int cs35l41_test_key_unlock(struct device *dev, struct regmap *regmap)
{
	static const struct reg_sequence unlock[] = {
		{ CS35L41_TEST_KEY_CTL, 0x00000055 },
		{ CS35L41_TEST_KEY_CTL, 0x000000AA },
	};
	int ret;

	ret = regmap_multi_reg_write(regmap, unlock, ARRAY_SIZE(unlock));
	if (ret)
		dev_err(dev, "Failed to unlock test key: %d\n", ret);

	return ret;
}
EXPORT_SYMBOL_GPL(cs35l41_test_key_unlock);

int cs35l41_test_key_lock(struct device *dev, struct regmap *regmap)
{
	static const struct reg_sequence unlock[] = {
		{ CS35L41_TEST_KEY_CTL, 0x000000CC },
		{ CS35L41_TEST_KEY_CTL, 0x00000033 },
	};
	int ret;

	ret = regmap_multi_reg_write(regmap, unlock, ARRAY_SIZE(unlock));
	if (ret)
		dev_err(dev, "Failed to lock test key: %d\n", ret);

	return ret;
}
EXPORT_SYMBOL_GPL(cs35l41_test_key_lock);

/* Must be called with the TEST_KEY unlocked */
int cs35l41_otp_unpack(struct device *dev, struct regmap *regmap)
{
	const struct cs35l41_otp_map_element_t *otp_map_match;
	const struct cs35l41_otp_packed_element_t *otp_map;
	int bit_offset, word_offset, ret, i;
	unsigned int bit_sum = 8;
	u32 otp_val, otp_id_reg;
	u32 *otp_mem;

	otp_mem = kmalloc_array(CS35L41_OTP_SIZE_WORDS, sizeof(*otp_mem), GFP_KERNEL);
	if (!otp_mem)
		return -ENOMEM;

	ret = regmap_read(regmap, CS35L41_OTPID, &otp_id_reg);
	if (ret) {
		dev_err(dev, "Read OTP ID failed: %d\n", ret);
		goto err_otp_unpack;
	}

	otp_map_match = cs35l41_find_otp_map(otp_id_reg);

	if (!otp_map_match) {
		dev_err(dev, "OTP Map matching ID %d not found\n", otp_id_reg);
		ret = -EINVAL;
		goto err_otp_unpack;
	}

	ret = regmap_bulk_read(regmap, CS35L41_OTP_MEM0, otp_mem, CS35L41_OTP_SIZE_WORDS);
	if (ret) {
		dev_err(dev, "Read OTP Mem failed: %d\n", ret);
		goto err_otp_unpack;
	}

	otp_map = otp_map_match->map;

	bit_offset = otp_map_match->bit_offset;
	word_offset = otp_map_match->word_offset;

	for (i = 0; i < otp_map_match->num_elements; i++) {
		dev_dbg(dev, "bitoffset= %d, word_offset=%d, bit_sum mod 32=%d, otp_map[i].size = %u\n",
			bit_offset, word_offset, bit_sum % 32, otp_map[i].size);
		if (bit_offset + otp_map[i].size - 1 >= 32) {
			otp_val = (otp_mem[word_offset] &
					GENMASK(31, bit_offset)) >> bit_offset;
			otp_val |= (otp_mem[++word_offset] &
					GENMASK(bit_offset + otp_map[i].size - 33, 0)) <<
					(32 - bit_offset);
			bit_offset += otp_map[i].size - 32;
		} else if (bit_offset + otp_map[i].size - 1 >= 0) {
			otp_val = (otp_mem[word_offset] &
				   GENMASK(bit_offset + otp_map[i].size - 1, bit_offset)
				  ) >> bit_offset;
			bit_offset += otp_map[i].size;
		} else /* both bit_offset and otp_map[i].size are 0 */
			otp_val = 0;

		bit_sum += otp_map[i].size;

		if (bit_offset == 32) {
			bit_offset = 0;
			word_offset++;
		}

		if (otp_map[i].reg != 0) {
			ret = regmap_update_bits(regmap, otp_map[i].reg,
						 GENMASK(otp_map[i].shift + otp_map[i].size - 1,
							 otp_map[i].shift),
						 otp_val << otp_map[i].shift);
			if (ret < 0) {
				dev_err(dev, "Write OTP val failed: %d\n", ret);
				goto err_otp_unpack;
			}
		}
	}

	ret = 0;

err_otp_unpack:
	kfree(otp_mem);

	return ret;
}
EXPORT_SYMBOL_GPL(cs35l41_otp_unpack);

/* Must be called with the TEST_KEY unlocked */
int cs35l41_register_errata_patch(struct device *dev, struct regmap *reg, unsigned int reg_revid)
{
	char *rev;
	int ret;

	switch (reg_revid) {
	case CS35L41_REVID_A0:
		ret = regmap_register_patch(reg, cs35l41_reva0_errata_patch,
					    ARRAY_SIZE(cs35l41_reva0_errata_patch));
		rev = "A0";
		break;
	case CS35L41_REVID_B0:
		ret = regmap_register_patch(reg, cs35l41_revb0_errata_patch,
					    ARRAY_SIZE(cs35l41_revb0_errata_patch));
		rev = "B0";
		break;
	case CS35L41_REVID_B2:
		ret = regmap_register_patch(reg, cs35l41_revb2_errata_patch,
					    ARRAY_SIZE(cs35l41_revb2_errata_patch));
		rev = "B2";
		break;
	default:
		ret = -EINVAL;
		rev = "XX";
		break;
	}

	if (ret)
		dev_err(dev, "Failed to apply %s errata patch: %d\n", rev, ret);

	ret = regmap_write(reg, CS35L41_DSP1_CCM_CORE_CTRL, 0);
	if (ret < 0)
		dev_err(dev, "Write CCM_CORE_CTRL failed: %d\n", ret);

	return ret;
}
EXPORT_SYMBOL_GPL(cs35l41_register_errata_patch);

int cs35l41_set_channels(struct device *dev, struct regmap *reg,
			 unsigned int tx_num, unsigned int *tx_slot,
			 unsigned int rx_num, unsigned int *rx_slot)
{
	unsigned int val, mask;
	int i;

	if (tx_num > 4 || rx_num > 2)
		return -EINVAL;

	val = 0;
	mask = 0;
	for (i = 0; i < rx_num; i++) {
		dev_dbg(dev, "rx slot %d position = %d\n", i, rx_slot[i]);
		val |= rx_slot[i] << (i * 8);
		mask |= 0x3F << (i * 8);
	}
	regmap_update_bits(reg, CS35L41_SP_FRAME_RX_SLOT, mask, val);

	val = 0;
	mask = 0;
	for (i = 0; i < tx_num; i++) {
		dev_dbg(dev, "tx slot %d position = %d\n", i, tx_slot[i]);
		val |= tx_slot[i] << (i * 8);
		mask |= 0x3F << (i * 8);
	}
	regmap_update_bits(reg, CS35L41_SP_FRAME_TX_SLOT, mask, val);

	return 0;
}
EXPORT_SYMBOL_GPL(cs35l41_set_channels);

static const unsigned char cs35l41_bst_k1_table[4][5] = {
	{ 0x24, 0x32, 0x32, 0x4F, 0x57 },
	{ 0x24, 0x32, 0x32, 0x4F, 0x57 },
	{ 0x40, 0x32, 0x32, 0x4F, 0x57 },
	{ 0x40, 0x32, 0x32, 0x4F, 0x57 }
};

static const unsigned char cs35l41_bst_k2_table[4][5] = {
	{ 0x24, 0x49, 0x66, 0xA3, 0xEA },
	{ 0x24, 0x49, 0x66, 0xA3, 0xEA },
	{ 0x48, 0x49, 0x66, 0xA3, 0xEA },
	{ 0x48, 0x49, 0x66, 0xA3, 0xEA }
};

static const unsigned char cs35l41_bst_slope_table[4] = {
	0x75, 0x6B, 0x3B, 0x28
};

static int cs35l41_boost_config(struct device *dev, struct regmap *regmap, int boost_ind,
				int boost_cap, int boost_ipk)
{
	unsigned char bst_lbst_val, bst_cbst_range, bst_ipk_scaled;
	int ret;

	switch (boost_ind) {
	case 1000:	/* 1.0 uH */
		bst_lbst_val = 0;
		break;
	case 1200:	/* 1.2 uH */
		bst_lbst_val = 1;
		break;
	case 1500:	/* 1.5 uH */
		bst_lbst_val = 2;
		break;
	case 2200:	/* 2.2 uH */
		bst_lbst_val = 3;
		break;
	default:
		dev_err(dev, "Invalid boost inductor value: %d nH\n", boost_ind);
		return -EINVAL;
	}

	switch (boost_cap) {
	case 0 ... 19:
		bst_cbst_range = 0;
		break;
	case 20 ... 50:
		bst_cbst_range = 1;
		break;
	case 51 ... 100:
		bst_cbst_range = 2;
		break;
	case 101 ... 200:
		bst_cbst_range = 3;
		break;
	default:
		if (boost_cap < 0) {
			dev_err(dev, "Invalid boost capacitor value: %d nH\n", boost_cap);
			return -EINVAL;
		}
		/* 201 uF and greater */
		bst_cbst_range = 4;
	}

	if (boost_ipk < 1600 || boost_ipk > 4500) {
		dev_err(dev, "Invalid boost inductor peak current: %d mA\n", boost_ipk);
		return -EINVAL;
	}

	ret = regmap_update_bits(regmap, CS35L41_BSTCVRT_COEFF,
				 CS35L41_BST_K1_MASK | CS35L41_BST_K2_MASK,
				 cs35l41_bst_k1_table[bst_lbst_val][bst_cbst_range]
					<< CS35L41_BST_K1_SHIFT |
				 cs35l41_bst_k2_table[bst_lbst_val][bst_cbst_range]
					<< CS35L41_BST_K2_SHIFT);
	if (ret) {
		dev_err(dev, "Failed to write boost coefficients: %d\n", ret);
		return ret;
	}

	ret = regmap_update_bits(regmap, CS35L41_BSTCVRT_SLOPE_LBST,
				 CS35L41_BST_SLOPE_MASK | CS35L41_BST_LBST_VAL_MASK,
				 cs35l41_bst_slope_table[bst_lbst_val]
					<< CS35L41_BST_SLOPE_SHIFT |
				 bst_lbst_val << CS35L41_BST_LBST_VAL_SHIFT);
	if (ret) {
		dev_err(dev, "Failed to write boost slope/inductor value: %d\n", ret);
		return ret;
	}

	bst_ipk_scaled = ((boost_ipk - 1600) / 50) + 0x10;

	ret = regmap_update_bits(regmap, CS35L41_BSTCVRT_PEAK_CUR, CS35L41_BST_IPK_MASK,
				 bst_ipk_scaled << CS35L41_BST_IPK_SHIFT);
	if (ret) {
		dev_err(dev, "Failed to write boost inductor peak current: %d\n", ret);
		return ret;
	}

	regmap_update_bits(regmap, CS35L41_PWR_CTRL2, CS35L41_BST_EN_MASK,
			   CS35L41_BST_EN_DEFAULT << CS35L41_BST_EN_SHIFT);

	return 0;
}

static const struct reg_sequence cs35l41_safe_to_reset[] = {
	{ 0x00000040,			0x00000055 },
	{ 0x00000040,			0x000000AA },
	{ 0x0000393C,			0x000000C0, 6000},
	{ 0x0000393C,			0x00000000 },
	{ 0x00007414,			0x00C82222 },
	{ 0x0000742C,			0x00000000 },
	{ 0x00000040,			0x000000CC },
	{ 0x00000040,			0x00000033 },
};

static const struct reg_sequence cs35l41_active_to_safe[] = {
	{ 0x00000040,			0x00000055 },
	{ 0x00000040,			0x000000AA },
	{ 0x00007438,			0x00585941 },
	{ CS35L41_PWR_CTRL1,		0x00000000 },
	{ 0x0000742C,			0x00000009, 3000 },
	{ 0x00007438,			0x00580941 },
	{ 0x00000040,			0x000000CC },
	{ 0x00000040,			0x00000033 },
};

static const struct reg_sequence cs35l41_safe_to_active[] = {
	{ 0x00000040,			0x00000055 },
	{ 0x00000040,			0x000000AA },
	{ 0x0000742C,			0x0000000F },
	{ 0x0000742C,			0x00000079 },
	{ 0x00007438,			0x00585941 },
	{ CS35L41_PWR_CTRL1,		0x00000001, 3000 }, // GLOBAL_EN = 1
	{ 0x0000742C,			0x000000F9 },
	{ 0x00007438,			0x00580941 },
	{ 0x00000040,			0x000000CC },
	{ 0x00000040,			0x00000033 },
};

static const struct reg_sequence cs35l41_reset_to_safe[] = {
	{ 0x00000040,			0x00000055 },
	{ 0x00000040,			0x000000AA },
	{ 0x00007438,			0x00585941 },
	{ 0x00007414,			0x08C82222 },
	{ 0x0000742C,			0x00000009 },
	{ 0x00000040,			0x000000CC },
	{ 0x00000040,			0x00000033 },
};

int cs35l41_init_boost(struct device *dev, struct regmap *regmap,
		       struct cs35l41_hw_cfg *hw_cfg)
{
	int ret;

	switch (hw_cfg->bst_type) {
	case CS35L41_INT_BOOST:
		ret = cs35l41_boost_config(dev, regmap, hw_cfg->bst_ind,
					   hw_cfg->bst_cap, hw_cfg->bst_ipk);
		if (ret)
			dev_err(dev, "Error in Boost DT config: %d\n", ret);
		break;
	case CS35L41_EXT_BOOST:
	case CS35L41_EXT_BOOST_NO_VSPK_SWITCH:
		/* Only CLSA0100 doesn't use GPIO as VSPK switch, but even on that laptop we can
		 * toggle GPIO1 as is not connected to anything.
		 * There will be no other device without VSPK switch.
		 */
		regmap_write(regmap, CS35L41_GPIO1_CTRL1, 0x00000001);
		regmap_multi_reg_write(regmap, cs35l41_reset_to_safe,
				       ARRAY_SIZE(cs35l41_reset_to_safe));
		ret = regmap_update_bits(regmap, CS35L41_PWR_CTRL2, CS35L41_BST_EN_MASK,
					 CS35L41_BST_DIS_FET_OFF << CS35L41_BST_EN_SHIFT);
		break;
	default:
		dev_err(dev, "Boost type %d not supported\n", hw_cfg->bst_type);
		ret = -EINVAL;
		break;
	}

	return ret;
}
EXPORT_SYMBOL_GPL(cs35l41_init_boost);

bool cs35l41_safe_reset(struct regmap *regmap, enum cs35l41_boost_type b_type)
{
	switch (b_type) {
	/* There is only one laptop that doesn't have VSPK switch. */
	case CS35L41_EXT_BOOST_NO_VSPK_SWITCH:
		return false;
	case CS35L41_EXT_BOOST:
		regmap_write(regmap, CS35L41_GPIO1_CTRL1, 0x00000001);
		regmap_multi_reg_write(regmap, cs35l41_safe_to_reset,
				       ARRAY_SIZE(cs35l41_safe_to_reset));
		return true;
	default:
		return true;
	}
}
EXPORT_SYMBOL_GPL(cs35l41_safe_reset);

int cs35l41_global_enable(struct regmap *regmap, enum cs35l41_boost_type b_type, int enable)
{
	int ret;

	switch (b_type) {
	case CS35L41_INT_BOOST:
		ret = regmap_update_bits(regmap, CS35L41_PWR_CTRL1, CS35L41_GLOBAL_EN_MASK,
					 enable << CS35L41_GLOBAL_EN_SHIFT);
		usleep_range(3000, 3100);
		break;
	case CS35L41_EXT_BOOST:
	case CS35L41_EXT_BOOST_NO_VSPK_SWITCH:
		if (enable)
			ret = regmap_multi_reg_write(regmap, cs35l41_safe_to_active,
						     ARRAY_SIZE(cs35l41_safe_to_active));
		else
			ret = regmap_multi_reg_write(regmap, cs35l41_active_to_safe,
						     ARRAY_SIZE(cs35l41_active_to_safe));
		break;
	default:
		ret = -EINVAL;
		break;
	}

	return ret;
}
EXPORT_SYMBOL_GPL(cs35l41_global_enable);

int cs35l41_gpio_config(struct regmap *regmap, struct cs35l41_hw_cfg *hw_cfg)
{
	struct cs35l41_gpio_cfg *gpio1 = &hw_cfg->gpio1;
	struct cs35l41_gpio_cfg *gpio2 = &hw_cfg->gpio2;
	int irq_pol = IRQF_TRIGGER_NONE;

	regmap_update_bits(regmap, CS35L41_GPIO1_CTRL1,
			   CS35L41_GPIO_POL_MASK | CS35L41_GPIO_DIR_MASK,
			   gpio1->pol_inv << CS35L41_GPIO_POL_SHIFT |
			   !gpio1->out_en << CS35L41_GPIO_DIR_SHIFT);

	regmap_update_bits(regmap, CS35L41_GPIO2_CTRL1,
			   CS35L41_GPIO_POL_MASK | CS35L41_GPIO_DIR_MASK,
			   gpio2->pol_inv << CS35L41_GPIO_POL_SHIFT |
			   !gpio2->out_en << CS35L41_GPIO_DIR_SHIFT);

	if (gpio1->valid)
		regmap_update_bits(regmap, CS35L41_GPIO_PAD_CONTROL, CS35L41_GPIO1_CTRL_MASK,
				   gpio1->func << CS35L41_GPIO1_CTRL_SHIFT);

	if (gpio2->valid) {
		regmap_update_bits(regmap, CS35L41_GPIO_PAD_CONTROL, CS35L41_GPIO2_CTRL_MASK,
				   gpio2->func << CS35L41_GPIO2_CTRL_SHIFT);

		switch (gpio2->func) {
		case CS35L41_GPIO2_INT_PUSH_PULL_LOW:
		case CS35L41_GPIO2_INT_OPEN_DRAIN:
			irq_pol = IRQF_TRIGGER_LOW;
			break;
		case CS35L41_GPIO2_INT_PUSH_PULL_HIGH:
			irq_pol = IRQF_TRIGGER_HIGH;
			break;
		default:
			break;
		}
	}

	return irq_pol;
}
EXPORT_SYMBOL_GPL(cs35l41_gpio_config);
<<<<<<< HEAD
=======

static const struct cs_dsp_region cs35l41_dsp1_regions[] = {
	{ .type = WMFW_HALO_PM_PACKED,	.base = CS35L41_DSP1_PMEM_0 },
	{ .type = WMFW_HALO_XM_PACKED,	.base = CS35L41_DSP1_XMEM_PACK_0 },
	{ .type = WMFW_HALO_YM_PACKED,	.base = CS35L41_DSP1_YMEM_PACK_0 },
	{. type = WMFW_ADSP2_XM,	.base = CS35L41_DSP1_XMEM_UNPACK24_0},
	{. type = WMFW_ADSP2_YM,	.base = CS35L41_DSP1_YMEM_UNPACK24_0},
};

void cs35l41_configure_cs_dsp(struct device *dev, struct regmap *reg, struct cs_dsp *dsp)
{
	dsp->num = 1;
	dsp->type = WMFW_HALO;
	dsp->rev = 0;
	dsp->dev = dev;
	dsp->regmap = reg;
	dsp->base = CS35L41_DSP1_CTRL_BASE;
	dsp->base_sysinfo = CS35L41_DSP1_SYS_ID;
	dsp->mem = cs35l41_dsp1_regions;
	dsp->num_mems = ARRAY_SIZE(cs35l41_dsp1_regions);
	dsp->lock_regions = 0xFFFFFFFF;
}
EXPORT_SYMBOL_GPL(cs35l41_configure_cs_dsp);

static bool cs35l41_check_cspl_mbox_sts(enum cs35l41_cspl_mbox_cmd cmd,
					enum cs35l41_cspl_mbox_status sts)
{
	switch (cmd) {
	case CSPL_MBOX_CMD_NONE:
	case CSPL_MBOX_CMD_UNKNOWN_CMD:
		return true;
	case CSPL_MBOX_CMD_PAUSE:
	case CSPL_MBOX_CMD_OUT_OF_HIBERNATE:
		return (sts == CSPL_MBOX_STS_PAUSED);
	case CSPL_MBOX_CMD_RESUME:
		return (sts == CSPL_MBOX_STS_RUNNING);
	case CSPL_MBOX_CMD_REINIT:
		return (sts == CSPL_MBOX_STS_RUNNING);
	case CSPL_MBOX_CMD_STOP_PRE_REINIT:
		return (sts == CSPL_MBOX_STS_RDY_FOR_REINIT);
	default:
		return false;
	}
}

int cs35l41_set_cspl_mbox_cmd(struct device *dev, struct regmap *regmap,
			      enum cs35l41_cspl_mbox_cmd cmd)
{
	unsigned int sts = 0, i;
	int ret;

	// Set mailbox cmd
	ret = regmap_write(regmap, CS35L41_DSP_VIRT1_MBOX_1, cmd);
	if (ret < 0) {
		if (cmd != CSPL_MBOX_CMD_OUT_OF_HIBERNATE)
			dev_err(dev, "Failed to write MBOX: %d\n", ret);
		return ret;
	}

	// Read mailbox status and verify it is appropriate for the given cmd
	for (i = 0; i < 5; i++) {
		usleep_range(1000, 1100);

		ret = regmap_read(regmap, CS35L41_DSP_MBOX_2, &sts);
		if (ret < 0) {
			dev_err(dev, "Failed to read MBOX STS: %d\n", ret);
			continue;
		}

		if (!cs35l41_check_cspl_mbox_sts(cmd, sts))
			dev_dbg(dev, "[%u] cmd %u returned invalid sts %u", i, cmd, sts);
		else
			return 0;
	}

	dev_err(dev, "Failed to set mailbox cmd %u (status %u)\n", cmd, sts);

	return -ENOMSG;
}
EXPORT_SYMBOL_GPL(cs35l41_set_cspl_mbox_cmd);

int cs35l41_write_fs_errata(struct device *dev, struct regmap *regmap)
{
	int ret;

	ret = regmap_multi_reg_write(regmap, cs35l41_fs_errata_patch,
				     ARRAY_SIZE(cs35l41_fs_errata_patch));
	if (ret < 0)
		dev_err(dev, "Failed to write fs errata: %d\n", ret);

	return ret;
}
EXPORT_SYMBOL_GPL(cs35l41_write_fs_errata);
>>>>>>> 43b04506

MODULE_DESCRIPTION("CS35L41 library");
MODULE_AUTHOR("David Rhodes, Cirrus Logic Inc, <david.rhodes@cirrus.com>");
MODULE_AUTHOR("Lucas Tanure, Cirrus Logic Inc, <tanureal@opensource.cirrus.com>");
MODULE_LICENSE("GPL");<|MERGE_RESOLUTION|>--- conflicted
+++ resolved
@@ -1227,8 +1227,6 @@
 	return irq_pol;
 }
 EXPORT_SYMBOL_GPL(cs35l41_gpio_config);
-<<<<<<< HEAD
-=======
 
 static const struct cs_dsp_region cs35l41_dsp1_regions[] = {
 	{ .type = WMFW_HALO_PM_PACKED,	.base = CS35L41_DSP1_PMEM_0 },
@@ -1322,7 +1320,6 @@
 	return ret;
 }
 EXPORT_SYMBOL_GPL(cs35l41_write_fs_errata);
->>>>>>> 43b04506
 
 MODULE_DESCRIPTION("CS35L41 library");
 MODULE_AUTHOR("David Rhodes, Cirrus Logic Inc, <david.rhodes@cirrus.com>");
