--- conflicted
+++ resolved
@@ -5,10 +5,7 @@
 // Copyright (C) 2023 Cirrus Logic, Inc. and
 //                    Cirrus Logic International Semiconductor Ltd.
 
-<<<<<<< HEAD
-=======
 #include <linux/firmware/cirrus/wmfw.h>
->>>>>>> 5837b398
 #include <linux/gpio/consumer.h>
 #include <linux/regmap.h>
 #include <linux/regulator/consumer.h>
@@ -639,8 +636,6 @@
 }
 EXPORT_SYMBOL_NS_GPL(cs35l56_init_cs_dsp, SND_SOC_CS35L56_SHARED);
 
-<<<<<<< HEAD
-=======
 struct cs35l56_pte {
 	u8 x;
 	u8 wafer_id;
@@ -717,7 +712,6 @@
 }
 EXPORT_SYMBOL_NS_GPL(cs35l56_get_calibration, SND_SOC_CS35L56_SHARED);
 
->>>>>>> 5837b398
 int cs35l56_read_prot_status(struct cs35l56_base *cs35l56_base,
 			     bool *fw_missing, unsigned int *fw_version)
 {
