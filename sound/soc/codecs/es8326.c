// SPDX-License-Identifier: GPL-2.0-only
//
// es8326.c -- es8326 ALSA SoC audio driver
// Copyright Everest Semiconductor Co., Ltd
//
// Authors: David Yang <yangxiaohua@everest-semi.com>
//

#include <linux/clk.h>
#include <linux/i2c.h>
#include <linux/interrupt.h>
#include <linux/irq.h>
#include <linux/module.h>
#include <sound/jack.h>
#include <sound/pcm_params.h>
#include <sound/soc.h>
#include <sound/soc-dapm.h>
#include <sound/tlv.h>
#include "es8326.h"

struct es8326_priv {
	struct clk *mclk;
	struct i2c_client *i2c;
	struct regmap *regmap;
	struct snd_soc_component *component;
	struct delayed_work jack_detect_work;
	struct delayed_work button_press_work;
	struct snd_soc_jack *jack;
	int irq;
	/* The lock protects the situation that an irq is generated
	 * while enabling or disabling or during an irq.
	 */
	struct mutex lock;
	u8 mic1_src;
	u8 mic2_src;
	u8 jack_pol;
	u8 interrupt_src;
	u8 interrupt_clk;
	u8 hpl_vol;
	u8 hpr_vol;
	bool jd_inverted;
	unsigned int sysclk;

	bool calibrated;
	int version;
	int hp;
	int jack_remove_retry;
};

static int es8326_crosstalk1_get(struct snd_kcontrol *kcontrol,
		struct snd_ctl_elem_value *ucontrol)
{
	struct snd_soc_component *component = snd_kcontrol_chip(kcontrol);
	struct es8326_priv *es8326 = snd_soc_component_get_drvdata(component);
	unsigned int crosstalk_h, crosstalk_l;
	unsigned int crosstalk;

	regmap_read(es8326->regmap, ES8326_DAC_RAMPRATE, &crosstalk_h);
	regmap_read(es8326->regmap, ES8326_DAC_CROSSTALK, &crosstalk_l);
	crosstalk_h &= 0x20;
	crosstalk_l &= 0xf0;
	crosstalk = crosstalk_h >> 1 | crosstalk_l >> 4;
	ucontrol->value.integer.value[0] = crosstalk;

	return 0;
}

static int es8326_crosstalk1_set(struct snd_kcontrol *kcontrol,
		struct snd_ctl_elem_value *ucontrol)
{
	struct snd_soc_component *component = snd_kcontrol_chip(kcontrol);
	struct es8326_priv *es8326 = snd_soc_component_get_drvdata(component);
	unsigned int crosstalk_h, crosstalk_l;
	unsigned int crosstalk;

	crosstalk = ucontrol->value.integer.value[0];
	regmap_read(es8326->regmap, ES8326_DAC_CROSSTALK, &crosstalk_l);
	crosstalk_h = (crosstalk & 0x10) << 1;
	crosstalk_l &= 0x0f;
	crosstalk_l |= (crosstalk & 0x0f) << 4;
	regmap_update_bits(es8326->regmap, ES8326_DAC_RAMPRATE,
			0x20, crosstalk_h);
	regmap_write(es8326->regmap, ES8326_DAC_CROSSTALK, crosstalk_l);

	return 0;
}

static int es8326_crosstalk2_get(struct snd_kcontrol *kcontrol,
		struct snd_ctl_elem_value *ucontrol)
{
	struct snd_soc_component *component = snd_kcontrol_chip(kcontrol);
	struct es8326_priv *es8326 = snd_soc_component_get_drvdata(component);
	unsigned int crosstalk_h, crosstalk_l;
	unsigned int crosstalk;

	regmap_read(es8326->regmap, ES8326_DAC_RAMPRATE, &crosstalk_h);
	regmap_read(es8326->regmap, ES8326_DAC_CROSSTALK, &crosstalk_l);
	crosstalk_h &= 0x10;
	crosstalk_l &= 0x0f;
	crosstalk = crosstalk_h  | crosstalk_l;
	ucontrol->value.integer.value[0] = crosstalk;

	return 0;
}

static int es8326_crosstalk2_set(struct snd_kcontrol *kcontrol,
		struct snd_ctl_elem_value *ucontrol)
{
	struct snd_soc_component *component = snd_kcontrol_chip(kcontrol);
	struct es8326_priv *es8326 = snd_soc_component_get_drvdata(component);
	unsigned int crosstalk_h, crosstalk_l;
	unsigned int crosstalk;

	crosstalk = ucontrol->value.integer.value[0];
	regmap_read(es8326->regmap, ES8326_DAC_CROSSTALK, &crosstalk_l);
	crosstalk_h = crosstalk & 0x10;
	crosstalk_l &= 0xf0;
	crosstalk_l |= crosstalk & 0x0f;
	regmap_update_bits(es8326->regmap, ES8326_DAC_RAMPRATE,
			0x10, crosstalk_h);
	regmap_write(es8326->regmap, ES8326_DAC_CROSSTALK, crosstalk_l);

	return 0;
}

static int es8326_hplvol_get(struct snd_kcontrol *kcontrol,
		struct snd_ctl_elem_value *ucontrol)
{
	struct snd_soc_component *component = snd_kcontrol_chip(kcontrol);
	struct es8326_priv *es8326 = snd_soc_component_get_drvdata(component);

	ucontrol->value.integer.value[0] = es8326->hpl_vol;

	return 0;
}

static int es8326_hplvol_set(struct snd_kcontrol *kcontrol,
		struct snd_ctl_elem_value *ucontrol)
{
	struct snd_soc_component *component = snd_kcontrol_chip(kcontrol);
	struct es8326_priv *es8326 = snd_soc_component_get_drvdata(component);
	unsigned int hp_vol;

	hp_vol = ucontrol->value.integer.value[0];
	if (hp_vol > 5)
		return -EINVAL;
	if (es8326->hpl_vol != hp_vol) {
		es8326->hpl_vol = hp_vol;
		if (hp_vol >= 3)
			hp_vol++;
		regmap_update_bits(es8326->regmap, ES8326_HP_VOL,
				0x70, (hp_vol << 4));
		return 1;
	}

	return 0;
}

static int es8326_hprvol_get(struct snd_kcontrol *kcontrol,
		struct snd_ctl_elem_value *ucontrol)
{
	struct snd_soc_component *component = snd_kcontrol_chip(kcontrol);
	struct es8326_priv *es8326 = snd_soc_component_get_drvdata(component);

	ucontrol->value.integer.value[0] = es8326->hpr_vol;

	return 0;
}

static int es8326_hprvol_set(struct snd_kcontrol *kcontrol,
		struct snd_ctl_elem_value *ucontrol)
{
	struct snd_soc_component *component = snd_kcontrol_chip(kcontrol);
	struct es8326_priv *es8326 = snd_soc_component_get_drvdata(component);
	unsigned int hp_vol;

	hp_vol = ucontrol->value.integer.value[0];
	if (hp_vol > 5)
		return -EINVAL;
	if (es8326->hpr_vol != hp_vol) {
		es8326->hpr_vol = hp_vol;
		if (hp_vol >= 3)
			hp_vol++;
		regmap_update_bits(es8326->regmap, ES8326_HP_VOL,
				0x07, hp_vol);
		return 1;
	}

	return 0;
}

static const SNDRV_CTL_TLVD_DECLARE_DB_SCALE(dac_vol_tlv, -9550, 50, 0);
static const SNDRV_CTL_TLVD_DECLARE_DB_SCALE(adc_vol_tlv, -9550, 50, 0);
static const SNDRV_CTL_TLVD_DECLARE_DB_SCALE(adc_analog_pga_tlv, 0, 300, 0);
static const SNDRV_CTL_TLVD_DECLARE_DB_SCALE(adc_pga_tlv, 0, 600, 0);
static const SNDRV_CTL_TLVD_DECLARE_DB_SCALE(softramp_rate, 0, 100, 0);
static const SNDRV_CTL_TLVD_DECLARE_DB_SCALE(drc_target_tlv, -3200, 200, 0);
static const SNDRV_CTL_TLVD_DECLARE_DB_SCALE(drc_recovery_tlv, -125, 250, 0);

static const char *const winsize[] = {
	"0.25db/2  LRCK",
	"0.25db/4  LRCK",
	"0.25db/8  LRCK",
	"0.25db/16  LRCK",
	"0.25db/32  LRCK",
	"0.25db/64  LRCK",
	"0.25db/128  LRCK",
	"0.25db/256  LRCK",
	"0.25db/512  LRCK",
	"0.25db/1024  LRCK",
	"0.25db/2048  LRCK",
	"0.25db/4096  LRCK",
	"0.25db/8192  LRCK",
	"0.25db/16384  LRCK",
	"0.25db/32768  LRCK",
	"0.25db/65536  LRCK",
};

static const char *const dacpol_txt[] =	{
	"Normal", "R Invert", "L Invert", "L + R Invert" };

static const char *const hp_spkvol_switch[] = {
	"HPVOL: HPL+HPL, SPKVOL: HPL+HPL",
	"HPVOL: HPL+HPR, SPKVOL: HPL+HPR",
	"HPVOL: HPL+HPL, SPKVOL: SPKL+SPKR",
	"HPVOL: HPL+HPR, SPKVOL: SPKL+SPKR",
};

static const struct soc_enum dacpol =
	SOC_ENUM_SINGLE(ES8326_DAC_DSM, 4, 4, dacpol_txt);
static const struct soc_enum alc_winsize =
	SOC_ENUM_SINGLE(ES8326_ADC_RAMPRATE, 4, 16, winsize);
static const struct soc_enum drc_winsize =
	SOC_ENUM_SINGLE(ES8326_DRC_WINSIZE, 4, 16, winsize);
static const struct soc_enum hpvol_spkvol_switch =
	SOC_ENUM_SINGLE(ES8326_HP_MISC, 6, 4, hp_spkvol_switch);

static const struct snd_kcontrol_new es8326_snd_controls[] = {
	SOC_SINGLE_TLV("DAC Playback Volume", ES8326_DACL_VOL, 0, 0xbf, 0, dac_vol_tlv),
	SOC_ENUM("Playback Polarity", dacpol),
	SOC_SINGLE_TLV("DAC Ramp Rate", ES8326_DAC_RAMPRATE, 0, 0x0f, 0, softramp_rate),
	SOC_SINGLE_TLV("DRC Recovery Level", ES8326_DRC_RECOVERY, 0, 4, 0, drc_recovery_tlv),
	SOC_ENUM("DRC Winsize", drc_winsize),
	SOC_SINGLE_TLV("DRC Target Level", ES8326_DRC_WINSIZE, 0, 0x0f, 0, drc_target_tlv),

	SOC_DOUBLE_R_TLV("ADC Capture Volume", ES8326_ADC1_VOL, ES8326_ADC2_VOL, 0, 0xff, 0,
			 adc_vol_tlv),
	SOC_DOUBLE_TLV("ADC PGA Volume", ES8326_ADC_SCALE, 4, 0, 5, 0, adc_pga_tlv),
	SOC_SINGLE_TLV("ADC PGA Gain Volume", ES8326_PGAGAIN, 0, 10, 0, adc_analog_pga_tlv),
	SOC_SINGLE_TLV("ADC Ramp Rate", ES8326_ADC_RAMPRATE, 0, 0x0f, 0, softramp_rate),
	SOC_SINGLE("ALC Capture Switch", ES8326_ALC_RECOVERY, 3, 1, 0),
	SOC_SINGLE_TLV("ALC Capture Recovery Level", ES8326_ALC_LEVEL,
			0, 4, 0, drc_recovery_tlv),
	SOC_ENUM("ALC Capture Winsize", alc_winsize),
	SOC_SINGLE_TLV("ALC Capture Target Level", ES8326_ALC_LEVEL,
			0, 0x0f, 0, drc_target_tlv),

	SOC_SINGLE_EXT("CROSSTALK1", SND_SOC_NOPM, 0, 31, 0,
			es8326_crosstalk1_get, es8326_crosstalk1_set),
	SOC_SINGLE_EXT("CROSSTALK2", SND_SOC_NOPM, 0, 31, 0,
			es8326_crosstalk2_get, es8326_crosstalk2_set),
	SOC_SINGLE_EXT("HPL Volume", SND_SOC_NOPM, 0, 5, 0,
			es8326_hplvol_get, es8326_hplvol_set),
	SOC_SINGLE_EXT("HPR Volume", SND_SOC_NOPM, 0, 5, 0,
			es8326_hprvol_get, es8326_hprvol_set),

	SOC_SINGLE_TLV("HPL Playback Volume", ES8326_DACL_VOL, 0, 0xbf, 0, dac_vol_tlv),
	SOC_SINGLE_TLV("HPR Playback Volume", ES8326_DACR_VOL, 0, 0xbf, 0, dac_vol_tlv),
	SOC_SINGLE_TLV("SPKL Playback Volume", ES8326_SPKL_VOL, 0, 0xbf, 0, dac_vol_tlv),
	SOC_SINGLE_TLV("SPKR Playback Volume", ES8326_SPKR_VOL, 0, 0xbf, 0, dac_vol_tlv),

	SOC_ENUM("HPVol SPKVol Switch", hpvol_spkvol_switch),
};

static const struct snd_soc_dapm_widget es8326_dapm_widgets[] = {
	SND_SOC_DAPM_INPUT("MIC1"),
	SND_SOC_DAPM_INPUT("MIC2"),
	SND_SOC_DAPM_INPUT("MIC3"),
	SND_SOC_DAPM_INPUT("MIC4"),

	SND_SOC_DAPM_ADC("ADC L", NULL, SND_SOC_NOPM, 0, 0),
	SND_SOC_DAPM_ADC("ADC R", NULL, SND_SOC_NOPM, 0, 0),

	/* Digital Interface */
	SND_SOC_DAPM_AIF_OUT("I2S OUT", "I2S1 Capture", 0, SND_SOC_NOPM, 0, 0),
	SND_SOC_DAPM_AIF_IN("I2S IN", "I2S1 Playback", 0, SND_SOC_NOPM, 0, 0),

	/* Analog Power Supply*/
	SND_SOC_DAPM_DAC("Right DAC", NULL, ES8326_ANA_PDN, 0, 1),
	SND_SOC_DAPM_DAC("Left DAC", NULL, ES8326_ANA_PDN, 1, 1),
	SND_SOC_DAPM_SUPPLY("MICBIAS1", ES8326_ANA_MICBIAS, 2, 0, NULL, 0),
	SND_SOC_DAPM_SUPPLY("MICBIAS2", ES8326_ANA_MICBIAS, 3, 0, NULL, 0),

	SND_SOC_DAPM_PGA("LHPMIX", ES8326_DAC2HPMIX, 7, 0, NULL, 0),
	SND_SOC_DAPM_PGA("RHPMIX", ES8326_DAC2HPMIX, 3, 0, NULL, 0),

	SND_SOC_DAPM_REG(snd_soc_dapm_supply, "HPOR Supply", ES8326_HP_CAL,
			 4, 7, 0, 0),
	SND_SOC_DAPM_REG(snd_soc_dapm_supply, "HPOL Supply", ES8326_HP_CAL,
			 0, 7, 0, 0),

	SND_SOC_DAPM_OUTPUT("HPOL"),
	SND_SOC_DAPM_OUTPUT("HPOR"),
};

static const struct snd_soc_dapm_route es8326_dapm_routes[] = {
	{"ADC L", NULL, "MIC1"},
	{"ADC R", NULL, "MIC2"},
	{"ADC L", NULL, "MIC3"},
	{"ADC R", NULL, "MIC4"},

	{"I2S OUT", NULL, "ADC L"},
	{"I2S OUT", NULL, "ADC R"},

	{"Right DAC", NULL, "I2S IN"},
	{"Left DAC", NULL, "I2S IN"},

	{"LHPMIX", NULL, "Left DAC"},
	{"RHPMIX", NULL, "Right DAC"},

	{"HPOR", NULL, "HPOR Supply"},
	{"HPOL", NULL, "HPOL Supply"},

	{"HPOL", NULL, "LHPMIX"},
	{"HPOR", NULL, "RHPMIX"},
};

static bool es8326_volatile_register(struct device *dev, unsigned int reg)
{
	switch (reg) {
	case ES8326_HPL_OFFSET_INI:
	case ES8326_HPR_OFFSET_INI:
	case ES8326_HPDET_STA:
	case ES8326_CTIA_OMTP_STA:
	case ES8326_CSM_MUTE_STA:
		return true;
	default:
		return false;
	}
}

static const struct regmap_config es8326_regmap_config = {
	.reg_bits = 8,
	.val_bits = 8,
	.max_register = 0xff,
	.volatile_reg = es8326_volatile_register,
	.cache_type = REGCACHE_RBTREE,
};

struct _coeff_div {
	u16 fs;
	u32 rate;
	u32 mclk;
	u8 reg4;
	u8 reg5;
	u8 reg6;
	u8 reg7;
	u8 reg8;
	u8 reg9;
	u8 rega;
	u8 regb;
};

/* codec hifi mclk clock divider coefficients */
/* {ratio, LRCK, MCLK, REG04, REG05, REG06, REG07, REG08, REG09, REG10, REG11} */
static const struct _coeff_div coeff_div_v0[] = {
	{64, 8000, 512000, 0x60, 0x01, 0x0F, 0x75, 0x0A, 0x1B, 0x1F, 0x7F},
	{64, 16000, 1024000, 0x20, 0x00, 0x33, 0x35, 0x0A, 0x1B, 0x1F, 0x3F},
	{64, 44100, 2822400, 0xE0, 0x00, 0x03, 0x2D, 0x4A, 0x0A, 0x1F, 0x1F},
	{64, 48000, 3072000, 0xE0, 0x00, 0x03, 0x2D, 0x4A, 0x0A, 0x1F, 0x1F},
	{128, 8000, 1024000, 0x60, 0x00, 0x33, 0x35, 0x0A, 0x1B, 0x1F, 0x7F},
	{128, 16000, 2048000, 0x20, 0x00, 0x03, 0x35, 0x0A, 0x1B, 0x1F, 0x3F},
	{128, 44100, 5644800, 0xE0, 0x01, 0x03, 0x2D, 0x4A, 0x0A, 0x1F, 0x1F},
	{128, 48000, 6144000, 0xE0, 0x01, 0x03, 0x2D, 0x4A, 0x0A, 0x1F, 0x1F},

	{192, 32000, 6144000, 0xE0, 0x02, 0x03, 0x2D, 0x4A, 0x0A, 0x1F, 0x1F},
	{256, 8000, 2048000, 0x60, 0x00, 0x03, 0x35, 0x0A, 0x1B, 0x1F, 0x7F},
	{256, 16000, 4096000, 0x20, 0x01, 0x03, 0x35, 0x0A, 0x1B, 0x1F, 0x3F},
	{256, 44100, 11289600, 0xE0, 0x00, 0x30, 0x2D, 0x4A, 0x0A, 0x1F, 0x1F},
	{256, 48000, 12288000, 0xE0, 0x00, 0x30, 0x2D, 0x4A, 0x0A, 0x1F, 0x1F},
	{384, 32000, 12288000, 0xE0, 0x05, 0x03, 0x2D, 0x4A, 0x0A, 0x1F, 0x1F},
	{400, 48000, 19200000, 0xE9, 0x04, 0x0F, 0x6d, 0x4A, 0x0A, 0x1F, 0x1F},

	{500, 48000, 24000000, 0xF8, 0x04, 0x3F, 0x6D, 0x4A, 0x0A, 0x1F, 0x1F},
	{512, 8000, 4096000, 0x60, 0x01, 0x03, 0x35, 0x0A, 0x1B, 0x1F, 0x7F},
	{512, 16000, 8192000, 0x20, 0x00, 0x30, 0x35, 0x0A, 0x1B, 0x1F, 0x3F},
	{512, 44100, 22579200, 0xE0, 0x00, 0x00, 0x2D, 0x4A, 0x0A, 0x1F, 0x1F},
	{512, 48000, 24576000, 0xE0, 0x00, 0x00, 0x2D, 0x4A, 0x0A, 0x1F, 0x1F},
	{768, 32000, 24576000, 0xE0, 0x02, 0x30, 0x2D, 0x4A, 0x0A, 0x1F, 0x1F},
	{1024, 8000, 8192000, 0x60, 0x00, 0x30, 0x35, 0x0A, 0x1B, 0x1F, 0x7F},
	{1024, 16000, 16384000, 0x20, 0x00, 0x00, 0x35, 0x0A, 0x1B, 0x1F, 0x3F},
};

static const struct _coeff_div coeff_div_v3[] = {
	{32, 8000, 256000, 0x60, 0x00, 0x0F, 0x75, 0x8A, 0x1B, 0x1F, 0x7F},
	{32, 16000, 512000, 0x20, 0x00, 0x0D, 0x75, 0x8A, 0x1B, 0x1F, 0x3F},
	{32, 44100, 1411200, 0x00, 0x00, 0x13, 0x2D, 0x8A, 0x0A, 0x1F, 0x1F},
	{32, 48000, 1536000, 0x00, 0x00, 0x13, 0x2D, 0x8A, 0x0A, 0x1F, 0x1F},
	{36, 8000, 288000, 0x20, 0x00, 0x0D, 0x75, 0x8A, 0x1B, 0x23, 0x47},
	{36, 16000, 576000, 0x20, 0x00, 0x0D, 0x75, 0x8A, 0x1B, 0x23, 0x47},
	{48, 8000, 384000, 0x60, 0x02, 0x1F, 0x75, 0x8A, 0x1B, 0x1F, 0x7F},
	{48, 16000, 768000, 0x20, 0x02, 0x0F, 0x75, 0x8A, 0x1B, 0x1F, 0x3F},
	{48, 48000, 2304000, 0x00, 0x02, 0x0D, 0x2D, 0x8A, 0x0A, 0x1F, 0x1F},

	{64, 8000, 512000, 0x60, 0x00, 0x35, 0x75, 0x8A, 0x1B, 0x1F, 0x7F},
	{64, 16000, 1024000, 0x20, 0x00, 0x05, 0x75, 0x8A, 0x1B, 0x1F, 0x3F},
	{64, 44100, 2822400, 0xE0, 0x00, 0x31, 0x2D, 0xCA, 0x0A, 0x1F, 0x1F},
	{64, 48000, 3072000, 0xE0, 0x00, 0x31, 0x2D, 0xCA, 0x0A, 0x1F, 0x1F},
	{72, 8000, 576000, 0x20, 0x00, 0x13, 0x35, 0x8A, 0x1B, 0x23, 0x47},
	{72, 16000, 1152000, 0x20, 0x00, 0x05, 0x75, 0x8A, 0x1B, 0x23, 0x47},
	{96, 8000, 768000, 0x60, 0x02, 0x1D, 0x75, 0x8A, 0x1B, 0x1F, 0x7F},
	{96, 16000, 1536000, 0x20, 0x02, 0x0D, 0x75, 0x8A, 0x1B, 0x1F, 0x3F},
	{100, 48000, 4800000, 0x04, 0x04, 0x3F, 0x6D, 0xB8, 0x08, 0x4f, 0x1f},
	{125, 48000, 6000000, 0x04, 0x04, 0x1F, 0x2D, 0x8A, 0x0A, 0x27, 0x27},

	{128, 8000, 1024000, 0x60, 0x00, 0x05, 0x75, 0x8A, 0x1B, 0x1F, 0x7F},
	{128, 16000, 2048000, 0x20, 0x00, 0x31, 0x35, 0x8A, 0x1B, 0x1F, 0x3F},
	{128, 44100, 5644800, 0xE0, 0x00, 0x01, 0x2D, 0xCA, 0x0A, 0x1F, 0x1F},
	{128, 48000, 6144000, 0xE0, 0x00, 0x01, 0x2D, 0xCA, 0x0A, 0x1F, 0x1F},
	{144, 8000, 1152000, 0x20, 0x00, 0x03, 0x35, 0x8A, 0x1B, 0x23, 0x47},
	{144, 16000, 2304000, 0x20, 0x00, 0x11, 0x35, 0x8A, 0x1B, 0x23, 0x47},
	{192, 8000, 1536000, 0x60, 0x02, 0x0D, 0x75, 0x8A, 0x1B, 0x1F, 0x7F},
	{192, 32000, 6144000, 0xE0, 0x02, 0x31, 0x2D, 0xCA, 0x0A, 0x1F, 0x1F},
	{192, 16000, 3072000, 0x20, 0x02, 0x05, 0x75, 0xCA, 0x1B, 0x1F, 0x3F},

	{200, 48000, 9600000, 0x04, 0x04, 0x0F, 0x2D, 0xCA, 0x0A, 0x1F, 0x1F},
	{250, 48000, 12000000, 0x04, 0x04, 0x0F, 0x2D, 0xCA, 0x0A, 0x27, 0x27},
	{256, 8000, 2048000, 0x60, 0x00, 0x31, 0x35, 0x8A, 0x1B, 0x1F, 0x7F},
	{256, 16000, 4096000, 0x20, 0x00, 0x01, 0x35, 0x8A, 0x1B, 0x1F, 0x3F},
	{256, 44100, 11289600, 0xE0, 0x00, 0x30, 0x2D, 0xCA, 0x0A, 0x1F, 0x1F},
	{256, 48000, 12288000, 0xE0, 0x00, 0x30, 0x2D, 0xCA, 0x0A, 0x1F, 0x1F},
	{288, 8000, 2304000, 0x20, 0x00, 0x01, 0x35, 0x8A, 0x1B, 0x23, 0x47},
	{384, 8000, 3072000, 0x60, 0x02, 0x05, 0x75, 0x8A, 0x1B, 0x1F, 0x7F},
	{384, 16000, 6144000, 0x20, 0x02, 0x03, 0x35, 0x8A, 0x1B, 0x1F, 0x3F},
	{384, 32000, 12288000, 0xE0, 0x02, 0x01, 0x2D, 0xCA, 0x0A, 0x1F, 0x1F},
	{384, 48000, 18432000, 0x00, 0x02, 0x01, 0x2D, 0x8A, 0x0A, 0x1F, 0x1F},

	{400, 48000, 19200000, 0xE4, 0x04, 0x35, 0x6d, 0xCA, 0x0A, 0x1F, 0x1F},
	{500, 48000, 24000000, 0xF8, 0x04, 0x3F, 0x6D, 0xCA, 0x0A, 0x1F, 0x1F},
	{512, 8000, 4096000, 0x60, 0x00, 0x01, 0x35, 0x8A, 0x1B, 0x1F, 0x7F},
	{512, 16000, 8192000, 0x20, 0x00, 0x30, 0x35, 0x8A, 0x1B, 0x1F, 0x3F},
	{512, 44100, 22579200, 0xE0, 0x00, 0x00, 0x2D, 0xCA, 0x0A, 0x1F, 0x1F},
	{512, 48000, 24576000, 0xE0, 0x00, 0x00, 0x2D, 0xCA, 0x0A, 0x1F, 0x1F},
	{768, 8000, 6144000, 0x60, 0x02, 0x11, 0x35, 0x8A, 0x1B, 0x1F, 0x7F},
	{768, 16000, 12288000, 0x20, 0x02, 0x01, 0x35, 0x8A, 0x1B, 0x1F, 0x3F},
	{768, 32000, 24576000, 0xE0, 0x02, 0x30, 0x2D, 0xCA, 0x0A, 0x1F, 0x1F},
	{800, 48000, 38400000, 0x00, 0x18, 0x13, 0x2D, 0x8A, 0x0A, 0x1F, 0x1F},

	{1024, 8000, 8192000, 0x60, 0x00, 0x30, 0x35, 0x8A, 0x1B, 0x1F, 0x7F},
	{1024, 16000, 16384000, 0x20, 0x00, 0x00, 0x35, 0x8A, 0x1B, 0x1F, 0x3F},
	{1152, 16000, 18432000, 0x20, 0x08, 0x11, 0x35, 0x8A, 0x1B, 0x1F, 0x3F},
	{1536, 8000, 12288000, 0x60, 0x02, 0x01, 0x35, 0x8A, 0x1B, 0x1F, 0x7F},
	{1536, 16000, 24576000, 0x20, 0x02, 0x10, 0x35, 0x8A, 0x1B, 0x1F, 0x3F},
	{1625, 8000, 13000000, 0x0C, 0x18, 0x1F, 0x2D, 0x8A, 0x0A, 0x27, 0x27},
	{1625, 16000, 26000000, 0x0C, 0x18, 0x1F, 0x2D, 0x8A, 0x0A, 0x27, 0x27},
	{2048, 8000, 16384000, 0x60, 0x00, 0x00, 0x35, 0x8A, 0x1B, 0x1F, 0x7F},
	{2304, 8000, 18432000, 0x40, 0x02, 0x10, 0x35, 0x8A, 0x1B, 0x1F, 0x5F},
	{3072, 8000, 24576000, 0x60, 0x02, 0x10, 0x35, 0x8A, 0x1B, 0x1F, 0x7F},
	{3250, 8000, 26000000, 0x0C, 0x18, 0x0F, 0x2D, 0x8A, 0x0A, 0x27, 0x27},
};

static inline int get_coeff(int mclk, int rate, int array,
				const struct _coeff_div *coeff_div)
{
	int i;

	for (i = 0; i < array; i++) {
		if (coeff_div[i].rate == rate && coeff_div[i].mclk == mclk)
			return i;
	}

	return -EINVAL;
}

static int es8326_set_dai_sysclk(struct snd_soc_dai *codec_dai,
				 int clk_id, unsigned int freq, int dir)
{
	struct snd_soc_component *codec = codec_dai->component;
	struct es8326_priv *es8326 = snd_soc_component_get_drvdata(codec);

	es8326->sysclk = freq;

	return 0;
}

static int es8326_set_dai_fmt(struct snd_soc_dai *codec_dai, unsigned int fmt)
{
	struct snd_soc_component *component = codec_dai->component;
	u8 iface = 0;

	switch (fmt & SND_SOC_DAIFMT_CLOCK_PROVIDER_MASK) {
	case SND_SOC_DAIFMT_CBC_CFP:
		snd_soc_component_update_bits(component, ES8326_RESET,
					      ES8326_MASTER_MODE_EN, ES8326_MASTER_MODE_EN);
		break;
	case SND_SOC_DAIFMT_CBC_CFC:
		break;
	default:
		return -EINVAL;
	}

	/* interface format */
	switch (fmt & SND_SOC_DAIFMT_FORMAT_MASK) {
	case SND_SOC_DAIFMT_I2S:
		break;
	case SND_SOC_DAIFMT_RIGHT_J:
		dev_err(component->dev, "Codec driver does not support right justified\n");
		return -EINVAL;
	case SND_SOC_DAIFMT_LEFT_J:
		iface |= ES8326_DAIFMT_LEFT_J;
		break;
	case SND_SOC_DAIFMT_DSP_A:
		iface |= ES8326_DAIFMT_DSP_A;
		break;
	case SND_SOC_DAIFMT_DSP_B:
		iface |= ES8326_DAIFMT_DSP_B;
		break;
	default:
		return -EINVAL;
	}

	snd_soc_component_update_bits(component, ES8326_FMT, ES8326_DAIFMT_MASK, iface);

	return 0;
}

static int es8326_pcm_hw_params(struct snd_pcm_substream *substream,
				struct snd_pcm_hw_params *params,
				struct snd_soc_dai *dai)
{
	struct snd_soc_component *component = dai->component;
	const struct _coeff_div *coeff_div;
	struct es8326_priv *es8326 = snd_soc_component_get_drvdata(component);
	u8 srate = 0;
	int coeff, array;

	if (es8326->version == 0) {
		coeff_div =  coeff_div_v0;
		array = ARRAY_SIZE(coeff_div_v0);
	} else {
		coeff_div =  coeff_div_v3;
		array = ARRAY_SIZE(coeff_div_v3);
	}
	coeff = get_coeff(es8326->sysclk, params_rate(params), array, coeff_div);
	/* bit size */
	switch (params_format(params)) {
	case SNDRV_PCM_FORMAT_S16_LE:
		srate |= ES8326_S16_LE;
		break;
	case SNDRV_PCM_FORMAT_S20_3LE:
		srate |= ES8326_S20_3_LE;
		break;
	case SNDRV_PCM_FORMAT_S18_3LE:
		srate |= ES8326_S18_LE;
		break;
	case SNDRV_PCM_FORMAT_S24_LE:
		srate |= ES8326_S24_LE;
		break;
	case SNDRV_PCM_FORMAT_S32_LE:
		srate |= ES8326_S32_LE;
		break;
	default:
		return -EINVAL;
	}

	/* set iface & srate */
	snd_soc_component_update_bits(component, ES8326_FMT, ES8326_DATA_LEN_MASK, srate);

	if (coeff >= 0) {
		regmap_write(es8326->regmap,  ES8326_CLK_DIV1,
			     coeff_div[coeff].reg4);
		regmap_write(es8326->regmap,  ES8326_CLK_DIV2,
			     coeff_div[coeff].reg5);
		regmap_write(es8326->regmap,  ES8326_CLK_DLL,
			     coeff_div[coeff].reg6);
		regmap_write(es8326->regmap,  ES8326_CLK_MUX,
			     coeff_div[coeff].reg7);
		regmap_write(es8326->regmap,  ES8326_CLK_ADC_SEL,
			     coeff_div[coeff].reg8);
		regmap_write(es8326->regmap,  ES8326_CLK_DAC_SEL,
			     coeff_div[coeff].reg9);
		regmap_write(es8326->regmap,  ES8326_CLK_ADC_OSR,
			     coeff_div[coeff].rega);
		regmap_write(es8326->regmap,  ES8326_CLK_DAC_OSR,
			     coeff_div[coeff].regb);
	} else {
		dev_warn(component->dev, "Clock coefficients do not match");
	}

	return 0;
}

static int es8326_mute(struct snd_soc_dai *dai, int mute, int direction)
{
	struct snd_soc_component *component = dai->component;
	struct es8326_priv *es8326 = snd_soc_component_get_drvdata(component);
	unsigned int offset_l, offset_r;

	if (mute) {
		if (direction == SNDRV_PCM_STREAM_PLAYBACK) {
			regmap_write(es8326->regmap, ES8326_HP_CAL, ES8326_HP_OFF);
			regmap_update_bits(es8326->regmap, ES8326_DAC_MUTE,
					ES8326_MUTE_MASK, ES8326_MUTE);
			regmap_update_bits(es8326->regmap, ES8326_HP_DRIVER_REF,
					0x30, 0x00);
		} else {
			regmap_update_bits(es8326->regmap,  ES8326_ADC_MUTE,
					0x0F, 0x0F);
		}
	} else {
		if (!es8326->calibrated) {
			regmap_write(es8326->regmap, ES8326_HP_CAL, ES8326_HP_FORCE_CAL);
			msleep(30);
			regmap_write(es8326->regmap, ES8326_HP_CAL, ES8326_HP_OFF);
			regmap_read(es8326->regmap, ES8326_HPL_OFFSET_INI, &offset_l);
			regmap_read(es8326->regmap, ES8326_HPR_OFFSET_INI, &offset_r);
			regmap_write(es8326->regmap, ES8326_HP_OFFSET_CAL, 0x8c);
			regmap_write(es8326->regmap, ES8326_HPL_OFFSET_INI, offset_l);
			regmap_write(es8326->regmap, ES8326_HPR_OFFSET_INI, offset_r);
			es8326->calibrated = true;
		}
<<<<<<< HEAD
		regmap_write(es8326->regmap, ES8326_HP_DRIVER, 0xa1);
		regmap_write(es8326->regmap, ES8326_HP_VOL, 0x91);
		regmap_write(es8326->regmap, ES8326_HP_CAL, ES8326_HP_ON);
		regmap_update_bits(es8326->regmap, ES8326_DAC_MUTE,
				ES8326_MUTE_MASK, ~(ES8326_MUTE));
=======
		if (direction == SNDRV_PCM_STREAM_PLAYBACK) {
			regmap_update_bits(es8326->regmap, ES8326_DAC_DSM, 0x01, 0x01);
			usleep_range(1000, 5000);
			regmap_update_bits(es8326->regmap, ES8326_DAC_DSM, 0x01, 0x00);
			usleep_range(1000, 5000);
			regmap_update_bits(es8326->regmap, ES8326_HP_DRIVER_REF, 0x30, 0x20);
			regmap_update_bits(es8326->regmap, ES8326_HP_DRIVER_REF, 0x30, 0x30);
			regmap_write(es8326->regmap, ES8326_HP_DRIVER, 0xa1);
			regmap_write(es8326->regmap, ES8326_HP_CAL, ES8326_HP_ON);
			regmap_update_bits(es8326->regmap, ES8326_DAC_MUTE,
					ES8326_MUTE_MASK, ~(ES8326_MUTE));
		} else {
			msleep(300);
			regmap_update_bits(es8326->regmap,  ES8326_ADC_MUTE,
					0x0F, 0x00);
		}
>>>>>>> 87a58d91
	}
	return 0;
}

static int es8326_set_bias_level(struct snd_soc_component *codec,
				 enum snd_soc_bias_level level)
{
	struct es8326_priv *es8326 = snd_soc_component_get_drvdata(codec);
	int ret;

	switch (level) {
	case SND_SOC_BIAS_ON:
		ret = clk_prepare_enable(es8326->mclk);
		if (ret)
			return ret;

<<<<<<< HEAD
		regmap_update_bits(es8326->regmap, ES8326_DAC_DSM, 0x01, 0x00);
=======
		regmap_update_bits(es8326->regmap, ES8326_RESET, 0x02, 0x02);
		usleep_range(5000, 10000);
>>>>>>> 87a58d91
		regmap_write(es8326->regmap, ES8326_INTOUT_IO, es8326->interrupt_clk);
		regmap_write(es8326->regmap, ES8326_SDINOUT1_IO,
			    (ES8326_IO_DMIC_CLK << ES8326_SDINOUT1_SHIFT));
		regmap_write(es8326->regmap, ES8326_PGA_PDN, 0x40);
		regmap_write(es8326->regmap, ES8326_ANA_PDN, 0x00);
		regmap_update_bits(es8326->regmap,  ES8326_CLK_CTL, 0x20, 0x20);
<<<<<<< HEAD

		regmap_update_bits(es8326->regmap, ES8326_RESET,
				ES8326_CSM_ON, ES8326_CSM_ON);
=======
		regmap_update_bits(es8326->regmap, ES8326_RESET, 0x02, 0x00);
>>>>>>> 87a58d91
		break;
	case SND_SOC_BIAS_PREPARE:
		break;
	case SND_SOC_BIAS_STANDBY:
		regmap_write(es8326->regmap, ES8326_ANA_PDN, 0x3b);
		regmap_update_bits(es8326->regmap, ES8326_CLK_CTL, 0x20, 0x00);
		regmap_write(es8326->regmap, ES8326_SDINOUT1_IO, ES8326_IO_INPUT);
		break;
	case SND_SOC_BIAS_OFF:
		clk_disable_unprepare(es8326->mclk);
		break;
	}

	return 0;
}

#define es8326_FORMATS (SNDRV_PCM_FMTBIT_S16_LE | SNDRV_PCM_FMTBIT_S20_3LE |\
	SNDRV_PCM_FMTBIT_S24_LE)

static const struct snd_soc_dai_ops es8326_ops = {
	.hw_params = es8326_pcm_hw_params,
	.set_fmt = es8326_set_dai_fmt,
	.set_sysclk = es8326_set_dai_sysclk,
	.mute_stream = es8326_mute,
	.no_capture_mute = 0,
};

static struct snd_soc_dai_driver es8326_dai = {
	.name = "ES8326 HiFi",
	.playback = {
		.stream_name = "Playback",
		.channels_min = 1,
		.channels_max = 2,
		.rates = SNDRV_PCM_RATE_8000_48000,
		.formats = es8326_FORMATS,
		},
	.capture = {
		.stream_name = "Capture",
		.channels_min = 1,
		.channels_max = 2,
		.rates = SNDRV_PCM_RATE_8000_48000,
		.formats = es8326_FORMATS,
		},
	.ops = &es8326_ops,
	.symmetric_rate = 1,
};

static void es8326_enable_micbias(struct snd_soc_component *component)
{
	struct snd_soc_dapm_context *dapm = snd_soc_component_get_dapm(component);

	snd_soc_dapm_mutex_lock(dapm);
	snd_soc_dapm_force_enable_pin_unlocked(dapm, "MICBIAS1");
	snd_soc_dapm_force_enable_pin_unlocked(dapm, "MICBIAS2");
	snd_soc_dapm_sync_unlocked(dapm);
	snd_soc_dapm_mutex_unlock(dapm);
}

static void es8326_disable_micbias(struct snd_soc_component *component)
{
	struct snd_soc_dapm_context *dapm = snd_soc_component_get_dapm(component);

	snd_soc_dapm_mutex_lock(dapm);
	snd_soc_dapm_disable_pin_unlocked(dapm, "MICBIAS1");
	snd_soc_dapm_disable_pin_unlocked(dapm, "MICBIAS2");
	snd_soc_dapm_sync_unlocked(dapm);
	snd_soc_dapm_mutex_unlock(dapm);
}

/*
 *	For button detection, set the following in soundcard
 *	snd_jack_set_key(jack->jack, SND_JACK_BTN_0, KEY_PLAYPAUSE);
 *	snd_jack_set_key(jack->jack, SND_JACK_BTN_1, KEY_VOLUMEUP);
 *	snd_jack_set_key(jack->jack, SND_JACK_BTN_2, KEY_VOLUMEDOWN);
 */
static void es8326_jack_button_handler(struct work_struct *work)
{
	struct es8326_priv *es8326 =
		container_of(work, struct es8326_priv, button_press_work.work);
	struct snd_soc_component *comp = es8326->component;
	unsigned int iface;
	static int button_to_report, press_count;
	static int prev_button, cur_button;

	if (!(es8326->jack->status & SND_JACK_HEADSET)) /* Jack unplugged */
		return;

	mutex_lock(&es8326->lock);
	iface = snd_soc_component_read(comp, ES8326_HPDET_STA);
	switch (iface) {
	case 0x93:
		/* pause button detected */
		cur_button = SND_JACK_BTN_0;
		break;
	case 0x6f:
	case 0x4b:
		/* button volume up */
		cur_button = SND_JACK_BTN_1;
		break;
	case 0x27:
		/* button volume down */
		cur_button = SND_JACK_BTN_2;
		break;
	case 0x1e:
	case 0xe2:
		/* button released or not pressed */
		cur_button = 0;
		break;
	default:
		break;
	}

	if ((prev_button == cur_button) && (cur_button != 0)) {
		press_count++;
		if (press_count > 3) {
			/* report a press every 120ms */
			snd_soc_jack_report(es8326->jack, cur_button,
					SND_JACK_BTN_0 | SND_JACK_BTN_1 | SND_JACK_BTN_2);
			press_count = 0;
		}
		button_to_report = cur_button;
		queue_delayed_work(system_wq, &es8326->button_press_work,
				   msecs_to_jiffies(35));
	} else if (prev_button != cur_button) {
		/* mismatch, detect again */
		prev_button = cur_button;
		queue_delayed_work(system_wq, &es8326->button_press_work,
				   msecs_to_jiffies(35));
	} else {
		/* released or no pressed */
		if (button_to_report != 0) {
			snd_soc_jack_report(es8326->jack, button_to_report,
				    SND_JACK_BTN_0 | SND_JACK_BTN_1 | SND_JACK_BTN_2);
			snd_soc_jack_report(es8326->jack, 0,
				    SND_JACK_BTN_0 | SND_JACK_BTN_1 | SND_JACK_BTN_2);
			button_to_report = 0;
		}
	}
	mutex_unlock(&es8326->lock);
}

static void es8326_jack_detect_handler(struct work_struct *work)
{
	struct es8326_priv *es8326 =
		container_of(work, struct es8326_priv, jack_detect_work.work);
	struct snd_soc_component *comp = es8326->component;
	unsigned int iface;

	mutex_lock(&es8326->lock);
	iface = snd_soc_component_read(comp, ES8326_HPDET_STA);
	dev_dbg(comp->dev, "gpio flag %#04x", iface);

	if ((es8326->jack_remove_retry == 1) && (es8326->version != ES8326_VERSION_B)) {
		if (iface & ES8326_HPINSERT_FLAG)
			es8326->jack_remove_retry = 2;
		else
			es8326->jack_remove_retry = 0;

		dev_dbg(comp->dev, "remove event check, set HPJACK_POL normal, cnt = %d\n",
				es8326->jack_remove_retry);
		/*
		 * Inverted HPJACK_POL bit to trigger one IRQ to double check HP Removal event
		 */
		regmap_update_bits(es8326->regmap, ES8326_HPDET_TYPE,
					ES8326_HP_DET_JACK_POL, (es8326->jd_inverted ?
					~es8326->jack_pol : es8326->jack_pol));
		goto exit;
	}

	if ((iface & ES8326_HPINSERT_FLAG) == 0) {
		/* Jack unplugged or spurious IRQ */
		dev_dbg(comp->dev, "No headset detected\n");
		es8326_disable_micbias(es8326->component);
		if (es8326->jack->status & SND_JACK_HEADPHONE) {
			dev_dbg(comp->dev, "Report hp remove event\n");
			snd_soc_jack_report(es8326->jack, 0, SND_JACK_HEADSET);
			/* mute adc when mic path switch */
			regmap_write(es8326->regmap, ES8326_ADC_SCALE, 0x33);
			regmap_write(es8326->regmap, ES8326_ADC1_SRC, 0x44);
			regmap_write(es8326->regmap, ES8326_ADC2_SRC, 0x66);
			es8326->hp = 0;
		}
		regmap_update_bits(es8326->regmap, ES8326_HPDET_TYPE, 0x03, 0x01);
		regmap_write(es8326->regmap, ES8326_SYS_BIAS, 0x0a);
		regmap_update_bits(es8326->regmap, ES8326_HP_DRIVER_REF, 0x0f, 0x03);
		/*
		 * Inverted HPJACK_POL bit to trigger one IRQ to double check HP Removal event
		 */
		if ((es8326->jack_remove_retry == 0) && (es8326->version != ES8326_VERSION_B)) {
			es8326->jack_remove_retry = 1;
			dev_dbg(comp->dev, "remove event check, invert HPJACK_POL, cnt = %d\n",
					es8326->jack_remove_retry);
			regmap_update_bits(es8326->regmap, ES8326_HPDET_TYPE,
					ES8326_HP_DET_JACK_POL, (es8326->jd_inverted ?
					es8326->jack_pol : ~es8326->jack_pol));

		} else {
			es8326->jack_remove_retry = 0;
		}
	} else if ((iface & ES8326_HPINSERT_FLAG) == ES8326_HPINSERT_FLAG) {
		es8326->jack_remove_retry = 0;
		if (es8326->hp == 0) {
			dev_dbg(comp->dev, "First insert, start OMTP/CTIA type check\n");
			/*
			 * set auto-check mode, then restart jack_detect_work after 400ms.
			 * Don't report jack status.
			 */
			regmap_update_bits(es8326->regmap, ES8326_HPDET_TYPE, 0x03, 0x01);
			es8326_enable_micbias(es8326->component);
			usleep_range(50000, 70000);
			regmap_update_bits(es8326->regmap, ES8326_HPDET_TYPE, 0x03, 0x00);
			regmap_write(es8326->regmap, ES8326_SYS_BIAS, 0x1f);
			regmap_update_bits(es8326->regmap, ES8326_HP_DRIVER_REF, 0x0f, 0x08);
			queue_delayed_work(system_wq, &es8326->jack_detect_work,
					msecs_to_jiffies(400));
			es8326->hp = 1;
			goto exit;
		}
		if (es8326->jack->status & SND_JACK_HEADSET) {
			/* detect button */
			dev_dbg(comp->dev, "button pressed\n");
			queue_delayed_work(system_wq, &es8326->button_press_work, 10);
			goto exit;
		}
		if ((iface & ES8326_HPBUTTON_FLAG) == 0x01) {
			dev_dbg(comp->dev, "Headphone detected\n");
			snd_soc_jack_report(es8326->jack,
					SND_JACK_HEADPHONE, SND_JACK_HEADSET);
		} else {
			dev_dbg(comp->dev, "Headset detected\n");
			snd_soc_jack_report(es8326->jack,
					SND_JACK_HEADSET, SND_JACK_HEADSET);

			regmap_write(es8326->regmap, ES8326_ADC_SCALE, 0x33);
			regmap_update_bits(es8326->regmap, ES8326_PGA_PDN,
					0x08, 0x08);
			regmap_update_bits(es8326->regmap, ES8326_PGAGAIN,
					0x80, 0x80);
			regmap_write(es8326->regmap, ES8326_ADC1_SRC, 0x00);
			regmap_write(es8326->regmap, ES8326_ADC2_SRC, 0x00);
			regmap_update_bits(es8326->regmap, ES8326_PGA_PDN,
					0x08, 0x00);
			usleep_range(10000, 15000);
		}
	}
exit:
	mutex_unlock(&es8326->lock);
}

static irqreturn_t es8326_irq(int irq, void *dev_id)
{
	struct es8326_priv *es8326 = dev_id;

	if (!es8326->jack)
		goto out;

	if (es8326->jack->status & SND_JACK_HEADSET)
		queue_delayed_work(system_wq, &es8326->jack_detect_work,
				   msecs_to_jiffies(10));
	else
		queue_delayed_work(system_wq, &es8326->jack_detect_work,
				   msecs_to_jiffies(300));

out:
	return IRQ_HANDLED;
}

static int es8326_calibrate(struct snd_soc_component *component)
{
	struct es8326_priv *es8326 = snd_soc_component_get_drvdata(component);
	unsigned int reg;
	unsigned int offset_l, offset_r;

	regmap_read(es8326->regmap, ES8326_CHIP_VERSION, &reg);
	es8326->version = reg;

	if ((es8326->version == ES8326_VERSION_B) && (es8326->calibrated == false)) {
		dev_dbg(component->dev, "ES8326_VERSION_B, calibrating\n");
		regmap_write(es8326->regmap, ES8326_CLK_INV, 0xc0);
		regmap_write(es8326->regmap, ES8326_CLK_DIV1, 0x03);
		regmap_write(es8326->regmap, ES8326_CLK_DLL, 0x30);
		regmap_write(es8326->regmap, ES8326_CLK_MUX, 0xed);
		regmap_write(es8326->regmap, ES8326_CLK_DAC_SEL, 0x08);
		regmap_write(es8326->regmap, ES8326_CLK_TRI, 0xc1);
		regmap_write(es8326->regmap, ES8326_DAC_MUTE, 0x03);
		regmap_write(es8326->regmap, ES8326_ANA_VSEL, 0x7f);
<<<<<<< HEAD
		regmap_write(es8326->regmap, ES8326_VMIDLOW, 0x03);
=======
		regmap_write(es8326->regmap, ES8326_VMIDLOW, 0x23);
>>>>>>> 87a58d91
		regmap_write(es8326->regmap, ES8326_DAC2HPMIX, 0x88);
		usleep_range(15000, 20000);
		regmap_write(es8326->regmap, ES8326_HP_OFFSET_CAL, 0x8c);
		usleep_range(15000, 20000);
		regmap_write(es8326->regmap, ES8326_RESET, 0xc0);
		usleep_range(15000, 20000);

		regmap_write(es8326->regmap, ES8326_HP_OFFSET_CAL, ES8326_HP_OFF);
		regmap_read(es8326->regmap, ES8326_CSM_MUTE_STA, &reg);
		if ((reg & 0xf0) != 0x40)
			msleep(50);

		regmap_write(es8326->regmap, ES8326_HP_CAL, 0xd4);
		msleep(200);
		regmap_write(es8326->regmap, ES8326_HP_CAL, 0x4d);
		msleep(200);
		regmap_write(es8326->regmap, ES8326_HP_CAL, ES8326_HP_OFF);
		regmap_read(es8326->regmap, ES8326_HPL_OFFSET_INI, &offset_l);
		regmap_read(es8326->regmap, ES8326_HPR_OFFSET_INI, &offset_r);
		regmap_write(es8326->regmap, ES8326_HP_OFFSET_CAL, 0x8c);
		regmap_write(es8326->regmap, ES8326_HPL_OFFSET_INI, offset_l);
		regmap_write(es8326->regmap, ES8326_HPR_OFFSET_INI, offset_r);
		regmap_write(es8326->regmap, ES8326_CLK_INV, 0x00);

		es8326->calibrated = true;
	}

	return 0;
}

static int es8326_resume(struct snd_soc_component *component)
{
	struct es8326_priv *es8326 = snd_soc_component_get_drvdata(component);

	regcache_cache_only(es8326->regmap, false);
	regcache_sync(es8326->regmap);

	/* reset internal clock state */
	regmap_write(es8326->regmap, ES8326_RESET, 0x1f);
	regmap_write(es8326->regmap, ES8326_VMIDSEL, 0x0E);
	regmap_write(es8326->regmap, ES8326_ANA_LP, 0xf0);
	usleep_range(10000, 15000);
	regmap_write(es8326->regmap, ES8326_HPJACK_TIMER, 0xe9);
<<<<<<< HEAD
	regmap_write(es8326->regmap, ES8326_ANA_MICBIAS, 0x4b);
=======
	regmap_write(es8326->regmap, ES8326_ANA_MICBIAS, 0xcb);
>>>>>>> 87a58d91
	/* set headphone default type and detect pin */
	regmap_write(es8326->regmap, ES8326_HPDET_TYPE, 0x83);
	regmap_write(es8326->regmap, ES8326_CLK_RESAMPLE, 0x05);
	regmap_write(es8326->regmap, ES8326_HP_MISC, 0x30);

	/* set internal oscillator as clock source of headpone cp */
	regmap_write(es8326->regmap, ES8326_CLK_DIV_CPC, 0x89);
	regmap_write(es8326->regmap, ES8326_CLK_CTL, ES8326_CLK_ON);
	/* clock manager reset release */
	regmap_write(es8326->regmap, ES8326_RESET, 0x17);
	/* set headphone detection as half scan mode */
<<<<<<< HEAD
	regmap_write(es8326->regmap, ES8326_HP_MISC, 0x30);
=======
	regmap_write(es8326->regmap, ES8326_HP_MISC, 0x3d);
>>>>>>> 87a58d91
	regmap_write(es8326->regmap, ES8326_PULLUP_CTL, 0x00);

	/* enable headphone driver */
	regmap_write(es8326->regmap, ES8326_HP_VOL, 0xc4);
	regmap_write(es8326->regmap, ES8326_HP_DRIVER, 0xa7);
	usleep_range(2000, 5000);
<<<<<<< HEAD
	regmap_write(es8326->regmap, ES8326_HP_DRIVER_REF, 0xa3);
	regmap_write(es8326->regmap, ES8326_HP_DRIVER_REF, 0xb3);
=======
	regmap_write(es8326->regmap, ES8326_HP_DRIVER_REF, 0x23);
	regmap_write(es8326->regmap, ES8326_HP_DRIVER_REF, 0x33);
>>>>>>> 87a58d91
	regmap_write(es8326->regmap, ES8326_HP_DRIVER, 0xa1);

	regmap_write(es8326->regmap, ES8326_CLK_INV, 0x00);
	regmap_write(es8326->regmap, ES8326_CLK_VMIDS1, 0xc4);
	regmap_write(es8326->regmap, ES8326_CLK_VMIDS2, 0x81);
	regmap_write(es8326->regmap, ES8326_CLK_CAL_TIME, 0x00);
	/* calibrate for B version */
	es8326_calibrate(component);
	regmap_write(es8326->regmap, ES8326_DAC_CROSSTALK, 0xaa);
	regmap_write(es8326->regmap, ES8326_DAC_RAMPRATE, 0x00);
	/* turn off headphone out */
	regmap_write(es8326->regmap, ES8326_HP_CAL, 0x00);
	/* set ADC and DAC in low power mode */
	regmap_write(es8326->regmap, ES8326_ANA_LP, 0xf0);

	regmap_write(es8326->regmap, ES8326_ANA_VSEL, 0x7F);
	/* select vdda as micbias source */
	regmap_write(es8326->regmap, ES8326_VMIDLOW, 0x23);
	/* set dac dsmclip = 1 */
	regmap_write(es8326->regmap, ES8326_DAC_DSM, 0x08);
	regmap_write(es8326->regmap, ES8326_DAC_VPPSCALE, 0x15);

	regmap_write(es8326->regmap, ES8326_HPDET_TYPE, 0x80 |
			((es8326->version == ES8326_VERSION_B) ?
			(ES8326_HP_DET_SRC_PIN9 | es8326->jack_pol) :
			(ES8326_HP_DET_SRC_PIN9 | es8326->jack_pol | 0x04)));
	usleep_range(5000, 10000);
	es8326_enable_micbias(es8326->component);
	usleep_range(50000, 70000);
	regmap_update_bits(es8326->regmap, ES8326_HPDET_TYPE, 0x03, 0x00);
	regmap_write(es8326->regmap, ES8326_INT_SOURCE,
		    (ES8326_INT_SRC_PIN9 | ES8326_INT_SRC_BUTTON));
	regmap_write(es8326->regmap, ES8326_INTOUT_IO,
		     es8326->interrupt_clk);
	regmap_write(es8326->regmap, ES8326_SDINOUT1_IO,
		    (ES8326_IO_DMIC_CLK << ES8326_SDINOUT1_SHIFT));
	regmap_write(es8326->regmap, ES8326_SDINOUT23_IO, ES8326_IO_INPUT);

	regmap_write(es8326->regmap, ES8326_ANA_PDN, 0x00);
	regmap_write(es8326->regmap, ES8326_RESET, ES8326_CSM_ON);
	regmap_update_bits(es8326->regmap, ES8326_PGAGAIN, ES8326_MIC_SEL_MASK,
			   ES8326_MIC1_SEL);

	regmap_update_bits(es8326->regmap, ES8326_DAC_MUTE, ES8326_MUTE_MASK,
			   ES8326_MUTE);

<<<<<<< HEAD
	regmap_write(es8326->regmap, ES8326_HPDET_TYPE, 0x80 |
			((es8326->version == ES8326_VERSION_B) ?
			(ES8326_HP_DET_SRC_PIN9 | es8326->jack_pol) :
			(ES8326_HP_DET_SRC_PIN9 | es8326->jack_pol | 0x04)));
	regmap_write(es8326->regmap, ES8326_HP_VOL, 0x11);
=======
	regmap_write(es8326->regmap, ES8326_ADC_MUTE, 0x0f);
>>>>>>> 87a58d91

	es8326->jack_remove_retry = 0;
	es8326->hp = 0;
	es8326->hpl_vol = 0x03;
	es8326->hpr_vol = 0x03;
	return 0;
}

static int es8326_suspend(struct snd_soc_component *component)
{
	struct es8326_priv *es8326 = snd_soc_component_get_drvdata(component);

	cancel_delayed_work_sync(&es8326->jack_detect_work);
	es8326_disable_micbias(component);
	es8326->calibrated = false;
	regmap_write(es8326->regmap, ES8326_CLK_CTL, ES8326_CLK_OFF);
	regcache_cache_only(es8326->regmap, true);
	regcache_mark_dirty(es8326->regmap);

	/* reset register value to default */
	regmap_write(es8326->regmap, ES8326_CSM_I2C_STA, 0x01);
	usleep_range(1000, 3000);
	regmap_write(es8326->regmap, ES8326_CSM_I2C_STA, 0x00);
	return 0;
}

static int es8326_probe(struct snd_soc_component *component)
{
	struct es8326_priv *es8326 = snd_soc_component_get_drvdata(component);
	int ret;

	es8326->component = component;
	es8326->jd_inverted = device_property_read_bool(component->dev,
							"everest,jack-detect-inverted");

	ret = device_property_read_u8(component->dev, "everest,mic1-src", &es8326->mic1_src);
	if (ret != 0) {
		dev_dbg(component->dev, "mic1-src return %d", ret);
		es8326->mic1_src = ES8326_ADC_AMIC;
	}
	dev_dbg(component->dev, "mic1-src %x", es8326->mic1_src);

	ret = device_property_read_u8(component->dev, "everest,mic2-src", &es8326->mic2_src);
	if (ret != 0) {
		dev_dbg(component->dev, "mic2-src return %d", ret);
		es8326->mic2_src = ES8326_ADC_DMIC;
	}
	dev_dbg(component->dev, "mic2-src %x", es8326->mic2_src);

	ret = device_property_read_u8(component->dev, "everest,jack-pol", &es8326->jack_pol);
	if (ret != 0) {
		dev_dbg(component->dev, "jack-pol return %d", ret);
		es8326->jack_pol = ES8326_HP_TYPE_AUTO;
	}
	dev_dbg(component->dev, "jack-pol %x", es8326->jack_pol);

	ret = device_property_read_u8(component->dev, "everest,interrupt-src",
				      &es8326->interrupt_src);
	if (ret != 0) {
		dev_dbg(component->dev, "interrupt-src return %d", ret);
		es8326->interrupt_src = ES8326_HP_DET_SRC_PIN9;
	}
	dev_dbg(component->dev, "interrupt-src %x", es8326->interrupt_src);

	ret = device_property_read_u8(component->dev, "everest,interrupt-clk",
				      &es8326->interrupt_clk);
	if (ret != 0) {
		dev_dbg(component->dev, "interrupt-clk return %d", ret);
		es8326->interrupt_clk = 0x45;
	}
	dev_dbg(component->dev, "interrupt-clk %x", es8326->interrupt_clk);

	es8326_resume(component);
	return 0;
}

static void es8326_enable_jack_detect(struct snd_soc_component *component,
				struct snd_soc_jack *jack)
{
	struct es8326_priv *es8326 = snd_soc_component_get_drvdata(component);

	mutex_lock(&es8326->lock);
	if (es8326->jd_inverted)
		snd_soc_component_update_bits(component, ES8326_HPDET_TYPE,
					      ES8326_HP_DET_JACK_POL, ~es8326->jack_pol);
	es8326->jack = jack;

	mutex_unlock(&es8326->lock);
	es8326_irq(es8326->irq, es8326);
}

static void es8326_disable_jack_detect(struct snd_soc_component *component)
{
	struct es8326_priv *es8326 = snd_soc_component_get_drvdata(component);

	dev_dbg(component->dev, "Enter into %s\n", __func__);
	if (!es8326->jack)
		return; /* Already disabled (or never enabled) */
	cancel_delayed_work_sync(&es8326->jack_detect_work);

	mutex_lock(&es8326->lock);
	if (es8326->jack->status & SND_JACK_MICROPHONE) {
		es8326_disable_micbias(component);
		snd_soc_jack_report(es8326->jack, 0, SND_JACK_HEADSET);
	}
	es8326->jack = NULL;
	mutex_unlock(&es8326->lock);
}

static int es8326_set_jack(struct snd_soc_component *component,
			struct snd_soc_jack *jack, void *data)
{
	if (jack)
		es8326_enable_jack_detect(component, jack);
	else
		es8326_disable_jack_detect(component);

	return 0;
}

static void es8326_remove(struct snd_soc_component *component)
{
	es8326_disable_jack_detect(component);
	es8326_set_bias_level(component, SND_SOC_BIAS_OFF);
}

static const struct snd_soc_component_driver soc_component_dev_es8326 = {
	.probe		= es8326_probe,
	.remove		= es8326_remove,
	.resume		= es8326_resume,
	.suspend	= es8326_suspend,
	.set_bias_level = es8326_set_bias_level,
	.set_jack	= es8326_set_jack,
	.dapm_widgets	= es8326_dapm_widgets,
	.num_dapm_widgets	= ARRAY_SIZE(es8326_dapm_widgets),
	.dapm_routes		= es8326_dapm_routes,
	.num_dapm_routes	= ARRAY_SIZE(es8326_dapm_routes),
	.controls		= es8326_snd_controls,
	.num_controls		= ARRAY_SIZE(es8326_snd_controls),
	.use_pmdown_time	= 1,
	.endianness		= 1,
};

static int es8326_i2c_probe(struct i2c_client *i2c)
{
	struct es8326_priv *es8326;
	int ret;

	es8326 = devm_kzalloc(&i2c->dev, sizeof(struct es8326_priv), GFP_KERNEL);
	if (!es8326)
		return -ENOMEM;

	i2c_set_clientdata(i2c, es8326);
	es8326->i2c = i2c;
	mutex_init(&es8326->lock);
	es8326->regmap = devm_regmap_init_i2c(i2c, &es8326_regmap_config);
	if (IS_ERR(es8326->regmap)) {
		ret = PTR_ERR(es8326->regmap);
		dev_err(&i2c->dev, "Failed to init regmap: %d\n", ret);
		return ret;
	}

	es8326->irq = i2c->irq;
	INIT_DELAYED_WORK(&es8326->jack_detect_work,
			  es8326_jack_detect_handler);
	INIT_DELAYED_WORK(&es8326->button_press_work,
			  es8326_jack_button_handler);
	/* ES8316 is level-based while ES8326 is edge-based */
	ret = devm_request_threaded_irq(&i2c->dev, es8326->irq, NULL, es8326_irq,
					IRQF_TRIGGER_RISING | IRQF_ONESHOT,
					"es8326", es8326);
	if (ret) {
		dev_warn(&i2c->dev, "Failed to request IRQ: %d: %d\n",
		es8326->irq, ret);
		es8326->irq = -ENXIO;
	}

	es8326->mclk = devm_clk_get_optional(&i2c->dev, "mclk");
	if (IS_ERR(es8326->mclk)) {
		dev_err(&i2c->dev, "unable to get mclk\n");
		return PTR_ERR(es8326->mclk);
	}
	if (!es8326->mclk)
		dev_warn(&i2c->dev, "assuming static mclk\n");

	ret = clk_prepare_enable(es8326->mclk);
	if (ret) {
		dev_err(&i2c->dev, "unable to enable mclk\n");
		return ret;
	}
	return devm_snd_soc_register_component(&i2c->dev,
					&soc_component_dev_es8326,
					&es8326_dai, 1);
}

static const struct i2c_device_id es8326_i2c_id[] = {
	{"es8326", 0 },
	{}
};
MODULE_DEVICE_TABLE(i2c, es8326_i2c_id);

#ifdef CONFIG_OF
static const struct of_device_id es8326_of_match[] = {
	{ .compatible = "everest,es8326", },
	{}
};
MODULE_DEVICE_TABLE(of, es8326_of_match);
#endif

#ifdef CONFIG_ACPI
static const struct acpi_device_id es8326_acpi_match[] = {
	{"ESSX8326", 0},
	{},
};
MODULE_DEVICE_TABLE(acpi, es8326_acpi_match);
#endif

static struct i2c_driver es8326_i2c_driver = {
	.driver = {
		.name = "es8326",
		.acpi_match_table = ACPI_PTR(es8326_acpi_match),
		.of_match_table = of_match_ptr(es8326_of_match),
	},
	.probe = es8326_i2c_probe,
	.id_table = es8326_i2c_id,
};
module_i2c_driver(es8326_i2c_driver);

MODULE_DESCRIPTION("ASoC es8326 driver");
MODULE_AUTHOR("David Yang <yangxiaohua@everest-semi.com>");
MODULE_LICENSE("GPL");<|MERGE_RESOLUTION|>--- conflicted
+++ resolved
@@ -619,13 +619,6 @@
 			regmap_write(es8326->regmap, ES8326_HPR_OFFSET_INI, offset_r);
 			es8326->calibrated = true;
 		}
-<<<<<<< HEAD
-		regmap_write(es8326->regmap, ES8326_HP_DRIVER, 0xa1);
-		regmap_write(es8326->regmap, ES8326_HP_VOL, 0x91);
-		regmap_write(es8326->regmap, ES8326_HP_CAL, ES8326_HP_ON);
-		regmap_update_bits(es8326->regmap, ES8326_DAC_MUTE,
-				ES8326_MUTE_MASK, ~(ES8326_MUTE));
-=======
 		if (direction == SNDRV_PCM_STREAM_PLAYBACK) {
 			regmap_update_bits(es8326->regmap, ES8326_DAC_DSM, 0x01, 0x01);
 			usleep_range(1000, 5000);
@@ -642,7 +635,6 @@
 			regmap_update_bits(es8326->regmap,  ES8326_ADC_MUTE,
 					0x0F, 0x00);
 		}
->>>>>>> 87a58d91
 	}
 	return 0;
 }
@@ -659,25 +651,15 @@
 		if (ret)
 			return ret;
 
-<<<<<<< HEAD
-		regmap_update_bits(es8326->regmap, ES8326_DAC_DSM, 0x01, 0x00);
-=======
 		regmap_update_bits(es8326->regmap, ES8326_RESET, 0x02, 0x02);
 		usleep_range(5000, 10000);
->>>>>>> 87a58d91
 		regmap_write(es8326->regmap, ES8326_INTOUT_IO, es8326->interrupt_clk);
 		regmap_write(es8326->regmap, ES8326_SDINOUT1_IO,
 			    (ES8326_IO_DMIC_CLK << ES8326_SDINOUT1_SHIFT));
 		regmap_write(es8326->regmap, ES8326_PGA_PDN, 0x40);
 		regmap_write(es8326->regmap, ES8326_ANA_PDN, 0x00);
 		regmap_update_bits(es8326->regmap,  ES8326_CLK_CTL, 0x20, 0x20);
-<<<<<<< HEAD
-
-		regmap_update_bits(es8326->regmap, ES8326_RESET,
-				ES8326_CSM_ON, ES8326_CSM_ON);
-=======
 		regmap_update_bits(es8326->regmap, ES8326_RESET, 0x02, 0x00);
->>>>>>> 87a58d91
 		break;
 	case SND_SOC_BIAS_PREPARE:
 		break;
@@ -964,11 +946,7 @@
 		regmap_write(es8326->regmap, ES8326_CLK_TRI, 0xc1);
 		regmap_write(es8326->regmap, ES8326_DAC_MUTE, 0x03);
 		regmap_write(es8326->regmap, ES8326_ANA_VSEL, 0x7f);
-<<<<<<< HEAD
-		regmap_write(es8326->regmap, ES8326_VMIDLOW, 0x03);
-=======
 		regmap_write(es8326->regmap, ES8326_VMIDLOW, 0x23);
->>>>>>> 87a58d91
 		regmap_write(es8326->regmap, ES8326_DAC2HPMIX, 0x88);
 		usleep_range(15000, 20000);
 		regmap_write(es8326->regmap, ES8326_HP_OFFSET_CAL, 0x8c);
@@ -1012,15 +990,10 @@
 	regmap_write(es8326->regmap, ES8326_ANA_LP, 0xf0);
 	usleep_range(10000, 15000);
 	regmap_write(es8326->regmap, ES8326_HPJACK_TIMER, 0xe9);
-<<<<<<< HEAD
-	regmap_write(es8326->regmap, ES8326_ANA_MICBIAS, 0x4b);
-=======
 	regmap_write(es8326->regmap, ES8326_ANA_MICBIAS, 0xcb);
->>>>>>> 87a58d91
 	/* set headphone default type and detect pin */
 	regmap_write(es8326->regmap, ES8326_HPDET_TYPE, 0x83);
 	regmap_write(es8326->regmap, ES8326_CLK_RESAMPLE, 0x05);
-	regmap_write(es8326->regmap, ES8326_HP_MISC, 0x30);
 
 	/* set internal oscillator as clock source of headpone cp */
 	regmap_write(es8326->regmap, ES8326_CLK_DIV_CPC, 0x89);
@@ -1028,24 +1001,15 @@
 	/* clock manager reset release */
 	regmap_write(es8326->regmap, ES8326_RESET, 0x17);
 	/* set headphone detection as half scan mode */
-<<<<<<< HEAD
-	regmap_write(es8326->regmap, ES8326_HP_MISC, 0x30);
-=======
 	regmap_write(es8326->regmap, ES8326_HP_MISC, 0x3d);
->>>>>>> 87a58d91
 	regmap_write(es8326->regmap, ES8326_PULLUP_CTL, 0x00);
 
 	/* enable headphone driver */
 	regmap_write(es8326->regmap, ES8326_HP_VOL, 0xc4);
 	regmap_write(es8326->regmap, ES8326_HP_DRIVER, 0xa7);
 	usleep_range(2000, 5000);
-<<<<<<< HEAD
-	regmap_write(es8326->regmap, ES8326_HP_DRIVER_REF, 0xa3);
-	regmap_write(es8326->regmap, ES8326_HP_DRIVER_REF, 0xb3);
-=======
 	regmap_write(es8326->regmap, ES8326_HP_DRIVER_REF, 0x23);
 	regmap_write(es8326->regmap, ES8326_HP_DRIVER_REF, 0x33);
->>>>>>> 87a58d91
 	regmap_write(es8326->regmap, ES8326_HP_DRIVER, 0xa1);
 
 	regmap_write(es8326->regmap, ES8326_CLK_INV, 0x00);
@@ -1092,15 +1056,7 @@
 	regmap_update_bits(es8326->regmap, ES8326_DAC_MUTE, ES8326_MUTE_MASK,
 			   ES8326_MUTE);
 
-<<<<<<< HEAD
-	regmap_write(es8326->regmap, ES8326_HPDET_TYPE, 0x80 |
-			((es8326->version == ES8326_VERSION_B) ?
-			(ES8326_HP_DET_SRC_PIN9 | es8326->jack_pol) :
-			(ES8326_HP_DET_SRC_PIN9 | es8326->jack_pol | 0x04)));
-	regmap_write(es8326->regmap, ES8326_HP_VOL, 0x11);
-=======
 	regmap_write(es8326->regmap, ES8326_ADC_MUTE, 0x0f);
->>>>>>> 87a58d91
 
 	es8326->jack_remove_retry = 0;
 	es8326->hp = 0;
