// SPDX-License-Identifier: GPL-2.0-only
/*
 * rt5640.c  --  RT5640/RT5639 ALSA SoC audio codec driver
 *
 * Copyright 2011 Realtek Semiconductor Corp.
 * Author: Johnny Hsu <johnnyhsu@realtek.com>
 * Copyright (c) 2013, NVIDIA CORPORATION.  All rights reserved.
 */

#include <linux/module.h>
#include <linux/moduleparam.h>
#include <linux/init.h>
#include <linux/delay.h>
#include <linux/pm.h>
#include <linux/gpio.h>
#include <linux/i2c.h>
#include <linux/regmap.h>
#include <linux/of.h>
#include <linux/of_gpio.h>
#include <linux/platform_device.h>
#include <linux/spi/spi.h>
#include <linux/acpi.h>
#include <sound/core.h>
#include <sound/jack.h>
#include <sound/pcm.h>
#include <sound/pcm_params.h>
#include <sound/soc.h>
#include <sound/soc-dapm.h>
#include <sound/initval.h>
#include <sound/tlv.h>

#include "rl6231.h"
#include "rt5640.h"

#define RT5640_DEVICE_ID 0x6231

#define RT5640_PR_RANGE_BASE (0xff + 1)
#define RT5640_PR_SPACING 0x100

#define RT5640_PR_BASE (RT5640_PR_RANGE_BASE + (0 * RT5640_PR_SPACING))

static const struct regmap_range_cfg rt5640_ranges[] = {
	{ .name = "PR", .range_min = RT5640_PR_BASE,
	  .range_max = RT5640_PR_BASE + 0xb4,
	  .selector_reg = RT5640_PRIV_INDEX,
	  .selector_mask = 0xff,
	  .selector_shift = 0x0,
	  .window_start = RT5640_PRIV_DATA,
	  .window_len = 0x1, },
};

static const struct reg_sequence init_list[] = {
	{RT5640_PR_BASE + 0x3d,	0x3600},
	{RT5640_PR_BASE + 0x12,	0x0aa8},
	{RT5640_PR_BASE + 0x14,	0x0aaa},
	{RT5640_PR_BASE + 0x20,	0x6110},
	{RT5640_PR_BASE + 0x21,	0xe0e0},
	{RT5640_PR_BASE + 0x23,	0x1804},
};

static const struct reg_default rt5640_reg[] = {
	{ 0x00, 0x000e },
	{ 0x01, 0xc8c8 },
	{ 0x02, 0xc8c8 },
	{ 0x03, 0xc8c8 },
	{ 0x04, 0x8000 },
	{ 0x0d, 0x0000 },
	{ 0x0e, 0x0000 },
	{ 0x0f, 0x0808 },
	{ 0x19, 0xafaf },
	{ 0x1a, 0xafaf },
	{ 0x1b, 0x0000 },
	{ 0x1c, 0x2f2f },
	{ 0x1d, 0x2f2f },
	{ 0x1e, 0x0000 },
	{ 0x27, 0x7060 },
	{ 0x28, 0x7070 },
	{ 0x29, 0x8080 },
	{ 0x2a, 0x5454 },
	{ 0x2b, 0x5454 },
	{ 0x2c, 0xaa00 },
	{ 0x2d, 0x0000 },
	{ 0x2e, 0xa000 },
	{ 0x2f, 0x0000 },
	{ 0x3b, 0x0000 },
	{ 0x3c, 0x007f },
	{ 0x3d, 0x0000 },
	{ 0x3e, 0x007f },
	{ 0x45, 0xe000 },
	{ 0x46, 0x003e },
	{ 0x47, 0x003e },
	{ 0x48, 0xf800 },
	{ 0x49, 0x3800 },
	{ 0x4a, 0x0004 },
	{ 0x4c, 0xfc00 },
	{ 0x4d, 0x0000 },
	{ 0x4f, 0x01ff },
	{ 0x50, 0x0000 },
	{ 0x51, 0x0000 },
	{ 0x52, 0x01ff },
	{ 0x53, 0xf000 },
	{ 0x61, 0x0000 },
	{ 0x62, 0x0000 },
	{ 0x63, 0x00c0 },
	{ 0x64, 0x0000 },
	{ 0x65, 0x0000 },
	{ 0x66, 0x0000 },
	{ 0x6a, 0x0000 },
	{ 0x6c, 0x0000 },
	{ 0x70, 0x8000 },
	{ 0x71, 0x8000 },
	{ 0x72, 0x8000 },
	{ 0x73, 0x1114 },
	{ 0x74, 0x0c00 },
	{ 0x75, 0x1d00 },
	{ 0x80, 0x0000 },
	{ 0x81, 0x0000 },
	{ 0x82, 0x0000 },
	{ 0x83, 0x0000 },
	{ 0x84, 0x0000 },
	{ 0x85, 0x0008 },
	{ 0x89, 0x0000 },
	{ 0x8a, 0x0000 },
	{ 0x8b, 0x0600 },
	{ 0x8c, 0x0228 },
	{ 0x8d, 0xa000 },
	{ 0x8e, 0x0004 },
	{ 0x8f, 0x1100 },
	{ 0x90, 0x0646 },
	{ 0x91, 0x0c00 },
	{ 0x92, 0x0000 },
	{ 0x93, 0x3000 },
	{ 0xb0, 0x2080 },
	{ 0xb1, 0x0000 },
	{ 0xb4, 0x2206 },
	{ 0xb5, 0x1f00 },
	{ 0xb6, 0x0000 },
	{ 0xb8, 0x034b },
	{ 0xb9, 0x0066 },
	{ 0xba, 0x000b },
	{ 0xbb, 0x0000 },
	{ 0xbc, 0x0000 },
	{ 0xbd, 0x0000 },
	{ 0xbe, 0x0000 },
	{ 0xbf, 0x0000 },
	{ 0xc0, 0x0400 },
	{ 0xc2, 0x0000 },
	{ 0xc4, 0x0000 },
	{ 0xc5, 0x0000 },
	{ 0xc6, 0x2000 },
	{ 0xc8, 0x0000 },
	{ 0xc9, 0x0000 },
	{ 0xca, 0x0000 },
	{ 0xcb, 0x0000 },
	{ 0xcc, 0x0000 },
	{ 0xcf, 0x0013 },
	{ 0xd0, 0x0680 },
	{ 0xd1, 0x1c17 },
	{ 0xd2, 0x8c00 },
	{ 0xd3, 0xaa20 },
	{ 0xd6, 0x0400 },
	{ 0xd9, 0x0809 },
	{ 0xfe, 0x10ec },
	{ 0xff, 0x6231 },
};

static int rt5640_reset(struct snd_soc_component *component)
{
	return snd_soc_component_write(component, RT5640_RESET, 0);
}

static bool rt5640_volatile_register(struct device *dev, unsigned int reg)
{
	int i;

	for (i = 0; i < ARRAY_SIZE(rt5640_ranges); i++)
		if ((reg >= rt5640_ranges[i].window_start &&
		     reg <= rt5640_ranges[i].window_start +
		     rt5640_ranges[i].window_len) ||
		    (reg >= rt5640_ranges[i].range_min &&
		     reg <= rt5640_ranges[i].range_max))
			return true;

	switch (reg) {
	case RT5640_RESET:
	case RT5640_ASRC_5:
	case RT5640_EQ_CTRL1:
	case RT5640_DRC_AGC_1:
	case RT5640_ANC_CTRL1:
	case RT5640_IRQ_CTRL2:
	case RT5640_INT_IRQ_ST:
	case RT5640_DSP_CTRL2:
	case RT5640_DSP_CTRL3:
	case RT5640_PRIV_INDEX:
	case RT5640_PRIV_DATA:
	case RT5640_PGM_REG_ARR1:
	case RT5640_PGM_REG_ARR3:
	case RT5640_VENDOR_ID:
	case RT5640_VENDOR_ID1:
	case RT5640_VENDOR_ID2:
		return true;
	default:
		return false;
	}
}

static bool rt5640_readable_register(struct device *dev, unsigned int reg)
{
	int i;

	for (i = 0; i < ARRAY_SIZE(rt5640_ranges); i++)
		if ((reg >= rt5640_ranges[i].window_start &&
		     reg <= rt5640_ranges[i].window_start +
		     rt5640_ranges[i].window_len) ||
		    (reg >= rt5640_ranges[i].range_min &&
		     reg <= rt5640_ranges[i].range_max))
			return true;

	switch (reg) {
	case RT5640_RESET:
	case RT5640_SPK_VOL:
	case RT5640_HP_VOL:
	case RT5640_OUTPUT:
	case RT5640_MONO_OUT:
	case RT5640_IN1_IN2:
	case RT5640_IN3_IN4:
	case RT5640_INL_INR_VOL:
	case RT5640_DAC1_DIG_VOL:
	case RT5640_DAC2_DIG_VOL:
	case RT5640_DAC2_CTRL:
	case RT5640_ADC_DIG_VOL:
	case RT5640_ADC_DATA:
	case RT5640_ADC_BST_VOL:
	case RT5640_STO_ADC_MIXER:
	case RT5640_MONO_ADC_MIXER:
	case RT5640_AD_DA_MIXER:
	case RT5640_STO_DAC_MIXER:
	case RT5640_MONO_DAC_MIXER:
	case RT5640_DIG_MIXER:
	case RT5640_DSP_PATH1:
	case RT5640_DSP_PATH2:
	case RT5640_DIG_INF_DATA:
	case RT5640_REC_L1_MIXER:
	case RT5640_REC_L2_MIXER:
	case RT5640_REC_R1_MIXER:
	case RT5640_REC_R2_MIXER:
	case RT5640_HPO_MIXER:
	case RT5640_SPK_L_MIXER:
	case RT5640_SPK_R_MIXER:
	case RT5640_SPO_L_MIXER:
	case RT5640_SPO_R_MIXER:
	case RT5640_SPO_CLSD_RATIO:
	case RT5640_MONO_MIXER:
	case RT5640_OUT_L1_MIXER:
	case RT5640_OUT_L2_MIXER:
	case RT5640_OUT_L3_MIXER:
	case RT5640_OUT_R1_MIXER:
	case RT5640_OUT_R2_MIXER:
	case RT5640_OUT_R3_MIXER:
	case RT5640_LOUT_MIXER:
	case RT5640_PWR_DIG1:
	case RT5640_PWR_DIG2:
	case RT5640_PWR_ANLG1:
	case RT5640_PWR_ANLG2:
	case RT5640_PWR_MIXER:
	case RT5640_PWR_VOL:
	case RT5640_PRIV_INDEX:
	case RT5640_PRIV_DATA:
	case RT5640_I2S1_SDP:
	case RT5640_I2S2_SDP:
	case RT5640_ADDA_CLK1:
	case RT5640_ADDA_CLK2:
	case RT5640_DMIC:
	case RT5640_GLB_CLK:
	case RT5640_PLL_CTRL1:
	case RT5640_PLL_CTRL2:
	case RT5640_ASRC_1:
	case RT5640_ASRC_2:
	case RT5640_ASRC_3:
	case RT5640_ASRC_4:
	case RT5640_ASRC_5:
	case RT5640_HP_OVCD:
	case RT5640_CLS_D_OVCD:
	case RT5640_CLS_D_OUT:
	case RT5640_DEPOP_M1:
	case RT5640_DEPOP_M2:
	case RT5640_DEPOP_M3:
	case RT5640_CHARGE_PUMP:
	case RT5640_PV_DET_SPK_G:
	case RT5640_MICBIAS:
	case RT5640_EQ_CTRL1:
	case RT5640_EQ_CTRL2:
	case RT5640_WIND_FILTER:
	case RT5640_DRC_AGC_1:
	case RT5640_DRC_AGC_2:
	case RT5640_DRC_AGC_3:
	case RT5640_SVOL_ZC:
	case RT5640_ANC_CTRL1:
	case RT5640_ANC_CTRL2:
	case RT5640_ANC_CTRL3:
	case RT5640_JD_CTRL:
	case RT5640_ANC_JD:
	case RT5640_IRQ_CTRL1:
	case RT5640_IRQ_CTRL2:
	case RT5640_INT_IRQ_ST:
	case RT5640_GPIO_CTRL1:
	case RT5640_GPIO_CTRL2:
	case RT5640_GPIO_CTRL3:
	case RT5640_DSP_CTRL1:
	case RT5640_DSP_CTRL2:
	case RT5640_DSP_CTRL3:
	case RT5640_DSP_CTRL4:
	case RT5640_PGM_REG_ARR1:
	case RT5640_PGM_REG_ARR2:
	case RT5640_PGM_REG_ARR3:
	case RT5640_PGM_REG_ARR4:
	case RT5640_PGM_REG_ARR5:
	case RT5640_SCB_FUNC:
	case RT5640_SCB_CTRL:
	case RT5640_BASE_BACK:
	case RT5640_MP3_PLUS1:
	case RT5640_MP3_PLUS2:
	case RT5640_3D_HP:
	case RT5640_ADJ_HPF:
	case RT5640_HP_CALIB_AMP_DET:
	case RT5640_HP_CALIB2:
	case RT5640_SV_ZCD1:
	case RT5640_SV_ZCD2:
	case RT5640_DUMMY1:
	case RT5640_DUMMY2:
	case RT5640_DUMMY3:
	case RT5640_VENDOR_ID:
	case RT5640_VENDOR_ID1:
	case RT5640_VENDOR_ID2:
		return true;
	default:
		return false;
	}
}

static const DECLARE_TLV_DB_SCALE(out_vol_tlv, -4650, 150, 0);
static const DECLARE_TLV_DB_MINMAX(dac_vol_tlv, -6562, 0);
static const DECLARE_TLV_DB_SCALE(in_vol_tlv, -3450, 150, 0);
static const DECLARE_TLV_DB_MINMAX(adc_vol_tlv, -1762, 3000);
static const DECLARE_TLV_DB_SCALE(adc_bst_tlv, 0, 1200, 0);

/* {0, +20, +24, +30, +35, +40, +44, +50, +52} dB */
static const DECLARE_TLV_DB_RANGE(bst_tlv,
	0, 0, TLV_DB_SCALE_ITEM(0, 0, 0),
	1, 1, TLV_DB_SCALE_ITEM(2000, 0, 0),
	2, 2, TLV_DB_SCALE_ITEM(2400, 0, 0),
	3, 5, TLV_DB_SCALE_ITEM(3000, 500, 0),
	6, 6, TLV_DB_SCALE_ITEM(4400, 0, 0),
	7, 7, TLV_DB_SCALE_ITEM(5000, 0, 0),
	8, 8, TLV_DB_SCALE_ITEM(5200, 0, 0)
);

/* Interface data select */
static const char * const rt5640_data_select[] = {
	"Normal", "Swap", "left copy to right", "right copy to left"};

static SOC_ENUM_SINGLE_DECL(rt5640_if1_dac_enum, RT5640_DIG_INF_DATA,
			    RT5640_IF1_DAC_SEL_SFT, rt5640_data_select);

static SOC_ENUM_SINGLE_DECL(rt5640_if1_adc_enum, RT5640_DIG_INF_DATA,
			    RT5640_IF1_ADC_SEL_SFT, rt5640_data_select);

static SOC_ENUM_SINGLE_DECL(rt5640_if2_dac_enum, RT5640_DIG_INF_DATA,
			    RT5640_IF2_DAC_SEL_SFT, rt5640_data_select);

static SOC_ENUM_SINGLE_DECL(rt5640_if2_adc_enum, RT5640_DIG_INF_DATA,
			    RT5640_IF2_ADC_SEL_SFT, rt5640_data_select);

/* Class D speaker gain ratio */
static const char * const rt5640_clsd_spk_ratio[] = {"1.66x", "1.83x", "1.94x",
	"2x", "2.11x", "2.22x", "2.33x", "2.44x", "2.55x", "2.66x", "2.77x"};

static SOC_ENUM_SINGLE_DECL(rt5640_clsd_spk_ratio_enum, RT5640_CLS_D_OUT,
			    RT5640_CLSD_RATIO_SFT, rt5640_clsd_spk_ratio);

static const struct snd_kcontrol_new rt5640_snd_controls[] = {
	/* Speaker Output Volume */
	SOC_DOUBLE("Speaker Channel Switch", RT5640_SPK_VOL,
		RT5640_VOL_L_SFT, RT5640_VOL_R_SFT, 1, 1),
	SOC_DOUBLE_TLV("Speaker Playback Volume", RT5640_SPK_VOL,
		RT5640_L_VOL_SFT, RT5640_R_VOL_SFT, 39, 1, out_vol_tlv),
	/* Headphone Output Volume */
	SOC_DOUBLE("HP Channel Switch", RT5640_HP_VOL,
		RT5640_VOL_L_SFT, RT5640_VOL_R_SFT, 1, 1),
	SOC_DOUBLE_TLV("HP Playback Volume", RT5640_HP_VOL,
		RT5640_L_VOL_SFT, RT5640_R_VOL_SFT, 39, 1, out_vol_tlv),
	/* OUTPUT Control */
	SOC_DOUBLE("OUT Playback Switch", RT5640_OUTPUT,
		RT5640_L_MUTE_SFT, RT5640_R_MUTE_SFT, 1, 1),
	SOC_DOUBLE("OUT Channel Switch", RT5640_OUTPUT,
		RT5640_VOL_L_SFT, RT5640_VOL_R_SFT, 1, 1),
	SOC_DOUBLE_TLV("OUT Playback Volume", RT5640_OUTPUT,
		RT5640_L_VOL_SFT, RT5640_R_VOL_SFT, 39, 1, out_vol_tlv),

	/* DAC Digital Volume */
	SOC_DOUBLE("DAC2 Playback Switch", RT5640_DAC2_CTRL,
		RT5640_M_DAC_L2_VOL_SFT, RT5640_M_DAC_R2_VOL_SFT, 1, 1),
	SOC_DOUBLE_TLV("DAC2 Playback Volume", RT5640_DAC2_DIG_VOL,
			RT5640_L_VOL_SFT, RT5640_R_VOL_SFT,
			175, 0, dac_vol_tlv),
	SOC_DOUBLE_TLV("DAC1 Playback Volume", RT5640_DAC1_DIG_VOL,
			RT5640_L_VOL_SFT, RT5640_R_VOL_SFT,
			175, 0, dac_vol_tlv),
	/* IN1/IN2/IN3 Control */
	SOC_SINGLE_TLV("IN1 Boost", RT5640_IN1_IN2,
		RT5640_BST_SFT1, 8, 0, bst_tlv),
	SOC_SINGLE_TLV("IN2 Boost", RT5640_IN3_IN4,
		RT5640_BST_SFT2, 8, 0, bst_tlv),
	SOC_SINGLE_TLV("IN3 Boost", RT5640_IN1_IN2,
		RT5640_BST_SFT2, 8, 0, bst_tlv),

	/* INL/INR Volume Control */
	SOC_DOUBLE_TLV("IN Capture Volume", RT5640_INL_INR_VOL,
			RT5640_INL_VOL_SFT, RT5640_INR_VOL_SFT,
			31, 1, in_vol_tlv),
	/* ADC Digital Volume Control */
	SOC_DOUBLE("ADC Capture Switch", RT5640_ADC_DIG_VOL,
		RT5640_L_MUTE_SFT, RT5640_R_MUTE_SFT, 1, 1),
	SOC_DOUBLE_TLV("ADC Capture Volume", RT5640_ADC_DIG_VOL,
			RT5640_L_VOL_SFT, RT5640_R_VOL_SFT,
			127, 0, adc_vol_tlv),
	SOC_DOUBLE("Mono ADC Capture Switch", RT5640_DUMMY1,
		RT5640_M_MONO_ADC_L_SFT, RT5640_M_MONO_ADC_R_SFT, 1, 1),
	SOC_DOUBLE_TLV("Mono ADC Capture Volume", RT5640_ADC_DATA,
			RT5640_L_VOL_SFT, RT5640_R_VOL_SFT,
			127, 0, adc_vol_tlv),
	/* ADC Boost Volume Control */
	SOC_DOUBLE_TLV("ADC Boost Gain", RT5640_ADC_BST_VOL,
			RT5640_ADC_L_BST_SFT, RT5640_ADC_R_BST_SFT,
			3, 0, adc_bst_tlv),
	/* Class D speaker gain ratio */
	SOC_ENUM("Class D SPK Ratio Control", rt5640_clsd_spk_ratio_enum),

	SOC_ENUM("ADC IF1 Data Switch", rt5640_if1_adc_enum),
	SOC_ENUM("DAC IF1 Data Switch", rt5640_if1_dac_enum),
	SOC_ENUM("ADC IF2 Data Switch", rt5640_if2_adc_enum),
	SOC_ENUM("DAC IF2 Data Switch", rt5640_if2_dac_enum),
};

static const struct snd_kcontrol_new rt5640_specific_snd_controls[] = {
	/* MONO Output Control */
	SOC_SINGLE("Mono Playback Switch", RT5640_MONO_OUT, RT5640_L_MUTE_SFT,
		1, 1),
};

/**
 * set_dmic_clk - Set parameter of dmic.
 *
 * @w: DAPM widget.
 * @kcontrol: The kcontrol of this widget.
 * @event: Event id.
 *
 */
static int set_dmic_clk(struct snd_soc_dapm_widget *w,
	struct snd_kcontrol *kcontrol, int event)
{
	struct snd_soc_component *component = snd_soc_dapm_to_component(w->dapm);
	struct rt5640_priv *rt5640 = snd_soc_component_get_drvdata(component);
	int idx, rate;

	rate = rt5640->sysclk / rl6231_get_pre_div(rt5640->regmap,
		RT5640_ADDA_CLK1, RT5640_I2S_PD1_SFT);
	idx = rl6231_calc_dmic_clk(rate);
	if (idx < 0)
		dev_err(component->dev, "Failed to set DMIC clock\n");
	else
		snd_soc_component_update_bits(component, RT5640_DMIC, RT5640_DMIC_CLK_MASK,
					idx << RT5640_DMIC_CLK_SFT);
	return idx;
}

static int is_using_asrc(struct snd_soc_dapm_widget *source,
			 struct snd_soc_dapm_widget *sink)
{
	struct snd_soc_component *component = snd_soc_dapm_to_component(source->dapm);
	struct rt5640_priv *rt5640 = snd_soc_component_get_drvdata(component);

	if (!rt5640->asrc_en)
		return 0;

	return 1;
}

/* Digital Mixer */
static const struct snd_kcontrol_new rt5640_sto_adc_l_mix[] = {
	SOC_DAPM_SINGLE("ADC1 Switch", RT5640_STO_ADC_MIXER,
			RT5640_M_ADC_L1_SFT, 1, 1),
	SOC_DAPM_SINGLE("ADC2 Switch", RT5640_STO_ADC_MIXER,
			RT5640_M_ADC_L2_SFT, 1, 1),
};

static const struct snd_kcontrol_new rt5640_sto_adc_r_mix[] = {
	SOC_DAPM_SINGLE("ADC1 Switch", RT5640_STO_ADC_MIXER,
			RT5640_M_ADC_R1_SFT, 1, 1),
	SOC_DAPM_SINGLE("ADC2 Switch", RT5640_STO_ADC_MIXER,
			RT5640_M_ADC_R2_SFT, 1, 1),
};

static const struct snd_kcontrol_new rt5640_mono_adc_l_mix[] = {
	SOC_DAPM_SINGLE("ADC1 Switch", RT5640_MONO_ADC_MIXER,
			RT5640_M_MONO_ADC_L1_SFT, 1, 1),
	SOC_DAPM_SINGLE("ADC2 Switch", RT5640_MONO_ADC_MIXER,
			RT5640_M_MONO_ADC_L2_SFT, 1, 1),
};

static const struct snd_kcontrol_new rt5640_mono_adc_r_mix[] = {
	SOC_DAPM_SINGLE("ADC1 Switch", RT5640_MONO_ADC_MIXER,
			RT5640_M_MONO_ADC_R1_SFT, 1, 1),
	SOC_DAPM_SINGLE("ADC2 Switch", RT5640_MONO_ADC_MIXER,
			RT5640_M_MONO_ADC_R2_SFT, 1, 1),
};

static const struct snd_kcontrol_new rt5640_dac_l_mix[] = {
	SOC_DAPM_SINGLE("Stereo ADC Switch", RT5640_AD_DA_MIXER,
			RT5640_M_ADCMIX_L_SFT, 1, 1),
	SOC_DAPM_SINGLE("INF1 Switch", RT5640_AD_DA_MIXER,
			RT5640_M_IF1_DAC_L_SFT, 1, 1),
};

static const struct snd_kcontrol_new rt5640_dac_r_mix[] = {
	SOC_DAPM_SINGLE("Stereo ADC Switch", RT5640_AD_DA_MIXER,
			RT5640_M_ADCMIX_R_SFT, 1, 1),
	SOC_DAPM_SINGLE("INF1 Switch", RT5640_AD_DA_MIXER,
			RT5640_M_IF1_DAC_R_SFT, 1, 1),
};

static const struct snd_kcontrol_new rt5640_sto_dac_l_mix[] = {
	SOC_DAPM_SINGLE("DAC L1 Switch", RT5640_STO_DAC_MIXER,
			RT5640_M_DAC_L1_SFT, 1, 1),
	SOC_DAPM_SINGLE("DAC L2 Switch", RT5640_STO_DAC_MIXER,
			RT5640_M_DAC_L2_SFT, 1, 1),
	SOC_DAPM_SINGLE("ANC Switch", RT5640_STO_DAC_MIXER,
			RT5640_M_ANC_DAC_L_SFT, 1, 1),
};

static const struct snd_kcontrol_new rt5640_sto_dac_r_mix[] = {
	SOC_DAPM_SINGLE("DAC R1 Switch", RT5640_STO_DAC_MIXER,
			RT5640_M_DAC_R1_SFT, 1, 1),
	SOC_DAPM_SINGLE("DAC R2 Switch", RT5640_STO_DAC_MIXER,
			RT5640_M_DAC_R2_SFT, 1, 1),
	SOC_DAPM_SINGLE("ANC Switch", RT5640_STO_DAC_MIXER,
			RT5640_M_ANC_DAC_R_SFT, 1, 1),
};

static const struct snd_kcontrol_new rt5639_sto_dac_l_mix[] = {
	SOC_DAPM_SINGLE("DAC L1 Switch", RT5640_STO_DAC_MIXER,
			RT5640_M_DAC_L1_SFT, 1, 1),
	SOC_DAPM_SINGLE("DAC L2 Switch", RT5640_STO_DAC_MIXER,
			RT5640_M_DAC_L2_SFT, 1, 1),
};

static const struct snd_kcontrol_new rt5639_sto_dac_r_mix[] = {
	SOC_DAPM_SINGLE("DAC R1 Switch", RT5640_STO_DAC_MIXER,
			RT5640_M_DAC_R1_SFT, 1, 1),
	SOC_DAPM_SINGLE("DAC R2 Switch", RT5640_STO_DAC_MIXER,
			RT5640_M_DAC_R2_SFT, 1, 1),
};

static const struct snd_kcontrol_new rt5640_mono_dac_l_mix[] = {
	SOC_DAPM_SINGLE("DAC L1 Switch", RT5640_MONO_DAC_MIXER,
			RT5640_M_DAC_L1_MONO_L_SFT, 1, 1),
	SOC_DAPM_SINGLE("DAC L2 Switch", RT5640_MONO_DAC_MIXER,
			RT5640_M_DAC_L2_MONO_L_SFT, 1, 1),
	SOC_DAPM_SINGLE("DAC R2 Switch", RT5640_MONO_DAC_MIXER,
			RT5640_M_DAC_R2_MONO_L_SFT, 1, 1),
};

static const struct snd_kcontrol_new rt5640_mono_dac_r_mix[] = {
	SOC_DAPM_SINGLE("DAC R1 Switch", RT5640_MONO_DAC_MIXER,
			RT5640_M_DAC_R1_MONO_R_SFT, 1, 1),
	SOC_DAPM_SINGLE("DAC R2 Switch", RT5640_MONO_DAC_MIXER,
			RT5640_M_DAC_R2_MONO_R_SFT, 1, 1),
	SOC_DAPM_SINGLE("DAC L2 Switch", RT5640_MONO_DAC_MIXER,
			RT5640_M_DAC_L2_MONO_R_SFT, 1, 1),
};

static const struct snd_kcontrol_new rt5640_dig_l_mix[] = {
	SOC_DAPM_SINGLE("DAC L1 Switch", RT5640_DIG_MIXER,
			RT5640_M_STO_L_DAC_L_SFT, 1, 1),
	SOC_DAPM_SINGLE("DAC L2 Switch", RT5640_DIG_MIXER,
			RT5640_M_DAC_L2_DAC_L_SFT, 1, 1),
};

static const struct snd_kcontrol_new rt5640_dig_r_mix[] = {
	SOC_DAPM_SINGLE("DAC R1 Switch", RT5640_DIG_MIXER,
			RT5640_M_STO_R_DAC_R_SFT, 1, 1),
	SOC_DAPM_SINGLE("DAC R2 Switch", RT5640_DIG_MIXER,
			RT5640_M_DAC_R2_DAC_R_SFT, 1, 1),
};

/* Analog Input Mixer */
static const struct snd_kcontrol_new rt5640_rec_l_mix[] = {
	SOC_DAPM_SINGLE("HPOL Switch", RT5640_REC_L2_MIXER,
			RT5640_M_HP_L_RM_L_SFT, 1, 1),
	SOC_DAPM_SINGLE("INL Switch", RT5640_REC_L2_MIXER,
			RT5640_M_IN_L_RM_L_SFT, 1, 1),
	SOC_DAPM_SINGLE("BST3 Switch", RT5640_REC_L2_MIXER,
			RT5640_M_BST2_RM_L_SFT, 1, 1),
	SOC_DAPM_SINGLE("BST2 Switch", RT5640_REC_L2_MIXER,
			RT5640_M_BST4_RM_L_SFT, 1, 1),
	SOC_DAPM_SINGLE("BST1 Switch", RT5640_REC_L2_MIXER,
			RT5640_M_BST1_RM_L_SFT, 1, 1),
	SOC_DAPM_SINGLE("OUT MIXL Switch", RT5640_REC_L2_MIXER,
			RT5640_M_OM_L_RM_L_SFT, 1, 1),
};

static const struct snd_kcontrol_new rt5640_rec_r_mix[] = {
	SOC_DAPM_SINGLE("HPOR Switch", RT5640_REC_R2_MIXER,
			RT5640_M_HP_R_RM_R_SFT, 1, 1),
	SOC_DAPM_SINGLE("INR Switch", RT5640_REC_R2_MIXER,
			RT5640_M_IN_R_RM_R_SFT, 1, 1),
	SOC_DAPM_SINGLE("BST3 Switch", RT5640_REC_R2_MIXER,
			RT5640_M_BST2_RM_R_SFT, 1, 1),
	SOC_DAPM_SINGLE("BST2 Switch", RT5640_REC_R2_MIXER,
			RT5640_M_BST4_RM_R_SFT, 1, 1),
	SOC_DAPM_SINGLE("BST1 Switch", RT5640_REC_R2_MIXER,
			RT5640_M_BST1_RM_R_SFT, 1, 1),
	SOC_DAPM_SINGLE("OUT MIXR Switch", RT5640_REC_R2_MIXER,
			RT5640_M_OM_R_RM_R_SFT, 1, 1),
};

/* Analog Output Mixer */
static const struct snd_kcontrol_new rt5640_spk_l_mix[] = {
	SOC_DAPM_SINGLE("REC MIXL Switch", RT5640_SPK_L_MIXER,
			RT5640_M_RM_L_SM_L_SFT, 1, 1),
	SOC_DAPM_SINGLE("INL Switch", RT5640_SPK_L_MIXER,
			RT5640_M_IN_L_SM_L_SFT, 1, 1),
	SOC_DAPM_SINGLE("DAC L1 Switch", RT5640_SPK_L_MIXER,
			RT5640_M_DAC_L1_SM_L_SFT, 1, 1),
	SOC_DAPM_SINGLE("DAC L2 Switch", RT5640_SPK_L_MIXER,
			RT5640_M_DAC_L2_SM_L_SFT, 1, 1),
	SOC_DAPM_SINGLE("OUT MIXL Switch", RT5640_SPK_L_MIXER,
			RT5640_M_OM_L_SM_L_SFT, 1, 1),
};

static const struct snd_kcontrol_new rt5640_spk_r_mix[] = {
	SOC_DAPM_SINGLE("REC MIXR Switch", RT5640_SPK_R_MIXER,
			RT5640_M_RM_R_SM_R_SFT, 1, 1),
	SOC_DAPM_SINGLE("INR Switch", RT5640_SPK_R_MIXER,
			RT5640_M_IN_R_SM_R_SFT, 1, 1),
	SOC_DAPM_SINGLE("DAC R1 Switch", RT5640_SPK_R_MIXER,
			RT5640_M_DAC_R1_SM_R_SFT, 1, 1),
	SOC_DAPM_SINGLE("DAC R2 Switch", RT5640_SPK_R_MIXER,
			RT5640_M_DAC_R2_SM_R_SFT, 1, 1),
	SOC_DAPM_SINGLE("OUT MIXR Switch", RT5640_SPK_R_MIXER,
			RT5640_M_OM_R_SM_R_SFT, 1, 1),
};

static const struct snd_kcontrol_new rt5640_out_l_mix[] = {
	SOC_DAPM_SINGLE("SPK MIXL Switch", RT5640_OUT_L3_MIXER,
			RT5640_M_SM_L_OM_L_SFT, 1, 1),
	SOC_DAPM_SINGLE("BST1 Switch", RT5640_OUT_L3_MIXER,
			RT5640_M_BST1_OM_L_SFT, 1, 1),
	SOC_DAPM_SINGLE("INL Switch", RT5640_OUT_L3_MIXER,
			RT5640_M_IN_L_OM_L_SFT, 1, 1),
	SOC_DAPM_SINGLE("REC MIXL Switch", RT5640_OUT_L3_MIXER,
			RT5640_M_RM_L_OM_L_SFT, 1, 1),
	SOC_DAPM_SINGLE("DAC R2 Switch", RT5640_OUT_L3_MIXER,
			RT5640_M_DAC_R2_OM_L_SFT, 1, 1),
	SOC_DAPM_SINGLE("DAC L2 Switch", RT5640_OUT_L3_MIXER,
			RT5640_M_DAC_L2_OM_L_SFT, 1, 1),
	SOC_DAPM_SINGLE("DAC L1 Switch", RT5640_OUT_L3_MIXER,
			RT5640_M_DAC_L1_OM_L_SFT, 1, 1),
};

static const struct snd_kcontrol_new rt5640_out_r_mix[] = {
	SOC_DAPM_SINGLE("SPK MIXR Switch", RT5640_OUT_R3_MIXER,
			RT5640_M_SM_L_OM_R_SFT, 1, 1),
	SOC_DAPM_SINGLE("BST2 Switch", RT5640_OUT_R3_MIXER,
			RT5640_M_BST4_OM_R_SFT, 1, 1),
	SOC_DAPM_SINGLE("BST1 Switch", RT5640_OUT_R3_MIXER,
			RT5640_M_BST1_OM_R_SFT, 1, 1),
	SOC_DAPM_SINGLE("INR Switch", RT5640_OUT_R3_MIXER,
			RT5640_M_IN_R_OM_R_SFT, 1, 1),
	SOC_DAPM_SINGLE("REC MIXR Switch", RT5640_OUT_R3_MIXER,
			RT5640_M_RM_R_OM_R_SFT, 1, 1),
	SOC_DAPM_SINGLE("DAC L2 Switch", RT5640_OUT_R3_MIXER,
			RT5640_M_DAC_L2_OM_R_SFT, 1, 1),
	SOC_DAPM_SINGLE("DAC R2 Switch", RT5640_OUT_R3_MIXER,
			RT5640_M_DAC_R2_OM_R_SFT, 1, 1),
	SOC_DAPM_SINGLE("DAC R1 Switch", RT5640_OUT_R3_MIXER,
			RT5640_M_DAC_R1_OM_R_SFT, 1, 1),
};

static const struct snd_kcontrol_new rt5639_out_l_mix[] = {
	SOC_DAPM_SINGLE("BST1 Switch", RT5640_OUT_L3_MIXER,
			RT5640_M_BST1_OM_L_SFT, 1, 1),
	SOC_DAPM_SINGLE("INL Switch", RT5640_OUT_L3_MIXER,
			RT5640_M_IN_L_OM_L_SFT, 1, 1),
	SOC_DAPM_SINGLE("REC MIXL Switch", RT5640_OUT_L3_MIXER,
			RT5640_M_RM_L_OM_L_SFT, 1, 1),
	SOC_DAPM_SINGLE("DAC L1 Switch", RT5640_OUT_L3_MIXER,
			RT5640_M_DAC_L1_OM_L_SFT, 1, 1),
};

static const struct snd_kcontrol_new rt5639_out_r_mix[] = {
	SOC_DAPM_SINGLE("BST2 Switch", RT5640_OUT_R3_MIXER,
			RT5640_M_BST4_OM_R_SFT, 1, 1),
	SOC_DAPM_SINGLE("BST1 Switch", RT5640_OUT_R3_MIXER,
			RT5640_M_BST1_OM_R_SFT, 1, 1),
	SOC_DAPM_SINGLE("INR Switch", RT5640_OUT_R3_MIXER,
			RT5640_M_IN_R_OM_R_SFT, 1, 1),
	SOC_DAPM_SINGLE("REC MIXR Switch", RT5640_OUT_R3_MIXER,
			RT5640_M_RM_R_OM_R_SFT, 1, 1),
	SOC_DAPM_SINGLE("DAC R1 Switch", RT5640_OUT_R3_MIXER,
			RT5640_M_DAC_R1_OM_R_SFT, 1, 1),
};

static const struct snd_kcontrol_new rt5640_spo_l_mix[] = {
	SOC_DAPM_SINGLE("DAC R1 Switch", RT5640_SPO_L_MIXER,
			RT5640_M_DAC_R1_SPM_L_SFT, 1, 1),
	SOC_DAPM_SINGLE("DAC L1 Switch", RT5640_SPO_L_MIXER,
			RT5640_M_DAC_L1_SPM_L_SFT, 1, 1),
	SOC_DAPM_SINGLE("SPKVOL R Switch", RT5640_SPO_L_MIXER,
			RT5640_M_SV_R_SPM_L_SFT, 1, 1),
	SOC_DAPM_SINGLE("SPKVOL L Switch", RT5640_SPO_L_MIXER,
			RT5640_M_SV_L_SPM_L_SFT, 1, 1),
	SOC_DAPM_SINGLE("BST1 Switch", RT5640_SPO_L_MIXER,
			RT5640_M_BST1_SPM_L_SFT, 1, 1),
};

static const struct snd_kcontrol_new rt5640_spo_r_mix[] = {
	SOC_DAPM_SINGLE("DAC R1 Switch", RT5640_SPO_R_MIXER,
			RT5640_M_DAC_R1_SPM_R_SFT, 1, 1),
	SOC_DAPM_SINGLE("SPKVOL R Switch", RT5640_SPO_R_MIXER,
			RT5640_M_SV_R_SPM_R_SFT, 1, 1),
	SOC_DAPM_SINGLE("BST1 Switch", RT5640_SPO_R_MIXER,
			RT5640_M_BST1_SPM_R_SFT, 1, 1),
};

static const struct snd_kcontrol_new rt5640_hpo_mix[] = {
	SOC_DAPM_SINGLE("HPO MIX DAC2 Switch", RT5640_HPO_MIXER,
			RT5640_M_DAC2_HM_SFT, 1, 1),
	SOC_DAPM_SINGLE("HPO MIX DAC1 Switch", RT5640_HPO_MIXER,
			RT5640_M_DAC1_HM_SFT, 1, 1),
	SOC_DAPM_SINGLE("HPO MIX HPVOL Switch", RT5640_HPO_MIXER,
			RT5640_M_HPVOL_HM_SFT, 1, 1),
};

static const struct snd_kcontrol_new rt5639_hpo_mix[] = {
	SOC_DAPM_SINGLE("HPO MIX DAC1 Switch", RT5640_HPO_MIXER,
			RT5640_M_DAC1_HM_SFT, 1, 1),
	SOC_DAPM_SINGLE("HPO MIX HPVOL Switch", RT5640_HPO_MIXER,
			RT5640_M_HPVOL_HM_SFT, 1, 1),
};

static const struct snd_kcontrol_new rt5640_lout_mix[] = {
	SOC_DAPM_SINGLE("DAC L1 Switch", RT5640_LOUT_MIXER,
			RT5640_M_DAC_L1_LM_SFT, 1, 1),
	SOC_DAPM_SINGLE("DAC R1 Switch", RT5640_LOUT_MIXER,
			RT5640_M_DAC_R1_LM_SFT, 1, 1),
	SOC_DAPM_SINGLE("OUTVOL L Switch", RT5640_LOUT_MIXER,
			RT5640_M_OV_L_LM_SFT, 1, 1),
	SOC_DAPM_SINGLE("OUTVOL R Switch", RT5640_LOUT_MIXER,
			RT5640_M_OV_R_LM_SFT, 1, 1),
};

static const struct snd_kcontrol_new rt5640_mono_mix[] = {
	SOC_DAPM_SINGLE("DAC R2 Switch", RT5640_MONO_MIXER,
			RT5640_M_DAC_R2_MM_SFT, 1, 1),
	SOC_DAPM_SINGLE("DAC L2 Switch", RT5640_MONO_MIXER,
			RT5640_M_DAC_L2_MM_SFT, 1, 1),
	SOC_DAPM_SINGLE("OUTVOL R Switch", RT5640_MONO_MIXER,
			RT5640_M_OV_R_MM_SFT, 1, 1),
	SOC_DAPM_SINGLE("OUTVOL L Switch", RT5640_MONO_MIXER,
			RT5640_M_OV_L_MM_SFT, 1, 1),
	SOC_DAPM_SINGLE("BST1 Switch", RT5640_MONO_MIXER,
			RT5640_M_BST1_MM_SFT, 1, 1),
};

static const struct snd_kcontrol_new spk_l_enable_control =
	SOC_DAPM_SINGLE_AUTODISABLE("Switch", RT5640_SPK_VOL,
		RT5640_L_MUTE_SFT, 1, 1);

static const struct snd_kcontrol_new spk_r_enable_control =
	SOC_DAPM_SINGLE_AUTODISABLE("Switch", RT5640_SPK_VOL,
		RT5640_R_MUTE_SFT, 1, 1);

static const struct snd_kcontrol_new hp_l_enable_control =
	SOC_DAPM_SINGLE_AUTODISABLE("Switch", RT5640_HP_VOL,
		RT5640_L_MUTE_SFT, 1, 1);

static const struct snd_kcontrol_new hp_r_enable_control =
	SOC_DAPM_SINGLE_AUTODISABLE("Switch", RT5640_HP_VOL,
		RT5640_R_MUTE_SFT, 1, 1);

/* Stereo ADC source */
static const char * const rt5640_stereo_adc1_src[] = {
	"DIG MIX", "ADC"
};

static SOC_ENUM_SINGLE_DECL(rt5640_stereo_adc1_enum, RT5640_STO_ADC_MIXER,
			    RT5640_ADC_1_SRC_SFT, rt5640_stereo_adc1_src);

static const struct snd_kcontrol_new rt5640_sto_adc_1_mux =
	SOC_DAPM_ENUM("Stereo ADC1 Mux", rt5640_stereo_adc1_enum);

static const char * const rt5640_stereo_adc2_src[] = {
	"DMIC1", "DMIC2", "DIG MIX"
};

static SOC_ENUM_SINGLE_DECL(rt5640_stereo_adc2_enum, RT5640_STO_ADC_MIXER,
			    RT5640_ADC_2_SRC_SFT, rt5640_stereo_adc2_src);

static const struct snd_kcontrol_new rt5640_sto_adc_2_mux =
	SOC_DAPM_ENUM("Stereo ADC2 Mux", rt5640_stereo_adc2_enum);

/* Mono ADC source */
static const char * const rt5640_mono_adc_l1_src[] = {
	"Mono DAC MIXL", "ADCL"
};

static SOC_ENUM_SINGLE_DECL(rt5640_mono_adc_l1_enum, RT5640_MONO_ADC_MIXER,
			    RT5640_MONO_ADC_L1_SRC_SFT, rt5640_mono_adc_l1_src);

static const struct snd_kcontrol_new rt5640_mono_adc_l1_mux =
	SOC_DAPM_ENUM("Mono ADC1 left source", rt5640_mono_adc_l1_enum);

static const char * const rt5640_mono_adc_l2_src[] = {
	"DMIC L1", "DMIC L2", "Mono DAC MIXL"
};

static SOC_ENUM_SINGLE_DECL(rt5640_mono_adc_l2_enum, RT5640_MONO_ADC_MIXER,
			    RT5640_MONO_ADC_L2_SRC_SFT, rt5640_mono_adc_l2_src);

static const struct snd_kcontrol_new rt5640_mono_adc_l2_mux =
	SOC_DAPM_ENUM("Mono ADC2 left source", rt5640_mono_adc_l2_enum);

static const char * const rt5640_mono_adc_r1_src[] = {
	"Mono DAC MIXR", "ADCR"
};

static SOC_ENUM_SINGLE_DECL(rt5640_mono_adc_r1_enum, RT5640_MONO_ADC_MIXER,
			    RT5640_MONO_ADC_R1_SRC_SFT, rt5640_mono_adc_r1_src);

static const struct snd_kcontrol_new rt5640_mono_adc_r1_mux =
	SOC_DAPM_ENUM("Mono ADC1 right source", rt5640_mono_adc_r1_enum);

static const char * const rt5640_mono_adc_r2_src[] = {
	"DMIC R1", "DMIC R2", "Mono DAC MIXR"
};

static SOC_ENUM_SINGLE_DECL(rt5640_mono_adc_r2_enum, RT5640_MONO_ADC_MIXER,
			    RT5640_MONO_ADC_R2_SRC_SFT, rt5640_mono_adc_r2_src);

static const struct snd_kcontrol_new rt5640_mono_adc_r2_mux =
	SOC_DAPM_ENUM("Mono ADC2 right source", rt5640_mono_adc_r2_enum);

/* DAC2 channel source */
static const char * const rt5640_dac_l2_src[] = {
	"IF2", "Base L/R"
};

static int rt5640_dac_l2_values[] = {
	0,
	3,
};

static SOC_VALUE_ENUM_SINGLE_DECL(rt5640_dac_l2_enum,
				  RT5640_DSP_PATH2, RT5640_DAC_L2_SEL_SFT,
				  0x3, rt5640_dac_l2_src, rt5640_dac_l2_values);

static const struct snd_kcontrol_new rt5640_dac_l2_mux =
	SOC_DAPM_ENUM("DAC2 left channel source", rt5640_dac_l2_enum);

static const char * const rt5640_dac_r2_src[] = {
	"IF2",
};

static int rt5640_dac_r2_values[] = {
	0,
};

static SOC_VALUE_ENUM_SINGLE_DECL(rt5640_dac_r2_enum,
				  RT5640_DSP_PATH2, RT5640_DAC_R2_SEL_SFT,
				  0x3, rt5640_dac_r2_src, rt5640_dac_r2_values);

static const struct snd_kcontrol_new rt5640_dac_r2_mux =
	SOC_DAPM_ENUM("DAC2 right channel source", rt5640_dac_r2_enum);

/* digital interface and iis interface map */
static const char * const rt5640_dai_iis_map[] = {
	"1:1|2:2", "1:2|2:1", "1:1|2:1", "1:2|2:2"
};

static int rt5640_dai_iis_map_values[] = {
	0,
	5,
	6,
	7,
};

static SOC_VALUE_ENUM_SINGLE_DECL(rt5640_dai_iis_map_enum,
				  RT5640_I2S1_SDP, RT5640_I2S_IF_SFT,
				  0x7, rt5640_dai_iis_map,
				  rt5640_dai_iis_map_values);

static const struct snd_kcontrol_new rt5640_dai_mux =
	SOC_DAPM_ENUM("DAI select", rt5640_dai_iis_map_enum);

/* SDI select */
static const char * const rt5640_sdi_sel[] = {
	"IF1", "IF2"
};

static SOC_ENUM_SINGLE_DECL(rt5640_sdi_sel_enum, RT5640_I2S2_SDP,
			    RT5640_I2S2_SDI_SFT, rt5640_sdi_sel);

static const struct snd_kcontrol_new rt5640_sdi_mux =
	SOC_DAPM_ENUM("SDI select", rt5640_sdi_sel_enum);

static void hp_amp_power_on(struct snd_soc_component *component)
{
	struct rt5640_priv *rt5640 = snd_soc_component_get_drvdata(component);

	/* depop parameters */
	regmap_update_bits(rt5640->regmap, RT5640_PR_BASE +
		RT5640_CHPUMP_INT_REG1, 0x0700, 0x0200);
	regmap_update_bits(rt5640->regmap, RT5640_DEPOP_M2,
		RT5640_DEPOP_MASK, RT5640_DEPOP_MAN);
	regmap_update_bits(rt5640->regmap, RT5640_DEPOP_M1,
		RT5640_HP_CP_MASK | RT5640_HP_SG_MASK | RT5640_HP_CB_MASK,
		RT5640_HP_CP_PU | RT5640_HP_SG_DIS | RT5640_HP_CB_PU);
	regmap_write(rt5640->regmap, RT5640_PR_BASE + RT5640_HP_DCC_INT1,
			   0x9f00);
	/* headphone amp power on */
	regmap_update_bits(rt5640->regmap, RT5640_PWR_ANLG1,
		RT5640_PWR_FV1 | RT5640_PWR_FV2, 0);
	regmap_update_bits(rt5640->regmap, RT5640_PWR_ANLG1,
		RT5640_PWR_HA,
		RT5640_PWR_HA);
	usleep_range(10000, 15000);
	regmap_update_bits(rt5640->regmap, RT5640_PWR_ANLG1,
		RT5640_PWR_FV1 | RT5640_PWR_FV2 ,
		RT5640_PWR_FV1 | RT5640_PWR_FV2);
}

static void rt5640_pmu_depop(struct snd_soc_component *component)
{
	struct rt5640_priv *rt5640 = snd_soc_component_get_drvdata(component);

	regmap_update_bits(rt5640->regmap, RT5640_DEPOP_M2,
		RT5640_DEPOP_MASK | RT5640_DIG_DP_MASK,
		RT5640_DEPOP_AUTO | RT5640_DIG_DP_EN);
	regmap_update_bits(rt5640->regmap, RT5640_CHARGE_PUMP,
		RT5640_PM_HP_MASK, RT5640_PM_HP_HV);

	regmap_update_bits(rt5640->regmap, RT5640_DEPOP_M3,
		RT5640_CP_FQ1_MASK | RT5640_CP_FQ2_MASK | RT5640_CP_FQ3_MASK,
		(RT5640_CP_FQ_192_KHZ << RT5640_CP_FQ1_SFT) |
		(RT5640_CP_FQ_12_KHZ << RT5640_CP_FQ2_SFT) |
		(RT5640_CP_FQ_192_KHZ << RT5640_CP_FQ3_SFT));

	regmap_write(rt5640->regmap, RT5640_PR_BASE +
		RT5640_MAMP_INT_REG2, 0x1c00);
	regmap_update_bits(rt5640->regmap, RT5640_DEPOP_M1,
		RT5640_HP_CP_MASK | RT5640_HP_SG_MASK,
		RT5640_HP_CP_PD | RT5640_HP_SG_EN);
	regmap_update_bits(rt5640->regmap, RT5640_PR_BASE +
		RT5640_CHPUMP_INT_REG1, 0x0700, 0x0400);
}

static int rt5640_hp_event(struct snd_soc_dapm_widget *w,
			   struct snd_kcontrol *kcontrol, int event)
{
	struct snd_soc_component *component = snd_soc_dapm_to_component(w->dapm);
	struct rt5640_priv *rt5640 = snd_soc_component_get_drvdata(component);

	switch (event) {
	case SND_SOC_DAPM_POST_PMU:
		rt5640_pmu_depop(component);
		rt5640->hp_mute = false;
		break;

	case SND_SOC_DAPM_PRE_PMD:
		rt5640->hp_mute = true;
		msleep(70);
		break;

	default:
		return 0;
	}

	return 0;
}

static int rt5640_lout_event(struct snd_soc_dapm_widget *w,
	struct snd_kcontrol *kcontrol, int event)
{
	struct snd_soc_component *component = snd_soc_dapm_to_component(w->dapm);

	switch (event) {
	case SND_SOC_DAPM_POST_PMU:
		hp_amp_power_on(component);
		snd_soc_component_update_bits(component, RT5640_PWR_ANLG1,
			RT5640_PWR_LM, RT5640_PWR_LM);
		snd_soc_component_update_bits(component, RT5640_OUTPUT,
			RT5640_L_MUTE | RT5640_R_MUTE, 0);
		break;

	case SND_SOC_DAPM_PRE_PMD:
		snd_soc_component_update_bits(component, RT5640_OUTPUT,
			RT5640_L_MUTE | RT5640_R_MUTE,
			RT5640_L_MUTE | RT5640_R_MUTE);
		snd_soc_component_update_bits(component, RT5640_PWR_ANLG1,
			RT5640_PWR_LM, 0);
		break;

	default:
		return 0;
	}

	return 0;
}

static int rt5640_hp_power_event(struct snd_soc_dapm_widget *w,
			   struct snd_kcontrol *kcontrol, int event)
{
	struct snd_soc_component *component = snd_soc_dapm_to_component(w->dapm);

	switch (event) {
	case SND_SOC_DAPM_POST_PMU:
		hp_amp_power_on(component);
		break;
	default:
		return 0;
	}

	return 0;
}

static int rt5640_hp_post_event(struct snd_soc_dapm_widget *w,
			   struct snd_kcontrol *kcontrol, int event)
{
	struct snd_soc_component *component = snd_soc_dapm_to_component(w->dapm);
	struct rt5640_priv *rt5640 = snd_soc_component_get_drvdata(component);

	switch (event) {
	case SND_SOC_DAPM_POST_PMU:
		if (!rt5640->hp_mute)
			msleep(80);

		break;

	default:
		return 0;
	}

	return 0;
}

static const struct snd_soc_dapm_widget rt5640_dapm_widgets[] = {
	/* ASRC */
	SND_SOC_DAPM_SUPPLY_S("Stereo Filter ASRC", 1, RT5640_ASRC_1,
			 15, 0, NULL, 0),
	SND_SOC_DAPM_SUPPLY_S("I2S2 Filter ASRC", 1, RT5640_ASRC_1,
			 12, 0, NULL, 0),
	SND_SOC_DAPM_SUPPLY_S("I2S2 ASRC", 1, RT5640_ASRC_1,
			 11, 0, NULL, 0),
	SND_SOC_DAPM_SUPPLY_S("DMIC1 ASRC", 1, RT5640_ASRC_1,
			 9, 0, NULL, 0),
	SND_SOC_DAPM_SUPPLY_S("DMIC2 ASRC", 1, RT5640_ASRC_1,
			 8, 0, NULL, 0),


	/* Input Side */
	/* micbias */
	SND_SOC_DAPM_SUPPLY("LDO2", RT5640_PWR_ANLG1,
			RT5640_PWR_LDO2_BIT, 0, NULL, 0),
	SND_SOC_DAPM_SUPPLY("MICBIAS1", RT5640_PWR_ANLG2,
			RT5640_PWR_MB1_BIT, 0, NULL, 0),
	/* Input Lines */
	SND_SOC_DAPM_INPUT("DMIC1"),
	SND_SOC_DAPM_INPUT("DMIC2"),
	SND_SOC_DAPM_INPUT("IN1P"),
	SND_SOC_DAPM_INPUT("IN1N"),
	SND_SOC_DAPM_INPUT("IN2P"),
	SND_SOC_DAPM_INPUT("IN2N"),
	SND_SOC_DAPM_INPUT("IN3P"),
	SND_SOC_DAPM_INPUT("IN3N"),
	SND_SOC_DAPM_PGA("DMIC L1", SND_SOC_NOPM, 0, 0, NULL, 0),
	SND_SOC_DAPM_PGA("DMIC R1", SND_SOC_NOPM, 0, 0, NULL, 0),
	SND_SOC_DAPM_PGA("DMIC L2", SND_SOC_NOPM, 0, 0, NULL, 0),
	SND_SOC_DAPM_PGA("DMIC R2", SND_SOC_NOPM, 0, 0, NULL, 0),

	SND_SOC_DAPM_SUPPLY("DMIC CLK", SND_SOC_NOPM, 0, 0,
		set_dmic_clk, SND_SOC_DAPM_PRE_PMU),
	SND_SOC_DAPM_SUPPLY("DMIC1 Power", RT5640_DMIC, RT5640_DMIC_1_EN_SFT, 0,
		NULL, 0),
	SND_SOC_DAPM_SUPPLY("DMIC2 Power", RT5640_DMIC, RT5640_DMIC_2_EN_SFT, 0,
		NULL, 0),
	/* Boost */
	SND_SOC_DAPM_PGA("BST1", RT5640_PWR_ANLG2,
		RT5640_PWR_BST1_BIT, 0, NULL, 0),
	SND_SOC_DAPM_PGA("BST2", RT5640_PWR_ANLG2,
		RT5640_PWR_BST4_BIT, 0, NULL, 0),
	SND_SOC_DAPM_PGA("BST3", RT5640_PWR_ANLG2,
		RT5640_PWR_BST2_BIT, 0, NULL, 0),
	/* Input Volume */
	SND_SOC_DAPM_PGA("INL VOL", RT5640_PWR_VOL,
		RT5640_PWR_IN_L_BIT, 0, NULL, 0),
	SND_SOC_DAPM_PGA("INR VOL", RT5640_PWR_VOL,
		RT5640_PWR_IN_R_BIT, 0, NULL, 0),
	/* REC Mixer */
	SND_SOC_DAPM_MIXER("RECMIXL", RT5640_PWR_MIXER, RT5640_PWR_RM_L_BIT, 0,
			rt5640_rec_l_mix, ARRAY_SIZE(rt5640_rec_l_mix)),
	SND_SOC_DAPM_MIXER("RECMIXR", RT5640_PWR_MIXER, RT5640_PWR_RM_R_BIT, 0,
			rt5640_rec_r_mix, ARRAY_SIZE(rt5640_rec_r_mix)),
	/* ADCs */
	SND_SOC_DAPM_ADC("ADC L", NULL, RT5640_PWR_DIG1,
			RT5640_PWR_ADC_L_BIT, 0),
	SND_SOC_DAPM_ADC("ADC R", NULL, RT5640_PWR_DIG1,
			RT5640_PWR_ADC_R_BIT, 0),
	/* ADC Mux */
	SND_SOC_DAPM_MUX("Stereo ADC L2 Mux", SND_SOC_NOPM, 0, 0,
				&rt5640_sto_adc_2_mux),
	SND_SOC_DAPM_MUX("Stereo ADC R2 Mux", SND_SOC_NOPM, 0, 0,
				&rt5640_sto_adc_2_mux),
	SND_SOC_DAPM_MUX("Stereo ADC L1 Mux", SND_SOC_NOPM, 0, 0,
				&rt5640_sto_adc_1_mux),
	SND_SOC_DAPM_MUX("Stereo ADC R1 Mux", SND_SOC_NOPM, 0, 0,
				&rt5640_sto_adc_1_mux),
	SND_SOC_DAPM_MUX("Mono ADC L2 Mux", SND_SOC_NOPM, 0, 0,
				&rt5640_mono_adc_l2_mux),
	SND_SOC_DAPM_MUX("Mono ADC L1 Mux", SND_SOC_NOPM, 0, 0,
				&rt5640_mono_adc_l1_mux),
	SND_SOC_DAPM_MUX("Mono ADC R1 Mux", SND_SOC_NOPM, 0, 0,
				&rt5640_mono_adc_r1_mux),
	SND_SOC_DAPM_MUX("Mono ADC R2 Mux", SND_SOC_NOPM, 0, 0,
				&rt5640_mono_adc_r2_mux),
	/* ADC Mixer */
	SND_SOC_DAPM_SUPPLY("Stereo Filter", RT5640_PWR_DIG2,
		RT5640_PWR_ADC_SF_BIT, 0, NULL, 0),
	SND_SOC_DAPM_MIXER("Stereo ADC MIXL", SND_SOC_NOPM, 0, 0,
		rt5640_sto_adc_l_mix, ARRAY_SIZE(rt5640_sto_adc_l_mix)),
	SND_SOC_DAPM_MIXER("Stereo ADC MIXR", SND_SOC_NOPM, 0, 0,
		rt5640_sto_adc_r_mix, ARRAY_SIZE(rt5640_sto_adc_r_mix)),
	SND_SOC_DAPM_SUPPLY("Mono Left Filter", RT5640_PWR_DIG2,
		RT5640_PWR_ADC_MF_L_BIT, 0, NULL, 0),
	SND_SOC_DAPM_MIXER("Mono ADC MIXL", SND_SOC_NOPM, 0, 0,
		rt5640_mono_adc_l_mix, ARRAY_SIZE(rt5640_mono_adc_l_mix)),
	SND_SOC_DAPM_SUPPLY("Mono Right Filter", RT5640_PWR_DIG2,
		RT5640_PWR_ADC_MF_R_BIT, 0, NULL, 0),
	SND_SOC_DAPM_MIXER("Mono ADC MIXR", SND_SOC_NOPM, 0, 0,
		rt5640_mono_adc_r_mix, ARRAY_SIZE(rt5640_mono_adc_r_mix)),

	/* Digital Interface */
	SND_SOC_DAPM_SUPPLY("I2S1", RT5640_PWR_DIG1,
		RT5640_PWR_I2S1_BIT, 0, NULL, 0),
	SND_SOC_DAPM_PGA("IF1 DAC", SND_SOC_NOPM, 0, 0, NULL, 0),
	SND_SOC_DAPM_PGA("IF1 DAC L", SND_SOC_NOPM, 0, 0, NULL, 0),
	SND_SOC_DAPM_PGA("IF1 DAC R", SND_SOC_NOPM, 0, 0, NULL, 0),
	SND_SOC_DAPM_PGA("IF1 ADC", SND_SOC_NOPM, 0, 0, NULL, 0),
	SND_SOC_DAPM_PGA("IF1 ADC L", SND_SOC_NOPM, 0, 0, NULL, 0),
	SND_SOC_DAPM_PGA("IF1 ADC R", SND_SOC_NOPM, 0, 0, NULL, 0),
	SND_SOC_DAPM_SUPPLY("I2S2", RT5640_PWR_DIG1,
		RT5640_PWR_I2S2_BIT, 0, NULL, 0),
	SND_SOC_DAPM_PGA("IF2 DAC", SND_SOC_NOPM, 0, 0, NULL, 0),
	SND_SOC_DAPM_PGA("IF2 DAC L", SND_SOC_NOPM, 0, 0, NULL, 0),
	SND_SOC_DAPM_PGA("IF2 DAC R", SND_SOC_NOPM, 0, 0, NULL, 0),
	SND_SOC_DAPM_PGA("IF2 ADC", SND_SOC_NOPM, 0, 0, NULL, 0),
	SND_SOC_DAPM_PGA("IF2 ADC L", SND_SOC_NOPM, 0, 0, NULL, 0),
	SND_SOC_DAPM_PGA("IF2 ADC R", SND_SOC_NOPM, 0, 0, NULL, 0),
	/* Digital Interface Select */
	SND_SOC_DAPM_MUX("DAI1 RX Mux", SND_SOC_NOPM, 0, 0, &rt5640_dai_mux),
	SND_SOC_DAPM_MUX("DAI1 TX Mux", SND_SOC_NOPM, 0, 0, &rt5640_dai_mux),
	SND_SOC_DAPM_MUX("DAI1 IF1 Mux", SND_SOC_NOPM, 0, 0, &rt5640_dai_mux),
	SND_SOC_DAPM_MUX("DAI1 IF2 Mux", SND_SOC_NOPM, 0, 0, &rt5640_dai_mux),
	SND_SOC_DAPM_MUX("SDI1 TX Mux", SND_SOC_NOPM, 0, 0, &rt5640_sdi_mux),
	SND_SOC_DAPM_MUX("DAI2 RX Mux", SND_SOC_NOPM, 0, 0, &rt5640_dai_mux),
	SND_SOC_DAPM_MUX("DAI2 TX Mux", SND_SOC_NOPM, 0, 0, &rt5640_dai_mux),
	SND_SOC_DAPM_MUX("DAI2 IF1 Mux", SND_SOC_NOPM, 0, 0, &rt5640_dai_mux),
	SND_SOC_DAPM_MUX("DAI2 IF2 Mux", SND_SOC_NOPM, 0, 0, &rt5640_dai_mux),
	SND_SOC_DAPM_MUX("SDI2 TX Mux", SND_SOC_NOPM, 0, 0, &rt5640_sdi_mux),
	/* Audio Interface */
	SND_SOC_DAPM_AIF_IN("AIF1RX", "AIF1 Playback", 0, SND_SOC_NOPM, 0, 0),
	SND_SOC_DAPM_AIF_OUT("AIF1TX", "AIF1 Capture", 0, SND_SOC_NOPM, 0, 0),
	SND_SOC_DAPM_AIF_IN("AIF2RX", "AIF2 Playback", 0, SND_SOC_NOPM, 0, 0),
	SND_SOC_DAPM_AIF_OUT("AIF2TX", "AIF2 Capture", 0, SND_SOC_NOPM, 0, 0),

	/* Output Side */
	/* DAC mixer before sound effect  */
	SND_SOC_DAPM_MIXER("DAC MIXL", SND_SOC_NOPM, 0, 0,
		rt5640_dac_l_mix, ARRAY_SIZE(rt5640_dac_l_mix)),
	SND_SOC_DAPM_MIXER("DAC MIXR", SND_SOC_NOPM, 0, 0,
		rt5640_dac_r_mix, ARRAY_SIZE(rt5640_dac_r_mix)),

	/* DAC Mixer */
	SND_SOC_DAPM_MIXER("Mono DAC MIXL", SND_SOC_NOPM, 0, 0,
		rt5640_mono_dac_l_mix, ARRAY_SIZE(rt5640_mono_dac_l_mix)),
	SND_SOC_DAPM_MIXER("Mono DAC MIXR", SND_SOC_NOPM, 0, 0,
		rt5640_mono_dac_r_mix, ARRAY_SIZE(rt5640_mono_dac_r_mix)),
	SND_SOC_DAPM_MIXER("DIG MIXL", SND_SOC_NOPM, 0, 0,
		rt5640_dig_l_mix, ARRAY_SIZE(rt5640_dig_l_mix)),
	SND_SOC_DAPM_MIXER("DIG MIXR", SND_SOC_NOPM, 0, 0,
		rt5640_dig_r_mix, ARRAY_SIZE(rt5640_dig_r_mix)),
	/* DACs */
	SND_SOC_DAPM_DAC("DAC L1", NULL, SND_SOC_NOPM,
			0, 0),
	SND_SOC_DAPM_DAC("DAC R1", NULL, SND_SOC_NOPM,
			0, 0),
	SND_SOC_DAPM_SUPPLY("DAC L1 Power", RT5640_PWR_DIG1,
		RT5640_PWR_DAC_L1_BIT, 0, NULL, 0),
	SND_SOC_DAPM_SUPPLY("DAC R1 Power", RT5640_PWR_DIG1,
		RT5640_PWR_DAC_R1_BIT, 0, NULL, 0),
	SND_SOC_DAPM_SUPPLY("DAC L2 Power", RT5640_PWR_DIG1,
		RT5640_PWR_DAC_L2_BIT, 0, NULL, 0),
	SND_SOC_DAPM_SUPPLY("DAC R2 Power", RT5640_PWR_DIG1,
		RT5640_PWR_DAC_R2_BIT, 0, NULL, 0),
	/* SPK/OUT Mixer */
	SND_SOC_DAPM_MIXER("SPK MIXL", RT5640_PWR_MIXER, RT5640_PWR_SM_L_BIT,
		0, rt5640_spk_l_mix, ARRAY_SIZE(rt5640_spk_l_mix)),
	SND_SOC_DAPM_MIXER("SPK MIXR", RT5640_PWR_MIXER, RT5640_PWR_SM_R_BIT,
		0, rt5640_spk_r_mix, ARRAY_SIZE(rt5640_spk_r_mix)),
	/* Ouput Volume */
	SND_SOC_DAPM_PGA("SPKVOL L", RT5640_PWR_VOL,
		RT5640_PWR_SV_L_BIT, 0, NULL, 0),
	SND_SOC_DAPM_PGA("SPKVOL R", RT5640_PWR_VOL,
		RT5640_PWR_SV_R_BIT, 0, NULL, 0),
	SND_SOC_DAPM_PGA("OUTVOL L", RT5640_PWR_VOL,
		RT5640_PWR_OV_L_BIT, 0, NULL, 0),
	SND_SOC_DAPM_PGA("OUTVOL R", RT5640_PWR_VOL,
		RT5640_PWR_OV_R_BIT, 0, NULL, 0),
	SND_SOC_DAPM_PGA("HPOVOL L", RT5640_PWR_VOL,
		RT5640_PWR_HV_L_BIT, 0, NULL, 0),
	SND_SOC_DAPM_PGA("HPOVOL R", RT5640_PWR_VOL,
		RT5640_PWR_HV_R_BIT, 0, NULL, 0),
	/* SPO/HPO/LOUT/Mono Mixer */
	SND_SOC_DAPM_MIXER("SPOL MIX", SND_SOC_NOPM, 0,
		0, rt5640_spo_l_mix, ARRAY_SIZE(rt5640_spo_l_mix)),
	SND_SOC_DAPM_MIXER("SPOR MIX", SND_SOC_NOPM, 0,
		0, rt5640_spo_r_mix, ARRAY_SIZE(rt5640_spo_r_mix)),
	SND_SOC_DAPM_MIXER("LOUT MIX", SND_SOC_NOPM, 0, 0,
		rt5640_lout_mix, ARRAY_SIZE(rt5640_lout_mix)),
	SND_SOC_DAPM_SUPPLY_S("Improve HP Amp Drv", 1, SND_SOC_NOPM,
		0, 0, rt5640_hp_power_event, SND_SOC_DAPM_POST_PMU),
	SND_SOC_DAPM_PGA_S("HP Amp", 1, SND_SOC_NOPM, 0, 0,
		rt5640_hp_event,
		SND_SOC_DAPM_PRE_PMD | SND_SOC_DAPM_POST_PMU),
	SND_SOC_DAPM_PGA_S("LOUT amp", 1, SND_SOC_NOPM, 0, 0,
		rt5640_lout_event,
		SND_SOC_DAPM_PRE_PMD | SND_SOC_DAPM_POST_PMU),
	SND_SOC_DAPM_SUPPLY("HP L Amp", RT5640_PWR_ANLG1,
		RT5640_PWR_HP_L_BIT, 0, NULL, 0),
	SND_SOC_DAPM_SUPPLY("HP R Amp", RT5640_PWR_ANLG1,
		RT5640_PWR_HP_R_BIT, 0, NULL, 0),
	SND_SOC_DAPM_SUPPLY("Improve SPK Amp Drv", RT5640_PWR_DIG1,
		RT5640_PWR_CLS_D_BIT, 0, NULL, 0),

	/* Output Switch */
	SND_SOC_DAPM_SWITCH("Speaker L Playback", SND_SOC_NOPM, 0, 0,
			&spk_l_enable_control),
	SND_SOC_DAPM_SWITCH("Speaker R Playback", SND_SOC_NOPM, 0, 0,
			&spk_r_enable_control),
	SND_SOC_DAPM_SWITCH("HP L Playback", SND_SOC_NOPM, 0, 0,
			&hp_l_enable_control),
	SND_SOC_DAPM_SWITCH("HP R Playback", SND_SOC_NOPM, 0, 0,
			&hp_r_enable_control),
	SND_SOC_DAPM_POST("HP Post", rt5640_hp_post_event),
	/* Output Lines */
	SND_SOC_DAPM_OUTPUT("SPOLP"),
	SND_SOC_DAPM_OUTPUT("SPOLN"),
	SND_SOC_DAPM_OUTPUT("SPORP"),
	SND_SOC_DAPM_OUTPUT("SPORN"),
	SND_SOC_DAPM_OUTPUT("HPOL"),
	SND_SOC_DAPM_OUTPUT("HPOR"),
	SND_SOC_DAPM_OUTPUT("LOUTL"),
	SND_SOC_DAPM_OUTPUT("LOUTR"),
};

static const struct snd_soc_dapm_widget rt5640_specific_dapm_widgets[] = {
	/* Audio DSP */
	SND_SOC_DAPM_PGA("Audio DSP", SND_SOC_NOPM, 0, 0, NULL, 0),
	/* ANC */
	SND_SOC_DAPM_PGA("ANC", SND_SOC_NOPM, 0, 0, NULL, 0),

	/* DAC2 channel Mux */
	SND_SOC_DAPM_MUX("DAC L2 Mux", SND_SOC_NOPM, 0, 0, &rt5640_dac_l2_mux),
	SND_SOC_DAPM_MUX("DAC R2 Mux", SND_SOC_NOPM, 0, 0, &rt5640_dac_r2_mux),

	SND_SOC_DAPM_MIXER("Stereo DAC MIXL", SND_SOC_NOPM, 0, 0,
		rt5640_sto_dac_l_mix, ARRAY_SIZE(rt5640_sto_dac_l_mix)),
	SND_SOC_DAPM_MIXER("Stereo DAC MIXR", SND_SOC_NOPM, 0, 0,
		rt5640_sto_dac_r_mix, ARRAY_SIZE(rt5640_sto_dac_r_mix)),

	SND_SOC_DAPM_DAC("DAC R2", NULL, SND_SOC_NOPM, 0,
		0),
	SND_SOC_DAPM_DAC("DAC L2", NULL, SND_SOC_NOPM, 0,
		0),

	SND_SOC_DAPM_MIXER("OUT MIXL", RT5640_PWR_MIXER, RT5640_PWR_OM_L_BIT,
		0, rt5640_out_l_mix, ARRAY_SIZE(rt5640_out_l_mix)),
	SND_SOC_DAPM_MIXER("OUT MIXR", RT5640_PWR_MIXER, RT5640_PWR_OM_R_BIT,
		0, rt5640_out_r_mix, ARRAY_SIZE(rt5640_out_r_mix)),

	SND_SOC_DAPM_MIXER("HPO MIX L", SND_SOC_NOPM, 0, 0,
		rt5640_hpo_mix, ARRAY_SIZE(rt5640_hpo_mix)),
	SND_SOC_DAPM_MIXER("HPO MIX R", SND_SOC_NOPM, 0, 0,
		rt5640_hpo_mix, ARRAY_SIZE(rt5640_hpo_mix)),

	SND_SOC_DAPM_MIXER("Mono MIX", RT5640_PWR_ANLG1, RT5640_PWR_MM_BIT, 0,
		rt5640_mono_mix, ARRAY_SIZE(rt5640_mono_mix)),
	SND_SOC_DAPM_SUPPLY("Improve MONO Amp Drv", RT5640_PWR_ANLG1,
		RT5640_PWR_MA_BIT, 0, NULL, 0),

	SND_SOC_DAPM_OUTPUT("MONOP"),
	SND_SOC_DAPM_OUTPUT("MONON"),
};

static const struct snd_soc_dapm_widget rt5639_specific_dapm_widgets[] = {
	SND_SOC_DAPM_MIXER("Stereo DAC MIXL", SND_SOC_NOPM, 0, 0,
		rt5639_sto_dac_l_mix, ARRAY_SIZE(rt5639_sto_dac_l_mix)),
	SND_SOC_DAPM_MIXER("Stereo DAC MIXR", SND_SOC_NOPM, 0, 0,
		rt5639_sto_dac_r_mix, ARRAY_SIZE(rt5639_sto_dac_r_mix)),

	SND_SOC_DAPM_MIXER("OUT MIXL", RT5640_PWR_MIXER, RT5640_PWR_OM_L_BIT,
		0, rt5639_out_l_mix, ARRAY_SIZE(rt5639_out_l_mix)),
	SND_SOC_DAPM_MIXER("OUT MIXR", RT5640_PWR_MIXER, RT5640_PWR_OM_R_BIT,
		0, rt5639_out_r_mix, ARRAY_SIZE(rt5639_out_r_mix)),

	SND_SOC_DAPM_MIXER("HPO MIX L", SND_SOC_NOPM, 0, 0,
		rt5639_hpo_mix, ARRAY_SIZE(rt5639_hpo_mix)),
	SND_SOC_DAPM_MIXER("HPO MIX R", SND_SOC_NOPM, 0, 0,
		rt5639_hpo_mix, ARRAY_SIZE(rt5639_hpo_mix)),
};

static const struct snd_soc_dapm_route rt5640_dapm_routes[] = {
	{ "I2S1", NULL, "Stereo Filter ASRC", is_using_asrc },
	{ "I2S2", NULL, "I2S2 ASRC", is_using_asrc },
	{ "I2S2", NULL, "I2S2 Filter ASRC", is_using_asrc },
	{ "DMIC1", NULL, "DMIC1 ASRC", is_using_asrc },
	{ "DMIC2", NULL, "DMIC2 ASRC", is_using_asrc },

	{"IN1P", NULL, "LDO2"},
	{"IN2P", NULL, "LDO2"},
	{"IN3P", NULL, "LDO2"},

	{"DMIC L1", NULL, "DMIC1"},
	{"DMIC R1", NULL, "DMIC1"},
	{"DMIC L2", NULL, "DMIC2"},
	{"DMIC R2", NULL, "DMIC2"},

	{"BST1", NULL, "IN1P"},
	{"BST1", NULL, "IN1N"},
	{"BST2", NULL, "IN2P"},
	{"BST2", NULL, "IN2N"},
	{"BST3", NULL, "IN3P"},
	{"BST3", NULL, "IN3N"},

	{"INL VOL", NULL, "IN2P"},
	{"INR VOL", NULL, "IN2N"},

	{"RECMIXL", "HPOL Switch", "HPOL"},
	{"RECMIXL", "INL Switch", "INL VOL"},
	{"RECMIXL", "BST3 Switch", "BST3"},
	{"RECMIXL", "BST2 Switch", "BST2"},
	{"RECMIXL", "BST1 Switch", "BST1"},
	{"RECMIXL", "OUT MIXL Switch", "OUT MIXL"},

	{"RECMIXR", "HPOR Switch", "HPOR"},
	{"RECMIXR", "INR Switch", "INR VOL"},
	{"RECMIXR", "BST3 Switch", "BST3"},
	{"RECMIXR", "BST2 Switch", "BST2"},
	{"RECMIXR", "BST1 Switch", "BST1"},
	{"RECMIXR", "OUT MIXR Switch", "OUT MIXR"},

	{"ADC L", NULL, "RECMIXL"},
	{"ADC R", NULL, "RECMIXR"},

	{"DMIC L1", NULL, "DMIC CLK"},
	{"DMIC L1", NULL, "DMIC1 Power"},
	{"DMIC R1", NULL, "DMIC CLK"},
	{"DMIC R1", NULL, "DMIC1 Power"},
	{"DMIC L2", NULL, "DMIC CLK"},
	{"DMIC L2", NULL, "DMIC2 Power"},
	{"DMIC R2", NULL, "DMIC CLK"},
	{"DMIC R2", NULL, "DMIC2 Power"},

	{"Stereo ADC L2 Mux", "DMIC1", "DMIC L1"},
	{"Stereo ADC L2 Mux", "DMIC2", "DMIC L2"},
	{"Stereo ADC L2 Mux", "DIG MIX", "DIG MIXL"},
	{"Stereo ADC L1 Mux", "ADC", "ADC L"},
	{"Stereo ADC L1 Mux", "DIG MIX", "DIG MIXL"},

	{"Stereo ADC R1 Mux", "ADC", "ADC R"},
	{"Stereo ADC R1 Mux", "DIG MIX", "DIG MIXR"},
	{"Stereo ADC R2 Mux", "DMIC1", "DMIC R1"},
	{"Stereo ADC R2 Mux", "DMIC2", "DMIC R2"},
	{"Stereo ADC R2 Mux", "DIG MIX", "DIG MIXR"},

	{"Mono ADC L2 Mux", "DMIC L1", "DMIC L1"},
	{"Mono ADC L2 Mux", "DMIC L2", "DMIC L2"},
	{"Mono ADC L2 Mux", "Mono DAC MIXL", "Mono DAC MIXL"},
	{"Mono ADC L1 Mux", "Mono DAC MIXL", "Mono DAC MIXL"},
	{"Mono ADC L1 Mux", "ADCL", "ADC L"},

	{"Mono ADC R1 Mux", "Mono DAC MIXR", "Mono DAC MIXR"},
	{"Mono ADC R1 Mux", "ADCR", "ADC R"},
	{"Mono ADC R2 Mux", "DMIC R1", "DMIC R1"},
	{"Mono ADC R2 Mux", "DMIC R2", "DMIC R2"},
	{"Mono ADC R2 Mux", "Mono DAC MIXR", "Mono DAC MIXR"},

	{"Stereo ADC MIXL", "ADC1 Switch", "Stereo ADC L1 Mux"},
	{"Stereo ADC MIXL", "ADC2 Switch", "Stereo ADC L2 Mux"},
	{"Stereo ADC MIXL", NULL, "Stereo Filter"},

	{"Stereo ADC MIXR", "ADC1 Switch", "Stereo ADC R1 Mux"},
	{"Stereo ADC MIXR", "ADC2 Switch", "Stereo ADC R2 Mux"},
	{"Stereo ADC MIXR", NULL, "Stereo Filter"},

	{"Mono ADC MIXL", "ADC1 Switch", "Mono ADC L1 Mux"},
	{"Mono ADC MIXL", "ADC2 Switch", "Mono ADC L2 Mux"},
	{"Mono ADC MIXL", NULL, "Mono Left Filter"},

	{"Mono ADC MIXR", "ADC1 Switch", "Mono ADC R1 Mux"},
	{"Mono ADC MIXR", "ADC2 Switch", "Mono ADC R2 Mux"},
	{"Mono ADC MIXR", NULL, "Mono Right Filter"},

	{"IF2 ADC L", NULL, "Mono ADC MIXL"},
	{"IF2 ADC R", NULL, "Mono ADC MIXR"},
	{"IF1 ADC L", NULL, "Stereo ADC MIXL"},
	{"IF1 ADC R", NULL, "Stereo ADC MIXR"},

	{"IF1 ADC", NULL, "I2S1"},
	{"IF1 ADC", NULL, "IF1 ADC L"},
	{"IF1 ADC", NULL, "IF1 ADC R"},
	{"IF2 ADC", NULL, "I2S2"},
	{"IF2 ADC", NULL, "IF2 ADC L"},
	{"IF2 ADC", NULL, "IF2 ADC R"},

	{"DAI1 TX Mux", "1:1|2:2", "IF1 ADC"},
	{"DAI1 TX Mux", "1:2|2:1", "IF2 ADC"},
	{"DAI1 IF1 Mux", "1:1|2:1", "IF1 ADC"},
	{"DAI1 IF2 Mux", "1:1|2:1", "IF2 ADC"},
	{"SDI1 TX Mux", "IF1", "DAI1 IF1 Mux"},
	{"SDI1 TX Mux", "IF2", "DAI1 IF2 Mux"},

	{"DAI2 TX Mux", "1:2|2:1", "IF1 ADC"},
	{"DAI2 TX Mux", "1:1|2:2", "IF2 ADC"},
	{"DAI2 IF1 Mux", "1:2|2:2", "IF1 ADC"},
	{"DAI2 IF2 Mux", "1:2|2:2", "IF2 ADC"},
	{"SDI2 TX Mux", "IF1", "DAI2 IF1 Mux"},
	{"SDI2 TX Mux", "IF2", "DAI2 IF2 Mux"},

	{"AIF1TX", NULL, "DAI1 TX Mux"},
	{"AIF1TX", NULL, "SDI1 TX Mux"},
	{"AIF2TX", NULL, "DAI2 TX Mux"},
	{"AIF2TX", NULL, "SDI2 TX Mux"},

	{"DAI1 RX Mux", "1:1|2:2", "AIF1RX"},
	{"DAI1 RX Mux", "1:1|2:1", "AIF1RX"},
	{"DAI1 RX Mux", "1:2|2:1", "AIF2RX"},
	{"DAI1 RX Mux", "1:2|2:2", "AIF2RX"},

	{"DAI2 RX Mux", "1:2|2:1", "AIF1RX"},
	{"DAI2 RX Mux", "1:1|2:1", "AIF1RX"},
	{"DAI2 RX Mux", "1:1|2:2", "AIF2RX"},
	{"DAI2 RX Mux", "1:2|2:2", "AIF2RX"},

	{"IF1 DAC", NULL, "I2S1"},
	{"IF1 DAC", NULL, "DAI1 RX Mux"},
	{"IF2 DAC", NULL, "I2S2"},
	{"IF2 DAC", NULL, "DAI2 RX Mux"},

	{"IF1 DAC L", NULL, "IF1 DAC"},
	{"IF1 DAC R", NULL, "IF1 DAC"},
	{"IF2 DAC L", NULL, "IF2 DAC"},
	{"IF2 DAC R", NULL, "IF2 DAC"},

	{"DAC MIXL", "Stereo ADC Switch", "Stereo ADC MIXL"},
	{"DAC MIXL", "INF1 Switch", "IF1 DAC L"},
	{"DAC MIXL", NULL, "DAC L1 Power"},
	{"DAC MIXR", "Stereo ADC Switch", "Stereo ADC MIXR"},
	{"DAC MIXR", "INF1 Switch", "IF1 DAC R"},
	{"DAC MIXR", NULL, "DAC R1 Power"},

	{"Stereo DAC MIXL", "DAC L1 Switch", "DAC MIXL"},
	{"Stereo DAC MIXR", "DAC R1 Switch", "DAC MIXR"},

	{"Mono DAC MIXL", "DAC L1 Switch", "DAC MIXL"},
	{"Mono DAC MIXR", "DAC R1 Switch", "DAC MIXR"},

	{"DIG MIXL", "DAC L1 Switch", "DAC MIXL"},
	{"DIG MIXR", "DAC R1 Switch", "DAC MIXR"},

	{"DAC L1", NULL, "Stereo DAC MIXL"},
	{"DAC L1", NULL, "DAC L1 Power"},
	{"DAC R1", NULL, "Stereo DAC MIXR"},
	{"DAC R1", NULL, "DAC R1 Power"},

	{"SPK MIXL", "REC MIXL Switch", "RECMIXL"},
	{"SPK MIXL", "INL Switch", "INL VOL"},
	{"SPK MIXL", "DAC L1 Switch", "DAC L1"},
	{"SPK MIXL", "OUT MIXL Switch", "OUT MIXL"},
	{"SPK MIXR", "REC MIXR Switch", "RECMIXR"},
	{"SPK MIXR", "INR Switch", "INR VOL"},
	{"SPK MIXR", "DAC R1 Switch", "DAC R1"},
	{"SPK MIXR", "OUT MIXR Switch", "OUT MIXR"},

	{"OUT MIXL", "BST1 Switch", "BST1"},
	{"OUT MIXL", "INL Switch", "INL VOL"},
	{"OUT MIXL", "REC MIXL Switch", "RECMIXL"},
	{"OUT MIXL", "DAC L1 Switch", "DAC L1"},

	{"OUT MIXR", "BST2 Switch", "BST2"},
	{"OUT MIXR", "BST1 Switch", "BST1"},
	{"OUT MIXR", "INR Switch", "INR VOL"},
	{"OUT MIXR", "REC MIXR Switch", "RECMIXR"},
	{"OUT MIXR", "DAC R1 Switch", "DAC R1"},

	{"SPKVOL L", NULL, "SPK MIXL"},
	{"SPKVOL R", NULL, "SPK MIXR"},
	{"HPOVOL L", NULL, "OUT MIXL"},
	{"HPOVOL R", NULL, "OUT MIXR"},
	{"OUTVOL L", NULL, "OUT MIXL"},
	{"OUTVOL R", NULL, "OUT MIXR"},

	{"SPOL MIX", "DAC R1 Switch", "DAC R1"},
	{"SPOL MIX", "DAC L1 Switch", "DAC L1"},
	{"SPOL MIX", "SPKVOL R Switch", "SPKVOL R"},
	{"SPOL MIX", "SPKVOL L Switch", "SPKVOL L"},
	{"SPOL MIX", "BST1 Switch", "BST1"},
	{"SPOR MIX", "DAC R1 Switch", "DAC R1"},
	{"SPOR MIX", "SPKVOL R Switch", "SPKVOL R"},
	{"SPOR MIX", "BST1 Switch", "BST1"},

	{"HPO MIX L", "HPO MIX DAC1 Switch", "DAC L1"},
	{"HPO MIX L", "HPO MIX HPVOL Switch", "HPOVOL L"},
	{"HPO MIX L", NULL, "HP L Amp"},
	{"HPO MIX R", "HPO MIX DAC1 Switch", "DAC R1"},
	{"HPO MIX R", "HPO MIX HPVOL Switch", "HPOVOL R"},
	{"HPO MIX R", NULL, "HP R Amp"},

	{"LOUT MIX", "DAC L1 Switch", "DAC L1"},
	{"LOUT MIX", "DAC R1 Switch", "DAC R1"},
	{"LOUT MIX", "OUTVOL L Switch", "OUTVOL L"},
	{"LOUT MIX", "OUTVOL R Switch", "OUTVOL R"},

	{"HP Amp", NULL, "HPO MIX L"},
	{"HP Amp", NULL, "HPO MIX R"},

	{"Speaker L Playback", "Switch", "SPOL MIX"},
	{"Speaker R Playback", "Switch", "SPOR MIX"},
	{"SPOLP", NULL, "Speaker L Playback"},
	{"SPOLN", NULL, "Speaker L Playback"},
	{"SPORP", NULL, "Speaker R Playback"},
	{"SPORN", NULL, "Speaker R Playback"},

	{"SPOLP", NULL, "Improve SPK Amp Drv"},
	{"SPOLN", NULL, "Improve SPK Amp Drv"},
	{"SPORP", NULL, "Improve SPK Amp Drv"},
	{"SPORN", NULL, "Improve SPK Amp Drv"},

	{"HPOL", NULL, "Improve HP Amp Drv"},
	{"HPOR", NULL, "Improve HP Amp Drv"},

	{"HP L Playback", "Switch", "HP Amp"},
	{"HP R Playback", "Switch", "HP Amp"},
	{"HPOL", NULL, "HP L Playback"},
	{"HPOR", NULL, "HP R Playback"},

	{"LOUT amp", NULL, "LOUT MIX"},
	{"LOUTL", NULL, "LOUT amp"},
	{"LOUTR", NULL, "LOUT amp"},
};

static const struct snd_soc_dapm_route rt5640_specific_dapm_routes[] = {
	{"ANC", NULL, "Stereo ADC MIXL"},
	{"ANC", NULL, "Stereo ADC MIXR"},

	{"Audio DSP", NULL, "DAC MIXL"},
	{"Audio DSP", NULL, "DAC MIXR"},

	{"DAC L2 Mux", "IF2", "IF2 DAC L"},
	{"DAC L2 Mux", "Base L/R", "Audio DSP"},
	{"DAC L2 Mux", NULL, "DAC L2 Power"},
	{"DAC R2 Mux", "IF2", "IF2 DAC R"},
	{"DAC R2 Mux", NULL, "DAC R2 Power"},

	{"Stereo DAC MIXL", "DAC L2 Switch", "DAC L2 Mux"},
	{"Stereo DAC MIXL", "ANC Switch", "ANC"},
	{"Stereo DAC MIXR", "DAC R2 Switch", "DAC R2 Mux"},
	{"Stereo DAC MIXR", "ANC Switch", "ANC"},

	{"Mono DAC MIXL", "DAC L2 Switch", "DAC L2 Mux"},
	{"Mono DAC MIXL", "DAC R2 Switch", "DAC R2 Mux"},

	{"Mono DAC MIXR", "DAC R2 Switch", "DAC R2 Mux"},
	{"Mono DAC MIXR", "DAC L2 Switch", "DAC L2 Mux"},

	{"DIG MIXR", "DAC R2 Switch", "DAC R2 Mux"},
	{"DIG MIXL", "DAC L2 Switch", "DAC L2 Mux"},

	{"DAC L2", NULL, "Mono DAC MIXL"},
	{"DAC L2", NULL, "DAC L2 Power"},
	{"DAC R2", NULL, "Mono DAC MIXR"},
	{"DAC R2", NULL, "DAC R2 Power"},

	{"SPK MIXL", "DAC L2 Switch", "DAC L2"},
	{"SPK MIXR", "DAC R2 Switch", "DAC R2"},

	{"OUT MIXL", "SPK MIXL Switch", "SPK MIXL"},
	{"OUT MIXR", "SPK MIXR Switch", "SPK MIXR"},

	{"OUT MIXL", "DAC R2 Switch", "DAC R2"},
	{"OUT MIXL", "DAC L2 Switch", "DAC L2"},

	{"OUT MIXR", "DAC L2 Switch", "DAC L2"},
	{"OUT MIXR", "DAC R2 Switch", "DAC R2"},

	{"HPO MIX L", "HPO MIX DAC2 Switch", "DAC L2"},
	{"HPO MIX R", "HPO MIX DAC2 Switch", "DAC R2"},

	{"Mono MIX", "DAC R2 Switch", "DAC R2"},
	{"Mono MIX", "DAC L2 Switch", "DAC L2"},
	{"Mono MIX", "OUTVOL R Switch", "OUTVOL R"},
	{"Mono MIX", "OUTVOL L Switch", "OUTVOL L"},
	{"Mono MIX", "BST1 Switch", "BST1"},

	{"MONOP", NULL, "Mono MIX"},
	{"MONON", NULL, "Mono MIX"},
	{"MONOP", NULL, "Improve MONO Amp Drv"},
};

static const struct snd_soc_dapm_route rt5639_specific_dapm_routes[] = {
	{"Stereo DAC MIXL", "DAC L2 Switch", "IF2 DAC L"},
	{"Stereo DAC MIXR", "DAC R2 Switch", "IF2 DAC R"},

	{"Mono DAC MIXL", "DAC L2 Switch", "IF2 DAC L"},
	{"Mono DAC MIXL", "DAC R2 Switch", "IF2 DAC R"},

	{"Mono DAC MIXR", "DAC R2 Switch", "IF2 DAC R"},
	{"Mono DAC MIXR", "DAC L2 Switch", "IF2 DAC L"},

	{"DIG MIXL", "DAC L2 Switch", "IF2 DAC L"},
	{"DIG MIXR", "DAC R2 Switch", "IF2 DAC R"},

	{"IF2 DAC L", NULL, "DAC L2 Power"},
	{"IF2 DAC R", NULL, "DAC R2 Power"},
};

static int get_sdp_info(struct snd_soc_component *component, int dai_id)
{
	int ret = 0, val;

	if (component == NULL)
		return -EINVAL;

	val = snd_soc_component_read(component, RT5640_I2S1_SDP);
	val = (val & RT5640_I2S_IF_MASK) >> RT5640_I2S_IF_SFT;
	switch (dai_id) {
	case RT5640_AIF1:
		switch (val) {
		case RT5640_IF_123:
		case RT5640_IF_132:
			ret |= RT5640_U_IF1;
			break;
		case RT5640_IF_113:
			ret |= RT5640_U_IF1;
			fallthrough;
		case RT5640_IF_312:
		case RT5640_IF_213:
			ret |= RT5640_U_IF2;
			break;
		}
		break;

	case RT5640_AIF2:
		switch (val) {
		case RT5640_IF_231:
		case RT5640_IF_213:
			ret |= RT5640_U_IF1;
			break;
		case RT5640_IF_223:
			ret |= RT5640_U_IF1;
			fallthrough;
		case RT5640_IF_123:
		case RT5640_IF_321:
			ret |= RT5640_U_IF2;
			break;
		}
		break;

	default:
		ret = -EINVAL;
		break;
	}

	return ret;
}

static int rt5640_hw_params(struct snd_pcm_substream *substream,
	struct snd_pcm_hw_params *params, struct snd_soc_dai *dai)
{
	struct snd_soc_component *component = dai->component;
	struct rt5640_priv *rt5640 = snd_soc_component_get_drvdata(component);
	unsigned int val_len = 0, val_clk, mask_clk;
	int dai_sel, pre_div, bclk_ms, frame_size;

	rt5640->lrck[dai->id] = params_rate(params);
	pre_div = rl6231_get_clk_info(rt5640->sysclk, rt5640->lrck[dai->id]);
	if (pre_div < 0) {
		dev_err(component->dev, "Unsupported clock setting %d for DAI %d\n",
			rt5640->lrck[dai->id], dai->id);
		return -EINVAL;
	}
	frame_size = snd_soc_params_to_frame_size(params);
	if (frame_size < 0) {
		dev_err(component->dev, "Unsupported frame size: %d\n", frame_size);
		return frame_size;
	}
	if (frame_size > 32)
		bclk_ms = 1;
	else
		bclk_ms = 0;
	rt5640->bclk[dai->id] = rt5640->lrck[dai->id] * (32 << bclk_ms);

	dev_dbg(dai->dev, "bclk is %dHz and lrck is %dHz\n",
		rt5640->bclk[dai->id], rt5640->lrck[dai->id]);
	dev_dbg(dai->dev, "bclk_ms is %d and pre_div is %d for iis %d\n",
				bclk_ms, pre_div, dai->id);

	switch (params_width(params)) {
	case 16:
		break;
	case 20:
		val_len |= RT5640_I2S_DL_20;
		break;
	case 24:
		val_len |= RT5640_I2S_DL_24;
		break;
	case 8:
		val_len |= RT5640_I2S_DL_8;
		break;
	default:
		return -EINVAL;
	}

	dai_sel = get_sdp_info(component, dai->id);
	if (dai_sel < 0) {
		dev_err(component->dev, "Failed to get sdp info: %d\n", dai_sel);
		return -EINVAL;
	}
	if (dai_sel & RT5640_U_IF1) {
		mask_clk = RT5640_I2S_BCLK_MS1_MASK | RT5640_I2S_PD1_MASK;
		val_clk = bclk_ms << RT5640_I2S_BCLK_MS1_SFT |
			pre_div << RT5640_I2S_PD1_SFT;
		snd_soc_component_update_bits(component, RT5640_I2S1_SDP,
			RT5640_I2S_DL_MASK, val_len);
		snd_soc_component_update_bits(component, RT5640_ADDA_CLK1, mask_clk, val_clk);
	}
	if (dai_sel & RT5640_U_IF2) {
		mask_clk = RT5640_I2S_BCLK_MS2_MASK | RT5640_I2S_PD2_MASK;
		val_clk = bclk_ms << RT5640_I2S_BCLK_MS2_SFT |
			pre_div << RT5640_I2S_PD2_SFT;
		snd_soc_component_update_bits(component, RT5640_I2S2_SDP,
			RT5640_I2S_DL_MASK, val_len);
		snd_soc_component_update_bits(component, RT5640_ADDA_CLK1, mask_clk, val_clk);
	}

	return 0;
}

static int rt5640_set_dai_fmt(struct snd_soc_dai *dai, unsigned int fmt)
{
	struct snd_soc_component *component = dai->component;
	struct rt5640_priv *rt5640 = snd_soc_component_get_drvdata(component);
	unsigned int reg_val = 0;
	int dai_sel;

	switch (fmt & SND_SOC_DAIFMT_MASTER_MASK) {
	case SND_SOC_DAIFMT_CBM_CFM:
		rt5640->master[dai->id] = 1;
		break;
	case SND_SOC_DAIFMT_CBS_CFS:
		reg_val |= RT5640_I2S_MS_S;
		rt5640->master[dai->id] = 0;
		break;
	default:
		return -EINVAL;
	}

	switch (fmt & SND_SOC_DAIFMT_INV_MASK) {
	case SND_SOC_DAIFMT_NB_NF:
		break;
	case SND_SOC_DAIFMT_IB_NF:
		reg_val |= RT5640_I2S_BP_INV;
		break;
	default:
		return -EINVAL;
	}

	switch (fmt & SND_SOC_DAIFMT_FORMAT_MASK) {
	case SND_SOC_DAIFMT_I2S:
		break;
	case SND_SOC_DAIFMT_LEFT_J:
		reg_val |= RT5640_I2S_DF_LEFT;
		break;
	case SND_SOC_DAIFMT_DSP_A:
		reg_val |= RT5640_I2S_DF_PCM_A;
		break;
	case SND_SOC_DAIFMT_DSP_B:
		reg_val  |= RT5640_I2S_DF_PCM_B;
		break;
	default:
		return -EINVAL;
	}

	dai_sel = get_sdp_info(component, dai->id);
	if (dai_sel < 0) {
		dev_err(component->dev, "Failed to get sdp info: %d\n", dai_sel);
		return -EINVAL;
	}
	if (dai_sel & RT5640_U_IF1) {
		snd_soc_component_update_bits(component, RT5640_I2S1_SDP,
			RT5640_I2S_MS_MASK | RT5640_I2S_BP_MASK |
			RT5640_I2S_DF_MASK, reg_val);
	}
	if (dai_sel & RT5640_U_IF2) {
		snd_soc_component_update_bits(component, RT5640_I2S2_SDP,
			RT5640_I2S_MS_MASK | RT5640_I2S_BP_MASK |
			RT5640_I2S_DF_MASK, reg_val);
	}

	return 0;
}

static int rt5640_set_dai_sysclk(struct snd_soc_dai *dai,
		int clk_id, unsigned int freq, int dir)
{
	struct snd_soc_component *component = dai->component;
	struct rt5640_priv *rt5640 = snd_soc_component_get_drvdata(component);
	unsigned int reg_val = 0;
	unsigned int pll_bit = 0;

	if (freq == rt5640->sysclk && clk_id == rt5640->sysclk_src)
		return 0;

	switch (clk_id) {
	case RT5640_SCLK_S_MCLK:
		reg_val |= RT5640_SCLK_SRC_MCLK;
		break;
	case RT5640_SCLK_S_PLL1:
		reg_val |= RT5640_SCLK_SRC_PLL1;
		pll_bit |= RT5640_PWR_PLL;
		break;
	case RT5640_SCLK_S_RCCLK:
		reg_val |= RT5640_SCLK_SRC_RCCLK;
		break;
	default:
		dev_err(component->dev, "Invalid clock id (%d)\n", clk_id);
		return -EINVAL;
	}
	snd_soc_component_update_bits(component, RT5640_PWR_ANLG2,
		RT5640_PWR_PLL, pll_bit);
	snd_soc_component_update_bits(component, RT5640_GLB_CLK,
		RT5640_SCLK_SRC_MASK, reg_val);
	rt5640->sysclk = freq;
	rt5640->sysclk_src = clk_id;

	dev_dbg(dai->dev, "Sysclk is %dHz and clock id is %d\n", freq, clk_id);
	return 0;
}

static int rt5640_set_dai_pll(struct snd_soc_dai *dai, int pll_id, int source,
			unsigned int freq_in, unsigned int freq_out)
{
	struct snd_soc_component *component = dai->component;
	struct rt5640_priv *rt5640 = snd_soc_component_get_drvdata(component);
	struct rl6231_pll_code pll_code;
	int ret;

	if (source == rt5640->pll_src && freq_in == rt5640->pll_in &&
	    freq_out == rt5640->pll_out)
		return 0;

	if (!freq_in || !freq_out) {
		dev_dbg(component->dev, "PLL disabled\n");

		rt5640->pll_in = 0;
		rt5640->pll_out = 0;
		snd_soc_component_update_bits(component, RT5640_GLB_CLK,
			RT5640_SCLK_SRC_MASK, RT5640_SCLK_SRC_MCLK);
		return 0;
	}

	switch (source) {
	case RT5640_PLL1_S_MCLK:
		snd_soc_component_update_bits(component, RT5640_GLB_CLK,
			RT5640_PLL1_SRC_MASK, RT5640_PLL1_SRC_MCLK);
		break;
	case RT5640_PLL1_S_BCLK1:
		snd_soc_component_update_bits(component, RT5640_GLB_CLK,
			RT5640_PLL1_SRC_MASK, RT5640_PLL1_SRC_BCLK1);
		break;
	case RT5640_PLL1_S_BCLK2:
		snd_soc_component_update_bits(component, RT5640_GLB_CLK,
			RT5640_PLL1_SRC_MASK, RT5640_PLL1_SRC_BCLK2);
		break;
	default:
		dev_err(component->dev, "Unknown PLL source %d\n", source);
		return -EINVAL;
	}

	ret = rl6231_pll_calc(freq_in, freq_out, &pll_code);
	if (ret < 0) {
		dev_err(component->dev, "Unsupport input clock %d\n", freq_in);
		return ret;
	}

	dev_dbg(component->dev, "bypass=%d m=%d n=%d k=%d\n",
		pll_code.m_bp, (pll_code.m_bp ? 0 : pll_code.m_code),
		pll_code.n_code, pll_code.k_code);

	snd_soc_component_write(component, RT5640_PLL_CTRL1,
		(pll_code.n_code << RT5640_PLL_N_SFT) | pll_code.k_code);
	snd_soc_component_write(component, RT5640_PLL_CTRL2,
		((pll_code.m_bp ? 0 : pll_code.m_code) << RT5640_PLL_M_SFT) |
		(pll_code.m_bp << RT5640_PLL_M_BP_SFT));

	rt5640->pll_in = freq_in;
	rt5640->pll_out = freq_out;
	rt5640->pll_src = source;

	return 0;
}

static int rt5640_set_bias_level(struct snd_soc_component *component,
			enum snd_soc_bias_level level)
{
	struct rt5640_priv *rt5640 = snd_soc_component_get_drvdata(component);
	int ret;

	switch (level) {
	case SND_SOC_BIAS_ON:
		break;

	case SND_SOC_BIAS_PREPARE:
		/*
		 * SND_SOC_BIAS_PREPARE is called while preparing for a
		 * transition to ON or away from ON. If current bias_level
		 * is SND_SOC_BIAS_ON, then it is preparing for a transition
		 * away from ON. Disable the clock in that case, otherwise
		 * enable it.
		 */
		if (IS_ERR(rt5640->mclk))
			break;

		if (snd_soc_component_get_bias_level(component) == SND_SOC_BIAS_ON) {
			clk_disable_unprepare(rt5640->mclk);
		} else {
			ret = clk_prepare_enable(rt5640->mclk);
			if (ret)
				return ret;
		}
		break;

	case SND_SOC_BIAS_STANDBY:
		if (SND_SOC_BIAS_OFF == snd_soc_component_get_bias_level(component)) {
			snd_soc_component_update_bits(component, RT5640_PWR_ANLG1,
				RT5640_PWR_VREF1 | RT5640_PWR_MB |
				RT5640_PWR_BG | RT5640_PWR_VREF2,
				RT5640_PWR_VREF1 | RT5640_PWR_MB |
				RT5640_PWR_BG | RT5640_PWR_VREF2);
			usleep_range(10000, 15000);
			snd_soc_component_update_bits(component, RT5640_PWR_ANLG1,
				RT5640_PWR_FV1 | RT5640_PWR_FV2,
				RT5640_PWR_FV1 | RT5640_PWR_FV2);
			snd_soc_component_update_bits(component, RT5640_DUMMY1,
						0x0301, 0x0301);
			snd_soc_component_update_bits(component, RT5640_MICBIAS,
						0x0030, 0x0030);
		}
		break;

	case SND_SOC_BIAS_OFF:
		snd_soc_component_write(component, RT5640_DEPOP_M1, 0x0004);
		snd_soc_component_write(component, RT5640_DEPOP_M2, 0x1100);
		snd_soc_component_update_bits(component, RT5640_DUMMY1, 0x1, 0);
		snd_soc_component_write(component, RT5640_PWR_DIG1, 0x0000);
		snd_soc_component_write(component, RT5640_PWR_DIG2, 0x0000);
		snd_soc_component_write(component, RT5640_PWR_VOL, 0x0000);
		snd_soc_component_write(component, RT5640_PWR_MIXER, 0x0000);
		snd_soc_component_write(component, RT5640_PWR_ANLG1, 0x0000);
		snd_soc_component_write(component, RT5640_PWR_ANLG2, 0x0000);
		break;

	default:
		break;
	}

	return 0;
}

int rt5640_dmic_enable(struct snd_soc_component *component,
		       bool dmic1_data_pin, bool dmic2_data_pin)
{
	struct rt5640_priv *rt5640 = snd_soc_component_get_drvdata(component);

	regmap_update_bits(rt5640->regmap, RT5640_GPIO_CTRL1,
		RT5640_GP2_PIN_MASK, RT5640_GP2_PIN_DMIC1_SCL);

	if (dmic1_data_pin) {
		regmap_update_bits(rt5640->regmap, RT5640_DMIC,
			RT5640_DMIC_1_DP_MASK, RT5640_DMIC_1_DP_GPIO3);
		regmap_update_bits(rt5640->regmap, RT5640_GPIO_CTRL1,
			RT5640_GP3_PIN_MASK, RT5640_GP3_PIN_DMIC1_SDA);
	}

	if (dmic2_data_pin) {
		regmap_update_bits(rt5640->regmap, RT5640_DMIC,
			RT5640_DMIC_2_DP_MASK, RT5640_DMIC_2_DP_GPIO4);
		regmap_update_bits(rt5640->regmap, RT5640_GPIO_CTRL1,
			RT5640_GP4_PIN_MASK, RT5640_GP4_PIN_DMIC2_SDA);
	}

	return 0;
}
EXPORT_SYMBOL_GPL(rt5640_dmic_enable);

int rt5640_sel_asrc_clk_src(struct snd_soc_component *component,
		unsigned int filter_mask, unsigned int clk_src)
{
	struct rt5640_priv *rt5640 = snd_soc_component_get_drvdata(component);
	unsigned int asrc2_mask = 0;
	unsigned int asrc2_value = 0;

	switch (clk_src) {
	case RT5640_CLK_SEL_SYS:
	case RT5640_CLK_SEL_ASRC:
		break;

	default:
		return -EINVAL;
	}

	if (!filter_mask)
		return -EINVAL;

	if (filter_mask & RT5640_DA_STEREO_FILTER) {
		asrc2_mask |= RT5640_STO_DAC_M_MASK;
		asrc2_value = (asrc2_value & ~RT5640_STO_DAC_M_MASK)
			| (clk_src << RT5640_STO_DAC_M_SFT);
	}

	if (filter_mask & RT5640_DA_MONO_L_FILTER) {
		asrc2_mask |= RT5640_MDA_L_M_MASK;
		asrc2_value = (asrc2_value & ~RT5640_MDA_L_M_MASK)
			| (clk_src << RT5640_MDA_L_M_SFT);
	}

	if (filter_mask & RT5640_DA_MONO_R_FILTER) {
		asrc2_mask |= RT5640_MDA_R_M_MASK;
		asrc2_value = (asrc2_value & ~RT5640_MDA_R_M_MASK)
			| (clk_src << RT5640_MDA_R_M_SFT);
	}

	if (filter_mask & RT5640_AD_STEREO_FILTER) {
		asrc2_mask |= RT5640_ADC_M_MASK;
		asrc2_value = (asrc2_value & ~RT5640_ADC_M_MASK)
			| (clk_src << RT5640_ADC_M_SFT);
	}

	if (filter_mask & RT5640_AD_MONO_L_FILTER) {
		asrc2_mask |= RT5640_MAD_L_M_MASK;
		asrc2_value = (asrc2_value & ~RT5640_MAD_L_M_MASK)
			| (clk_src << RT5640_MAD_L_M_SFT);
	}

	if (filter_mask & RT5640_AD_MONO_R_FILTER)  {
		asrc2_mask |= RT5640_MAD_R_M_MASK;
		asrc2_value = (asrc2_value & ~RT5640_MAD_R_M_MASK)
			| (clk_src << RT5640_MAD_R_M_SFT);
	}

	snd_soc_component_update_bits(component, RT5640_ASRC_2,
		asrc2_mask, asrc2_value);

	if (snd_soc_component_read(component, RT5640_ASRC_2)) {
		rt5640->asrc_en = true;
		snd_soc_component_update_bits(component, RT5640_JD_CTRL, 0x3, 0x3);
	} else {
		rt5640->asrc_en = false;
		snd_soc_component_update_bits(component, RT5640_JD_CTRL, 0x3, 0x0);
	}

	return 0;
}
EXPORT_SYMBOL_GPL(rt5640_sel_asrc_clk_src);

void rt5640_enable_micbias1_for_ovcd(struct snd_soc_component *component)
{
	struct snd_soc_dapm_context *dapm = snd_soc_component_get_dapm(component);

	snd_soc_dapm_mutex_lock(dapm);
	snd_soc_dapm_force_enable_pin_unlocked(dapm, "LDO2");
	snd_soc_dapm_force_enable_pin_unlocked(dapm, "MICBIAS1");
	/* OVCD is unreliable when used with RCCLK as sysclk-source */
	snd_soc_dapm_force_enable_pin_unlocked(dapm, "Platform Clock");
	snd_soc_dapm_sync_unlocked(dapm);
	snd_soc_dapm_mutex_unlock(dapm);
}
EXPORT_SYMBOL_GPL(rt5640_enable_micbias1_for_ovcd);

void rt5640_disable_micbias1_for_ovcd(struct snd_soc_component *component)
{
	struct snd_soc_dapm_context *dapm = snd_soc_component_get_dapm(component);

	snd_soc_dapm_mutex_lock(dapm);
	snd_soc_dapm_disable_pin_unlocked(dapm, "Platform Clock");
	snd_soc_dapm_disable_pin_unlocked(dapm, "MICBIAS1");
	snd_soc_dapm_disable_pin_unlocked(dapm, "LDO2");
	snd_soc_dapm_sync_unlocked(dapm);
	snd_soc_dapm_mutex_unlock(dapm);
}
EXPORT_SYMBOL_GPL(rt5640_disable_micbias1_for_ovcd);

static void rt5640_enable_micbias1_ovcd_irq(struct snd_soc_component *component)
{
	struct rt5640_priv *rt5640 = snd_soc_component_get_drvdata(component);

	snd_soc_component_update_bits(component, RT5640_IRQ_CTRL2,
		RT5640_IRQ_MB1_OC_MASK, RT5640_IRQ_MB1_OC_NOR);
	rt5640->ovcd_irq_enabled = true;
}

static void rt5640_disable_micbias1_ovcd_irq(struct snd_soc_component *component)
{
	struct rt5640_priv *rt5640 = snd_soc_component_get_drvdata(component);

	snd_soc_component_update_bits(component, RT5640_IRQ_CTRL2,
		RT5640_IRQ_MB1_OC_MASK, RT5640_IRQ_MB1_OC_BP);
	rt5640->ovcd_irq_enabled = false;
}

static void rt5640_clear_micbias1_ovcd(struct snd_soc_component *component)
{
	snd_soc_component_update_bits(component, RT5640_IRQ_CTRL2,
		RT5640_MB1_OC_STATUS, 0);
}

static bool rt5640_micbias1_ovcd(struct snd_soc_component *component)
{
	int val;

	val = snd_soc_component_read(component, RT5640_IRQ_CTRL2);
	dev_dbg(component->dev, "irq ctrl2 %#04x\n", val);

	return (val & RT5640_MB1_OC_STATUS);
}

static bool rt5640_jack_inserted(struct snd_soc_component *component)
{
	struct rt5640_priv *rt5640 = snd_soc_component_get_drvdata(component);
	int val;

	val = snd_soc_component_read(component, RT5640_INT_IRQ_ST);
	dev_dbg(component->dev, "irq status %#04x\n", val);

	if (rt5640->jd_inverted)
		return !(val & RT5640_JD_STATUS);
	else
		return (val & RT5640_JD_STATUS);
}

/* Jack detect and button-press timings */
#define JACK_SETTLE_TIME	100 /* milli seconds */
#define JACK_DETECT_COUNT	5
#define JACK_DETECT_MAXCOUNT	20  /* Aprox. 2 seconds worth of tries */
#define JACK_UNPLUG_TIME	80  /* milli seconds */
#define BP_POLL_TIME		10  /* milli seconds */
#define BP_POLL_MAXCOUNT	200 /* assume something is wrong after this */
#define BP_THRESHOLD		3

static void rt5640_start_button_press_work(struct snd_soc_component *component)
{
	struct rt5640_priv *rt5640 = snd_soc_component_get_drvdata(component);

	rt5640->poll_count = 0;
	rt5640->press_count = 0;
	rt5640->release_count = 0;
	rt5640->pressed = false;
	rt5640->press_reported = false;
	rt5640_clear_micbias1_ovcd(component);
	schedule_delayed_work(&rt5640->bp_work, msecs_to_jiffies(BP_POLL_TIME));
}

static void rt5640_button_press_work(struct work_struct *work)
{
	struct rt5640_priv *rt5640 =
		container_of(work, struct rt5640_priv, bp_work.work);
	struct snd_soc_component *component = rt5640->component;

	/* Check the jack was not removed underneath us */
	if (!rt5640_jack_inserted(component))
		return;

	if (rt5640_micbias1_ovcd(component)) {
		rt5640->release_count = 0;
		rt5640->press_count++;
		/* Remember till after JACK_UNPLUG_TIME wait */
		if (rt5640->press_count >= BP_THRESHOLD)
			rt5640->pressed = true;
		rt5640_clear_micbias1_ovcd(component);
	} else {
		rt5640->press_count = 0;
		rt5640->release_count++;
	}

	/*
	 * The pins get temporarily shorted on jack unplug, so we poll for
	 * at least JACK_UNPLUG_TIME milli-seconds before reporting a press.
	 */
	rt5640->poll_count++;
	if (rt5640->poll_count < (JACK_UNPLUG_TIME / BP_POLL_TIME)) {
		schedule_delayed_work(&rt5640->bp_work,
				      msecs_to_jiffies(BP_POLL_TIME));
		return;
	}

	if (rt5640->pressed && !rt5640->press_reported) {
		dev_dbg(component->dev, "headset button press\n");
		snd_soc_jack_report(rt5640->jack, SND_JACK_BTN_0,
				    SND_JACK_BTN_0);
		rt5640->press_reported = true;
	}

	if (rt5640->release_count >= BP_THRESHOLD) {
		if (rt5640->press_reported) {
			dev_dbg(component->dev, "headset button release\n");
			snd_soc_jack_report(rt5640->jack, 0, SND_JACK_BTN_0);
		}
		/* Re-enable OVCD IRQ to detect next press */
		rt5640_enable_micbias1_ovcd_irq(component);
		return; /* Stop polling */
	}

	schedule_delayed_work(&rt5640->bp_work, msecs_to_jiffies(BP_POLL_TIME));
}

int rt5640_detect_headset(struct snd_soc_component *component, struct gpio_desc *hp_det_gpio)
{
	int i, headset_count = 0, headphone_count = 0;

	/*
	 * We get the insertion event before the jack is fully inserted at which
	 * point the second ring on a TRRS connector may short the 2nd ring and
	 * sleeve contacts, also the overcurrent detection is not entirely
	 * reliable. So we try several times with a wait in between until we
	 * detect the same type JACK_DETECT_COUNT times in a row.
	 */
	for (i = 0; i < JACK_DETECT_MAXCOUNT; i++) {
		/* Clear any previous over-current status flag */
		rt5640_clear_micbias1_ovcd(component);

		msleep(JACK_SETTLE_TIME);

		/* Check the jack is still connected before checking ovcd */
		if (hp_det_gpio) {
			if (gpiod_get_value_cansleep(hp_det_gpio))
				return 0;
		} else {
			if (!rt5640_jack_inserted(component))
				return 0;
		}

		if (rt5640_micbias1_ovcd(component)) {
			/*
			 * Over current detected, there is a short between the
			 * 2nd ring contact and the ground, so a TRS connector
			 * without a mic contact and thus plain headphones.
			 */
			dev_dbg(component->dev, "jack mic-gnd shorted\n");
			headset_count = 0;
			headphone_count++;
			if (headphone_count == JACK_DETECT_COUNT)
				return SND_JACK_HEADPHONE;
		} else {
			dev_dbg(component->dev, "jack mic-gnd open\n");
			headphone_count = 0;
			headset_count++;
			if (headset_count == JACK_DETECT_COUNT)
				return SND_JACK_HEADSET;
		}
	}

	dev_err(component->dev, "Error detecting headset vs headphones, bad contact?, assuming headphones\n");
	return SND_JACK_HEADPHONE;
}
EXPORT_SYMBOL_GPL(rt5640_detect_headset);

static void rt5640_jack_work(struct work_struct *work)
{
	struct rt5640_priv *rt5640 =
		container_of(work, struct rt5640_priv, jack_work);
	struct snd_soc_component *component = rt5640->component;
	int status;

	if (!rt5640_jack_inserted(component)) {
		/* Jack removed, or spurious IRQ? */
		if (rt5640->jack->status & SND_JACK_HEADPHONE) {
			if (rt5640->jack->status & SND_JACK_MICROPHONE) {
				cancel_delayed_work_sync(&rt5640->bp_work);
				rt5640_disable_micbias1_ovcd_irq(component);
				rt5640_disable_micbias1_for_ovcd(component);
			}
			snd_soc_jack_report(rt5640->jack, 0,
					    SND_JACK_HEADSET | SND_JACK_BTN_0);
			dev_dbg(component->dev, "jack unplugged\n");
		}
	} else if (!(rt5640->jack->status & SND_JACK_HEADPHONE)) {
		/* Jack inserted */
		WARN_ON(rt5640->ovcd_irq_enabled);
		rt5640_enable_micbias1_for_ovcd(component);
		status = rt5640_detect_headset(component, NULL);
		if (status == SND_JACK_HEADSET) {
			/* Enable ovcd IRQ for button press detect. */
			rt5640_enable_micbias1_ovcd_irq(component);
		} else {
			/* No more need for overcurrent detect. */
			rt5640_disable_micbias1_for_ovcd(component);
		}
		dev_dbg(component->dev, "detect status %#02x\n", status);
		snd_soc_jack_report(rt5640->jack, status, SND_JACK_HEADSET);
	} else if (rt5640->ovcd_irq_enabled && rt5640_micbias1_ovcd(component)) {
		dev_dbg(component->dev, "OVCD IRQ\n");

		/*
		 * The ovcd IRQ keeps firing while the button is pressed, so
		 * we disable it and start polling the button until released.
		 *
		 * The disable will make the IRQ pin 0 again and since we get
		 * IRQs on both edges (so as to detect both jack plugin and
		 * unplug) this means we will immediately get another IRQ.
		 * The ovcd_irq_enabled check above makes the 2ND IRQ a NOP.
		 */
		rt5640_disable_micbias1_ovcd_irq(component);
		rt5640_start_button_press_work(component);

		/*
		 * If the jack-detect IRQ flag goes high (unplug) after our
		 * above rt5640_jack_inserted() check and before we have
		 * disabled the OVCD IRQ, the IRQ pin will stay high and as
		 * we react to edges, we miss the unplug event -> recheck.
		 */
		queue_work(system_long_wq, &rt5640->jack_work);
	}
}

static irqreturn_t rt5640_irq(int irq, void *data)
{
	struct rt5640_priv *rt5640 = data;

	if (rt5640->jack)
		queue_work(system_long_wq, &rt5640->jack_work);

	return IRQ_HANDLED;
}

static void rt5640_cancel_work(void *data)
{
	struct rt5640_priv *rt5640 = data;

	cancel_work_sync(&rt5640->jack_work);
	cancel_delayed_work_sync(&rt5640->bp_work);
}

void rt5640_set_ovcd_params(struct snd_soc_component *component)
{
	struct rt5640_priv *rt5640 = snd_soc_component_get_drvdata(component);

	snd_soc_component_write(component, RT5640_PR_BASE + RT5640_BIAS_CUR4,
		0xa800 | rt5640->ovcd_sf);

	snd_soc_component_update_bits(component, RT5640_MICBIAS,
		RT5640_MIC1_OVTH_MASK | RT5640_MIC1_OVCD_MASK,
		rt5640->ovcd_th | RT5640_MIC1_OVCD_EN);

	/*
	 * The over-current-detect is only reliable in detecting the absence
	 * of over-current, when the mic-contact in the jack is short-circuited,
	 * the hardware periodically retries if it can apply the bias-current
	 * leading to the ovcd status flip-flopping 1-0-1 with it being 0 about
	 * 10% of the time, as we poll the ovcd status bit we might hit that
	 * 10%, so we enable sticky mode and when checking OVCD we clear the
	 * status, msleep() a bit and then check to get a reliable reading.
	 */
	snd_soc_component_update_bits(component, RT5640_IRQ_CTRL2,
		RT5640_MB1_OC_STKY_MASK, RT5640_MB1_OC_STKY_EN);
}
EXPORT_SYMBOL_GPL(rt5640_set_ovcd_params);

static void rt5640_disable_jack_detect(struct snd_soc_component *component)
{
	struct rt5640_priv *rt5640 = snd_soc_component_get_drvdata(component);

	/*
	 * soc_remove_component() force-disables jack and thus rt5640->jack
	 * could be NULL at the time of driver's module unloading.
	 */
	if (!rt5640->jack)
		return;

	free_irq(rt5640->irq, rt5640);
	rt5640_cancel_work(rt5640);

	if (rt5640->jack->status & SND_JACK_MICROPHONE) {
		rt5640_disable_micbias1_ovcd_irq(component);
		rt5640_disable_micbias1_for_ovcd(component);
		snd_soc_jack_report(rt5640->jack, 0, SND_JACK_BTN_0);
	}

	rt5640->jack = NULL;
}

static void rt5640_enable_jack_detect(struct snd_soc_component *component,
				      struct snd_soc_jack *jack)
{
	struct rt5640_priv *rt5640 = snd_soc_component_get_drvdata(component);
	int ret;

	/* Select JD-source */
	snd_soc_component_update_bits(component, RT5640_JD_CTRL,
		RT5640_JD_MASK, rt5640->jd_src);

	/* Selecting GPIO01 as an interrupt */
	snd_soc_component_update_bits(component, RT5640_GPIO_CTRL1,
		RT5640_GP1_PIN_MASK, RT5640_GP1_PIN_IRQ);

	/* Set GPIO1 output */
	snd_soc_component_update_bits(component, RT5640_GPIO_CTRL3,
		RT5640_GP1_PF_MASK, RT5640_GP1_PF_OUT);

	/* Enabling jd2 in general control 1 */
	snd_soc_component_write(component, RT5640_DUMMY1, 0x3f41);

	/* Enabling jd2 in general control 2 */
	snd_soc_component_write(component, RT5640_DUMMY2, 0x4001);

	rt5640_set_ovcd_params(component);

	/*
	 * All IRQs get or-ed together, so we need the jack IRQ to report 0
	 * when a jack is inserted so that the OVCD IRQ then toggles the IRQ
	 * pin 0/1 instead of it being stuck to 1. So we invert the JD polarity
	 * on systems where the hardware does not already do this.
	 */
	if (rt5640->jd_inverted)
		snd_soc_component_write(component, RT5640_IRQ_CTRL1,
					RT5640_IRQ_JD_NOR);
	else
		snd_soc_component_write(component, RT5640_IRQ_CTRL1,
					RT5640_IRQ_JD_NOR | RT5640_JD_P_INV);

	rt5640->jack = jack;
	if (rt5640->jack->status & SND_JACK_MICROPHONE) {
		rt5640_enable_micbias1_for_ovcd(component);
		rt5640_enable_micbias1_ovcd_irq(component);
	}

	ret = request_irq(rt5640->irq, rt5640_irq,
			  IRQF_TRIGGER_RISING | IRQF_TRIGGER_FALLING | IRQF_ONESHOT,
			  "rt5640", rt5640);
	if (ret) {
		dev_warn(component->dev, "Failed to reguest IRQ %d: %d\n", rt5640->irq, ret);
		rt5640->irq = -ENXIO;
		/* Undo above settings */
		rt5640_disable_jack_detect(component);
		return;
	}

	/* sync initial jack state */
	queue_work(system_long_wq, &rt5640->jack_work);
}

static int rt5640_set_jack(struct snd_soc_component *component,
			   struct snd_soc_jack *jack, void *data)
{
	if (jack)
		rt5640_enable_jack_detect(component, jack);
	else
		rt5640_disable_jack_detect(component);

	return 0;
}

static int rt5640_probe(struct snd_soc_component *component)
{
	struct snd_soc_dapm_context *dapm = snd_soc_component_get_dapm(component);
	struct rt5640_priv *rt5640 = snd_soc_component_get_drvdata(component);
	u32 dmic1_data_pin = 0;
	u32 dmic2_data_pin = 0;
	bool dmic_en = false;
	u32 val;

	/* Check if MCLK provided */
	rt5640->mclk = devm_clk_get(component->dev, "mclk");
	if (PTR_ERR(rt5640->mclk) == -EPROBE_DEFER)
		return -EPROBE_DEFER;

	rt5640->component = component;

	snd_soc_component_force_bias_level(component, SND_SOC_BIAS_OFF);

	snd_soc_component_update_bits(component, RT5640_DUMMY1, 0x0301, 0x0301);
	snd_soc_component_update_bits(component, RT5640_MICBIAS, 0x0030, 0x0030);
	snd_soc_component_update_bits(component, RT5640_DSP_PATH2, 0xfc00, 0x0c00);

	switch (snd_soc_component_read(component, RT5640_RESET) & RT5640_ID_MASK) {
	case RT5640_ID_5640:
	case RT5640_ID_5642:
		snd_soc_add_component_controls(component,
			rt5640_specific_snd_controls,
			ARRAY_SIZE(rt5640_specific_snd_controls));
		snd_soc_dapm_new_controls(dapm,
			rt5640_specific_dapm_widgets,
			ARRAY_SIZE(rt5640_specific_dapm_widgets));
		snd_soc_dapm_add_routes(dapm,
			rt5640_specific_dapm_routes,
			ARRAY_SIZE(rt5640_specific_dapm_routes));
		break;
	case RT5640_ID_5639:
		snd_soc_dapm_new_controls(dapm,
			rt5639_specific_dapm_widgets,
			ARRAY_SIZE(rt5639_specific_dapm_widgets));
		snd_soc_dapm_add_routes(dapm,
			rt5639_specific_dapm_routes,
			ARRAY_SIZE(rt5639_specific_dapm_routes));
		break;
	default:
		dev_err(component->dev,
			"The driver is for RT5639 RT5640 or RT5642 only\n");
		return -ENODEV;
	}

	/*
	 * Note on some platforms the platform code may need to add device-props
	 * rather then relying only on properties set by the firmware.
	 * Therefor the property parsing MUST be done here, rather then from
	 * rt5640_i2c_probe(), so that the platform-code can attach extra
	 * properties before calling snd_soc_register_card().
	 */
	if (device_property_read_bool(component->dev, "realtek,in1-differential"))
		snd_soc_component_update_bits(component, RT5640_IN1_IN2,
					      RT5640_IN_DF1, RT5640_IN_DF1);

	if (device_property_read_bool(component->dev, "realtek,in2-differential"))
		snd_soc_component_update_bits(component, RT5640_IN3_IN4,
					      RT5640_IN_DF2, RT5640_IN_DF2);

	if (device_property_read_bool(component->dev, "realtek,in3-differential"))
		snd_soc_component_update_bits(component, RT5640_IN1_IN2,
					      RT5640_IN_DF2, RT5640_IN_DF2);

	if (device_property_read_u32(component->dev, "realtek,dmic1-data-pin",
				     &val) == 0 && val) {
		dmic1_data_pin = val - 1;
		dmic_en = true;
	}

	if (device_property_read_u32(component->dev, "realtek,dmic2-data-pin",
				     &val) == 0 && val) {
		dmic2_data_pin = val - 1;
		dmic_en = true;
	}

	if (dmic_en)
		rt5640_dmic_enable(component, dmic1_data_pin, dmic2_data_pin);

	if (device_property_read_u32(component->dev,
				     "realtek,jack-detect-source", &val) == 0) {
		if (val <= RT5640_JD_SRC_GPIO4)
			rt5640->jd_src = val << RT5640_JD_SFT;
		else
			dev_warn(component->dev, "Warning: Invalid jack-detect-source value: %d, leaving jack-detect disabled\n",
				 val);
	}

	if (!device_property_read_bool(component->dev, "realtek,jack-detect-not-inverted"))
		rt5640->jd_inverted = true;

	/*
	 * Testing on various boards has shown that good defaults for the OVCD
	 * threshold and scale-factor are 2000µA and 0.75. For an effective
	 * limit of 1500µA, this seems to be more reliable then 1500µA and 1.0.
	 */
	rt5640->ovcd_th = RT5640_MIC1_OVTH_2000UA;
	rt5640->ovcd_sf = RT5640_MIC_OVCD_SF_0P75;

	if (device_property_read_u32(component->dev,
			"realtek,over-current-threshold-microamp", &val) == 0) {
		switch (val) {
		case 600:
			rt5640->ovcd_th = RT5640_MIC1_OVTH_600UA;
			break;
		case 1500:
			rt5640->ovcd_th = RT5640_MIC1_OVTH_1500UA;
			break;
		case 2000:
			rt5640->ovcd_th = RT5640_MIC1_OVTH_2000UA;
			break;
		default:
			dev_warn(component->dev, "Warning: Invalid over-current-threshold-microamp value: %d, defaulting to 2000uA\n",
				 val);
		}
	}

	if (device_property_read_u32(component->dev,
			"realtek,over-current-scale-factor", &val) == 0) {
		if (val <= RT5640_OVCD_SF_1P5)
			rt5640->ovcd_sf = val << RT5640_MIC_OVCD_SF_SFT;
		else
			dev_warn(component->dev, "Warning: Invalid over-current-scale-factor value: %d, defaulting to 0.75\n",
				 val);
	}

	return 0;
}

static void rt5640_remove(struct snd_soc_component *component)
{
	rt5640_reset(component);
}

#ifdef CONFIG_PM
static int rt5640_suspend(struct snd_soc_component *component)
{
	struct rt5640_priv *rt5640 = snd_soc_component_get_drvdata(component);

	snd_soc_component_force_bias_level(component, SND_SOC_BIAS_OFF);
	rt5640_reset(component);
	regcache_cache_only(rt5640->regmap, true);
	regcache_mark_dirty(rt5640->regmap);
	if (gpio_is_valid(rt5640->ldo1_en))
		gpio_set_value_cansleep(rt5640->ldo1_en, 0);

	return 0;
}

static int rt5640_resume(struct snd_soc_component *component)
{
	struct rt5640_priv *rt5640 = snd_soc_component_get_drvdata(component);

	if (gpio_is_valid(rt5640->ldo1_en)) {
		gpio_set_value_cansleep(rt5640->ldo1_en, 1);
		msleep(400);
	}

	regcache_cache_only(rt5640->regmap, false);
	regcache_sync(rt5640->regmap);

	return 0;
}
#else
#define rt5640_suspend NULL
#define rt5640_resume NULL
#endif

#define RT5640_STEREO_RATES SNDRV_PCM_RATE_8000_96000
#define RT5640_FORMATS (SNDRV_PCM_FMTBIT_S16_LE | SNDRV_PCM_FMTBIT_S20_3LE | \
			SNDRV_PCM_FMTBIT_S24_LE | SNDRV_PCM_FMTBIT_S8)

static const struct snd_soc_dai_ops rt5640_aif_dai_ops = {
	.hw_params = rt5640_hw_params,
	.set_fmt = rt5640_set_dai_fmt,
	.set_sysclk = rt5640_set_dai_sysclk,
	.set_pll = rt5640_set_dai_pll,
};

static struct snd_soc_dai_driver rt5640_dai[] = {
	{
		.name = "rt5640-aif1",
		.id = RT5640_AIF1,
		.playback = {
			.stream_name = "AIF1 Playback",
			.channels_min = 1,
			.channels_max = 2,
			.rates = RT5640_STEREO_RATES,
			.formats = RT5640_FORMATS,
		},
		.capture = {
			.stream_name = "AIF1 Capture",
			.channels_min = 1,
			.channels_max = 2,
			.rates = RT5640_STEREO_RATES,
			.formats = RT5640_FORMATS,
		},
		.ops = &rt5640_aif_dai_ops,
	},
	{
		.name = "rt5640-aif2",
		.id = RT5640_AIF2,
		.playback = {
			.stream_name = "AIF2 Playback",
			.channels_min = 1,
			.channels_max = 2,
			.rates = RT5640_STEREO_RATES,
			.formats = RT5640_FORMATS,
		},
		.capture = {
			.stream_name = "AIF2 Capture",
			.channels_min = 1,
			.channels_max = 2,
			.rates = RT5640_STEREO_RATES,
			.formats = RT5640_FORMATS,
		},
		.ops = &rt5640_aif_dai_ops,
	},
};

static const struct snd_soc_component_driver soc_component_dev_rt5640 = {
	.probe			= rt5640_probe,
	.remove			= rt5640_remove,
	.suspend		= rt5640_suspend,
	.resume			= rt5640_resume,
	.set_bias_level		= rt5640_set_bias_level,
	.set_jack		= rt5640_set_jack,
	.controls		= rt5640_snd_controls,
	.num_controls		= ARRAY_SIZE(rt5640_snd_controls),
	.dapm_widgets		= rt5640_dapm_widgets,
	.num_dapm_widgets	= ARRAY_SIZE(rt5640_dapm_widgets),
	.dapm_routes		= rt5640_dapm_routes,
	.num_dapm_routes	= ARRAY_SIZE(rt5640_dapm_routes),
	.use_pmdown_time	= 1,
	.endianness		= 1,
	.non_legacy_dai_naming	= 1,

};

static const struct regmap_config rt5640_regmap = {
	.reg_bits = 8,
	.val_bits = 16,
	.use_single_read = true,
	.use_single_write = true,

	.max_register = RT5640_VENDOR_ID2 + 1 + (ARRAY_SIZE(rt5640_ranges) *
					       RT5640_PR_SPACING),
	.volatile_reg = rt5640_volatile_register,
	.readable_reg = rt5640_readable_register,

	.cache_type = REGCACHE_RBTREE,
	.reg_defaults = rt5640_reg,
	.num_reg_defaults = ARRAY_SIZE(rt5640_reg),
	.ranges = rt5640_ranges,
	.num_ranges = ARRAY_SIZE(rt5640_ranges),
};

static const struct i2c_device_id rt5640_i2c_id[] = {
	{ "rt5640", 0 },
	{ "rt5639", 0 },
	{ "rt5642", 0 },
	{ }
};
MODULE_DEVICE_TABLE(i2c, rt5640_i2c_id);

#if defined(CONFIG_OF)
static const struct of_device_id rt5640_of_match[] = {
	{ .compatible = "realtek,rt5639", },
	{ .compatible = "realtek,rt5640", },
	{},
};
MODULE_DEVICE_TABLE(of, rt5640_of_match);
#endif

#ifdef CONFIG_ACPI
static const struct acpi_device_id rt5640_acpi_match[] = {
	{ "INT33CA", 0 },
	{ "10EC3276", 0 },
	{ "10EC5640", 0 },
	{ "10EC5642", 0 },
	{ "INTCCFFD", 0 },
	{ },
};
MODULE_DEVICE_TABLE(acpi, rt5640_acpi_match);
#endif

static int rt5640_parse_dt(struct rt5640_priv *rt5640, struct device_node *np)
{
	rt5640->ldo1_en = of_get_named_gpio(np, "realtek,ldo1-en-gpios", 0);
	/*
	 * LDO1_EN is optional (it may be statically tied on the board).
	 * -ENOENT means that the property doesn't exist, i.e. there is no
	 * GPIO, so is not an error. Any other error code means the property
	 * exists, but could not be parsed.
	 */
	if (!gpio_is_valid(rt5640->ldo1_en) &&
			(rt5640->ldo1_en != -ENOENT))
		return rt5640->ldo1_en;

	return 0;
}

static int rt5640_i2c_probe(struct i2c_client *i2c,
		    const struct i2c_device_id *id)
{
	struct rt5640_priv *rt5640;
	int ret;
	unsigned int val;

	rt5640 = devm_kzalloc(&i2c->dev,
				sizeof(struct rt5640_priv),
				GFP_KERNEL);
	if (NULL == rt5640)
		return -ENOMEM;
	i2c_set_clientdata(i2c, rt5640);

	if (i2c->dev.of_node) {
		ret = rt5640_parse_dt(rt5640, i2c->dev.of_node);
		if (ret)
			return ret;
	} else
		rt5640->ldo1_en = -EINVAL;

	rt5640->regmap = devm_regmap_init_i2c(i2c, &rt5640_regmap);
	if (IS_ERR(rt5640->regmap)) {
		ret = PTR_ERR(rt5640->regmap);
		dev_err(&i2c->dev, "Failed to allocate register map: %d\n",
			ret);
		return ret;
	}

	if (gpio_is_valid(rt5640->ldo1_en)) {
		ret = devm_gpio_request_one(&i2c->dev, rt5640->ldo1_en,
					    GPIOF_OUT_INIT_HIGH,
					    "RT5640 LDO1_EN");
		if (ret < 0) {
			dev_err(&i2c->dev, "Failed to request LDO1_EN %d: %d\n",
				rt5640->ldo1_en, ret);
			return ret;
		}
		msleep(400);
	}

	regmap_read(rt5640->regmap, RT5640_VENDOR_ID2, &val);
	if (val != RT5640_DEVICE_ID) {
		dev_err(&i2c->dev,
			"Device with ID register %#x is not rt5640/39\n", val);
		return -ENODEV;
	}

	regmap_write(rt5640->regmap, RT5640_RESET, 0);

	ret = regmap_register_patch(rt5640->regmap, init_list,
				    ARRAY_SIZE(init_list));
	if (ret != 0)
		dev_warn(&i2c->dev, "Failed to apply regmap patch: %d\n", ret);

	regmap_update_bits(rt5640->regmap, RT5640_DUMMY1,
				RT5640_MCLK_DET, RT5640_MCLK_DET);

	rt5640->hp_mute = true;
	rt5640->irq = i2c->irq;
	INIT_DELAYED_WORK(&rt5640->bp_work, rt5640_button_press_work);
	INIT_WORK(&rt5640->jack_work, rt5640_jack_work);

	/* Make sure work is stopped on probe-error / remove */
	ret = devm_add_action_or_reset(&i2c->dev, rt5640_cancel_work, rt5640);
	if (ret)
		return ret;

<<<<<<< HEAD
	if (rt5640->irq) {
		/* enabled by rt5640_set_jack() */
		ret = devm_request_irq(&i2c->dev, rt5640->irq, rt5640_irq,
				       IRQF_TRIGGER_RISING | IRQF_NO_AUTOEN |
				       IRQF_TRIGGER_FALLING | IRQF_ONESHOT,
				       "rt5640", rt5640);
		if (ret) {
			dev_err(&i2c->dev, "Failed to request IRQ %d: %d\n",
				rt5640->irq, ret);
			return ret;
		}
	} else {
		rt5640->irq = -ENXIO;
	}

=======
>>>>>>> d2d1cefe
	return devm_snd_soc_register_component(&i2c->dev,
				      &soc_component_dev_rt5640,
				      rt5640_dai, ARRAY_SIZE(rt5640_dai));
}

static struct i2c_driver rt5640_i2c_driver = {
	.driver = {
		.name = "rt5640",
		.acpi_match_table = ACPI_PTR(rt5640_acpi_match),
		.of_match_table = of_match_ptr(rt5640_of_match),
	},
	.probe = rt5640_i2c_probe,
	.id_table = rt5640_i2c_id,
};
module_i2c_driver(rt5640_i2c_driver);

MODULE_DESCRIPTION("ASoC RT5640/RT5639 driver");
MODULE_AUTHOR("Johnny Hsu <johnnyhsu@realtek.com>");
MODULE_LICENSE("GPL v2");<|MERGE_RESOLUTION|>--- conflicted
+++ resolved
@@ -2863,24 +2863,6 @@
 	if (ret)
 		return ret;
 
-<<<<<<< HEAD
-	if (rt5640->irq) {
-		/* enabled by rt5640_set_jack() */
-		ret = devm_request_irq(&i2c->dev, rt5640->irq, rt5640_irq,
-				       IRQF_TRIGGER_RISING | IRQF_NO_AUTOEN |
-				       IRQF_TRIGGER_FALLING | IRQF_ONESHOT,
-				       "rt5640", rt5640);
-		if (ret) {
-			dev_err(&i2c->dev, "Failed to request IRQ %d: %d\n",
-				rt5640->irq, ret);
-			return ret;
-		}
-	} else {
-		rt5640->irq = -ENXIO;
-	}
-
-=======
->>>>>>> d2d1cefe
 	return devm_snd_soc_register_component(&i2c->dev,
 				      &soc_component_dev_rt5640,
 				      rt5640_dai, ARRAY_SIZE(rt5640_dai));
