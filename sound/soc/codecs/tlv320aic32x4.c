// SPDX-License-Identifier: GPL-2.0-or-later
/*
 * linux/sound/soc/codecs/tlv320aic32x4.c
 *
 * Copyright 2011 Vista Silicon S.L.
 *
 * Author: Javier Martin <javier.martin@vista-silicon.com>
 *
 * Based on sound/soc/codecs/wm8974 and TI driver for kernel 2.6.27.
 */

#include <linux/module.h>
#include <linux/moduleparam.h>
#include <linux/init.h>
#include <linux/delay.h>
#include <linux/pm.h>
#include <linux/gpio.h>
#include <linux/of_gpio.h>
#include <linux/cdev.h>
#include <linux/slab.h>
#include <linux/clk.h>
#include <linux/of_clk.h>
#include <linux/regulator/consumer.h>

#include <sound/tlv320aic32x4.h>
#include <sound/core.h>
#include <sound/pcm.h>
#include <sound/pcm_params.h>
#include <sound/soc.h>
#include <sound/soc-dapm.h>
#include <sound/initval.h>
#include <sound/tlv.h>

#include "tlv320aic32x4.h"

struct aic32x4_priv {
	struct regmap *regmap;
	u32 power_cfg;
	u32 micpga_routing;
	bool swapdacs;
	int rstn_gpio;
	const char *mclk_name;

	struct regulator *supply_ldo;
	struct regulator *supply_iov;
	struct regulator *supply_dv;
	struct regulator *supply_av;

	struct aic32x4_setup_data *setup;
	struct device *dev;
	enum aic32x4_type type;

	unsigned int fmt;
};

static int aic32x4_reset_adc(struct snd_soc_dapm_widget *w,
			     struct snd_kcontrol *kcontrol, int event)
{
	struct snd_soc_component *component = snd_soc_dapm_to_component(w->dapm);
	u32 adc_reg;

	/*
	 * Workaround: the datasheet does not mention a required programming
	 * sequence but experiments show the ADC needs to be reset after each
	 * capture to avoid audible artifacts.
	 */
	switch (event) {
	case SND_SOC_DAPM_POST_PMD:
		adc_reg = snd_soc_component_read(component, AIC32X4_ADCSETUP);
		snd_soc_component_write(component, AIC32X4_ADCSETUP, adc_reg |
					AIC32X4_LADC_EN | AIC32X4_RADC_EN);
		snd_soc_component_write(component, AIC32X4_ADCSETUP, adc_reg);
		break;
	}
	return 0;
};

static int mic_bias_event(struct snd_soc_dapm_widget *w,
	struct snd_kcontrol *kcontrol, int event)
{
	struct snd_soc_component *component = snd_soc_dapm_to_component(w->dapm);

	switch (event) {
	case SND_SOC_DAPM_POST_PMU:
		/* Change Mic Bias Registor */
		snd_soc_component_update_bits(component, AIC32X4_MICBIAS,
				AIC32x4_MICBIAS_MASK,
				AIC32X4_MICBIAS_LDOIN |
				AIC32X4_MICBIAS_2075V);
		printk(KERN_DEBUG "%s: Mic Bias will be turned ON\n", __func__);
		break;
	case SND_SOC_DAPM_PRE_PMD:
		snd_soc_component_update_bits(component, AIC32X4_MICBIAS,
				AIC32x4_MICBIAS_MASK, 0);
		printk(KERN_DEBUG "%s: Mic Bias will be turned OFF\n",
				__func__);
		break;
	}

	return 0;
}


static int aic32x4_get_mfp1_gpio(struct snd_kcontrol *kcontrol,
	struct snd_ctl_elem_value *ucontrol)
{
	struct snd_soc_component *component = snd_kcontrol_chip(kcontrol);
	u8 val;

	val = snd_soc_component_read(component, AIC32X4_DINCTL);

	ucontrol->value.integer.value[0] = (val & 0x01);

	return 0;
};

static int aic32x4_set_mfp2_gpio(struct snd_kcontrol *kcontrol,
	struct snd_ctl_elem_value *ucontrol)
{
	struct snd_soc_component *component = snd_kcontrol_chip(kcontrol);
	u8 val;
	u8 gpio_check;

	val = snd_soc_component_read(component, AIC32X4_DOUTCTL);
	gpio_check = (val & AIC32X4_MFP_GPIO_ENABLED);
	if (gpio_check != AIC32X4_MFP_GPIO_ENABLED) {
		printk(KERN_ERR "%s: MFP2 is not configure as a GPIO output\n",
			__func__);
		return -EINVAL;
	}

	if (ucontrol->value.integer.value[0] == (val & AIC32X4_MFP2_GPIO_OUT_HIGH))
		return 0;

	if (ucontrol->value.integer.value[0])
		val |= ucontrol->value.integer.value[0];
	else
		val &= ~AIC32X4_MFP2_GPIO_OUT_HIGH;

	snd_soc_component_write(component, AIC32X4_DOUTCTL, val);

	return 0;
};

static int aic32x4_get_mfp3_gpio(struct snd_kcontrol *kcontrol,
	struct snd_ctl_elem_value *ucontrol)
{
	struct snd_soc_component *component = snd_kcontrol_chip(kcontrol);
	u8 val;

	val = snd_soc_component_read(component, AIC32X4_SCLKCTL);

	ucontrol->value.integer.value[0] = (val & 0x01);

	return 0;
};

static int aic32x4_set_mfp4_gpio(struct snd_kcontrol *kcontrol,
	struct snd_ctl_elem_value *ucontrol)
{
	struct snd_soc_component *component = snd_kcontrol_chip(kcontrol);
	u8 val;
	u8 gpio_check;

	val = snd_soc_component_read(component, AIC32X4_MISOCTL);
	gpio_check = (val & AIC32X4_MFP_GPIO_ENABLED);
	if (gpio_check != AIC32X4_MFP_GPIO_ENABLED) {
		printk(KERN_ERR "%s: MFP4 is not configure as a GPIO output\n",
			__func__);
		return -EINVAL;
	}

	if (ucontrol->value.integer.value[0] == (val & AIC32X4_MFP5_GPIO_OUT_HIGH))
		return 0;

	if (ucontrol->value.integer.value[0])
		val |= ucontrol->value.integer.value[0];
	else
		val &= ~AIC32X4_MFP5_GPIO_OUT_HIGH;

	snd_soc_component_write(component, AIC32X4_MISOCTL, val);

	return 0;
};

static int aic32x4_get_mfp5_gpio(struct snd_kcontrol *kcontrol,
	struct snd_ctl_elem_value *ucontrol)
{
	struct snd_soc_component *component = snd_kcontrol_chip(kcontrol);
	u8 val;

	val = snd_soc_component_read(component, AIC32X4_GPIOCTL);
	ucontrol->value.integer.value[0] = ((val & 0x2) >> 1);

	return 0;
};

static int aic32x4_set_mfp5_gpio(struct snd_kcontrol *kcontrol,
	struct snd_ctl_elem_value *ucontrol)
{
	struct snd_soc_component *component = snd_kcontrol_chip(kcontrol);
	u8 val;
	u8 gpio_check;

	val = snd_soc_component_read(component, AIC32X4_GPIOCTL);
	gpio_check = (val & AIC32X4_MFP5_GPIO_OUTPUT);
	if (gpio_check != AIC32X4_MFP5_GPIO_OUTPUT) {
		printk(KERN_ERR "%s: MFP5 is not configure as a GPIO output\n",
			__func__);
		return -EINVAL;
	}

	if (ucontrol->value.integer.value[0] == (val & 0x1))
		return 0;

	if (ucontrol->value.integer.value[0])
		val |= ucontrol->value.integer.value[0];
	else
		val &= 0xfe;

	snd_soc_component_write(component, AIC32X4_GPIOCTL, val);

	return 0;
};

static const struct snd_kcontrol_new aic32x4_mfp1[] = {
	SOC_SINGLE_BOOL_EXT("MFP1 GPIO", 0, aic32x4_get_mfp1_gpio, NULL),
};

static const struct snd_kcontrol_new aic32x4_mfp2[] = {
	SOC_SINGLE_BOOL_EXT("MFP2 GPIO", 0, NULL, aic32x4_set_mfp2_gpio),
};

static const struct snd_kcontrol_new aic32x4_mfp3[] = {
	SOC_SINGLE_BOOL_EXT("MFP3 GPIO", 0, aic32x4_get_mfp3_gpio, NULL),
};

static const struct snd_kcontrol_new aic32x4_mfp4[] = {
	SOC_SINGLE_BOOL_EXT("MFP4 GPIO", 0, NULL, aic32x4_set_mfp4_gpio),
};

static const struct snd_kcontrol_new aic32x4_mfp5[] = {
	SOC_SINGLE_BOOL_EXT("MFP5 GPIO", 0, aic32x4_get_mfp5_gpio,
		aic32x4_set_mfp5_gpio),
};

/* 0dB min, 0.5dB steps */
static DECLARE_TLV_DB_SCALE(tlv_step_0_5, 0, 50, 0);
/* -63.5dB min, 0.5dB steps */
static DECLARE_TLV_DB_SCALE(tlv_pcm, -6350, 50, 0);
/* -6dB min, 1dB steps */
static DECLARE_TLV_DB_SCALE(tlv_driver_gain, -600, 100, 0);
/* -12dB min, 0.5dB steps */
static DECLARE_TLV_DB_SCALE(tlv_adc_vol, -1200, 50, 0);
/* -6dB min, 1dB steps */
static DECLARE_TLV_DB_SCALE(tlv_tas_driver_gain, -5850, 50, 0);
static DECLARE_TLV_DB_SCALE(tlv_amp_vol, 0, 600, 1);

static const char * const lo_cm_text[] = {
	"Full Chip", "1.65V",
};

static SOC_ENUM_SINGLE_DECL(lo_cm_enum, AIC32X4_CMMODE, 3, lo_cm_text);

static const char * const ptm_text[] = {
	"P3", "P2", "P1",
};

static SOC_ENUM_SINGLE_DECL(l_ptm_enum, AIC32X4_LPLAYBACK, 2, ptm_text);
static SOC_ENUM_SINGLE_DECL(r_ptm_enum, AIC32X4_RPLAYBACK, 2, ptm_text);

static const struct snd_kcontrol_new aic32x4_snd_controls[] = {
	SOC_DOUBLE_R_S_TLV("PCM Playback Volume", AIC32X4_LDACVOL,
			AIC32X4_RDACVOL, 0, -0x7f, 0x30, 7, 0, tlv_pcm),
	SOC_ENUM("DAC Left Playback PowerTune Switch", l_ptm_enum),
	SOC_ENUM("DAC Right Playback PowerTune Switch", r_ptm_enum),
	SOC_DOUBLE_R_S_TLV("HP Driver Gain Volume", AIC32X4_HPLGAIN,
			AIC32X4_HPRGAIN, 0, -0x6, 0x1d, 5, 0,
			tlv_driver_gain),
	SOC_DOUBLE_R_S_TLV("LO Driver Gain Volume", AIC32X4_LOLGAIN,
			AIC32X4_LORGAIN, 0, -0x6, 0x1d, 5, 0,
			tlv_driver_gain),
	SOC_DOUBLE_R("HP DAC Playback Switch", AIC32X4_HPLGAIN,
			AIC32X4_HPRGAIN, 6, 0x01, 1),
	SOC_DOUBLE_R("LO DAC Playback Switch", AIC32X4_LOLGAIN,
			AIC32X4_LORGAIN, 6, 0x01, 1),
	SOC_ENUM("LO Playback Common Mode Switch", lo_cm_enum),
	SOC_DOUBLE_R("Mic PGA Switch", AIC32X4_LMICPGAVOL,
			AIC32X4_RMICPGAVOL, 7, 0x01, 1),

	SOC_SINGLE("ADCFGA Left Mute Switch", AIC32X4_ADCFGA, 7, 1, 0),
	SOC_SINGLE("ADCFGA Right Mute Switch", AIC32X4_ADCFGA, 3, 1, 0),

	SOC_DOUBLE_R_S_TLV("ADC Level Volume", AIC32X4_LADCVOL,
			AIC32X4_RADCVOL, 0, -0x18, 0x28, 6, 0, tlv_adc_vol),
	SOC_DOUBLE_R_TLV("PGA Level Volume", AIC32X4_LMICPGAVOL,
			AIC32X4_RMICPGAVOL, 0, 0x5f, 0, tlv_step_0_5),

	SOC_SINGLE("Auto-mute Switch", AIC32X4_DACMUTE, 4, 7, 0),

	SOC_SINGLE("AGC Left Switch", AIC32X4_LAGC1, 7, 1, 0),
	SOC_SINGLE("AGC Right Switch", AIC32X4_RAGC1, 7, 1, 0),
	SOC_DOUBLE_R("AGC Target Level", AIC32X4_LAGC1, AIC32X4_RAGC1,
			4, 0x07, 0),
	SOC_DOUBLE_R("AGC Gain Hysteresis", AIC32X4_LAGC1, AIC32X4_RAGC1,
			0, 0x03, 0),
	SOC_DOUBLE_R("AGC Hysteresis", AIC32X4_LAGC2, AIC32X4_RAGC2,
			6, 0x03, 0),
	SOC_DOUBLE_R("AGC Noise Threshold", AIC32X4_LAGC2, AIC32X4_RAGC2,
			1, 0x1F, 0),
	SOC_DOUBLE_R("AGC Max PGA", AIC32X4_LAGC3, AIC32X4_RAGC3,
			0, 0x7F, 0),
	SOC_DOUBLE_R("AGC Attack Time", AIC32X4_LAGC4, AIC32X4_RAGC4,
			3, 0x1F, 0),
	SOC_DOUBLE_R("AGC Decay Time", AIC32X4_LAGC5, AIC32X4_RAGC5,
			3, 0x1F, 0),
	SOC_DOUBLE_R("AGC Noise Debounce", AIC32X4_LAGC6, AIC32X4_RAGC6,
			0, 0x1F, 0),
	SOC_DOUBLE_R("AGC Signal Debounce", AIC32X4_LAGC7, AIC32X4_RAGC7,
			0, 0x0F, 0),
};

static const struct snd_kcontrol_new hpl_output_mixer_controls[] = {
	SOC_DAPM_SINGLE("L_DAC Switch", AIC32X4_HPLROUTE, 3, 1, 0),
	SOC_DAPM_SINGLE("IN1_L Switch", AIC32X4_HPLROUTE, 2, 1, 0),
};

static const struct snd_kcontrol_new hpr_output_mixer_controls[] = {
	SOC_DAPM_SINGLE("R_DAC Switch", AIC32X4_HPRROUTE, 3, 1, 0),
	SOC_DAPM_SINGLE("IN1_R Switch", AIC32X4_HPRROUTE, 2, 1, 0),
};

static const struct snd_kcontrol_new lol_output_mixer_controls[] = {
	SOC_DAPM_SINGLE("L_DAC Switch", AIC32X4_LOLROUTE, 3, 1, 0),
};

static const struct snd_kcontrol_new lor_output_mixer_controls[] = {
	SOC_DAPM_SINGLE("R_DAC Switch", AIC32X4_LORROUTE, 3, 1, 0),
};

static const char * const resistor_text[] = {
	"Off", "10 kOhm", "20 kOhm", "40 kOhm",
};

/* Left mixer pins */
static SOC_ENUM_SINGLE_DECL(in1l_lpga_p_enum, AIC32X4_LMICPGAPIN, 6, resistor_text);
static SOC_ENUM_SINGLE_DECL(in2l_lpga_p_enum, AIC32X4_LMICPGAPIN, 4, resistor_text);
static SOC_ENUM_SINGLE_DECL(in3l_lpga_p_enum, AIC32X4_LMICPGAPIN, 2, resistor_text);
static SOC_ENUM_SINGLE_DECL(in1r_lpga_p_enum, AIC32X4_LMICPGAPIN, 0, resistor_text);

static SOC_ENUM_SINGLE_DECL(cml_lpga_n_enum, AIC32X4_LMICPGANIN, 6, resistor_text);
static SOC_ENUM_SINGLE_DECL(in2r_lpga_n_enum, AIC32X4_LMICPGANIN, 4, resistor_text);
static SOC_ENUM_SINGLE_DECL(in3r_lpga_n_enum, AIC32X4_LMICPGANIN, 2, resistor_text);

static const struct snd_kcontrol_new in1l_to_lmixer_controls[] = {
	SOC_DAPM_ENUM("IN1_L L+ Switch", in1l_lpga_p_enum),
};
static const struct snd_kcontrol_new in2l_to_lmixer_controls[] = {
	SOC_DAPM_ENUM("IN2_L L+ Switch", in2l_lpga_p_enum),
};
static const struct snd_kcontrol_new in3l_to_lmixer_controls[] = {
	SOC_DAPM_ENUM("IN3_L L+ Switch", in3l_lpga_p_enum),
};
static const struct snd_kcontrol_new in1r_to_lmixer_controls[] = {
	SOC_DAPM_ENUM("IN1_R L+ Switch", in1r_lpga_p_enum),
};
static const struct snd_kcontrol_new cml_to_lmixer_controls[] = {
	SOC_DAPM_ENUM("CM_L L- Switch", cml_lpga_n_enum),
};
static const struct snd_kcontrol_new in2r_to_lmixer_controls[] = {
	SOC_DAPM_ENUM("IN2_R L- Switch", in2r_lpga_n_enum),
};
static const struct snd_kcontrol_new in3r_to_lmixer_controls[] = {
	SOC_DAPM_ENUM("IN3_R L- Switch", in3r_lpga_n_enum),
};

/*	Right mixer pins */
static SOC_ENUM_SINGLE_DECL(in1r_rpga_p_enum, AIC32X4_RMICPGAPIN, 6, resistor_text);
static SOC_ENUM_SINGLE_DECL(in2r_rpga_p_enum, AIC32X4_RMICPGAPIN, 4, resistor_text);
static SOC_ENUM_SINGLE_DECL(in3r_rpga_p_enum, AIC32X4_RMICPGAPIN, 2, resistor_text);
static SOC_ENUM_SINGLE_DECL(in2l_rpga_p_enum, AIC32X4_RMICPGAPIN, 0, resistor_text);
static SOC_ENUM_SINGLE_DECL(cmr_rpga_n_enum, AIC32X4_RMICPGANIN, 6, resistor_text);
static SOC_ENUM_SINGLE_DECL(in1l_rpga_n_enum, AIC32X4_RMICPGANIN, 4, resistor_text);
static SOC_ENUM_SINGLE_DECL(in3l_rpga_n_enum, AIC32X4_RMICPGANIN, 2, resistor_text);

static const struct snd_kcontrol_new in1r_to_rmixer_controls[] = {
	SOC_DAPM_ENUM("IN1_R R+ Switch", in1r_rpga_p_enum),
};
static const struct snd_kcontrol_new in2r_to_rmixer_controls[] = {
	SOC_DAPM_ENUM("IN2_R R+ Switch", in2r_rpga_p_enum),
};
static const struct snd_kcontrol_new in3r_to_rmixer_controls[] = {
	SOC_DAPM_ENUM("IN3_R R+ Switch", in3r_rpga_p_enum),
};
static const struct snd_kcontrol_new in2l_to_rmixer_controls[] = {
	SOC_DAPM_ENUM("IN2_L R+ Switch", in2l_rpga_p_enum),
};
static const struct snd_kcontrol_new cmr_to_rmixer_controls[] = {
	SOC_DAPM_ENUM("CM_R R- Switch", cmr_rpga_n_enum),
};
static const struct snd_kcontrol_new in1l_to_rmixer_controls[] = {
	SOC_DAPM_ENUM("IN1_L R- Switch", in1l_rpga_n_enum),
};
static const struct snd_kcontrol_new in3l_to_rmixer_controls[] = {
	SOC_DAPM_ENUM("IN3_L R- Switch", in3l_rpga_n_enum),
};

static const struct snd_soc_dapm_widget aic32x4_dapm_widgets[] = {
	SND_SOC_DAPM_DAC("Left DAC", "Left Playback", AIC32X4_DACSETUP, 7, 0),
	SND_SOC_DAPM_MIXER("HPL Output Mixer", SND_SOC_NOPM, 0, 0,
			   &hpl_output_mixer_controls[0],
			   ARRAY_SIZE(hpl_output_mixer_controls)),
	SND_SOC_DAPM_PGA("HPL Power", AIC32X4_OUTPWRCTL, 5, 0, NULL, 0),

	SND_SOC_DAPM_MIXER("LOL Output Mixer", SND_SOC_NOPM, 0, 0,
			   &lol_output_mixer_controls[0],
			   ARRAY_SIZE(lol_output_mixer_controls)),
	SND_SOC_DAPM_PGA("LOL Power", AIC32X4_OUTPWRCTL, 3, 0, NULL, 0),

	SND_SOC_DAPM_DAC("Right DAC", "Right Playback", AIC32X4_DACSETUP, 6, 0),
	SND_SOC_DAPM_MIXER("HPR Output Mixer", SND_SOC_NOPM, 0, 0,
			   &hpr_output_mixer_controls[0],
			   ARRAY_SIZE(hpr_output_mixer_controls)),
	SND_SOC_DAPM_PGA("HPR Power", AIC32X4_OUTPWRCTL, 4, 0, NULL, 0),
	SND_SOC_DAPM_MIXER("LOR Output Mixer", SND_SOC_NOPM, 0, 0,
			   &lor_output_mixer_controls[0],
			   ARRAY_SIZE(lor_output_mixer_controls)),
	SND_SOC_DAPM_PGA("LOR Power", AIC32X4_OUTPWRCTL, 2, 0, NULL, 0),

	SND_SOC_DAPM_ADC("Right ADC", "Right Capture", AIC32X4_ADCSETUP, 6, 0),
	SND_SOC_DAPM_MUX("IN1_R to Right Mixer Positive Resistor", SND_SOC_NOPM, 0, 0,
			in1r_to_rmixer_controls),
	SND_SOC_DAPM_MUX("IN2_R to Right Mixer Positive Resistor", SND_SOC_NOPM, 0, 0,
			in2r_to_rmixer_controls),
	SND_SOC_DAPM_MUX("IN3_R to Right Mixer Positive Resistor", SND_SOC_NOPM, 0, 0,
			in3r_to_rmixer_controls),
	SND_SOC_DAPM_MUX("IN2_L to Right Mixer Positive Resistor", SND_SOC_NOPM, 0, 0,
			in2l_to_rmixer_controls),
	SND_SOC_DAPM_MUX("CM_R to Right Mixer Negative Resistor", SND_SOC_NOPM, 0, 0,
			cmr_to_rmixer_controls),
	SND_SOC_DAPM_MUX("IN1_L to Right Mixer Negative Resistor", SND_SOC_NOPM, 0, 0,
			in1l_to_rmixer_controls),
	SND_SOC_DAPM_MUX("IN3_L to Right Mixer Negative Resistor", SND_SOC_NOPM, 0, 0,
			in3l_to_rmixer_controls),

	SND_SOC_DAPM_ADC("Left ADC", "Left Capture", AIC32X4_ADCSETUP, 7, 0),
	SND_SOC_DAPM_MUX("IN1_L to Left Mixer Positive Resistor", SND_SOC_NOPM, 0, 0,
			in1l_to_lmixer_controls),
	SND_SOC_DAPM_MUX("IN2_L to Left Mixer Positive Resistor", SND_SOC_NOPM, 0, 0,
			in2l_to_lmixer_controls),
	SND_SOC_DAPM_MUX("IN3_L to Left Mixer Positive Resistor", SND_SOC_NOPM, 0, 0,
			in3l_to_lmixer_controls),
	SND_SOC_DAPM_MUX("IN1_R to Left Mixer Positive Resistor", SND_SOC_NOPM, 0, 0,
			in1r_to_lmixer_controls),
	SND_SOC_DAPM_MUX("CM_L to Left Mixer Negative Resistor", SND_SOC_NOPM, 0, 0,
			cml_to_lmixer_controls),
	SND_SOC_DAPM_MUX("IN2_R to Left Mixer Negative Resistor", SND_SOC_NOPM, 0, 0,
			in2r_to_lmixer_controls),
	SND_SOC_DAPM_MUX("IN3_R to Left Mixer Negative Resistor", SND_SOC_NOPM, 0, 0,
			in3r_to_lmixer_controls),

	SND_SOC_DAPM_SUPPLY("Mic Bias", AIC32X4_MICBIAS, 6, 0, mic_bias_event,
			SND_SOC_DAPM_POST_PMU | SND_SOC_DAPM_PRE_PMD),

	SND_SOC_DAPM_POST("ADC Reset", aic32x4_reset_adc),

	SND_SOC_DAPM_OUTPUT("HPL"),
	SND_SOC_DAPM_OUTPUT("HPR"),
	SND_SOC_DAPM_OUTPUT("LOL"),
	SND_SOC_DAPM_OUTPUT("LOR"),
	SND_SOC_DAPM_INPUT("IN1_L"),
	SND_SOC_DAPM_INPUT("IN1_R"),
	SND_SOC_DAPM_INPUT("IN2_L"),
	SND_SOC_DAPM_INPUT("IN2_R"),
	SND_SOC_DAPM_INPUT("IN3_L"),
	SND_SOC_DAPM_INPUT("IN3_R"),
	SND_SOC_DAPM_INPUT("CM_L"),
	SND_SOC_DAPM_INPUT("CM_R"),
};

static const struct snd_soc_dapm_route aic32x4_dapm_routes[] = {
	/* Left Output */
	{"HPL Output Mixer", "L_DAC Switch", "Left DAC"},
	{"HPL Output Mixer", "IN1_L Switch", "IN1_L"},

	{"HPL Power", NULL, "HPL Output Mixer"},
	{"HPL", NULL, "HPL Power"},

	{"LOL Output Mixer", "L_DAC Switch", "Left DAC"},

	{"LOL Power", NULL, "LOL Output Mixer"},
	{"LOL", NULL, "LOL Power"},

	/* Right Output */
	{"HPR Output Mixer", "R_DAC Switch", "Right DAC"},
	{"HPR Output Mixer", "IN1_R Switch", "IN1_R"},

	{"HPR Power", NULL, "HPR Output Mixer"},
	{"HPR", NULL, "HPR Power"},

	{"LOR Output Mixer", "R_DAC Switch", "Right DAC"},

	{"LOR Power", NULL, "LOR Output Mixer"},
	{"LOR", NULL, "LOR Power"},

	/* Right Input */
	{"Right ADC", NULL, "IN1_R to Right Mixer Positive Resistor"},
	{"IN1_R to Right Mixer Positive Resistor", "10 kOhm", "IN1_R"},
	{"IN1_R to Right Mixer Positive Resistor", "20 kOhm", "IN1_R"},
	{"IN1_R to Right Mixer Positive Resistor", "40 kOhm", "IN1_R"},

	{"Right ADC", NULL, "IN2_R to Right Mixer Positive Resistor"},
	{"IN2_R to Right Mixer Positive Resistor", "10 kOhm", "IN2_R"},
	{"IN2_R to Right Mixer Positive Resistor", "20 kOhm", "IN2_R"},
	{"IN2_R to Right Mixer Positive Resistor", "40 kOhm", "IN2_R"},

	{"Right ADC", NULL, "IN3_R to Right Mixer Positive Resistor"},
	{"IN3_R to Right Mixer Positive Resistor", "10 kOhm", "IN3_R"},
	{"IN3_R to Right Mixer Positive Resistor", "20 kOhm", "IN3_R"},
	{"IN3_R to Right Mixer Positive Resistor", "40 kOhm", "IN3_R"},

	{"Right ADC", NULL, "IN2_L to Right Mixer Positive Resistor"},
	{"IN2_L to Right Mixer Positive Resistor", "10 kOhm", "IN2_L"},
	{"IN2_L to Right Mixer Positive Resistor", "20 kOhm", "IN2_L"},
	{"IN2_L to Right Mixer Positive Resistor", "40 kOhm", "IN2_L"},

	{"Right ADC", NULL, "CM_R to Right Mixer Negative Resistor"},
	{"CM_R to Right Mixer Negative Resistor", "10 kOhm", "CM_R"},
	{"CM_R to Right Mixer Negative Resistor", "20 kOhm", "CM_R"},
	{"CM_R to Right Mixer Negative Resistor", "40 kOhm", "CM_R"},

	{"Right ADC", NULL, "IN1_L to Right Mixer Negative Resistor"},
	{"IN1_L to Right Mixer Negative Resistor", "10 kOhm", "IN1_L"},
	{"IN1_L to Right Mixer Negative Resistor", "20 kOhm", "IN1_L"},
	{"IN1_L to Right Mixer Negative Resistor", "40 kOhm", "IN1_L"},

	{"Right ADC", NULL, "IN3_L to Right Mixer Negative Resistor"},
	{"IN3_L to Right Mixer Negative Resistor", "10 kOhm", "IN3_L"},
	{"IN3_L to Right Mixer Negative Resistor", "20 kOhm", "IN3_L"},
	{"IN3_L to Right Mixer Negative Resistor", "40 kOhm", "IN3_L"},

	/* Left Input */
	{"Left ADC", NULL, "IN1_L to Left Mixer Positive Resistor"},
	{"IN1_L to Left Mixer Positive Resistor", "10 kOhm", "IN1_L"},
	{"IN1_L to Left Mixer Positive Resistor", "20 kOhm", "IN1_L"},
	{"IN1_L to Left Mixer Positive Resistor", "40 kOhm", "IN1_L"},

	{"Left ADC", NULL, "IN2_L to Left Mixer Positive Resistor"},
	{"IN2_L to Left Mixer Positive Resistor", "10 kOhm", "IN2_L"},
	{"IN2_L to Left Mixer Positive Resistor", "20 kOhm", "IN2_L"},
	{"IN2_L to Left Mixer Positive Resistor", "40 kOhm", "IN2_L"},

	{"Left ADC", NULL, "IN3_L to Left Mixer Positive Resistor"},
	{"IN3_L to Left Mixer Positive Resistor", "10 kOhm", "IN3_L"},
	{"IN3_L to Left Mixer Positive Resistor", "20 kOhm", "IN3_L"},
	{"IN3_L to Left Mixer Positive Resistor", "40 kOhm", "IN3_L"},

	{"Left ADC", NULL, "IN1_R to Left Mixer Positive Resistor"},
	{"IN1_R to Left Mixer Positive Resistor", "10 kOhm", "IN1_R"},
	{"IN1_R to Left Mixer Positive Resistor", "20 kOhm", "IN1_R"},
	{"IN1_R to Left Mixer Positive Resistor", "40 kOhm", "IN1_R"},

	{"Left ADC", NULL, "CM_L to Left Mixer Negative Resistor"},
	{"CM_L to Left Mixer Negative Resistor", "10 kOhm", "CM_L"},
	{"CM_L to Left Mixer Negative Resistor", "20 kOhm", "CM_L"},
	{"CM_L to Left Mixer Negative Resistor", "40 kOhm", "CM_L"},

	{"Left ADC", NULL, "IN2_R to Left Mixer Negative Resistor"},
	{"IN2_R to Left Mixer Negative Resistor", "10 kOhm", "IN2_R"},
	{"IN2_R to Left Mixer Negative Resistor", "20 kOhm", "IN2_R"},
	{"IN2_R to Left Mixer Negative Resistor", "40 kOhm", "IN2_R"},

	{"Left ADC", NULL, "IN3_R to Left Mixer Negative Resistor"},
	{"IN3_R to Left Mixer Negative Resistor", "10 kOhm", "IN3_R"},
	{"IN3_R to Left Mixer Negative Resistor", "20 kOhm", "IN3_R"},
	{"IN3_R to Left Mixer Negative Resistor", "40 kOhm", "IN3_R"},
};

static const struct regmap_range_cfg aic32x4_regmap_pages[] = {
	{
		.selector_reg = 0,
		.selector_mask	= 0xff,
		.window_start = 0,
		.window_len = 128,
		.range_min = 0,
		.range_max = AIC32X4_REFPOWERUP,
	},
};

const struct regmap_config aic32x4_regmap_config = {
	.max_register = AIC32X4_REFPOWERUP,
	.ranges = aic32x4_regmap_pages,
	.num_ranges = ARRAY_SIZE(aic32x4_regmap_pages),
};
EXPORT_SYMBOL(aic32x4_regmap_config);

static int aic32x4_set_dai_sysclk(struct snd_soc_dai *codec_dai,
				  int clk_id, unsigned int freq, int dir)
{
	struct snd_soc_component *component = codec_dai->component;
	struct clk *mclk;
	struct clk *pll;

	pll = devm_clk_get(component->dev, "pll");
	if (IS_ERR(pll))
		return PTR_ERR(pll);

	mclk = clk_get_parent(pll);

	return clk_set_rate(mclk, freq);
}

static int aic32x4_set_dai_fmt(struct snd_soc_dai *codec_dai, unsigned int fmt)
{
	struct snd_soc_component *component = codec_dai->component;
	struct aic32x4_priv *aic32x4 = snd_soc_component_get_drvdata(component);
	u8 iface_reg_1 = 0;
	u8 iface_reg_2 = 0;
	u8 iface_reg_3 = 0;

	switch (fmt & SND_SOC_DAIFMT_CLOCK_PROVIDER_MASK) {
	case SND_SOC_DAIFMT_CBP_CFP:
		iface_reg_1 |= AIC32X4_BCLKMASTER | AIC32X4_WCLKMASTER;
		break;
	case SND_SOC_DAIFMT_CBC_CFC:
		break;
	default:
		printk(KERN_ERR "aic32x4: invalid clock provider\n");
		return -EINVAL;
	}

	switch (fmt & SND_SOC_DAIFMT_FORMAT_MASK) {
	case SND_SOC_DAIFMT_I2S:
		break;
	case SND_SOC_DAIFMT_DSP_A:
		iface_reg_1 |= (AIC32X4_DSP_MODE <<
				AIC32X4_IFACE1_DATATYPE_SHIFT);
		iface_reg_3 |= AIC32X4_BCLKINV_MASK; /* invert bit clock */
		iface_reg_2 = 0x01; /* add offset 1 */
		break;
	case SND_SOC_DAIFMT_DSP_B:
		iface_reg_1 |= (AIC32X4_DSP_MODE <<
				AIC32X4_IFACE1_DATATYPE_SHIFT);
		iface_reg_3 |= AIC32X4_BCLKINV_MASK; /* invert bit clock */
		break;
	case SND_SOC_DAIFMT_RIGHT_J:
		iface_reg_1 |= (AIC32X4_RIGHT_JUSTIFIED_MODE <<
				AIC32X4_IFACE1_DATATYPE_SHIFT);
		break;
	case SND_SOC_DAIFMT_LEFT_J:
		iface_reg_1 |= (AIC32X4_LEFT_JUSTIFIED_MODE <<
				AIC32X4_IFACE1_DATATYPE_SHIFT);
		break;
	default:
		printk(KERN_ERR "aic32x4: invalid DAI interface format\n");
		return -EINVAL;
	}

	aic32x4->fmt = fmt;

	snd_soc_component_update_bits(component, AIC32X4_IFACE1,
				AIC32X4_IFACE1_DATATYPE_MASK |
				AIC32X4_IFACE1_MASTER_MASK, iface_reg_1);
	snd_soc_component_update_bits(component, AIC32X4_IFACE2,
				AIC32X4_DATA_OFFSET_MASK, iface_reg_2);
	snd_soc_component_update_bits(component, AIC32X4_IFACE3,
				AIC32X4_BCLKINV_MASK, iface_reg_3);

	return 0;
}

static int aic32x4_set_aosr(struct snd_soc_component *component, u8 aosr)
{
	return snd_soc_component_write(component, AIC32X4_AOSR, aosr);
}

static int aic32x4_set_dosr(struct snd_soc_component *component, u16 dosr)
{
	snd_soc_component_write(component, AIC32X4_DOSRMSB, dosr >> 8);
	snd_soc_component_write(component, AIC32X4_DOSRLSB,
		      (dosr & 0xff));

	return 0;
}

static int aic32x4_set_processing_blocks(struct snd_soc_component *component,
						u8 r_block, u8 p_block)
{
	struct aic32x4_priv *aic32x4 = snd_soc_component_get_drvdata(component);

	if (aic32x4->type == AIC32X4_TYPE_TAS2505) {
		if (r_block || p_block > 3)
			return -EINVAL;

		snd_soc_component_write(component, AIC32X4_DACSPB, p_block);
	} else { /* AIC32x4 */
		if (r_block > 18 || p_block > 25)
			return -EINVAL;

		snd_soc_component_write(component, AIC32X4_ADCSPB, r_block);
		snd_soc_component_write(component, AIC32X4_DACSPB, p_block);
	}

	return 0;
}

static int aic32x4_setup_clocks(struct snd_soc_component *component,
				unsigned int sample_rate, unsigned int channels,
				unsigned int bit_depth)
{
	struct aic32x4_priv *aic32x4 = snd_soc_component_get_drvdata(component);
	u8 aosr;
	u16 dosr;
	u8 adc_resource_class, dac_resource_class;
	u8 madc, nadc, mdac, ndac, max_nadc, min_mdac, max_ndac;
	u8 dosr_increment;
	u16 max_dosr, min_dosr;
	unsigned long adc_clock_rate, dac_clock_rate;
	int ret;

	static struct clk_bulk_data clocks[] = {
		{ .id = "pll" },
		{ .id = "nadc" },
		{ .id = "madc" },
		{ .id = "ndac" },
		{ .id = "mdac" },
		{ .id = "bdiv" },
	};
	ret = devm_clk_bulk_get(component->dev, ARRAY_SIZE(clocks), clocks);
	if (ret)
		return ret;

	if (sample_rate <= 48000) {
		aosr = 128;
		adc_resource_class = 6;
		dac_resource_class = 8;
		dosr_increment = 8;
		if (aic32x4->type == AIC32X4_TYPE_TAS2505)
			aic32x4_set_processing_blocks(component, 0, 1);
		else
			aic32x4_set_processing_blocks(component, 1, 1);
	} else if (sample_rate <= 96000) {
		aosr = 64;
		adc_resource_class = 6;
		dac_resource_class = 8;
		dosr_increment = 4;
		if (aic32x4->type == AIC32X4_TYPE_TAS2505)
			aic32x4_set_processing_blocks(component, 0, 1);
		else
			aic32x4_set_processing_blocks(component, 1, 9);
	} else if (sample_rate == 192000) {
		aosr = 32;
		adc_resource_class = 3;
		dac_resource_class = 4;
		dosr_increment = 2;
		if (aic32x4->type == AIC32X4_TYPE_TAS2505)
			aic32x4_set_processing_blocks(component, 0, 1);
		else
			aic32x4_set_processing_blocks(component, 13, 19);
	} else {
		dev_err(component->dev, "Sampling rate not supported\n");
		return -EINVAL;
	}

	/* PCM over I2S is always 2-channel */
	if ((aic32x4->fmt & SND_SOC_DAIFMT_FORMAT_MASK) == SND_SOC_DAIFMT_I2S)
		channels = 2;

	madc = DIV_ROUND_UP((32 * adc_resource_class), aosr);
	max_dosr = (AIC32X4_MAX_DOSR_FREQ / sample_rate / dosr_increment) *
			dosr_increment;
	min_dosr = (AIC32X4_MIN_DOSR_FREQ / sample_rate / dosr_increment) *
			dosr_increment;
	max_nadc = AIC32X4_MAX_CODEC_CLKIN_FREQ / (madc * aosr * sample_rate);

	for (nadc = max_nadc; nadc > 0; --nadc) {
		adc_clock_rate = nadc * madc * aosr * sample_rate;
		for (dosr = max_dosr; dosr >= min_dosr;
				dosr -= dosr_increment) {
			min_mdac = DIV_ROUND_UP((32 * dac_resource_class), dosr);
			max_ndac = AIC32X4_MAX_CODEC_CLKIN_FREQ /
					(min_mdac * dosr * sample_rate);
			for (mdac = min_mdac; mdac <= 128; ++mdac) {
				for (ndac = max_ndac; ndac > 0; --ndac) {
					dac_clock_rate = ndac * mdac * dosr *
							sample_rate;
					if (dac_clock_rate == adc_clock_rate) {
						if (clk_round_rate(clocks[0].clk, dac_clock_rate) == 0)
							continue;

						clk_set_rate(clocks[0].clk,
							dac_clock_rate);

						clk_set_rate(clocks[1].clk,
							sample_rate * aosr *
							madc);
						clk_set_rate(clocks[2].clk,
							sample_rate * aosr);
						aic32x4_set_aosr(component,
							aosr);

						clk_set_rate(clocks[3].clk,
							sample_rate * dosr *
							mdac);
						clk_set_rate(clocks[4].clk,
							sample_rate * dosr);
						aic32x4_set_dosr(component,
							dosr);

						clk_set_rate(clocks[5].clk,
							sample_rate * channels *
							bit_depth);

						return 0;
					}
				}
			}
		}
	}

	dev_err(component->dev,
		"Could not set clocks to support sample rate.\n");
	return -EINVAL;
}

static int aic32x4_hw_params(struct snd_pcm_substream *substream,
				 struct snd_pcm_hw_params *params,
				 struct snd_soc_dai *dai)
{
	struct snd_soc_component *component = dai->component;
	struct aic32x4_priv *aic32x4 = snd_soc_component_get_drvdata(component);
	u8 iface1_reg = 0;
	u8 dacsetup_reg = 0;

	aic32x4_setup_clocks(component, params_rate(params),
			     params_channels(params),
			     params_physical_width(params));

	switch (params_physical_width(params)) {
	case 16:
		iface1_reg |= (AIC32X4_WORD_LEN_16BITS <<
				   AIC32X4_IFACE1_DATALEN_SHIFT);
		break;
	case 20:
		iface1_reg |= (AIC32X4_WORD_LEN_20BITS <<
				   AIC32X4_IFACE1_DATALEN_SHIFT);
		break;
	case 24:
		iface1_reg |= (AIC32X4_WORD_LEN_24BITS <<
				   AIC32X4_IFACE1_DATALEN_SHIFT);
		break;
	case 32:
		iface1_reg |= (AIC32X4_WORD_LEN_32BITS <<
				   AIC32X4_IFACE1_DATALEN_SHIFT);
		break;
	}
	snd_soc_component_update_bits(component, AIC32X4_IFACE1,
				AIC32X4_IFACE1_DATALEN_MASK, iface1_reg);

	if (params_channels(params) == 1) {
		dacsetup_reg = AIC32X4_RDAC2LCHN | AIC32X4_LDAC2LCHN;
	} else {
		if (aic32x4->swapdacs)
			dacsetup_reg = AIC32X4_RDAC2LCHN | AIC32X4_LDAC2RCHN;
		else
			dacsetup_reg = AIC32X4_LDAC2LCHN | AIC32X4_RDAC2RCHN;
	}
	snd_soc_component_update_bits(component, AIC32X4_DACSETUP,
				AIC32X4_DAC_CHAN_MASK, dacsetup_reg);

	return 0;
}

static int aic32x4_mute(struct snd_soc_dai *dai, int mute, int direction)
{
	struct snd_soc_component *component = dai->component;

	snd_soc_component_update_bits(component, AIC32X4_DACMUTE,
				AIC32X4_MUTEON, mute ? AIC32X4_MUTEON : 0);

	return 0;
}

static int aic32x4_set_bias_level(struct snd_soc_component *component,
				  enum snd_soc_bias_level level)
{
	int ret;

	static struct clk_bulk_data clocks[] = {
		{ .id = "madc" },
		{ .id = "mdac" },
		{ .id = "bdiv" },
	};

	ret = devm_clk_bulk_get(component->dev, ARRAY_SIZE(clocks), clocks);
	if (ret)
		return ret;

	switch (level) {
	case SND_SOC_BIAS_ON:
		ret = clk_bulk_prepare_enable(ARRAY_SIZE(clocks), clocks);
		if (ret) {
			dev_err(component->dev, "Failed to enable clocks\n");
			return ret;
		}
		break;
	case SND_SOC_BIAS_PREPARE:
		break;
	case SND_SOC_BIAS_STANDBY:
		/* Initial cold start */
		if (snd_soc_component_get_bias_level(component) == SND_SOC_BIAS_OFF)
			break;

		clk_bulk_disable_unprepare(ARRAY_SIZE(clocks), clocks);
		break;
	case SND_SOC_BIAS_OFF:
		break;
	}
	return 0;
}

#define AIC32X4_RATES	SNDRV_PCM_RATE_8000_192000
#define AIC32X4_FORMATS (SNDRV_PCM_FMTBIT_S16_LE | SNDRV_PCM_FMTBIT_S20_3LE \
			 | SNDRV_PCM_FMTBIT_S24_LE | SNDRV_PCM_FMTBIT_S24_3LE \
			 | SNDRV_PCM_FMTBIT_S32_LE)

static const struct snd_soc_dai_ops aic32x4_ops = {
	.hw_params = aic32x4_hw_params,
	.mute_stream = aic32x4_mute,
	.set_fmt = aic32x4_set_dai_fmt,
	.set_sysclk = aic32x4_set_dai_sysclk,
	.no_capture_mute = 1,
};

static struct snd_soc_dai_driver aic32x4_dai = {
	.name = "tlv320aic32x4-hifi",
	.playback = {
			 .stream_name = "Playback",
			 .channels_min = 1,
			 .channels_max = 2,
			 .rates = AIC32X4_RATES,
			 .formats = AIC32X4_FORMATS,},
	.capture = {
			.stream_name = "Capture",
			.channels_min = 1,
			.channels_max = 8,
			.rates = AIC32X4_RATES,
			.formats = AIC32X4_FORMATS,},
	.ops = &aic32x4_ops,
	.symmetric_rate = 1,
};

static void aic32x4_setup_gpios(struct snd_soc_component *component)
{
	struct aic32x4_priv *aic32x4 = snd_soc_component_get_drvdata(component);

	/* setup GPIO functions */
	/* MFP1 */
	if (aic32x4->setup->gpio_func[0] != AIC32X4_MFPX_DEFAULT_VALUE) {
		snd_soc_component_write(component, AIC32X4_DINCTL,
			  aic32x4->setup->gpio_func[0]);
		snd_soc_add_component_controls(component, aic32x4_mfp1,
			ARRAY_SIZE(aic32x4_mfp1));
	}

	/* MFP2 */
	if (aic32x4->setup->gpio_func[1] != AIC32X4_MFPX_DEFAULT_VALUE) {
		snd_soc_component_write(component, AIC32X4_DOUTCTL,
			  aic32x4->setup->gpio_func[1]);
		snd_soc_add_component_controls(component, aic32x4_mfp2,
			ARRAY_SIZE(aic32x4_mfp2));
	}

	/* MFP3 */
	if (aic32x4->setup->gpio_func[2] != AIC32X4_MFPX_DEFAULT_VALUE) {
		snd_soc_component_write(component, AIC32X4_SCLKCTL,
			  aic32x4->setup->gpio_func[2]);
		snd_soc_add_component_controls(component, aic32x4_mfp3,
			ARRAY_SIZE(aic32x4_mfp3));
	}

	/* MFP4 */
	if (aic32x4->setup->gpio_func[3] != AIC32X4_MFPX_DEFAULT_VALUE) {
		snd_soc_component_write(component, AIC32X4_MISOCTL,
			  aic32x4->setup->gpio_func[3]);
		snd_soc_add_component_controls(component, aic32x4_mfp4,
			ARRAY_SIZE(aic32x4_mfp4));
	}

	/* MFP5 */
	if (aic32x4->setup->gpio_func[4] != AIC32X4_MFPX_DEFAULT_VALUE) {
		snd_soc_component_write(component, AIC32X4_GPIOCTL,
			  aic32x4->setup->gpio_func[4]);
		snd_soc_add_component_controls(component, aic32x4_mfp5,
			ARRAY_SIZE(aic32x4_mfp5));
	}
}

static int aic32x4_component_probe(struct snd_soc_component *component)
{
	struct aic32x4_priv *aic32x4 = snd_soc_component_get_drvdata(component);
	u32 tmp_reg;
	int ret;

	static struct clk_bulk_data clocks[] = {
		{ .id = "codec_clkin" },
		{ .id = "pll" },
		{ .id = "bdiv" },
		{ .id = "mdac" },
	};

	ret = devm_clk_bulk_get(component->dev, ARRAY_SIZE(clocks), clocks);
	if (ret)
		return ret;

	if (aic32x4->setup)
		aic32x4_setup_gpios(component);

	clk_set_parent(clocks[0].clk, clocks[1].clk);
	clk_set_parent(clocks[2].clk, clocks[3].clk);

	/* Power platform configuration */
	if (aic32x4->power_cfg & AIC32X4_PWR_MICBIAS_2075_LDOIN) {
		snd_soc_component_write(component, AIC32X4_MICBIAS,
				AIC32X4_MICBIAS_LDOIN | AIC32X4_MICBIAS_2075V);
	}
	if (aic32x4->power_cfg & AIC32X4_PWR_AVDD_DVDD_WEAK_DISABLE)
		snd_soc_component_write(component, AIC32X4_PWRCFG, AIC32X4_AVDDWEAKDISABLE);

	tmp_reg = (aic32x4->power_cfg & AIC32X4_PWR_AIC32X4_LDO_ENABLE) ?
			AIC32X4_LDOCTLEN : 0;
	snd_soc_component_write(component, AIC32X4_LDOCTL, tmp_reg);

	tmp_reg = snd_soc_component_read(component, AIC32X4_CMMODE);
	if (aic32x4->power_cfg & AIC32X4_PWR_CMMODE_LDOIN_RANGE_18_36)
		tmp_reg |= AIC32X4_LDOIN_18_36;
	if (aic32x4->power_cfg & AIC32X4_PWR_CMMODE_HP_LDOIN_POWERED)
		tmp_reg |= AIC32X4_LDOIN2HP;
	snd_soc_component_write(component, AIC32X4_CMMODE, tmp_reg);

	/* Mic PGA routing */
	if (aic32x4->micpga_routing & AIC32X4_MICPGA_ROUTE_LMIC_IN2R_10K)
		snd_soc_component_write(component, AIC32X4_LMICPGANIN,
				AIC32X4_LMICPGANIN_IN2R_10K);
	else
		snd_soc_component_write(component, AIC32X4_LMICPGANIN,
				AIC32X4_LMICPGANIN_CM1L_10K);
	if (aic32x4->micpga_routing & AIC32X4_MICPGA_ROUTE_RMIC_IN1L_10K)
		snd_soc_component_write(component, AIC32X4_RMICPGANIN,
				AIC32X4_RMICPGANIN_IN1L_10K);
	else
		snd_soc_component_write(component, AIC32X4_RMICPGANIN,
				AIC32X4_RMICPGANIN_CM1R_10K);

	/*
	 * Workaround: for an unknown reason, the ADC needs to be powered up
	 * and down for the first capture to work properly. It seems related to
	 * a HW BUG or some kind of behavior not documented in the datasheet.
	 */
	tmp_reg = snd_soc_component_read(component, AIC32X4_ADCSETUP);
	snd_soc_component_write(component, AIC32X4_ADCSETUP, tmp_reg |
				AIC32X4_LADC_EN | AIC32X4_RADC_EN);
	snd_soc_component_write(component, AIC32X4_ADCSETUP, tmp_reg);

	/*
	 * Enable the fast charging feature and ensure the needed 40ms ellapsed
	 * before using the analog circuits.
	 */
	snd_soc_component_write(component, AIC32X4_REFPOWERUP,
				AIC32X4_REFPOWERUP_40MS);
	msleep(40);

	return 0;
}

static const struct snd_soc_component_driver soc_component_dev_aic32x4 = {
	.probe			= aic32x4_component_probe,
	.set_bias_level		= aic32x4_set_bias_level,
	.controls		= aic32x4_snd_controls,
	.num_controls		= ARRAY_SIZE(aic32x4_snd_controls),
	.dapm_widgets		= aic32x4_dapm_widgets,
	.num_dapm_widgets	= ARRAY_SIZE(aic32x4_dapm_widgets),
	.dapm_routes		= aic32x4_dapm_routes,
	.num_dapm_routes	= ARRAY_SIZE(aic32x4_dapm_routes),
	.suspend_bias_off	= 1,
	.idle_bias_on		= 1,
	.use_pmdown_time	= 1,
	.endianness		= 1,
};

static const struct snd_kcontrol_new aic32x4_tas2505_snd_controls[] = {
	SOC_SINGLE_S8_TLV("PCM Playback Volume",
			  AIC32X4_LDACVOL, -0x7f, 0x30, tlv_pcm),
	SOC_ENUM("DAC Playback PowerTune Switch", l_ptm_enum),

	SOC_SINGLE_TLV("HP Driver Gain Volume",
			AIC32X4_HPLGAIN, 0, 0x74, 1, tlv_tas_driver_gain),
	SOC_SINGLE("HP DAC Playback Switch", AIC32X4_HPLGAIN, 6, 1, 1),

	SOC_SINGLE_TLV("Speaker Driver Playback Volume",
			TAS2505_SPKVOL1, 0, 0x74, 1, tlv_tas_driver_gain),
	SOC_SINGLE_TLV("Speaker Amplifier Playback Volume",
			TAS2505_SPKVOL2, 4, 5, 0, tlv_amp_vol),

	SOC_SINGLE("Auto-mute Switch", AIC32X4_DACMUTE, 4, 7, 0),
};

static const struct snd_kcontrol_new hp_output_mixer_controls[] = {
	SOC_DAPM_SINGLE("DAC Switch", AIC32X4_HPLROUTE, 3, 1, 0),
};

static const struct snd_soc_dapm_widget aic32x4_tas2505_dapm_widgets[] = {
	SND_SOC_DAPM_DAC("DAC", "Playback", AIC32X4_DACSETUP, 7, 0),
	SND_SOC_DAPM_MIXER("HP Output Mixer", SND_SOC_NOPM, 0, 0,
			   &hp_output_mixer_controls[0],
			   ARRAY_SIZE(hp_output_mixer_controls)),
	SND_SOC_DAPM_PGA("HP Power", AIC32X4_OUTPWRCTL, 5, 0, NULL, 0),

	SND_SOC_DAPM_PGA("Speaker Driver", TAS2505_SPK, 1, 0, NULL, 0),

	SND_SOC_DAPM_OUTPUT("HP"),
	SND_SOC_DAPM_OUTPUT("Speaker"),
};

static const struct snd_soc_dapm_route aic32x4_tas2505_dapm_routes[] = {
	/* Left Output */
	{"HP Output Mixer", "DAC Switch", "DAC"},

	{"HP Power", NULL, "HP Output Mixer"},
	{"HP", NULL, "HP Power"},

	{"Speaker Driver", NULL, "DAC"},
	{"Speaker", NULL, "Speaker Driver"},
};

static struct snd_soc_dai_driver aic32x4_tas2505_dai = {
	.name = "tas2505-hifi",
	.playback = {
			 .stream_name = "Playback",
			 .channels_min = 1,
			 .channels_max = 2,
			 .rates = SNDRV_PCM_RATE_8000_96000,
			 .formats = AIC32X4_FORMATS,},
	.ops = &aic32x4_ops,
	.symmetric_rate = 1,
};

static int aic32x4_tas2505_component_probe(struct snd_soc_component *component)
{
	struct aic32x4_priv *aic32x4 = snd_soc_component_get_drvdata(component);
	u32 tmp_reg;
	int ret;

	static struct clk_bulk_data clocks[] = {
		{ .id = "codec_clkin" },
		{ .id = "pll" },
		{ .id = "bdiv" },
		{ .id = "mdac" },
	};

	ret = devm_clk_bulk_get(component->dev, ARRAY_SIZE(clocks), clocks);
	if (ret)
		return ret;

	if (aic32x4->setup)
		aic32x4_setup_gpios(component);

	clk_set_parent(clocks[0].clk, clocks[1].clk);
	clk_set_parent(clocks[2].clk, clocks[3].clk);

	/* Power platform configuration */
	if (aic32x4->power_cfg & AIC32X4_PWR_AVDD_DVDD_WEAK_DISABLE)
		snd_soc_component_write(component, AIC32X4_PWRCFG, AIC32X4_AVDDWEAKDISABLE);

	tmp_reg = (aic32x4->power_cfg & AIC32X4_PWR_AIC32X4_LDO_ENABLE) ?
			AIC32X4_LDOCTLEN : 0;
	snd_soc_component_write(component, AIC32X4_LDOCTL, tmp_reg);

	tmp_reg = snd_soc_component_read(component, AIC32X4_CMMODE);
	if (aic32x4->power_cfg & AIC32X4_PWR_CMMODE_LDOIN_RANGE_18_36)
		tmp_reg |= AIC32X4_LDOIN_18_36;
	if (aic32x4->power_cfg & AIC32X4_PWR_CMMODE_HP_LDOIN_POWERED)
		tmp_reg |= AIC32X4_LDOIN2HP;
	snd_soc_component_write(component, AIC32X4_CMMODE, tmp_reg);

	/*
	 * Enable the fast charging feature and ensure the needed 40ms ellapsed
	 * before using the analog circuits.
	 */
	snd_soc_component_write(component, TAS2505_REFPOWERUP,
				AIC32X4_REFPOWERUP_40MS);
	msleep(40);

	return 0;
}

static const struct snd_soc_component_driver soc_component_dev_aic32x4_tas2505 = {
	.probe			= aic32x4_tas2505_component_probe,
	.set_bias_level		= aic32x4_set_bias_level,
	.controls		= aic32x4_tas2505_snd_controls,
	.num_controls		= ARRAY_SIZE(aic32x4_tas2505_snd_controls),
	.dapm_widgets		= aic32x4_tas2505_dapm_widgets,
	.num_dapm_widgets	= ARRAY_SIZE(aic32x4_tas2505_dapm_widgets),
	.dapm_routes		= aic32x4_tas2505_dapm_routes,
	.num_dapm_routes	= ARRAY_SIZE(aic32x4_tas2505_dapm_routes),
	.suspend_bias_off	= 1,
	.idle_bias_on		= 1,
	.use_pmdown_time	= 1,
	.endianness		= 1,
};

static int aic32x4_parse_dt(struct aic32x4_priv *aic32x4,
		struct device_node *np)
{
	struct aic32x4_setup_data *aic32x4_setup;
	int ret;

	aic32x4_setup = devm_kzalloc(aic32x4->dev, sizeof(*aic32x4_setup),
							GFP_KERNEL);
	if (!aic32x4_setup)
		return -ENOMEM;

	ret = of_property_match_string(np, "clock-names", "mclk");
	if (ret < 0)
		return -EINVAL;
	aic32x4->mclk_name = of_clk_get_parent_name(np, ret);

	aic32x4->swapdacs = false;
	aic32x4->micpga_routing = 0;
	aic32x4->rstn_gpio = of_get_named_gpio(np, "reset-gpios", 0);

	if (of_property_read_u32_array(np, "aic32x4-gpio-func",
				aic32x4_setup->gpio_func, 5) >= 0)
		aic32x4->setup = aic32x4_setup;
	return 0;
}

static void aic32x4_disable_regulators(struct aic32x4_priv *aic32x4)
{
	regulator_disable(aic32x4->supply_iov);

	if (!IS_ERR(aic32x4->supply_ldo))
		regulator_disable(aic32x4->supply_ldo);

	if (!IS_ERR(aic32x4->supply_dv))
		regulator_disable(aic32x4->supply_dv);

	if (!IS_ERR(aic32x4->supply_av))
		regulator_disable(aic32x4->supply_av);
}

static int aic32x4_setup_regulators(struct device *dev,
		struct aic32x4_priv *aic32x4)
{
	int ret = 0;

	aic32x4->supply_ldo = devm_regulator_get_optional(dev, "ldoin");
	aic32x4->supply_iov = devm_regulator_get(dev, "iov");
	aic32x4->supply_dv = devm_regulator_get_optional(dev, "dv");
	aic32x4->supply_av = devm_regulator_get_optional(dev, "av");

	/* Check if the regulator requirements are fulfilled */

	if (IS_ERR(aic32x4->supply_iov)) {
		dev_err(dev, "Missing supply 'iov'\n");
		return PTR_ERR(aic32x4->supply_iov);
	}

	if (IS_ERR(aic32x4->supply_ldo)) {
		if (PTR_ERR(aic32x4->supply_ldo) == -EPROBE_DEFER)
			return -EPROBE_DEFER;

		if (IS_ERR(aic32x4->supply_dv)) {
			dev_err(dev, "Missing supply 'dv' or 'ldoin'\n");
			return PTR_ERR(aic32x4->supply_dv);
		}
		if (IS_ERR(aic32x4->supply_av)) {
			dev_err(dev, "Missing supply 'av' or 'ldoin'\n");
			return PTR_ERR(aic32x4->supply_av);
		}
	} else {
		if (PTR_ERR(aic32x4->supply_dv) == -EPROBE_DEFER)
			return -EPROBE_DEFER;
		if (PTR_ERR(aic32x4->supply_av) == -EPROBE_DEFER)
			return -EPROBE_DEFER;
	}

	ret = regulator_enable(aic32x4->supply_iov);
	if (ret) {
		dev_err(dev, "Failed to enable regulator iov\n");
		return ret;
	}

	if (!IS_ERR(aic32x4->supply_ldo)) {
		ret = regulator_enable(aic32x4->supply_ldo);
		if (ret) {
			dev_err(dev, "Failed to enable regulator ldo\n");
			goto error_ldo;
		}
	}

	if (!IS_ERR(aic32x4->supply_dv)) {
		ret = regulator_enable(aic32x4->supply_dv);
		if (ret) {
			dev_err(dev, "Failed to enable regulator dv\n");
			goto error_dv;
		}
	}

	if (!IS_ERR(aic32x4->supply_av)) {
		ret = regulator_enable(aic32x4->supply_av);
		if (ret) {
			dev_err(dev, "Failed to enable regulator av\n");
			goto error_av;
		}
	}

	if (!IS_ERR(aic32x4->supply_ldo) && IS_ERR(aic32x4->supply_av))
		aic32x4->power_cfg |= AIC32X4_PWR_AIC32X4_LDO_ENABLE;

	return 0;

error_av:
	if (!IS_ERR(aic32x4->supply_dv))
		regulator_disable(aic32x4->supply_dv);

error_dv:
	if (!IS_ERR(aic32x4->supply_ldo))
		regulator_disable(aic32x4->supply_ldo);

error_ldo:
	regulator_disable(aic32x4->supply_iov);
	return ret;
}

int aic32x4_probe(struct device *dev, struct regmap *regmap,
		  enum aic32x4_type type)
{
	struct aic32x4_priv *aic32x4;
	struct aic32x4_pdata *pdata = dev->platform_data;
	struct device_node *np = dev->of_node;
	int ret;

	if (IS_ERR(regmap))
		return PTR_ERR(regmap);

	aic32x4 = devm_kzalloc(dev, sizeof(struct aic32x4_priv),
				   GFP_KERNEL);
	if (aic32x4 == NULL)
		return -ENOMEM;

	aic32x4->dev = dev;
<<<<<<< HEAD
	aic32x4->type = (uintptr_t)dev_get_drvdata(dev);
=======
	aic32x4->type = type;
>>>>>>> aad2c2fb

	dev_set_drvdata(dev, aic32x4);

	if (pdata) {
		aic32x4->power_cfg = pdata->power_cfg;
		aic32x4->swapdacs = pdata->swapdacs;
		aic32x4->micpga_routing = pdata->micpga_routing;
		aic32x4->rstn_gpio = pdata->rstn_gpio;
		aic32x4->mclk_name = "mclk";
	} else if (np) {
		ret = aic32x4_parse_dt(aic32x4, np);
		if (ret) {
			dev_err(dev, "Failed to parse DT node\n");
			return ret;
		}
	} else {
		aic32x4->power_cfg = 0;
		aic32x4->swapdacs = false;
		aic32x4->micpga_routing = 0;
		aic32x4->rstn_gpio = -1;
		aic32x4->mclk_name = "mclk";
	}

	if (gpio_is_valid(aic32x4->rstn_gpio)) {
		ret = devm_gpio_request_one(dev, aic32x4->rstn_gpio,
				GPIOF_OUT_INIT_LOW, "tlv320aic32x4 rstn");
		if (ret != 0)
			return ret;
	}

	ret = aic32x4_setup_regulators(dev, aic32x4);
	if (ret) {
		dev_err(dev, "Failed to setup regulators\n");
		return ret;
	}

	if (gpio_is_valid(aic32x4->rstn_gpio)) {
		ndelay(10);
		gpio_set_value_cansleep(aic32x4->rstn_gpio, 1);
		mdelay(1);
	}

	ret = regmap_write(regmap, AIC32X4_RESET, 0x01);
	if (ret)
		goto err_disable_regulators;

	ret = aic32x4_register_clocks(dev, aic32x4->mclk_name);
	if (ret)
		goto err_disable_regulators;

	switch (aic32x4->type) {
	case AIC32X4_TYPE_TAS2505:
		ret = devm_snd_soc_register_component(dev,
			&soc_component_dev_aic32x4_tas2505, &aic32x4_tas2505_dai, 1);
		break;
	default:
		ret = devm_snd_soc_register_component(dev,
			&soc_component_dev_aic32x4, &aic32x4_dai, 1);
	}

	if (ret) {
		dev_err(dev, "Failed to register component\n");
		goto err_disable_regulators;
	}

	return 0;

err_disable_regulators:
	aic32x4_disable_regulators(aic32x4);

	return ret;
}
EXPORT_SYMBOL(aic32x4_probe);

void aic32x4_remove(struct device *dev)
{
	struct aic32x4_priv *aic32x4 = dev_get_drvdata(dev);

	aic32x4_disable_regulators(aic32x4);
}
EXPORT_SYMBOL(aic32x4_remove);

MODULE_DESCRIPTION("ASoC tlv320aic32x4 codec driver");
MODULE_AUTHOR("Javier Martin <javier.martin@vista-silicon.com>");
MODULE_LICENSE("GPL");<|MERGE_RESOLUTION|>--- conflicted
+++ resolved
@@ -1350,11 +1350,7 @@
 		return -ENOMEM;
 
 	aic32x4->dev = dev;
-<<<<<<< HEAD
-	aic32x4->type = (uintptr_t)dev_get_drvdata(dev);
-=======
 	aic32x4->type = type;
->>>>>>> aad2c2fb
 
 	dev_set_drvdata(dev, aic32x4);
 
