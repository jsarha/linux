// SPDX-License-Identifier: GPL-2.0
// Copyright 2018 NXP

#include <linux/bitfield.h>
#include <linux/clk.h>
#include <linux/device.h>
#include <linux/interrupt.h>
#include <linux/kobject.h>
#include <linux/kernel.h>
#include <linux/module.h>
#include <linux/of.h>
#include <linux/of_address.h>
#include <linux/of_irq.h>
#include <linux/of_platform.h>
#include <linux/pm_runtime.h>
#include <linux/regmap.h>
#include <linux/sysfs.h>
#include <linux/types.h>
#include <linux/dma/imx-dma.h>
#include <sound/dmaengine_pcm.h>
#include <sound/pcm.h>
#include <sound/soc.h>
#include <sound/tlv.h>
#include <sound/core.h>

#include "fsl_micfil.h"

#define MICFIL_OSR_DEFAULT	16

enum quality {
	QUALITY_HIGH,
	QUALITY_MEDIUM,
	QUALITY_LOW,
	QUALITY_VLOW0,
	QUALITY_VLOW1,
	QUALITY_VLOW2,
};

struct fsl_micfil {
	struct platform_device *pdev;
	struct regmap *regmap;
	const struct fsl_micfil_soc_data *soc;
	struct clk *busclk;
	struct clk *mclk;
	struct snd_dmaengine_dai_dma_data dma_params_rx;
	struct sdma_peripheral_config sdmacfg;
	unsigned int dataline;
	char name[32];
	int irq[MICFIL_IRQ_LINES];
	enum quality quality;
};

struct fsl_micfil_soc_data {
	unsigned int fifos;
	unsigned int fifo_depth;
	unsigned int dataline;
	bool imx;
	u64  formats;
};

static struct fsl_micfil_soc_data fsl_micfil_imx8mm = {
	.imx = true,
	.fifos = 8,
	.fifo_depth = 8,
	.dataline =  0xf,
	.formats = SNDRV_PCM_FMTBIT_S16_LE,
};

static struct fsl_micfil_soc_data fsl_micfil_imx8mp = {
	.imx = true,
	.fifos = 8,
	.fifo_depth = 32,
	.dataline =  0xf,
	.formats = SNDRV_PCM_FMTBIT_S32_LE,
};

static const struct of_device_id fsl_micfil_dt_ids[] = {
	{ .compatible = "fsl,imx8mm-micfil", .data = &fsl_micfil_imx8mm },
	{ .compatible = "fsl,imx8mp-micfil", .data = &fsl_micfil_imx8mp },
	{}
};
MODULE_DEVICE_TABLE(of, fsl_micfil_dt_ids);

static const char * const micfil_quality_select_texts[] = {
	[QUALITY_HIGH] = "High",
	[QUALITY_MEDIUM] = "Medium",
	[QUALITY_LOW] = "Low",
	[QUALITY_VLOW0] = "VLow0",
	[QUALITY_VLOW1] = "Vlow1",
	[QUALITY_VLOW2] = "Vlow2",
};

static const struct soc_enum fsl_micfil_quality_enum =
	SOC_ENUM_SINGLE_EXT(ARRAY_SIZE(micfil_quality_select_texts),
			    micfil_quality_select_texts);

static DECLARE_TLV_DB_SCALE(gain_tlv, 0, 100, 0);

static int micfil_set_quality(struct fsl_micfil *micfil)
{
	u32 qsel;

	switch (micfil->quality) {
	case QUALITY_HIGH:
		qsel = MICFIL_QSEL_HIGH_QUALITY;
		break;
	case QUALITY_MEDIUM:
		qsel = MICFIL_QSEL_MEDIUM_QUALITY;
		break;
	case QUALITY_LOW:
		qsel = MICFIL_QSEL_LOW_QUALITY;
		break;
	case QUALITY_VLOW0:
		qsel = MICFIL_QSEL_VLOW0_QUALITY;
		break;
	case QUALITY_VLOW1:
		qsel = MICFIL_QSEL_VLOW1_QUALITY;
		break;
	case QUALITY_VLOW2:
		qsel = MICFIL_QSEL_VLOW2_QUALITY;
		break;
	}

	return regmap_update_bits(micfil->regmap, REG_MICFIL_CTRL2,
				  MICFIL_CTRL2_QSEL,
				  FIELD_PREP(MICFIL_CTRL2_QSEL, qsel));
}

static int micfil_quality_get(struct snd_kcontrol *kcontrol,
			      struct snd_ctl_elem_value *ucontrol)
{
	struct snd_soc_component *cmpnt = snd_soc_kcontrol_component(kcontrol);
	struct fsl_micfil *micfil = snd_soc_component_get_drvdata(cmpnt);

	ucontrol->value.integer.value[0] = micfil->quality;

	return 0;
}

static int micfil_quality_set(struct snd_kcontrol *kcontrol,
			      struct snd_ctl_elem_value *ucontrol)
{
	struct snd_soc_component *cmpnt = snd_soc_kcontrol_component(kcontrol);
	struct fsl_micfil *micfil = snd_soc_component_get_drvdata(cmpnt);

	micfil->quality = ucontrol->value.integer.value[0];

	return micfil_set_quality(micfil);
}

static const struct snd_kcontrol_new fsl_micfil_snd_controls[] = {
	SOC_SINGLE_SX_TLV("CH0 Volume", REG_MICFIL_OUT_CTRL,
			  MICFIL_OUTGAIN_CHX_SHIFT(0), 0xF, 0x7, gain_tlv),
	SOC_SINGLE_SX_TLV("CH1 Volume", REG_MICFIL_OUT_CTRL,
			  MICFIL_OUTGAIN_CHX_SHIFT(1), 0xF, 0x7, gain_tlv),
	SOC_SINGLE_SX_TLV("CH2 Volume", REG_MICFIL_OUT_CTRL,
			  MICFIL_OUTGAIN_CHX_SHIFT(2), 0xF, 0x7, gain_tlv),
	SOC_SINGLE_SX_TLV("CH3 Volume", REG_MICFIL_OUT_CTRL,
			  MICFIL_OUTGAIN_CHX_SHIFT(3), 0xF, 0x7, gain_tlv),
	SOC_SINGLE_SX_TLV("CH4 Volume", REG_MICFIL_OUT_CTRL,
			  MICFIL_OUTGAIN_CHX_SHIFT(4), 0xF, 0x7, gain_tlv),
	SOC_SINGLE_SX_TLV("CH5 Volume", REG_MICFIL_OUT_CTRL,
			  MICFIL_OUTGAIN_CHX_SHIFT(5), 0xF, 0x7, gain_tlv),
	SOC_SINGLE_SX_TLV("CH6 Volume", REG_MICFIL_OUT_CTRL,
			  MICFIL_OUTGAIN_CHX_SHIFT(6), 0xF, 0x7, gain_tlv),
	SOC_SINGLE_SX_TLV("CH7 Volume", REG_MICFIL_OUT_CTRL,
			  MICFIL_OUTGAIN_CHX_SHIFT(7), 0xF, 0x7, gain_tlv),
	SOC_ENUM_EXT("MICFIL Quality Select",
		     fsl_micfil_quality_enum,
		     micfil_quality_get, micfil_quality_set),
};

/* The SRES is a self-negated bit which provides the CPU with the
 * capability to initialize the PDM Interface module through the
 * slave-bus interface. This bit always reads as zero, and this
 * bit is only effective when MDIS is cleared
 */
static int fsl_micfil_reset(struct device *dev)
{
	struct fsl_micfil *micfil = dev_get_drvdata(dev);
	int ret;

	ret = regmap_clear_bits(micfil->regmap, REG_MICFIL_CTRL1,
				MICFIL_CTRL1_MDIS);
	if (ret)
		return ret;

	ret = regmap_set_bits(micfil->regmap, REG_MICFIL_CTRL1,
			      MICFIL_CTRL1_SRES);
	if (ret)
		return ret;
<<<<<<< HEAD

	return 0;
}

=======

	/*
	 * SRES is self-cleared bit, but REG_MICFIL_CTRL1 is defined
	 * as non-volatile register, so SRES still remain in regmap
	 * cache after set, that every update of REG_MICFIL_CTRL1,
	 * software reset happens. so clear it explicitly.
	 */
	ret = regmap_clear_bits(micfil->regmap, REG_MICFIL_CTRL1,
				MICFIL_CTRL1_SRES);
	if (ret)
		return ret;

	/*
	 * Set SRES should clear CHnF flags, But even add delay here
	 * the CHnF may not be cleared sometimes, so clear CHnF explicitly.
	 */
	ret = regmap_write_bits(micfil->regmap, REG_MICFIL_STAT, 0xFF, 0xFF);
	if (ret)
		return ret;

	return 0;
}

>>>>>>> 43b04506
static int fsl_micfil_startup(struct snd_pcm_substream *substream,
			      struct snd_soc_dai *dai)
{
	struct fsl_micfil *micfil = snd_soc_dai_get_drvdata(dai);

	if (!micfil) {
		dev_err(dai->dev, "micfil dai priv_data not set\n");
		return -EINVAL;
	}

	return 0;
}

static int fsl_micfil_trigger(struct snd_pcm_substream *substream, int cmd,
			      struct snd_soc_dai *dai)
{
	struct fsl_micfil *micfil = snd_soc_dai_get_drvdata(dai);
	struct device *dev = &micfil->pdev->dev;
	int ret;

	switch (cmd) {
	case SNDRV_PCM_TRIGGER_START:
	case SNDRV_PCM_TRIGGER_RESUME:
	case SNDRV_PCM_TRIGGER_PAUSE_RELEASE:
		ret = fsl_micfil_reset(dev);
		if (ret) {
			dev_err(dev, "failed to soft reset\n");
			return ret;
		}

		/* DMA Interrupt Selection - DISEL bits
		 * 00 - DMA and IRQ disabled
		 * 01 - DMA req enabled
		 * 10 - IRQ enabled
		 * 11 - reserved
		 */
		ret = regmap_update_bits(micfil->regmap, REG_MICFIL_CTRL1,
				MICFIL_CTRL1_DISEL,
				FIELD_PREP(MICFIL_CTRL1_DISEL, MICFIL_CTRL1_DISEL_DMA));
		if (ret)
			return ret;

		/* Enable the module */
		ret = regmap_set_bits(micfil->regmap, REG_MICFIL_CTRL1,
				      MICFIL_CTRL1_PDMIEN);
		if (ret)
			return ret;

		break;
	case SNDRV_PCM_TRIGGER_STOP:
	case SNDRV_PCM_TRIGGER_SUSPEND:
	case SNDRV_PCM_TRIGGER_PAUSE_PUSH:
		/* Disable the module */
		ret = regmap_clear_bits(micfil->regmap, REG_MICFIL_CTRL1,
					MICFIL_CTRL1_PDMIEN);
		if (ret)
			return ret;

		ret = regmap_update_bits(micfil->regmap, REG_MICFIL_CTRL1,
				MICFIL_CTRL1_DISEL,
				FIELD_PREP(MICFIL_CTRL1_DISEL, MICFIL_CTRL1_DISEL_DISABLE));
		if (ret)
			return ret;
		break;
	default:
		return -EINVAL;
	}
	return 0;
}

static int fsl_micfil_hw_params(struct snd_pcm_substream *substream,
				struct snd_pcm_hw_params *params,
				struct snd_soc_dai *dai)
{
	struct fsl_micfil *micfil = snd_soc_dai_get_drvdata(dai);
	unsigned int channels = params_channels(params);
	unsigned int rate = params_rate(params);
	int clk_div = 8;
	int osr = MICFIL_OSR_DEFAULT;
	int ret;

	/* 1. Disable the module */
	ret = regmap_clear_bits(micfil->regmap, REG_MICFIL_CTRL1,
				MICFIL_CTRL1_PDMIEN);
	if (ret)
		return ret;

	/* enable channels */
	ret = regmap_update_bits(micfil->regmap, REG_MICFIL_CTRL1,
				 0xFF, ((1 << channels) - 1));
	if (ret)
		return ret;

	ret = clk_set_rate(micfil->mclk, rate * clk_div * osr * 8);
	if (ret)
<<<<<<< HEAD
		return ret;

	ret = micfil_set_quality(micfil);
	if (ret)
		return ret;

=======
		return ret;

	ret = micfil_set_quality(micfil);
	if (ret)
		return ret;

>>>>>>> 43b04506
	ret = regmap_update_bits(micfil->regmap, REG_MICFIL_CTRL2,
				 MICFIL_CTRL2_CLKDIV | MICFIL_CTRL2_CICOSR,
				 FIELD_PREP(MICFIL_CTRL2_CLKDIV, clk_div) |
				 FIELD_PREP(MICFIL_CTRL2_CICOSR, 16 - osr));

	micfil->dma_params_rx.peripheral_config = &micfil->sdmacfg;
	micfil->dma_params_rx.peripheral_size = sizeof(micfil->sdmacfg);
	micfil->sdmacfg.n_fifos_src = channels;
	micfil->sdmacfg.sw_done = true;
	micfil->dma_params_rx.maxburst = channels * MICFIL_DMA_MAXBURST_RX;

	return 0;
}

static const struct snd_soc_dai_ops fsl_micfil_dai_ops = {
	.startup = fsl_micfil_startup,
	.trigger = fsl_micfil_trigger,
	.hw_params = fsl_micfil_hw_params,
};

static int fsl_micfil_dai_probe(struct snd_soc_dai *cpu_dai)
{
	struct fsl_micfil *micfil = dev_get_drvdata(cpu_dai->dev);
	int ret;

	micfil->quality = QUALITY_MEDIUM;

	/* set default gain to max_gain */
	regmap_write(micfil->regmap, REG_MICFIL_OUT_CTRL, 0x77777777);

	snd_soc_dai_init_dma_data(cpu_dai, NULL,
				  &micfil->dma_params_rx);

	/* FIFO Watermark Control - FIFOWMK*/
	ret = regmap_update_bits(micfil->regmap, REG_MICFIL_FIFO_CTRL,
			MICFIL_FIFO_CTRL_FIFOWMK,
			FIELD_PREP(MICFIL_FIFO_CTRL_FIFOWMK, micfil->soc->fifo_depth - 1));
	if (ret)
		return ret;

	return 0;
}

static struct snd_soc_dai_driver fsl_micfil_dai = {
	.probe = fsl_micfil_dai_probe,
	.capture = {
		.stream_name = "CPU-Capture",
		.channels_min = 1,
		.channels_max = 8,
		.rates = SNDRV_PCM_RATE_8000_48000,
		.formats = SNDRV_PCM_FMTBIT_S16_LE,
	},
	.ops = &fsl_micfil_dai_ops,
};

static const struct snd_soc_component_driver fsl_micfil_component = {
	.name		= "fsl-micfil-dai",
	.controls       = fsl_micfil_snd_controls,
	.num_controls   = ARRAY_SIZE(fsl_micfil_snd_controls),

};

/* REGMAP */
static const struct reg_default fsl_micfil_reg_defaults[] = {
	{REG_MICFIL_CTRL1,		0x00000000},
	{REG_MICFIL_CTRL2,		0x00000000},
	{REG_MICFIL_STAT,		0x00000000},
	{REG_MICFIL_FIFO_CTRL,		0x00000007},
	{REG_MICFIL_FIFO_STAT,		0x00000000},
	{REG_MICFIL_DATACH0,		0x00000000},
	{REG_MICFIL_DATACH1,		0x00000000},
	{REG_MICFIL_DATACH2,		0x00000000},
	{REG_MICFIL_DATACH3,		0x00000000},
	{REG_MICFIL_DATACH4,		0x00000000},
	{REG_MICFIL_DATACH5,		0x00000000},
	{REG_MICFIL_DATACH6,		0x00000000},
	{REG_MICFIL_DATACH7,		0x00000000},
	{REG_MICFIL_DC_CTRL,		0x00000000},
	{REG_MICFIL_OUT_CTRL,		0x00000000},
	{REG_MICFIL_OUT_STAT,		0x00000000},
	{REG_MICFIL_VAD0_CTRL1,		0x00000000},
	{REG_MICFIL_VAD0_CTRL2,		0x000A0000},
	{REG_MICFIL_VAD0_STAT,		0x00000000},
	{REG_MICFIL_VAD0_SCONFIG,	0x00000000},
	{REG_MICFIL_VAD0_NCONFIG,	0x80000000},
	{REG_MICFIL_VAD0_NDATA,		0x00000000},
	{REG_MICFIL_VAD0_ZCD,		0x00000004},
};

static bool fsl_micfil_readable_reg(struct device *dev, unsigned int reg)
{
	switch (reg) {
	case REG_MICFIL_CTRL1:
	case REG_MICFIL_CTRL2:
	case REG_MICFIL_STAT:
	case REG_MICFIL_FIFO_CTRL:
	case REG_MICFIL_FIFO_STAT:
	case REG_MICFIL_DATACH0:
	case REG_MICFIL_DATACH1:
	case REG_MICFIL_DATACH2:
	case REG_MICFIL_DATACH3:
	case REG_MICFIL_DATACH4:
	case REG_MICFIL_DATACH5:
	case REG_MICFIL_DATACH6:
	case REG_MICFIL_DATACH7:
	case REG_MICFIL_DC_CTRL:
	case REG_MICFIL_OUT_CTRL:
	case REG_MICFIL_OUT_STAT:
	case REG_MICFIL_VAD0_CTRL1:
	case REG_MICFIL_VAD0_CTRL2:
	case REG_MICFIL_VAD0_STAT:
	case REG_MICFIL_VAD0_SCONFIG:
	case REG_MICFIL_VAD0_NCONFIG:
	case REG_MICFIL_VAD0_NDATA:
	case REG_MICFIL_VAD0_ZCD:
		return true;
	default:
		return false;
	}
}

static bool fsl_micfil_writeable_reg(struct device *dev, unsigned int reg)
{
	switch (reg) {
	case REG_MICFIL_CTRL1:
	case REG_MICFIL_CTRL2:
	case REG_MICFIL_STAT:		/* Write 1 to Clear */
	case REG_MICFIL_FIFO_CTRL:
	case REG_MICFIL_FIFO_STAT:	/* Write 1 to Clear */
	case REG_MICFIL_DC_CTRL:
	case REG_MICFIL_OUT_CTRL:
	case REG_MICFIL_OUT_STAT:	/* Write 1 to Clear */
	case REG_MICFIL_VAD0_CTRL1:
	case REG_MICFIL_VAD0_CTRL2:
	case REG_MICFIL_VAD0_STAT:	/* Write 1 to Clear */
	case REG_MICFIL_VAD0_SCONFIG:
	case REG_MICFIL_VAD0_NCONFIG:
	case REG_MICFIL_VAD0_ZCD:
		return true;
	default:
		return false;
	}
}

static bool fsl_micfil_volatile_reg(struct device *dev, unsigned int reg)
{
	switch (reg) {
	case REG_MICFIL_STAT:
	case REG_MICFIL_DATACH0:
	case REG_MICFIL_DATACH1:
	case REG_MICFIL_DATACH2:
	case REG_MICFIL_DATACH3:
	case REG_MICFIL_DATACH4:
	case REG_MICFIL_DATACH5:
	case REG_MICFIL_DATACH6:
	case REG_MICFIL_DATACH7:
	case REG_MICFIL_VAD0_STAT:
	case REG_MICFIL_VAD0_NDATA:
		return true;
	default:
		return false;
	}
}

static const struct regmap_config fsl_micfil_regmap_config = {
	.reg_bits = 32,
	.reg_stride = 4,
	.val_bits = 32,

	.max_register = REG_MICFIL_VAD0_ZCD,
	.reg_defaults = fsl_micfil_reg_defaults,
	.num_reg_defaults = ARRAY_SIZE(fsl_micfil_reg_defaults),
	.readable_reg = fsl_micfil_readable_reg,
	.volatile_reg = fsl_micfil_volatile_reg,
	.writeable_reg = fsl_micfil_writeable_reg,
	.cache_type = REGCACHE_RBTREE,
};

/* END OF REGMAP */

static irqreturn_t micfil_isr(int irq, void *devid)
{
	struct fsl_micfil *micfil = (struct fsl_micfil *)devid;
	struct platform_device *pdev = micfil->pdev;
	u32 stat_reg;
	u32 fifo_stat_reg;
	u32 ctrl1_reg;
	bool dma_enabled;
	int i;

	regmap_read(micfil->regmap, REG_MICFIL_STAT, &stat_reg);
	regmap_read(micfil->regmap, REG_MICFIL_CTRL1, &ctrl1_reg);
	regmap_read(micfil->regmap, REG_MICFIL_FIFO_STAT, &fifo_stat_reg);

	dma_enabled = FIELD_GET(MICFIL_CTRL1_DISEL, ctrl1_reg) == MICFIL_CTRL1_DISEL_DMA;

	/* Channel 0-7 Output Data Flags */
	for (i = 0; i < MICFIL_OUTPUT_CHANNELS; i++) {
		if (stat_reg & MICFIL_STAT_CHXF(i))
			dev_dbg(&pdev->dev,
				"Data available in Data Channel %d\n", i);
		/* if DMA is not enabled, field must be written with 1
		 * to clear
		 */
		if (!dma_enabled)
			regmap_write_bits(micfil->regmap,
					  REG_MICFIL_STAT,
					  MICFIL_STAT_CHXF(i),
					  1);
	}

	for (i = 0; i < MICFIL_FIFO_NUM; i++) {
		if (fifo_stat_reg & MICFIL_FIFO_STAT_FIFOX_OVER(i))
			dev_dbg(&pdev->dev,
				"FIFO Overflow Exception flag for channel %d\n",
				i);

		if (fifo_stat_reg & MICFIL_FIFO_STAT_FIFOX_UNDER(i))
			dev_dbg(&pdev->dev,
				"FIFO Underflow Exception flag for channel %d\n",
				i);
	}

	return IRQ_HANDLED;
}

static irqreturn_t micfil_err_isr(int irq, void *devid)
{
	struct fsl_micfil *micfil = (struct fsl_micfil *)devid;
	struct platform_device *pdev = micfil->pdev;
	u32 stat_reg;

	regmap_read(micfil->regmap, REG_MICFIL_STAT, &stat_reg);

	if (stat_reg & MICFIL_STAT_BSY_FIL)
		dev_dbg(&pdev->dev, "isr: Decimation Filter is running\n");

	if (stat_reg & MICFIL_STAT_FIR_RDY)
		dev_dbg(&pdev->dev, "isr: FIR Filter Data ready\n");

	if (stat_reg & MICFIL_STAT_LOWFREQF) {
		dev_dbg(&pdev->dev, "isr: ipg_clk_app is too low\n");
		regmap_write_bits(micfil->regmap, REG_MICFIL_STAT,
				  MICFIL_STAT_LOWFREQF, 1);
	}

	return IRQ_HANDLED;
}

static int fsl_micfil_probe(struct platform_device *pdev)
{
	struct device_node *np = pdev->dev.of_node;
	struct fsl_micfil *micfil;
	struct resource *res;
	void __iomem *regs;
	int ret, i;

	micfil = devm_kzalloc(&pdev->dev, sizeof(*micfil), GFP_KERNEL);
	if (!micfil)
		return -ENOMEM;

	micfil->pdev = pdev;
	strncpy(micfil->name, np->name, sizeof(micfil->name) - 1);

	micfil->soc = of_device_get_match_data(&pdev->dev);

	/* ipg_clk is used to control the registers
	 * ipg_clk_app is used to operate the filter
	 */
	micfil->mclk = devm_clk_get(&pdev->dev, "ipg_clk_app");
	if (IS_ERR(micfil->mclk)) {
		dev_err(&pdev->dev, "failed to get core clock: %ld\n",
			PTR_ERR(micfil->mclk));
		return PTR_ERR(micfil->mclk);
	}

	micfil->busclk = devm_clk_get(&pdev->dev, "ipg_clk");
	if (IS_ERR(micfil->busclk)) {
		dev_err(&pdev->dev, "failed to get ipg clock: %ld\n",
			PTR_ERR(micfil->busclk));
		return PTR_ERR(micfil->busclk);
	}

	/* init regmap */
	regs = devm_platform_get_and_ioremap_resource(pdev, 0, &res);
	if (IS_ERR(regs))
		return PTR_ERR(regs);

	micfil->regmap = devm_regmap_init_mmio(&pdev->dev,
					       regs,
					       &fsl_micfil_regmap_config);
	if (IS_ERR(micfil->regmap)) {
		dev_err(&pdev->dev, "failed to init MICFIL regmap: %ld\n",
			PTR_ERR(micfil->regmap));
		return PTR_ERR(micfil->regmap);
	}

	/* dataline mask for RX */
	ret = of_property_read_u32_index(np,
					 "fsl,dataline",
					 0,
					 &micfil->dataline);
	if (ret)
		micfil->dataline = 1;

	if (micfil->dataline & ~micfil->soc->dataline) {
		dev_err(&pdev->dev, "dataline setting error, Mask is 0x%X\n",
			micfil->soc->dataline);
		return -EINVAL;
	}

	/* get IRQs */
	for (i = 0; i < MICFIL_IRQ_LINES; i++) {
		micfil->irq[i] = platform_get_irq(pdev, i);
		if (micfil->irq[i] < 0)
			return micfil->irq[i];
	}

	/* Digital Microphone interface interrupt */
	ret = devm_request_irq(&pdev->dev, micfil->irq[0],
			       micfil_isr, IRQF_SHARED,
			       micfil->name, micfil);
	if (ret) {
		dev_err(&pdev->dev, "failed to claim mic interface irq %u\n",
			micfil->irq[0]);
		return ret;
	}

	/* Digital Microphone interface error interrupt */
	ret = devm_request_irq(&pdev->dev, micfil->irq[1],
			       micfil_err_isr, IRQF_SHARED,
			       micfil->name, micfil);
	if (ret) {
		dev_err(&pdev->dev, "failed to claim mic interface error irq %u\n",
			micfil->irq[1]);
		return ret;
	}

	micfil->dma_params_rx.chan_name = "rx";
	micfil->dma_params_rx.addr = res->start + REG_MICFIL_DATACH0;
	micfil->dma_params_rx.maxburst = MICFIL_DMA_MAXBURST_RX;

	platform_set_drvdata(pdev, micfil);

	pm_runtime_enable(&pdev->dev);
	regcache_cache_only(micfil->regmap, true);

	/*
	 * Register platform component before registering cpu dai for there
	 * is not defer probe for platform component in snd_soc_add_pcm_runtime().
	 */
	ret = devm_snd_dmaengine_pcm_register(&pdev->dev, NULL, 0);
	if (ret) {
		dev_err(&pdev->dev, "failed to pcm register\n");
		return ret;
	}

	fsl_micfil_dai.capture.formats = micfil->soc->formats;

	ret = devm_snd_soc_register_component(&pdev->dev, &fsl_micfil_component,
					      &fsl_micfil_dai, 1);
	if (ret) {
		dev_err(&pdev->dev, "failed to register component %s\n",
			fsl_micfil_component.name);
	}

	return ret;
}

static int __maybe_unused fsl_micfil_runtime_suspend(struct device *dev)
{
	struct fsl_micfil *micfil = dev_get_drvdata(dev);

	regcache_cache_only(micfil->regmap, true);

	clk_disable_unprepare(micfil->mclk);
	clk_disable_unprepare(micfil->busclk);

	return 0;
}

static int __maybe_unused fsl_micfil_runtime_resume(struct device *dev)
{
	struct fsl_micfil *micfil = dev_get_drvdata(dev);
	int ret;

	ret = clk_prepare_enable(micfil->busclk);
	if (ret < 0)
		return ret;

	ret = clk_prepare_enable(micfil->mclk);
	if (ret < 0) {
		clk_disable_unprepare(micfil->busclk);
		return ret;
	}

	regcache_cache_only(micfil->regmap, false);
	regcache_mark_dirty(micfil->regmap);
	regcache_sync(micfil->regmap);

	return 0;
}

static int __maybe_unused fsl_micfil_suspend(struct device *dev)
{
	pm_runtime_force_suspend(dev);

	return 0;
}

static int __maybe_unused fsl_micfil_resume(struct device *dev)
{
	pm_runtime_force_resume(dev);

	return 0;
}

static const struct dev_pm_ops fsl_micfil_pm_ops = {
	SET_RUNTIME_PM_OPS(fsl_micfil_runtime_suspend,
			   fsl_micfil_runtime_resume,
			   NULL)
	SET_SYSTEM_SLEEP_PM_OPS(fsl_micfil_suspend,
				fsl_micfil_resume)
};

static struct platform_driver fsl_micfil_driver = {
	.probe = fsl_micfil_probe,
	.driver = {
		.name = "fsl-micfil-dai",
		.pm = &fsl_micfil_pm_ops,
		.of_match_table = fsl_micfil_dt_ids,
	},
};
module_platform_driver(fsl_micfil_driver);

MODULE_AUTHOR("Cosmin-Gabriel Samoila <cosmin.samoila@nxp.com>");
MODULE_DESCRIPTION("NXP PDM Microphone Interface (MICFIL) driver");
MODULE_LICENSE("GPL v2");<|MERGE_RESOLUTION|>--- conflicted
+++ resolved
@@ -189,12 +189,6 @@
 			      MICFIL_CTRL1_SRES);
 	if (ret)
 		return ret;
-<<<<<<< HEAD
-
-	return 0;
-}
-
-=======
 
 	/*
 	 * SRES is self-cleared bit, but REG_MICFIL_CTRL1 is defined
@@ -218,7 +212,6 @@
 	return 0;
 }
 
->>>>>>> 43b04506
 static int fsl_micfil_startup(struct snd_pcm_substream *substream,
 			      struct snd_soc_dai *dai)
 {
@@ -314,21 +307,12 @@
 
 	ret = clk_set_rate(micfil->mclk, rate * clk_div * osr * 8);
 	if (ret)
-<<<<<<< HEAD
 		return ret;
 
 	ret = micfil_set_quality(micfil);
 	if (ret)
 		return ret;
 
-=======
-		return ret;
-
-	ret = micfil_set_quality(micfil);
-	if (ret)
-		return ret;
-
->>>>>>> 43b04506
 	ret = regmap_update_bits(micfil->regmap, REG_MICFIL_CTRL2,
 				 MICFIL_CTRL2_CLKDIV | MICFIL_CTRL2_CICOSR,
 				 FIELD_PREP(MICFIL_CTRL2_CLKDIV, clk_div) |
