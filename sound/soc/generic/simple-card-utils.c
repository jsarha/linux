--- conflicted
+++ resolved
@@ -601,11 +601,6 @@
 
 	dai_props = devm_kcalloc(dev, li->link, sizeof(*dai_props), GFP_KERNEL);
 	dai_link  = devm_kcalloc(dev, li->link, sizeof(*dai_link),  GFP_KERNEL);
-<<<<<<< HEAD
-	dais      = devm_kcalloc(dev, li->dais, sizeof(*dais),      GFP_KERNEL);
-	dlcs      = devm_kcalloc(dev, li->link * 3, sizeof(*dai_props), GFP_KERNEL);
-	if (!dai_props || !dai_link || !dais || !dlcs)
-=======
 	if (!dai_props || !dai_link)
 		return -ENOMEM;
 
@@ -623,7 +618,6 @@
 	dais = devm_kcalloc(dev, dai_num, sizeof(*dais),      GFP_KERNEL);
 	dlcs = devm_kcalloc(dev, dlc_num, sizeof(*dai_props), GFP_KERNEL);
 	if (!dais || !dlcs)
->>>>>>> c88e53f7
 		return -ENOMEM;
 
 	if (li->conf) {
@@ -632,30 +626,10 @@
 			return -ENOMEM;
 	}
 
-<<<<<<< HEAD
-	/*
-	 * "platform" might be removed
-	 * see
-	 *	simple-card-utils.c :: asoc_simple_canonicalize_platform()
-	 */
-	for (i = 0; i < li->link; i++) {
-		dai_props[i].cpus	= dlcs + (3 * i) + 0;
-		dai_props[i].codecs	= dlcs + (3 * i) + 1;
-		dai_props[i].platforms	= dlcs + (3 * i) + 2;
-
-		dai_link[i].cpus		= dai_props[i].cpus;
-		dai_link[i].num_cpus		= 1;
-		dai_link[i].codecs		= dai_props[i].codecs;
-		dai_link[i].num_codecs		= 1;
-		dai_link[i].platforms		= dai_props[i].platforms;
-		dai_link[i].num_platforms	= 1;
-	}
-=======
 	/* dummy CPU/Codec */
 	priv->dummy.of_node	= NULL;
 	priv->dummy.dai_name	= "snd-soc-dummy-dai";
 	priv->dummy.name	= "snd-soc-dummy";
->>>>>>> c88e53f7
 
 	priv->dai_props		= dai_props;
 	priv->dai_link		= dai_link;
