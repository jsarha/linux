// SPDX-License-Identifier: GPL-2.0
//
// ASoC simple sound card support
//
// Copyright (C) 2012 Renesas Solutions Corp.
// Kuninori Morimoto <kuninori.morimoto.gx@renesas.com>

#include <linux/clk.h>
#include <linux/device.h>
#include <linux/module.h>
#include <linux/of.h>
#include <linux/of_device.h>
#include <linux/platform_device.h>
#include <linux/string.h>
#include <sound/simple_card.h>
#include <sound/soc-dai.h>
#include <sound/soc.h>

#define DPCM_SELECTABLE 1

#define DAI	"sound-dai"
#define CELL	"#sound-dai-cells"
#define PREFIX	"simple-audio-card,"

static const struct snd_soc_ops simple_ops = {
	.startup	= asoc_simple_startup,
	.shutdown	= asoc_simple_shutdown,
	.hw_params	= asoc_simple_hw_params,
};

static int asoc_simple_parse_dai(struct device_node *node,
				 struct snd_soc_dai_link_component *dlc,
				 int *is_single_link)
{
	struct of_phandle_args args;
	int ret;

	if (!node)
		return 0;

	/*
	 * Get node via "sound-dai = <&phandle port>"
	 * it will be used as xxx_of_node on soc_bind_dai_link()
	 */
	ret = of_parse_phandle_with_args(node, DAI, CELL, 0, &args);
	if (ret)
		return ret;

	/*
	 * FIXME
	 *
	 * Here, dlc->dai_name is pointer to CPU/Codec DAI name.
	 * If user unbinded CPU or Codec driver, but not for Sound Card,
	 * dlc->dai_name is keeping unbinded CPU or Codec
	 * driver's pointer.
	 *
	 * If user re-bind CPU or Codec driver again, ALSA SoC will try
	 * to rebind Card via snd_soc_try_rebind_card(), but because of
	 * above reason, it might can't bind Sound Card.
	 * Because Sound Card is pointing to released dai_name pointer.
	 *
	 * To avoid this rebind Card issue,
	 * 1) It needs to alloc memory to keep dai_name eventhough
	 *    CPU or Codec driver was unbinded, or
	 * 2) user need to rebind Sound Card everytime
	 *    if he unbinded CPU or Codec.
	 */
	ret = snd_soc_of_get_dai_name(node, &dlc->dai_name);
	if (ret < 0)
		return ret;

	dlc->of_node = args.np;

	if (is_single_link)
		*is_single_link = !args.args_count;

	return 0;
}

static void simple_parse_convert(struct device *dev,
				 struct device_node *np,
				 struct asoc_simple_data *adata)
{
	struct device_node *top = dev->of_node;
	struct device_node *node = of_get_parent(np);

	asoc_simple_parse_convert(dev, top,  PREFIX, adata);
	asoc_simple_parse_convert(dev, node, PREFIX, adata);
	asoc_simple_parse_convert(dev, node, NULL,   adata);
	asoc_simple_parse_convert(dev, np,   NULL,   adata);

	of_node_put(node);
}

static void simple_parse_mclk_fs(struct device_node *top,
				 struct device_node *cpu,
				 struct device_node *codec,
				 struct simple_dai_props *props,
				 char *prefix)
{
	struct device_node *node = of_get_parent(cpu);
	char prop[128];

	snprintf(prop, sizeof(prop), "%smclk-fs", PREFIX);
	of_property_read_u32(top,	prop, &props->mclk_fs);

	snprintf(prop, sizeof(prop), "%smclk-fs", prefix);
	of_property_read_u32(node,	prop, &props->mclk_fs);
	of_property_read_u32(cpu,	prop, &props->mclk_fs);
	of_property_read_u32(codec,	prop, &props->mclk_fs);

	of_node_put(node);
}

static int simple_dai_link_of_dpcm(struct asoc_simple_priv *priv,
				   struct device_node *np,
				   struct device_node *codec,
				   struct link_info *li,
				   bool is_top)
{
	struct device *dev = simple_priv_to_dev(priv);
	struct snd_soc_dai_link *dai_link = simple_priv_to_link(priv, li->link);
	struct simple_dai_props *dai_props = simple_priv_to_props(priv, li->link);
	struct asoc_simple_dai *dai;
	struct snd_soc_dai_link_component *cpus = dai_link->cpus;
	struct snd_soc_dai_link_component *codecs = dai_link->codecs;
	struct device_node *top = dev->of_node;
	struct device_node *node = of_get_parent(np);
	char *prefix = "";
	int ret;

	dev_dbg(dev, "link_of DPCM (%pOF)\n", np);

	li->link++;

	/* For single DAI link & old style of DT node */
	if (is_top)
		prefix = PREFIX;

	if (li->cpu) {
		int is_single_links = 0;

		/* Codec is dummy */

		/* FE settings */
		dai_link->dynamic		= 1;
		dai_link->dpcm_merged_format	= 1;

		dai =
		dai_props->cpu_dai	= &priv->dais[li->dais++];

		ret = asoc_simple_parse_cpu(np, dai_link, &is_single_links);
		if (ret)
			goto out_put_node;

		ret = asoc_simple_parse_clk_cpu(dev, np, dai_link, dai);
		if (ret < 0)
			goto out_put_node;

		ret = asoc_simple_set_dailink_name(dev, dai_link,
						   "fe.%s",
						   cpus->dai_name);
		if (ret < 0)
			goto out_put_node;

		asoc_simple_canonicalize_cpu(dai_link, is_single_links);
		asoc_simple_canonicalize_platform(dai_link);
	} else {
		struct snd_soc_codec_conf *cconf;

		/* CPU is dummy */

		/* BE settings */
		dai_link->no_pcm		= 1;
		dai_link->be_hw_params_fixup	= asoc_simple_be_hw_params_fixup;

		dai =
		dai_props->codec_dai	= &priv->dais[li->dais++];

		cconf =
		dai_props->codec_conf	= &priv->codec_conf[li->conf++];

		ret = asoc_simple_parse_codec(np, dai_link);
		if (ret < 0)
			goto out_put_node;

		ret = asoc_simple_parse_clk_codec(dev, np, dai_link, dai);
		if (ret < 0)
			goto out_put_node;

		ret = asoc_simple_set_dailink_name(dev, dai_link,
						   "be.%s",
						   codecs->dai_name);
		if (ret < 0)
			goto out_put_node;

		/* check "prefix" from top node */
		snd_soc_of_parse_node_prefix(top, cconf, codecs->of_node,
					      PREFIX "prefix");
		snd_soc_of_parse_node_prefix(node, cconf, codecs->of_node,
					     "prefix");
		snd_soc_of_parse_node_prefix(np, cconf, codecs->of_node,
					     "prefix");
	}

	simple_parse_convert(dev, np, &dai_props->adata);
	simple_parse_mclk_fs(top, np, codec, dai_props, prefix);

	ret = asoc_simple_parse_tdm(np, dai);
	if (ret)
		goto out_put_node;

	ret = asoc_simple_parse_daifmt(dev, node, codec,
				       prefix, &dai_link->dai_fmt);
	if (ret < 0)
		goto out_put_node;

	snd_soc_dai_link_set_capabilities(dai_link);

	dai_link->ops			= &simple_ops;
	dai_link->init			= asoc_simple_dai_init;

out_put_node:
	of_node_put(node);
	return ret;
}

static int simple_dai_link_of(struct asoc_simple_priv *priv,
			      struct device_node *np,
			      struct device_node *codec,
			      struct link_info *li,
			      bool is_top)
{
	struct device *dev = simple_priv_to_dev(priv);
	struct snd_soc_dai_link *dai_link = simple_priv_to_link(priv, li->link);
	struct simple_dai_props *dai_props = simple_priv_to_props(priv, li->link);
	struct asoc_simple_dai *cpu_dai;
	struct asoc_simple_dai *codec_dai;
	struct device_node *top = dev->of_node;
	struct device_node *cpu = NULL;
	struct device_node *node = NULL;
	struct device_node *plat = NULL;
	char prop[128];
	char *prefix = "";
	int ret, single_cpu = 0;

	cpu  = np;
	node = of_get_parent(np);
	li->link++;

	dev_dbg(dev, "link_of (%pOF)\n", node);

	/* For single DAI link & old style of DT node */
	if (is_top)
		prefix = PREFIX;

	snprintf(prop, sizeof(prop), "%splat", prefix);
	plat = of_get_child_by_name(node, prop);

	cpu_dai			=
	dai_props->cpu_dai	= &priv->dais[li->dais++];
	codec_dai		=
	dai_props->codec_dai	= &priv->dais[li->dais++];

	ret = asoc_simple_parse_daifmt(dev, node, codec,
				       prefix, &dai_link->dai_fmt);
	if (ret < 0)
		goto dai_link_of_err;

	simple_parse_mclk_fs(top, cpu, codec, dai_props, prefix);

	ret = asoc_simple_parse_cpu(cpu, dai_link, &single_cpu);
	if (ret < 0)
		goto dai_link_of_err;

	ret = asoc_simple_parse_codec(codec, dai_link);
	if (ret < 0)
		goto dai_link_of_err;

	ret = asoc_simple_parse_platform(plat, dai_link);
	if (ret < 0)
		goto dai_link_of_err;

	ret = asoc_simple_parse_tdm(cpu, cpu_dai);
	if (ret < 0)
		goto dai_link_of_err;

	ret = asoc_simple_parse_tdm(codec, codec_dai);
	if (ret < 0)
		goto dai_link_of_err;

	ret = asoc_simple_parse_clk_cpu(dev, cpu, dai_link, cpu_dai);
	if (ret < 0)
		goto dai_link_of_err;

	ret = asoc_simple_parse_clk_codec(dev, codec, dai_link, codec_dai);
	if (ret < 0)
		goto dai_link_of_err;

	ret = asoc_simple_set_dailink_name(dev, dai_link,
					   "%s-%s",
					   dai_link->cpus->dai_name,
					   dai_link->codecs->dai_name);
	if (ret < 0)
		goto dai_link_of_err;

	dai_link->ops = &simple_ops;
	dai_link->init = asoc_simple_dai_init;

	asoc_simple_canonicalize_cpu(dai_link, single_cpu);
	asoc_simple_canonicalize_platform(dai_link);

dai_link_of_err:
	of_node_put(plat);
	of_node_put(node);

	return ret;
}

static int __simple_for_each_link(struct asoc_simple_priv *priv,
			struct link_info *li,
			int (*func_noml)(struct asoc_simple_priv *priv,
					 struct device_node *np,
					 struct device_node *codec,
					 struct link_info *li, bool is_top),
			int (*func_dpcm)(struct asoc_simple_priv *priv,
					 struct device_node *np,
					 struct device_node *codec,
					 struct link_info *li, bool is_top))
{
	struct device *dev = simple_priv_to_dev(priv);
	struct device_node *top = dev->of_node;
	struct device_node *node;
	uintptr_t dpcm_selectable = (uintptr_t)of_device_get_match_data(dev);
	bool is_top = 0;
	int ret = 0;

	/* Check if it has dai-link */
	node = of_get_child_by_name(top, PREFIX "dai-link");
	if (!node) {
		node = of_node_get(top);
		is_top = 1;
	}

	/* loop for all dai-link */
	do {
		struct asoc_simple_data adata;
		struct device_node *codec;
		struct device_node *plat;
		struct device_node *np;
		int num = of_get_child_count(node);

		/* get codec */
		codec = of_get_child_by_name(node, is_top ?
					     PREFIX "codec" : "codec");
		if (!codec) {
			ret = -ENODEV;
			goto error;
		}
		/* get platform */
		plat = of_get_child_by_name(node, is_top ?
					    PREFIX "plat" : "plat");

		/* get convert-xxx property */
		memset(&adata, 0, sizeof(adata));
		for_each_child_of_node(node, np)
			simple_parse_convert(dev, np, &adata);

		/* loop for all CPU/Codec node */
		for_each_child_of_node(node, np) {
			if (plat == np)
				continue;
			/*
			 * It is DPCM
			 * if it has many CPUs,
			 * or has convert-xxx property
			 */
			if (dpcm_selectable &&
			    (num > 2 ||
			     adata.convert_rate || adata.convert_channels)) {
				/*
				 * np
				 *	 |1(CPU)|0(Codec)  li->cpu
				 * CPU	 |Pass  |return
				 * Codec |return|Pass
				 */
				if (li->cpu != (np == codec))
					ret = func_dpcm(priv, np, codec, li, is_top);
			/* else normal sound */
			} else {
				/*
				 * np
				 *	 |1(CPU)|0(Codec)  li->cpu
				 * CPU	 |Pass  |return
				 * Codec |return|return
				 */
				if (li->cpu && (np != codec))
					ret = func_noml(priv, np, codec, li, is_top);
			}

			if (ret < 0) {
				of_node_put(codec);
				of_node_put(np);
				goto error;
			}
		}

		of_node_put(codec);
		node = of_get_next_child(top, node);
	} while (!is_top && node);

 error:
	of_node_put(node);
	return ret;
}

static int simple_for_each_link(struct asoc_simple_priv *priv,
				struct link_info *li,
				int (*func_noml)(struct asoc_simple_priv *priv,
						 struct device_node *np,
						 struct device_node *codec,
						 struct link_info *li, bool is_top),
				int (*func_dpcm)(struct asoc_simple_priv *priv,
						 struct device_node *np,
						 struct device_node *codec,
						 struct link_info *li, bool is_top))
{
	int ret;
	/*
	 * Detect all CPU first, and Detect all Codec 2nd.
	 *
	 * In Normal sound case, all DAIs are detected
	 * as "CPU-Codec".
	 *
	 * In DPCM sound case,
	 * all CPUs   are detected as "CPU-dummy", and
	 * all Codecs are detected as "dummy-Codec".
	 * To avoid random sub-device numbering,
	 * detect "dummy-Codec" in last;
	 */
	for (li->cpu = 1; li->cpu >= 0; li->cpu--) {
		ret = __simple_for_each_link(priv, li, func_noml, func_dpcm);
		if (ret < 0)
			break;
	}

	return ret;
}

static int simple_parse_of(struct asoc_simple_priv *priv)
{
	struct device *dev = simple_priv_to_dev(priv);
	struct device_node *top = dev->of_node;
	struct snd_soc_card *card = simple_priv_to_card(priv);
	struct link_info li;
	int ret;

	if (!top)
		return -EINVAL;

	ret = asoc_simple_parse_widgets(card, PREFIX);
	if (ret < 0)
		return ret;

	ret = asoc_simple_parse_routing(card, PREFIX);
	if (ret < 0)
		return ret;

	ret = asoc_simple_parse_pin_switches(card, PREFIX);
	if (ret < 0)
		return ret;

	/* Single/Muti DAI link(s) & New style of DT node */
	memset(&li, 0, sizeof(li));
	ret = simple_for_each_link(priv, &li,
				   simple_dai_link_of,
				   simple_dai_link_of_dpcm);
	if (ret < 0)
		return ret;

	ret = asoc_simple_parse_card_name(card, PREFIX);
	if (ret < 0)
		return ret;

	ret = snd_soc_of_parse_aux_devs(card, PREFIX "aux-devs");

	return ret;
}

static int simple_count_noml(struct asoc_simple_priv *priv,
			     struct device_node *np,
			     struct device_node *codec,
			     struct link_info *li, bool is_top)
{
<<<<<<< HEAD
=======
	if (li->link >= SNDRV_MINOR_DEVICES) {
		struct device *dev = simple_priv_to_dev(priv);

		dev_err(dev, "too many links\n");
		return -EINVAL;
	}

	li->num[li->link].cpus		= 1;
	li->num[li->link].codecs	= 1;
	li->num[li->link].platforms	= 1;

>>>>>>> c88e53f7
	li->link += 1;
	li->dais += 2;

	return 0;
}

static int simple_count_dpcm(struct asoc_simple_priv *priv,
			     struct device_node *np,
			     struct device_node *codec,
			     struct link_info *li, bool is_top)
{
<<<<<<< HEAD
	if (li->cpu) {
		li->link++; /* CPU-dummy */
		li->dais++;
	} else {
=======
	if (li->link >= SNDRV_MINOR_DEVICES) {
		struct device *dev = simple_priv_to_dev(priv);

		dev_err(dev, "too many links\n");
		return -EINVAL;
	}

	if (li->cpu) {
		li->num[li->link].cpus		= 1;
		li->num[li->link].platforms	= 1;

		li->link++; /* CPU-dummy */
		li->dais++;
	} else {
		li->num[li->link].codecs	= 1;

>>>>>>> c88e53f7
		li->link++; /* dummy-Codec */
		li->dais++;
		li->conf++;
	}

	return 0;
}

static void simple_get_dais_count(struct asoc_simple_priv *priv,
				  struct link_info *li)
{
	struct device *dev = simple_priv_to_dev(priv);
	struct device_node *top = dev->of_node;

	/*
	 * link_num :	number of links.
	 *		CPU-Codec / CPU-dummy / dummy-Codec
	 * dais_num :	number of DAIs
	 * ccnf_num :	number of codec_conf
	 *		same number for "dummy-Codec"
	 *
	 * ex1)
	 * CPU0 --- Codec0	link : 5
	 * CPU1 --- Codec1	dais : 7
	 * CPU2 -/		ccnf : 1
	 * CPU3 --- Codec2
	 *
	 *	=> 5 links = 2xCPU-Codec + 2xCPU-dummy + 1xdummy-Codec
	 *	=> 7 DAIs  = 4xCPU + 3xCodec
	 *	=> 1 ccnf  = 1xdummy-Codec
	 *
	 * ex2)
	 * CPU0 --- Codec0	link : 5
	 * CPU1 --- Codec1	dais : 6
	 * CPU2 -/		ccnf : 1
	 * CPU3 -/
	 *
	 *	=> 5 links = 1xCPU-Codec + 3xCPU-dummy + 1xdummy-Codec
	 *	=> 6 DAIs  = 4xCPU + 2xCodec
	 *	=> 1 ccnf  = 1xdummy-Codec
	 *
	 * ex3)
	 * CPU0 --- Codec0	link : 6
	 * CPU1 -/		dais : 6
	 * CPU2 --- Codec1	ccnf : 2
	 * CPU3 -/
	 *
	 *	=> 6 links = 0xCPU-Codec + 4xCPU-dummy + 2xdummy-Codec
	 *	=> 6 DAIs  = 4xCPU + 2xCodec
	 *	=> 2 ccnf  = 2xdummy-Codec
	 *
	 * ex4)
	 * CPU0 --- Codec0 (convert-rate)	link : 3
	 * CPU1 --- Codec1			dais : 4
	 *					ccnf : 1
	 *
	 *	=> 3 links = 1xCPU-Codec + 1xCPU-dummy + 1xdummy-Codec
	 *	=> 4 DAIs  = 2xCPU + 2xCodec
	 *	=> 1 ccnf  = 1xdummy-Codec
	 */
	if (!top) {
		li->num[0].cpus		= 1;
		li->num[0].codecs	= 1;
		li->num[0].platforms	= 1;

		li->link = 1;
		li->dais = 2;
		li->conf = 0;
		return;
	}

	simple_for_each_link(priv, li,
			     simple_count_noml,
			     simple_count_dpcm);

	dev_dbg(dev, "link %d, dais %d, ccnf %d\n",
		li->link, li->dais, li->conf);
}

static int simple_soc_probe(struct snd_soc_card *card)
{
	struct asoc_simple_priv *priv = snd_soc_card_get_drvdata(card);
	int ret;

	ret = asoc_simple_init_hp(card, &priv->hp_jack, PREFIX);
	if (ret < 0)
		return ret;

	ret = asoc_simple_init_mic(card, &priv->mic_jack, PREFIX);
	if (ret < 0)
		return ret;

	return 0;
}

static int asoc_simple_probe(struct platform_device *pdev)
{
	struct asoc_simple_priv *priv;
	struct device *dev = &pdev->dev;
	struct device_node *np = dev->of_node;
	struct snd_soc_card *card;
	struct link_info li;
	int ret;

	/* Allocate the private data and the DAI link array */
	priv = devm_kzalloc(dev, sizeof(*priv), GFP_KERNEL);
	if (!priv)
		return -ENOMEM;

	card = simple_priv_to_card(priv);
	card->owner		= THIS_MODULE;
	card->dev		= dev;
	card->probe		= simple_soc_probe;

	memset(&li, 0, sizeof(li));
	simple_get_dais_count(priv, &li);
	if (!li.link || !li.dais)
		return -EINVAL;

	ret = asoc_simple_init_priv(priv, &li);
	if (ret < 0)
		return ret;

	if (np && of_device_is_available(np)) {

		ret = simple_parse_of(priv);
		if (ret < 0) {
			if (ret != -EPROBE_DEFER)
				dev_err(dev, "parse error %d\n", ret);
			goto err;
		}

	} else {
		struct asoc_simple_card_info *cinfo;
		struct snd_soc_dai_link_component *cpus;
		struct snd_soc_dai_link_component *codecs;
		struct snd_soc_dai_link_component *platform;
		struct snd_soc_dai_link *dai_link = priv->dai_link;
		struct simple_dai_props *dai_props = priv->dai_props;

		int dai_idx = 0;

		cinfo = dev->platform_data;
		if (!cinfo) {
			dev_err(dev, "no info for asoc-simple-card\n");
			return -EINVAL;
		}

		if (!cinfo->name ||
		    !cinfo->codec_dai.name ||
		    !cinfo->codec ||
		    !cinfo->platform ||
		    !cinfo->cpu_dai.name) {
			dev_err(dev, "insufficient asoc_simple_card_info settings\n");
			return -EINVAL;
		}

		dai_props->cpu_dai	= &priv->dais[dai_idx++];
		dai_props->codec_dai	= &priv->dais[dai_idx++];

		cpus			= dai_link->cpus;
		cpus->dai_name		= cinfo->cpu_dai.name;

		codecs			= dai_link->codecs;
		codecs->name		= cinfo->codec;
		codecs->dai_name	= cinfo->codec_dai.name;

		platform		= dai_link->platforms;
		platform->name		= cinfo->platform;

		card->name		= (cinfo->card) ? cinfo->card : cinfo->name;
		dai_link->name		= cinfo->name;
		dai_link->stream_name	= cinfo->name;
		dai_link->dai_fmt	= cinfo->daifmt;
		dai_link->init		= asoc_simple_dai_init;
		memcpy(dai_props->cpu_dai, &cinfo->cpu_dai,
					sizeof(*dai_props->cpu_dai));
		memcpy(dai_props->codec_dai, &cinfo->codec_dai,
					sizeof(*dai_props->codec_dai));
	}

	snd_soc_card_set_drvdata(card, priv);

	asoc_simple_debug_info(priv);

	ret = devm_snd_soc_register_card(dev, card);
	if (ret < 0)
		goto err;

	return 0;
err:
	asoc_simple_clean_reference(card);

	return ret;
}

static int asoc_simple_remove(struct platform_device *pdev)
{
	struct snd_soc_card *card = platform_get_drvdata(pdev);

	return asoc_simple_clean_reference(card);
}

static const struct of_device_id simple_of_match[] = {
	{ .compatible = "simple-audio-card", },
	{ .compatible = "simple-scu-audio-card",
	  .data = (void *)DPCM_SELECTABLE },
	{},
};
MODULE_DEVICE_TABLE(of, simple_of_match);

static struct platform_driver asoc_simple_card = {
	.driver = {
		.name = "asoc-simple-card",
		.pm = &snd_soc_pm_ops,
		.of_match_table = simple_of_match,
	},
	.probe = asoc_simple_probe,
	.remove = asoc_simple_remove,
};

module_platform_driver(asoc_simple_card);

MODULE_ALIAS("platform:asoc-simple-card");
MODULE_LICENSE("GPL v2");
MODULE_DESCRIPTION("ASoC Simple Sound Card");
MODULE_AUTHOR("Kuninori Morimoto <kuninori.morimoto.gx@renesas.com>");<|MERGE_RESOLUTION|>--- conflicted
+++ resolved
@@ -492,8 +492,6 @@
 			     struct device_node *codec,
 			     struct link_info *li, bool is_top)
 {
-<<<<<<< HEAD
-=======
 	if (li->link >= SNDRV_MINOR_DEVICES) {
 		struct device *dev = simple_priv_to_dev(priv);
 
@@ -505,7 +503,6 @@
 	li->num[li->link].codecs	= 1;
 	li->num[li->link].platforms	= 1;
 
->>>>>>> c88e53f7
 	li->link += 1;
 	li->dais += 2;
 
@@ -517,12 +514,6 @@
 			     struct device_node *codec,
 			     struct link_info *li, bool is_top)
 {
-<<<<<<< HEAD
-	if (li->cpu) {
-		li->link++; /* CPU-dummy */
-		li->dais++;
-	} else {
-=======
 	if (li->link >= SNDRV_MINOR_DEVICES) {
 		struct device *dev = simple_priv_to_dev(priv);
 
@@ -539,7 +530,6 @@
 	} else {
 		li->num[li->link].codecs	= 1;
 
->>>>>>> c88e53f7
 		li->link++; /* dummy-Codec */
 		li->dais++;
 		li->conf++;
