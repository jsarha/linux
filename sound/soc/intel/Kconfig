--- conflicted
+++ resolved
@@ -211,17 +211,10 @@
 
 config SND_SOC_INTEL_AVS
 	tristate "Intel AVS driver"
-<<<<<<< HEAD
-	depends on (X86 && ACPI) || COMPILE_TEST
-	depends on PCI
-	depends on COMMON_CLK
-	select SND_SOC_ACPI
-=======
 	depends on X86 || COMPILE_TEST
 	depends on PCI
 	depends on COMMON_CLK
 	select SND_SOC_ACPI if ACPI
->>>>>>> bfe5761d
 	select SND_SOC_TOPOLOGY
 	select SND_HDA_EXT_CORE
 	select SND_HDA_DSP_LOADER
