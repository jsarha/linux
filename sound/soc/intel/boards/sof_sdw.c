// SPDX-License-Identifier: GPL-2.0-only
// Copyright (c) 2020 Intel Corporation

/*
 *  sof_sdw - ASOC Machine driver for Intel SoundWire platforms
 */

#include <linux/acpi.h>
#include <linux/bitmap.h>
#include <linux/device.h>
#include <linux/dmi.h>
#include <linux/module.h>
#include <linux/soundwire/sdw.h>
#include <linux/soundwire/sdw_type.h>
#include <linux/soundwire/sdw_intel.h>
#include <sound/soc-acpi.h>
#include "sof_sdw_common.h"
#include "../../codecs/rt711.h"

static unsigned long sof_sdw_quirk = RT711_JD1;
static int quirk_override = -1;
module_param_named(quirk, quirk_override, int, 0444);
MODULE_PARM_DESC(quirk, "Board-specific quirk override");

static void log_quirks(struct device *dev)
{
	if (SOC_SDW_JACK_JDSRC(sof_sdw_quirk))
		dev_dbg(dev, "quirk realtek,jack-detect-source %ld\n",
			SOC_SDW_JACK_JDSRC(sof_sdw_quirk));
	if (sof_sdw_quirk & SOC_SDW_FOUR_SPK)
		dev_err(dev, "quirk SOC_SDW_FOUR_SPK enabled but no longer supported\n");
	if (sof_sdw_quirk & SOF_SDW_TGL_HDMI)
		dev_dbg(dev, "quirk SOF_SDW_TGL_HDMI enabled\n");
	if (sof_sdw_quirk & SOC_SDW_PCH_DMIC)
		dev_dbg(dev, "quirk SOC_SDW_PCH_DMIC enabled\n");
	if (SOF_SSP_GET_PORT(sof_sdw_quirk))
		dev_dbg(dev, "SSP port %ld\n",
			SOF_SSP_GET_PORT(sof_sdw_quirk));
	if (sof_sdw_quirk & SOC_SDW_NO_AGGREGATION)
		dev_err(dev, "quirk SOC_SDW_NO_AGGREGATION enabled but no longer supported\n");
	if (sof_sdw_quirk & SOC_SDW_CODEC_SPKR)
		dev_dbg(dev, "quirk SOC_SDW_CODEC_SPKR enabled\n");
	if (sof_sdw_quirk & SOC_SDW_SIDECAR_AMPS)
		dev_dbg(dev, "quirk SOC_SDW_SIDECAR_AMPS enabled\n");
}

static int sof_sdw_quirk_cb(const struct dmi_system_id *id)
{
	sof_sdw_quirk = (unsigned long)id->driver_data;
	return 1;
}

static const struct dmi_system_id sof_sdw_quirk_table[] = {
	/* CometLake devices */
	{
		.callback = sof_sdw_quirk_cb,
		.matches = {
			DMI_MATCH(DMI_SYS_VENDOR, "Intel Corporation"),
			DMI_MATCH(DMI_PRODUCT_NAME, "CometLake Client"),
		},
		.driver_data = (void *)SOC_SDW_PCH_DMIC,
	},
	{
		.callback = sof_sdw_quirk_cb,
		.matches = {
			DMI_MATCH(DMI_SYS_VENDOR, "Dell Inc"),
			DMI_EXACT_MATCH(DMI_PRODUCT_SKU, "09C6")
		},
		.driver_data = (void *)RT711_JD2,
	},
	{
		/* early version of SKU 09C6 */
		.callback = sof_sdw_quirk_cb,
		.matches = {
			DMI_MATCH(DMI_SYS_VENDOR, "Dell Inc"),
			DMI_EXACT_MATCH(DMI_PRODUCT_SKU, "0983")
		},
		.driver_data = (void *)RT711_JD2,
	},
	{
		.callback = sof_sdw_quirk_cb,
		.matches = {
			DMI_MATCH(DMI_SYS_VENDOR, "Dell Inc"),
			DMI_EXACT_MATCH(DMI_PRODUCT_SKU, "098F"),
		},
		.driver_data = (void *)(RT711_JD2),
	},
	{
		.callback = sof_sdw_quirk_cb,
		.matches = {
			DMI_MATCH(DMI_SYS_VENDOR, "Dell Inc"),
			DMI_EXACT_MATCH(DMI_PRODUCT_SKU, "0990"),
		},
		.driver_data = (void *)(RT711_JD2),
	},
	/* IceLake devices */
	{
		.callback = sof_sdw_quirk_cb,
		.matches = {
			DMI_MATCH(DMI_SYS_VENDOR, "Intel Corporation"),
			DMI_MATCH(DMI_PRODUCT_NAME, "Ice Lake Client"),
		},
		.driver_data = (void *)SOC_SDW_PCH_DMIC,
	},
	/* TigerLake devices */
	{
		.callback = sof_sdw_quirk_cb,
		.matches = {
			DMI_MATCH(DMI_SYS_VENDOR, "Intel Corporation"),
			DMI_MATCH(DMI_PRODUCT_NAME,
				  "Tiger Lake Client Platform"),
		},
		.driver_data = (void *)(SOF_SDW_TGL_HDMI |
					RT711_JD1 |
					SOC_SDW_PCH_DMIC |
					SOF_SSP_PORT(SOF_I2S_SSP2)),
	},
	{
		.callback = sof_sdw_quirk_cb,
		.matches = {
			DMI_MATCH(DMI_SYS_VENDOR, "Dell Inc"),
			DMI_EXACT_MATCH(DMI_PRODUCT_SKU, "0A3E")
		},
		.driver_data = (void *)(SOF_SDW_TGL_HDMI |
					RT711_JD2),
	},
	{
		/* another SKU of Dell Latitude 9520 */
		.callback = sof_sdw_quirk_cb,
		.matches = {
			DMI_MATCH(DMI_SYS_VENDOR, "Dell Inc"),
			DMI_EXACT_MATCH(DMI_PRODUCT_SKU, "0A3F")
		},
		.driver_data = (void *)(SOF_SDW_TGL_HDMI |
					RT711_JD2),
	},
	{
		/* Dell XPS 9710 */
		.callback = sof_sdw_quirk_cb,
		.matches = {
			DMI_MATCH(DMI_SYS_VENDOR, "Dell Inc"),
			DMI_EXACT_MATCH(DMI_PRODUCT_SKU, "0A5D")
		},
		.driver_data = (void *)(SOF_SDW_TGL_HDMI |
					RT711_JD2),
	},
	{
		.callback = sof_sdw_quirk_cb,
		.matches = {
			DMI_MATCH(DMI_SYS_VENDOR, "Dell Inc"),
			DMI_EXACT_MATCH(DMI_PRODUCT_SKU, "0A5E")
		},
		.driver_data = (void *)(SOF_SDW_TGL_HDMI |
					RT711_JD2),
	},
	{
		.callback = sof_sdw_quirk_cb,
		.matches = {
			DMI_MATCH(DMI_SYS_VENDOR, "Google"),
			DMI_MATCH(DMI_PRODUCT_NAME, "Volteer"),
		},
		.driver_data = (void *)(SOF_SDW_TGL_HDMI |
					SOC_SDW_PCH_DMIC |
					SOF_BT_OFFLOAD_SSP(2) |
					SOF_SSP_BT_OFFLOAD_PRESENT),
	},
	{
		.callback = sof_sdw_quirk_cb,
		.matches = {
			DMI_MATCH(DMI_SYS_VENDOR, "Google"),
			DMI_MATCH(DMI_PRODUCT_NAME, "Ripto"),
		},
		.driver_data = (void *)(SOF_SDW_TGL_HDMI |
					SOC_SDW_PCH_DMIC),
	},
	{
		/*
		 * this entry covers multiple HP SKUs. The family name
		 * does not seem robust enough, so we use a partial
		 * match that ignores the product name suffix
		 * (e.g. 15-eb1xxx, 14t-ea000 or 13-aw2xxx)
		 */
		.callback = sof_sdw_quirk_cb,
		.matches = {
			DMI_MATCH(DMI_SYS_VENDOR, "HP"),
			DMI_MATCH(DMI_PRODUCT_NAME, "HP Spectre x360 Conv"),
		},
		.driver_data = (void *)(SOF_SDW_TGL_HDMI |
					SOC_SDW_PCH_DMIC |
					RT711_JD1),
	},
	{
		/*
		 * this entry covers HP Spectre x360 where the DMI information
		 * changed somehow
		 */
		.callback = sof_sdw_quirk_cb,
		.matches = {
			DMI_MATCH(DMI_SYS_VENDOR, "HP"),
			DMI_MATCH(DMI_BOARD_NAME, "8709"),
		},
		.driver_data = (void *)(SOF_SDW_TGL_HDMI |
					SOC_SDW_PCH_DMIC |
					RT711_JD1),
	},
	{
		/* NUC15 'Bishop County' LAPBC510 and LAPBC710 skews */
		.callback = sof_sdw_quirk_cb,
		.matches = {
			DMI_MATCH(DMI_SYS_VENDOR, "Intel(R) Client Systems"),
			DMI_MATCH(DMI_PRODUCT_NAME, "LAPBC"),
		},
		.driver_data = (void *)(SOF_SDW_TGL_HDMI |
					SOC_SDW_PCH_DMIC |
					RT711_JD1),
	},
	{
		/* NUC15 LAPBC710 skews */
		.callback = sof_sdw_quirk_cb,
		.matches = {
			DMI_MATCH(DMI_BOARD_VENDOR, "Intel Corporation"),
			DMI_MATCH(DMI_BOARD_NAME, "LAPBC710"),
		},
		.driver_data = (void *)(SOF_SDW_TGL_HDMI |
					SOC_SDW_PCH_DMIC |
					RT711_JD1),
	},
	{
		/* NUC15 'Rooks County' LAPRC510 and LAPRC710 skews */
		.callback = sof_sdw_quirk_cb,
		.matches = {
			DMI_MATCH(DMI_SYS_VENDOR, "Intel(R) Client Systems"),
			DMI_MATCH(DMI_PRODUCT_NAME, "LAPRC"),
		},
		.driver_data = (void *)(SOF_SDW_TGL_HDMI |
					SOC_SDW_PCH_DMIC |
					RT711_JD2_100K),
	},
	{
		/* NUC15 LAPRC710 skews */
		.callback = sof_sdw_quirk_cb,
		.matches = {
			DMI_MATCH(DMI_BOARD_VENDOR, "Intel Corporation"),
			DMI_MATCH(DMI_BOARD_NAME, "LAPRC710"),
		},
		.driver_data = (void *)(SOF_SDW_TGL_HDMI |
					SOC_SDW_PCH_DMIC |
					RT711_JD2_100K),
	},
	/* TigerLake-SDCA devices */
	{
		.callback = sof_sdw_quirk_cb,
		.matches = {
			DMI_MATCH(DMI_SYS_VENDOR, "Dell Inc"),
			DMI_EXACT_MATCH(DMI_PRODUCT_SKU, "0A32")
		},
		.driver_data = (void *)(SOF_SDW_TGL_HDMI |
					RT711_JD2),
	},
	{
		.callback = sof_sdw_quirk_cb,
		.matches = {
			DMI_MATCH(DMI_SYS_VENDOR, "Dell Inc"),
			DMI_EXACT_MATCH(DMI_PRODUCT_SKU, "0A45")
		},
		.driver_data = (void *)(SOF_SDW_TGL_HDMI |
					RT711_JD2),
	},
	/* AlderLake devices */
	{
		.callback = sof_sdw_quirk_cb,
		.matches = {
			DMI_MATCH(DMI_SYS_VENDOR, "Intel Corporation"),
			DMI_MATCH(DMI_PRODUCT_NAME, "Alder Lake Client Platform"),
		},
		.driver_data = (void *)(RT711_JD2_100K |
					SOF_SDW_TGL_HDMI |
					SOF_BT_OFFLOAD_SSP(2) |
					SOF_SSP_BT_OFFLOAD_PRESENT),
	},
	{
		.callback = sof_sdw_quirk_cb,
		.matches = {
			DMI_MATCH(DMI_PRODUCT_FAMILY, "Intel_adlrvp"),
		},
		.driver_data = (void *)(RT711_JD1 |
					SOF_SDW_TGL_HDMI |
					SOF_BT_OFFLOAD_SSP(2) |
					SOF_SSP_BT_OFFLOAD_PRESENT),
	},
	{
		.callback = sof_sdw_quirk_cb,
		.matches = {
			DMI_MATCH(DMI_BOARD_VENDOR, "Intel Corporation"),
			DMI_MATCH(DMI_PRODUCT_SKU, "0000000000070000"),
		},
		.driver_data = (void *)(SOF_SDW_TGL_HDMI |
					RT711_JD2_100K),
	},
	{
		.callback = sof_sdw_quirk_cb,
		.matches = {
			DMI_MATCH(DMI_BOARD_VENDOR, "Intel Corporation"),
			DMI_MATCH(DMI_PRODUCT_SKU, "0001000000070000"),
		},
		.driver_data = (void *)(SOF_SDW_TGL_HDMI |
					RT711_JD2_100K),
	},
	{
		.callback = sof_sdw_quirk_cb,
		.matches = {
			DMI_MATCH(DMI_SYS_VENDOR, "Google"),
			DMI_MATCH(DMI_PRODUCT_NAME, "Brya"),
		},
		.driver_data = (void *)(SOF_SDW_TGL_HDMI |
					SOC_SDW_PCH_DMIC |
					SOF_BT_OFFLOAD_SSP(2) |
					SOF_SSP_BT_OFFLOAD_PRESENT),
	},
	{
		.callback = sof_sdw_quirk_cb,
		.matches = {
			DMI_MATCH(DMI_SYS_VENDOR, "Dell Inc"),
			DMI_EXACT_MATCH(DMI_PRODUCT_SKU, "0AF0")
		},
		.driver_data = (void *)(SOF_SDW_TGL_HDMI |
					RT711_JD2),
	},
	{
		.callback = sof_sdw_quirk_cb,
		.matches = {
			DMI_MATCH(DMI_SYS_VENDOR, "Dell Inc"),
			DMI_EXACT_MATCH(DMI_PRODUCT_SKU, "0AF3"),
		},
		/* No Jack */
		.driver_data = (void *)(SOF_SDW_TGL_HDMI),
	},
	{
		.callback = sof_sdw_quirk_cb,
		.matches = {
			DMI_MATCH(DMI_SYS_VENDOR, "Dell Inc"),
			DMI_EXACT_MATCH(DMI_PRODUCT_SKU, "0AFE")
		},
		.driver_data = (void *)(SOF_SDW_TGL_HDMI |
					RT711_JD2),
	},
	{
		.callback = sof_sdw_quirk_cb,
		.matches = {
			DMI_MATCH(DMI_SYS_VENDOR, "Dell Inc"),
			DMI_EXACT_MATCH(DMI_PRODUCT_SKU, "0AFF")
		},
		.driver_data = (void *)(SOF_SDW_TGL_HDMI |
					RT711_JD2),
	},
	{
		.callback = sof_sdw_quirk_cb,
		.matches = {
			DMI_MATCH(DMI_SYS_VENDOR, "Dell Inc"),
			DMI_EXACT_MATCH(DMI_PRODUCT_SKU, "0B00")
		},
		.driver_data = (void *)(SOF_SDW_TGL_HDMI |
					RT711_JD2),
	},
	{
		.callback = sof_sdw_quirk_cb,
		.matches = {
			DMI_MATCH(DMI_SYS_VENDOR, "Dell Inc"),
			DMI_EXACT_MATCH(DMI_PRODUCT_SKU, "0B01")
		},
		.driver_data = (void *)(SOF_SDW_TGL_HDMI |
					RT711_JD2),
	},
	{
		.callback = sof_sdw_quirk_cb,
		.matches = {
			DMI_MATCH(DMI_SYS_VENDOR, "Dell Inc"),
			DMI_EXACT_MATCH(DMI_PRODUCT_SKU, "0B11")
		},
		.driver_data = (void *)(SOF_SDW_TGL_HDMI |
					RT711_JD2),
	},
	{
		.callback = sof_sdw_quirk_cb,
		.matches = {
			DMI_MATCH(DMI_SYS_VENDOR, "Dell Inc"),
			DMI_EXACT_MATCH(DMI_PRODUCT_SKU, "0B12")
		},
		.driver_data = (void *)(SOF_SDW_TGL_HDMI |
					RT711_JD2),
	},
	{
		.callback = sof_sdw_quirk_cb,
		.matches = {
			DMI_MATCH(DMI_SYS_VENDOR, "Dell Inc"),
			DMI_EXACT_MATCH(DMI_PRODUCT_SKU, "0B13"),
		},
		/* No Jack */
		.driver_data = (void *)SOF_SDW_TGL_HDMI,
	},
	{
		.callback = sof_sdw_quirk_cb,
		.matches = {
			DMI_MATCH(DMI_SYS_VENDOR, "Dell Inc"),
			DMI_EXACT_MATCH(DMI_PRODUCT_SKU, "0B14"),
		},
		/* No Jack */
		.driver_data = (void *)SOF_SDW_TGL_HDMI,
	},

	{
		.callback = sof_sdw_quirk_cb,
		.matches = {
			DMI_MATCH(DMI_SYS_VENDOR, "Dell Inc"),
			DMI_EXACT_MATCH(DMI_PRODUCT_SKU, "0B29"),
		},
		.driver_data = (void *)(SOF_SDW_TGL_HDMI |
					RT711_JD2),
	},
	{
		.callback = sof_sdw_quirk_cb,
		.matches = {
			DMI_MATCH(DMI_SYS_VENDOR, "Dell Inc"),
			DMI_EXACT_MATCH(DMI_PRODUCT_SKU, "0B34"),
		},
		/* No Jack */
		.driver_data = (void *)SOF_SDW_TGL_HDMI,
	},
	{
		.callback = sof_sdw_quirk_cb,
		.matches = {
			DMI_MATCH(DMI_SYS_VENDOR, "Dell Inc"),
			DMI_EXACT_MATCH(DMI_PRODUCT_SKU, "0B8C"),
		},
		.driver_data = (void *)(SOF_SDW_TGL_HDMI |
					RT711_JD2),
	},
	{
		.callback = sof_sdw_quirk_cb,
		.matches = {
			DMI_MATCH(DMI_SYS_VENDOR, "HP"),
			DMI_MATCH(DMI_PRODUCT_NAME, "OMEN by HP Gaming Laptop 16"),
		},
		.driver_data = (void *)(SOF_SDW_TGL_HDMI |
					RT711_JD2),
	},
	/* RaptorLake devices */
	{
		.callback = sof_sdw_quirk_cb,
		.matches = {
			DMI_MATCH(DMI_SYS_VENDOR, "Dell Inc"),
			DMI_EXACT_MATCH(DMI_PRODUCT_SKU, "0BDA")
		},
		.driver_data = (void *)(SOF_SDW_TGL_HDMI |
					RT711_JD2),
	},
	{
		.callback = sof_sdw_quirk_cb,
		.matches = {
			DMI_MATCH(DMI_SYS_VENDOR, "Dell Inc"),
			DMI_EXACT_MATCH(DMI_PRODUCT_SKU, "0C0F")
		},
		.driver_data = (void *)(SOF_SDW_TGL_HDMI |
					RT711_JD2),
	},
	{
		.callback = sof_sdw_quirk_cb,
		.matches = {
			DMI_MATCH(DMI_SYS_VENDOR, "Dell Inc"),
			DMI_EXACT_MATCH(DMI_PRODUCT_SKU, "0C10"),
		},
		/* No Jack */
		.driver_data = (void *)(SOF_SDW_TGL_HDMI),
	},
	{
		.callback = sof_sdw_quirk_cb,
		.matches = {
			DMI_MATCH(DMI_SYS_VENDOR, "Dell Inc"),
			DMI_EXACT_MATCH(DMI_PRODUCT_SKU, "0C11")
		},
		.driver_data = (void *)(SOF_SDW_TGL_HDMI |
					RT711_JD2),
	},
	{
		.callback = sof_sdw_quirk_cb,
		.matches = {
			DMI_MATCH(DMI_SYS_VENDOR, "Dell Inc"),
			DMI_EXACT_MATCH(DMI_PRODUCT_SKU, "0C40")
		},
		.driver_data = (void *)(SOF_SDW_TGL_HDMI |
					RT711_JD2),
	},
	{
		.callback = sof_sdw_quirk_cb,
		.matches = {
			DMI_MATCH(DMI_SYS_VENDOR, "Dell Inc"),
			DMI_EXACT_MATCH(DMI_PRODUCT_SKU, "0C4F")
		},
		.driver_data = (void *)(SOF_SDW_TGL_HDMI |
					RT711_JD2),
	},
	{
		.callback = sof_sdw_quirk_cb,
		.matches = {
			DMI_MATCH(DMI_SYS_VENDOR, "Dell Inc"),
			DMI_EXACT_MATCH(DMI_PRODUCT_SKU, "0CF9")
		},
		.driver_data = (void *)(SOC_SDW_CODEC_SPKR),
	},
	/* MeteorLake devices */
	{
		.callback = sof_sdw_quirk_cb,
		.matches = {
			DMI_MATCH(DMI_PRODUCT_FAMILY, "Intel_mtlrvp"),
		},
		.driver_data = (void *)(RT711_JD1),
	},
	{
		.callback = sof_sdw_quirk_cb,
		.matches = {
			DMI_MATCH(DMI_SYS_VENDOR, "Intel Corporation"),
			DMI_MATCH(DMI_PRODUCT_NAME, "Meteor Lake Client Platform"),
		},
		.driver_data = (void *)(RT711_JD2_100K),
	},
	{
		.callback = sof_sdw_quirk_cb,
		.matches = {
			DMI_MATCH(DMI_SYS_VENDOR, "Google"),
			DMI_MATCH(DMI_PRODUCT_NAME, "Rex"),
		},
		.driver_data = (void *)(SOC_SDW_PCH_DMIC |
					SOF_BT_OFFLOAD_SSP(1) |
					SOF_SSP_BT_OFFLOAD_PRESENT),
	},
	{
		.callback = sof_sdw_quirk_cb,
		.matches = {
			DMI_MATCH(DMI_SYS_VENDOR, "HP"),
			DMI_MATCH(DMI_PRODUCT_NAME, "OMEN Transcend Gaming Laptop"),
		},
		.driver_data = (void *)(RT711_JD2),
	},

	/* LunarLake devices */
	{
		.callback = sof_sdw_quirk_cb,
		.matches = {
			DMI_MATCH(DMI_SYS_VENDOR, "Intel Corporation"),
			DMI_MATCH(DMI_PRODUCT_NAME, "Lunar Lake Client Platform"),
		},
		.driver_data = (void *)(RT711_JD2),
	},
	{
		.callback = sof_sdw_quirk_cb,
		.matches = {
			DMI_MATCH(DMI_SYS_VENDOR, "Dell Inc"),
			DMI_EXACT_MATCH(DMI_PRODUCT_SKU, "0CE3")
		},
		.driver_data = (void *)(SOC_SDW_SIDECAR_AMPS),
	},
	{
		.callback = sof_sdw_quirk_cb,
		.matches = {
			DMI_MATCH(DMI_SYS_VENDOR, "Dell Inc"),
			DMI_EXACT_MATCH(DMI_PRODUCT_SKU, "0CE4")
		},
		.driver_data = (void *)(SOC_SDW_SIDECAR_AMPS),
	},
	{
		.callback = sof_sdw_quirk_cb,
		.matches = {
			DMI_MATCH(DMI_SYS_VENDOR, "Dell Inc"),
			DMI_EXACT_MATCH(DMI_PRODUCT_SKU, "0CDB")
		},
		.driver_data = (void *)(SOC_SDW_CODEC_SPKR),
	},
	{
		.callback = sof_sdw_quirk_cb,
		.matches = {
			DMI_MATCH(DMI_SYS_VENDOR, "Dell Inc"),
			DMI_EXACT_MATCH(DMI_PRODUCT_SKU, "0CDC")
		},
		.driver_data = (void *)(SOC_SDW_CODEC_SPKR),
	},
	{
		.callback = sof_sdw_quirk_cb,
		.matches = {
			DMI_MATCH(DMI_SYS_VENDOR, "Dell Inc"),
			DMI_EXACT_MATCH(DMI_PRODUCT_SKU, "0CDD")
		},
		.driver_data = (void *)(SOC_SDW_CODEC_SPKR),
	},
	{
		.callback = sof_sdw_quirk_cb,
		.matches = {
			DMI_MATCH(DMI_SYS_VENDOR, "Dell Inc"),
			DMI_EXACT_MATCH(DMI_PRODUCT_SKU, "0CF8")
		},
		.driver_data = (void *)(SOC_SDW_CODEC_SPKR),
	},
<<<<<<< HEAD
	{
		.callback = sof_sdw_quirk_cb,
		.matches = {
			DMI_MATCH(DMI_SYS_VENDOR, "LENOVO"),
			DMI_EXACT_MATCH(DMI_PRODUCT_SKU, "3838")
		},
		.driver_data = (void *)(SOC_SDW_SIDECAR_AMPS),
	},
	{
		.callback = sof_sdw_quirk_cb,
		.matches = {
			DMI_MATCH(DMI_SYS_VENDOR, "LENOVO"),
			DMI_EXACT_MATCH(DMI_PRODUCT_SKU, "3832")
		},
		.driver_data = (void *)(SOC_SDW_SIDECAR_AMPS),
	},
	{
		.callback = sof_sdw_quirk_cb,
		.matches = {
			DMI_MATCH(DMI_SYS_VENDOR, "LENOVO"),
			DMI_EXACT_MATCH(DMI_PRODUCT_SKU, "380E")
		},
		.driver_data = (void *)(SOC_SDW_SIDECAR_AMPS),
	},
	{
		.callback = sof_sdw_quirk_cb,
		.matches = {
			DMI_MATCH(DMI_SYS_VENDOR, "LENOVO"),
			DMI_EXACT_MATCH(DMI_PRODUCT_SKU, "233C")
		},
		/* Note this quirk excludes the CODEC mic */
		.driver_data = (void *)(SOC_SDW_CODEC_MIC),
	},
	{
		.callback = sof_sdw_quirk_cb,
		.matches = {
			DMI_MATCH(DMI_SYS_VENDOR, "LENOVO"),
			DMI_EXACT_MATCH(DMI_PRODUCT_SKU, "233B")
		},
		.driver_data = (void *)(SOC_SDW_SIDECAR_AMPS),
	},
=======
>>>>>>> 9b70bf0a

	/* ArrowLake devices */
	{
		.callback = sof_sdw_quirk_cb,
		.matches = {
			DMI_MATCH(DMI_SYS_VENDOR, "Dell Inc"),
			DMI_EXACT_MATCH(DMI_PRODUCT_SKU, "0CE8")
		},
		.driver_data = (void *)(SOC_SDW_CODEC_SPKR),
	},
	{
		.callback = sof_sdw_quirk_cb,
		.matches = {
			DMI_MATCH(DMI_SYS_VENDOR, "Dell Inc"),
			DMI_EXACT_MATCH(DMI_PRODUCT_SKU, "0CF7")
		},
		.driver_data = (void *)(SOC_SDW_CODEC_SPKR),
	},
	/* Pantherlake devices*/
	{
		.callback = sof_sdw_quirk_cb,
		.matches = {
			DMI_MATCH(DMI_PRODUCT_FAMILY, "Intel_ptlrvp"),
		},
		.driver_data = (void *)(SOC_SDW_PCH_DMIC),
	},
	{}
};

static struct snd_soc_dai_link_component platform_component[] = {
	{
		/* name might be overridden during probe */
		.name = "0000:00:1f.3"
	}
};

static const struct snd_soc_ops sdw_ops = {
	.startup = asoc_sdw_startup,
	.prepare = asoc_sdw_prepare,
	.trigger = asoc_sdw_trigger,
	.hw_params = asoc_sdw_hw_params,
	.hw_free = asoc_sdw_hw_free,
	.shutdown = asoc_sdw_shutdown,
};

static const char * const type_strings[] = {"SimpleJack", "SmartAmp", "SmartMic"};

static int create_sdw_dailink(struct snd_soc_card *card,
			      struct asoc_sdw_dailink *sof_dai,
			      struct snd_soc_dai_link **dai_links,
			      int *be_id, struct snd_soc_codec_conf **codec_conf)
{
	struct device *dev = card->dev;
	struct asoc_sdw_mc_private *ctx = snd_soc_card_get_drvdata(card);
	struct intel_mc_ctx *intel_ctx = (struct intel_mc_ctx *)ctx->private;
	struct asoc_sdw_endpoint *sof_end;
	int stream;
	int ret;

	list_for_each_entry(sof_end, &sof_dai->endpoints, list) {
		if (sof_end->name_prefix) {
			(*codec_conf)->dlc.name = sof_end->codec_name;
			(*codec_conf)->name_prefix = sof_end->name_prefix;
			(*codec_conf)++;
		}

		if (sof_end->include_sidecar) {
			ret = sof_end->codec_info->add_sidecar(card, dai_links, codec_conf);
			if (ret)
				return ret;
		}
	}

	for_each_pcm_streams(stream) {
		static const char * const sdw_stream_name[] = {
			"SDW%d-Playback",
			"SDW%d-Capture",
			"SDW%d-Playback-%s",
			"SDW%d-Capture-%s",
		};
		struct snd_soc_dai_link_ch_map *codec_maps;
		struct snd_soc_dai_link_component *codecs;
		struct snd_soc_dai_link_component *cpus;
		int num_cpus = hweight32(sof_dai->link_mask[stream]);
		int num_codecs = sof_dai->num_devs[stream];
		int playback, capture;
		int cur_link = 0;
		int i = 0, j = 0;
		char *name;

		if (!sof_dai->num_devs[stream])
			continue;

		sof_end = list_first_entry(&sof_dai->endpoints,
					   struct asoc_sdw_endpoint, list);

		*be_id = sof_end->dai_info->dailink[stream];
		if (*be_id < 0) {
			dev_err(dev, "Invalid dailink id %d\n", *be_id);
			return -EINVAL;
		}

		/* create stream name according to first link id */
		if (ctx->append_dai_type)
			name = devm_kasprintf(dev, GFP_KERNEL,
					      sdw_stream_name[stream + 2],
					      ffs(sof_end->link_mask) - 1,
					      type_strings[sof_end->dai_info->dai_type]);
		else
			name = devm_kasprintf(dev, GFP_KERNEL,
					      sdw_stream_name[stream],
					      ffs(sof_end->link_mask) - 1);
		if (!name)
			return -ENOMEM;

		cpus = devm_kcalloc(dev, num_cpus, sizeof(*cpus), GFP_KERNEL);
		if (!cpus)
			return -ENOMEM;

		codecs = devm_kcalloc(dev, num_codecs, sizeof(*codecs), GFP_KERNEL);
		if (!codecs)
			return -ENOMEM;

		codec_maps = devm_kcalloc(dev, num_codecs, sizeof(*codec_maps), GFP_KERNEL);
		if (!codec_maps)
			return -ENOMEM;

		list_for_each_entry(sof_end, &sof_dai->endpoints, list) {
			if (!sof_end->dai_info->direction[stream])
				continue;

			if (cur_link != sof_end->link_mask) {
				int link_num = ffs(sof_end->link_mask) - 1;
				int pin_num = intel_ctx->sdw_pin_index[link_num]++;

				cur_link = sof_end->link_mask;

				cpus[i].dai_name = devm_kasprintf(dev, GFP_KERNEL,
								  "SDW%d Pin%d",
								  link_num, pin_num);
				if (!cpus[i].dai_name)
					return -ENOMEM;
				i++;
			}

			codec_maps[j].cpu = i - 1;
			codec_maps[j].codec = j;

			codecs[j].name = sof_end->codec_name;
			codecs[j].dai_name = sof_end->dai_info->dai_name;
			j++;
		}

		WARN_ON(i != num_cpus || j != num_codecs);

		playback = (stream == SNDRV_PCM_STREAM_PLAYBACK);
		capture = (stream == SNDRV_PCM_STREAM_CAPTURE);

		asoc_sdw_init_dai_link(dev, *dai_links, be_id, name, playback, capture,
				       cpus, num_cpus, platform_component,
				       ARRAY_SIZE(platform_component), codecs, num_codecs,
				       asoc_sdw_rtd_init, &sdw_ops);

		/*
		 * SoundWire DAILINKs use 'stream' functions and Bank Switch operations
		 * based on wait_for_completion(), tag them as 'nonatomic'.
		 */
		(*dai_links)->nonatomic = true;
		(*dai_links)->ch_maps = codec_maps;

		list_for_each_entry(sof_end, &sof_dai->endpoints, list) {
			if (sof_end->dai_info->init)
				sof_end->dai_info->init(card, *dai_links,
							sof_end->codec_info,
							playback);
		}

		(*dai_links)++;
	}

	return 0;
}

static int create_sdw_dailinks(struct snd_soc_card *card,
			       struct snd_soc_dai_link **dai_links, int *be_id,
			       struct asoc_sdw_dailink *sof_dais,
			       struct snd_soc_codec_conf **codec_conf)
{
	struct asoc_sdw_mc_private *ctx = snd_soc_card_get_drvdata(card);
	struct intel_mc_ctx *intel_ctx = (struct intel_mc_ctx *)ctx->private;
	int ret, i;

	for (i = 0; i < SDW_INTEL_MAX_LINKS; i++)
		intel_ctx->sdw_pin_index[i] = SOC_SDW_INTEL_BIDIR_PDI_BASE;

	/* generate DAI links by each sdw link */
	while (sof_dais->initialised) {
		int current_be_id;

		ret = create_sdw_dailink(card, sof_dais, dai_links,
					 &current_be_id, codec_conf);
		if (ret)
			return ret;

		/* Update the be_id to match the highest ID used for SDW link */
		if (*be_id < current_be_id)
			*be_id = current_be_id;

		sof_dais++;
	}

	return 0;
}

static int create_ssp_dailinks(struct snd_soc_card *card,
			       struct snd_soc_dai_link **dai_links, int *be_id,
			       struct asoc_sdw_codec_info *ssp_info,
			       unsigned long ssp_mask)
{
	struct device *dev = card->dev;
	int i, j = 0;
	int ret;

	for_each_set_bit(i, &ssp_mask, BITS_PER_TYPE(ssp_mask)) {
		char *name = devm_kasprintf(dev, GFP_KERNEL, "SSP%d-Codec", i);
		char *cpu_dai_name = devm_kasprintf(dev, GFP_KERNEL, "SSP%d Pin", i);
		char *codec_name = devm_kasprintf(dev, GFP_KERNEL, "i2c-%s:0%d",
						  ssp_info->acpi_id, j++);
		if (!name || !cpu_dai_name || !codec_name)
			return -ENOMEM;

		int playback = ssp_info->dais[0].direction[SNDRV_PCM_STREAM_PLAYBACK];
		int capture = ssp_info->dais[0].direction[SNDRV_PCM_STREAM_CAPTURE];

		ret = asoc_sdw_init_simple_dai_link(dev, *dai_links, be_id, name,
						    playback, capture, cpu_dai_name,
						    platform_component->name,
						    ARRAY_SIZE(platform_component), codec_name,
						    ssp_info->dais[0].dai_name, NULL,
						    ssp_info->ops);
		if (ret)
			return ret;

		ret = ssp_info->dais[0].init(card, *dai_links, ssp_info, 0);
		if (ret < 0)
			return ret;

		(*dai_links)++;
	}

	return 0;
}

static int create_dmic_dailinks(struct snd_soc_card *card,
				struct snd_soc_dai_link **dai_links, int *be_id)
{
	struct device *dev = card->dev;
	int ret;

	ret = asoc_sdw_init_simple_dai_link(dev, *dai_links, be_id, "dmic01",
					    0, 1, // DMIC only supports capture
					    "DMIC01 Pin", platform_component->name,
					    ARRAY_SIZE(platform_component),
					    "dmic-codec", "dmic-hifi",
					    asoc_sdw_dmic_init, NULL);
	if (ret)
		return ret;

	(*dai_links)++;

	ret = asoc_sdw_init_simple_dai_link(dev, *dai_links, be_id, "dmic16k",
					    0, 1, // DMIC only supports capture
					    "DMIC16k Pin", platform_component->name,
					    ARRAY_SIZE(platform_component),
					    "dmic-codec", "dmic-hifi",
					    /* don't call asoc_sdw_dmic_init() twice */
					    NULL, NULL);
	if (ret)
		return ret;

	(*dai_links)++;

	return 0;
}

static int create_hdmi_dailinks(struct snd_soc_card *card,
				struct snd_soc_dai_link **dai_links, int *be_id,
				int hdmi_num)
{
	struct device *dev = card->dev;
	struct asoc_sdw_mc_private *ctx = snd_soc_card_get_drvdata(card);
	struct intel_mc_ctx *intel_ctx = (struct intel_mc_ctx *)ctx->private;
	int i, ret;

	for (i = 0; i < hdmi_num; i++) {
		char *name = devm_kasprintf(dev, GFP_KERNEL, "iDisp%d", i + 1);
		char *cpu_dai_name = devm_kasprintf(dev, GFP_KERNEL, "iDisp%d Pin", i + 1);
		if (!name || !cpu_dai_name)
			return -ENOMEM;

		char *codec_name, *codec_dai_name;

		if (intel_ctx->hdmi.idisp_codec) {
			codec_name = "ehdaudio0D2";
			codec_dai_name = devm_kasprintf(dev, GFP_KERNEL,
							"intel-hdmi-hifi%d", i + 1);
		} else {
			codec_name = "snd-soc-dummy";
			codec_dai_name = "snd-soc-dummy-dai";
		}

<<<<<<< HEAD
=======
		if (!codec_dai_name)
			return -ENOMEM;

>>>>>>> 9b70bf0a
		ret = asoc_sdw_init_simple_dai_link(dev, *dai_links, be_id, name,
						    1, 0, // HDMI only supports playback
						    cpu_dai_name, platform_component->name,
						    ARRAY_SIZE(platform_component),
						    codec_name, codec_dai_name,
						    i == 0 ? sof_sdw_hdmi_init : NULL, NULL);
		if (ret)
			return ret;

		(*dai_links)++;
	}

	return 0;
}

static int create_bt_dailinks(struct snd_soc_card *card,
			      struct snd_soc_dai_link **dai_links, int *be_id)
{
	struct device *dev = card->dev;
	int port = (sof_sdw_quirk & SOF_BT_OFFLOAD_SSP_MASK) >>
			SOF_BT_OFFLOAD_SSP_SHIFT;
	char *name = devm_kasprintf(dev, GFP_KERNEL, "SSP%d-BT", port);
	char *cpu_dai_name = devm_kasprintf(dev, GFP_KERNEL, "SSP%d Pin", port);
	if (!name || !cpu_dai_name)
		return -ENOMEM;

	int ret;

	ret = asoc_sdw_init_simple_dai_link(dev, *dai_links, be_id, name,
					    1, 1, cpu_dai_name, platform_component->name,
					    ARRAY_SIZE(platform_component),
					    snd_soc_dummy_dlc.name, snd_soc_dummy_dlc.dai_name,
					    NULL, NULL);
	if (ret)
		return ret;

	(*dai_links)++;

	return 0;
}

static int sof_card_dai_links_create(struct snd_soc_card *card)
{
	struct device *dev = card->dev;
	struct snd_soc_acpi_mach *mach = dev_get_platdata(card->dev);
	int sdw_be_num = 0, ssp_num = 0, dmic_num = 0, bt_num = 0;
	struct asoc_sdw_mc_private *ctx = snd_soc_card_get_drvdata(card);
	struct intel_mc_ctx *intel_ctx = (struct intel_mc_ctx *)ctx->private;
	struct snd_soc_acpi_mach_params *mach_params = &mach->mach_params;
	struct snd_soc_codec_conf *codec_conf;
	struct asoc_sdw_codec_info *ssp_info;
	struct asoc_sdw_endpoint *sof_ends;
	struct asoc_sdw_dailink *sof_dais;
	int num_devs = 0;
	int num_ends = 0;
	struct snd_soc_dai_link *dai_links;
	int num_links;
	int be_id = 0;
	int hdmi_num;
	unsigned long ssp_mask;
	int ret;

	ret = asoc_sdw_count_sdw_endpoints(card, &num_devs, &num_ends);
	if (ret < 0) {
		dev_err(dev, "failed to count devices/endpoints: %d\n", ret);
		return ret;
	}

	/* One per DAI link, worst case is a DAI link for every endpoint */
	sof_dais = kcalloc(num_ends, sizeof(*sof_dais), GFP_KERNEL);
	if (!sof_dais)
		return -ENOMEM;

	/* One per endpoint, ie. each DAI on each codec/amp */
	sof_ends = kcalloc(num_ends, sizeof(*sof_ends), GFP_KERNEL);
	if (!sof_ends) {
		ret = -ENOMEM;
		goto err_dai;
	}

	ret = asoc_sdw_parse_sdw_endpoints(card, sof_dais, sof_ends, &num_devs);
	if (ret < 0)
		goto err_end;

	sdw_be_num = ret;

	/*
	 * on generic tgl platform, I2S or sdw mode is supported
	 * based on board rework. A ACPI device is registered in
	 * system only when I2S mode is supported, not sdw mode.
	 * Here check ACPI ID to confirm I2S is supported.
	 */
	ssp_info = asoc_sdw_find_codec_info_acpi(mach->id);
	if (ssp_info) {
		ssp_mask = SOF_SSP_GET_PORT(sof_sdw_quirk);
		ssp_num = hweight_long(ssp_mask);
	}

	if (mach_params->codec_mask & IDISP_CODEC_MASK)
		intel_ctx->hdmi.idisp_codec = true;

	if (sof_sdw_quirk & SOF_SDW_TGL_HDMI)
		hdmi_num = SOF_TGL_HDMI_COUNT;
	else
		hdmi_num = SOF_PRE_TGL_HDMI_COUNT;

	/* enable dmic01 & dmic16k */
	if (sof_sdw_quirk & SOC_SDW_PCH_DMIC || mach_params->dmic_num) {
		if (ctx->ignore_internal_dmic)
			dev_warn(dev, "Ignoring PCH DMIC\n");
		else
			dmic_num = 2;
	}
	/*
	 * mach_params->dmic_num will be used to set the cfg-mics value of card->components
	 * string. Overwrite it to the actual number of PCH DMICs used in the device.
	 */
	mach_params->dmic_num = dmic_num;

	if (sof_sdw_quirk & SOF_SSP_BT_OFFLOAD_PRESENT)
		bt_num = 1;

	dev_dbg(dev, "sdw %d, ssp %d, dmic %d, hdmi %d, bt: %d\n",
		sdw_be_num, ssp_num, dmic_num,
		intel_ctx->hdmi.idisp_codec ? hdmi_num : 0, bt_num);

	codec_conf = devm_kcalloc(dev, num_devs, sizeof(*codec_conf), GFP_KERNEL);
	if (!codec_conf) {
		ret = -ENOMEM;
		goto err_end;
	}

	/* allocate BE dailinks */
	num_links = sdw_be_num + ssp_num + dmic_num + hdmi_num + bt_num;
	dai_links = devm_kcalloc(dev, num_links, sizeof(*dai_links), GFP_KERNEL);
	if (!dai_links) {
		ret = -ENOMEM;
		goto err_end;
	}

	card->codec_conf = codec_conf;
	card->num_configs = num_devs;
	card->dai_link = dai_links;
	card->num_links = num_links;

	/* SDW */
	if (sdw_be_num) {
		ret = create_sdw_dailinks(card, &dai_links, &be_id,
					  sof_dais, &codec_conf);
		if (ret)
			goto err_end;
	}

	/* SSP */
	if (ssp_num) {
		ret = create_ssp_dailinks(card, &dai_links, &be_id,
					  ssp_info, ssp_mask);
		if (ret)
			goto err_end;
	}

	/* dmic */
	if (dmic_num) {
		ret = create_dmic_dailinks(card, &dai_links, &be_id);
		if (ret)
			goto err_end;
	}

	/* HDMI */
	ret = create_hdmi_dailinks(card, &dai_links, &be_id, hdmi_num);
	if (ret)
		goto err_end;

	/* BT */
	if (sof_sdw_quirk & SOF_SSP_BT_OFFLOAD_PRESENT) {
		ret = create_bt_dailinks(card, &dai_links, &be_id);
		if (ret)
			goto err_end;
	}

	WARN_ON(codec_conf != card->codec_conf + card->num_configs);
	WARN_ON(dai_links != card->dai_link + card->num_links);

err_end:
	kfree(sof_ends);
err_dai:
	kfree(sof_dais);

	return ret;
}

static int sof_sdw_card_late_probe(struct snd_soc_card *card)
{
	struct asoc_sdw_mc_private *ctx = snd_soc_card_get_drvdata(card);
	struct intel_mc_ctx *intel_ctx = (struct intel_mc_ctx *)ctx->private;
	int ret = 0;

	ret = asoc_sdw_card_late_probe(card);
	if (ret < 0)
		return ret;

	if (intel_ctx->hdmi.idisp_codec)
		ret = sof_sdw_hdmi_card_late_probe(card);

	return ret;
}

static int mc_probe(struct platform_device *pdev)
{
	struct snd_soc_acpi_mach *mach = dev_get_platdata(&pdev->dev);
	struct snd_soc_card *card;
	struct asoc_sdw_mc_private *ctx;
	struct intel_mc_ctx *intel_ctx;
	int amp_num = 0, i;
	int ret;

	dev_dbg(&pdev->dev, "Entry\n");

	intel_ctx = devm_kzalloc(&pdev->dev, sizeof(*intel_ctx), GFP_KERNEL);
	if (!intel_ctx)
		return -ENOMEM;

	ctx = devm_kzalloc(&pdev->dev, sizeof(*ctx), GFP_KERNEL);
	if (!ctx)
		return -ENOMEM;

	ctx->private = intel_ctx;
	ctx->codec_info_list_count = asoc_sdw_get_codec_info_list_count();
	card = &ctx->card;
	card->dev = &pdev->dev;
	card->name = "soundwire";
	card->owner = THIS_MODULE;
	card->late_probe = sof_sdw_card_late_probe;

	snd_soc_card_set_drvdata(card, ctx);

	dmi_check_system(sof_sdw_quirk_table);

	if (quirk_override != -1) {
		dev_info(card->dev, "Overriding quirk 0x%lx => 0x%x\n",
			 sof_sdw_quirk, quirk_override);
		sof_sdw_quirk = quirk_override;
	}

	log_quirks(card->dev);

	ctx->mc_quirk = sof_sdw_quirk;
	/* reset amp_num to ensure amp_num++ starts from 0 in each probe */
	for (i = 0; i < ctx->codec_info_list_count; i++)
		codec_info_list[i].amp_num = 0;

	if (mach->mach_params.subsystem_id_set) {
		snd_soc_card_set_pci_ssid(card,
					  mach->mach_params.subsystem_vendor,
					  mach->mach_params.subsystem_device);
	}

	ret = sof_card_dai_links_create(card);
	if (ret < 0)
		return ret;

	/*
	 * the default amp_num is zero for each codec and
	 * amp_num will only be increased for active amp
	 * codecs on used platform
	 */
	for (i = 0; i < ctx->codec_info_list_count; i++)
		amp_num += codec_info_list[i].amp_num;

	card->components = devm_kasprintf(card->dev, GFP_KERNEL,
					  " cfg-amp:%d", amp_num);
	if (!card->components)
		return -ENOMEM;

	if (mach->mach_params.dmic_num) {
		card->components = devm_kasprintf(card->dev, GFP_KERNEL,
						  "%s mic:dmic cfg-mics:%d",
						  card->components,
						  mach->mach_params.dmic_num);
		if (!card->components)
			return -ENOMEM;
	}

	/* Register the card */
	ret = devm_snd_soc_register_card(card->dev, card);
	if (ret) {
		dev_err_probe(card->dev, ret, "snd_soc_register_card failed %d\n", ret);
		asoc_sdw_mc_dailink_exit_loop(card);
		return ret;
	}

	platform_set_drvdata(pdev, card);

	return ret;
}

static void mc_remove(struct platform_device *pdev)
{
	struct snd_soc_card *card = platform_get_drvdata(pdev);

	asoc_sdw_mc_dailink_exit_loop(card);
}

static const struct platform_device_id mc_id_table[] = {
	{ "sof_sdw", },
	{}
};
MODULE_DEVICE_TABLE(platform, mc_id_table);

static struct platform_driver sof_sdw_driver = {
	.driver = {
		.name = "sof_sdw",
		.pm = &snd_soc_pm_ops,
	},
	.probe = mc_probe,
	.remove = mc_remove,
	.id_table = mc_id_table,
};

module_platform_driver(sof_sdw_driver);

MODULE_DESCRIPTION("ASoC SoundWire Generic Machine driver");
MODULE_AUTHOR("Bard Liao <yung-chuan.liao@linux.intel.com>");
MODULE_AUTHOR("Rander Wang <rander.wang@linux.intel.com>");
MODULE_AUTHOR("Pierre-Louis Bossart <pierre-louis.bossart@linux.intel.com>");
MODULE_LICENSE("GPL v2");
MODULE_IMPORT_NS(SND_SOC_INTEL_HDA_DSP_COMMON);
MODULE_IMPORT_NS(SND_SOC_SDW_UTILS);<|MERGE_RESOLUTION|>--- conflicted
+++ resolved
@@ -599,7 +599,6 @@
 		},
 		.driver_data = (void *)(SOC_SDW_CODEC_SPKR),
 	},
-<<<<<<< HEAD
 	{
 		.callback = sof_sdw_quirk_cb,
 		.matches = {
@@ -641,8 +640,6 @@
 		},
 		.driver_data = (void *)(SOC_SDW_SIDECAR_AMPS),
 	},
-=======
->>>>>>> 9b70bf0a
 
 	/* ArrowLake devices */
 	{
@@ -954,12 +951,9 @@
 			codec_dai_name = "snd-soc-dummy-dai";
 		}
 
-<<<<<<< HEAD
-=======
 		if (!codec_dai_name)
 			return -ENOMEM;
 
->>>>>>> 9b70bf0a
 		ret = asoc_sdw_init_simple_dai_link(dev, *dai_links, be_id, name,
 						    1, 0, // HDMI only supports playback
 						    cpu_dai_name, platform_component->name,
