// SPDX-License-Identifier: GPL-2.0-only
//
// Copyright(c) 2022 Intel Corporation. All rights reserved.

/*
 * sof_ssp_amp.c - ASoc Machine driver for Intel platforms
 * with RT1308/CS35L41 codec.
 */

#include <linux/acpi.h>
#include <linux/delay.h>
#include <linux/dmi.h>
#include <linux/module.h>
#include <linux/platform_device.h>
#include <sound/core.h>
#include <sound/jack.h>
#include <sound/pcm.h>
#include <sound/pcm_params.h>
#include <sound/sof.h>
#include "hda_dsp_common.h"
#include "sof_hdmi_common.h"
#include "sof_realtek_common.h"
#include "sof_cirrus_common.h"
#include "sof_ssp_common.h"

/* SSP port ID for speaker amplifier */
#define SOF_AMPLIFIER_SSP(quirk)		((quirk) & GENMASK(3, 0))
#define SOF_AMPLIFIER_SSP_MASK			(GENMASK(3, 0))

/* HDMI capture*/
#define SOF_SSP_HDMI_CAPTURE_PRESENT		BIT(4)
#define SOF_NO_OF_HDMI_CAPTURE_SSP_SHIFT		5
#define SOF_NO_OF_HDMI_CAPTURE_SSP_MASK		(GENMASK(6, 5))
#define SOF_NO_OF_HDMI_CAPTURE_SSP(quirk)	\
	(((quirk) << SOF_NO_OF_HDMI_CAPTURE_SSP_SHIFT) & SOF_NO_OF_HDMI_CAPTURE_SSP_MASK)

#define SOF_HDMI_CAPTURE_1_SSP_SHIFT		7
#define SOF_HDMI_CAPTURE_1_SSP_MASK		(GENMASK(9, 7))
#define SOF_HDMI_CAPTURE_1_SSP(quirk)	\
	(((quirk) << SOF_HDMI_CAPTURE_1_SSP_SHIFT) & SOF_HDMI_CAPTURE_1_SSP_MASK)

#define SOF_HDMI_CAPTURE_2_SSP_SHIFT		10
#define SOF_HDMI_CAPTURE_2_SSP_MASK		(GENMASK(12, 10))
#define SOF_HDMI_CAPTURE_2_SSP(quirk)	\
	(((quirk) << SOF_HDMI_CAPTURE_2_SSP_SHIFT) & SOF_HDMI_CAPTURE_2_SSP_MASK)

/* HDMI playback */
#define SOF_HDMI_PLAYBACK_PRESENT		BIT(13)
#define SOF_NO_OF_HDMI_PLAYBACK_SHIFT		14
#define SOF_NO_OF_HDMI_PLAYBACK_MASK		(GENMASK(16, 14))
#define SOF_NO_OF_HDMI_PLAYBACK(quirk)	\
	(((quirk) << SOF_NO_OF_HDMI_PLAYBACK_SHIFT) & SOF_NO_OF_HDMI_PLAYBACK_MASK)

/* BT audio offload */
#define SOF_SSP_BT_OFFLOAD_PRESENT		BIT(17)
#define SOF_BT_OFFLOAD_SSP_SHIFT		18
#define SOF_BT_OFFLOAD_SSP_MASK			(GENMASK(20, 18))
#define SOF_BT_OFFLOAD_SSP(quirk)	\
	(((quirk) << SOF_BT_OFFLOAD_SSP_SHIFT) & SOF_BT_OFFLOAD_SSP_MASK)

/* Default: SSP2  */
static unsigned long sof_ssp_amp_quirk = SOF_AMPLIFIER_SSP(2);

struct sof_card_private {
	struct sof_hdmi_private hdmi;
	enum sof_ssp_codec amp_type;
};

static const struct dmi_system_id chromebook_platforms[] = {
	{
		.ident = "Google Chromebooks",
		.matches = {
			DMI_MATCH(DMI_SYS_VENDOR, "Google"),
		}
	},
	{},
};

static const struct snd_soc_dapm_widget sof_ssp_amp_dapm_widgets[] = {
	SND_SOC_DAPM_MIC("SoC DMIC", NULL),
};

static const struct snd_soc_dapm_route sof_ssp_amp_dapm_routes[] = {
	/* digital mics */
	{"DMic", NULL, "SoC DMIC"},
};

static int sof_card_late_probe(struct snd_soc_card *card)
{
	struct sof_card_private *ctx = snd_soc_card_get_drvdata(card);

	if (!(sof_ssp_amp_quirk & SOF_HDMI_PLAYBACK_PRESENT))
		return 0;

	if (!ctx->hdmi.idisp_codec)
		return 0;

	if (!ctx->hdmi.hdmi_comp)
		return -EINVAL;

	return hda_dsp_hdmi_build_controls(card, ctx->hdmi.hdmi_comp);
}

static struct snd_soc_card sof_ssp_amp_card = {
	.name         = "ssp_amp",
	.owner        = THIS_MODULE,
	.dapm_widgets = sof_ssp_amp_dapm_widgets,
	.num_dapm_widgets = ARRAY_SIZE(sof_ssp_amp_dapm_widgets),
	.dapm_routes = sof_ssp_amp_dapm_routes,
	.num_dapm_routes = ARRAY_SIZE(sof_ssp_amp_dapm_routes),
	.fully_routed = true,
	.late_probe = sof_card_late_probe,
};

static struct snd_soc_dai_link_component platform_component[] = {
	{
		/* name might be overridden during probe */
		.name = "0000:00:1f.3"
	}
};

static struct snd_soc_dai_link_component dmic_component[] = {
	{
		.name = "dmic-codec",
		.dai_name = "dmic-hifi",
	}
};

static int sof_hdmi_init(struct snd_soc_pcm_runtime *rtd)
{
	struct sof_card_private *ctx = snd_soc_card_get_drvdata(rtd->card);
<<<<<<< HEAD
	struct snd_soc_dai *dai = asoc_rtd_to_codec(rtd, 0);
=======
	struct snd_soc_dai *dai = snd_soc_rtd_to_codec(rtd, 0);
	struct sof_hdmi_pcm *pcm;
>>>>>>> 21c0c5a2

	ctx->hdmi.hdmi_comp = dai->component;

	return 0;
}

/* BE ID defined in sof-tgl-rt1308-hdmi-ssp.m4 */
#define HDMI_IN_BE_ID		0
#define SPK_BE_ID		2
#define DMIC01_BE_ID		3
#define INTEL_HDMI_BE_ID	5

static struct snd_soc_dai_link *
sof_card_dai_links_create(struct device *dev, enum sof_ssp_codec amp_type,
			  int ssp_codec, int dmic_be_num, int hdmi_num,
			  bool idisp_codec)
{
	struct snd_soc_dai_link_component *idisp_components;
	struct snd_soc_dai_link_component *cpus;
	struct snd_soc_dai_link *links;
	int i, id = 0;
	bool fixed_be = false;

	links = devm_kcalloc(dev, sof_ssp_amp_card.num_links,
					sizeof(struct snd_soc_dai_link), GFP_KERNEL);
	cpus = devm_kcalloc(dev, sof_ssp_amp_card.num_links,
					sizeof(struct snd_soc_dai_link_component), GFP_KERNEL);
	if (!links || !cpus)
		return NULL;

	/* HDMI-In SSP */
	if (sof_ssp_amp_quirk & SOF_SSP_HDMI_CAPTURE_PRESENT) {
		int num_of_hdmi_ssp = (sof_ssp_amp_quirk & SOF_NO_OF_HDMI_CAPTURE_SSP_MASK) >>
				SOF_NO_OF_HDMI_CAPTURE_SSP_SHIFT;

		/* the topology supports HDMI-IN uses fixed BE ID for DAI links */
		fixed_be = true;

		for (i = 1; i <= num_of_hdmi_ssp; i++) {
			int port = (i == 1 ? (sof_ssp_amp_quirk & SOF_HDMI_CAPTURE_1_SSP_MASK) >>
						SOF_HDMI_CAPTURE_1_SSP_SHIFT :
						(sof_ssp_amp_quirk & SOF_HDMI_CAPTURE_2_SSP_MASK) >>
						SOF_HDMI_CAPTURE_2_SSP_SHIFT);

			links[id].cpus = &cpus[id];
			links[id].cpus->dai_name = devm_kasprintf(dev, GFP_KERNEL,
								  "SSP%d Pin", port);
			if (!links[id].cpus->dai_name)
				return NULL;
			links[id].name = devm_kasprintf(dev, GFP_KERNEL, "SSP%d-HDMI", port);
			if (!links[id].name)
				return NULL;
			links[id].id = fixed_be ? (HDMI_IN_BE_ID + i - 1) : id;
			links[id].codecs = &snd_soc_dummy_dlc;
			links[id].num_codecs = 1;
			links[id].platforms = platform_component;
			links[id].num_platforms = ARRAY_SIZE(platform_component);
			links[id].dpcm_capture = 1;
			links[id].no_pcm = 1;
			links[id].num_cpus = 1;
			id++;
		}
	}

	/* codec SSP */
	if (amp_type != CODEC_NONE) {
		links[id].name = devm_kasprintf(dev, GFP_KERNEL, "SSP%d-Codec", ssp_codec);
		if (!links[id].name)
			return NULL;

		links[id].id = fixed_be ? SPK_BE_ID : id;

		switch (amp_type) {
		case CODEC_CS35L41:
			cs35l41_set_dai_link(&links[id]);
			break;
		case CODEC_RT1308:
			sof_rt1308_dai_link(&links[id]);
			break;
		default:
			dev_err(dev, "invalid amp type %d\n", amp_type);
			return NULL;
		}

		links[id].platforms = platform_component;
		links[id].num_platforms = ARRAY_SIZE(platform_component);
		links[id].dpcm_playback = 1;
		/* feedback from amplifier or firmware-generated echo reference */
		links[id].dpcm_capture = 1;
		links[id].no_pcm = 1;
		links[id].cpus = &cpus[id];
		links[id].num_cpus = 1;
		links[id].cpus->dai_name = devm_kasprintf(dev, GFP_KERNEL, "SSP%d Pin", ssp_codec);
		if (!links[id].cpus->dai_name)
			return NULL;

		id++;
	}

	/* dmic */
	if (dmic_be_num > 0) {
		/* at least we have dmic01 */
		links[id].name = "dmic01";
		links[id].cpus = &cpus[id];
		links[id].cpus->dai_name = "DMIC01 Pin";
		if (dmic_be_num > 1) {
			/* set up 2 BE links at most */
			links[id + 1].name = "dmic16k";
			links[id + 1].cpus = &cpus[id + 1];
			links[id + 1].cpus->dai_name = "DMIC16k Pin";
			dmic_be_num = 2;
		}
	}

	for (i = 0; i < dmic_be_num; i++) {
		links[id].id = fixed_be ? (DMIC01_BE_ID + i) : id;
		links[id].num_cpus = 1;
		links[id].codecs = dmic_component;
		links[id].num_codecs = ARRAY_SIZE(dmic_component);
		links[id].platforms = platform_component;
		links[id].num_platforms = ARRAY_SIZE(platform_component);
		links[id].ignore_suspend = 1;
		links[id].dpcm_capture = 1;
		links[id].no_pcm = 1;
		id++;
	}

	/* HDMI playback */
	if (sof_ssp_amp_quirk & SOF_HDMI_PLAYBACK_PRESENT) {
		/* HDMI */
		if (hdmi_num > 0) {
			idisp_components = devm_kcalloc(dev,
					   hdmi_num,
					   sizeof(struct snd_soc_dai_link_component),
					   GFP_KERNEL);
			if (!idisp_components)
				goto devm_err;
		}
		for (i = 1; i <= hdmi_num; i++) {
			links[id].name = devm_kasprintf(dev, GFP_KERNEL,
							"iDisp%d", i);
			if (!links[id].name)
				goto devm_err;

			links[id].id = fixed_be ? (INTEL_HDMI_BE_ID + i - 1) : id;
			links[id].cpus = &cpus[id];
			links[id].num_cpus = 1;
			links[id].cpus->dai_name = devm_kasprintf(dev, GFP_KERNEL,
								  "iDisp%d Pin", i);
			if (!links[id].cpus->dai_name)
				goto devm_err;

			if (idisp_codec) {
				idisp_components[i - 1].name = "ehdaudio0D2";
				idisp_components[i - 1].dai_name = devm_kasprintf(dev,
										  GFP_KERNEL,
										  "intel-hdmi-hifi%d",
										  i);
				if (!idisp_components[i - 1].dai_name)
					goto devm_err;
			} else {
				idisp_components[i - 1] = snd_soc_dummy_dlc;
			}

			links[id].codecs = &idisp_components[i - 1];
			links[id].num_codecs = 1;
			links[id].platforms = platform_component;
			links[id].num_platforms = ARRAY_SIZE(platform_component);
			links[id].init = (i == 1) ? sof_hdmi_init : NULL;
			links[id].dpcm_playback = 1;
			links[id].no_pcm = 1;
			id++;
		}
	}

	/* BT audio offload */
	if (sof_ssp_amp_quirk & SOF_SSP_BT_OFFLOAD_PRESENT) {
		int port = (sof_ssp_amp_quirk & SOF_BT_OFFLOAD_SSP_MASK) >>
				SOF_BT_OFFLOAD_SSP_SHIFT;

		links[id].id = id;
		links[id].cpus = &cpus[id];
		links[id].cpus->dai_name = devm_kasprintf(dev, GFP_KERNEL,
							  "SSP%d Pin", port);
		if (!links[id].cpus->dai_name)
			goto devm_err;
		links[id].name = devm_kasprintf(dev, GFP_KERNEL, "SSP%d-BT", port);
		if (!links[id].name)
			goto devm_err;
		links[id].codecs = &snd_soc_dummy_dlc;
		links[id].num_codecs = 1;
		links[id].platforms = platform_component;
		links[id].num_platforms = ARRAY_SIZE(platform_component);
		links[id].dpcm_playback = 1;
		links[id].dpcm_capture = 1;
		links[id].no_pcm = 1;
		links[id].num_cpus = 1;
		id++;
	}

	return links;
devm_err:
	return NULL;
}

static int sof_ssp_amp_probe(struct platform_device *pdev)
{
	struct snd_soc_acpi_mach *mach = pdev->dev.platform_data;
	struct snd_soc_dai_link *dai_links;
	struct sof_card_private *ctx;
	int dmic_be_num = 0, hdmi_num = 0;
	int ret, ssp_codec;

	ctx = devm_kzalloc(&pdev->dev, sizeof(*ctx), GFP_KERNEL);
	if (!ctx)
		return -ENOMEM;

	if (pdev->id_entry && pdev->id_entry->driver_data)
		sof_ssp_amp_quirk = (unsigned long)pdev->id_entry->driver_data;

	ctx->amp_type = sof_ssp_detect_amp_type(&pdev->dev);

	if (dmi_check_system(chromebook_platforms) || mach->mach_params.dmic_num > 0)
		dmic_be_num = 2;

	ssp_codec = sof_ssp_amp_quirk & SOF_AMPLIFIER_SSP_MASK;

	/* set number of dai links */
	sof_ssp_amp_card.num_links = dmic_be_num;

	if (ctx->amp_type != CODEC_NONE)
		sof_ssp_amp_card.num_links++;

	if (sof_ssp_amp_quirk & SOF_SSP_HDMI_CAPTURE_PRESENT)
		sof_ssp_amp_card.num_links += (sof_ssp_amp_quirk & SOF_NO_OF_HDMI_CAPTURE_SSP_MASK) >>
				SOF_NO_OF_HDMI_CAPTURE_SSP_SHIFT;

	if (sof_ssp_amp_quirk & SOF_HDMI_PLAYBACK_PRESENT) {
		hdmi_num = (sof_ssp_amp_quirk & SOF_NO_OF_HDMI_PLAYBACK_MASK) >>
				SOF_NO_OF_HDMI_PLAYBACK_SHIFT;
		/* default number of HDMI DAI's */
		if (!hdmi_num)
			hdmi_num = 3;

		if (mach->mach_params.codec_mask & IDISP_CODEC_MASK)
			ctx->hdmi.idisp_codec = true;

		sof_ssp_amp_card.num_links += hdmi_num;
	}

	if (sof_ssp_amp_quirk & SOF_SSP_BT_OFFLOAD_PRESENT)
		sof_ssp_amp_card.num_links++;

	dai_links = sof_card_dai_links_create(&pdev->dev, ctx->amp_type,
					      ssp_codec, dmic_be_num, hdmi_num,
					      ctx->hdmi.idisp_codec);
	if (!dai_links)
		return -ENOMEM;

	sof_ssp_amp_card.dai_link = dai_links;

	/* update codec_conf */
	switch (ctx->amp_type) {
	case CODEC_CS35L41:
		cs35l41_set_codec_conf(&sof_ssp_amp_card);
		break;
	case CODEC_NONE:
	case CODEC_RT1308:
		/* no codec conf required */
		break;
	default:
		dev_err(&pdev->dev, "invalid amp type %d\n", ctx->amp_type);
		return -EINVAL;
	}

	sof_ssp_amp_card.dev = &pdev->dev;

	/* set platform name for each dailink */
	ret = snd_soc_fixup_dai_links_platform_name(&sof_ssp_amp_card,
						    mach->mach_params.platform);
	if (ret)
		return ret;

	snd_soc_card_set_drvdata(&sof_ssp_amp_card, ctx);

	return devm_snd_soc_register_card(&pdev->dev, &sof_ssp_amp_card);
}

static const struct platform_device_id board_ids[] = {
	{
		.name = "sof_ssp_amp",
	},
	{
		.name = "tgl_rt1308_hdmi_ssp",
		.driver_data = (kernel_ulong_t)(SOF_AMPLIFIER_SSP(2) |
					SOF_NO_OF_HDMI_CAPTURE_SSP(2) |
					SOF_HDMI_CAPTURE_1_SSP(1) |
					SOF_HDMI_CAPTURE_2_SSP(5) |
					SOF_SSP_HDMI_CAPTURE_PRESENT),
	},
	{
		.name = "adl_cs35l41",
		.driver_data = (kernel_ulong_t)(SOF_AMPLIFIER_SSP(1) |
					SOF_NO_OF_HDMI_PLAYBACK(4) |
					SOF_HDMI_PLAYBACK_PRESENT |
					SOF_BT_OFFLOAD_SSP(2) |
					SOF_SSP_BT_OFFLOAD_PRESENT),
	},
	{
		.name = "adl_lt6911_hdmi_ssp",
		.driver_data = (kernel_ulong_t)(SOF_NO_OF_HDMI_CAPTURE_SSP(2) |
					SOF_HDMI_CAPTURE_1_SSP(0) |
					SOF_HDMI_CAPTURE_2_SSP(2) |
					SOF_SSP_HDMI_CAPTURE_PRESENT |
					SOF_NO_OF_HDMI_PLAYBACK(3) |
					SOF_HDMI_PLAYBACK_PRESENT),
	},
	{
		.name = "rpl_lt6911_hdmi_ssp",
		.driver_data = (kernel_ulong_t)(SOF_NO_OF_HDMI_CAPTURE_SSP(2) |
					SOF_HDMI_CAPTURE_1_SSP(0) |
					SOF_HDMI_CAPTURE_2_SSP(2) |
					SOF_SSP_HDMI_CAPTURE_PRESENT |
					SOF_NO_OF_HDMI_PLAYBACK(3) |
					SOF_HDMI_PLAYBACK_PRESENT),
	},
	{
		.name = "mtl_lt6911_hdmi_ssp",
		.driver_data = (kernel_ulong_t)(SOF_NO_OF_HDMI_CAPTURE_SSP(2) |
				SOF_HDMI_CAPTURE_1_SSP(0) |
				SOF_HDMI_CAPTURE_2_SSP(2) |
				SOF_SSP_HDMI_CAPTURE_PRESENT |
				SOF_NO_OF_HDMI_PLAYBACK(3) |
				SOF_HDMI_PLAYBACK_PRESENT),
	},
	{ }
};
MODULE_DEVICE_TABLE(platform, board_ids);

static struct platform_driver sof_ssp_amp_driver = {
	.probe          = sof_ssp_amp_probe,
	.driver = {
		.name   = "sof_ssp_amp",
		.pm = &snd_soc_pm_ops,
	},
	.id_table = board_ids,
};
module_platform_driver(sof_ssp_amp_driver);

MODULE_DESCRIPTION("ASoC Intel(R) SOF Amplifier Machine driver");
MODULE_AUTHOR("Balamurugan C <balamurugan.c@intel.com>");
MODULE_AUTHOR("Brent Lu <brent.lu@intel.com>");
MODULE_LICENSE("GPL");
MODULE_IMPORT_NS(SND_SOC_INTEL_HDA_DSP_COMMON);
MODULE_IMPORT_NS(SND_SOC_INTEL_SOF_REALTEK_COMMON);
MODULE_IMPORT_NS(SND_SOC_INTEL_SOF_CIRRUS_COMMON);
MODULE_IMPORT_NS(SND_SOC_INTEL_SOF_SSP_COMMON);<|MERGE_RESOLUTION|>--- conflicted
+++ resolved
@@ -129,12 +129,7 @@
 static int sof_hdmi_init(struct snd_soc_pcm_runtime *rtd)
 {
 	struct sof_card_private *ctx = snd_soc_card_get_drvdata(rtd->card);
-<<<<<<< HEAD
-	struct snd_soc_dai *dai = asoc_rtd_to_codec(rtd, 0);
-=======
 	struct snd_soc_dai *dai = snd_soc_rtd_to_codec(rtd, 0);
-	struct sof_hdmi_pcm *pcm;
->>>>>>> 21c0c5a2
 
 	ctx->hdmi.hdmi_comp = dai->component;
 
