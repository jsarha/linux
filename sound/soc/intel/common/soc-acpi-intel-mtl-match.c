// SPDX-License-Identifier: GPL-2.0-only
/*
 * soc-acpi-intel-mtl-match.c - tables and support for MTL ACPI enumeration.
 *
 * Copyright (c) 2022, Intel Corporation.
 *
 */

#include <sound/soc-acpi.h>
#include <sound/soc-acpi-intel-match.h>
#include "soc-acpi-intel-sdw-mockup-match.h"

static const struct snd_soc_acpi_codecs mtl_max98357a_amp = {
	.num_codecs = 1,
	.codecs = {"MX98357A"}
};

static const struct snd_soc_acpi_codecs mtl_max98360a_amp = {
	.num_codecs = 1,
	.codecs = {"MX98360A"}
};

static const struct snd_soc_acpi_codecs mtl_rt1019p_amp = {
	.num_codecs = 1,
	.codecs = {"RTL1019"}
};

static const struct snd_soc_acpi_codecs mtl_rt5682_rt5682s_hp = {
	.num_codecs = 2,
	.codecs = {"10EC5682", "RTL5682"},
};

static const struct snd_soc_acpi_codecs mtl_essx_83x6 = {
	.num_codecs = 3,
	.codecs = { "ESSX8316", "ESSX8326", "ESSX8336"},
};

static const struct snd_soc_acpi_codecs mtl_lt6911_hdmi = {
	.num_codecs = 1,
	.codecs = {"INTC10B0"}
};

static const struct snd_soc_acpi_codecs mtl_rt5650_amp = {
	.num_codecs = 1,
	.codecs = {"10EC5650"}
};

struct snd_soc_acpi_mach snd_soc_acpi_intel_mtl_machines[] = {
	{
		.comp_ids = &mtl_rt5682_rt5682s_hp,
		.drv_name = "mtl_mx98357_rt5682",
		.machine_quirk = snd_soc_acpi_codec_list,
		.quirk_data = &mtl_max98357a_amp,
		.sof_tplg_filename = "sof-mtl-max98357a-rt5682.tplg",
	},
	{
		.comp_ids = &mtl_rt5682_rt5682s_hp,
		.drv_name = "mtl_mx98360_rt5682",
		.machine_quirk = snd_soc_acpi_codec_list,
		.quirk_data = &mtl_max98360a_amp,
		.sof_tplg_filename = "sof-mtl-max98360a-rt5682.tplg",
	},
	{
		.comp_ids = &mtl_rt5682_rt5682s_hp,
		.drv_name = "mtl_rt5682_def",
		.machine_quirk = snd_soc_acpi_codec_list,
		.quirk_data = &mtl_rt1019p_amp,
		.sof_tplg_filename = "sof-mtl-rt1019-rt5682.tplg",
	},
	{
		.comp_ids = &mtl_essx_83x6,
		.drv_name = "mtl_es83x6_c1_h02",
		.machine_quirk = snd_soc_acpi_codec_list,
		.quirk_data = &mtl_lt6911_hdmi,
		.sof_tplg_filename = "sof-mtl-es83x6-ssp1-hdmi-ssp02.tplg",
	},
	{
		.comp_ids = &mtl_essx_83x6,
		.drv_name = "sof-essx8336",
		.sof_tplg_filename = "sof-mtl-es8336", /* the tplg suffix is added at run time */
		.tplg_quirk_mask = SND_SOC_ACPI_TPLG_INTEL_SSP_NUMBER |
					SND_SOC_ACPI_TPLG_INTEL_SSP_MSB |
					SND_SOC_ACPI_TPLG_INTEL_DMIC_NUMBER,
	},
	{
		.id = "10EC5650",
<<<<<<< HEAD
		.drv_name = "mtl_rt5682_def",
=======
		.drv_name = "mtl_rt5650",
>>>>>>> 87a58d91
		.machine_quirk = snd_soc_acpi_codec_list,
		.quirk_data = &mtl_rt5650_amp,
		.sof_tplg_filename = "sof-mtl-rt5650.tplg",
	},
	/* place amp-only boards in the end of table */
	{
		.id = "INTC10B0",
		.drv_name = "mtl_lt6911_hdmi_ssp",
		.sof_tplg_filename = "sof-mtl-hdmi-ssp02.tplg",
	},
	{},
};
EXPORT_SYMBOL_GPL(snd_soc_acpi_intel_mtl_machines);

static const struct snd_soc_acpi_endpoint single_endpoint = {
	.num = 0,
	.aggregated = 0,
	.group_position = 0,
	.group_id = 0,
};

static const struct snd_soc_acpi_endpoint spk_l_endpoint = {
	.num = 0,
	.aggregated = 1,
	.group_position = 0,
	.group_id = 1,
};

static const struct snd_soc_acpi_endpoint spk_r_endpoint = {
	.num = 0,
	.aggregated = 1,
	.group_position = 1,
	.group_id = 1,
};

static const struct snd_soc_acpi_endpoint rt712_endpoints[] = {
	{
		.num = 0,
		.aggregated = 0,
		.group_position = 0,
		.group_id = 0,
	},
	{
		.num = 1,
		.aggregated = 0,
		.group_position = 0,
		.group_id = 0,
	},
};

/*
 * RT722 is a multi-function codec, three endpoints are created for
 * its headset, amp and dmic functions.
 */
static const struct snd_soc_acpi_endpoint rt722_endpoints[] = {
	{
		.num = 0,
		.aggregated = 0,
		.group_position = 0,
		.group_id = 0,
	},
	{
		.num = 1,
		.aggregated = 0,
		.group_position = 0,
		.group_id = 0,
	},
	{
		.num = 2,
		.aggregated = 0,
		.group_position = 0,
		.group_id = 0,
	},
};

static const struct snd_soc_acpi_endpoint spk_2_endpoint = {
	.num = 0,
	.aggregated = 1,
	.group_position = 2,
	.group_id = 1,
};

static const struct snd_soc_acpi_endpoint spk_3_endpoint = {
	.num = 0,
	.aggregated = 1,
	.group_position = 3,
	.group_id = 1,
};

static const struct snd_soc_acpi_adr_device rt711_sdca_0_adr[] = {
	{
		.adr = 0x000030025D071101ull,
		.num_endpoints = 1,
		.endpoints = &single_endpoint,
		.name_prefix = "rt711"
	}
};

static const struct snd_soc_acpi_adr_device rt712_0_single_adr[] = {
	{
		.adr = 0x000030025D071201ull,
		.num_endpoints = ARRAY_SIZE(rt712_endpoints),
		.endpoints = rt712_endpoints,
		.name_prefix = "rt712"
	}
};

static const struct snd_soc_acpi_adr_device rt1712_3_single_adr[] = {
	{
		.adr = 0x000330025D171201ull,
		.num_endpoints = 1,
		.endpoints = &single_endpoint,
		.name_prefix = "rt712-dmic"
	}
};

static const struct snd_soc_acpi_adr_device rt722_0_single_adr[] = {
	{
		.adr = 0x000030025d072201ull,
		.num_endpoints = ARRAY_SIZE(rt722_endpoints),
		.endpoints = rt722_endpoints,
		.name_prefix = "rt722"
	}
};

static const struct snd_soc_acpi_adr_device rt713_0_single_adr[] = {
	{
		.adr = 0x000031025D071301ull,
		.num_endpoints = 1,
		.endpoints = &single_endpoint,
		.name_prefix = "rt713"
	}
};

static const struct snd_soc_acpi_adr_device rt1713_3_single_adr[] = {
	{
		.adr = 0x000331025D171301ull,
		.num_endpoints = 1,
		.endpoints = &single_endpoint,
		.name_prefix = "rt713-dmic"
	}
};

static const struct snd_soc_acpi_adr_device mx8373_0_adr[] = {
	{
		.adr = 0x000023019F837300ull,
		.num_endpoints = 1,
		.endpoints = &spk_l_endpoint,
		.name_prefix = "Left"
	},
	{
		.adr = 0x000027019F837300ull,
		.num_endpoints = 1,
		.endpoints = &spk_r_endpoint,
		.name_prefix = "Right"
	}
};

static const struct snd_soc_acpi_adr_device rt5682_2_adr[] = {
	{
		.adr = 0x000221025D568200ull,
		.num_endpoints = 1,
		.endpoints = &single_endpoint,
		.name_prefix = "rt5682"
	}
};

static const struct snd_soc_acpi_adr_device rt1316_2_group1_adr[] = {
	{
		.adr = 0x000230025D131601ull,
		.num_endpoints = 1,
		.endpoints = &spk_l_endpoint,
		.name_prefix = "rt1316-1"
	}
};

static const struct snd_soc_acpi_adr_device rt1316_3_group1_adr[] = {
	{
		.adr = 0x000331025D131601ull,
		.num_endpoints = 1,
		.endpoints = &spk_r_endpoint,
		.name_prefix = "rt1316-2"
	}
};

static const struct snd_soc_acpi_adr_device rt1316_1_group2_adr[] = {
	{
		.adr = 0x000131025D131601ull,
		.num_endpoints = 1,
		.endpoints = &spk_l_endpoint,
		.name_prefix = "rt1316-1"
	}
};

static const struct snd_soc_acpi_adr_device rt1316_2_group2_adr[] = {
	{
		.adr = 0x000230025D131601ull,
		.num_endpoints = 1,
		.endpoints = &spk_r_endpoint,
		.name_prefix = "rt1316-2"
	}
};

static const struct snd_soc_acpi_adr_device rt1318_1_group1_adr[] = {
	{
		.adr = 0x000130025D131801ull,
		.num_endpoints = 1,
		.endpoints = &spk_l_endpoint,
		.name_prefix = "rt1318-1"
	}
};

static const struct snd_soc_acpi_adr_device rt1318_2_group1_adr[] = {
	{
		.adr = 0x000232025D131801ull,
		.num_endpoints = 1,
		.endpoints = &spk_r_endpoint,
		.name_prefix = "rt1318-2"
	}
};

static const struct snd_soc_acpi_adr_device rt714_0_adr[] = {
	{
		.adr = 0x000030025D071401ull,
		.num_endpoints = 1,
		.endpoints = &single_endpoint,
		.name_prefix = "rt714"
	}
};

static const struct snd_soc_acpi_adr_device rt714_1_adr[] = {
	{
		.adr = 0x000130025D071401ull,
		.num_endpoints = 1,
		.endpoints = &single_endpoint,
		.name_prefix = "rt714"
	}
};

static const struct snd_soc_acpi_link_adr mtl_712_only[] = {
	{
		.mask = BIT(0),
		.num_adr = ARRAY_SIZE(rt712_0_single_adr),
		.adr_d = rt712_0_single_adr,
	},
	{
		.mask = BIT(3),
		.num_adr = ARRAY_SIZE(rt1712_3_single_adr),
		.adr_d = rt1712_3_single_adr,
	},
	{}
};

static const struct snd_soc_acpi_adr_device cs42l43_0_adr[] = {
	{
		.adr = 0x00003001FA424301ull,
		.num_endpoints = 1,
		.endpoints = &single_endpoint,
		.name_prefix = "cs42l43"
	}
};

static const struct snd_soc_acpi_adr_device cs35l56_1_adr[] = {
	{
		.adr = 0x00013701FA355601ull,
		.num_endpoints = 1,
		.endpoints = &spk_r_endpoint,
		.name_prefix = "AMP8"
	},
	{
		.adr = 0x00013601FA355601ull,
		.num_endpoints = 1,
		.endpoints = &spk_3_endpoint,
		.name_prefix = "AMP7"
	}
};

static const struct snd_soc_acpi_adr_device cs35l56_2_adr[] = {
	{
		.adr = 0x00023301FA355601ull,
		.num_endpoints = 1,
		.endpoints = &spk_l_endpoint,
		.name_prefix = "AMP1"
	},
	{
		.adr = 0x00023201FA355601ull,
		.num_endpoints = 1,
		.endpoints = &spk_2_endpoint,
		.name_prefix = "AMP2"
	}
};

static const struct snd_soc_acpi_adr_device cs35l56_2_r_adr[] = {
	{
		.adr = 0x00023201FA355601ull,
		.num_endpoints = 1,
		.endpoints = &spk_r_endpoint,
		.name_prefix = "AMP3"
	},
	{
		.adr = 0x00023301FA355601ull,
		.num_endpoints = 1,
		.endpoints = &spk_3_endpoint,
		.name_prefix = "AMP4"
	}

};

static const struct snd_soc_acpi_adr_device cs35l56_3_l_adr[] = {
	{
		.adr = 0x00033001fa355601ull,
		.num_endpoints = 1,
		.endpoints = &spk_l_endpoint,
		.name_prefix = "AMP1"
	},
	{
		.adr = 0x00033101fa355601ull,
		.num_endpoints = 1,
		.endpoints = &spk_2_endpoint,
		.name_prefix = "AMP2"
	}
};

static const struct snd_soc_acpi_link_adr rt5682_link2_max98373_link0[] = {
	/* Expected order: jack -> amp */
	{
		.mask = BIT(2),
		.num_adr = ARRAY_SIZE(rt5682_2_adr),
		.adr_d = rt5682_2_adr,
	},
	{
		.mask = BIT(0),
		.num_adr = ARRAY_SIZE(mx8373_0_adr),
		.adr_d = mx8373_0_adr,
	},
	{}
};

static const struct snd_soc_acpi_link_adr mtl_rvp[] = {
	{
		.mask = BIT(0),
		.num_adr = ARRAY_SIZE(rt711_sdca_0_adr),
		.adr_d = rt711_sdca_0_adr,
	},
	{}
};

static const struct snd_soc_acpi_link_adr mtl_rt722_only[] = {
	{
		.mask = BIT(0),
		.num_adr = ARRAY_SIZE(rt722_0_single_adr),
		.adr_d = rt722_0_single_adr,
	},
	{}
};

static const struct snd_soc_acpi_link_adr mtl_3_in_1_sdca[] = {
	{
		.mask = BIT(0),
		.num_adr = ARRAY_SIZE(rt711_sdca_0_adr),
		.adr_d = rt711_sdca_0_adr,
	},
	{
		.mask = BIT(2),
		.num_adr = ARRAY_SIZE(rt1316_2_group1_adr),
		.adr_d = rt1316_2_group1_adr,
	},
	{
		.mask = BIT(3),
		.num_adr = ARRAY_SIZE(rt1316_3_group1_adr),
		.adr_d = rt1316_3_group1_adr,
	},
	{
		.mask = BIT(1),
		.num_adr = ARRAY_SIZE(rt714_1_adr),
		.adr_d = rt714_1_adr,
	},
	{}
};

static const struct snd_soc_acpi_link_adr mtl_sdw_rt1318_l12_rt714_l0[] = {
	{
		.mask = BIT(1),
		.num_adr = ARRAY_SIZE(rt1318_1_group1_adr),
		.adr_d = rt1318_1_group1_adr,
	},
	{
		.mask = BIT(2),
		.num_adr = ARRAY_SIZE(rt1318_2_group1_adr),
		.adr_d = rt1318_2_group1_adr,
	},
	{
		.mask = BIT(0),
		.num_adr = ARRAY_SIZE(rt714_0_adr),
		.adr_d = rt714_0_adr,
	},
	{}
};

static const struct snd_soc_acpi_link_adr mtl_rt713_l0_rt1316_l12_rt1713_l3[] = {
	{
		.mask = BIT(0),
		.num_adr = ARRAY_SIZE(rt713_0_single_adr),
		.adr_d = rt713_0_single_adr,
	},
	{
		.mask = BIT(1),
		.num_adr = ARRAY_SIZE(rt1316_1_group2_adr),
		.adr_d = rt1316_1_group2_adr,
	},
	{
		.mask = BIT(2),
		.num_adr = ARRAY_SIZE(rt1316_2_group2_adr),
		.adr_d = rt1316_2_group2_adr,
	},
	{
		.mask = BIT(3),
		.num_adr = ARRAY_SIZE(rt1713_3_single_adr),
		.adr_d = rt1713_3_single_adr,
	},
	{}
};

static const struct snd_soc_acpi_link_adr mtl_rt713_l0_rt1316_l12[] = {
	{
		.mask = BIT(0),
		.num_adr = ARRAY_SIZE(rt713_0_single_adr),
		.adr_d = rt713_0_single_adr,
	},
	{
		.mask = BIT(1),
		.num_adr = ARRAY_SIZE(rt1316_1_group2_adr),
		.adr_d = rt1316_1_group2_adr,
	},
	{
		.mask = BIT(2),
		.num_adr = ARRAY_SIZE(rt1316_2_group2_adr),
		.adr_d = rt1316_2_group2_adr,
	},
	{}
};

static const struct snd_soc_acpi_adr_device mx8363_2_adr[] = {
	{
		.adr = 0x000230019F836300ull,
		.num_endpoints = 1,
		.endpoints = &spk_l_endpoint,
		.name_prefix = "Left"
	},
	{
		.adr = 0x000231019F836300ull,
		.num_endpoints = 1,
		.endpoints = &spk_r_endpoint,
		.name_prefix = "Right"
	}
};

static const struct snd_soc_acpi_adr_device cs42l42_0_adr[] = {
	{
		.adr = 0x00001001FA424200ull,
		.num_endpoints = 1,
		.endpoints = &single_endpoint,
		.name_prefix = "cs42l42"
	}
};

static const struct snd_soc_acpi_link_adr cs42l42_link0_max98363_link2[] = {
	/* Expected order: jack -> amp */
	{
		.mask = BIT(0),
		.num_adr = ARRAY_SIZE(cs42l42_0_adr),
		.adr_d = cs42l42_0_adr,
	},
	{
		.mask = BIT(2),
		.num_adr = ARRAY_SIZE(mx8363_2_adr),
		.adr_d = mx8363_2_adr,
	},
	{}
};

static const struct snd_soc_acpi_link_adr mtl_cs42l43_cs35l56[] = {
	{
		.mask = BIT(0),
		.num_adr = ARRAY_SIZE(cs42l43_0_adr),
		.adr_d = cs42l43_0_adr,
	},
	{
		.mask = BIT(1),
		.num_adr = ARRAY_SIZE(cs35l56_1_adr),
		.adr_d = cs35l56_1_adr,
	},
	{
		.mask = BIT(2),
		.num_adr = ARRAY_SIZE(cs35l56_2_adr),
		.adr_d = cs35l56_2_adr,
	},
	{}
};

static const struct snd_soc_acpi_link_adr cs42l43_link0_cs35l56_link2_link3[] = {
	/* Expected order: jack -> amp */
	{
		.mask = BIT(0),
		.num_adr = ARRAY_SIZE(cs42l43_0_adr),
		.adr_d = cs42l43_0_adr,
	},
	{
		.mask = BIT(2),
		.num_adr = ARRAY_SIZE(cs35l56_2_r_adr),
		.adr_d = cs35l56_2_r_adr,
	},
	{
		.mask = BIT(3),
		.num_adr = ARRAY_SIZE(cs35l56_3_l_adr),
		.adr_d = cs35l56_3_l_adr,
	},
	{}
};

/* this table is used when there is no I2S codec present */
struct snd_soc_acpi_mach snd_soc_acpi_intel_mtl_sdw_machines[] = {
	/* mockup tests need to be first */
	{
		.link_mask = GENMASK(3, 0),
		.links = sdw_mockup_headset_2amps_mic,
		.drv_name = "sof_sdw",
		.sof_tplg_filename = "sof-mtl-rt711-rt1308-rt715.tplg",
	},
	{
		.link_mask = BIT(0) | BIT(1) | BIT(3),
		.links = sdw_mockup_headset_1amp_mic,
		.drv_name = "sof_sdw",
		.sof_tplg_filename = "sof-mtl-rt711-rt1308-mono-rt715.tplg",
	},
	{
		.link_mask = GENMASK(2, 0),
		.links = sdw_mockup_mic_headset_1amp,
		.drv_name = "sof_sdw",
		.sof_tplg_filename = "sof-mtl-rt715-rt711-rt1308-mono.tplg",
	},
	{
		.link_mask = GENMASK(3, 0),
		.links = mtl_rt713_l0_rt1316_l12_rt1713_l3,
		.drv_name = "sof_sdw",
		.sof_tplg_filename = "sof-mtl-rt713-l0-rt1316-l12-rt1713-l3.tplg",
	},
	{
		.link_mask = GENMASK(2, 0),
		.links = mtl_rt713_l0_rt1316_l12,
		.drv_name = "sof_sdw",
		.sof_tplg_filename = "sof-mtl-rt713-l0-rt1316-l12.tplg",
	},
	{
		.link_mask = BIT(3) | BIT(0),
		.links = mtl_712_only,
		.drv_name = "sof_sdw",
		.sof_tplg_filename = "sof-mtl-rt712-l0-rt1712-l3.tplg",
	},
	{
		.link_mask = GENMASK(2, 0),
		.links = mtl_sdw_rt1318_l12_rt714_l0,
		.drv_name = "sof_sdw",
		.sof_tplg_filename = "sof-mtl-rt1318-l12-rt714-l0.tplg"
	},
	{
		.link_mask = BIT(0) | BIT(2) | BIT(3),
		.links = cs42l43_link0_cs35l56_link2_link3,
		.drv_name = "sof_sdw",
		.sof_tplg_filename = "sof-mtl-cs42l43-l0-cs35l56-l23.tplg",
	},
	{
		.link_mask = GENMASK(2, 0),
		.links = mtl_cs42l43_cs35l56,
		.drv_name = "sof_sdw",
		.sof_tplg_filename = "sof-mtl-cs42l43-l0-cs35l56-l12.tplg",
	},
	{
		.link_mask = GENMASK(3, 0),
		.links = mtl_3_in_1_sdca,
		.drv_name = "sof_sdw",
		.sof_tplg_filename = "sof-mtl-rt711-l0-rt1316-l23-rt714-l1.tplg",
	},
	{
		.link_mask = BIT(0),
		.links = mtl_rt722_only,
		.drv_name = "sof_sdw",
		.sof_tplg_filename = "sof-mtl-rt722-l0.tplg",
	},
	{
		.link_mask = BIT(0),
		.links = mtl_rvp,
		.drv_name = "sof_sdw",
		.sof_tplg_filename = "sof-mtl-rt711.tplg",
	},
	{
		.link_mask = BIT(0) | BIT(2),
		.links = rt5682_link2_max98373_link0,
		.drv_name = "sof_sdw",
		.sof_tplg_filename = "sof-mtl-sdw-rt5682-l2-max98373-l0.tplg",
	},
	{
		.link_mask = BIT(0) | BIT(2),
		.links = cs42l42_link0_max98363_link2,
		.drv_name = "sof_sdw",
		.sof_tplg_filename = "sof-mtl-sdw-cs42l42-l0-max98363-l2.tplg",
	},
	{},
};
EXPORT_SYMBOL_GPL(snd_soc_acpi_intel_mtl_sdw_machines);<|MERGE_RESOLUTION|>--- conflicted
+++ resolved
@@ -84,11 +84,7 @@
 	},
 	{
 		.id = "10EC5650",
-<<<<<<< HEAD
 		.drv_name = "mtl_rt5682_def",
-=======
-		.drv_name = "mtl_rt5650",
->>>>>>> 87a58d91
 		.machine_quirk = snd_soc_acpi_codec_list,
 		.quirk_data = &mtl_rt5650_amp,
 		.sof_tplg_filename = "sof-mtl-rt5650.tplg",
