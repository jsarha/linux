--- conflicted
+++ resolved
@@ -441,7 +441,6 @@
 	}
 };
 
-<<<<<<< HEAD
 /* CS42L43 - speaker DAI aggregated with 4 amps */
 static const struct snd_soc_acpi_endpoint cs42l43_4amp_spkagg_endpoints[] = {
 	{ /* Jack Playback Endpoint */
@@ -480,8 +479,6 @@
 	}
 };
 
-=======
->>>>>>> fec97be0
 static const struct snd_soc_acpi_endpoint cs35l56_l_fb_endpoints[] = {
 	{ /* Speaker Playback Endpoint */
 		.num = 0,
@@ -542,7 +539,6 @@
 	},
 };
 
-<<<<<<< HEAD
 static const struct snd_soc_acpi_endpoint cs35l56_4_fb_endpoints[] = {
 	{ /* Speaker Playback Endpoint */
 		.num = 0,
@@ -618,8 +614,6 @@
 	}
 };
 
-=======
->>>>>>> fec97be0
 static const struct snd_soc_acpi_adr_device cs35l56_1_adr[] = {
 	{
 		.adr = 0x00013701FA355601ull,
