--- conflicted
+++ resolved
@@ -796,20 +796,6 @@
 	return offset;
 }
 
-<<<<<<< HEAD
-#ifdef CONFIG_SND_DMA_SGBUF
-static struct page *hsw_pcm_page(struct snd_soc_component *component,
-				 struct snd_pcm_substream *substream,
-				 unsigned long offset)
-{
-	return snd_pcm_sgbuf_ops_page(substream, offset);
-}
-#else
-#define hsw_pcm_page NULL
-#endif /* CONFIG_SND_DMA_SGBUF */
-
-=======
->>>>>>> 6b5a6bcc
 static int hsw_pcm_open(struct snd_soc_component *component,
 			struct snd_pcm_substream *substream)
 {
@@ -1131,10 +1117,6 @@
 	.hw_free	= hsw_pcm_hw_free,
 	.trigger	= hsw_pcm_trigger,
 	.pointer	= hsw_pcm_pointer,
-<<<<<<< HEAD
-	.page		= hsw_pcm_page,
-=======
->>>>>>> 6b5a6bcc
 	.ioctl		= snd_soc_pcm_lib_ioctl,
 	.pcm_construct	= hsw_pcm_new,
 	.controls	= hsw_volume_controls,
