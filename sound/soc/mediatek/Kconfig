# SPDX-License-Identifier: GPL-2.0-only
config SND_SOC_MEDIATEK
	tristate

config SND_SOC_MT2701
	tristate "ASoC support for Mediatek MT2701 chip"
	depends on ARCH_MEDIATEK
	select SND_SOC_MEDIATEK
	help
	  This adds ASoC driver for Mediatek MT2701 boards
	  that can be used with other codecs.
	  Select Y if you have such device.
	  If unsure select "N".

config SND_SOC_MT2701_CS42448
	tristate "ASoc Audio driver for MT2701 with CS42448 codec"
	depends on SND_SOC_MT2701 && I2C
	select SND_SOC_CS42XX8_I2C
	select SND_SOC_BT_SCO
	help
	  This adds ASoC driver for Mediatek MT2701 boards
	  with the CS42448 codecs.
	  Select Y if you have such device.
	  If unsure select "N".

config SND_SOC_MT2701_WM8960
	tristate "ASoc Audio driver for MT2701 with WM8960 codec"
	depends on SND_SOC_MT2701 && I2C
	select SND_SOC_WM8960
	help
	  This adds ASoC driver for Mediatek MT2701 boards
	  with the WM8960 codecs.
	  Select Y if you have such device.
	  If unsure select "N".

config SND_SOC_MT6797
	tristate "ASoC support for Mediatek MT6797 chip"
	depends on ARCH_MEDIATEK
	select SND_SOC_MEDIATEK
	help
	  This adds ASoC driver for Mediatek MT6797 boards
	  that can be used with other codecs.
	  Select Y if you have such device.
	  If unsure select "N".

config SND_SOC_MT6797_MT6351
	tristate "ASoc Audio driver for MT6797 with MT6351 codec"
	depends on SND_SOC_MT6797 && MTK_PMIC_WRAP
	select SND_SOC_MT6351
	help
	  This adds ASoC driver for Mediatek MT6797 boards
	  with the MT6351 codecs.
	  Select Y if you have such device.
	  If unsure select "N".

config SND_SOC_MT8173
	tristate "ASoC support for Mediatek MT8173 chip"
	depends on ARCH_MEDIATEK
	select SND_SOC_MEDIATEK
	help
	  This adds ASoC platform driver support for Mediatek MT8173 chip
	  that can be used with other codecs.
	  Select Y if you have such device.
	  Ex: MT8173

config SND_SOC_MT8173_MAX98090
	tristate "ASoC Audio driver for MT8173 with MAX98090 codec"
	depends on SND_SOC_MT8173 && I2C
	select SND_SOC_MAX98090
	help
	  This adds ASoC driver for Mediatek MT8173 boards
	  with the MAX98090 audio codec.
	  Select Y if you have such device.
	  If unsure select "N".

config SND_SOC_MT8173_RT5650
	tristate "ASoC Audio driver for MT8173 with RT5650 codec"
	depends on SND_SOC_MT8173 && I2C
	select SND_SOC_RT5645
	select SND_SOC_HDMI_CODEC
	help
	  This adds ASoC driver for Mediatek MT8173 boards
	  with the RT5650 audio codec.
	  Select Y if you have such device.
	  If unsure select "N".

config SND_SOC_MT8173_RT5650_RT5514
	tristate "ASoC Audio driver for MT8173 with RT5650 RT5514 codecs"
	depends on SND_SOC_MT8173 && I2C
	select SND_SOC_RT5645
	select SND_SOC_RT5514
	help
	  This adds ASoC driver for Mediatek MT8173 boards
	  with the RT5650 and RT5514 codecs.
	  Select Y if you have such device.
	  If unsure select "N".

config SND_SOC_MT8173_RT5650_RT5676
	tristate "ASoC Audio driver for MT8173 with RT5650 RT5676 codecs"
	depends on SND_SOC_MT8173 && I2C
	select SND_SOC_RT5645
	select SND_SOC_RT5677
	select SND_SOC_HDMI_CODEC
	help
	  This adds ASoC driver for Mediatek MT8173 boards
	  with the RT5650 and RT5676 codecs.
	  Select Y if you have such device.
	  If unsure select "N".

config SND_SOC_MT8183
	tristate "ASoC support for Mediatek MT8183 chip"
	depends on ARCH_MEDIATEK
	select SND_SOC_MEDIATEK
	help
	  This adds ASoC platform driver support for Mediatek MT8183 chip
	  that can be used with other codecs.
	  Select Y if you have such device.
	  If unsure select "N".

config SND_SOC_MT8183_MT6358_TS3A227E_MAX98357A
	tristate "ASoC Audio driver for MT8183 with MT6358 TS3A227E MAX98357A RT1015 codec"
	depends on I2C
	depends on SND_SOC_MT8183
	select SND_SOC_MT6358
	select SND_SOC_MAX98357A
	select SND_SOC_RT1015
	select SND_SOC_BT_SCO
	select SND_SOC_TS3A227E
	select SND_SOC_CROS_EC_CODEC if CROS_EC
	select SND_SOC_HDMI_CODEC
	help
	  This adds ASoC driver for Mediatek MT8183 boards
	  with the MT6358 TS3A227E MAX98357A RT1015 audio codec.
	  Select Y if you have such device.
	  If unsure select "N".

config SND_SOC_MT8183_DA7219_MAX98357A
	tristate "ASoC Audio driver for MT8183 with DA7219 MAX98357A RT1015 codec"
	depends on SND_SOC_MT8183 && I2C
	select SND_SOC_MT6358
	select SND_SOC_MAX98357A
	select SND_SOC_RT1015
	select SND_SOC_RT1015P
	select SND_SOC_DA7219
	select SND_SOC_BT_SCO
	select SND_SOC_HDMI_CODEC
	help
	  This adds ASoC driver for Mediatek MT8183 boards
	  with the DA7219 MAX98357A RT1015 audio codec.
	  Select Y if you have such device.
	  If unsure select "N".

config SND_SOC_MTK_BTCVSD
	tristate "ALSA BT SCO CVSD/MSBC Driver"
	help
	  This is for software BTCVSD. This enable
	  the function for transferring/receiving
	  BT encoded data to/from BT firmware.
	  Select Y if you have such device.
	  If unsure select "N".

config SND_SOC_MT8192
	tristate "ASoC support for Mediatek MT8192 chip"
	depends on ARCH_MEDIATEK
	select SND_SOC_MEDIATEK
	help
	  This adds ASoC platform driver support for Mediatek MT8192 chip
	  that can be used with other codecs.
	  Select Y if you have such device.
	  If unsure select "N".

config SND_SOC_MT8192_MT6359_RT1015_RT5682
	tristate "ASoC Audio driver for MT8192 with MT6359 RT1015 RT5682 codec"
	depends on I2C
<<<<<<< HEAD
	depends on SND_SOC_MT8192
	select SND_SOC_MT6359
	select SND_SOC_RT1015
=======
	depends on SND_SOC_MT8192 && MTK_PMIC_WRAP
	select SND_SOC_MT6359
	select SND_SOC_RT1015
	select SND_SOC_RT1015P
>>>>>>> 76ec55ca
	select SND_SOC_RT5682_I2C
	select SND_SOC_DMIC
	help
	  This adds ASoC driver for Mediatek MT8192 boards
	  with the MT6359 RT1015 RT5682 audio codec.
	  Select Y if you have such device.
	  If unsure select "N".<|MERGE_RESOLUTION|>--- conflicted
+++ resolved
@@ -172,16 +172,10 @@
 config SND_SOC_MT8192_MT6359_RT1015_RT5682
 	tristate "ASoC Audio driver for MT8192 with MT6359 RT1015 RT5682 codec"
 	depends on I2C
-<<<<<<< HEAD
-	depends on SND_SOC_MT8192
-	select SND_SOC_MT6359
-	select SND_SOC_RT1015
-=======
 	depends on SND_SOC_MT8192 && MTK_PMIC_WRAP
 	select SND_SOC_MT6359
 	select SND_SOC_RT1015
 	select SND_SOC_RT1015P
->>>>>>> 76ec55ca
 	select SND_SOC_RT5682_I2C
 	select SND_SOC_DMIC
 	help
