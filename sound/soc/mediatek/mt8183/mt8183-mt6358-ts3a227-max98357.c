--- conflicted
+++ resolved
@@ -60,11 +60,7 @@
 mt8183_mt6358_rt1015_i2s_hw_params(struct snd_pcm_substream *substream,
 				   struct snd_pcm_hw_params *params)
 {
-<<<<<<< HEAD
-	struct snd_soc_pcm_runtime *rtd = substream->private_data;
-=======
 	struct snd_soc_pcm_runtime *rtd = asoc_substream_to_rtd(substream);
->>>>>>> 77e5934e
 	unsigned int rate = params_rate(params);
 	unsigned int mclk_fs_ratio = 128;
 	unsigned int mclk_fs = rate * mclk_fs_ratio;
@@ -532,8 +528,6 @@
 	.num_links = ARRAY_SIZE(mt8183_mt6358_ts3a227_dai_links),
 };
 
-<<<<<<< HEAD
-=======
 static struct snd_soc_card mt8183_mt6358_ts3a227_max98357b_card = {
 	.name = "mt8183_mt6358_ts3a227_max98357b",
 	.owner = THIS_MODULE,
@@ -541,7 +535,6 @@
 	.num_links = ARRAY_SIZE(mt8183_mt6358_ts3a227_dai_links),
 };
 
->>>>>>> 77e5934e
 static struct snd_soc_codec_conf mt8183_mt6358_ts3a227_rt1015_amp_conf[] = {
 	{
 		.dlc = COMP_CODEC_CONF(RT1015_DEV0_NAME),
@@ -631,12 +624,8 @@
 		}
 
 		if (strcmp(dai_link->name, "I2S3") == 0) {
-<<<<<<< HEAD
-			if (card == &mt8183_mt6358_ts3a227_max98357_card) {
-=======
 			if (card == &mt8183_mt6358_ts3a227_max98357_card ||
 			    card == &mt8183_mt6358_ts3a227_max98357b_card) {
->>>>>>> 77e5934e
 				dai_link->be_hw_params_fixup =
 					mt8183_i2s_hw_params_fixup;
 				dai_link->ops = &mt8183_mt6358_i2s_ops;
@@ -665,8 +654,6 @@
 			}
 		}
 
-<<<<<<< HEAD
-=======
 		if (card == &mt8183_mt6358_ts3a227_max98357b_card) {
 			if (strcmp(dai_link->name, "I2S2") == 0 ||
 			    strcmp(dai_link->name, "I2S3") == 0)
@@ -675,7 +662,6 @@
 						    SND_SOC_DAIFMT_CBM_CFM;
 		}
 
->>>>>>> 77e5934e
 		if (hdmi_codec && strcmp(dai_link->name, "TDM") == 0)
 			dai_link->codecs->of_node = hdmi_codec;
 
@@ -742,13 +728,10 @@
 		.data = &mt8183_mt6358_ts3a227_max98357_card,
 	},
 	{
-<<<<<<< HEAD
-=======
 		.compatible = "mediatek,mt8183_mt6358_ts3a227_max98357b",
 		.data = &mt8183_mt6358_ts3a227_max98357b_card,
 	},
 	{
->>>>>>> 77e5934e
 		.compatible = "mediatek,mt8183_mt6358_ts3a227_rt1015",
 		.data = &mt8183_mt6358_ts3a227_rt1015_card,
 	},
