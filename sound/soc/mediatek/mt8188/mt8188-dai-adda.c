--- conflicted
+++ resolved
@@ -240,18 +240,9 @@
 	return 0;
 }
 
-<<<<<<< HEAD
-static int mtk_afe_adc_hires_connect(struct snd_soc_dapm_widget *source,
-				     struct snd_soc_dapm_widget *sink)
-{
-	struct snd_soc_dapm_widget *w = source;
-	struct snd_soc_component *cmpnt = snd_soc_dapm_to_component(w->dapm);
-	struct mtk_base_afe *afe = snd_soc_component_get_drvdata(cmpnt);
-=======
 static struct mtk_dai_adda_priv *get_adda_priv_by_name(struct mtk_base_afe *afe,
 						       const char *name)
 {
->>>>>>> d5055445
 	struct mt8188_afe_private *afe_priv = afe->platform_priv;
 
 	if (strstr(name, "aud_adc_hires"))
@@ -362,11 +353,7 @@
 	{"ADDA Capture", NULL, "ADDA Capture Enable"},
 	{"ADDA Capture", NULL, "ADDA_MTKAIF_CFG"},
 	{"ADDA Capture", NULL, "aud_adc"},
-<<<<<<< HEAD
-	{"ADDA Capture", NULL, "aud_adc_hires", mtk_afe_adc_hires_connect},
-=======
 	{"ADDA Capture", NULL, "aud_adc_hires", mtk_afe_adda_hires_connect},
->>>>>>> d5055445
 
 	{"I168", NULL, "ADDA Capture"},
 	{"I169", NULL, "ADDA Capture"},
@@ -374,11 +361,7 @@
 	{"ADDA Playback", NULL, "ADDA Enable"},
 	{"ADDA Playback", NULL, "ADDA Playback Enable"},
 	{"ADDA Playback", NULL, "aud_dac"},
-<<<<<<< HEAD
-	{"ADDA Playback", NULL, "aud_dac_hires", mtk_afe_dac_hires_connect},
-=======
 	{"ADDA Playback", NULL, "aud_dac_hires", mtk_afe_adda_hires_connect},
->>>>>>> d5055445
 
 	{"DL_GAIN", NULL, "O176"},
 	{"DL_GAIN", NULL, "O177"},
