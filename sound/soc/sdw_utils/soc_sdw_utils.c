--- conflicted
+++ resolved
@@ -504,10 +504,7 @@
 				.dai_name = "cs35l56-sdw1c",
 				.dai_type = SOC_SDW_DAI_TYPE_AMP,
 				.dailink = {SOC_SDW_UNUSED_DAI_ID, SOC_SDW_AMP_IN_DAI_ID},
-<<<<<<< HEAD
-=======
 				.rtd_init = asoc_sdw_cs_spk_feedback_rtd_init,
->>>>>>> fec97be0
 			},
 		},
 		.dai_num = 2,
