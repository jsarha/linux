// SPDX-License-Identifier: GPL-2.0
//
// soc-component.c
//
// Copyright (C) 2019 Renesas Electronics Corp.
// Kuninori Morimoto <kuninori.morimoto.gx@renesas.com>
//
#include <linux/module.h>
#include <sound/soc.h>

/**
 * snd_soc_component_set_sysclk - configure COMPONENT system or master clock.
 * @component: COMPONENT
 * @clk_id: DAI specific clock ID
 * @source: Source for the clock
 * @freq: new clock frequency in Hz
 * @dir: new clock direction - input/output.
 *
 * Configures the CODEC master (MCLK) or system (SYSCLK) clocking.
 */
int snd_soc_component_set_sysclk(struct snd_soc_component *component,
				 int clk_id, int source, unsigned int freq,
				 int dir)
{
	if (component->driver->set_sysclk)
		return component->driver->set_sysclk(component, clk_id, source,
						     freq, dir);

	return -ENOTSUPP;
}
EXPORT_SYMBOL_GPL(snd_soc_component_set_sysclk);

/*
 * snd_soc_component_set_pll - configure component PLL.
 * @component: COMPONENT
 * @pll_id: DAI specific PLL ID
 * @source: DAI specific source for the PLL
 * @freq_in: PLL input clock frequency in Hz
 * @freq_out: requested PLL output clock frequency in Hz
 *
 * Configures and enables PLL to generate output clock based on input clock.
 */
int snd_soc_component_set_pll(struct snd_soc_component *component, int pll_id,
			      int source, unsigned int freq_in,
			      unsigned int freq_out)
{
	if (component->driver->set_pll)
		return component->driver->set_pll(component, pll_id, source,
						  freq_in, freq_out);

	return -EINVAL;
}
EXPORT_SYMBOL_GPL(snd_soc_component_set_pll);

void snd_soc_component_seq_notifier(struct snd_soc_component *component,
				    enum snd_soc_dapm_type type, int subseq)
{
	if (component->driver->seq_notifier)
		component->driver->seq_notifier(component, type, subseq);
}

int snd_soc_component_stream_event(struct snd_soc_component *component,
				   int event)
{
	if (component->driver->stream_event)
		return component->driver->stream_event(component, event);

	return 0;
}

int snd_soc_component_set_bias_level(struct snd_soc_component *component,
				     enum snd_soc_bias_level level)
{
	if (component->driver->set_bias_level)
		return component->driver->set_bias_level(component, level);

	return 0;
}

int snd_soc_component_enable_pin(struct snd_soc_component *component,
				 const char *pin)
{
	struct snd_soc_dapm_context *dapm =
		snd_soc_component_get_dapm(component);
	char *full_name;
	int ret;

	if (!component->name_prefix)
		return snd_soc_dapm_enable_pin(dapm, pin);

	full_name = kasprintf(GFP_KERNEL, "%s %s", component->name_prefix, pin);
	if (!full_name)
		return -ENOMEM;

	ret = snd_soc_dapm_enable_pin(dapm, full_name);
	kfree(full_name);

	return ret;
}
EXPORT_SYMBOL_GPL(snd_soc_component_enable_pin);

int snd_soc_component_enable_pin_unlocked(struct snd_soc_component *component,
					  const char *pin)
{
	struct snd_soc_dapm_context *dapm =
		snd_soc_component_get_dapm(component);
	char *full_name;
	int ret;

	if (!component->name_prefix)
		return snd_soc_dapm_enable_pin_unlocked(dapm, pin);

	full_name = kasprintf(GFP_KERNEL, "%s %s", component->name_prefix, pin);
	if (!full_name)
		return -ENOMEM;

	ret = snd_soc_dapm_enable_pin_unlocked(dapm, full_name);
	kfree(full_name);

	return ret;
}
EXPORT_SYMBOL_GPL(snd_soc_component_enable_pin_unlocked);

int snd_soc_component_disable_pin(struct snd_soc_component *component,
				  const char *pin)
{
	struct snd_soc_dapm_context *dapm =
		snd_soc_component_get_dapm(component);
	char *full_name;
	int ret;

	if (!component->name_prefix)
		return snd_soc_dapm_disable_pin(dapm, pin);

	full_name = kasprintf(GFP_KERNEL, "%s %s", component->name_prefix, pin);
	if (!full_name)
		return -ENOMEM;

	ret = snd_soc_dapm_disable_pin(dapm, full_name);
	kfree(full_name);

	return ret;
}
EXPORT_SYMBOL_GPL(snd_soc_component_disable_pin);

int snd_soc_component_disable_pin_unlocked(struct snd_soc_component *component,
					   const char *pin)
{
	struct snd_soc_dapm_context *dapm =
		snd_soc_component_get_dapm(component);
	char *full_name;
	int ret;

	if (!component->name_prefix)
		return snd_soc_dapm_disable_pin_unlocked(dapm, pin);

	full_name = kasprintf(GFP_KERNEL, "%s %s", component->name_prefix, pin);
	if (!full_name)
		return -ENOMEM;

	ret = snd_soc_dapm_disable_pin_unlocked(dapm, full_name);
	kfree(full_name);

	return ret;
}
EXPORT_SYMBOL_GPL(snd_soc_component_disable_pin_unlocked);

int snd_soc_component_nc_pin(struct snd_soc_component *component,
			     const char *pin)
{
	struct snd_soc_dapm_context *dapm =
		snd_soc_component_get_dapm(component);
	char *full_name;
	int ret;

	if (!component->name_prefix)
		return snd_soc_dapm_nc_pin(dapm, pin);

	full_name = kasprintf(GFP_KERNEL, "%s %s", component->name_prefix, pin);
	if (!full_name)
		return -ENOMEM;

	ret = snd_soc_dapm_nc_pin(dapm, full_name);
	kfree(full_name);

	return ret;
}
EXPORT_SYMBOL_GPL(snd_soc_component_nc_pin);

int snd_soc_component_nc_pin_unlocked(struct snd_soc_component *component,
				      const char *pin)
{
	struct snd_soc_dapm_context *dapm =
		snd_soc_component_get_dapm(component);
	char *full_name;
	int ret;

	if (!component->name_prefix)
		return snd_soc_dapm_nc_pin_unlocked(dapm, pin);

	full_name = kasprintf(GFP_KERNEL, "%s %s", component->name_prefix, pin);
	if (!full_name)
		return -ENOMEM;

	ret = snd_soc_dapm_nc_pin_unlocked(dapm, full_name);
	kfree(full_name);

	return ret;
}
EXPORT_SYMBOL_GPL(snd_soc_component_nc_pin_unlocked);

int snd_soc_component_get_pin_status(struct snd_soc_component *component,
				     const char *pin)
{
	struct snd_soc_dapm_context *dapm =
		snd_soc_component_get_dapm(component);
	char *full_name;
	int ret;

	if (!component->name_prefix)
		return snd_soc_dapm_get_pin_status(dapm, pin);

	full_name = kasprintf(GFP_KERNEL, "%s %s", component->name_prefix, pin);
	if (!full_name)
		return -ENOMEM;

	ret = snd_soc_dapm_get_pin_status(dapm, full_name);
	kfree(full_name);

	return ret;
}
EXPORT_SYMBOL_GPL(snd_soc_component_get_pin_status);

int snd_soc_component_force_enable_pin(struct snd_soc_component *component,
				       const char *pin)
{
	struct snd_soc_dapm_context *dapm =
		snd_soc_component_get_dapm(component);
	char *full_name;
	int ret;

	if (!component->name_prefix)
		return snd_soc_dapm_force_enable_pin(dapm, pin);

	full_name = kasprintf(GFP_KERNEL, "%s %s", component->name_prefix, pin);
	if (!full_name)
		return -ENOMEM;

	ret = snd_soc_dapm_force_enable_pin(dapm, full_name);
	kfree(full_name);

	return ret;
}
EXPORT_SYMBOL_GPL(snd_soc_component_force_enable_pin);

int snd_soc_component_force_enable_pin_unlocked(
	struct snd_soc_component *component,
	const char *pin)
{
	struct snd_soc_dapm_context *dapm =
		snd_soc_component_get_dapm(component);
	char *full_name;
	int ret;

	if (!component->name_prefix)
		return snd_soc_dapm_force_enable_pin_unlocked(dapm, pin);

	full_name = kasprintf(GFP_KERNEL, "%s %s", component->name_prefix, pin);
	if (!full_name)
		return -ENOMEM;

	ret = snd_soc_dapm_force_enable_pin_unlocked(dapm, full_name);
	kfree(full_name);

	return ret;
}
EXPORT_SYMBOL_GPL(snd_soc_component_force_enable_pin_unlocked);

/**
 * snd_soc_component_set_jack - configure component jack.
 * @component: COMPONENTs
 * @jack: structure to use for the jack
 * @data: can be used if codec driver need extra data for configuring jack
 *
 * Configures and enables jack detection function.
 */
int snd_soc_component_set_jack(struct snd_soc_component *component,
			       struct snd_soc_jack *jack, void *data)
{
	if (component->driver->set_jack)
		return component->driver->set_jack(component, jack, data);

	return -ENOTSUPP;
}
EXPORT_SYMBOL_GPL(snd_soc_component_set_jack);

int snd_soc_component_module_get(struct snd_soc_component *component,
				 int upon_open)
{
	if (component->driver->module_get_upon_open == !!upon_open &&
	    !try_module_get(component->dev->driver->owner))
		return -ENODEV;

	return 0;
}

void snd_soc_component_module_put(struct snd_soc_component *component,
				  int upon_open)
{
	if (component->driver->module_get_upon_open == !!upon_open)
		module_put(component->dev->driver->owner);
}

int snd_soc_component_open(struct snd_soc_component *component,
			   struct snd_pcm_substream *substream)
{
	if (component->driver->open)
		return component->driver->open(component, substream);
	return 0;
}

int snd_soc_component_close(struct snd_soc_component *component,
			    struct snd_pcm_substream *substream)
{
	if (component->driver->close)
		return component->driver->close(component, substream);
	return 0;
}

int snd_soc_component_prepare(struct snd_soc_component *component,
			      struct snd_pcm_substream *substream)
{
	if (component->driver->prepare)
		return component->driver->prepare(component, substream);
	return 0;
}

int snd_soc_component_hw_params(struct snd_soc_component *component,
				struct snd_pcm_substream *substream,
				struct snd_pcm_hw_params *params)
{
	if (component->driver->hw_params)
		return component->driver->hw_params(component,
						    substream, params);
	return 0;
}

int snd_soc_component_hw_free(struct snd_soc_component *component,
			       struct snd_pcm_substream *substream)
{
	if (component->driver->hw_free)
		return component->driver->hw_free(component, substream);
	return 0;
}

int snd_soc_component_trigger(struct snd_soc_component *component,
			      struct snd_pcm_substream *substream,
			      int cmd)
{
	if (component->driver->trigger)
		return component->driver->trigger(component, substream, cmd);
	return 0;
}

void snd_soc_component_suspend(struct snd_soc_component *component)
{
	if (component->driver->suspend)
		component->driver->suspend(component);
	component->suspended = 1;
}

void snd_soc_component_resume(struct snd_soc_component *component)
{
	if (component->driver->resume)
		component->driver->resume(component);
	component->suspended = 0;
}

int snd_soc_component_is_suspended(struct snd_soc_component *component)
{
	return component->suspended;
}

int snd_soc_component_probe(struct snd_soc_component *component)
{
	if (component->driver->probe)
		return component->driver->probe(component);

	return 0;
}

void snd_soc_component_remove(struct snd_soc_component *component)
{
	if (component->driver->remove)
		component->driver->remove(component);
}

int snd_soc_component_of_xlate_dai_id(struct snd_soc_component *component,
				      struct device_node *ep)
{
	if (component->driver->of_xlate_dai_id)
		return component->driver->of_xlate_dai_id(component, ep);

	return -ENOTSUPP;
}

int snd_soc_component_of_xlate_dai_name(struct snd_soc_component *component,
					struct of_phandle_args *args,
					const char **dai_name)
{
	if (component->driver->of_xlate_dai_name)
		return component->driver->of_xlate_dai_name(component,
						     args, dai_name);
	return -ENOTSUPP;
}

int snd_soc_pcm_component_pointer(struct snd_pcm_substream *substream)
{
	struct snd_soc_pcm_runtime *rtd = substream->private_data;
	struct snd_soc_component *component;
	struct snd_soc_rtdcom_list *rtdcom;

<<<<<<< HEAD
	for_each_rtdcom(rtd, rtdcom) {
		component = rtdcom->component;

		/* FIXME: use 1st pointer */
		if (component->driver->pointer)
			return component->driver->pointer(component, substream);
	}
=======
	/* FIXME: use 1st pointer */
	for_each_rtd_components(rtd, rtdcom, component)
		if (component->driver->pointer)
			return component->driver->pointer(component, substream);
>>>>>>> d6f1bd09

	return 0;
}

int snd_soc_pcm_component_ioctl(struct snd_pcm_substream *substream,
				unsigned int cmd, void *arg)
{
	struct snd_soc_pcm_runtime *rtd = substream->private_data;
	struct snd_soc_component *component;
	struct snd_soc_rtdcom_list *rtdcom;

<<<<<<< HEAD
	for_each_rtdcom(rtd, rtdcom) {
		component = rtdcom->component;

		/* FIXME: use 1st ioctl */
		if (component->driver->ioctl)
			return component->driver->ioctl(component, substream,
							cmd, arg);
	}
=======
	/* FIXME: use 1st ioctl */
	for_each_rtd_components(rtd, rtdcom, component)
		if (component->driver->ioctl)
			return component->driver->ioctl(component, substream,
							cmd, arg);
>>>>>>> d6f1bd09

	return snd_pcm_lib_ioctl(substream, cmd, arg);
}

int snd_soc_pcm_component_copy_user(struct snd_pcm_substream *substream,
				    int channel, unsigned long pos,
				    void __user *buf, unsigned long bytes)
{
	struct snd_soc_pcm_runtime *rtd = substream->private_data;
	struct snd_soc_rtdcom_list *rtdcom;
	struct snd_soc_component *component;

<<<<<<< HEAD
	for_each_rtdcom(rtd, rtdcom) {
		component = rtdcom->component;

		/* FIXME. it returns 1st copy now */
		if (component->driver->copy_user)
			return component->driver->copy_user(
				component, substream, channel, pos, buf, bytes);
	}
=======
	/* FIXME. it returns 1st copy now */
	for_each_rtd_components(rtd, rtdcom, component)
		if (component->driver->copy_user)
			return component->driver->copy_user(
				component, substream, channel, pos, buf, bytes);
>>>>>>> d6f1bd09

	return -EINVAL;
}

struct page *snd_soc_pcm_component_page(struct snd_pcm_substream *substream,
					unsigned long offset)
{
	struct snd_soc_pcm_runtime *rtd = substream->private_data;
	struct snd_soc_rtdcom_list *rtdcom;
	struct snd_soc_component *component;
	struct page *page;

<<<<<<< HEAD
	for_each_rtdcom(rtd, rtdcom) {
		component = rtdcom->component;

		/* FIXME. it returns 1st page now */
=======
	/* FIXME. it returns 1st page now */
	for_each_rtd_components(rtd, rtdcom, component) {
>>>>>>> d6f1bd09
		if (component->driver->page) {
			page = component->driver->page(component,
						       substream, offset);
			if (page)
				return page;
		}
	}

	return NULL;
}

int snd_soc_pcm_component_mmap(struct snd_pcm_substream *substream,
			       struct vm_area_struct *vma)
{
	struct snd_soc_pcm_runtime *rtd = substream->private_data;
	struct snd_soc_rtdcom_list *rtdcom;
	struct snd_soc_component *component;

<<<<<<< HEAD
	for_each_rtdcom(rtd, rtdcom) {
		component = rtdcom->component;

		/* FIXME. it returns 1st mmap now */
		if (component->driver->mmap)
			return component->driver->mmap(component,
						       substream, vma);
	}
=======
	/* FIXME. it returns 1st mmap now */
	for_each_rtd_components(rtd, rtdcom, component)
		if (component->driver->mmap)
			return component->driver->mmap(component,
						       substream, vma);
>>>>>>> d6f1bd09

	return -EINVAL;
}

int snd_soc_pcm_component_new(struct snd_pcm *pcm)
{
	struct snd_soc_pcm_runtime *rtd = pcm->private_data;
	struct snd_soc_rtdcom_list *rtdcom;
	struct snd_soc_component *component;
	int ret;

<<<<<<< HEAD
	for_each_rtdcom(rtd, rtdcom) {
		component = rtdcom->component;

=======
	for_each_rtd_components(rtd, rtdcom, component) {
>>>>>>> d6f1bd09
		if (component->driver->pcm_construct) {
			ret = component->driver->pcm_construct(component, rtd);
			if (ret < 0)
				return ret;
		}
	}

	return 0;
}

void snd_soc_pcm_component_free(struct snd_pcm *pcm)
{
	struct snd_soc_pcm_runtime *rtd = pcm->private_data;
	struct snd_soc_rtdcom_list *rtdcom;
	struct snd_soc_component *component;

<<<<<<< HEAD
	for_each_rtdcom(rtd, rtdcom) {
		component = rtdcom->component;

		if (component->driver->pcm_destruct)
			component->driver->pcm_destruct(component, pcm);
	}
=======
	for_each_rtd_components(rtd, rtdcom, component)
		if (component->driver->pcm_destruct)
			component->driver->pcm_destruct(component, pcm);
>>>>>>> d6f1bd09
}<|MERGE_RESOLUTION|>--- conflicted
+++ resolved
@@ -420,20 +420,10 @@
 	struct snd_soc_component *component;
 	struct snd_soc_rtdcom_list *rtdcom;
 
-<<<<<<< HEAD
-	for_each_rtdcom(rtd, rtdcom) {
-		component = rtdcom->component;
-
-		/* FIXME: use 1st pointer */
-		if (component->driver->pointer)
-			return component->driver->pointer(component, substream);
-	}
-=======
 	/* FIXME: use 1st pointer */
 	for_each_rtd_components(rtd, rtdcom, component)
 		if (component->driver->pointer)
 			return component->driver->pointer(component, substream);
->>>>>>> d6f1bd09
 
 	return 0;
 }
@@ -445,22 +435,11 @@
 	struct snd_soc_component *component;
 	struct snd_soc_rtdcom_list *rtdcom;
 
-<<<<<<< HEAD
-	for_each_rtdcom(rtd, rtdcom) {
-		component = rtdcom->component;
-
-		/* FIXME: use 1st ioctl */
-		if (component->driver->ioctl)
-			return component->driver->ioctl(component, substream,
-							cmd, arg);
-	}
-=======
 	/* FIXME: use 1st ioctl */
 	for_each_rtd_components(rtd, rtdcom, component)
 		if (component->driver->ioctl)
 			return component->driver->ioctl(component, substream,
 							cmd, arg);
->>>>>>> d6f1bd09
 
 	return snd_pcm_lib_ioctl(substream, cmd, arg);
 }
@@ -473,22 +452,11 @@
 	struct snd_soc_rtdcom_list *rtdcom;
 	struct snd_soc_component *component;
 
-<<<<<<< HEAD
-	for_each_rtdcom(rtd, rtdcom) {
-		component = rtdcom->component;
-
-		/* FIXME. it returns 1st copy now */
-		if (component->driver->copy_user)
-			return component->driver->copy_user(
-				component, substream, channel, pos, buf, bytes);
-	}
-=======
 	/* FIXME. it returns 1st copy now */
 	for_each_rtd_components(rtd, rtdcom, component)
 		if (component->driver->copy_user)
 			return component->driver->copy_user(
 				component, substream, channel, pos, buf, bytes);
->>>>>>> d6f1bd09
 
 	return -EINVAL;
 }
@@ -501,15 +469,8 @@
 	struct snd_soc_component *component;
 	struct page *page;
 
-<<<<<<< HEAD
-	for_each_rtdcom(rtd, rtdcom) {
-		component = rtdcom->component;
-
-		/* FIXME. it returns 1st page now */
-=======
 	/* FIXME. it returns 1st page now */
 	for_each_rtd_components(rtd, rtdcom, component) {
->>>>>>> d6f1bd09
 		if (component->driver->page) {
 			page = component->driver->page(component,
 						       substream, offset);
@@ -528,22 +489,11 @@
 	struct snd_soc_rtdcom_list *rtdcom;
 	struct snd_soc_component *component;
 
-<<<<<<< HEAD
-	for_each_rtdcom(rtd, rtdcom) {
-		component = rtdcom->component;
-
-		/* FIXME. it returns 1st mmap now */
-		if (component->driver->mmap)
-			return component->driver->mmap(component,
-						       substream, vma);
-	}
-=======
 	/* FIXME. it returns 1st mmap now */
 	for_each_rtd_components(rtd, rtdcom, component)
 		if (component->driver->mmap)
 			return component->driver->mmap(component,
 						       substream, vma);
->>>>>>> d6f1bd09
 
 	return -EINVAL;
 }
@@ -555,13 +505,7 @@
 	struct snd_soc_component *component;
 	int ret;
 
-<<<<<<< HEAD
-	for_each_rtdcom(rtd, rtdcom) {
-		component = rtdcom->component;
-
-=======
 	for_each_rtd_components(rtd, rtdcom, component) {
->>>>>>> d6f1bd09
 		if (component->driver->pcm_construct) {
 			ret = component->driver->pcm_construct(component, rtd);
 			if (ret < 0)
@@ -578,16 +522,7 @@
 	struct snd_soc_rtdcom_list *rtdcom;
 	struct snd_soc_component *component;
 
-<<<<<<< HEAD
-	for_each_rtdcom(rtd, rtdcom) {
-		component = rtdcom->component;
-
-		if (component->driver->pcm_destruct)
-			component->driver->pcm_destruct(component, pcm);
-	}
-=======
 	for_each_rtd_components(rtd, rtdcom, component)
 		if (component->driver->pcm_destruct)
 			component->driver->pcm_destruct(component, pcm);
->>>>>>> d6f1bd09
 }