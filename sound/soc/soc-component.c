// SPDX-License-Identifier: GPL-2.0
//
// soc-component.c
//
// Copyright 2009-2011 Wolfson Microelectronics PLC.
// Copyright (C) 2019 Renesas Electronics Corp.
//
// Mark Brown <broonie@opensource.wolfsonmicro.com>
// Kuninori Morimoto <kuninori.morimoto.gx@renesas.com>
//
#include <linux/module.h>
#include <linux/pm_runtime.h>
#include <sound/soc.h>

#define soc_component_ret(dai, ret) _soc_component_ret(dai, __func__, ret)
static inline int _soc_component_ret(struct snd_soc_component *component,
				     const char *func, int ret)
{
	/* Positive/Zero values are not errors */
	if (ret >= 0)
		return ret;

	/* Negative values might be errors */
	switch (ret) {
	case -EPROBE_DEFER:
	case -ENOTSUPP:
		break;
	default:
		dev_err(component->dev,
			"ASoC: error at %s on %s: %d\n",
			func, component->name, ret);
	}

	return ret;
}

/*
 * We might want to check substream by using list.
 * In such case, we can update these macros.
 */
#define soc_component_mark_push(component, substream, tgt)	((component)->mark_##tgt = substream)
#define soc_component_mark_pop(component, substream, tgt)	((component)->mark_##tgt = NULL)
#define soc_component_mark_match(component, substream, tgt)	((component)->mark_##tgt == substream)

void snd_soc_component_set_aux(struct snd_soc_component *component,
			       struct snd_soc_aux_dev *aux)
{
	component->init = (aux) ? aux->init : NULL;
}

int snd_soc_component_init(struct snd_soc_component *component)
{
	int ret = 0;

	if (component->init)
		ret = component->init(component);

	return soc_component_ret(component, ret);
}

/**
 * snd_soc_component_set_sysclk - configure COMPONENT system or master clock.
 * @component: COMPONENT
 * @clk_id: DAI specific clock ID
 * @source: Source for the clock
 * @freq: new clock frequency in Hz
 * @dir: new clock direction - input/output.
 *
 * Configures the CODEC master (MCLK) or system (SYSCLK) clocking.
 */
int snd_soc_component_set_sysclk(struct snd_soc_component *component,
				 int clk_id, int source, unsigned int freq,
				 int dir)
{
	int ret = -ENOTSUPP;

	if (component->driver->set_sysclk)
		ret = component->driver->set_sysclk(component, clk_id, source,
						     freq, dir);

	return soc_component_ret(component, ret);
}
EXPORT_SYMBOL_GPL(snd_soc_component_set_sysclk);

/*
 * snd_soc_component_set_pll - configure component PLL.
 * @component: COMPONENT
 * @pll_id: DAI specific PLL ID
 * @source: DAI specific source for the PLL
 * @freq_in: PLL input clock frequency in Hz
 * @freq_out: requested PLL output clock frequency in Hz
 *
 * Configures and enables PLL to generate output clock based on input clock.
 */
int snd_soc_component_set_pll(struct snd_soc_component *component, int pll_id,
			      int source, unsigned int freq_in,
			      unsigned int freq_out)
{
	int ret = -EINVAL;

	if (component->driver->set_pll)
		ret = component->driver->set_pll(component, pll_id, source,
						  freq_in, freq_out);

	return soc_component_ret(component, ret);
}
EXPORT_SYMBOL_GPL(snd_soc_component_set_pll);

void snd_soc_component_seq_notifier(struct snd_soc_component *component,
				    enum snd_soc_dapm_type type, int subseq)
{
	if (component->driver->seq_notifier)
		component->driver->seq_notifier(component, type, subseq);
}

int snd_soc_component_stream_event(struct snd_soc_component *component,
				   int event)
{
	int ret = 0;

	if (component->driver->stream_event)
		ret = component->driver->stream_event(component, event);

	return soc_component_ret(component, ret);
}

int snd_soc_component_set_bias_level(struct snd_soc_component *component,
				     enum snd_soc_bias_level level)
{
	int ret = 0;

	if (component->driver->set_bias_level)
		ret = component->driver->set_bias_level(component, level);

	return soc_component_ret(component, ret);
}

static int soc_component_pin(struct snd_soc_component *component,
			     const char *pin,
			     int (*pin_func)(struct snd_soc_dapm_context *dapm,
					     const char *pin))
{
	struct snd_soc_dapm_context *dapm =
		snd_soc_component_get_dapm(component);
	char *full_name;
	int ret;

	if (!component->name_prefix) {
		ret = pin_func(dapm, pin);
		goto end;
	}

	full_name = kasprintf(GFP_KERNEL, "%s %s", component->name_prefix, pin);
	if (!full_name) {
		ret = -ENOMEM;
		goto end;
	}

	ret = pin_func(dapm, full_name);
	kfree(full_name);
end:
	return soc_component_ret(component, ret);
}

int snd_soc_component_enable_pin(struct snd_soc_component *component,
				 const char *pin)
{
	return soc_component_pin(component, pin, snd_soc_dapm_enable_pin);
}
EXPORT_SYMBOL_GPL(snd_soc_component_enable_pin);

int snd_soc_component_enable_pin_unlocked(struct snd_soc_component *component,
					  const char *pin)
{
	return soc_component_pin(component, pin, snd_soc_dapm_enable_pin_unlocked);
}
EXPORT_SYMBOL_GPL(snd_soc_component_enable_pin_unlocked);

int snd_soc_component_disable_pin(struct snd_soc_component *component,
				  const char *pin)
{
	return soc_component_pin(component, pin, snd_soc_dapm_disable_pin);
}
EXPORT_SYMBOL_GPL(snd_soc_component_disable_pin);

int snd_soc_component_disable_pin_unlocked(struct snd_soc_component *component,
					   const char *pin)
{
	return soc_component_pin(component, pin, snd_soc_dapm_disable_pin_unlocked);
}
EXPORT_SYMBOL_GPL(snd_soc_component_disable_pin_unlocked);

int snd_soc_component_nc_pin(struct snd_soc_component *component,
			     const char *pin)
{
	return soc_component_pin(component, pin, snd_soc_dapm_nc_pin);
}
EXPORT_SYMBOL_GPL(snd_soc_component_nc_pin);

int snd_soc_component_nc_pin_unlocked(struct snd_soc_component *component,
				      const char *pin)
{
	return soc_component_pin(component, pin, snd_soc_dapm_nc_pin_unlocked);
}
EXPORT_SYMBOL_GPL(snd_soc_component_nc_pin_unlocked);

int snd_soc_component_get_pin_status(struct snd_soc_component *component,
				     const char *pin)
{
	return soc_component_pin(component, pin, snd_soc_dapm_get_pin_status);
}
EXPORT_SYMBOL_GPL(snd_soc_component_get_pin_status);

int snd_soc_component_force_enable_pin(struct snd_soc_component *component,
				       const char *pin)
{
	return soc_component_pin(component, pin, snd_soc_dapm_force_enable_pin);
}
EXPORT_SYMBOL_GPL(snd_soc_component_force_enable_pin);

int snd_soc_component_force_enable_pin_unlocked(
	struct snd_soc_component *component,
	const char *pin)
{
	return soc_component_pin(component, pin, snd_soc_dapm_force_enable_pin_unlocked);
}
EXPORT_SYMBOL_GPL(snd_soc_component_force_enable_pin_unlocked);

/**
 * snd_soc_component_set_jack - configure component jack.
 * @component: COMPONENTs
 * @jack: structure to use for the jack
 * @data: can be used if codec driver need extra data for configuring jack
 *
 * Configures and enables jack detection function.
 */
int snd_soc_component_set_jack(struct snd_soc_component *component,
			       struct snd_soc_jack *jack, void *data)
{
	int ret = -ENOTSUPP;

	if (component->driver->set_jack)
		ret = component->driver->set_jack(component, jack, data);

	return soc_component_ret(component, ret);
}
EXPORT_SYMBOL_GPL(snd_soc_component_set_jack);

int snd_soc_component_module_get(struct snd_soc_component *component,
				 struct snd_pcm_substream *substream,
				 int upon_open)
{
	int ret = 0;

	if (component->driver->module_get_upon_open == !!upon_open &&
	    !try_module_get(component->dev->driver->owner))
		ret = -ENODEV;

	/* mark substream if succeeded */
	if (ret == 0)
		soc_component_mark_push(component, substream, module);

	return soc_component_ret(component, ret);
}

void snd_soc_component_module_put(struct snd_soc_component *component,
				  struct snd_pcm_substream *substream,
				  int upon_open, int rollback)
{
	if (rollback && !soc_component_mark_match(component, substream, module))
		return;

	if (component->driver->module_get_upon_open == !!upon_open)
		module_put(component->dev->driver->owner);

	/* remove marked substream */
	soc_component_mark_pop(component, substream, module);
}

int snd_soc_component_open(struct snd_soc_component *component,
			   struct snd_pcm_substream *substream)
{
	int ret = 0;

	if (component->driver->open)
		ret = component->driver->open(component, substream);

	/* mark substream if succeeded */
	if (ret == 0)
		soc_component_mark_push(component, substream, open);

	return soc_component_ret(component, ret);
}

int snd_soc_component_close(struct snd_soc_component *component,
			    struct snd_pcm_substream *substream,
			    int rollback)
{
	int ret = 0;

	if (rollback && !soc_component_mark_match(component, substream, open))
		return 0;

	if (component->driver->close)
		ret = component->driver->close(component, substream);

	/* remove marked substream */
	soc_component_mark_pop(component, substream, open);

	return soc_component_ret(component, ret);
}

void snd_soc_component_suspend(struct snd_soc_component *component)
{
	if (component->driver->suspend)
		component->driver->suspend(component);
	component->suspended = 1;
}

void snd_soc_component_resume(struct snd_soc_component *component)
{
	if (component->driver->resume)
		component->driver->resume(component);
	component->suspended = 0;
}

int snd_soc_component_is_suspended(struct snd_soc_component *component)
{
	return component->suspended;
}

int snd_soc_component_probe(struct snd_soc_component *component)
{
	int ret = 0;

	if (component->driver->probe)
		ret = component->driver->probe(component);

	return soc_component_ret(component, ret);
}

void snd_soc_component_remove(struct snd_soc_component *component)
{
	if (component->driver->remove)
		component->driver->remove(component);
}

int snd_soc_component_of_xlate_dai_id(struct snd_soc_component *component,
				      struct device_node *ep)
{
	int ret = -ENOTSUPP;

	if (component->driver->of_xlate_dai_id)
		ret = component->driver->of_xlate_dai_id(component, ep);

	return soc_component_ret(component, ret);
}

int snd_soc_component_of_xlate_dai_name(struct snd_soc_component *component,
					struct of_phandle_args *args,
					const char **dai_name)
{
	if (component->driver->of_xlate_dai_name)
		return component->driver->of_xlate_dai_name(component,
							    args, dai_name);
	/*
	 * Don't use soc_component_ret here because we may not want to report
	 * the error just yet. If a device has more than one component, the
	 * first may not match and we don't want spam the log with this.
	 */
	return -ENOTSUPP;
}

void snd_soc_component_setup_regmap(struct snd_soc_component *component)
{
	int val_bytes = regmap_get_val_bytes(component->regmap);

	/* Errors are legitimate for non-integer byte multiples */
	if (val_bytes > 0)
		component->val_bytes = val_bytes;
}

#ifdef CONFIG_REGMAP

/**
 * snd_soc_component_init_regmap() - Initialize regmap instance for the
 *                                   component
 * @component: The component for which to initialize the regmap instance
 * @regmap: The regmap instance that should be used by the component
 *
 * This function allows deferred assignment of the regmap instance that is
 * associated with the component. Only use this if the regmap instance is not
 * yet ready when the component is registered. The function must also be called
 * before the first IO attempt of the component.
 */
void snd_soc_component_init_regmap(struct snd_soc_component *component,
				   struct regmap *regmap)
{
	component->regmap = regmap;
	snd_soc_component_setup_regmap(component);
}
EXPORT_SYMBOL_GPL(snd_soc_component_init_regmap);

/**
 * snd_soc_component_exit_regmap() - De-initialize regmap instance for the
 *                                   component
 * @component: The component for which to de-initialize the regmap instance
 *
 * Calls regmap_exit() on the regmap instance associated to the component and
 * removes the regmap instance from the component.
 *
 * This function should only be used if snd_soc_component_init_regmap() was used
 * to initialize the regmap instance.
 */
void snd_soc_component_exit_regmap(struct snd_soc_component *component)
{
	regmap_exit(component->regmap);
	component->regmap = NULL;
}
EXPORT_SYMBOL_GPL(snd_soc_component_exit_regmap);

#endif

<<<<<<< HEAD
int snd_soc_component_compr_open(struct snd_compr_stream *cstream,
				 struct snd_soc_component **last)
=======
int snd_soc_component_compr_open(struct snd_compr_stream *cstream)
>>>>>>> c27d311f
{
	struct snd_soc_pcm_runtime *rtd = cstream->private_data;
	struct snd_soc_component *component;
	int i, ret;

	for_each_rtd_components(rtd, i, component) {
		if (component->driver->compress_ops &&
		    component->driver->compress_ops->open) {
			ret = component->driver->compress_ops->open(component, cstream);
<<<<<<< HEAD
			if (ret < 0) {
				*last = component;
				return soc_component_ret(component, ret);
			}
		}
	}

	*last = NULL;
=======
			if (ret < 0)
				return soc_component_ret(component, ret);
		}
		soc_component_mark_push(component, cstream, compr_open);
	}

>>>>>>> c27d311f
	return 0;
}
EXPORT_SYMBOL_GPL(snd_soc_component_compr_open);

void snd_soc_component_compr_free(struct snd_compr_stream *cstream,
<<<<<<< HEAD
				  struct snd_soc_component *last)
=======
				  int rollback)
>>>>>>> c27d311f
{
	struct snd_soc_pcm_runtime *rtd = cstream->private_data;
	struct snd_soc_component *component;
	int i;

	for_each_rtd_components(rtd, i, component) {
<<<<<<< HEAD
		if (component == last)
			break;
=======
		if (rollback && !soc_component_mark_match(component, cstream, compr_open))
			continue;
>>>>>>> c27d311f

		if (component->driver->compress_ops &&
		    component->driver->compress_ops->free)
			component->driver->compress_ops->free(component, cstream);
<<<<<<< HEAD
=======

		soc_component_mark_pop(component, cstream, compr_open);
>>>>>>> c27d311f
	}
}
EXPORT_SYMBOL_GPL(snd_soc_component_compr_free);

int snd_soc_component_compr_trigger(struct snd_compr_stream *cstream, int cmd)
{
	struct snd_soc_pcm_runtime *rtd = cstream->private_data;
	struct snd_soc_component *component;
	int i, ret;

	for_each_rtd_components(rtd, i, component) {
		if (component->driver->compress_ops &&
		    component->driver->compress_ops->trigger) {
			ret = component->driver->compress_ops->trigger(
				component, cstream, cmd);
			if (ret < 0)
				return soc_component_ret(component, ret);
		}
	}

	return 0;
}
EXPORT_SYMBOL_GPL(snd_soc_component_compr_trigger);

int snd_soc_component_compr_set_params(struct snd_compr_stream *cstream,
				       struct snd_compr_params *params)
{
	struct snd_soc_pcm_runtime *rtd = cstream->private_data;
	struct snd_soc_component *component;
	int i, ret;

	for_each_rtd_components(rtd, i, component) {
		if (component->driver->compress_ops &&
		    component->driver->compress_ops->set_params) {
			ret = component->driver->compress_ops->set_params(
				component, cstream, params);
			if (ret < 0)
				return soc_component_ret(component, ret);
		}
	}

	return 0;
}
EXPORT_SYMBOL_GPL(snd_soc_component_compr_set_params);

int snd_soc_component_compr_get_params(struct snd_compr_stream *cstream,
				       struct snd_codec *params)
{
	struct snd_soc_pcm_runtime *rtd = cstream->private_data;
	struct snd_soc_component *component;
	int i, ret;

	for_each_rtd_components(rtd, i, component) {
		if (component->driver->compress_ops &&
		    component->driver->compress_ops->get_params) {
			ret = component->driver->compress_ops->get_params(
				component, cstream, params);
			return soc_component_ret(component, ret);
		}
	}

	return 0;
}
EXPORT_SYMBOL_GPL(snd_soc_component_compr_get_params);

int snd_soc_component_compr_get_caps(struct snd_compr_stream *cstream,
				     struct snd_compr_caps *caps)
{
	struct snd_soc_pcm_runtime *rtd = cstream->private_data;
	struct snd_soc_component *component;
	int i, ret = 0;

	mutex_lock_nested(&rtd->card->pcm_mutex, rtd->card->pcm_subclass);

	for_each_rtd_components(rtd, i, component) {
		if (component->driver->compress_ops &&
		    component->driver->compress_ops->get_caps) {
			ret = component->driver->compress_ops->get_caps(
				component, cstream, caps);
			break;
		}
	}

	mutex_unlock(&rtd->card->pcm_mutex);

	return soc_component_ret(component, ret);
}
EXPORT_SYMBOL_GPL(snd_soc_component_compr_get_caps);

int snd_soc_component_compr_get_codec_caps(struct snd_compr_stream *cstream,
					   struct snd_compr_codec_caps *codec)
{
	struct snd_soc_pcm_runtime *rtd = cstream->private_data;
	struct snd_soc_component *component;
	int i, ret = 0;

	mutex_lock_nested(&rtd->card->pcm_mutex, rtd->card->pcm_subclass);

	for_each_rtd_components(rtd, i, component) {
		if (component->driver->compress_ops &&
		    component->driver->compress_ops->get_codec_caps) {
			ret = component->driver->compress_ops->get_codec_caps(
				component, cstream, codec);
			break;
		}
	}

	mutex_unlock(&rtd->card->pcm_mutex);

	return soc_component_ret(component, ret);
}
EXPORT_SYMBOL_GPL(snd_soc_component_compr_get_codec_caps);

int snd_soc_component_compr_ack(struct snd_compr_stream *cstream, size_t bytes)
{
	struct snd_soc_pcm_runtime *rtd = cstream->private_data;
	struct snd_soc_component *component;
	int i, ret;

	for_each_rtd_components(rtd, i, component) {
		if (component->driver->compress_ops &&
		    component->driver->compress_ops->ack) {
			ret = component->driver->compress_ops->ack(
				component, cstream, bytes);
			if (ret < 0)
				return soc_component_ret(component, ret);
		}
	}

	return 0;
}
EXPORT_SYMBOL_GPL(snd_soc_component_compr_ack);

int snd_soc_component_compr_pointer(struct snd_compr_stream *cstream,
				    struct snd_compr_tstamp *tstamp)
{
	struct snd_soc_pcm_runtime *rtd = cstream->private_data;
	struct snd_soc_component *component;
	int i, ret;

	for_each_rtd_components(rtd, i, component) {
		if (component->driver->compress_ops &&
		    component->driver->compress_ops->pointer) {
			ret = component->driver->compress_ops->pointer(
				component, cstream, tstamp);
			return soc_component_ret(component, ret);
		}
	}

	return 0;
}
EXPORT_SYMBOL_GPL(snd_soc_component_compr_pointer);

int snd_soc_component_compr_copy(struct snd_compr_stream *cstream,
				 char __user *buf, size_t count)
{
	struct snd_soc_pcm_runtime *rtd = cstream->private_data;
	struct snd_soc_component *component;
	int i, ret = 0;

	mutex_lock_nested(&rtd->card->pcm_mutex, rtd->card->pcm_subclass);

	for_each_rtd_components(rtd, i, component) {
		if (component->driver->compress_ops &&
		    component->driver->compress_ops->copy) {
			ret = component->driver->compress_ops->copy(
				component, cstream, buf, count);
			break;
		}
	}

	mutex_unlock(&rtd->card->pcm_mutex);

	return soc_component_ret(component, ret);
}
EXPORT_SYMBOL_GPL(snd_soc_component_compr_copy);

int snd_soc_component_compr_set_metadata(struct snd_compr_stream *cstream,
					 struct snd_compr_metadata *metadata)
{
	struct snd_soc_pcm_runtime *rtd = cstream->private_data;
	struct snd_soc_component *component;
	int i, ret;

	for_each_rtd_components(rtd, i, component) {
		if (component->driver->compress_ops &&
		    component->driver->compress_ops->set_metadata) {
			ret = component->driver->compress_ops->set_metadata(
				component, cstream, metadata);
			if (ret < 0)
				return soc_component_ret(component, ret);
		}
	}

	return 0;
}
EXPORT_SYMBOL_GPL(snd_soc_component_compr_set_metadata);

int snd_soc_component_compr_get_metadata(struct snd_compr_stream *cstream,
					 struct snd_compr_metadata *metadata)
{
	struct snd_soc_pcm_runtime *rtd = cstream->private_data;
	struct snd_soc_component *component;
	int i, ret;

	for_each_rtd_components(rtd, i, component) {
		if (component->driver->compress_ops &&
		    component->driver->compress_ops->get_metadata) {
			ret = component->driver->compress_ops->get_metadata(
				component, cstream, metadata);
			return soc_component_ret(component, ret);
		}
	}

	return 0;
}
EXPORT_SYMBOL_GPL(snd_soc_component_compr_get_metadata);

static unsigned int soc_component_read_no_lock(
	struct snd_soc_component *component,
	unsigned int reg)
{
	int ret;
	unsigned int val = 0;

	if (component->regmap)
		ret = regmap_read(component->regmap, reg, &val);
	else if (component->driver->read) {
		ret = 0;
		val = component->driver->read(component, reg);
	}
	else
		ret = -EIO;

	if (ret < 0)
		return soc_component_ret(component, ret);

	return val;
}

/**
 * snd_soc_component_read() - Read register value
 * @component: Component to read from
 * @reg: Register to read
 *
 * Return: read value
 */
unsigned int snd_soc_component_read(struct snd_soc_component *component,
				    unsigned int reg)
{
	unsigned int val;

	mutex_lock(&component->io_mutex);
	val = soc_component_read_no_lock(component, reg);
	mutex_unlock(&component->io_mutex);

	return val;
}
EXPORT_SYMBOL_GPL(snd_soc_component_read);

static int soc_component_write_no_lock(
	struct snd_soc_component *component,
	unsigned int reg, unsigned int val)
{
	int ret = -EIO;

	if (component->regmap)
		ret = regmap_write(component->regmap, reg, val);
	else if (component->driver->write)
		ret = component->driver->write(component, reg, val);

	return soc_component_ret(component, ret);
}

/**
 * snd_soc_component_write() - Write register value
 * @component: Component to write to
 * @reg: Register to write
 * @val: Value to write to the register
 *
 * Return: 0 on success, a negative error code otherwise.
 */
int snd_soc_component_write(struct snd_soc_component *component,
			    unsigned int reg, unsigned int val)
{
	int ret;

	mutex_lock(&component->io_mutex);
	ret = soc_component_write_no_lock(component, reg, val);
	mutex_unlock(&component->io_mutex);

	return ret;
}
EXPORT_SYMBOL_GPL(snd_soc_component_write);

static int snd_soc_component_update_bits_legacy(
	struct snd_soc_component *component, unsigned int reg,
	unsigned int mask, unsigned int val, bool *change)
{
	unsigned int old, new;
	int ret = 0;

	mutex_lock(&component->io_mutex);

	old = soc_component_read_no_lock(component, reg);

	new = (old & ~mask) | (val & mask);
	*change = old != new;
	if (*change)
		ret = soc_component_write_no_lock(component, reg, new);

	mutex_unlock(&component->io_mutex);

	return soc_component_ret(component, ret);
}

/**
 * snd_soc_component_update_bits() - Perform read/modify/write cycle
 * @component: Component to update
 * @reg: Register to update
 * @mask: Mask that specifies which bits to update
 * @val: New value for the bits specified by mask
 *
 * Return: 1 if the operation was successful and the value of the register
 * changed, 0 if the operation was successful, but the value did not change.
 * Returns a negative error code otherwise.
 */
int snd_soc_component_update_bits(struct snd_soc_component *component,
				  unsigned int reg, unsigned int mask, unsigned int val)
{
	bool change;
	int ret;

	if (component->regmap)
		ret = regmap_update_bits_check(component->regmap, reg, mask,
					       val, &change);
	else
		ret = snd_soc_component_update_bits_legacy(component, reg,
							   mask, val, &change);

	if (ret < 0)
		return soc_component_ret(component, ret);
	return change;
}
EXPORT_SYMBOL_GPL(snd_soc_component_update_bits);

/**
 * snd_soc_component_update_bits_async() - Perform asynchronous
 *  read/modify/write cycle
 * @component: Component to update
 * @reg: Register to update
 * @mask: Mask that specifies which bits to update
 * @val: New value for the bits specified by mask
 *
 * This function is similar to snd_soc_component_update_bits(), but the update
 * operation is scheduled asynchronously. This means it may not be completed
 * when the function returns. To make sure that all scheduled updates have been
 * completed snd_soc_component_async_complete() must be called.
 *
 * Return: 1 if the operation was successful and the value of the register
 * changed, 0 if the operation was successful, but the value did not change.
 * Returns a negative error code otherwise.
 */
int snd_soc_component_update_bits_async(struct snd_soc_component *component,
					unsigned int reg, unsigned int mask, unsigned int val)
{
	bool change;
	int ret;

	if (component->regmap)
		ret = regmap_update_bits_check_async(component->regmap, reg,
						     mask, val, &change);
	else
		ret = snd_soc_component_update_bits_legacy(component, reg,
							   mask, val, &change);

	if (ret < 0)
		return soc_component_ret(component, ret);
	return change;
}
EXPORT_SYMBOL_GPL(snd_soc_component_update_bits_async);

/**
 * snd_soc_component_async_complete() - Ensure asynchronous I/O has completed
 * @component: Component for which to wait
 *
 * This function blocks until all asynchronous I/O which has previously been
 * scheduled using snd_soc_component_update_bits_async() has completed.
 */
void snd_soc_component_async_complete(struct snd_soc_component *component)
{
	if (component->regmap)
		regmap_async_complete(component->regmap);
}
EXPORT_SYMBOL_GPL(snd_soc_component_async_complete);

/**
 * snd_soc_component_test_bits - Test register for change
 * @component: component
 * @reg: Register to test
 * @mask: Mask that specifies which bits to test
 * @value: Value to test against
 *
 * Tests a register with a new value and checks if the new value is
 * different from the old value.
 *
 * Return: 1 for change, otherwise 0.
 */
int snd_soc_component_test_bits(struct snd_soc_component *component,
				unsigned int reg, unsigned int mask, unsigned int value)
{
	unsigned int old, new;

	old = snd_soc_component_read(component, reg);
	new = (old & ~mask) | value;
	return old != new;
}
EXPORT_SYMBOL_GPL(snd_soc_component_test_bits);

int snd_soc_pcm_component_pointer(struct snd_pcm_substream *substream)
{
	struct snd_soc_pcm_runtime *rtd = asoc_substream_to_rtd(substream);
	struct snd_soc_component *component;
	int i;

	/* FIXME: use 1st pointer */
	for_each_rtd_components(rtd, i, component)
		if (component->driver->pointer)
			return component->driver->pointer(component, substream);

	return 0;
}

int snd_soc_pcm_component_ioctl(struct snd_pcm_substream *substream,
				unsigned int cmd, void *arg)
{
	struct snd_soc_pcm_runtime *rtd = asoc_substream_to_rtd(substream);
	struct snd_soc_component *component;
	int i;

	/* FIXME: use 1st ioctl */
	for_each_rtd_components(rtd, i, component)
		if (component->driver->ioctl)
			return soc_component_ret(
				component,
				component->driver->ioctl(component,
							 substream, cmd, arg));

	return snd_pcm_lib_ioctl(substream, cmd, arg);
}

int snd_soc_pcm_component_sync_stop(struct snd_pcm_substream *substream)
{
	struct snd_soc_pcm_runtime *rtd = asoc_substream_to_rtd(substream);
	struct snd_soc_component *component;
	int i, ret;

	for_each_rtd_components(rtd, i, component) {
		if (component->driver->sync_stop) {
			ret = component->driver->sync_stop(component,
							   substream);
			if (ret < 0)
				return soc_component_ret(component, ret);
		}
	}

	return 0;
}

int snd_soc_pcm_component_copy_user(struct snd_pcm_substream *substream,
				    int channel, unsigned long pos,
				    void __user *buf, unsigned long bytes)
{
	struct snd_soc_pcm_runtime *rtd = asoc_substream_to_rtd(substream);
	struct snd_soc_component *component;
	int i;

	/* FIXME. it returns 1st copy now */
	for_each_rtd_components(rtd, i, component)
		if (component->driver->copy_user)
			return soc_component_ret(
				component,
				component->driver->copy_user(
					component, substream, channel,
					pos, buf, bytes));

	return -EINVAL;
}

struct page *snd_soc_pcm_component_page(struct snd_pcm_substream *substream,
					unsigned long offset)
{
	struct snd_soc_pcm_runtime *rtd = asoc_substream_to_rtd(substream);
	struct snd_soc_component *component;
	struct page *page;
	int i;

	/* FIXME. it returns 1st page now */
	for_each_rtd_components(rtd, i, component) {
		if (component->driver->page) {
			page = component->driver->page(component,
						       substream, offset);
			if (page)
				return page;
		}
	}

	return NULL;
}

int snd_soc_pcm_component_mmap(struct snd_pcm_substream *substream,
			       struct vm_area_struct *vma)
{
	struct snd_soc_pcm_runtime *rtd = asoc_substream_to_rtd(substream);
	struct snd_soc_component *component;
	int i;

	/* FIXME. it returns 1st mmap now */
	for_each_rtd_components(rtd, i, component)
		if (component->driver->mmap)
			return soc_component_ret(
				component,
				component->driver->mmap(component,
							substream, vma));

	return -EINVAL;
}

int snd_soc_pcm_component_new(struct snd_soc_pcm_runtime *rtd)
{
	struct snd_soc_component *component;
	int ret;
	int i;

	for_each_rtd_components(rtd, i, component) {
		if (component->driver->pcm_construct) {
			ret = component->driver->pcm_construct(component, rtd);
			if (ret < 0)
				return soc_component_ret(component, ret);
		}
	}

	return 0;
}

void snd_soc_pcm_component_free(struct snd_soc_pcm_runtime *rtd)
{
	struct snd_soc_component *component;
	int i;

	if (!rtd->pcm)
		return;

	for_each_rtd_components(rtd, i, component)
		if (component->driver->pcm_destruct)
			component->driver->pcm_destruct(component, rtd->pcm);
}

int snd_soc_pcm_component_prepare(struct snd_pcm_substream *substream)
{
	struct snd_soc_pcm_runtime *rtd = asoc_substream_to_rtd(substream);
	struct snd_soc_component *component;
	int i, ret;

	for_each_rtd_components(rtd, i, component) {
		if (component->driver->prepare) {
			ret = component->driver->prepare(component, substream);
			if (ret < 0)
				return soc_component_ret(component, ret);
		}
	}

	return 0;
}

int snd_soc_pcm_component_hw_params(struct snd_pcm_substream *substream,
				    struct snd_pcm_hw_params *params)
{
	struct snd_soc_pcm_runtime *rtd = asoc_substream_to_rtd(substream);
	struct snd_soc_component *component;
	int i, ret;

	for_each_rtd_components(rtd, i, component) {
		if (component->driver->hw_params) {
			ret = component->driver->hw_params(component,
							   substream, params);
			if (ret < 0)
				return soc_component_ret(component, ret);
		}
		/* mark substream if succeeded */
		soc_component_mark_push(component, substream, hw_params);
	}

	return 0;
}

void snd_soc_pcm_component_hw_free(struct snd_pcm_substream *substream,
				   int rollback)
{
	struct snd_soc_pcm_runtime *rtd = asoc_substream_to_rtd(substream);
	struct snd_soc_component *component;
	int i, ret;

	for_each_rtd_components(rtd, i, component) {
		if (rollback && !soc_component_mark_match(component, substream, hw_params))
			continue;

		if (component->driver->hw_free) {
			ret = component->driver->hw_free(component, substream);
			if (ret < 0)
				soc_component_ret(component, ret);
		}

		/* remove marked substream */
		soc_component_mark_pop(component, substream, hw_params);
	}
}

int snd_soc_pcm_component_trigger(struct snd_pcm_substream *substream,
				  int cmd)
{
	struct snd_soc_pcm_runtime *rtd = asoc_substream_to_rtd(substream);
	struct snd_soc_component *component;
	int i, ret;

	for_each_rtd_components(rtd, i, component) {
		if (component->driver->trigger) {
			ret = component->driver->trigger(component, substream, cmd);
			if (ret < 0)
				return soc_component_ret(component, ret);
		}
	}

	return 0;
}

int snd_soc_pcm_component_pm_runtime_get(struct snd_soc_pcm_runtime *rtd,
					 void *stream)
{
	struct snd_soc_component *component;
	int i, ret;

	for_each_rtd_components(rtd, i, component) {
		ret = pm_runtime_get_sync(component->dev);
		if (ret < 0 && ret != -EACCES) {
			pm_runtime_put_noidle(component->dev);
			return soc_component_ret(component, ret);
		}
		/* mark stream if succeeded */
		soc_component_mark_push(component, stream, pm);
	}

	return 0;
}

void snd_soc_pcm_component_pm_runtime_put(struct snd_soc_pcm_runtime *rtd,
					  void *stream, int rollback)
{
	struct snd_soc_component *component;
	int i;

	for_each_rtd_components(rtd, i, component) {
		if (rollback && !soc_component_mark_match(component, stream, pm))
			continue;

		pm_runtime_mark_last_busy(component->dev);
		pm_runtime_put_autosuspend(component->dev);

		/* remove marked stream */
		soc_component_mark_pop(component, stream, pm);
	}
}<|MERGE_RESOLUTION|>--- conflicted
+++ resolved
@@ -421,12 +421,7 @@
 
 #endif
 
-<<<<<<< HEAD
-int snd_soc_component_compr_open(struct snd_compr_stream *cstream,
-				 struct snd_soc_component **last)
-=======
 int snd_soc_component_compr_open(struct snd_compr_stream *cstream)
->>>>>>> c27d311f
 {
 	struct snd_soc_pcm_runtime *rtd = cstream->private_data;
 	struct snd_soc_component *component;
@@ -436,55 +431,32 @@
 		if (component->driver->compress_ops &&
 		    component->driver->compress_ops->open) {
 			ret = component->driver->compress_ops->open(component, cstream);
-<<<<<<< HEAD
-			if (ret < 0) {
-				*last = component;
-				return soc_component_ret(component, ret);
-			}
-		}
-	}
-
-	*last = NULL;
-=======
 			if (ret < 0)
 				return soc_component_ret(component, ret);
 		}
 		soc_component_mark_push(component, cstream, compr_open);
 	}
 
->>>>>>> c27d311f
 	return 0;
 }
 EXPORT_SYMBOL_GPL(snd_soc_component_compr_open);
 
 void snd_soc_component_compr_free(struct snd_compr_stream *cstream,
-<<<<<<< HEAD
-				  struct snd_soc_component *last)
-=======
 				  int rollback)
->>>>>>> c27d311f
 {
 	struct snd_soc_pcm_runtime *rtd = cstream->private_data;
 	struct snd_soc_component *component;
 	int i;
 
 	for_each_rtd_components(rtd, i, component) {
-<<<<<<< HEAD
-		if (component == last)
-			break;
-=======
 		if (rollback && !soc_component_mark_match(component, cstream, compr_open))
 			continue;
->>>>>>> c27d311f
 
 		if (component->driver->compress_ops &&
 		    component->driver->compress_ops->free)
 			component->driver->compress_ops->free(component, cstream);
-<<<<<<< HEAD
-=======
 
 		soc_component_mark_pop(component, cstream, compr_open);
->>>>>>> c27d311f
 	}
 }
 EXPORT_SYMBOL_GPL(snd_soc_component_compr_free);
