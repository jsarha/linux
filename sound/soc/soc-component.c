--- conflicted
+++ resolved
@@ -344,141 +344,7 @@
 					struct of_phandle_args *args,
 					const char **dai_name)
 {
-	int ret = -ENOTSUPP;
-
 	if (component->driver->of_xlate_dai_name)
-<<<<<<< HEAD
-		ret = component->driver->of_xlate_dai_name(component,
-							   args, dai_name);
-
-	return soc_component_ret(component, ret);
-}
-
-void snd_soc_component_setup_regmap(struct snd_soc_component *component)
-{
-	int val_bytes = regmap_get_val_bytes(component->regmap);
-
-	/* Errors are legitimate for non-integer byte multiples */
-	if (val_bytes > 0)
-		component->val_bytes = val_bytes;
-}
-
-#ifdef CONFIG_REGMAP
-
-/**
- * snd_soc_component_init_regmap() - Initialize regmap instance for the
- *                                   component
- * @component: The component for which to initialize the regmap instance
- * @regmap: The regmap instance that should be used by the component
- *
- * This function allows deferred assignment of the regmap instance that is
- * associated with the component. Only use this if the regmap instance is not
- * yet ready when the component is registered. The function must also be called
- * before the first IO attempt of the component.
- */
-void snd_soc_component_init_regmap(struct snd_soc_component *component,
-				   struct regmap *regmap)
-{
-	component->regmap = regmap;
-	snd_soc_component_setup_regmap(component);
-}
-EXPORT_SYMBOL_GPL(snd_soc_component_init_regmap);
-
-/**
- * snd_soc_component_exit_regmap() - De-initialize regmap instance for the
- *                                   component
- * @component: The component for which to de-initialize the regmap instance
- *
- * Calls regmap_exit() on the regmap instance associated to the component and
- * removes the regmap instance from the component.
- *
- * This function should only be used if snd_soc_component_init_regmap() was used
- * to initialize the regmap instance.
- */
-void snd_soc_component_exit_regmap(struct snd_soc_component *component)
-{
-	regmap_exit(component->regmap);
-	component->regmap = NULL;
-}
-EXPORT_SYMBOL_GPL(snd_soc_component_exit_regmap);
-
-#endif
-
-static unsigned int soc_component_read_no_lock(
-	struct snd_soc_component *component,
-	unsigned int reg)
-{
-	int ret;
-	unsigned int val = 0;
-
-	if (component->regmap)
-		ret = regmap_read(component->regmap, reg, &val);
-	else if (component->driver->read) {
-		ret = 0;
-		val = component->driver->read(component, reg);
-	}
-	else
-		ret = -EIO;
-
-	if (ret < 0)
-		soc_component_ret(component, ret);
-
-	return val;
-}
-
-/**
- * snd_soc_component_read() - Read register value
- * @component: Component to read from
- * @reg: Register to read
- *
- * Return: read value
- */
-unsigned int snd_soc_component_read(struct snd_soc_component *component,
-				    unsigned int reg)
-{
-	unsigned int val;
-
-	mutex_lock(&component->io_mutex);
-	val = soc_component_read_no_lock(component, reg);
-	mutex_unlock(&component->io_mutex);
-
-	return val;
-}
-EXPORT_SYMBOL_GPL(snd_soc_component_read);
-
-static int soc_component_write_no_lock(
-	struct snd_soc_component *component,
-	unsigned int reg, unsigned int val)
-{
-	int ret = -EIO;
-
-	if (component->regmap)
-		ret = regmap_write(component->regmap, reg, val);
-	else if (component->driver->write)
-		ret = component->driver->write(component, reg, val);
-
-	return soc_component_ret(component, ret);
-}
-
-/**
- * snd_soc_component_write() - Write register value
- * @component: Component to write to
- * @reg: Register to write
- * @val: Value to write to the register
- *
- * Return: 0 on success, a negative error code otherwise.
- */
-int snd_soc_component_write(struct snd_soc_component *component,
-			    unsigned int reg, unsigned int val)
-{
-	int ret;
-
-	mutex_lock(&component->io_mutex);
-	ret = soc_component_write_no_lock(component, reg, val);
-	mutex_unlock(&component->io_mutex);
-
-	return ret;
-=======
 		return component->driver->of_xlate_dai_name(component,
 							    args, dai_name);
 	/*
@@ -487,133 +353,7 @@
 	 * first may not match and we don't want spam the log with this.
 	 */
 	return -ENOTSUPP;
->>>>>>> 77e5934e
-}
-EXPORT_SYMBOL_GPL(snd_soc_component_write);
-
-static int snd_soc_component_update_bits_legacy(
-	struct snd_soc_component *component, unsigned int reg,
-	unsigned int mask, unsigned int val, bool *change)
-{
-	unsigned int old, new;
-	int ret = 0;
-
-	mutex_lock(&component->io_mutex);
-
-	old = soc_component_read_no_lock(component, reg);
-
-	new = (old & ~mask) | (val & mask);
-	*change = old != new;
-	if (*change)
-		ret = soc_component_write_no_lock(component, reg, new);
-
-	mutex_unlock(&component->io_mutex);
-
-	return soc_component_ret(component, ret);
-}
-
-/**
- * snd_soc_component_update_bits() - Perform read/modify/write cycle
- * @component: Component to update
- * @reg: Register to update
- * @mask: Mask that specifies which bits to update
- * @val: New value for the bits specified by mask
- *
- * Return: 1 if the operation was successful and the value of the register
- * changed, 0 if the operation was successful, but the value did not change.
- * Returns a negative error code otherwise.
- */
-int snd_soc_component_update_bits(struct snd_soc_component *component,
-				  unsigned int reg, unsigned int mask, unsigned int val)
-{
-	bool change;
-	int ret;
-
-	if (component->regmap)
-		ret = regmap_update_bits_check(component->regmap, reg, mask,
-					       val, &change);
-	else
-		ret = snd_soc_component_update_bits_legacy(component, reg,
-							   mask, val, &change);
-
-	if (ret < 0)
-		return soc_component_ret(component, ret);
-	return change;
-}
-EXPORT_SYMBOL_GPL(snd_soc_component_update_bits);
-
-/**
- * snd_soc_component_update_bits_async() - Perform asynchronous
- *  read/modify/write cycle
- * @component: Component to update
- * @reg: Register to update
- * @mask: Mask that specifies which bits to update
- * @val: New value for the bits specified by mask
- *
- * This function is similar to snd_soc_component_update_bits(), but the update
- * operation is scheduled asynchronously. This means it may not be completed
- * when the function returns. To make sure that all scheduled updates have been
- * completed snd_soc_component_async_complete() must be called.
- *
- * Return: 1 if the operation was successful and the value of the register
- * changed, 0 if the operation was successful, but the value did not change.
- * Returns a negative error code otherwise.
- */
-int snd_soc_component_update_bits_async(struct snd_soc_component *component,
-					unsigned int reg, unsigned int mask, unsigned int val)
-{
-	bool change;
-	int ret;
-
-	if (component->regmap)
-		ret = regmap_update_bits_check_async(component->regmap, reg,
-						     mask, val, &change);
-	else
-		ret = snd_soc_component_update_bits_legacy(component, reg,
-							   mask, val, &change);
-
-	if (ret < 0)
-		return soc_component_ret(component, ret);
-	return change;
-}
-EXPORT_SYMBOL_GPL(snd_soc_component_update_bits_async);
-
-/**
- * snd_soc_component_async_complete() - Ensure asynchronous I/O has completed
- * @component: Component for which to wait
- *
- * This function blocks until all asynchronous I/O which has previously been
- * scheduled using snd_soc_component_update_bits_async() has completed.
- */
-void snd_soc_component_async_complete(struct snd_soc_component *component)
-{
-	if (component->regmap)
-		regmap_async_complete(component->regmap);
-}
-EXPORT_SYMBOL_GPL(snd_soc_component_async_complete);
-
-/**
- * snd_soc_component_test_bits - Test register for change
- * @component: component
- * @reg: Register to test
- * @mask: Mask that specifies which bits to test
- * @value: Value to test against
- *
- * Tests a register with a new value and checks if the new value is
- * different from the old value.
- *
- * Return: 1 for change, otherwise 0.
- */
-int snd_soc_component_test_bits(struct snd_soc_component *component,
-				unsigned int reg, unsigned int mask, unsigned int value)
-{
-	unsigned int old, new;
-
-	old = snd_soc_component_read(component, reg);
-	new = (old & ~mask) | value;
-	return old != new;
-}
-EXPORT_SYMBOL_GPL(snd_soc_component_test_bits);
+}
 
 void snd_soc_component_setup_regmap(struct snd_soc_component *component)
 {
@@ -1007,11 +747,7 @@
 
 int snd_soc_pcm_component_prepare(struct snd_pcm_substream *substream)
 {
-<<<<<<< HEAD
-	struct snd_soc_pcm_runtime *rtd = substream->private_data;
-=======
-	struct snd_soc_pcm_runtime *rtd = asoc_substream_to_rtd(substream);
->>>>>>> 77e5934e
+	struct snd_soc_pcm_runtime *rtd = asoc_substream_to_rtd(substream);
 	struct snd_soc_component *component;
 	int i, ret;
 
@@ -1030,11 +766,7 @@
 				    struct snd_pcm_hw_params *params,
 				    struct snd_soc_component **last)
 {
-<<<<<<< HEAD
-	struct snd_soc_pcm_runtime *rtd = substream->private_data;
-=======
-	struct snd_soc_pcm_runtime *rtd = asoc_substream_to_rtd(substream);
->>>>>>> 77e5934e
+	struct snd_soc_pcm_runtime *rtd = asoc_substream_to_rtd(substream);
 	struct snd_soc_component *component;
 	int i, ret;
 
@@ -1056,11 +788,7 @@
 void snd_soc_pcm_component_hw_free(struct snd_pcm_substream *substream,
 				   struct snd_soc_component *last)
 {
-<<<<<<< HEAD
-	struct snd_soc_pcm_runtime *rtd = substream->private_data;
-=======
-	struct snd_soc_pcm_runtime *rtd = asoc_substream_to_rtd(substream);
->>>>>>> 77e5934e
+	struct snd_soc_pcm_runtime *rtd = asoc_substream_to_rtd(substream);
 	struct snd_soc_component *component;
 	int i, ret;
 
@@ -1079,11 +807,7 @@
 int snd_soc_pcm_component_trigger(struct snd_pcm_substream *substream,
 				  int cmd)
 {
-<<<<<<< HEAD
-	struct snd_soc_pcm_runtime *rtd = substream->private_data;
-=======
-	struct snd_soc_pcm_runtime *rtd = asoc_substream_to_rtd(substream);
->>>>>>> 77e5934e
+	struct snd_soc_pcm_runtime *rtd = asoc_substream_to_rtd(substream);
 	struct snd_soc_component *component;
 	int i, ret;
 
