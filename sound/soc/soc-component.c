--- conflicted
+++ resolved
@@ -403,26 +403,6 @@
 
 #endif
 
-<<<<<<< HEAD
-/**
- * snd_soc_component_read() - Read register value
- * @component: Component to read from
- * @reg: Register to read
- * @val: Pointer to where the read value is stored
- *
- * Return: 0 on success, a negative error code otherwise.
- */
-int snd_soc_component_read(struct snd_soc_component *component,
-			   unsigned int reg, unsigned int *val)
-{
-	int ret;
-
-	if (component->regmap)
-		ret = regmap_read(component->regmap, reg, val);
-	else if (component->driver->read) {
-		*val = component->driver->read(component, reg);
-		ret = 0;
-=======
 static unsigned int soc_component_read_no_lock(
 	struct snd_soc_component *component,
 	unsigned int reg)
@@ -435,29 +415,49 @@
 	else if (component->driver->read) {
 		ret = 0;
 		val = component->driver->read(component, reg);
->>>>>>> 209564d5
 	}
 	else
 		ret = -EIO;
 
-<<<<<<< HEAD
-	return soc_component_ret(component, ret);
+	if (ret < 0)
+		soc_component_ret(component, ret);
+
+	return val;
+}
+
+/**
+ * snd_soc_component_read() - Read register value
+ * @component: Component to read from
+ * @reg: Register to read
+ *
+ * Return: read value
+ */
+unsigned int snd_soc_component_read(struct snd_soc_component *component,
+				    unsigned int reg)
+{
+	unsigned int val;
+
+	mutex_lock(&component->io_mutex);
+	val = soc_component_read_no_lock(component, reg);
+	mutex_unlock(&component->io_mutex);
+
+	return val;
 }
 EXPORT_SYMBOL_GPL(snd_soc_component_read);
 
-unsigned int snd_soc_component_read32(struct snd_soc_component *component,
-				      unsigned int reg)
-{
-	unsigned int val;
-	int ret;
-
-	ret = snd_soc_component_read(component, reg, &val);
-	if (ret < 0)
-		return soc_component_ret(component, -1);
-
-	return val;
-}
-EXPORT_SYMBOL_GPL(snd_soc_component_read32);
+static int soc_component_write_no_lock(
+	struct snd_soc_component *component,
+	unsigned int reg, unsigned int val)
+{
+	int ret = -EIO;
+
+	if (component->regmap)
+		ret = regmap_write(component->regmap, reg, val);
+	else if (component->driver->write)
+		ret = component->driver->write(component, reg, val);
+
+	return soc_component_ret(component, ret);
+}
 
 /**
  * snd_soc_component_write() - Write register value
@@ -469,48 +469,15 @@
  */
 int snd_soc_component_write(struct snd_soc_component *component,
 			    unsigned int reg, unsigned int val)
-=======
-	if (ret < 0)
-		soc_component_ret(component, ret);
-
-	return val;
-}
-
-/**
- * snd_soc_component_read() - Read register value
- * @component: Component to read from
- * @reg: Register to read
- *
- * Return: read value
- */
-unsigned int snd_soc_component_read(struct snd_soc_component *component,
-				    unsigned int reg)
-{
-	unsigned int val;
+{
+	int ret;
 
 	mutex_lock(&component->io_mutex);
-	val = soc_component_read_no_lock(component, reg);
+	ret = soc_component_write_no_lock(component, reg, val);
 	mutex_unlock(&component->io_mutex);
 
-	return val;
-}
-EXPORT_SYMBOL_GPL(snd_soc_component_read);
-
-static int soc_component_write_no_lock(
-	struct snd_soc_component *component,
-	unsigned int reg, unsigned int val)
->>>>>>> 209564d5
-{
-	int ret = -EIO;
-
-	if (component->regmap)
-		ret = regmap_write(component->regmap, reg, val);
-	else if (component->driver->write)
-		ret = component->driver->write(component, reg, val);
-
-	return soc_component_ret(component, ret);
-}
-<<<<<<< HEAD
+	return ret;
+}
 EXPORT_SYMBOL_GPL(snd_soc_component_write);
 
 static int snd_soc_component_update_bits_legacy(
@@ -518,19 +485,17 @@
 	unsigned int mask, unsigned int val, bool *change)
 {
 	unsigned int old, new;
-	int ret;
+	int ret = 0;
 
 	mutex_lock(&component->io_mutex);
 
-	ret = snd_soc_component_read(component, reg, &old);
-	if (ret < 0)
-		goto out_unlock;
+	old = soc_component_read_no_lock(component, reg);
 
 	new = (old & ~mask) | (val & mask);
 	*change = old != new;
 	if (*change)
-		ret = snd_soc_component_write(component, reg, new);
-out_unlock:
+		ret = soc_component_write_no_lock(component, reg, new);
+
 	mutex_unlock(&component->io_mutex);
 
 	return soc_component_ret(component, ret);
@@ -564,79 +529,6 @@
 		return soc_component_ret(component, ret);
 	return change;
 }
-=======
-
-/**
- * snd_soc_component_write() - Write register value
- * @component: Component to write to
- * @reg: Register to write
- * @val: Value to write to the register
- *
- * Return: 0 on success, a negative error code otherwise.
- */
-int snd_soc_component_write(struct snd_soc_component *component,
-			    unsigned int reg, unsigned int val)
-{
-	int ret;
-
-	mutex_lock(&component->io_mutex);
-	ret = soc_component_write_no_lock(component, reg, val);
-	mutex_unlock(&component->io_mutex);
-
-	return ret;
-}
-EXPORT_SYMBOL_GPL(snd_soc_component_write);
-
-static int snd_soc_component_update_bits_legacy(
-	struct snd_soc_component *component, unsigned int reg,
-	unsigned int mask, unsigned int val, bool *change)
-{
-	unsigned int old, new;
-	int ret = 0;
-
-	mutex_lock(&component->io_mutex);
-
-	old = soc_component_read_no_lock(component, reg);
-
-	new = (old & ~mask) | (val & mask);
-	*change = old != new;
-	if (*change)
-		ret = soc_component_write_no_lock(component, reg, new);
-
-	mutex_unlock(&component->io_mutex);
-
-	return soc_component_ret(component, ret);
-}
-
-/**
- * snd_soc_component_update_bits() - Perform read/modify/write cycle
- * @component: Component to update
- * @reg: Register to update
- * @mask: Mask that specifies which bits to update
- * @val: New value for the bits specified by mask
- *
- * Return: 1 if the operation was successful and the value of the register
- * changed, 0 if the operation was successful, but the value did not change.
- * Returns a negative error code otherwise.
- */
-int snd_soc_component_update_bits(struct snd_soc_component *component,
-				  unsigned int reg, unsigned int mask, unsigned int val)
-{
-	bool change;
-	int ret;
-
-	if (component->regmap)
-		ret = regmap_update_bits_check(component->regmap, reg, mask,
-					       val, &change);
-	else
-		ret = snd_soc_component_update_bits_legacy(component, reg,
-							   mask, val, &change);
-
-	if (ret < 0)
-		return soc_component_ret(component, ret);
-	return change;
-}
->>>>>>> 209564d5
 EXPORT_SYMBOL_GPL(snd_soc_component_update_bits);
 
 /**
@@ -705,16 +597,8 @@
 				unsigned int reg, unsigned int mask, unsigned int value)
 {
 	unsigned int old, new;
-<<<<<<< HEAD
-	int ret;
-
-	ret = snd_soc_component_read(component, reg, &old);
-	if (ret < 0)
-		return soc_component_ret(component, ret);
-=======
 
 	old = snd_soc_component_read(component, reg);
->>>>>>> 209564d5
 	new = (old & ~mask) | value;
 	return old != new;
 }
