--- conflicted
+++ resolved
@@ -1667,24 +1667,8 @@
 	ret = snd_soc_dapm_add_routes(dapm,
 				      component->driver->dapm_routes,
 				      component->driver->num_dapm_routes);
-<<<<<<< HEAD
-	if (ret < 0) {
-		if (card->disable_route_checks) {
-			ret = 0;
-			dev_info(card->dev,
-				 "%s: disable_route_checks set, ignoring errors on add_routes\n",
-				 __func__);
-		} else {
-			dev_err(card->dev,
-				"%s: snd_soc_dapm_add_routes failed: %d\n",
-				__func__, ret);
-			goto err_probe;
-		}
-	}
-=======
 	if (ret < 0)
 		goto err_probe;
->>>>>>> 9b6c4c45
 
 	/* see for_each_card_components */
 	list_add(&component->card_list, &card->component_dev_list);
