// SPDX-License-Identifier: GPL-2.0+
//
// soc-dapm.c  --  ALSA SoC Dynamic Audio Power Management
//
// Copyright 2005 Wolfson Microelectronics PLC.
// Author: Liam Girdwood <lrg@slimlogic.co.uk>
//
//  Features:
//    o Changes power status of internal codec blocks depending on the
//      dynamic configuration of codec internal audio paths and active
//      DACs/ADCs.
//    o Platform power domain - can support external components i.e. amps and
//      mic/headphone insertion events.
//    o Automatic Mic Bias support
//    o Jack insertion power event initiation - e.g. hp insertion will enable
//      sinks, dacs, etc
//    o Delayed power down of audio subsystem to reduce pops between a quick
//      device reopen.

#include <linux/module.h>
#include <linux/init.h>
#include <linux/async.h>
#include <linux/delay.h>
#include <linux/pm.h>
#include <linux/bitops.h>
#include <linux/platform_device.h>
#include <linux/jiffies.h>
#include <linux/debugfs.h>
#include <linux/pm_runtime.h>
#include <linux/regulator/consumer.h>
#include <linux/pinctrl/consumer.h>
#include <linux/clk.h>
#include <linux/slab.h>
#include <sound/core.h>
#include <sound/pcm.h>
#include <sound/pcm_params.h>
#include <sound/soc.h>
#include <sound/initval.h>

#include <trace/events/asoc.h>

#define DAPM_UPDATE_STAT(widget, val) widget->dapm->card->dapm_stats.val++;

#define SND_SOC_DAPM_DIR_REVERSE(x) ((x == SND_SOC_DAPM_DIR_IN) ? \
	SND_SOC_DAPM_DIR_OUT : SND_SOC_DAPM_DIR_IN)

#define snd_soc_dapm_for_each_direction(dir) \
	for ((dir) = SND_SOC_DAPM_DIR_IN; (dir) <= SND_SOC_DAPM_DIR_OUT; \
		(dir)++)

static int snd_soc_dapm_add_path(struct snd_soc_dapm_context *dapm,
	struct snd_soc_dapm_widget *wsource, struct snd_soc_dapm_widget *wsink,
	const char *control,
	int (*connected)(struct snd_soc_dapm_widget *source,
			 struct snd_soc_dapm_widget *sink));

struct snd_soc_dapm_widget *
snd_soc_dapm_new_control(struct snd_soc_dapm_context *dapm,
			 const struct snd_soc_dapm_widget *widget);

struct snd_soc_dapm_widget *
snd_soc_dapm_new_control_unlocked(struct snd_soc_dapm_context *dapm,
			 const struct snd_soc_dapm_widget *widget);

/* dapm power sequences - make this per codec in the future */
static int dapm_up_seq[] = {
	[snd_soc_dapm_pre] = 1,
	[snd_soc_dapm_regulator_supply] = 2,
	[snd_soc_dapm_pinctrl] = 2,
	[snd_soc_dapm_clock_supply] = 2,
	[snd_soc_dapm_supply] = 3,
	[snd_soc_dapm_micbias] = 4,
	[snd_soc_dapm_vmid] = 4,
	[snd_soc_dapm_dai_link] = 3,
	[snd_soc_dapm_dai_in] = 5,
	[snd_soc_dapm_dai_out] = 5,
	[snd_soc_dapm_aif_in] = 5,
	[snd_soc_dapm_aif_out] = 5,
	[snd_soc_dapm_mic] = 6,
	[snd_soc_dapm_siggen] = 6,
	[snd_soc_dapm_input] = 6,
	[snd_soc_dapm_output] = 6,
	[snd_soc_dapm_mux] = 7,
	[snd_soc_dapm_demux] = 7,
	[snd_soc_dapm_dac] = 8,
	[snd_soc_dapm_switch] = 9,
	[snd_soc_dapm_mixer] = 9,
	[snd_soc_dapm_mixer_named_ctl] = 9,
	[snd_soc_dapm_pga] = 10,
	[snd_soc_dapm_buffer] = 10,
	[snd_soc_dapm_scheduler] = 10,
	[snd_soc_dapm_effect] = 10,
	[snd_soc_dapm_src] = 10,
	[snd_soc_dapm_asrc] = 10,
	[snd_soc_dapm_encoder] = 10,
	[snd_soc_dapm_decoder] = 10,
	[snd_soc_dapm_adc] = 11,
	[snd_soc_dapm_out_drv] = 12,
	[snd_soc_dapm_hp] = 12,
	[snd_soc_dapm_spk] = 12,
	[snd_soc_dapm_line] = 12,
	[snd_soc_dapm_sink] = 12,
	[snd_soc_dapm_kcontrol] = 13,
	[snd_soc_dapm_post] = 14,
};

static int dapm_down_seq[] = {
	[snd_soc_dapm_pre] = 1,
	[snd_soc_dapm_kcontrol] = 2,
	[snd_soc_dapm_adc] = 3,
	[snd_soc_dapm_hp] = 4,
	[snd_soc_dapm_spk] = 4,
	[snd_soc_dapm_line] = 4,
	[snd_soc_dapm_out_drv] = 4,
	[snd_soc_dapm_sink] = 4,
	[snd_soc_dapm_pga] = 5,
	[snd_soc_dapm_buffer] = 5,
	[snd_soc_dapm_scheduler] = 5,
	[snd_soc_dapm_effect] = 5,
	[snd_soc_dapm_src] = 5,
	[snd_soc_dapm_asrc] = 5,
	[snd_soc_dapm_encoder] = 5,
	[snd_soc_dapm_decoder] = 5,
	[snd_soc_dapm_switch] = 6,
	[snd_soc_dapm_mixer_named_ctl] = 6,
	[snd_soc_dapm_mixer] = 6,
	[snd_soc_dapm_dac] = 7,
	[snd_soc_dapm_mic] = 8,
	[snd_soc_dapm_siggen] = 8,
	[snd_soc_dapm_input] = 8,
	[snd_soc_dapm_output] = 8,
	[snd_soc_dapm_micbias] = 9,
	[snd_soc_dapm_vmid] = 9,
	[snd_soc_dapm_mux] = 10,
	[snd_soc_dapm_demux] = 10,
	[snd_soc_dapm_aif_in] = 11,
	[snd_soc_dapm_aif_out] = 11,
	[snd_soc_dapm_dai_in] = 11,
	[snd_soc_dapm_dai_out] = 11,
	[snd_soc_dapm_dai_link] = 12,
	[snd_soc_dapm_supply] = 13,
	[snd_soc_dapm_clock_supply] = 14,
	[snd_soc_dapm_pinctrl] = 14,
	[snd_soc_dapm_regulator_supply] = 14,
	[snd_soc_dapm_post] = 15,
};

static void dapm_assert_locked(struct snd_soc_dapm_context *dapm)
{
	if (dapm->card && dapm->card->instantiated)
		lockdep_assert_held(&dapm->card->dapm_mutex);
}

static void pop_wait(u32 pop_time)
{
	if (pop_time)
		schedule_timeout_uninterruptible(msecs_to_jiffies(pop_time));
}

__printf(3, 4)
static void pop_dbg(struct device *dev, u32 pop_time, const char *fmt, ...)
{
	va_list args;
	char *buf;

	if (!pop_time)
		return;

	buf = kmalloc(PAGE_SIZE, GFP_KERNEL);
	if (buf == NULL)
		return;

	va_start(args, fmt);
	vsnprintf(buf, PAGE_SIZE, fmt, args);
	dev_info(dev, "%s", buf);
	va_end(args);

	kfree(buf);
}

static bool dapm_dirty_widget(struct snd_soc_dapm_widget *w)
{
	return !list_empty(&w->dirty);
}

static void dapm_mark_dirty(struct snd_soc_dapm_widget *w, const char *reason)
{
	dapm_assert_locked(w->dapm);

	if (!dapm_dirty_widget(w)) {
		dev_vdbg(w->dapm->dev, "Marking %s dirty due to %s\n",
			 w->name, reason);
		list_add_tail(&w->dirty, &w->dapm->card->dapm_dirty);
	}
}

/*
 * Common implementation for dapm_widget_invalidate_input_paths() and
 * dapm_widget_invalidate_output_paths(). The function is inlined since the
 * combined size of the two specialized functions is only marginally larger then
 * the size of the generic function and at the same time the fast path of the
 * specialized functions is significantly smaller than the generic function.
 */
static __always_inline void dapm_widget_invalidate_paths(
	struct snd_soc_dapm_widget *w, enum snd_soc_dapm_direction dir)
{
	enum snd_soc_dapm_direction rdir = SND_SOC_DAPM_DIR_REVERSE(dir);
	struct snd_soc_dapm_widget *node;
	struct snd_soc_dapm_path *p;
	LIST_HEAD(list);

	dapm_assert_locked(w->dapm);

	if (w->endpoints[dir] == -1)
		return;

	list_add_tail(&w->work_list, &list);
	w->endpoints[dir] = -1;

	list_for_each_entry(w, &list, work_list) {
		snd_soc_dapm_widget_for_each_path(w, dir, p) {
			if (p->is_supply || p->weak || !p->connect)
				continue;
			node = p->node[rdir];
			if (node->endpoints[dir] != -1) {
				node->endpoints[dir] = -1;
				list_add_tail(&node->work_list, &list);
			}
		}
	}
}

/*
 * dapm_widget_invalidate_input_paths() - Invalidate the cached number of
 *  input paths
 * @w: The widget for which to invalidate the cached number of input paths
 *
 * Resets the cached number of inputs for the specified widget and all widgets
 * that can be reached via outcoming paths from the widget.
 *
 * This function must be called if the number of output paths for a widget might
 * have changed. E.g. if the source state of a widget changes or a path is added
 * or activated with the widget as the sink.
 */
static void dapm_widget_invalidate_input_paths(struct snd_soc_dapm_widget *w)
{
	dapm_widget_invalidate_paths(w, SND_SOC_DAPM_DIR_IN);
}

/*
 * dapm_widget_invalidate_output_paths() - Invalidate the cached number of
 *  output paths
 * @w: The widget for which to invalidate the cached number of output paths
 *
 * Resets the cached number of outputs for the specified widget and all widgets
 * that can be reached via incoming paths from the widget.
 *
 * This function must be called if the number of output paths for a widget might
 * have changed. E.g. if the sink state of a widget changes or a path is added
 * or activated with the widget as the source.
 */
static void dapm_widget_invalidate_output_paths(struct snd_soc_dapm_widget *w)
{
	dapm_widget_invalidate_paths(w, SND_SOC_DAPM_DIR_OUT);
}

/*
 * dapm_path_invalidate() - Invalidates the cached number of inputs and outputs
 *  for the widgets connected to a path
 * @p: The path to invalidate
 *
 * Resets the cached number of inputs for the sink of the path and the cached
 * number of outputs for the source of the path.
 *
 * This function must be called when a path is added, removed or the connected
 * state changes.
 */
static void dapm_path_invalidate(struct snd_soc_dapm_path *p)
{
	/*
	 * Weak paths or supply paths do not influence the number of input or
	 * output paths of their neighbors.
	 */
	if (p->weak || p->is_supply)
		return;

	/*
	 * The number of connected endpoints is the sum of the number of
	 * connected endpoints of all neighbors. If a node with 0 connected
	 * endpoints is either connected or disconnected that sum won't change,
	 * so there is no need to re-check the path.
	 */
	if (p->source->endpoints[SND_SOC_DAPM_DIR_IN] != 0)
		dapm_widget_invalidate_input_paths(p->sink);
	if (p->sink->endpoints[SND_SOC_DAPM_DIR_OUT] != 0)
		dapm_widget_invalidate_output_paths(p->source);
}

void dapm_mark_endpoints_dirty(struct snd_soc_card *card)
{
	struct snd_soc_dapm_widget *w;

	mutex_lock(&card->dapm_mutex);

	for_each_card_widgets(card, w) {
		if (w->is_ep) {
			dapm_mark_dirty(w, "Rechecking endpoints");
			if (w->is_ep & SND_SOC_DAPM_EP_SINK)
				dapm_widget_invalidate_output_paths(w);
			if (w->is_ep & SND_SOC_DAPM_EP_SOURCE)
				dapm_widget_invalidate_input_paths(w);
		}
	}

	mutex_unlock(&card->dapm_mutex);
}
EXPORT_SYMBOL_GPL(dapm_mark_endpoints_dirty);

/* create a new dapm widget */
static inline struct snd_soc_dapm_widget *dapm_cnew_widget(
	const struct snd_soc_dapm_widget *_widget)
{
	struct snd_soc_dapm_widget *w;

	w = kmemdup(_widget, sizeof(*_widget), GFP_KERNEL);
	if (!w)
		return NULL;

	/*
	 * w->name is duplicated in caller, but w->sname isn't.
	 * Duplicate it here if defined
	 */
	if (_widget->sname) {
		w->sname = kstrdup_const(_widget->sname, GFP_KERNEL);
		if (!w->sname) {
			kfree(w);
			return NULL;
		}
	}
	return w;
}

struct dapm_kcontrol_data {
	unsigned int value;
	struct snd_soc_dapm_widget *widget;
	struct list_head paths;
	struct snd_soc_dapm_widget_list *wlist;
};

static int dapm_kcontrol_data_alloc(struct snd_soc_dapm_widget *widget,
	struct snd_kcontrol *kcontrol, const char *ctrl_name)
{
	struct dapm_kcontrol_data *data;
	struct soc_mixer_control *mc;
	struct soc_enum *e;
	const char *name;
	int ret;

	data = kzalloc(sizeof(*data), GFP_KERNEL);
	if (!data)
		return -ENOMEM;

	INIT_LIST_HEAD(&data->paths);

	switch (widget->id) {
	case snd_soc_dapm_switch:
	case snd_soc_dapm_mixer:
	case snd_soc_dapm_mixer_named_ctl:
		mc = (struct soc_mixer_control *)kcontrol->private_value;

		if (mc->autodisable && snd_soc_volsw_is_stereo(mc))
			dev_warn(widget->dapm->dev,
				 "ASoC: Unsupported stereo autodisable control '%s'\n",
				 ctrl_name);

		if (mc->autodisable) {
			struct snd_soc_dapm_widget template;

			name = kasprintf(GFP_KERNEL, "%s %s", ctrl_name,
					 "Autodisable");
			if (!name) {
				ret = -ENOMEM;
				goto err_data;
			}

			memset(&template, 0, sizeof(template));
			template.reg = mc->reg;
			template.mask = (1 << fls(mc->max)) - 1;
			template.shift = mc->shift;
			if (mc->invert)
				template.off_val = mc->max;
			else
				template.off_val = 0;
			template.on_val = template.off_val;
			template.id = snd_soc_dapm_kcontrol;
			template.name = name;

			data->value = template.on_val;

			data->widget =
				snd_soc_dapm_new_control_unlocked(widget->dapm,
				&template);
			kfree(name);
			if (IS_ERR(data->widget)) {
				ret = PTR_ERR(data->widget);
				goto err_data;
			}
		}
		break;
	case snd_soc_dapm_demux:
	case snd_soc_dapm_mux:
		e = (struct soc_enum *)kcontrol->private_value;

		if (e->autodisable) {
			struct snd_soc_dapm_widget template;

			name = kasprintf(GFP_KERNEL, "%s %s", ctrl_name,
					 "Autodisable");
			if (!name) {
				ret = -ENOMEM;
				goto err_data;
			}

			memset(&template, 0, sizeof(template));
			template.reg = e->reg;
			template.mask = e->mask << e->shift_l;
			template.shift = e->shift_l;
			template.off_val = snd_soc_enum_item_to_val(e, 0);
			template.on_val = template.off_val;
			template.id = snd_soc_dapm_kcontrol;
			template.name = name;

			data->value = template.on_val;

			data->widget = snd_soc_dapm_new_control_unlocked(
						widget->dapm, &template);
			kfree(name);
			if (IS_ERR(data->widget)) {
				ret = PTR_ERR(data->widget);
				goto err_data;
			}

			snd_soc_dapm_add_path(widget->dapm, data->widget,
					      widget, NULL, NULL);
		}
		break;
	default:
		break;
	}

	kcontrol->private_data = data;

	return 0;

err_data:
	kfree(data);
	return ret;
}

static void dapm_kcontrol_free(struct snd_kcontrol *kctl)
{
	struct dapm_kcontrol_data *data = snd_kcontrol_chip(kctl);

	list_del(&data->paths);
	kfree(data->wlist);
	kfree(data);
}

static struct snd_soc_dapm_widget_list *dapm_kcontrol_get_wlist(
	const struct snd_kcontrol *kcontrol)
{
	struct dapm_kcontrol_data *data = snd_kcontrol_chip(kcontrol);

	return data->wlist;
}

static int dapm_kcontrol_add_widget(struct snd_kcontrol *kcontrol,
	struct snd_soc_dapm_widget *widget)
{
	struct dapm_kcontrol_data *data = snd_kcontrol_chip(kcontrol);
	struct snd_soc_dapm_widget_list *new_wlist;
	unsigned int n;

	if (data->wlist)
		n = data->wlist->num_widgets + 1;
	else
		n = 1;

	new_wlist = krealloc(data->wlist,
			     struct_size(new_wlist, widgets, n),
			     GFP_KERNEL);
	if (!new_wlist)
		return -ENOMEM;

	new_wlist->widgets[n - 1] = widget;
	new_wlist->num_widgets = n;

	data->wlist = new_wlist;

	return 0;
}

static void dapm_kcontrol_add_path(const struct snd_kcontrol *kcontrol,
	struct snd_soc_dapm_path *path)
{
	struct dapm_kcontrol_data *data = snd_kcontrol_chip(kcontrol);

	list_add_tail(&path->list_kcontrol, &data->paths);
}

static bool dapm_kcontrol_is_powered(const struct snd_kcontrol *kcontrol)
{
	struct dapm_kcontrol_data *data = snd_kcontrol_chip(kcontrol);

	if (!data->widget)
		return true;

	return data->widget->power;
}

static struct list_head *dapm_kcontrol_get_path_list(
	const struct snd_kcontrol *kcontrol)
{
	struct dapm_kcontrol_data *data = snd_kcontrol_chip(kcontrol);

	return &data->paths;
}

#define dapm_kcontrol_for_each_path(path, kcontrol) \
	list_for_each_entry(path, dapm_kcontrol_get_path_list(kcontrol), \
		list_kcontrol)

unsigned int dapm_kcontrol_get_value(const struct snd_kcontrol *kcontrol)
{
	struct dapm_kcontrol_data *data = snd_kcontrol_chip(kcontrol);

	return data->value;
}
EXPORT_SYMBOL_GPL(dapm_kcontrol_get_value);

static bool dapm_kcontrol_set_value(const struct snd_kcontrol *kcontrol,
	unsigned int value)
{
	struct dapm_kcontrol_data *data = snd_kcontrol_chip(kcontrol);

	if (data->value == value)
		return false;

	if (data->widget)
		data->widget->on_val = value;

	data->value = value;

	return true;
}

/**
 * snd_soc_dapm_kcontrol_widget() - Returns the widget associated to a
 *   kcontrol
 * @kcontrol: The kcontrol
 */
struct snd_soc_dapm_widget *snd_soc_dapm_kcontrol_widget(
				struct snd_kcontrol *kcontrol)
{
	return dapm_kcontrol_get_wlist(kcontrol)->widgets[0];
}
EXPORT_SYMBOL_GPL(snd_soc_dapm_kcontrol_widget);

/**
 * snd_soc_dapm_kcontrol_dapm() - Returns the dapm context associated to a
 *  kcontrol
 * @kcontrol: The kcontrol
 *
 * Note: This function must only be used on kcontrols that are known to have
 * been registered for a CODEC. Otherwise the behaviour is undefined.
 */
struct snd_soc_dapm_context *snd_soc_dapm_kcontrol_dapm(
	struct snd_kcontrol *kcontrol)
{
	return dapm_kcontrol_get_wlist(kcontrol)->widgets[0]->dapm;
}
EXPORT_SYMBOL_GPL(snd_soc_dapm_kcontrol_dapm);

static void dapm_reset(struct snd_soc_card *card)
{
	struct snd_soc_dapm_widget *w;

	lockdep_assert_held(&card->dapm_mutex);

	memset(&card->dapm_stats, 0, sizeof(card->dapm_stats));

	for_each_card_widgets(card, w) {
		w->new_power = w->power;
		w->power_checked = false;
	}
}

static const char *soc_dapm_prefix(struct snd_soc_dapm_context *dapm)
{
	if (!dapm->component)
		return NULL;
	return dapm->component->name_prefix;
}

static int soc_dapm_read(struct snd_soc_dapm_context *dapm, int reg,
	unsigned int *value)
{
	if (!dapm->component)
		return -EIO;
	return snd_soc_component_read(dapm->component, reg, value);
}

static int soc_dapm_update_bits(struct snd_soc_dapm_context *dapm,
	int reg, unsigned int mask, unsigned int value)
{
	if (!dapm->component)
		return -EIO;
	return snd_soc_component_update_bits(dapm->component, reg,
					     mask, value);
}

static int soc_dapm_test_bits(struct snd_soc_dapm_context *dapm,
	int reg, unsigned int mask, unsigned int value)
{
	if (!dapm->component)
		return -EIO;
	return snd_soc_component_test_bits(dapm->component, reg, mask, value);
}

static void soc_dapm_async_complete(struct snd_soc_dapm_context *dapm)
{
	if (dapm->component)
		snd_soc_component_async_complete(dapm->component);
}

static struct snd_soc_dapm_widget *
dapm_wcache_lookup(struct snd_soc_dapm_wcache *wcache, const char *name)
{
	struct snd_soc_dapm_widget *w = wcache->widget;
	struct list_head *wlist;
	const int depth = 2;
	int i = 0;

	if (w) {
		wlist = &w->dapm->card->widgets;

		list_for_each_entry_from(w, wlist, list) {
			if (!strcmp(name, w->name))
				return w;

			if (++i == depth)
				break;
		}
	}

	return NULL;
}

static inline void dapm_wcache_update(struct snd_soc_dapm_wcache *wcache,
				      struct snd_soc_dapm_widget *w)
{
	wcache->widget = w;
}

/**
 * snd_soc_dapm_force_bias_level() - Sets the DAPM bias level
 * @dapm: The DAPM context for which to set the level
 * @level: The level to set
 *
 * Forces the DAPM bias level to a specific state. It will call the bias level
 * callback of DAPM context with the specified level. This will even happen if
 * the context is already at the same level. Furthermore it will not go through
 * the normal bias level sequencing, meaning any intermediate states between the
 * current and the target state will not be entered.
 *
 * Note that the change in bias level is only temporary and the next time
 * snd_soc_dapm_sync() is called the state will be set to the level as
 * determined by the DAPM core. The function is mainly intended to be used to
 * used during probe or resume from suspend to power up the device so
 * initialization can be done, before the DAPM core takes over.
 */
int snd_soc_dapm_force_bias_level(struct snd_soc_dapm_context *dapm,
	enum snd_soc_bias_level level)
{
	int ret = 0;

	if (dapm->component)
		ret = snd_soc_component_set_bias_level(dapm->component, level);

	if (ret == 0)
		dapm->bias_level = level;

	return ret;
}
EXPORT_SYMBOL_GPL(snd_soc_dapm_force_bias_level);

/**
 * snd_soc_dapm_set_bias_level - set the bias level for the system
 * @dapm: DAPM context
 * @level: level to configure
 *
 * Configure the bias (power) levels for the SoC audio device.
 *
 * Returns 0 for success else error.
 */
static int snd_soc_dapm_set_bias_level(struct snd_soc_dapm_context *dapm,
				       enum snd_soc_bias_level level)
{
	struct snd_soc_card *card = dapm->card;
	int ret = 0;

	trace_snd_soc_bias_level_start(card, level);

	if (card && card->set_bias_level)
		ret = card->set_bias_level(card, dapm, level);
	if (ret != 0)
		goto out;

	if (!card || dapm != &card->dapm)
		ret = snd_soc_dapm_force_bias_level(dapm, level);

	if (ret != 0)
		goto out;

	if (card && card->set_bias_level_post)
		ret = card->set_bias_level_post(card, dapm, level);
out:
	trace_snd_soc_bias_level_done(card, level);

	return ret;
}

/* connect mux widget to its interconnecting audio paths */
static int dapm_connect_mux(struct snd_soc_dapm_context *dapm,
	struct snd_soc_dapm_path *path, const char *control_name,
	struct snd_soc_dapm_widget *w)
{
	const struct snd_kcontrol_new *kcontrol = &w->kcontrol_news[0];
	struct soc_enum *e = (struct soc_enum *)kcontrol->private_value;
	unsigned int val, item;
	int i;

	if (e->reg != SND_SOC_NOPM) {
		soc_dapm_read(dapm, e->reg, &val);
		val = (val >> e->shift_l) & e->mask;
		item = snd_soc_enum_val_to_item(e, val);
	} else {
		/* since a virtual mux has no backing registers to
		 * decide which path to connect, it will try to match
		 * with the first enumeration.  This is to ensure
		 * that the default mux choice (the first) will be
		 * correctly powered up during initialization.
		 */
		item = 0;
	}

	i = match_string(e->texts, e->items, control_name);
	if (i < 0)
		return -ENODEV;

	path->name = e->texts[i];
	path->connect = (i == item);
	return 0;

}

/* set up initial codec paths */
static void dapm_set_mixer_path_status(struct snd_soc_dapm_path *p, int i,
				       int nth_path)
{
	struct soc_mixer_control *mc = (struct soc_mixer_control *)
		p->sink->kcontrol_news[i].private_value;
	unsigned int reg = mc->reg;
	unsigned int shift = mc->shift;
	unsigned int max = mc->max;
	unsigned int mask = (1 << fls(max)) - 1;
	unsigned int invert = mc->invert;
	unsigned int val;

	if (reg != SND_SOC_NOPM) {
		soc_dapm_read(p->sink->dapm, reg, &val);
		/*
		 * The nth_path argument allows this function to know
		 * which path of a kcontrol it is setting the initial
		 * status for. Ideally this would support any number
		 * of paths and channels. But since kcontrols only come
		 * in mono and stereo variants, we are limited to 2
		 * channels.
		 *
		 * The following code assumes for stereo controls the
		 * first path is the left channel, and all remaining
		 * paths are the right channel.
		 */
		if (snd_soc_volsw_is_stereo(mc) && nth_path > 0) {
			if (reg != mc->rreg)
				soc_dapm_read(p->sink->dapm, mc->rreg, &val);
			val = (val >> mc->rshift) & mask;
		} else {
			val = (val >> shift) & mask;
		}
		if (invert)
			val = max - val;
		p->connect = !!val;
	} else {
		p->connect = 0;
	}
}

/* connect mixer widget to its interconnecting audio paths */
static int dapm_connect_mixer(struct snd_soc_dapm_context *dapm,
	struct snd_soc_dapm_path *path, const char *control_name)
{
	int i, nth_path = 0;

	/* search for mixer kcontrol */
	for (i = 0; i < path->sink->num_kcontrols; i++) {
		if (!strcmp(control_name, path->sink->kcontrol_news[i].name)) {
			path->name = path->sink->kcontrol_news[i].name;
			dapm_set_mixer_path_status(path, i, nth_path++);
			return 0;
		}
	}
	return -ENODEV;
}

static int dapm_is_shared_kcontrol(struct snd_soc_dapm_context *dapm,
	struct snd_soc_dapm_widget *kcontrolw,
	const struct snd_kcontrol_new *kcontrol_new,
	struct snd_kcontrol **kcontrol)
{
	struct snd_soc_dapm_widget *w;
	int i;

	*kcontrol = NULL;

	for_each_card_widgets(dapm->card, w) {
		if (w == kcontrolw || w->dapm != kcontrolw->dapm)
			continue;
		for (i = 0; i < w->num_kcontrols; i++) {
			if (&w->kcontrol_news[i] == kcontrol_new) {
				if (w->kcontrols)
					*kcontrol = w->kcontrols[i];
				return 1;
			}
		}
	}

	return 0;
}

/*
 * Determine if a kcontrol is shared. If it is, look it up. If it isn't,
 * create it. Either way, add the widget into the control's widget list
 */
static int dapm_create_or_share_kcontrol(struct snd_soc_dapm_widget *w,
	int kci)
{
	struct snd_soc_dapm_context *dapm = w->dapm;
	struct snd_card *card = dapm->card->snd_card;
	const char *prefix;
	size_t prefix_len;
	int shared;
	struct snd_kcontrol *kcontrol;
	bool wname_in_long_name, kcname_in_long_name;
	char *long_name = NULL;
	const char *name;
	int ret = 0;

	prefix = soc_dapm_prefix(dapm);
	if (prefix)
		prefix_len = strlen(prefix) + 1;
	else
		prefix_len = 0;

	shared = dapm_is_shared_kcontrol(dapm, w, &w->kcontrol_news[kci],
					 &kcontrol);

	if (!kcontrol) {
		if (shared) {
			wname_in_long_name = false;
			kcname_in_long_name = true;
		} else {
			switch (w->id) {
			case snd_soc_dapm_switch:
			case snd_soc_dapm_mixer:
			case snd_soc_dapm_pga:
			case snd_soc_dapm_effect:
			case snd_soc_dapm_out_drv:
				wname_in_long_name = true;
				kcname_in_long_name = true;
				break;
			case snd_soc_dapm_mixer_named_ctl:
				wname_in_long_name = false;
				kcname_in_long_name = true;
				break;
			case snd_soc_dapm_demux:
			case snd_soc_dapm_mux:
				wname_in_long_name = true;
				kcname_in_long_name = false;
				break;
			default:
				return -EINVAL;
			}
		}

		if (wname_in_long_name && kcname_in_long_name) {
			/*
			 * The control will get a prefix from the control
			 * creation process but we're also using the same
			 * prefix for widgets so cut the prefix off the
			 * front of the widget name.
			 */
			long_name = kasprintf(GFP_KERNEL, "%s %s",
				 w->name + prefix_len,
				 w->kcontrol_news[kci].name);
			if (long_name == NULL)
				return -ENOMEM;

			name = long_name;
		} else if (wname_in_long_name) {
			long_name = NULL;
			name = w->name + prefix_len;
		} else {
			long_name = NULL;
			name = w->kcontrol_news[kci].name;
		}

		kcontrol = snd_soc_cnew(&w->kcontrol_news[kci], NULL, name,
					prefix);
		if (!kcontrol) {
			ret = -ENOMEM;
			goto exit_free;
		}

		kcontrol->private_free = dapm_kcontrol_free;

		ret = dapm_kcontrol_data_alloc(w, kcontrol, name);
		if (ret) {
			snd_ctl_free_one(kcontrol);
			goto exit_free;
		}

		ret = snd_ctl_add(card, kcontrol);
		if (ret < 0) {
			dev_err(dapm->dev,
				"ASoC: failed to add widget %s dapm kcontrol %s: %d\n",
				w->name, name, ret);
			goto exit_free;
		}
	}

	ret = dapm_kcontrol_add_widget(kcontrol, w);
	if (ret == 0)
		w->kcontrols[kci] = kcontrol;

exit_free:
	kfree(long_name);

	return ret;
}

/* create new dapm mixer control */
static int dapm_new_mixer(struct snd_soc_dapm_widget *w)
{
	int i, ret;
	struct snd_soc_dapm_path *path;
	struct dapm_kcontrol_data *data;

	/* add kcontrol */
	for (i = 0; i < w->num_kcontrols; i++) {
		/* match name */
		snd_soc_dapm_widget_for_each_source_path(w, path) {
			/* mixer/mux paths name must match control name */
			if (path->name != (char *)w->kcontrol_news[i].name)
				continue;

			if (!w->kcontrols[i]) {
				ret = dapm_create_or_share_kcontrol(w, i);
				if (ret < 0)
					return ret;
			}

			dapm_kcontrol_add_path(w->kcontrols[i], path);

			data = snd_kcontrol_chip(w->kcontrols[i]);
			if (data->widget)
				snd_soc_dapm_add_path(data->widget->dapm,
						      data->widget,
						      path->source,
						      NULL, NULL);
		}
	}

	return 0;
}

/* create new dapm mux control */
static int dapm_new_mux(struct snd_soc_dapm_widget *w)
{
	struct snd_soc_dapm_context *dapm = w->dapm;
	enum snd_soc_dapm_direction dir;
	struct snd_soc_dapm_path *path;
	const char *type;
	int ret;

	switch (w->id) {
	case snd_soc_dapm_mux:
		dir = SND_SOC_DAPM_DIR_OUT;
		type = "mux";
		break;
	case snd_soc_dapm_demux:
		dir = SND_SOC_DAPM_DIR_IN;
		type = "demux";
		break;
	default:
		return -EINVAL;
	}

	if (w->num_kcontrols != 1) {
		dev_err(dapm->dev,
			"ASoC: %s %s has incorrect number of controls\n", type,
			w->name);
		return -EINVAL;
	}

	if (list_empty(&w->edges[dir])) {
		dev_err(dapm->dev, "ASoC: %s %s has no paths\n", type, w->name);
		return -EINVAL;
	}

	ret = dapm_create_or_share_kcontrol(w, 0);
	if (ret < 0)
		return ret;

	snd_soc_dapm_widget_for_each_path(w, dir, path) {
		if (path->name)
			dapm_kcontrol_add_path(w->kcontrols[0], path);
	}

	return 0;
}

/* create new dapm volume control */
static int dapm_new_pga(struct snd_soc_dapm_widget *w)
{
	int i, ret;

	for (i = 0; i < w->num_kcontrols; i++) {
		ret = dapm_create_or_share_kcontrol(w, i);
		if (ret < 0)
			return ret;
	}

	return 0;
}

/* create new dapm dai link control */
static int dapm_new_dai_link(struct snd_soc_dapm_widget *w)
{
	int i, ret;
	struct snd_kcontrol *kcontrol;
	struct snd_soc_dapm_context *dapm = w->dapm;
	struct snd_card *card = dapm->card->snd_card;
	struct snd_soc_pcm_runtime *rtd = w->priv;

	/* create control for links with > 1 config */
	if (rtd->dai_link->num_params <= 1)
		return 0;

	/* add kcontrol */
	for (i = 0; i < w->num_kcontrols; i++) {
		kcontrol = snd_soc_cnew(&w->kcontrol_news[i], w,
					w->name, NULL);
		ret = snd_ctl_add(card, kcontrol);
		if (ret < 0) {
			dev_err(dapm->dev,
				"ASoC: failed to add widget %s dapm kcontrol %s: %d\n",
				w->name, w->kcontrol_news[i].name, ret);
			return ret;
		}
		kcontrol->private_data = w;
		w->kcontrols[i] = kcontrol;
	}

	return 0;
}

/* We implement power down on suspend by checking the power state of
 * the ALSA card - when we are suspending the ALSA state for the card
 * is set to D3.
 */
static int snd_soc_dapm_suspend_check(struct snd_soc_dapm_widget *widget)
{
	int level = snd_power_get_state(widget->dapm->card->snd_card);

	switch (level) {
	case SNDRV_CTL_POWER_D3hot:
	case SNDRV_CTL_POWER_D3cold:
		if (widget->ignore_suspend)
			dev_dbg(widget->dapm->dev, "ASoC: %s ignoring suspend\n",
				widget->name);
		return widget->ignore_suspend;
	default:
		return 1;
	}
}

static void dapm_widget_list_free(struct snd_soc_dapm_widget_list **list)
{
	kfree(*list);
}

static int dapm_widget_list_create(struct snd_soc_dapm_widget_list **list,
	struct list_head *widgets)
{
	struct snd_soc_dapm_widget *w;
	struct list_head *it;
	unsigned int size = 0;
	unsigned int i = 0;

	list_for_each(it, widgets)
		size++;

	*list = kzalloc(struct_size(*list, widgets, size), GFP_KERNEL);
	if (*list == NULL)
		return -ENOMEM;

	list_for_each_entry(w, widgets, work_list)
		(*list)->widgets[i++] = w;

	(*list)->num_widgets = i;

	return 0;
}

/*
 * Recursively reset the cached number of inputs or outputs for the specified
 * widget and all widgets that can be reached via incoming or outcoming paths
 * from the widget.
 */
static void invalidate_paths_ep(struct snd_soc_dapm_widget *widget,
	enum snd_soc_dapm_direction dir)
{
	enum snd_soc_dapm_direction rdir = SND_SOC_DAPM_DIR_REVERSE(dir);
	struct snd_soc_dapm_path *path;

	widget->endpoints[dir] = -1;

	snd_soc_dapm_widget_for_each_path(widget, rdir, path) {
		if (path->weak || path->is_supply)
			continue;

		if (path->walking)
			return;

		if (path->connect) {
			path->walking = 1;
			invalidate_paths_ep(path->node[dir], dir);
			path->walking = 0;
		}
	}
}

/*
 * Common implementation for is_connected_output_ep() and
 * is_connected_input_ep(). The function is inlined since the combined size of
 * the two specialized functions is only marginally larger then the size of the
 * generic function and at the same time the fast path of the specialized
 * functions is significantly smaller than the generic function.
 */
static __always_inline int is_connected_ep(struct snd_soc_dapm_widget *widget,
	struct list_head *list, enum snd_soc_dapm_direction dir,
	int (*fn)(struct snd_soc_dapm_widget *, struct list_head *,
		  bool (*custom_stop_condition)(struct snd_soc_dapm_widget *,
						enum snd_soc_dapm_direction)),
	bool (*custom_stop_condition)(struct snd_soc_dapm_widget *,
				      enum snd_soc_dapm_direction))
{
	enum snd_soc_dapm_direction rdir = SND_SOC_DAPM_DIR_REVERSE(dir);
	struct snd_soc_dapm_path *path;
	int con = 0;

	if (widget->endpoints[dir] >= 0)
		return widget->endpoints[dir];

	DAPM_UPDATE_STAT(widget, path_checks);

	/* do we need to add this widget to the list ? */
	if (list)
		list_add_tail(&widget->work_list, list);

	if (custom_stop_condition && custom_stop_condition(widget, dir)) {
		list = NULL;
		custom_stop_condition = NULL;
	}

	if ((widget->is_ep & SND_SOC_DAPM_DIR_TO_EP(dir)) && widget->connected) {
		widget->endpoints[dir] = snd_soc_dapm_suspend_check(widget);
		return widget->endpoints[dir];
	}

	snd_soc_dapm_widget_for_each_path(widget, rdir, path) {
		DAPM_UPDATE_STAT(widget, neighbour_checks);

		if (path->weak || path->is_supply)
			continue;

		if (path->walking)
			return 1;

		trace_snd_soc_dapm_path(widget, dir, path);

		if (path->connect) {
			path->walking = 1;
			con += fn(path->node[dir], list, custom_stop_condition);
			path->walking = 0;
		}
	}

	widget->endpoints[dir] = con;

	return con;
}

/*
 * Recursively check for a completed path to an active or physically connected
 * output widget. Returns number of complete paths.
 *
 * Optionally, can be supplied with a function acting as a stopping condition.
 * This function takes the dapm widget currently being examined and the walk
 * direction as an arguments, it should return true if widgets from that point
 * in the graph onwards should not be added to the widget list.
 */
static int is_connected_output_ep(struct snd_soc_dapm_widget *widget,
	struct list_head *list,
	bool (*custom_stop_condition)(struct snd_soc_dapm_widget *i,
				      enum snd_soc_dapm_direction))
{
	return is_connected_ep(widget, list, SND_SOC_DAPM_DIR_OUT,
			is_connected_output_ep, custom_stop_condition);
}

/*
 * Recursively check for a completed path to an active or physically connected
 * input widget. Returns number of complete paths.
 *
 * Optionally, can be supplied with a function acting as a stopping condition.
 * This function takes the dapm widget currently being examined and the walk
 * direction as an arguments, it should return true if the walk should be
 * stopped and false otherwise.
 */
static int is_connected_input_ep(struct snd_soc_dapm_widget *widget,
	struct list_head *list,
	bool (*custom_stop_condition)(struct snd_soc_dapm_widget *i,
				      enum snd_soc_dapm_direction))
{
	return is_connected_ep(widget, list, SND_SOC_DAPM_DIR_IN,
			is_connected_input_ep, custom_stop_condition);
}

/**
 * snd_soc_dapm_get_connected_widgets - query audio path and it's widgets.
 * @dai: the soc DAI.
 * @stream: stream direction.
 * @list: list of active widgets for this stream.
 * @custom_stop_condition: (optional) a function meant to stop the widget graph
 *                         walk based on custom logic.
 *
 * Queries DAPM graph as to whether a valid audio stream path exists for
 * the initial stream specified by name. This takes into account
 * current mixer and mux kcontrol settings. Creates list of valid widgets.
 *
 * Optionally, can be supplied with a function acting as a stopping condition.
 * This function takes the dapm widget currently being examined and the walk
 * direction as an arguments, it should return true if the walk should be
 * stopped and false otherwise.
 *
 * Returns the number of valid paths or negative error.
 */
int snd_soc_dapm_dai_get_connected_widgets(struct snd_soc_dai *dai, int stream,
	struct snd_soc_dapm_widget_list **list,
	bool (*custom_stop_condition)(struct snd_soc_dapm_widget *,
				      enum snd_soc_dapm_direction))
{
	struct snd_soc_card *card = dai->component->card;
	struct snd_soc_dapm_widget *w;
	LIST_HEAD(widgets);
	int paths;
	int ret;

	mutex_lock_nested(&card->dapm_mutex, SND_SOC_DAPM_CLASS_RUNTIME);

	if (stream == SNDRV_PCM_STREAM_PLAYBACK) {
		w = dai->playback_widget;
		invalidate_paths_ep(w, SND_SOC_DAPM_DIR_OUT);
		paths = is_connected_output_ep(w, &widgets,
				custom_stop_condition);
	} else {
		w = dai->capture_widget;
		invalidate_paths_ep(w, SND_SOC_DAPM_DIR_IN);
		paths = is_connected_input_ep(w, &widgets,
				custom_stop_condition);
	}

	/* Drop starting point */
	list_del(widgets.next);

	ret = dapm_widget_list_create(list, &widgets);
	if (ret)
		paths = ret;

	trace_snd_soc_dapm_connected(paths, stream);
	mutex_unlock(&card->dapm_mutex);

	return paths;
}

void snd_soc_dapm_dai_free_widgets(struct snd_soc_dapm_widget_list **list)
{
	dapm_widget_list_free(list);
}

/*
 * Handler for regulator supply widget.
 */
int dapm_regulator_event(struct snd_soc_dapm_widget *w,
		   struct snd_kcontrol *kcontrol, int event)
{
	int ret;

	soc_dapm_async_complete(w->dapm);

	if (SND_SOC_DAPM_EVENT_ON(event)) {
		if (w->on_val & SND_SOC_DAPM_REGULATOR_BYPASS) {
			ret = regulator_allow_bypass(w->regulator, false);
			if (ret != 0)
				dev_warn(w->dapm->dev,
					 "ASoC: Failed to unbypass %s: %d\n",
					 w->name, ret);
		}

		return regulator_enable(w->regulator);
	} else {
		if (w->on_val & SND_SOC_DAPM_REGULATOR_BYPASS) {
			ret = regulator_allow_bypass(w->regulator, true);
			if (ret != 0)
				dev_warn(w->dapm->dev,
					 "ASoC: Failed to bypass %s: %d\n",
					 w->name, ret);
		}

		return regulator_disable_deferred(w->regulator, w->shift);
	}
}
EXPORT_SYMBOL_GPL(dapm_regulator_event);

/*
 * Handler for pinctrl widget.
 */
int dapm_pinctrl_event(struct snd_soc_dapm_widget *w,
		       struct snd_kcontrol *kcontrol, int event)
{
	struct snd_soc_dapm_pinctrl_priv *priv = w->priv;
	struct pinctrl *p = w->pinctrl;
	struct pinctrl_state *s;

	if (!p || !priv)
		return -EIO;

	if (SND_SOC_DAPM_EVENT_ON(event))
		s = pinctrl_lookup_state(p, priv->active_state);
	else
		s = pinctrl_lookup_state(p, priv->sleep_state);

	if (IS_ERR(s))
		return PTR_ERR(s);

	return pinctrl_select_state(p, s);
}
EXPORT_SYMBOL_GPL(dapm_pinctrl_event);

/*
 * Handler for clock supply widget.
 */
int dapm_clock_event(struct snd_soc_dapm_widget *w,
		   struct snd_kcontrol *kcontrol, int event)
{
	if (!w->clk)
		return -EIO;

	soc_dapm_async_complete(w->dapm);

	if (SND_SOC_DAPM_EVENT_ON(event)) {
		return clk_prepare_enable(w->clk);
	} else {
		clk_disable_unprepare(w->clk);
		return 0;
	}

	return 0;
}
EXPORT_SYMBOL_GPL(dapm_clock_event);

static int dapm_widget_power_check(struct snd_soc_dapm_widget *w)
{
	if (w->power_checked)
		return w->new_power;

	if (w->force)
		w->new_power = 1;
	else
		w->new_power = w->power_check(w);

	w->power_checked = true;

	return w->new_power;
}

/* Generic check to see if a widget should be powered. */
static int dapm_generic_check_power(struct snd_soc_dapm_widget *w)
{
	int in, out;

	DAPM_UPDATE_STAT(w, power_checks);

	in = is_connected_input_ep(w, NULL, NULL);
	out = is_connected_output_ep(w, NULL, NULL);
	return out != 0 && in != 0;
}

/* Check to see if a power supply is needed */
static int dapm_supply_check_power(struct snd_soc_dapm_widget *w)
{
	struct snd_soc_dapm_path *path;

	DAPM_UPDATE_STAT(w, power_checks);

	/* Check if one of our outputs is connected */
	snd_soc_dapm_widget_for_each_sink_path(w, path) {
		DAPM_UPDATE_STAT(w, neighbour_checks);

		if (path->weak)
			continue;

		if (path->connected &&
		    !path->connected(path->source, path->sink))
			continue;

		if (dapm_widget_power_check(path->sink))
			return 1;
	}

	return 0;
}

static int dapm_always_on_check_power(struct snd_soc_dapm_widget *w)
{
	return w->connected;
}

static int dapm_seq_compare(struct snd_soc_dapm_widget *a,
			    struct snd_soc_dapm_widget *b,
			    bool power_up)
{
	int *sort;

	BUILD_BUG_ON(ARRAY_SIZE(dapm_up_seq) != SND_SOC_DAPM_TYPE_COUNT);
	BUILD_BUG_ON(ARRAY_SIZE(dapm_down_seq) != SND_SOC_DAPM_TYPE_COUNT);

	if (power_up)
		sort = dapm_up_seq;
	else
		sort = dapm_down_seq;

	WARN_ONCE(sort[a->id] == 0, "offset a->id %d not initialized\n", a->id);
	WARN_ONCE(sort[b->id] == 0, "offset b->id %d not initialized\n", b->id);

	if (sort[a->id] != sort[b->id])
		return sort[a->id] - sort[b->id];
	if (a->subseq != b->subseq) {
		if (power_up)
			return a->subseq - b->subseq;
		else
			return b->subseq - a->subseq;
	}
	if (a->reg != b->reg)
		return a->reg - b->reg;
	if (a->dapm != b->dapm)
		return (unsigned long)a->dapm - (unsigned long)b->dapm;

	return 0;
}

/* Insert a widget in order into a DAPM power sequence. */
static void dapm_seq_insert(struct snd_soc_dapm_widget *new_widget,
			    struct list_head *list,
			    bool power_up)
{
	struct snd_soc_dapm_widget *w;

	list_for_each_entry(w, list, power_list)
		if (dapm_seq_compare(new_widget, w, power_up) < 0) {
			list_add_tail(&new_widget->power_list, &w->power_list);
			return;
		}

	list_add_tail(&new_widget->power_list, list);
}

static void dapm_seq_check_event(struct snd_soc_card *card,
				 struct snd_soc_dapm_widget *w, int event)
{
	const char *ev_name;
	int power, ret;

	switch (event) {
	case SND_SOC_DAPM_PRE_PMU:
		ev_name = "PRE_PMU";
		power = 1;
		break;
	case SND_SOC_DAPM_POST_PMU:
		ev_name = "POST_PMU";
		power = 1;
		break;
	case SND_SOC_DAPM_PRE_PMD:
		ev_name = "PRE_PMD";
		power = 0;
		break;
	case SND_SOC_DAPM_POST_PMD:
		ev_name = "POST_PMD";
		power = 0;
		break;
	case SND_SOC_DAPM_WILL_PMU:
		ev_name = "WILL_PMU";
		power = 1;
		break;
	case SND_SOC_DAPM_WILL_PMD:
		ev_name = "WILL_PMD";
		power = 0;
		break;
	default:
		WARN(1, "Unknown event %d\n", event);
		return;
	}

	if (w->new_power != power)
		return;

	if (w->event && (w->event_flags & event)) {
		pop_dbg(w->dapm->dev, card->pop_time, "pop test : %s %s\n",
			w->name, ev_name);
		soc_dapm_async_complete(w->dapm);
		trace_snd_soc_dapm_widget_event_start(w, event);
		ret = w->event(w, NULL, event);
		trace_snd_soc_dapm_widget_event_done(w, event);
		if (ret < 0)
			dev_err(w->dapm->dev, "ASoC: %s: %s event failed: %d\n",
			       ev_name, w->name, ret);
	}
}

/* Apply the coalesced changes from a DAPM sequence */
static void dapm_seq_run_coalesced(struct snd_soc_card *card,
				   struct list_head *pending)
{
	struct snd_soc_dapm_context *dapm;
	struct snd_soc_dapm_widget *w;
	int reg;
	unsigned int value = 0;
	unsigned int mask = 0;

	w = list_first_entry(pending, struct snd_soc_dapm_widget, power_list);
	reg = w->reg;
	dapm = w->dapm;

	list_for_each_entry(w, pending, power_list) {
		WARN_ON(reg != w->reg || dapm != w->dapm);
		w->power = w->new_power;

		mask |= w->mask << w->shift;
		if (w->power)
			value |= w->on_val << w->shift;
		else
			value |= w->off_val << w->shift;

		pop_dbg(dapm->dev, card->pop_time,
			"pop test : Queue %s: reg=0x%x, 0x%x/0x%x\n",
			w->name, reg, value, mask);

		/* Check for events */
		dapm_seq_check_event(card, w, SND_SOC_DAPM_PRE_PMU);
		dapm_seq_check_event(card, w, SND_SOC_DAPM_PRE_PMD);
	}

	if (reg >= 0) {
		/* Any widget will do, they should all be updating the
		 * same register.
		 */

		pop_dbg(dapm->dev, card->pop_time,
			"pop test : Applying 0x%x/0x%x to %x in %dms\n",
			value, mask, reg, card->pop_time);
		pop_wait(card->pop_time);
		soc_dapm_update_bits(dapm, reg, mask, value);
	}

	list_for_each_entry(w, pending, power_list) {
		dapm_seq_check_event(card, w, SND_SOC_DAPM_POST_PMU);
		dapm_seq_check_event(card, w, SND_SOC_DAPM_POST_PMD);
	}
}

/* Apply a DAPM power sequence.
 *
 * We walk over a pre-sorted list of widgets to apply power to.  In
 * order to minimise the number of writes to the device required
 * multiple widgets will be updated in a single write where possible.
 * Currently anything that requires more than a single write is not
 * handled.
 */
static void dapm_seq_run(struct snd_soc_card *card,
	struct list_head *list, int event, bool power_up)
{
	struct snd_soc_dapm_widget *w, *n;
	struct snd_soc_dapm_context *d;
	LIST_HEAD(pending);
	int cur_sort = -1;
	int cur_subseq = -1;
	int cur_reg = SND_SOC_NOPM;
	struct snd_soc_dapm_context *cur_dapm = NULL;
	int ret, i;
	int *sort;

	if (power_up)
		sort = dapm_up_seq;
	else
		sort = dapm_down_seq;

	list_for_each_entry_safe(w, n, list, power_list) {
		ret = 0;

		/* Do we need to apply any queued changes? */
		if (sort[w->id] != cur_sort || w->reg != cur_reg ||
		    w->dapm != cur_dapm || w->subseq != cur_subseq) {
			if (!list_empty(&pending))
				dapm_seq_run_coalesced(card, &pending);

			if (cur_dapm && cur_dapm->component) {
				for (i = 0; i < ARRAY_SIZE(dapm_up_seq); i++)
					if (sort[i] == cur_sort)
						snd_soc_component_seq_notifier(
							cur_dapm->component,
							i, cur_subseq);
			}

			if (cur_dapm && w->dapm != cur_dapm)
				soc_dapm_async_complete(cur_dapm);

			INIT_LIST_HEAD(&pending);
			cur_sort = -1;
			cur_subseq = INT_MIN;
			cur_reg = SND_SOC_NOPM;
			cur_dapm = NULL;
		}

		switch (w->id) {
		case snd_soc_dapm_pre:
			if (!w->event)
				list_for_each_entry_safe_continue(w, n, list,
								  power_list);

			if (event == SND_SOC_DAPM_STREAM_START)
				ret = w->event(w,
					       NULL, SND_SOC_DAPM_PRE_PMU);
			else if (event == SND_SOC_DAPM_STREAM_STOP)
				ret = w->event(w,
					       NULL, SND_SOC_DAPM_PRE_PMD);
			break;

		case snd_soc_dapm_post:
			if (!w->event)
				list_for_each_entry_safe_continue(w, n, list,
								  power_list);

			if (event == SND_SOC_DAPM_STREAM_START)
				ret = w->event(w,
					       NULL, SND_SOC_DAPM_POST_PMU);
			else if (event == SND_SOC_DAPM_STREAM_STOP)
				ret = w->event(w,
					       NULL, SND_SOC_DAPM_POST_PMD);
			break;

		default:
			/* Queue it up for application */
			cur_sort = sort[w->id];
			cur_subseq = w->subseq;
			cur_reg = w->reg;
			cur_dapm = w->dapm;
			list_move(&w->power_list, &pending);
			break;
		}

		if (ret < 0)
			dev_err(w->dapm->dev,
				"ASoC: Failed to apply widget power: %d\n", ret);
	}

	if (!list_empty(&pending))
		dapm_seq_run_coalesced(card, &pending);

	if (cur_dapm && cur_dapm->component) {
		for (i = 0; i < ARRAY_SIZE(dapm_up_seq); i++)
			if (sort[i] == cur_sort)
				snd_soc_component_seq_notifier(
					cur_dapm->component,
					i, cur_subseq);
	}

	for_each_card_dapms(card, d)
		soc_dapm_async_complete(d);
}

static void dapm_widget_update(struct snd_soc_card *card)
{
	struct snd_soc_dapm_update *update = card->update;
	struct snd_soc_dapm_widget_list *wlist;
	struct snd_soc_dapm_widget *w = NULL;
	unsigned int wi;
	int ret;

	if (!update || !dapm_kcontrol_is_powered(update->kcontrol))
		return;

	wlist = dapm_kcontrol_get_wlist(update->kcontrol);

	for_each_dapm_widgets(wlist, wi, w) {
		if (w->event && (w->event_flags & SND_SOC_DAPM_PRE_REG)) {
			ret = w->event(w, update->kcontrol, SND_SOC_DAPM_PRE_REG);
			if (ret != 0)
				dev_err(w->dapm->dev, "ASoC: %s DAPM pre-event failed: %d\n",
					   w->name, ret);
		}
	}

	if (!w)
		return;

	ret = soc_dapm_update_bits(w->dapm, update->reg, update->mask,
		update->val);
	if (ret < 0)
		dev_err(w->dapm->dev, "ASoC: %s DAPM update failed: %d\n",
			w->name, ret);

	if (update->has_second_set) {
		ret = soc_dapm_update_bits(w->dapm, update->reg2,
					   update->mask2, update->val2);
		if (ret < 0)
			dev_err(w->dapm->dev,
				"ASoC: %s DAPM update failed: %d\n",
				w->name, ret);
	}

	for_each_dapm_widgets(wlist, wi, w) {
		if (w->event && (w->event_flags & SND_SOC_DAPM_POST_REG)) {
			ret = w->event(w, update->kcontrol, SND_SOC_DAPM_POST_REG);
			if (ret != 0)
				dev_err(w->dapm->dev, "ASoC: %s DAPM post-event failed: %d\n",
					   w->name, ret);
		}
	}
}

/* Async callback run prior to DAPM sequences - brings to _PREPARE if
 * they're changing state.
 */
static void dapm_pre_sequence_async(void *data, async_cookie_t cookie)
{
	struct snd_soc_dapm_context *d = data;
	int ret;

	/* If we're off and we're not supposed to go into STANDBY */
	if (d->bias_level == SND_SOC_BIAS_OFF &&
	    d->target_bias_level != SND_SOC_BIAS_OFF) {
		if (d->dev)
			pm_runtime_get_sync(d->dev);

		ret = snd_soc_dapm_set_bias_level(d, SND_SOC_BIAS_STANDBY);
		if (ret != 0)
			dev_err(d->dev,
				"ASoC: Failed to turn on bias: %d\n", ret);
	}

	/* Prepare for a transition to ON or away from ON */
	if ((d->target_bias_level == SND_SOC_BIAS_ON &&
	     d->bias_level != SND_SOC_BIAS_ON) ||
	    (d->target_bias_level != SND_SOC_BIAS_ON &&
	     d->bias_level == SND_SOC_BIAS_ON)) {
		ret = snd_soc_dapm_set_bias_level(d, SND_SOC_BIAS_PREPARE);
		if (ret != 0)
			dev_err(d->dev,
				"ASoC: Failed to prepare bias: %d\n", ret);
	}
}

/* Async callback run prior to DAPM sequences - brings to their final
 * state.
 */
static void dapm_post_sequence_async(void *data, async_cookie_t cookie)
{
	struct snd_soc_dapm_context *d = data;
	int ret;

	/* If we just powered the last thing off drop to standby bias */
	if (d->bias_level == SND_SOC_BIAS_PREPARE &&
	    (d->target_bias_level == SND_SOC_BIAS_STANDBY ||
	     d->target_bias_level == SND_SOC_BIAS_OFF)) {
		ret = snd_soc_dapm_set_bias_level(d, SND_SOC_BIAS_STANDBY);
		if (ret != 0)
			dev_err(d->dev, "ASoC: Failed to apply standby bias: %d\n",
				ret);
	}

	/* If we're in standby and can support bias off then do that */
	if (d->bias_level == SND_SOC_BIAS_STANDBY &&
	    d->target_bias_level == SND_SOC_BIAS_OFF) {
		ret = snd_soc_dapm_set_bias_level(d, SND_SOC_BIAS_OFF);
		if (ret != 0)
			dev_err(d->dev, "ASoC: Failed to turn off bias: %d\n",
				ret);

		if (d->dev)
			pm_runtime_put(d->dev);
	}

	/* If we just powered up then move to active bias */
	if (d->bias_level == SND_SOC_BIAS_PREPARE &&
	    d->target_bias_level == SND_SOC_BIAS_ON) {
		ret = snd_soc_dapm_set_bias_level(d, SND_SOC_BIAS_ON);
		if (ret != 0)
			dev_err(d->dev, "ASoC: Failed to apply active bias: %d\n",
				ret);
	}
}

static void dapm_widget_set_peer_power(struct snd_soc_dapm_widget *peer,
				       bool power, bool connect)
{
	/* If a connection is being made or broken then that update
	 * will have marked the peer dirty, otherwise the widgets are
	 * not connected and this update has no impact. */
	if (!connect)
		return;

	/* If the peer is already in the state we're moving to then we
	 * won't have an impact on it. */
	if (power != peer->power)
		dapm_mark_dirty(peer, "peer state change");
}

static void dapm_widget_set_power(struct snd_soc_dapm_widget *w, bool power,
				  struct list_head *up_list,
				  struct list_head *down_list)
{
	struct snd_soc_dapm_path *path;

	if (w->power == power)
		return;

	trace_snd_soc_dapm_widget_power(w, power);

	/* If we changed our power state perhaps our neigbours changed
	 * also.
	 */
	snd_soc_dapm_widget_for_each_source_path(w, path)
		dapm_widget_set_peer_power(path->source, power, path->connect);

	/* Supplies can't affect their outputs, only their inputs */
	if (!w->is_supply) {
		snd_soc_dapm_widget_for_each_sink_path(w, path)
			dapm_widget_set_peer_power(path->sink, power,
						   path->connect);
	}

	if (power)
		dapm_seq_insert(w, up_list, true);
	else
		dapm_seq_insert(w, down_list, false);
}

static void dapm_power_one_widget(struct snd_soc_dapm_widget *w,
				  struct list_head *up_list,
				  struct list_head *down_list)
{
	int power;

	switch (w->id) {
	case snd_soc_dapm_pre:
		dapm_seq_insert(w, down_list, false);
		break;
	case snd_soc_dapm_post:
		dapm_seq_insert(w, up_list, true);
		break;

	default:
		power = dapm_widget_power_check(w);

		dapm_widget_set_power(w, power, up_list, down_list);
		break;
	}
}

static bool dapm_idle_bias_off(struct snd_soc_dapm_context *dapm)
{
	if (dapm->idle_bias_off)
		return true;

	switch (snd_power_get_state(dapm->card->snd_card)) {
	case SNDRV_CTL_POWER_D3hot:
	case SNDRV_CTL_POWER_D3cold:
		return dapm->suspend_bias_off;
	default:
		break;
	}

	return false;
}

/*
 * Scan each dapm widget for complete audio path.
 * A complete path is a route that has valid endpoints i.e.:-
 *
 *  o DAC to output pin.
 *  o Input pin to ADC.
 *  o Input pin to Output pin (bypass, sidetone)
 *  o DAC to ADC (loopback).
 */
static int dapm_power_widgets(struct snd_soc_card *card, int event)
{
	struct snd_soc_dapm_widget *w;
	struct snd_soc_dapm_context *d;
	LIST_HEAD(up_list);
	LIST_HEAD(down_list);
	ASYNC_DOMAIN_EXCLUSIVE(async_domain);
	enum snd_soc_bias_level bias;
	int ret;

	lockdep_assert_held(&card->dapm_mutex);

	trace_snd_soc_dapm_start(card);

	for_each_card_dapms(card, d) {
		if (dapm_idle_bias_off(d))
			d->target_bias_level = SND_SOC_BIAS_OFF;
		else
			d->target_bias_level = SND_SOC_BIAS_STANDBY;
	}

	dapm_reset(card);

	/* Check which widgets we need to power and store them in
	 * lists indicating if they should be powered up or down.  We
	 * only check widgets that have been flagged as dirty but note
	 * that new widgets may be added to the dirty list while we
	 * iterate.
	 */
	list_for_each_entry(w, &card->dapm_dirty, dirty) {
		dapm_power_one_widget(w, &up_list, &down_list);
	}

	for_each_card_widgets(card, w) {
		switch (w->id) {
		case snd_soc_dapm_pre:
		case snd_soc_dapm_post:
			/* These widgets always need to be powered */
			break;
		default:
			list_del_init(&w->dirty);
			break;
		}

		if (w->new_power) {
			d = w->dapm;

			/* Supplies and micbiases only bring the
			 * context up to STANDBY as unless something
			 * else is active and passing audio they
			 * generally don't require full power.  Signal
			 * generators are virtual pins and have no
			 * power impact themselves.
			 */
			switch (w->id) {
			case snd_soc_dapm_siggen:
			case snd_soc_dapm_vmid:
				break;
			case snd_soc_dapm_supply:
			case snd_soc_dapm_regulator_supply:
			case snd_soc_dapm_pinctrl:
			case snd_soc_dapm_clock_supply:
			case snd_soc_dapm_micbias:
				if (d->target_bias_level < SND_SOC_BIAS_STANDBY)
					d->target_bias_level = SND_SOC_BIAS_STANDBY;
				break;
			default:
				d->target_bias_level = SND_SOC_BIAS_ON;
				break;
			}
		}

	}

	/* Force all contexts in the card to the same bias state if
	 * they're not ground referenced.
	 */
	bias = SND_SOC_BIAS_OFF;
	for_each_card_dapms(card, d)
		if (d->target_bias_level > bias)
			bias = d->target_bias_level;
	for_each_card_dapms(card, d)
		if (!dapm_idle_bias_off(d))
			d->target_bias_level = bias;

	trace_snd_soc_dapm_walk_done(card);

	/* Run card bias changes at first */
	dapm_pre_sequence_async(&card->dapm, 0);
	/* Run other bias changes in parallel */
	for_each_card_dapms(card, d) {
		if (d != &card->dapm && d->bias_level != d->target_bias_level)
			async_schedule_domain(dapm_pre_sequence_async, d,
						&async_domain);
	}
	async_synchronize_full_domain(&async_domain);

	list_for_each_entry(w, &down_list, power_list) {
		dapm_seq_check_event(card, w, SND_SOC_DAPM_WILL_PMD);
	}

	list_for_each_entry(w, &up_list, power_list) {
		dapm_seq_check_event(card, w, SND_SOC_DAPM_WILL_PMU);
	}

	/* Power down widgets first; try to avoid amplifying pops. */
	dapm_seq_run(card, &down_list, event, false);

	dapm_widget_update(card);

	/* Now power up. */
	dapm_seq_run(card, &up_list, event, true);

	/* Run all the bias changes in parallel */
	for_each_card_dapms(card, d) {
		if (d != &card->dapm && d->bias_level != d->target_bias_level)
			async_schedule_domain(dapm_post_sequence_async, d,
						&async_domain);
	}
	async_synchronize_full_domain(&async_domain);
	/* Run card bias changes at last */
	dapm_post_sequence_async(&card->dapm, 0);

	/* do we need to notify any clients that DAPM event is complete */
	for_each_card_dapms(card, d) {
		if (!d->component)
			continue;

		ret = snd_soc_component_stream_event(d->component, event);
		if (ret < 0)
			return ret;
	}

	pop_dbg(card->dev, card->pop_time,
		"DAPM sequencing finished, waiting %dms\n", card->pop_time);
	pop_wait(card->pop_time);

	trace_snd_soc_dapm_done(card);

	return 0;
}

#ifdef CONFIG_DEBUG_FS
static ssize_t dapm_widget_power_read_file(struct file *file,
					   char __user *user_buf,
					   size_t count, loff_t *ppos)
{
	struct snd_soc_dapm_widget *w = file->private_data;
	struct snd_soc_card *card = w->dapm->card;
	enum snd_soc_dapm_direction dir, rdir;
	char *buf;
	int in, out;
	ssize_t ret;
	struct snd_soc_dapm_path *p = NULL;

	buf = kmalloc(PAGE_SIZE, GFP_KERNEL);
	if (!buf)
		return -ENOMEM;

	mutex_lock(&card->dapm_mutex);

	/* Supply widgets are not handled by is_connected_{input,output}_ep() */
	if (w->is_supply) {
		in = 0;
		out = 0;
	} else {
		in = is_connected_input_ep(w, NULL, NULL);
		out = is_connected_output_ep(w, NULL, NULL);
	}

	ret = scnprintf(buf, PAGE_SIZE, "%s: %s%s  in %d out %d",
		       w->name, w->power ? "On" : "Off",
		       w->force ? " (forced)" : "", in, out);

	if (w->reg >= 0)
		ret += scnprintf(buf + ret, PAGE_SIZE - ret,
				" - R%d(0x%x) mask 0x%x",
				w->reg, w->reg, w->mask << w->shift);

	ret += scnprintf(buf + ret, PAGE_SIZE - ret, "\n");

	if (w->sname)
		ret += scnprintf(buf + ret, PAGE_SIZE - ret, " stream %s %s\n",
				w->sname,
				w->active ? "active" : "inactive");

	snd_soc_dapm_for_each_direction(dir) {
		rdir = SND_SOC_DAPM_DIR_REVERSE(dir);
		snd_soc_dapm_widget_for_each_path(w, dir, p) {
			if (p->connected && !p->connected(p->source, p->sink))
				continue;

			if (!p->connect)
				continue;

			ret += scnprintf(buf + ret, PAGE_SIZE - ret,
					" %s  \"%s\" \"%s\"\n",
					(rdir == SND_SOC_DAPM_DIR_IN) ? "in" : "out",
					p->name ? p->name : "static",
					p->node[rdir]->name);
		}
	}

	mutex_unlock(&card->dapm_mutex);

	ret = simple_read_from_buffer(user_buf, count, ppos, buf, ret);

	kfree(buf);
	return ret;
}

static const struct file_operations dapm_widget_power_fops = {
	.open = simple_open,
	.read = dapm_widget_power_read_file,
	.llseek = default_llseek,
};

static ssize_t dapm_bias_read_file(struct file *file, char __user *user_buf,
				   size_t count, loff_t *ppos)
{
	struct snd_soc_dapm_context *dapm = file->private_data;
	char *level;

	switch (dapm->bias_level) {
	case SND_SOC_BIAS_ON:
		level = "On\n";
		break;
	case SND_SOC_BIAS_PREPARE:
		level = "Prepare\n";
		break;
	case SND_SOC_BIAS_STANDBY:
		level = "Standby\n";
		break;
	case SND_SOC_BIAS_OFF:
		level = "Off\n";
		break;
	default:
		WARN(1, "Unknown bias_level %d\n", dapm->bias_level);
		level = "Unknown\n";
		break;
	}

	return simple_read_from_buffer(user_buf, count, ppos, level,
				       strlen(level));
}

static const struct file_operations dapm_bias_fops = {
	.open = simple_open,
	.read = dapm_bias_read_file,
	.llseek = default_llseek,
};

void snd_soc_dapm_debugfs_init(struct snd_soc_dapm_context *dapm,
	struct dentry *parent)
{
	if (!parent || IS_ERR(parent))
		return;

	dapm->debugfs_dapm = debugfs_create_dir("dapm", parent);

	debugfs_create_file("bias_level", 0444, dapm->debugfs_dapm, dapm,
			    &dapm_bias_fops);
}

static void dapm_debugfs_add_widget(struct snd_soc_dapm_widget *w)
{
	struct snd_soc_dapm_context *dapm = w->dapm;

	if (!dapm->debugfs_dapm || !w->name)
		return;

	debugfs_create_file(w->name, 0444, dapm->debugfs_dapm, w,
			    &dapm_widget_power_fops);
}

static void dapm_debugfs_cleanup(struct snd_soc_dapm_context *dapm)
{
	debugfs_remove_recursive(dapm->debugfs_dapm);
	dapm->debugfs_dapm = NULL;
}

#else
void snd_soc_dapm_debugfs_init(struct snd_soc_dapm_context *dapm,
	struct dentry *parent)
{
}

static inline void dapm_debugfs_add_widget(struct snd_soc_dapm_widget *w)
{
}

static inline void dapm_debugfs_cleanup(struct snd_soc_dapm_context *dapm)
{
}

#endif

/*
 * soc_dapm_connect_path() - Connects or disconnects a path
 * @path: The path to update
 * @connect: The new connect state of the path. True if the path is connected,
 *  false if it is disconnected.
 * @reason: The reason why the path changed (for debugging only)
 */
static void soc_dapm_connect_path(struct snd_soc_dapm_path *path,
	bool connect, const char *reason)
{
	if (path->connect == connect)
		return;

	path->connect = connect;
	dapm_mark_dirty(path->source, reason);
	dapm_mark_dirty(path->sink, reason);
	dapm_path_invalidate(path);
}

/* test and update the power status of a mux widget */
static int soc_dapm_mux_update_power(struct snd_soc_card *card,
				 struct snd_kcontrol *kcontrol, int mux, struct soc_enum *e)
{
	struct snd_soc_dapm_path *path;
	int found = 0;
	bool connect;

	lockdep_assert_held(&card->dapm_mutex);

	/* find dapm widget path assoc with kcontrol */
	dapm_kcontrol_for_each_path(path, kcontrol) {
		found = 1;
		/* we now need to match the string in the enum to the path */
		if (e && !(strcmp(path->name, e->texts[mux])))
			connect = true;
		else
			connect = false;

		soc_dapm_connect_path(path, connect, "mux update");
	}

	if (found)
		dapm_power_widgets(card, SND_SOC_DAPM_STREAM_NOP);

	return found;
}

int snd_soc_dapm_mux_update_power(struct snd_soc_dapm_context *dapm,
	struct snd_kcontrol *kcontrol, int mux, struct soc_enum *e,
	struct snd_soc_dapm_update *update)
{
	struct snd_soc_card *card = dapm->card;
	int ret;

	mutex_lock_nested(&card->dapm_mutex, SND_SOC_DAPM_CLASS_RUNTIME);
	card->update = update;
	ret = soc_dapm_mux_update_power(card, kcontrol, mux, e);
	card->update = NULL;
	mutex_unlock(&card->dapm_mutex);
	if (ret > 0)
		snd_soc_dpcm_runtime_update(card);
	return ret;
}
EXPORT_SYMBOL_GPL(snd_soc_dapm_mux_update_power);

/* test and update the power status of a mixer or switch widget */
static int soc_dapm_mixer_update_power(struct snd_soc_card *card,
				       struct snd_kcontrol *kcontrol,
				       int connect, int rconnect)
{
	struct snd_soc_dapm_path *path;
	int found = 0;

	lockdep_assert_held(&card->dapm_mutex);

	/* find dapm widget path assoc with kcontrol */
	dapm_kcontrol_for_each_path(path, kcontrol) {
		/*
		 * Ideally this function should support any number of
		 * paths and channels. But since kcontrols only come
		 * in mono and stereo variants, we are limited to 2
		 * channels.
		 *
		 * The following code assumes for stereo controls the
		 * first path (when 'found == 0') is the left channel,
		 * and all remaining paths (when 'found == 1') are the
		 * right channel.
		 *
		 * A stereo control is signified by a valid 'rconnect'
		 * value, either 0 for unconnected, or >= 0 for connected.
		 * This is chosen instead of using snd_soc_volsw_is_stereo,
		 * so that the behavior of snd_soc_dapm_mixer_update_power
		 * doesn't change even when the kcontrol passed in is
		 * stereo.
		 *
		 * It passes 'connect' as the path connect status for
		 * the left channel, and 'rconnect' for the right
		 * channel.
		 */
		if (found && rconnect >= 0)
			soc_dapm_connect_path(path, rconnect, "mixer update");
		else
			soc_dapm_connect_path(path, connect, "mixer update");
		found = 1;
	}

	if (found)
		dapm_power_widgets(card, SND_SOC_DAPM_STREAM_NOP);

	return found;
}

int snd_soc_dapm_mixer_update_power(struct snd_soc_dapm_context *dapm,
	struct snd_kcontrol *kcontrol, int connect,
	struct snd_soc_dapm_update *update)
{
	struct snd_soc_card *card = dapm->card;
	int ret;

	mutex_lock_nested(&card->dapm_mutex, SND_SOC_DAPM_CLASS_RUNTIME);
	card->update = update;
	ret = soc_dapm_mixer_update_power(card, kcontrol, connect, -1);
	card->update = NULL;
	mutex_unlock(&card->dapm_mutex);
	if (ret > 0)
		snd_soc_dpcm_runtime_update(card);
	return ret;
}
EXPORT_SYMBOL_GPL(snd_soc_dapm_mixer_update_power);

static ssize_t dapm_widget_show_component(struct snd_soc_component *cmpnt,
	char *buf)
{
	struct snd_soc_dapm_context *dapm = snd_soc_component_get_dapm(cmpnt);
	struct snd_soc_dapm_widget *w;
	int count = 0;
	char *state = "not set";

	/* card won't be set for the dummy component, as a spot fix
	 * we're checking for that case specifically here but in future
	 * we will ensure that the dummy component looks like others.
	 */
	if (!cmpnt->card)
		return 0;

	for_each_card_widgets(cmpnt->card, w) {
		if (w->dapm != dapm)
			continue;

		/* only display widgets that burn power */
		switch (w->id) {
		case snd_soc_dapm_hp:
		case snd_soc_dapm_mic:
		case snd_soc_dapm_spk:
		case snd_soc_dapm_line:
		case snd_soc_dapm_micbias:
		case snd_soc_dapm_dac:
		case snd_soc_dapm_adc:
		case snd_soc_dapm_pga:
		case snd_soc_dapm_effect:
		case snd_soc_dapm_out_drv:
		case snd_soc_dapm_mixer:
		case snd_soc_dapm_mixer_named_ctl:
		case snd_soc_dapm_supply:
		case snd_soc_dapm_regulator_supply:
		case snd_soc_dapm_pinctrl:
		case snd_soc_dapm_clock_supply:
			if (w->name)
				count += sprintf(buf + count, "%s: %s\n",
					w->name, w->power ? "On":"Off");
		break;
		default:
		break;
		}
	}

	switch (snd_soc_dapm_get_bias_level(dapm)) {
	case SND_SOC_BIAS_ON:
		state = "On";
		break;
	case SND_SOC_BIAS_PREPARE:
		state = "Prepare";
		break;
	case SND_SOC_BIAS_STANDBY:
		state = "Standby";
		break;
	case SND_SOC_BIAS_OFF:
		state = "Off";
		break;
	}
	count += sprintf(buf + count, "PM State: %s\n", state);

	return count;
}

/* show dapm widget status in sys fs */
static ssize_t dapm_widget_show(struct device *dev,
	struct device_attribute *attr, char *buf)
{
	struct snd_soc_pcm_runtime *rtd = dev_get_drvdata(dev);
	struct snd_soc_dai *codec_dai;
	int i, count = 0;

	mutex_lock(&rtd->card->dapm_mutex);

	for_each_rtd_codec_dais(rtd, i, codec_dai) {
		struct snd_soc_component *cmpnt = codec_dai->component;

		count += dapm_widget_show_component(cmpnt, buf + count);
	}

	mutex_unlock(&rtd->card->dapm_mutex);

	return count;
}

static DEVICE_ATTR_RO(dapm_widget);

struct attribute *soc_dapm_dev_attrs[] = {
	&dev_attr_dapm_widget.attr,
	NULL
};

static void dapm_free_path(struct snd_soc_dapm_path *path)
{
	list_del(&path->list_node[SND_SOC_DAPM_DIR_IN]);
	list_del(&path->list_node[SND_SOC_DAPM_DIR_OUT]);
	list_del(&path->list_kcontrol);
	list_del(&path->list);
	kfree(path);
}

void snd_soc_dapm_free_widget(struct snd_soc_dapm_widget *w)
{
	struct snd_soc_dapm_path *p, *next_p;
	enum snd_soc_dapm_direction dir;

	list_del(&w->list);
	/*
	 * remove source and sink paths associated to this widget.
	 * While removing the path, remove reference to it from both
	 * source and sink widgets so that path is removed only once.
	 */
	snd_soc_dapm_for_each_direction(dir) {
		snd_soc_dapm_widget_for_each_path_safe(w, dir, p, next_p)
			dapm_free_path(p);
	}

	kfree(w->kcontrols);
	kfree_const(w->name);
	kfree_const(w->sname);
	kfree(w);
}

void snd_soc_dapm_reset_cache(struct snd_soc_dapm_context *dapm)
{
	dapm->path_sink_cache.widget = NULL;
	dapm->path_source_cache.widget = NULL;
}

/* free all dapm widgets and resources */
static void dapm_free_widgets(struct snd_soc_dapm_context *dapm)
{
	struct snd_soc_dapm_widget *w, *next_w;

	for_each_card_widgets_safe(dapm->card, w, next_w) {
		if (w->dapm != dapm)
			continue;
		snd_soc_dapm_free_widget(w);
	}
	snd_soc_dapm_reset_cache(dapm);
}

static struct snd_soc_dapm_widget *dapm_find_widget(
			struct snd_soc_dapm_context *dapm, const char *pin,
			bool search_other_contexts)
{
	struct snd_soc_dapm_widget *w;
	struct snd_soc_dapm_widget *fallback = NULL;

	for_each_card_widgets(dapm->card, w) {
		if (!strcmp(w->name, pin)) {
			if (w->dapm == dapm)
				return w;
			else
				fallback = w;
		}
	}

	if (search_other_contexts)
		return fallback;

	return NULL;
}

static int snd_soc_dapm_set_pin(struct snd_soc_dapm_context *dapm,
				const char *pin, int status)
{
	struct snd_soc_dapm_widget *w = dapm_find_widget(dapm, pin, true);

	dapm_assert_locked(dapm);

	if (!w) {
		dev_err(dapm->dev, "ASoC: DAPM unknown pin %s\n", pin);
		return -EINVAL;
	}

	if (w->connected != status) {
		dapm_mark_dirty(w, "pin configuration");
		dapm_widget_invalidate_input_paths(w);
		dapm_widget_invalidate_output_paths(w);
	}

	w->connected = status;
	if (status == 0)
		w->force = 0;

	return 0;
}

/**
 * snd_soc_dapm_sync_unlocked - scan and power dapm paths
 * @dapm: DAPM context
 *
 * Walks all dapm audio paths and powers widgets according to their
 * stream or path usage.
 *
 * Requires external locking.
 *
 * Returns 0 for success.
 */
int snd_soc_dapm_sync_unlocked(struct snd_soc_dapm_context *dapm)
{
	/*
	 * Suppress early reports (eg, jacks syncing their state) to avoid
	 * silly DAPM runs during card startup.
	 */
	if (!dapm->card || !dapm->card->instantiated)
		return 0;

	return dapm_power_widgets(dapm->card, SND_SOC_DAPM_STREAM_NOP);
}
EXPORT_SYMBOL_GPL(snd_soc_dapm_sync_unlocked);

/**
 * snd_soc_dapm_sync - scan and power dapm paths
 * @dapm: DAPM context
 *
 * Walks all dapm audio paths and powers widgets according to their
 * stream or path usage.
 *
 * Returns 0 for success.
 */
int snd_soc_dapm_sync(struct snd_soc_dapm_context *dapm)
{
	int ret;

	mutex_lock_nested(&dapm->card->dapm_mutex, SND_SOC_DAPM_CLASS_RUNTIME);
	ret = snd_soc_dapm_sync_unlocked(dapm);
	mutex_unlock(&dapm->card->dapm_mutex);
	return ret;
}
EXPORT_SYMBOL_GPL(snd_soc_dapm_sync);

static int dapm_update_dai_chan(struct snd_soc_dapm_path *p,
				struct snd_soc_dapm_widget *w,
				int channels)
{
	switch (w->id) {
	case snd_soc_dapm_aif_out:
	case snd_soc_dapm_aif_in:
		break;
	default:
		return 0;
	}

	dev_dbg(w->dapm->dev, "%s DAI route %s -> %s\n",
		w->channel < channels ? "Connecting" : "Disconnecting",
		p->source->name, p->sink->name);

	if (w->channel < channels)
		soc_dapm_connect_path(p, true, "dai update");
	else
		soc_dapm_connect_path(p, false, "dai update");

	return 0;
}

static int dapm_update_dai_unlocked(struct snd_pcm_substream *substream,
				    struct snd_pcm_hw_params *params,
				    struct snd_soc_dai *dai)
{
	int dir = substream->stream;
	int channels = params_channels(params);
	struct snd_soc_dapm_path *p;
	struct snd_soc_dapm_widget *w;
	int ret;

	w = snd_soc_dai_get_widget(dai, dir);

	if (!w)
		return 0;

	dev_dbg(dai->dev, "Update DAI routes for %s %s\n", dai->name,
		dir == SNDRV_PCM_STREAM_PLAYBACK ? "playback" : "capture");

	snd_soc_dapm_widget_for_each_sink_path(w, p) {
		ret = dapm_update_dai_chan(p, p->sink, channels);
		if (ret < 0)
			return ret;
	}

	snd_soc_dapm_widget_for_each_source_path(w, p) {
		ret = dapm_update_dai_chan(p, p->source, channels);
		if (ret < 0)
			return ret;
	}

	return 0;
}

int snd_soc_dapm_update_dai(struct snd_pcm_substream *substream,
			    struct snd_pcm_hw_params *params,
			    struct snd_soc_dai *dai)
{
	struct snd_soc_pcm_runtime *rtd = substream->private_data;
	int ret;

	mutex_lock_nested(&rtd->card->dapm_mutex, SND_SOC_DAPM_CLASS_RUNTIME);
	ret = dapm_update_dai_unlocked(substream, params, dai);
	mutex_unlock(&rtd->card->dapm_mutex);

	return ret;
}
EXPORT_SYMBOL_GPL(snd_soc_dapm_update_dai);

/*
 * dapm_update_widget_flags() - Re-compute widget sink and source flags
 * @w: The widget for which to update the flags
 *
 * Some widgets have a dynamic category which depends on which neighbors they
 * are connected to. This function update the category for these widgets.
 *
 * This function must be called whenever a path is added or removed to a widget.
 */
static void dapm_update_widget_flags(struct snd_soc_dapm_widget *w)
{
	enum snd_soc_dapm_direction dir;
	struct snd_soc_dapm_path *p;
	unsigned int ep;

	switch (w->id) {
	case snd_soc_dapm_input:
		/* On a fully routed card an input is never a source */
		if (w->dapm->card->fully_routed)
			return;
		ep = SND_SOC_DAPM_EP_SOURCE;
		snd_soc_dapm_widget_for_each_source_path(w, p) {
			if (p->source->id == snd_soc_dapm_micbias ||
				p->source->id == snd_soc_dapm_mic ||
				p->source->id == snd_soc_dapm_line ||
				p->source->id == snd_soc_dapm_output) {
					ep = 0;
					break;
			}
		}
		break;
	case snd_soc_dapm_output:
		/* On a fully routed card a output is never a sink */
		if (w->dapm->card->fully_routed)
			return;
		ep = SND_SOC_DAPM_EP_SINK;
		snd_soc_dapm_widget_for_each_sink_path(w, p) {
			if (p->sink->id == snd_soc_dapm_spk ||
				p->sink->id == snd_soc_dapm_hp ||
				p->sink->id == snd_soc_dapm_line ||
				p->sink->id == snd_soc_dapm_input) {
					ep = 0;
					break;
			}
		}
		break;
	case snd_soc_dapm_line:
		ep = 0;
		snd_soc_dapm_for_each_direction(dir) {
			if (!list_empty(&w->edges[dir]))
				ep |= SND_SOC_DAPM_DIR_TO_EP(dir);
		}
		break;
	default:
		return;
	}

	w->is_ep = ep;
}

static int snd_soc_dapm_check_dynamic_path(struct snd_soc_dapm_context *dapm,
	struct snd_soc_dapm_widget *source, struct snd_soc_dapm_widget *sink,
	const char *control)
{
	bool dynamic_source = false;
	bool dynamic_sink = false;

	if (!control)
		return 0;

	switch (source->id) {
	case snd_soc_dapm_demux:
		dynamic_source = true;
		break;
	default:
		break;
	}

	switch (sink->id) {
	case snd_soc_dapm_mux:
	case snd_soc_dapm_switch:
	case snd_soc_dapm_mixer:
	case snd_soc_dapm_mixer_named_ctl:
		dynamic_sink = true;
		break;
	default:
		break;
	}

	if (dynamic_source && dynamic_sink) {
		dev_err(dapm->dev,
			"Direct connection between demux and mixer/mux not supported for path %s -> [%s] -> %s\n",
			source->name, control, sink->name);
		return -EINVAL;
	} else if (!dynamic_source && !dynamic_sink) {
		dev_err(dapm->dev,
			"Control not supported for path %s -> [%s] -> %s\n",
			source->name, control, sink->name);
		return -EINVAL;
	}

	return 0;
}

static int snd_soc_dapm_add_path(struct snd_soc_dapm_context *dapm,
	struct snd_soc_dapm_widget *wsource, struct snd_soc_dapm_widget *wsink,
	const char *control,
	int (*connected)(struct snd_soc_dapm_widget *source,
			 struct snd_soc_dapm_widget *sink))
{
	struct snd_soc_dapm_widget *widgets[2];
	enum snd_soc_dapm_direction dir;
	struct snd_soc_dapm_path *path;
	int ret;

	if (wsink->is_supply && !wsource->is_supply) {
		dev_err(dapm->dev,
			"Connecting non-supply widget to supply widget is not supported (%s -> %s)\n",
			wsource->name, wsink->name);
		return -EINVAL;
	}

	if (connected && !wsource->is_supply) {
		dev_err(dapm->dev,
			"connected() callback only supported for supply widgets (%s -> %s)\n",
			wsource->name, wsink->name);
		return -EINVAL;
	}

	if (wsource->is_supply && control) {
		dev_err(dapm->dev,
			"Conditional paths are not supported for supply widgets (%s -> [%s] -> %s)\n",
			wsource->name, control, wsink->name);
		return -EINVAL;
	}

	ret = snd_soc_dapm_check_dynamic_path(dapm, wsource, wsink, control);
	if (ret)
		return ret;

	path = kzalloc(sizeof(struct snd_soc_dapm_path), GFP_KERNEL);
	if (!path)
		return -ENOMEM;

	path->node[SND_SOC_DAPM_DIR_IN] = wsource;
	path->node[SND_SOC_DAPM_DIR_OUT] = wsink;
	widgets[SND_SOC_DAPM_DIR_IN] = wsource;
	widgets[SND_SOC_DAPM_DIR_OUT] = wsink;

	path->connected = connected;
	INIT_LIST_HEAD(&path->list);
	INIT_LIST_HEAD(&path->list_kcontrol);

	if (wsource->is_supply || wsink->is_supply)
		path->is_supply = 1;

	/* connect static paths */
	if (control == NULL) {
		path->connect = 1;
	} else {
		switch (wsource->id) {
		case snd_soc_dapm_demux:
			ret = dapm_connect_mux(dapm, path, control, wsource);
			if (ret)
				goto err;
			break;
		default:
			break;
		}

		switch (wsink->id) {
		case snd_soc_dapm_mux:
			ret = dapm_connect_mux(dapm, path, control, wsink);
			if (ret != 0)
				goto err;
			break;
		case snd_soc_dapm_switch:
		case snd_soc_dapm_mixer:
		case snd_soc_dapm_mixer_named_ctl:
			ret = dapm_connect_mixer(dapm, path, control);
			if (ret != 0)
				goto err;
			break;
		default:
			break;
		}
	}

	list_add(&path->list, &dapm->card->paths);
	snd_soc_dapm_for_each_direction(dir)
		list_add(&path->list_node[dir], &widgets[dir]->edges[dir]);

	snd_soc_dapm_for_each_direction(dir) {
		dapm_update_widget_flags(widgets[dir]);
		dapm_mark_dirty(widgets[dir], "Route added");
	}

	if (dapm->card->instantiated && path->connect)
		dapm_path_invalidate(path);

	return 0;
err:
	kfree(path);
	return ret;
}

static int snd_soc_dapm_add_route(struct snd_soc_dapm_context *dapm,
				  const struct snd_soc_dapm_route *route)
{
	struct snd_soc_dapm_widget *wsource = NULL, *wsink = NULL, *w;
	struct snd_soc_dapm_widget *wtsource = NULL, *wtsink = NULL;
	const char *sink;
	const char *source;
	char prefixed_sink[80];
	char prefixed_source[80];
	const char *prefix;
	unsigned int sink_ref = 0;
	unsigned int source_ref = 0;
	int ret;

	prefix = soc_dapm_prefix(dapm);
	if (prefix) {
		snprintf(prefixed_sink, sizeof(prefixed_sink), "%s %s",
			 prefix, route->sink);
		sink = prefixed_sink;
		snprintf(prefixed_source, sizeof(prefixed_source), "%s %s",
			 prefix, route->source);
		source = prefixed_source;
	} else {
		sink = route->sink;
		source = route->source;
	}

	wsource = dapm_wcache_lookup(&dapm->path_source_cache, source);
	wsink = dapm_wcache_lookup(&dapm->path_sink_cache, sink);

	if (wsink && wsource)
		goto skip_search;

	/*
	 * find src and dest widgets over all widgets but favor a widget from
	 * current DAPM context
	 */
	for_each_card_widgets(dapm->card, w) {
		if (!wsink && !(strcmp(w->name, sink))) {
			wtsink = w;
			if (w->dapm == dapm) {
				wsink = w;
				if (wsource)
					break;
			}
			sink_ref++;
			if (sink_ref > 1)
				dev_warn(dapm->dev,
					"ASoC: sink widget %s overwritten\n",
					w->name);
			continue;
		}
		if (!wsource && !(strcmp(w->name, source))) {
			wtsource = w;
			if (w->dapm == dapm) {
				wsource = w;
				if (wsink)
					break;
			}
			source_ref++;
			if (source_ref > 1)
				dev_warn(dapm->dev,
					"ASoC: source widget %s overwritten\n",
					w->name);
		}
	}
	/* use widget from another DAPM context if not found from this */
	if (!wsink)
		wsink = wtsink;
	if (!wsource)
		wsource = wtsource;

	if (wsource == NULL) {
		dev_err(dapm->dev, "ASoC: no source widget found for %s\n",
			route->source);
		return -ENODEV;
	}
	if (wsink == NULL) {
		dev_err(dapm->dev, "ASoC: no sink widget found for %s\n",
			route->sink);
		return -ENODEV;
	}

skip_search:
	dapm_wcache_update(&dapm->path_sink_cache, wsink);
	dapm_wcache_update(&dapm->path_source_cache, wsource);

	ret = snd_soc_dapm_add_path(dapm, wsource, wsink, route->control,
		route->connected);
	if (ret)
		goto err;

	return 0;
err:
	dev_warn(dapm->dev, "ASoC: no dapm match for %s --> %s --> %s\n",
		 source, route->control, sink);
	return ret;
}

static int snd_soc_dapm_del_route(struct snd_soc_dapm_context *dapm,
				  const struct snd_soc_dapm_route *route)
{
	struct snd_soc_dapm_widget *wsource, *wsink;
	struct snd_soc_dapm_path *path, *p;
	const char *sink;
	const char *source;
	char prefixed_sink[80];
	char prefixed_source[80];
	const char *prefix;

	if (route->control) {
		dev_err(dapm->dev,
			"ASoC: Removal of routes with controls not supported\n");
		return -EINVAL;
	}

	prefix = soc_dapm_prefix(dapm);
	if (prefix) {
		snprintf(prefixed_sink, sizeof(prefixed_sink), "%s %s",
			 prefix, route->sink);
		sink = prefixed_sink;
		snprintf(prefixed_source, sizeof(prefixed_source), "%s %s",
			 prefix, route->source);
		source = prefixed_source;
	} else {
		sink = route->sink;
		source = route->source;
	}

	path = NULL;
	list_for_each_entry(p, &dapm->card->paths, list) {
		if (strcmp(p->source->name, source) != 0)
			continue;
		if (strcmp(p->sink->name, sink) != 0)
			continue;
		path = p;
		break;
	}

	if (path) {
		wsource = path->source;
		wsink = path->sink;

		dapm_mark_dirty(wsource, "Route removed");
		dapm_mark_dirty(wsink, "Route removed");
		if (path->connect)
			dapm_path_invalidate(path);

		dapm_free_path(path);

		/* Update any path related flags */
		dapm_update_widget_flags(wsource);
		dapm_update_widget_flags(wsink);
	} else {
		dev_warn(dapm->dev, "ASoC: Route %s->%s does not exist\n",
			 source, sink);
	}

	return 0;
}

/**
 * snd_soc_dapm_add_routes - Add routes between DAPM widgets
 * @dapm: DAPM context
 * @route: audio routes
 * @num: number of routes
 *
 * Connects 2 dapm widgets together via a named audio path. The sink is
 * the widget receiving the audio signal, whilst the source is the sender
 * of the audio signal.
 *
 * Returns 0 for success else error. On error all resources can be freed
 * with a call to snd_soc_card_free().
 */
int snd_soc_dapm_add_routes(struct snd_soc_dapm_context *dapm,
			    const struct snd_soc_dapm_route *route, int num)
{
	int i, r, ret = 0;

	mutex_lock_nested(&dapm->card->dapm_mutex, SND_SOC_DAPM_CLASS_RUNTIME);
	for (i = 0; i < num; i++) {
		r = snd_soc_dapm_add_route(dapm, route);
		if (r < 0) {
			dev_err(dapm->dev, "ASoC: Failed to add route %s -> %s -> %s\n",
				route->source,
				route->control ? route->control : "direct",
				route->sink);
			ret = r;
		}
		route++;
	}
	mutex_unlock(&dapm->card->dapm_mutex);

	return ret;
}
EXPORT_SYMBOL_GPL(snd_soc_dapm_add_routes);

/**
 * snd_soc_dapm_del_routes - Remove routes between DAPM widgets
 * @dapm: DAPM context
 * @route: audio routes
 * @num: number of routes
 *
 * Removes routes from the DAPM context.
 */
int snd_soc_dapm_del_routes(struct snd_soc_dapm_context *dapm,
			    const struct snd_soc_dapm_route *route, int num)
{
	int i;

	mutex_lock_nested(&dapm->card->dapm_mutex, SND_SOC_DAPM_CLASS_RUNTIME);
	for (i = 0; i < num; i++) {
		snd_soc_dapm_del_route(dapm, route);
		route++;
	}
	mutex_unlock(&dapm->card->dapm_mutex);

	return 0;
}
EXPORT_SYMBOL_GPL(snd_soc_dapm_del_routes);

static int snd_soc_dapm_weak_route(struct snd_soc_dapm_context *dapm,
				   const struct snd_soc_dapm_route *route)
{
	struct snd_soc_dapm_widget *source = dapm_find_widget(dapm,
							      route->source,
							      true);
	struct snd_soc_dapm_widget *sink = dapm_find_widget(dapm,
							    route->sink,
							    true);
	struct snd_soc_dapm_path *path;
	int count = 0;

	if (!source) {
		dev_err(dapm->dev, "ASoC: Unable to find source %s for weak route\n",
			route->source);
		return -ENODEV;
	}

	if (!sink) {
		dev_err(dapm->dev, "ASoC: Unable to find sink %s for weak route\n",
			route->sink);
		return -ENODEV;
	}

	if (route->control || route->connected)
		dev_warn(dapm->dev, "ASoC: Ignoring control for weak route %s->%s\n",
			 route->source, route->sink);

	snd_soc_dapm_widget_for_each_sink_path(source, path) {
		if (path->sink == sink) {
			path->weak = 1;
			count++;
		}
	}

	if (count == 0)
		dev_err(dapm->dev, "ASoC: No path found for weak route %s->%s\n",
			route->source, route->sink);
	if (count > 1)
		dev_warn(dapm->dev, "ASoC: %d paths found for weak route %s->%s\n",
			 count, route->source, route->sink);

	return 0;
}

/**
 * snd_soc_dapm_weak_routes - Mark routes between DAPM widgets as weak
 * @dapm: DAPM context
 * @route: audio routes
 * @num: number of routes
 *
 * Mark existing routes matching those specified in the passed array
 * as being weak, meaning that they are ignored for the purpose of
 * power decisions.  The main intended use case is for sidetone paths
 * which couple audio between other independent paths if they are both
 * active in order to make the combination work better at the user
 * level but which aren't intended to be "used".
 *
 * Note that CODEC drivers should not use this as sidetone type paths
 * can frequently also be used as bypass paths.
 */
int snd_soc_dapm_weak_routes(struct snd_soc_dapm_context *dapm,
			     const struct snd_soc_dapm_route *route, int num)
{
	int i, err;
	int ret = 0;

	mutex_lock_nested(&dapm->card->dapm_mutex, SND_SOC_DAPM_CLASS_INIT);
	for (i = 0; i < num; i++) {
		err = snd_soc_dapm_weak_route(dapm, route);
		if (err)
			ret = err;
		route++;
	}
	mutex_unlock(&dapm->card->dapm_mutex);

	return ret;
}
EXPORT_SYMBOL_GPL(snd_soc_dapm_weak_routes);

/**
 * snd_soc_dapm_new_widgets - add new dapm widgets
 * @card: card to be checked for new dapm widgets
 *
 * Checks the codec for any new dapm widgets and creates them if found.
 *
 * Returns 0 for success.
 */
int snd_soc_dapm_new_widgets(struct snd_soc_card *card)
{
	struct snd_soc_dapm_widget *w;
	unsigned int val;

	mutex_lock_nested(&card->dapm_mutex, SND_SOC_DAPM_CLASS_INIT);

	for_each_card_widgets(card, w)
	{
		if (w->new)
			continue;

		if (w->num_kcontrols) {
			w->kcontrols = kcalloc(w->num_kcontrols,
						sizeof(struct snd_kcontrol *),
						GFP_KERNEL);
			if (!w->kcontrols) {
				mutex_unlock(&card->dapm_mutex);
				return -ENOMEM;
			}
		}

		switch(w->id) {
		case snd_soc_dapm_switch:
		case snd_soc_dapm_mixer:
		case snd_soc_dapm_mixer_named_ctl:
			dapm_new_mixer(w);
			break;
		case snd_soc_dapm_mux:
		case snd_soc_dapm_demux:
			dapm_new_mux(w);
			break;
		case snd_soc_dapm_pga:
		case snd_soc_dapm_effect:
		case snd_soc_dapm_out_drv:
			dapm_new_pga(w);
			break;
		case snd_soc_dapm_dai_link:
			dapm_new_dai_link(w);
			break;
		default:
			break;
		}

		/* Read the initial power state from the device */
		if (w->reg >= 0) {
			soc_dapm_read(w->dapm, w->reg, &val);
			val = val >> w->shift;
			val &= w->mask;
			if (val == w->on_val)
				w->power = 1;
		}

		w->new = 1;

		dapm_mark_dirty(w, "new widget");
		dapm_debugfs_add_widget(w);
	}

	dapm_power_widgets(card, SND_SOC_DAPM_STREAM_NOP);
	mutex_unlock(&card->dapm_mutex);
	return 0;
}
EXPORT_SYMBOL_GPL(snd_soc_dapm_new_widgets);

/**
 * snd_soc_dapm_get_volsw - dapm mixer get callback
 * @kcontrol: mixer control
 * @ucontrol: control element information
 *
 * Callback to get the value of a dapm mixer control.
 *
 * Returns 0 for success.
 */
int snd_soc_dapm_get_volsw(struct snd_kcontrol *kcontrol,
	struct snd_ctl_elem_value *ucontrol)
{
	struct snd_soc_dapm_context *dapm = snd_soc_dapm_kcontrol_dapm(kcontrol);
	struct snd_soc_card *card = dapm->card;
	struct soc_mixer_control *mc =
		(struct soc_mixer_control *)kcontrol->private_value;
	int reg = mc->reg;
	unsigned int shift = mc->shift;
	int max = mc->max;
	unsigned int width = fls(max);
	unsigned int mask = (1 << fls(max)) - 1;
	unsigned int invert = mc->invert;
	unsigned int reg_val, val, rval = 0;
	int ret = 0;

	mutex_lock_nested(&card->dapm_mutex, SND_SOC_DAPM_CLASS_RUNTIME);
	if (dapm_kcontrol_is_powered(kcontrol) && reg != SND_SOC_NOPM) {
		ret = soc_dapm_read(dapm, reg, &reg_val);
		val = (reg_val >> shift) & mask;

		if (ret == 0 && reg != mc->rreg)
			ret = soc_dapm_read(dapm, mc->rreg, &reg_val);

		if (snd_soc_volsw_is_stereo(mc))
			rval = (reg_val >> mc->rshift) & mask;
	} else {
		reg_val = dapm_kcontrol_get_value(kcontrol);
		val = reg_val & mask;

		if (snd_soc_volsw_is_stereo(mc))
			rval = (reg_val >> width) & mask;
	}
	mutex_unlock(&card->dapm_mutex);

	if (ret)
		return ret;

	if (invert)
		ucontrol->value.integer.value[0] = max - val;
	else
		ucontrol->value.integer.value[0] = val;

	if (snd_soc_volsw_is_stereo(mc)) {
		if (invert)
			ucontrol->value.integer.value[1] = max - rval;
		else
			ucontrol->value.integer.value[1] = rval;
	}

	return ret;
}
EXPORT_SYMBOL_GPL(snd_soc_dapm_get_volsw);

/**
 * snd_soc_dapm_put_volsw - dapm mixer set callback
 * @kcontrol: mixer control
 * @ucontrol: control element information
 *
 * Callback to set the value of a dapm mixer control.
 *
 * Returns 0 for success.
 */
int snd_soc_dapm_put_volsw(struct snd_kcontrol *kcontrol,
	struct snd_ctl_elem_value *ucontrol)
{
	struct snd_soc_dapm_context *dapm = snd_soc_dapm_kcontrol_dapm(kcontrol);
	struct snd_soc_card *card = dapm->card;
	struct soc_mixer_control *mc =
		(struct soc_mixer_control *)kcontrol->private_value;
	int reg = mc->reg;
	unsigned int shift = mc->shift;
	int max = mc->max;
	unsigned int width = fls(max);
	unsigned int mask = (1 << width) - 1;
	unsigned int invert = mc->invert;
	unsigned int val, rval = 0;
	int connect, rconnect = -1, change, reg_change = 0;
	struct snd_soc_dapm_update update = {};
	int ret = 0;

	val = (ucontrol->value.integer.value[0] & mask);
	connect = !!val;

	if (invert)
		val = max - val;

	if (snd_soc_volsw_is_stereo(mc)) {
		rval = (ucontrol->value.integer.value[1] & mask);
		rconnect = !!rval;
		if (invert)
			rval = max - rval;
	}

	mutex_lock_nested(&card->dapm_mutex, SND_SOC_DAPM_CLASS_RUNTIME);

	/* This assumes field width < (bits in unsigned int / 2) */
	if (width > sizeof(unsigned int) * 8 / 2)
		dev_warn(dapm->dev,
			 "ASoC: control %s field width limit exceeded\n",
			 kcontrol->id.name);
	change = dapm_kcontrol_set_value(kcontrol, val | (rval << width));

	if (reg != SND_SOC_NOPM) {
		val = val << shift;
		rval = rval << mc->rshift;

		reg_change = soc_dapm_test_bits(dapm, reg, mask << shift, val);

		if (snd_soc_volsw_is_stereo(mc))
			reg_change |= soc_dapm_test_bits(dapm, mc->rreg,
							 mask << mc->rshift,
							 rval);
	}

	if (change || reg_change) {
		if (reg_change) {
			if (snd_soc_volsw_is_stereo(mc)) {
				update.has_second_set = true;
				update.reg2 = mc->rreg;
				update.mask2 = mask << mc->rshift;
				update.val2 = rval;
			}
			update.kcontrol = kcontrol;
			update.reg = reg;
			update.mask = mask << shift;
			update.val = val;
			card->update = &update;
		}
		change |= reg_change;

		ret = soc_dapm_mixer_update_power(card, kcontrol, connect,
						  rconnect);

		card->update = NULL;
	}

	mutex_unlock(&card->dapm_mutex);

	if (ret > 0)
		snd_soc_dpcm_runtime_update(card);

	return change;
}
EXPORT_SYMBOL_GPL(snd_soc_dapm_put_volsw);

/**
 * snd_soc_dapm_get_enum_double - dapm enumerated double mixer get callback
 * @kcontrol: mixer control
 * @ucontrol: control element information
 *
 * Callback to get the value of a dapm enumerated double mixer control.
 *
 * Returns 0 for success.
 */
int snd_soc_dapm_get_enum_double(struct snd_kcontrol *kcontrol,
	struct snd_ctl_elem_value *ucontrol)
{
	struct snd_soc_dapm_context *dapm = snd_soc_dapm_kcontrol_dapm(kcontrol);
	struct snd_soc_card *card = dapm->card;
	struct soc_enum *e = (struct soc_enum *)kcontrol->private_value;
	unsigned int reg_val, val;

	mutex_lock_nested(&card->dapm_mutex, SND_SOC_DAPM_CLASS_RUNTIME);
	if (e->reg != SND_SOC_NOPM && dapm_kcontrol_is_powered(kcontrol)) {
		int ret = soc_dapm_read(dapm, e->reg, &reg_val);
		if (ret) {
			mutex_unlock(&card->dapm_mutex);
			return ret;
		}
	} else {
		reg_val = dapm_kcontrol_get_value(kcontrol);
	}
	mutex_unlock(&card->dapm_mutex);

	val = (reg_val >> e->shift_l) & e->mask;
	ucontrol->value.enumerated.item[0] = snd_soc_enum_val_to_item(e, val);
	if (e->shift_l != e->shift_r) {
		val = (reg_val >> e->shift_r) & e->mask;
		val = snd_soc_enum_val_to_item(e, val);
		ucontrol->value.enumerated.item[1] = val;
	}

	return 0;
}
EXPORT_SYMBOL_GPL(snd_soc_dapm_get_enum_double);

/**
 * snd_soc_dapm_put_enum_double - dapm enumerated double mixer set callback
 * @kcontrol: mixer control
 * @ucontrol: control element information
 *
 * Callback to set the value of a dapm enumerated double mixer control.
 *
 * Returns 0 for success.
 */
int snd_soc_dapm_put_enum_double(struct snd_kcontrol *kcontrol,
	struct snd_ctl_elem_value *ucontrol)
{
	struct snd_soc_dapm_context *dapm = snd_soc_dapm_kcontrol_dapm(kcontrol);
	struct snd_soc_card *card = dapm->card;
	struct soc_enum *e = (struct soc_enum *)kcontrol->private_value;
	unsigned int *item = ucontrol->value.enumerated.item;
	unsigned int val, change, reg_change = 0;
	unsigned int mask;
	struct snd_soc_dapm_update update = {};
	int ret = 0;

	if (item[0] >= e->items)
		return -EINVAL;

	val = snd_soc_enum_item_to_val(e, item[0]) << e->shift_l;
	mask = e->mask << e->shift_l;
	if (e->shift_l != e->shift_r) {
		if (item[1] > e->items)
			return -EINVAL;
		val |= snd_soc_enum_item_to_val(e, item[1]) << e->shift_r;
		mask |= e->mask << e->shift_r;
	}

	mutex_lock_nested(&card->dapm_mutex, SND_SOC_DAPM_CLASS_RUNTIME);

	change = dapm_kcontrol_set_value(kcontrol, val);

	if (e->reg != SND_SOC_NOPM)
		reg_change = soc_dapm_test_bits(dapm, e->reg, mask, val);

	if (change || reg_change) {
		if (reg_change) {
			update.kcontrol = kcontrol;
			update.reg = e->reg;
			update.mask = mask;
			update.val = val;
			card->update = &update;
		}
		change |= reg_change;

		ret = soc_dapm_mux_update_power(card, kcontrol, item[0], e);

		card->update = NULL;
	}

	mutex_unlock(&card->dapm_mutex);

	if (ret > 0)
		snd_soc_dpcm_runtime_update(card);

	return change;
}
EXPORT_SYMBOL_GPL(snd_soc_dapm_put_enum_double);

/**
 * snd_soc_dapm_info_pin_switch - Info for a pin switch
 *
 * @kcontrol: mixer control
 * @uinfo: control element information
 *
 * Callback to provide information about a pin switch control.
 */
int snd_soc_dapm_info_pin_switch(struct snd_kcontrol *kcontrol,
				 struct snd_ctl_elem_info *uinfo)
{
	uinfo->type = SNDRV_CTL_ELEM_TYPE_BOOLEAN;
	uinfo->count = 1;
	uinfo->value.integer.min = 0;
	uinfo->value.integer.max = 1;

	return 0;
}
EXPORT_SYMBOL_GPL(snd_soc_dapm_info_pin_switch);

/**
 * snd_soc_dapm_get_pin_switch - Get information for a pin switch
 *
 * @kcontrol: mixer control
 * @ucontrol: Value
 */
int snd_soc_dapm_get_pin_switch(struct snd_kcontrol *kcontrol,
				struct snd_ctl_elem_value *ucontrol)
{
	struct snd_soc_card *card = snd_kcontrol_chip(kcontrol);
	const char *pin = (const char *)kcontrol->private_value;

	mutex_lock_nested(&card->dapm_mutex, SND_SOC_DAPM_CLASS_RUNTIME);

	ucontrol->value.integer.value[0] =
		snd_soc_dapm_get_pin_status(&card->dapm, pin);

	mutex_unlock(&card->dapm_mutex);

	return 0;
}
EXPORT_SYMBOL_GPL(snd_soc_dapm_get_pin_switch);

/**
 * snd_soc_dapm_put_pin_switch - Set information for a pin switch
 *
 * @kcontrol: mixer control
 * @ucontrol: Value
 */
int snd_soc_dapm_put_pin_switch(struct snd_kcontrol *kcontrol,
				struct snd_ctl_elem_value *ucontrol)
{
	struct snd_soc_card *card = snd_kcontrol_chip(kcontrol);
	const char *pin = (const char *)kcontrol->private_value;

	if (ucontrol->value.integer.value[0])
		snd_soc_dapm_enable_pin(&card->dapm, pin);
	else
		snd_soc_dapm_disable_pin(&card->dapm, pin);

	snd_soc_dapm_sync(&card->dapm);
	return 0;
}
EXPORT_SYMBOL_GPL(snd_soc_dapm_put_pin_switch);

struct snd_soc_dapm_widget *
snd_soc_dapm_new_control_unlocked(struct snd_soc_dapm_context *dapm,
			 const struct snd_soc_dapm_widget *widget)
{
	enum snd_soc_dapm_direction dir;
	struct snd_soc_dapm_widget *w;
	const char *prefix;
	int ret;

	if ((w = dapm_cnew_widget(widget)) == NULL)
		return ERR_PTR(-ENOMEM);

	switch (w->id) {
	case snd_soc_dapm_regulator_supply:
		w->regulator = devm_regulator_get(dapm->dev, w->name);
		if (IS_ERR(w->regulator)) {
			ret = PTR_ERR(w->regulator);
			goto request_failed;
		}

		if (w->on_val & SND_SOC_DAPM_REGULATOR_BYPASS) {
			ret = regulator_allow_bypass(w->regulator, true);
			if (ret != 0)
				dev_warn(dapm->dev,
					 "ASoC: Failed to bypass %s: %d\n",
					 w->name, ret);
		}
		break;
	case snd_soc_dapm_pinctrl:
		w->pinctrl = devm_pinctrl_get(dapm->dev);
		if (IS_ERR(w->pinctrl)) {
			ret = PTR_ERR(w->pinctrl);
			goto request_failed;
		}

		/* set to sleep_state when initializing */
		dapm_pinctrl_event(w, NULL, SND_SOC_DAPM_POST_PMD);
		break;
	case snd_soc_dapm_clock_supply:
		w->clk = devm_clk_get(dapm->dev, w->name);
		if (IS_ERR(w->clk)) {
			ret = PTR_ERR(w->clk);
			goto request_failed;
		}
		break;
	default:
		break;
	}

	prefix = soc_dapm_prefix(dapm);
	if (prefix)
		w->name = kasprintf(GFP_KERNEL, "%s %s", prefix, widget->name);
	else
		w->name = kstrdup_const(widget->name, GFP_KERNEL);
	if (w->name == NULL) {
		kfree_const(w->sname);
		kfree(w);
		return ERR_PTR(-ENOMEM);
	}

	switch (w->id) {
	case snd_soc_dapm_mic:
		w->is_ep = SND_SOC_DAPM_EP_SOURCE;
		w->power_check = dapm_generic_check_power;
		break;
	case snd_soc_dapm_input:
		if (!dapm->card->fully_routed)
			w->is_ep = SND_SOC_DAPM_EP_SOURCE;
		w->power_check = dapm_generic_check_power;
		break;
	case snd_soc_dapm_spk:
	case snd_soc_dapm_hp:
		w->is_ep = SND_SOC_DAPM_EP_SINK;
		w->power_check = dapm_generic_check_power;
		break;
	case snd_soc_dapm_output:
		if (!dapm->card->fully_routed)
			w->is_ep = SND_SOC_DAPM_EP_SINK;
		w->power_check = dapm_generic_check_power;
		break;
	case snd_soc_dapm_vmid:
	case snd_soc_dapm_siggen:
		w->is_ep = SND_SOC_DAPM_EP_SOURCE;
		w->power_check = dapm_always_on_check_power;
		break;
	case snd_soc_dapm_sink:
		w->is_ep = SND_SOC_DAPM_EP_SINK;
		w->power_check = dapm_always_on_check_power;
		break;

	case snd_soc_dapm_mux:
	case snd_soc_dapm_demux:
	case snd_soc_dapm_switch:
	case snd_soc_dapm_mixer:
	case snd_soc_dapm_mixer_named_ctl:
	case snd_soc_dapm_adc:
	case snd_soc_dapm_aif_out:
	case snd_soc_dapm_dac:
	case snd_soc_dapm_aif_in:
	case snd_soc_dapm_pga:
	case snd_soc_dapm_buffer:
	case snd_soc_dapm_scheduler:
	case snd_soc_dapm_effect:
	case snd_soc_dapm_src:
	case snd_soc_dapm_asrc:
	case snd_soc_dapm_encoder:
	case snd_soc_dapm_decoder:
	case snd_soc_dapm_out_drv:
	case snd_soc_dapm_micbias:
	case snd_soc_dapm_line:
	case snd_soc_dapm_dai_link:
	case snd_soc_dapm_dai_out:
	case snd_soc_dapm_dai_in:
		w->power_check = dapm_generic_check_power;
		break;
	case snd_soc_dapm_supply:
	case snd_soc_dapm_regulator_supply:
	case snd_soc_dapm_pinctrl:
	case snd_soc_dapm_clock_supply:
	case snd_soc_dapm_kcontrol:
		w->is_supply = 1;
		w->power_check = dapm_supply_check_power;
		break;
	default:
		w->power_check = dapm_always_on_check_power;
		break;
	}

	w->dapm = dapm;
	INIT_LIST_HEAD(&w->list);
	INIT_LIST_HEAD(&w->dirty);
	/* see for_each_card_widgets */
	list_add_tail(&w->list, &dapm->card->widgets);

	snd_soc_dapm_for_each_direction(dir) {
		INIT_LIST_HEAD(&w->edges[dir]);
		w->endpoints[dir] = -1;
	}

	/* machine layer sets up unconnected pins and insertions */
	w->connected = 1;
	return w;

request_failed:
	if (ret != -EPROBE_DEFER)
		dev_err(dapm->dev, "ASoC: Failed to request %s: %d\n",
			w->name, ret);

	kfree_const(w->sname);
	kfree(w);
	return ERR_PTR(ret);
}

/**
 * snd_soc_dapm_new_control - create new dapm control
 * @dapm: DAPM context
 * @widget: widget template
 *
 * Creates new DAPM control based upon a template.
 *
 * Returns a widget pointer on success or an error pointer on failure
 */
struct snd_soc_dapm_widget *
snd_soc_dapm_new_control(struct snd_soc_dapm_context *dapm,
			 const struct snd_soc_dapm_widget *widget)
{
	struct snd_soc_dapm_widget *w;

	mutex_lock_nested(&dapm->card->dapm_mutex, SND_SOC_DAPM_CLASS_RUNTIME);
	w = snd_soc_dapm_new_control_unlocked(dapm, widget);
	mutex_unlock(&dapm->card->dapm_mutex);

	return w;
}
EXPORT_SYMBOL_GPL(snd_soc_dapm_new_control);

/**
 * snd_soc_dapm_new_controls - create new dapm controls
 * @dapm: DAPM context
 * @widget: widget array
 * @num: number of widgets
 *
 * Creates new DAPM controls based upon the templates.
 *
 * Returns 0 for success else error.
 */
int snd_soc_dapm_new_controls(struct snd_soc_dapm_context *dapm,
	const struct snd_soc_dapm_widget *widget,
	int num)
{
	struct snd_soc_dapm_widget *w;
	int i;
	int ret = 0;

	mutex_lock_nested(&dapm->card->dapm_mutex, SND_SOC_DAPM_CLASS_INIT);
	for (i = 0; i < num; i++) {
		w = snd_soc_dapm_new_control_unlocked(dapm, widget);
		if (IS_ERR(w)) {
			ret = PTR_ERR(w);
			break;
		}
		widget++;
	}
	mutex_unlock(&dapm->card->dapm_mutex);
	return ret;
}
EXPORT_SYMBOL_GPL(snd_soc_dapm_new_controls);

static int
snd_soc_dai_link_event_pre_pmu(struct snd_soc_dapm_widget *w,
			       struct snd_pcm_substream *substream)
{
	struct snd_soc_dapm_path *path;
	struct snd_soc_dai *source, *sink;
	struct snd_soc_pcm_runtime *rtd = substream->private_data;
	struct snd_pcm_hw_params *params = NULL;
	const struct snd_soc_pcm_stream *config = NULL;
	struct snd_pcm_runtime *runtime = NULL;
	unsigned int fmt;
	int ret = 0;

	params = kzalloc(sizeof(*params), GFP_KERNEL);
	if (!params)
		return -ENOMEM;

	runtime = kzalloc(sizeof(*runtime), GFP_KERNEL);
	if (!runtime) {
		ret = -ENOMEM;
		goto out;
	}

	substream->runtime = runtime;

	substream->stream = SNDRV_PCM_STREAM_CAPTURE;
	snd_soc_dapm_widget_for_each_source_path(w, path) {
		source = path->source->priv;

		ret = snd_soc_dai_startup(source, substream);
		if (ret < 0) {
			dev_err(source->dev,
				"ASoC: startup() failed: %d\n", ret);
			goto out;
		}
		source->active++;
	}

	substream->stream = SNDRV_PCM_STREAM_PLAYBACK;
	snd_soc_dapm_widget_for_each_sink_path(w, path) {
		sink = path->sink->priv;

		ret = snd_soc_dai_startup(sink, substream);
		if (ret < 0) {
			dev_err(sink->dev,
				"ASoC: startup() failed: %d\n", ret);
			goto out;
		}
		sink->active++;
	}

	substream->hw_opened = 1;

	/*
	 * Note: getting the config after .startup() gives a chance to
	 * either party on the link to alter the configuration if
	 * necessary
	 */
	config = rtd->dai_link->params + rtd->params_select;
	if (WARN_ON(!config)) {
		dev_err(w->dapm->dev, "ASoC: link config missing\n");
		ret = -EINVAL;
		goto out;
	}

	/* Be a little careful as we don't want to overflow the mask array */
	if (config->formats) {
		fmt = ffs(config->formats) - 1;
	} else {
		dev_warn(w->dapm->dev, "ASoC: Invalid format %llx specified\n",
			 config->formats);

		ret = -EINVAL;
		goto out;
	}

	snd_mask_set(hw_param_mask(params, SNDRV_PCM_HW_PARAM_FORMAT), fmt);
	hw_param_interval(params, SNDRV_PCM_HW_PARAM_RATE)->min =
		config->rate_min;
	hw_param_interval(params, SNDRV_PCM_HW_PARAM_RATE)->max =
		config->rate_max;
	hw_param_interval(params, SNDRV_PCM_HW_PARAM_CHANNELS)->min
		= config->channels_min;
	hw_param_interval(params, SNDRV_PCM_HW_PARAM_CHANNELS)->max
		= config->channels_max;

	substream->stream = SNDRV_PCM_STREAM_CAPTURE;
	snd_soc_dapm_widget_for_each_source_path(w, path) {
		source = path->source->priv;

		ret = snd_soc_dai_hw_params(source, substream, params);
		if (ret < 0)
			goto out;

		dapm_update_dai_unlocked(substream, params, source);
	}

	substream->stream = SNDRV_PCM_STREAM_PLAYBACK;
	snd_soc_dapm_widget_for_each_sink_path(w, path) {
		sink = path->sink->priv;

		ret = snd_soc_dai_hw_params(sink, substream, params);
		if (ret < 0)
			goto out;

		dapm_update_dai_unlocked(substream, params, sink);
	}

	runtime->format = params_format(params);
	runtime->subformat = params_subformat(params);
	runtime->channels = params_channels(params);
	runtime->rate = params_rate(params);

out:
	kfree(params);
	return ret;
}

static int snd_soc_dai_link_event(struct snd_soc_dapm_widget *w,
				  struct snd_kcontrol *kcontrol, int event)
{
	struct snd_soc_dapm_path *path;
	struct snd_soc_dai *source, *sink;
	struct snd_pcm_substream *substream = w->priv;
	int ret = 0, saved_stream = substream->stream;

	if (WARN_ON(list_empty(&w->edges[SND_SOC_DAPM_DIR_OUT]) ||
		    list_empty(&w->edges[SND_SOC_DAPM_DIR_IN])))
		return -EINVAL;

	switch (event) {
	case SND_SOC_DAPM_PRE_PMU:
		ret = snd_soc_dai_link_event_pre_pmu(w, substream);
		if (ret < 0)
			goto out;

		break;

	case SND_SOC_DAPM_POST_PMU:
		snd_soc_dapm_widget_for_each_sink_path(w, path) {
			sink = path->sink->priv;

			ret = snd_soc_dai_digital_mute(sink, 0,
						       SNDRV_PCM_STREAM_PLAYBACK);
			if (ret != 0 && ret != -ENOTSUPP)
				dev_warn(sink->dev,
					 "ASoC: Failed to unmute: %d\n", ret);
			ret = 0;
		}
		break;

	case SND_SOC_DAPM_PRE_PMD:
		snd_soc_dapm_widget_for_each_sink_path(w, path) {
			sink = path->sink->priv;

			ret = snd_soc_dai_digital_mute(sink, 1,
						       SNDRV_PCM_STREAM_PLAYBACK);
			if (ret != 0 && ret != -ENOTSUPP)
				dev_warn(sink->dev,
					 "ASoC: Failed to mute: %d\n", ret);
			ret = 0;
		}

		substream->stream = SNDRV_PCM_STREAM_CAPTURE;
		snd_soc_dapm_widget_for_each_source_path(w, path) {
			source = path->source->priv;
			snd_soc_dai_hw_free(source, substream);
		}

		substream->stream = SNDRV_PCM_STREAM_PLAYBACK;
		snd_soc_dapm_widget_for_each_sink_path(w, path) {
			sink = path->sink->priv;
			snd_soc_dai_hw_free(sink, substream);
		}

		substream->stream = SNDRV_PCM_STREAM_CAPTURE;
		snd_soc_dapm_widget_for_each_source_path(w, path) {
			source = path->source->priv;
			source->active--;
			snd_soc_dai_shutdown(source, substream);
		}

		substream->stream = SNDRV_PCM_STREAM_PLAYBACK;
		snd_soc_dapm_widget_for_each_sink_path(w, path) {
			sink = path->sink->priv;
			sink->active--;
			snd_soc_dai_shutdown(sink, substream);
		}
		break;

	case SND_SOC_DAPM_POST_PMD:
		kfree(substream->runtime);
		break;

	default:
		WARN(1, "Unknown event %d\n", event);
		ret = -EINVAL;
	}

out:
	/* Restore the substream direction */
	substream->stream = saved_stream;
	return ret;
}

static int snd_soc_dapm_dai_link_get(struct snd_kcontrol *kcontrol,
			  struct snd_ctl_elem_value *ucontrol)
{
	struct snd_soc_dapm_widget *w = snd_kcontrol_chip(kcontrol);
	struct snd_soc_pcm_runtime *rtd = w->priv;

	ucontrol->value.enumerated.item[0] = rtd->params_select;

	return 0;
}

static int snd_soc_dapm_dai_link_put(struct snd_kcontrol *kcontrol,
			  struct snd_ctl_elem_value *ucontrol)
{
	struct snd_soc_dapm_widget *w = snd_kcontrol_chip(kcontrol);
	struct snd_soc_pcm_runtime *rtd = w->priv;

	/* Can't change the config when widget is already powered */
	if (w->power)
		return -EBUSY;

	if (ucontrol->value.enumerated.item[0] == rtd->params_select)
		return 0;

	if (ucontrol->value.enumerated.item[0] >= rtd->dai_link->num_params)
		return -EINVAL;

	rtd->params_select = ucontrol->value.enumerated.item[0];

	return 0;
}

static void
snd_soc_dapm_free_kcontrol(struct snd_soc_card *card,
			unsigned long *private_value,
			int num_params,
			const char **w_param_text)
{
	int count;

	devm_kfree(card->dev, (void *)*private_value);

	if (!w_param_text)
		return;

	for (count = 0 ; count < num_params; count++)
		devm_kfree(card->dev, (void *)w_param_text[count]);
	devm_kfree(card->dev, w_param_text);
}

static struct snd_kcontrol_new *
snd_soc_dapm_alloc_kcontrol(struct snd_soc_card *card,
			char *link_name,
			const struct snd_soc_pcm_stream *params,
			int num_params, const char **w_param_text,
			unsigned long *private_value)
{
	struct soc_enum w_param_enum[] = {
		SOC_ENUM_SINGLE(0, 0, 0, NULL),
	};
	struct snd_kcontrol_new kcontrol_dai_link[] = {
		SOC_ENUM_EXT(NULL, w_param_enum[0],
			     snd_soc_dapm_dai_link_get,
			     snd_soc_dapm_dai_link_put),
	};
	struct snd_kcontrol_new *kcontrol_news;
	const struct snd_soc_pcm_stream *config = params;
	int count;

	for (count = 0 ; count < num_params; count++) {
		if (!config->stream_name) {
			dev_warn(card->dapm.dev,
				"ASoC: anonymous config %d for dai link %s\n",
				count, link_name);
			w_param_text[count] =
				devm_kasprintf(card->dev, GFP_KERNEL,
					       "Anonymous Configuration %d",
					       count);
		} else {
			w_param_text[count] = devm_kmemdup(card->dev,
						config->stream_name,
						strlen(config->stream_name) + 1,
						GFP_KERNEL);
		}
		if (!w_param_text[count])
			goto outfree_w_param;
		config++;
	}

	w_param_enum[0].items = num_params;
	w_param_enum[0].texts = w_param_text;

	*private_value =
		(unsigned long) devm_kmemdup(card->dev,
			(void *)(kcontrol_dai_link[0].private_value),
			sizeof(struct soc_enum), GFP_KERNEL);
	if (!*private_value) {
		dev_err(card->dev, "ASoC: Failed to create control for %s widget\n",
			link_name);
		goto outfree_w_param;
	}
	kcontrol_dai_link[0].private_value = *private_value;
	/* duplicate kcontrol_dai_link on heap so that memory persists */
	kcontrol_news = devm_kmemdup(card->dev, &kcontrol_dai_link[0],
					sizeof(struct snd_kcontrol_new),
					GFP_KERNEL);
	if (!kcontrol_news) {
		dev_err(card->dev, "ASoC: Failed to create control for %s widget\n",
			link_name);
		goto outfree_w_param;
	}
	return kcontrol_news;

outfree_w_param:
	snd_soc_dapm_free_kcontrol(card, private_value, num_params, w_param_text);
	return NULL;
}

static struct snd_soc_dapm_widget *
snd_soc_dapm_new_dai(struct snd_soc_card *card,
		     struct snd_pcm_substream *substream,
		     char *id)
{
	struct snd_soc_pcm_runtime *rtd = substream->private_data;
	struct snd_soc_dapm_widget template;
	struct snd_soc_dapm_widget *w;
	const char **w_param_text;
	unsigned long private_value = 0;
	char *link_name;
	int ret;

	link_name = devm_kasprintf(card->dev, GFP_KERNEL, "%s-%s",
				   rtd->dai_link->name, id);
	if (!link_name)
		return ERR_PTR(-ENOMEM);

	memset(&template, 0, sizeof(template));
	template.reg = SND_SOC_NOPM;
	template.id = snd_soc_dapm_dai_link;
	template.name = link_name;
	template.event = snd_soc_dai_link_event;
	template.event_flags = SND_SOC_DAPM_PRE_PMU | SND_SOC_DAPM_POST_PMU |
		SND_SOC_DAPM_PRE_PMD | SND_SOC_DAPM_POST_PMD;
	template.kcontrol_news = NULL;

	/* allocate memory for control, only in case of multiple configs */
	if (rtd->dai_link->num_params > 1) {
		w_param_text = devm_kcalloc(card->dev,
					    rtd->dai_link->num_params,
					    sizeof(char *), GFP_KERNEL);
		if (!w_param_text) {
			ret = -ENOMEM;
			goto param_fail;
		}

		template.num_kcontrols = 1;
		template.kcontrol_news =
					snd_soc_dapm_alloc_kcontrol(card,
						link_name,
						rtd->dai_link->params,
						rtd->dai_link->num_params,
						w_param_text, &private_value);
		if (!template.kcontrol_news) {
			ret = -ENOMEM;
			goto param_fail;
		}
	} else {
		w_param_text = NULL;
	}
	dev_dbg(card->dev, "ASoC: adding %s widget\n", link_name);

	w = snd_soc_dapm_new_control_unlocked(&card->dapm, &template);
	if (IS_ERR(w)) {
		ret = PTR_ERR(w);
		goto outfree_kcontrol_news;
	}

	w->priv = substream;

	return w;

outfree_kcontrol_news:
	devm_kfree(card->dev, (void *)template.kcontrol_news);
	snd_soc_dapm_free_kcontrol(card, &private_value,
				   rtd->dai_link->num_params, w_param_text);
param_fail:
	devm_kfree(card->dev, link_name);
	return ERR_PTR(ret);
}

int snd_soc_dapm_new_dai_widgets(struct snd_soc_dapm_context *dapm,
				 struct snd_soc_dai *dai)
{
	struct snd_soc_dapm_widget template;
	struct snd_soc_dapm_widget *w;

	WARN_ON(dapm->dev != dai->dev);

	memset(&template, 0, sizeof(template));
	template.reg = SND_SOC_NOPM;

	if (dai->driver->playback.stream_name) {
		template.id = snd_soc_dapm_dai_in;
		template.name = dai->driver->playback.stream_name;
		template.sname = dai->driver->playback.stream_name;

		dev_dbg(dai->dev, "ASoC: adding %s widget\n",
			template.name);

		w = snd_soc_dapm_new_control_unlocked(dapm, &template);
		if (IS_ERR(w))
			return PTR_ERR(w);

		w->priv = dai;
		dai->playback_widget = w;
	}

	if (dai->driver->capture.stream_name) {
		template.id = snd_soc_dapm_dai_out;
		template.name = dai->driver->capture.stream_name;
		template.sname = dai->driver->capture.stream_name;

		dev_dbg(dai->dev, "ASoC: adding %s widget\n",
			template.name);

		w = snd_soc_dapm_new_control_unlocked(dapm, &template);
		if (IS_ERR(w))
			return PTR_ERR(w);

		w->priv = dai;
		dai->capture_widget = w;
	}

	return 0;
}

int snd_soc_dapm_link_dai_widgets(struct snd_soc_card *card)
{
	struct snd_soc_dapm_widget *dai_w, *w;
	struct snd_soc_dapm_widget *src, *sink;
	struct snd_soc_dai *dai;

	/* For each DAI widget... */
	for_each_card_widgets(card, dai_w) {
		switch (dai_w->id) {
		case snd_soc_dapm_dai_in:
		case snd_soc_dapm_dai_out:
			break;
		default:
			continue;
		}

		/* let users know there is no DAI to link */
		if (!dai_w->priv) {
			dev_dbg(card->dev, "dai widget %s has no DAI\n",
				dai_w->name);
			continue;
		}

		dai = dai_w->priv;

		/* ...find all widgets with the same stream and link them */
		for_each_card_widgets(card, w) {
			if (w->dapm != dai_w->dapm)
				continue;

			switch (w->id) {
			case snd_soc_dapm_dai_in:
			case snd_soc_dapm_dai_out:
				continue;
			default:
				break;
			}

			if (!w->sname || !strstr(w->sname, dai_w->sname))
				continue;

			if (dai_w->id == snd_soc_dapm_dai_in) {
				src = dai_w;
				sink = w;
			} else {
				src = w;
				sink = dai_w;
			}
			dev_dbg(dai->dev, "%s -> %s\n", src->name, sink->name);
			snd_soc_dapm_add_path(w->dapm, src, sink, NULL, NULL);
		}
	}

	return 0;
}

static void dapm_add_valid_dai_widget(struct snd_soc_card *card,
				      struct snd_soc_pcm_runtime *rtd,
				      struct snd_soc_dai *codec_dai,
				      struct snd_soc_dai *cpu_dai)
{
	struct snd_soc_dapm_widget *playback = NULL, *capture = NULL;
	struct snd_soc_dapm_widget *codec, *playback_cpu, *capture_cpu;
	struct snd_pcm_substream *substream;
	struct snd_pcm_str *streams = rtd->pcm->streams;

	if (rtd->dai_link->params) {
		playback_cpu = cpu_dai->capture_widget;
		capture_cpu = cpu_dai->playback_widget;
	} else {
		playback = cpu_dai->playback_widget;
		capture = cpu_dai->capture_widget;
		playback_cpu = playback;
		capture_cpu = capture;
	}

	/* connect BE DAI playback if widgets are valid */
	codec = codec_dai->playback_widget;

	if (playback_cpu && codec) {
		if (!playback) {
			substream = streams[SNDRV_PCM_STREAM_PLAYBACK].substream;
			playback = snd_soc_dapm_new_dai(card, substream,
							"playback");
			if (IS_ERR(playback)) {
				dev_err(rtd->dev,
					"ASoC: Failed to create DAI %s: %ld\n",
					codec_dai->name,
					PTR_ERR(playback));
				goto capture;
			}

			snd_soc_dapm_add_path(&card->dapm, playback_cpu,
					      playback, NULL, NULL);
		}

		dev_dbg(rtd->dev, "connected DAI link %s:%s -> %s:%s\n",
			cpu_dai->component->name, playback_cpu->name,
			codec_dai->component->name, codec->name);

		snd_soc_dapm_add_path(&card->dapm, playback, codec,
				      NULL, NULL);
	}

capture:
	/* connect BE DAI capture if widgets are valid */
	codec = codec_dai->capture_widget;

	if (codec && capture_cpu) {
		if (!capture) {
			substream = streams[SNDRV_PCM_STREAM_CAPTURE].substream;
			capture = snd_soc_dapm_new_dai(card, substream,
						       "capture");
			if (IS_ERR(capture)) {
				dev_err(rtd->dev,
					"ASoC: Failed to create DAI %s: %ld\n",
					codec_dai->name,
					PTR_ERR(capture));
				return;
			}

			snd_soc_dapm_add_path(&card->dapm, capture,
					      capture_cpu, NULL, NULL);
		}

		dev_dbg(rtd->dev, "connected DAI link %s:%s -> %s:%s\n",
			codec_dai->component->name, codec->name,
			cpu_dai->component->name, capture_cpu->name);

		snd_soc_dapm_add_path(&card->dapm, codec, capture,
				      NULL, NULL);
<<<<<<< HEAD
	}
}

static void dapm_connect_dai_link_widgets(struct snd_soc_card *card,
					  struct snd_soc_pcm_runtime *rtd)
{
	struct snd_soc_dai *codec_dai;
	int i;

	if (rtd->num_cpus == 1) {
		for_each_rtd_codec_dais(rtd, i, codec_dai)
			dapm_add_valid_dai_widget(card, rtd, codec_dai,
						  rtd->cpu_dais[0]);
	} else if (rtd->num_codecs == rtd->num_cpus) {
		for_each_rtd_codec_dais(rtd, i, codec_dai)
			dapm_add_valid_dai_widget(card, rtd, codec_dai,
						  rtd->cpu_dais[i]);
	} else {
		dev_err(card->dev,
			"N cpus to M codecs link is not supported yet\n");
=======
>>>>>>> 1a3d4700
	}

}

static void dapm_connect_dai_link_widgets(struct snd_soc_card *card,
					  struct snd_soc_pcm_runtime *rtd)
{
	struct snd_soc_dai *codec_dai;
	int i;

	if (rtd->num_cpus == 1) {
		for_each_rtd_codec_dais(rtd, i, codec_dai)
			dapm_add_valid_dai_widget(card, rtd, codec_dai,
						  rtd->cpu_dais[0]);
	} else if (rtd->num_codecs == rtd->num_cpus) {
		for_each_rtd_codec_dais(rtd, i, codec_dai)
			dapm_add_valid_dai_widget(card, rtd, codec_dai,
						  rtd->cpu_dais[i]);
	} else {
		dev_err(card->dev,
			"N cpus to M codecs link is not supported yet\n");
	}

}

static void soc_dapm_dai_stream_event(struct snd_soc_dai *dai, int stream,
	int event)
{
	struct snd_soc_dapm_widget *w;
	unsigned int ep;

	w = snd_soc_dai_get_widget(dai, stream);

	if (w) {
		dapm_mark_dirty(w, "stream event");

		if (w->id == snd_soc_dapm_dai_in) {
			ep = SND_SOC_DAPM_EP_SOURCE;
			dapm_widget_invalidate_input_paths(w);
		} else {
			ep = SND_SOC_DAPM_EP_SINK;
			dapm_widget_invalidate_output_paths(w);
		}

		switch (event) {
		case SND_SOC_DAPM_STREAM_START:
			w->active = 1;
			w->is_ep = ep;
			break;
		case SND_SOC_DAPM_STREAM_STOP:
			w->active = 0;
			w->is_ep = 0;
			break;
		case SND_SOC_DAPM_STREAM_SUSPEND:
		case SND_SOC_DAPM_STREAM_RESUME:
		case SND_SOC_DAPM_STREAM_PAUSE_PUSH:
		case SND_SOC_DAPM_STREAM_PAUSE_RELEASE:
			break;
		}
	}
}

void snd_soc_dapm_connect_dai_link_widgets(struct snd_soc_card *card)
{
	struct snd_soc_pcm_runtime *rtd;

	/* for each BE DAI link... */
	for_each_card_rtds(card, rtd)  {
		/*
		 * dynamic FE links have no fixed DAI mapping.
		 * CODEC<->CODEC links have no direct connection.
		 */
		if (rtd->dai_link->dynamic)
			continue;

		dapm_connect_dai_link_widgets(card, rtd);
	}
}

static void soc_dapm_stream_event(struct snd_soc_pcm_runtime *rtd, int stream,
	int event)
{
<<<<<<< HEAD
	struct snd_soc_dai *codec_dai;
	struct snd_soc_dai *cpu_dai;
	int i;

	for_each_rtd_cpu_dais(rtd, i, cpu_dai)
		soc_dapm_dai_stream_event(cpu_dai, stream, event);
	for_each_rtd_codec_dais(rtd, i, codec_dai)
		soc_dapm_dai_stream_event(codec_dai, stream, event);
=======
	struct snd_soc_dai *dai;
	int i;

	for_each_rtd_dais(rtd, i, dai)
		soc_dapm_dai_stream_event(dai, stream, event);
>>>>>>> 1a3d4700

	dapm_power_widgets(rtd->card, event);
}

/**
 * snd_soc_dapm_stream_event - send a stream event to the dapm core
 * @rtd: PCM runtime data
 * @stream: stream name
 * @event: stream event
 *
 * Sends a stream event to the dapm core. The core then makes any
 * necessary widget power changes.
 *
 * Returns 0 for success else error.
 */
void snd_soc_dapm_stream_event(struct snd_soc_pcm_runtime *rtd, int stream,
			      int event)
{
	struct snd_soc_card *card = rtd->card;

	mutex_lock_nested(&card->dapm_mutex, SND_SOC_DAPM_CLASS_RUNTIME);
	soc_dapm_stream_event(rtd, stream, event);
	mutex_unlock(&card->dapm_mutex);
}

void snd_soc_dapm_stream_stop(struct snd_soc_pcm_runtime *rtd, int stream)
{
	if (stream == SNDRV_PCM_STREAM_PLAYBACK) {
		if (snd_soc_runtime_ignore_pmdown_time(rtd)) {
			/* powered down playback stream now */
			snd_soc_dapm_stream_event(rtd,
						  SNDRV_PCM_STREAM_PLAYBACK,
						  SND_SOC_DAPM_STREAM_STOP);
		} else {
			/* start delayed pop wq here for playback streams */
			rtd->pop_wait = 1;
			queue_delayed_work(system_power_efficient_wq,
					   &rtd->delayed_work,
					   msecs_to_jiffies(rtd->pmdown_time));
		}
	} else {
		/* capture streams can be powered down now */
		snd_soc_dapm_stream_event(rtd, SNDRV_PCM_STREAM_CAPTURE,
					  SND_SOC_DAPM_STREAM_STOP);
	}
}
EXPORT_SYMBOL_GPL(snd_soc_dapm_stream_stop);

/**
 * snd_soc_dapm_enable_pin_unlocked - enable pin.
 * @dapm: DAPM context
 * @pin: pin name
 *
 * Enables input/output pin and its parents or children widgets iff there is
 * a valid audio route and active audio stream.
 *
 * Requires external locking.
 *
 * NOTE: snd_soc_dapm_sync() needs to be called after this for DAPM to
 * do any widget power switching.
 */
int snd_soc_dapm_enable_pin_unlocked(struct snd_soc_dapm_context *dapm,
				   const char *pin)
{
	return snd_soc_dapm_set_pin(dapm, pin, 1);
}
EXPORT_SYMBOL_GPL(snd_soc_dapm_enable_pin_unlocked);

/**
 * snd_soc_dapm_enable_pin - enable pin.
 * @dapm: DAPM context
 * @pin: pin name
 *
 * Enables input/output pin and its parents or children widgets iff there is
 * a valid audio route and active audio stream.
 *
 * NOTE: snd_soc_dapm_sync() needs to be called after this for DAPM to
 * do any widget power switching.
 */
int snd_soc_dapm_enable_pin(struct snd_soc_dapm_context *dapm, const char *pin)
{
	int ret;

	mutex_lock_nested(&dapm->card->dapm_mutex, SND_SOC_DAPM_CLASS_RUNTIME);

	ret = snd_soc_dapm_set_pin(dapm, pin, 1);

	mutex_unlock(&dapm->card->dapm_mutex);

	return ret;
}
EXPORT_SYMBOL_GPL(snd_soc_dapm_enable_pin);

/**
 * snd_soc_dapm_force_enable_pin_unlocked - force a pin to be enabled
 * @dapm: DAPM context
 * @pin: pin name
 *
 * Enables input/output pin regardless of any other state.  This is
 * intended for use with microphone bias supplies used in microphone
 * jack detection.
 *
 * Requires external locking.
 *
 * NOTE: snd_soc_dapm_sync() needs to be called after this for DAPM to
 * do any widget power switching.
 */
int snd_soc_dapm_force_enable_pin_unlocked(struct snd_soc_dapm_context *dapm,
					 const char *pin)
{
	struct snd_soc_dapm_widget *w = dapm_find_widget(dapm, pin, true);

	if (!w) {
		dev_err(dapm->dev, "ASoC: unknown pin %s\n", pin);
		return -EINVAL;
	}

	dev_dbg(w->dapm->dev, "ASoC: force enable pin %s\n", pin);
	if (!w->connected) {
		/*
		 * w->force does not affect the number of input or output paths,
		 * so we only have to recheck if w->connected is changed
		 */
		dapm_widget_invalidate_input_paths(w);
		dapm_widget_invalidate_output_paths(w);
		w->connected = 1;
	}
	w->force = 1;
	dapm_mark_dirty(w, "force enable");

	return 0;
}
EXPORT_SYMBOL_GPL(snd_soc_dapm_force_enable_pin_unlocked);

/**
 * snd_soc_dapm_force_enable_pin - force a pin to be enabled
 * @dapm: DAPM context
 * @pin: pin name
 *
 * Enables input/output pin regardless of any other state.  This is
 * intended for use with microphone bias supplies used in microphone
 * jack detection.
 *
 * NOTE: snd_soc_dapm_sync() needs to be called after this for DAPM to
 * do any widget power switching.
 */
int snd_soc_dapm_force_enable_pin(struct snd_soc_dapm_context *dapm,
				  const char *pin)
{
	int ret;

	mutex_lock_nested(&dapm->card->dapm_mutex, SND_SOC_DAPM_CLASS_RUNTIME);

	ret = snd_soc_dapm_force_enable_pin_unlocked(dapm, pin);

	mutex_unlock(&dapm->card->dapm_mutex);

	return ret;
}
EXPORT_SYMBOL_GPL(snd_soc_dapm_force_enable_pin);

/**
 * snd_soc_dapm_disable_pin_unlocked - disable pin.
 * @dapm: DAPM context
 * @pin: pin name
 *
 * Disables input/output pin and its parents or children widgets.
 *
 * Requires external locking.
 *
 * NOTE: snd_soc_dapm_sync() needs to be called after this for DAPM to
 * do any widget power switching.
 */
int snd_soc_dapm_disable_pin_unlocked(struct snd_soc_dapm_context *dapm,
				    const char *pin)
{
	return snd_soc_dapm_set_pin(dapm, pin, 0);
}
EXPORT_SYMBOL_GPL(snd_soc_dapm_disable_pin_unlocked);

/**
 * snd_soc_dapm_disable_pin - disable pin.
 * @dapm: DAPM context
 * @pin: pin name
 *
 * Disables input/output pin and its parents or children widgets.
 *
 * NOTE: snd_soc_dapm_sync() needs to be called after this for DAPM to
 * do any widget power switching.
 */
int snd_soc_dapm_disable_pin(struct snd_soc_dapm_context *dapm,
			     const char *pin)
{
	int ret;

	mutex_lock_nested(&dapm->card->dapm_mutex, SND_SOC_DAPM_CLASS_RUNTIME);

	ret = snd_soc_dapm_set_pin(dapm, pin, 0);

	mutex_unlock(&dapm->card->dapm_mutex);

	return ret;
}
EXPORT_SYMBOL_GPL(snd_soc_dapm_disable_pin);

/**
 * snd_soc_dapm_nc_pin_unlocked - permanently disable pin.
 * @dapm: DAPM context
 * @pin: pin name
 *
 * Marks the specified pin as being not connected, disabling it along
 * any parent or child widgets.  At present this is identical to
 * snd_soc_dapm_disable_pin() but in future it will be extended to do
 * additional things such as disabling controls which only affect
 * paths through the pin.
 *
 * Requires external locking.
 *
 * NOTE: snd_soc_dapm_sync() needs to be called after this for DAPM to
 * do any widget power switching.
 */
int snd_soc_dapm_nc_pin_unlocked(struct snd_soc_dapm_context *dapm,
			       const char *pin)
{
	return snd_soc_dapm_set_pin(dapm, pin, 0);
}
EXPORT_SYMBOL_GPL(snd_soc_dapm_nc_pin_unlocked);

/**
 * snd_soc_dapm_nc_pin - permanently disable pin.
 * @dapm: DAPM context
 * @pin: pin name
 *
 * Marks the specified pin as being not connected, disabling it along
 * any parent or child widgets.  At present this is identical to
 * snd_soc_dapm_disable_pin() but in future it will be extended to do
 * additional things such as disabling controls which only affect
 * paths through the pin.
 *
 * NOTE: snd_soc_dapm_sync() needs to be called after this for DAPM to
 * do any widget power switching.
 */
int snd_soc_dapm_nc_pin(struct snd_soc_dapm_context *dapm, const char *pin)
{
	int ret;

	mutex_lock_nested(&dapm->card->dapm_mutex, SND_SOC_DAPM_CLASS_RUNTIME);

	ret = snd_soc_dapm_set_pin(dapm, pin, 0);

	mutex_unlock(&dapm->card->dapm_mutex);

	return ret;
}
EXPORT_SYMBOL_GPL(snd_soc_dapm_nc_pin);

/**
 * snd_soc_dapm_get_pin_status - get audio pin status
 * @dapm: DAPM context
 * @pin: audio signal pin endpoint (or start point)
 *
 * Get audio pin status - connected or disconnected.
 *
 * Returns 1 for connected otherwise 0.
 */
int snd_soc_dapm_get_pin_status(struct snd_soc_dapm_context *dapm,
				const char *pin)
{
	struct snd_soc_dapm_widget *w = dapm_find_widget(dapm, pin, true);

	if (w)
		return w->connected;

	return 0;
}
EXPORT_SYMBOL_GPL(snd_soc_dapm_get_pin_status);

/**
 * snd_soc_dapm_ignore_suspend - ignore suspend status for DAPM endpoint
 * @dapm: DAPM context
 * @pin: audio signal pin endpoint (or start point)
 *
 * Mark the given endpoint or pin as ignoring suspend.  When the
 * system is disabled a path between two endpoints flagged as ignoring
 * suspend will not be disabled.  The path must already be enabled via
 * normal means at suspend time, it will not be turned on if it was not
 * already enabled.
 */
int snd_soc_dapm_ignore_suspend(struct snd_soc_dapm_context *dapm,
				const char *pin)
{
	struct snd_soc_dapm_widget *w = dapm_find_widget(dapm, pin, false);

	if (!w) {
		dev_err(dapm->dev, "ASoC: unknown pin %s\n", pin);
		return -EINVAL;
	}

	w->ignore_suspend = 1;

	return 0;
}
EXPORT_SYMBOL_GPL(snd_soc_dapm_ignore_suspend);

/**
 * snd_soc_dapm_free - free dapm resources
 * @dapm: DAPM context
 *
 * Free all dapm widgets and resources.
 */
void snd_soc_dapm_free(struct snd_soc_dapm_context *dapm)
{
	dapm_debugfs_cleanup(dapm);
	dapm_free_widgets(dapm);
	list_del(&dapm->list);
}
EXPORT_SYMBOL_GPL(snd_soc_dapm_free);

void snd_soc_dapm_init(struct snd_soc_dapm_context *dapm,
		       struct snd_soc_card *card,
		       struct snd_soc_component *component)
{
	dapm->card		= card;
	dapm->component		= component;
	dapm->bias_level	= SND_SOC_BIAS_OFF;

	if (component) {
		dapm->dev		= component->dev;
		dapm->idle_bias_off	= !component->driver->idle_bias_on,
		dapm->suspend_bias_off	= component->driver->suspend_bias_off;
	} else {
		dapm->dev		= card->dev;
	}

	INIT_LIST_HEAD(&dapm->list);
	/* see for_each_card_dapms */
	list_add(&dapm->list, &card->dapm_list);
}
EXPORT_SYMBOL_GPL(snd_soc_dapm_init);

static void soc_dapm_shutdown_dapm(struct snd_soc_dapm_context *dapm)
{
	struct snd_soc_card *card = dapm->card;
	struct snd_soc_dapm_widget *w;
	LIST_HEAD(down_list);
	int powerdown = 0;

	mutex_lock(&card->dapm_mutex);

	for_each_card_widgets(dapm->card, w) {
		if (w->dapm != dapm)
			continue;
		if (w->power) {
			dapm_seq_insert(w, &down_list, false);
			w->new_power = 0;
			powerdown = 1;
		}
	}

	/* If there were no widgets to power down we're already in
	 * standby.
	 */
	if (powerdown) {
		if (dapm->bias_level == SND_SOC_BIAS_ON)
			snd_soc_dapm_set_bias_level(dapm,
						    SND_SOC_BIAS_PREPARE);
		dapm_seq_run(card, &down_list, 0, false);
		if (dapm->bias_level == SND_SOC_BIAS_PREPARE)
			snd_soc_dapm_set_bias_level(dapm,
						    SND_SOC_BIAS_STANDBY);
	}

	mutex_unlock(&card->dapm_mutex);
}

/*
 * snd_soc_dapm_shutdown - callback for system shutdown
 */
void snd_soc_dapm_shutdown(struct snd_soc_card *card)
{
	struct snd_soc_dapm_context *dapm;

	for_each_card_dapms(card, dapm) {
		if (dapm != &card->dapm) {
			soc_dapm_shutdown_dapm(dapm);
			if (dapm->bias_level == SND_SOC_BIAS_STANDBY)
				snd_soc_dapm_set_bias_level(dapm,
							    SND_SOC_BIAS_OFF);
		}
	}

	soc_dapm_shutdown_dapm(&card->dapm);
	if (card->dapm.bias_level == SND_SOC_BIAS_STANDBY)
		snd_soc_dapm_set_bias_level(&card->dapm,
					    SND_SOC_BIAS_OFF);
}

/* Module information */
MODULE_AUTHOR("Liam Girdwood, lrg@slimlogic.co.uk");
MODULE_DESCRIPTION("Dynamic Audio Power Management core for ALSA SoC");
MODULE_LICENSE("GPL");<|MERGE_RESOLUTION|>--- conflicted
+++ resolved
@@ -4352,31 +4352,7 @@
 
 		snd_soc_dapm_add_path(&card->dapm, codec, capture,
 				      NULL, NULL);
-<<<<<<< HEAD
-	}
-}
-
-static void dapm_connect_dai_link_widgets(struct snd_soc_card *card,
-					  struct snd_soc_pcm_runtime *rtd)
-{
-	struct snd_soc_dai *codec_dai;
-	int i;
-
-	if (rtd->num_cpus == 1) {
-		for_each_rtd_codec_dais(rtd, i, codec_dai)
-			dapm_add_valid_dai_widget(card, rtd, codec_dai,
-						  rtd->cpu_dais[0]);
-	} else if (rtd->num_codecs == rtd->num_cpus) {
-		for_each_rtd_codec_dais(rtd, i, codec_dai)
-			dapm_add_valid_dai_widget(card, rtd, codec_dai,
-						  rtd->cpu_dais[i]);
-	} else {
-		dev_err(card->dev,
-			"N cpus to M codecs link is not supported yet\n");
-=======
->>>>>>> 1a3d4700
-	}
-
+	}
 }
 
 static void dapm_connect_dai_link_widgets(struct snd_soc_card *card,
@@ -4457,22 +4433,11 @@
 static void soc_dapm_stream_event(struct snd_soc_pcm_runtime *rtd, int stream,
 	int event)
 {
-<<<<<<< HEAD
-	struct snd_soc_dai *codec_dai;
-	struct snd_soc_dai *cpu_dai;
-	int i;
-
-	for_each_rtd_cpu_dais(rtd, i, cpu_dai)
-		soc_dapm_dai_stream_event(cpu_dai, stream, event);
-	for_each_rtd_codec_dais(rtd, i, codec_dai)
-		soc_dapm_dai_stream_event(codec_dai, stream, event);
-=======
 	struct snd_soc_dai *dai;
 	int i;
 
 	for_each_rtd_dais(rtd, i, dai)
 		soc_dapm_dai_stream_event(dai, stream, event);
->>>>>>> 1a3d4700
 
 	dapm_power_widgets(rtd->card, event);
 }
