// SPDX-License-Identifier: GPL-2.0+
//
// soc-pcm.c  --  ALSA SoC PCM
//
// Copyright 2005 Wolfson Microelectronics PLC.
// Copyright 2005 Openedhand Ltd.
// Copyright (C) 2010 Slimlogic Ltd.
// Copyright (C) 2010 Texas Instruments Inc.
//
// Authors: Liam Girdwood <lrg@ti.com>
//          Mark Brown <broonie@opensource.wolfsonmicro.com>

#include <linux/kernel.h>
#include <linux/init.h>
#include <linux/delay.h>
#include <linux/pinctrl/consumer.h>
#include <linux/pm_runtime.h>
#include <linux/slab.h>
#include <linux/workqueue.h>
#include <linux/export.h>
#include <linux/debugfs.h>
#include <sound/core.h>
#include <sound/pcm.h>
#include <sound/pcm_params.h>
#include <sound/soc.h>
#include <sound/soc-dpcm.h>
#include <sound/soc-link.h>
#include <sound/initval.h>

#define DPCM_MAX_BE_USERS	8

#ifdef CONFIG_DEBUG_FS
static const char *dpcm_state_string(enum snd_soc_dpcm_state state)
{
	switch (state) {
	case SND_SOC_DPCM_STATE_NEW:
		return "new";
	case SND_SOC_DPCM_STATE_OPEN:
		return "open";
	case SND_SOC_DPCM_STATE_HW_PARAMS:
		return "hw_params";
	case SND_SOC_DPCM_STATE_PREPARE:
		return "prepare";
	case SND_SOC_DPCM_STATE_START:
		return "start";
	case SND_SOC_DPCM_STATE_STOP:
		return "stop";
	case SND_SOC_DPCM_STATE_SUSPEND:
		return "suspend";
	case SND_SOC_DPCM_STATE_PAUSED:
		return "paused";
	case SND_SOC_DPCM_STATE_HW_FREE:
		return "hw_free";
	case SND_SOC_DPCM_STATE_CLOSE:
		return "close";
	}

	return "unknown";
}

static ssize_t dpcm_show_state(struct snd_soc_pcm_runtime *fe,
			       int stream, char *buf, size_t size)
{
	struct snd_pcm_hw_params *params = &fe->dpcm[stream].hw_params;
	struct snd_soc_dpcm *dpcm;
	ssize_t offset = 0;
	unsigned long flags;

	/* FE state */
	offset += scnprintf(buf + offset, size - offset,
			   "[%s - %s]\n", fe->dai_link->name,
			   stream ? "Capture" : "Playback");

	offset += scnprintf(buf + offset, size - offset, "State: %s\n",
			   dpcm_state_string(fe->dpcm[stream].state));

	if ((fe->dpcm[stream].state >= SND_SOC_DPCM_STATE_HW_PARAMS) &&
	    (fe->dpcm[stream].state <= SND_SOC_DPCM_STATE_STOP))
		offset += scnprintf(buf + offset, size - offset,
				   "Hardware Params: "
				   "Format = %s, Channels = %d, Rate = %d\n",
				   snd_pcm_format_name(params_format(params)),
				   params_channels(params),
				   params_rate(params));

	/* BEs state */
	offset += scnprintf(buf + offset, size - offset, "Backends:\n");

	if (list_empty(&fe->dpcm[stream].be_clients)) {
		offset += scnprintf(buf + offset, size - offset,
				   " No active DSP links\n");
		goto out;
	}

	spin_lock_irqsave(&fe->card->dpcm_lock, flags);
	for_each_dpcm_be(fe, stream, dpcm) {
		struct snd_soc_pcm_runtime *be = dpcm->be;
		params = &dpcm->hw_params;

		offset += scnprintf(buf + offset, size - offset,
				   "- %s\n", be->dai_link->name);

		offset += scnprintf(buf + offset, size - offset,
				   "   State: %s\n",
				   dpcm_state_string(be->dpcm[stream].state));

		if ((be->dpcm[stream].state >= SND_SOC_DPCM_STATE_HW_PARAMS) &&
		    (be->dpcm[stream].state <= SND_SOC_DPCM_STATE_STOP))
			offset += scnprintf(buf + offset, size - offset,
					   "   Hardware Params: "
					   "Format = %s, Channels = %d, Rate = %d\n",
					   snd_pcm_format_name(params_format(params)),
					   params_channels(params),
					   params_rate(params));
	}
	spin_unlock_irqrestore(&fe->card->dpcm_lock, flags);
out:
	return offset;
}

static ssize_t dpcm_state_read_file(struct file *file, char __user *user_buf,
				    size_t count, loff_t *ppos)
{
	struct snd_soc_pcm_runtime *fe = file->private_data;
	ssize_t out_count = PAGE_SIZE, offset = 0, ret = 0;
	int stream;
	char *buf;

	if (fe->num_cpus > 1) {
		dev_err(fe->dev,
			"%s doesn't support Multi CPU yet\n", __func__);
		return -EINVAL;
	}

	buf = kmalloc(out_count, GFP_KERNEL);
	if (!buf)
		return -ENOMEM;

	for_each_pcm_streams(stream)
		if (snd_soc_dai_stream_valid(asoc_rtd_to_cpu(fe, 0), stream))
			offset += dpcm_show_state(fe, stream,
						  buf + offset,
						  out_count - offset);

	ret = simple_read_from_buffer(user_buf, count, ppos, buf, offset);

	kfree(buf);
	return ret;
}

static const struct file_operations dpcm_state_fops = {
	.open = simple_open,
	.read = dpcm_state_read_file,
	.llseek = default_llseek,
};

void soc_dpcm_debugfs_add(struct snd_soc_pcm_runtime *rtd)
{
	if (!rtd->dai_link)
		return;

	if (!rtd->dai_link->dynamic)
		return;

	if (!rtd->card->debugfs_card_root)
		return;

	rtd->debugfs_dpcm_root = debugfs_create_dir(rtd->dai_link->name,
						    rtd->card->debugfs_card_root);

	debugfs_create_file("state", 0444, rtd->debugfs_dpcm_root,
			    rtd, &dpcm_state_fops);
}

static void dpcm_create_debugfs_state(struct snd_soc_dpcm *dpcm, int stream)
{
	char *name;

	name = kasprintf(GFP_KERNEL, "%s:%s", dpcm->be->dai_link->name,
			 stream ? "capture" : "playback");
	if (name) {
		dpcm->debugfs_state = debugfs_create_dir(
			name, dpcm->fe->debugfs_dpcm_root);
		debugfs_create_u32("state", 0644, dpcm->debugfs_state,
				   &dpcm->state);
		kfree(name);
	}
}

static void dpcm_remove_debugfs_state(struct snd_soc_dpcm *dpcm)
{
	debugfs_remove_recursive(dpcm->debugfs_state);
}

#else
static inline void dpcm_create_debugfs_state(struct snd_soc_dpcm *dpcm,
					     int stream)
{
}

static inline void dpcm_remove_debugfs_state(struct snd_soc_dpcm *dpcm)
{
}
#endif

/**
 * snd_soc_runtime_action() - Increment/Decrement active count for
 * PCM runtime components
 * @rtd: ASoC PCM runtime that is activated
 * @stream: Direction of the PCM stream
 * @action: Activate stream if 1. Deactivate if -1.
 *
 * Increments/Decrements the active count for all the DAIs and components
 * attached to a PCM runtime.
 * Should typically be called when a stream is opened.
 *
 * Must be called with the rtd->card->pcm_mutex being held
 */
void snd_soc_runtime_action(struct snd_soc_pcm_runtime *rtd,
			    int stream, int action)
{
	struct snd_soc_dai *dai;
	int i;

	lockdep_assert_held(&rtd->card->pcm_mutex);

	for_each_rtd_dais(rtd, i, dai)
		snd_soc_dai_action(dai, stream, action);
}
EXPORT_SYMBOL_GPL(snd_soc_runtime_action);

/**
 * snd_soc_runtime_ignore_pmdown_time() - Check whether to ignore the power down delay
 * @rtd: The ASoC PCM runtime that should be checked.
 *
 * This function checks whether the power down delay should be ignored for a
 * specific PCM runtime. Returns true if the delay is 0, if it the DAI link has
 * been configured to ignore the delay, or if none of the components benefits
 * from having the delay.
 */
bool snd_soc_runtime_ignore_pmdown_time(struct snd_soc_pcm_runtime *rtd)
{
	struct snd_soc_component *component;
	bool ignore = true;
	int i;

	if (!rtd->pmdown_time || rtd->dai_link->ignore_pmdown_time)
		return true;

	for_each_rtd_components(rtd, i, component)
		ignore &= !component->driver->use_pmdown_time;

	return ignore;
}

/**
 * snd_soc_set_runtime_hwparams - set the runtime hardware parameters
 * @substream: the pcm substream
 * @hw: the hardware parameters
 *
 * Sets the substream runtime hardware parameters.
 */
int snd_soc_set_runtime_hwparams(struct snd_pcm_substream *substream,
	const struct snd_pcm_hardware *hw)
{
	struct snd_pcm_runtime *runtime = substream->runtime;
	runtime->hw.info = hw->info;
	runtime->hw.formats = hw->formats;
	runtime->hw.period_bytes_min = hw->period_bytes_min;
	runtime->hw.period_bytes_max = hw->period_bytes_max;
	runtime->hw.periods_min = hw->periods_min;
	runtime->hw.periods_max = hw->periods_max;
	runtime->hw.buffer_bytes_max = hw->buffer_bytes_max;
	runtime->hw.fifo_size = hw->fifo_size;
	return 0;
}
EXPORT_SYMBOL_GPL(snd_soc_set_runtime_hwparams);

/* DPCM stream event, send event to FE and all active BEs. */
int dpcm_dapm_stream_event(struct snd_soc_pcm_runtime *fe, int dir,
	int event)
{
	struct snd_soc_dpcm *dpcm;

	for_each_dpcm_be(fe, dir, dpcm) {

		struct snd_soc_pcm_runtime *be = dpcm->be;

		dev_dbg(be->dev, "ASoC: BE %s event %d dir %d\n",
				be->dai_link->name, event, dir);

		if ((event == SND_SOC_DAPM_STREAM_STOP) &&
		    (be->dpcm[dir].users >= 1))
			continue;

		snd_soc_dapm_stream_event(be, dir, event);
	}

	snd_soc_dapm_stream_event(fe, dir, event);

	return 0;
}

static int soc_pcm_apply_symmetry(struct snd_pcm_substream *substream,
					struct snd_soc_dai *soc_dai)
{
	struct snd_soc_pcm_runtime *rtd = asoc_substream_to_rtd(substream);
	int ret;

	if (soc_dai->rate && (soc_dai->driver->symmetric_rates ||
				rtd->dai_link->symmetric_rates)) {
		dev_dbg(soc_dai->dev, "ASoC: Symmetry forces %dHz rate\n",
				soc_dai->rate);

		ret = snd_pcm_hw_constraint_single(substream->runtime,
						SNDRV_PCM_HW_PARAM_RATE,
						soc_dai->rate);
		if (ret < 0) {
			dev_err(soc_dai->dev,
				"ASoC: Unable to apply rate constraint: %d\n",
				ret);
			return ret;
		}
	}

	if (soc_dai->channels && (soc_dai->driver->symmetric_channels ||
				rtd->dai_link->symmetric_channels)) {
		dev_dbg(soc_dai->dev, "ASoC: Symmetry forces %d channel(s)\n",
				soc_dai->channels);

		ret = snd_pcm_hw_constraint_single(substream->runtime,
						SNDRV_PCM_HW_PARAM_CHANNELS,
						soc_dai->channels);
		if (ret < 0) {
			dev_err(soc_dai->dev,
				"ASoC: Unable to apply channel symmetry constraint: %d\n",
				ret);
			return ret;
		}
	}

	if (soc_dai->sample_bits && (soc_dai->driver->symmetric_samplebits ||
				rtd->dai_link->symmetric_samplebits)) {
		dev_dbg(soc_dai->dev, "ASoC: Symmetry forces %d sample bits\n",
				soc_dai->sample_bits);

		ret = snd_pcm_hw_constraint_single(substream->runtime,
						SNDRV_PCM_HW_PARAM_SAMPLE_BITS,
						soc_dai->sample_bits);
		if (ret < 0) {
			dev_err(soc_dai->dev,
				"ASoC: Unable to apply sample bits symmetry constraint: %d\n",
				ret);
			return ret;
		}
	}

	return 0;
}

static int soc_pcm_params_symmetry(struct snd_pcm_substream *substream,
				struct snd_pcm_hw_params *params)
{
	struct snd_soc_pcm_runtime *rtd = asoc_substream_to_rtd(substream);
	struct snd_soc_dai *dai;
	struct snd_soc_dai *cpu_dai;
	unsigned int rate, channels, sample_bits, symmetry, i;

	rate = params_rate(params);
	channels = params_channels(params);
	sample_bits = snd_pcm_format_physical_width(params_format(params));

	/* reject unmatched parameters when applying symmetry */
	symmetry = rtd->dai_link->symmetric_rates;

	for_each_rtd_cpu_dais(rtd, i, dai)
		symmetry |= dai->driver->symmetric_rates;

	if (symmetry) {
		for_each_rtd_cpu_dais(rtd, i, cpu_dai) {
			if (cpu_dai->rate && cpu_dai->rate != rate) {
				dev_err(rtd->dev, "ASoC: unmatched rate symmetry: %d - %d\n",
					cpu_dai->rate, rate);
				return -EINVAL;
			}
		}
	}

	symmetry = rtd->dai_link->symmetric_channels;

	for_each_rtd_dais(rtd, i, dai)
		symmetry |= dai->driver->symmetric_channels;

	if (symmetry) {
		for_each_rtd_cpu_dais(rtd, i, cpu_dai) {
			if (cpu_dai->channels &&
			    cpu_dai->channels != channels) {
				dev_err(rtd->dev, "ASoC: unmatched channel symmetry: %d - %d\n",
					cpu_dai->channels, channels);
				return -EINVAL;
			}
		}
	}

	symmetry = rtd->dai_link->symmetric_samplebits;

	for_each_rtd_dais(rtd, i, dai)
		symmetry |= dai->driver->symmetric_samplebits;

	if (symmetry) {
		for_each_rtd_cpu_dais(rtd, i, cpu_dai) {
			if (cpu_dai->sample_bits &&
			    cpu_dai->sample_bits != sample_bits) {
				dev_err(rtd->dev, "ASoC: unmatched sample bits symmetry: %d - %d\n",
					cpu_dai->sample_bits, sample_bits);
				return -EINVAL;
			}
		}
	}

	return 0;
}

static bool soc_pcm_has_symmetry(struct snd_pcm_substream *substream)
{
	struct snd_soc_pcm_runtime *rtd = asoc_substream_to_rtd(substream);
	struct snd_soc_dai_link *link = rtd->dai_link;
	struct snd_soc_dai *dai;
	unsigned int symmetry, i;

	symmetry = link->symmetric_rates ||
		link->symmetric_channels ||
		link->symmetric_samplebits;

	for_each_rtd_dais(rtd, i, dai)
		symmetry = symmetry ||
			dai->driver->symmetric_rates ||
			dai->driver->symmetric_channels ||
			dai->driver->symmetric_samplebits;

	return symmetry;
}

static void soc_pcm_set_msb(struct snd_pcm_substream *substream, int bits)
{
	struct snd_soc_pcm_runtime *rtd = asoc_substream_to_rtd(substream);
	int ret;

	if (!bits)
		return;

	ret = snd_pcm_hw_constraint_msbits(substream->runtime, 0, 0, bits);
	if (ret != 0)
		dev_warn(rtd->dev, "ASoC: Failed to set MSB %d: %d\n",
				 bits, ret);
}

static void soc_pcm_apply_msb(struct snd_pcm_substream *substream)
{
	struct snd_soc_pcm_runtime *rtd = asoc_substream_to_rtd(substream);
	struct snd_soc_dai *cpu_dai;
	struct snd_soc_dai *codec_dai;
	struct snd_soc_pcm_stream *pcm_codec, *pcm_cpu;
	int stream = substream->stream;
	int i;
	unsigned int bits = 0, cpu_bits = 0;

	for_each_rtd_codec_dais(rtd, i, codec_dai) {
		pcm_codec = snd_soc_dai_get_pcm_stream(codec_dai, stream);

		if (pcm_codec->sig_bits == 0) {
			bits = 0;
			break;
		}
		bits = max(pcm_codec->sig_bits, bits);
	}

	for_each_rtd_cpu_dais(rtd, i, cpu_dai) {
		pcm_cpu = snd_soc_dai_get_pcm_stream(cpu_dai, stream);

		if (pcm_cpu->sig_bits == 0) {
			cpu_bits = 0;
			break;
		}
		cpu_bits = max(pcm_cpu->sig_bits, cpu_bits);
	}

	soc_pcm_set_msb(substream, bits);
	soc_pcm_set_msb(substream, cpu_bits);
}

/**
 * snd_soc_runtime_calc_hw() - Calculate hw limits for a PCM stream
 * @rtd: ASoC PCM runtime
 * @hw: PCM hardware parameters (output)
 * @stream: Direction of the PCM stream
 *
 * Calculates the subset of stream parameters supported by all DAIs
 * associated with the PCM stream.
 */
int snd_soc_runtime_calc_hw(struct snd_soc_pcm_runtime *rtd,
			    struct snd_pcm_hardware *hw, int stream)
{
	struct snd_soc_dai *codec_dai;
	struct snd_soc_dai *cpu_dai;
	struct snd_soc_pcm_stream *codec_stream;
	struct snd_soc_pcm_stream *cpu_stream;
	unsigned int chan_min = 0, chan_max = UINT_MAX;
	unsigned int cpu_chan_min = 0, cpu_chan_max = UINT_MAX;
	unsigned int rate_min = 0, rate_max = UINT_MAX;
	unsigned int cpu_rate_min = 0, cpu_rate_max = UINT_MAX;
	unsigned int rates = UINT_MAX, cpu_rates = UINT_MAX;
	u64 formats = ULLONG_MAX;
	int i;

	/* first calculate min/max only for CPUs in the DAI link */
	for_each_rtd_cpu_dais(rtd, i, cpu_dai) {

		/*
		 * Skip CPUs which don't support the current stream type.
		 * Otherwise, since the rate, channel, and format values will
		 * zero in that case, we would have no usable settings left,
		 * causing the resulting setup to fail.
		 */
		if (!snd_soc_dai_stream_valid(cpu_dai, stream))
			continue;

		cpu_stream = snd_soc_dai_get_pcm_stream(cpu_dai, stream);

		cpu_chan_min = max(cpu_chan_min, cpu_stream->channels_min);
		cpu_chan_max = min(cpu_chan_max, cpu_stream->channels_max);
		cpu_rate_min = max(cpu_rate_min, cpu_stream->rate_min);
		cpu_rate_max = min_not_zero(cpu_rate_max, cpu_stream->rate_max);
		formats &= cpu_stream->formats;
		cpu_rates = snd_pcm_rate_mask_intersect(cpu_stream->rates,
							cpu_rates);
	}

	/* second calculate min/max only for CODECs in the DAI link */
	for_each_rtd_codec_dais(rtd, i, codec_dai) {

		/*
		 * Skip CODECs which don't support the current stream type.
		 * Otherwise, since the rate, channel, and format values will
		 * zero in that case, we would have no usable settings left,
		 * causing the resulting setup to fail.
		 */
		if (!snd_soc_dai_stream_valid(codec_dai, stream))
			continue;

		codec_stream = snd_soc_dai_get_pcm_stream(codec_dai, stream);

		chan_min = max(chan_min, codec_stream->channels_min);
		chan_max = min(chan_max, codec_stream->channels_max);
		rate_min = max(rate_min, codec_stream->rate_min);
		rate_max = min_not_zero(rate_max, codec_stream->rate_max);
		formats &= codec_stream->formats;
		rates = snd_pcm_rate_mask_intersect(codec_stream->rates, rates);
	}

	/* Verify both a valid CPU DAI and a valid CODEC DAI were found */
	if (!chan_min || !cpu_chan_min)
		return -EINVAL;

	/*
	 * chan min/max cannot be enforced if there are multiple CODEC DAIs
	 * connected to CPU DAI(s), use CPU DAI's directly and let
	 * channel allocation be fixed up later
	 */
	if (rtd->num_codecs > 1) {
		chan_min = cpu_chan_min;
		chan_max = cpu_chan_max;
	}

	/* finally find a intersection between CODECs and CPUs */
	hw->channels_min = max(chan_min, cpu_chan_min);
	hw->channels_max = min(chan_max, cpu_chan_max);
	hw->formats = formats;
	hw->rates = snd_pcm_rate_mask_intersect(rates, cpu_rates);

	snd_pcm_hw_limit_rates(hw);

	hw->rate_min = max(hw->rate_min, cpu_rate_min);
	hw->rate_min = max(hw->rate_min, rate_min);
	hw->rate_max = min_not_zero(hw->rate_max, cpu_rate_max);
	hw->rate_max = min_not_zero(hw->rate_max, rate_max);

	return 0;
}
EXPORT_SYMBOL_GPL(snd_soc_runtime_calc_hw);

static void soc_pcm_init_runtime_hw(struct snd_pcm_substream *substream)
{
	struct snd_pcm_hardware *hw = &substream->runtime->hw;
	struct snd_soc_pcm_runtime *rtd = asoc_substream_to_rtd(substream);
	u64 formats = hw->formats;

	/*
	 * At least one CPU and one CODEC should match. Otherwise, we should
	 * have bailed out on a higher level, since there would be no CPU or
	 * CODEC to support the transfer direction in that case.
	 */
	snd_soc_runtime_calc_hw(rtd, hw, substream->stream);

	if (formats)
		hw->formats &= formats;
}

static int soc_pcm_components_open(struct snd_pcm_substream *substream)
{
	struct snd_soc_pcm_runtime *rtd = asoc_substream_to_rtd(substream);
	struct snd_soc_component *last = NULL;
	struct snd_soc_component *component;
	int i, ret = 0;

	for_each_rtd_components(rtd, i, component) {
		last = component;

		ret = snd_soc_component_module_get_when_open(component);
		if (ret < 0) {
			dev_err(component->dev,
				"ASoC: can't get module %s\n",
				component->name);
			break;
		}

		ret = snd_soc_component_open(component, substream);
		if (ret < 0) {
			snd_soc_component_module_put_when_close(component);
			dev_err(component->dev,
				"ASoC: can't open component %s: %d\n",
				component->name, ret);
			break;
		}
	}

	if (ret < 0) {
		/* rollback on error */
		for_each_rtd_components(rtd, i, component) {
			if (component == last)
				break;

			snd_soc_component_close(component, substream);
			snd_soc_component_module_put_when_close(component);
		}
	}

	return ret;
}

static int soc_pcm_components_close(struct snd_pcm_substream *substream)
{
	struct snd_soc_pcm_runtime *rtd = asoc_substream_to_rtd(substream);
	struct snd_soc_component *component;
	int i, r, ret = 0;

	for_each_rtd_components(rtd, i, component) {
		r = snd_soc_component_close(component, substream);
		if (r < 0)
			ret = r; /* use last ret */

		snd_soc_component_module_put_when_close(component);
	}

	return ret;
}

/*
 * Called by ALSA when a PCM substream is closed. Private data can be
 * freed here. The cpu DAI, codec DAI, machine and components are also
 * shutdown.
 */
static int soc_pcm_close(struct snd_pcm_substream *substream)
{
	struct snd_soc_pcm_runtime *rtd = asoc_substream_to_rtd(substream);
	struct snd_soc_component *component;
	struct snd_soc_dai *dai;
	int i;

	mutex_lock_nested(&rtd->card->pcm_mutex, rtd->card->pcm_subclass);

	snd_soc_runtime_deactivate(rtd, substream->stream);

	for_each_rtd_dais(rtd, i, dai)
		snd_soc_dai_shutdown(dai, substream);

	snd_soc_link_shutdown(substream);

	soc_pcm_components_close(substream);

	snd_soc_dapm_stream_stop(rtd, substream->stream);

	mutex_unlock(&rtd->card->pcm_mutex);

	for_each_rtd_components(rtd, i, component) {
		pm_runtime_mark_last_busy(component->dev);
		pm_runtime_put_autosuspend(component->dev);
	}

	for_each_rtd_components(rtd, i, component)
		if (!snd_soc_component_active(component))
			pinctrl_pm_select_sleep_state(component->dev);

	return 0;
}

/*
 * Called by ALSA when a PCM substream is opened, the runtime->hw record is
 * then initialized and any private data can be allocated. This also calls
 * startup for the cpu DAI, component, machine and codec DAI.
 */
static int soc_pcm_open(struct snd_pcm_substream *substream)
{
	struct snd_soc_pcm_runtime *rtd = asoc_substream_to_rtd(substream);
	struct snd_pcm_runtime *runtime = substream->runtime;
	struct snd_soc_component *component;
	struct snd_soc_dai *dai;
	const char *codec_dai_name = "multicodec";
	const char *cpu_dai_name = "multicpu";
	int i, ret = 0;

	for_each_rtd_components(rtd, i, component)
		pinctrl_pm_select_default_state(component->dev);

	for_each_rtd_components(rtd, i, component)
		pm_runtime_get_sync(component->dev);

	mutex_lock_nested(&rtd->card->pcm_mutex, rtd->card->pcm_subclass);

	ret = soc_pcm_components_open(substream);
	if (ret < 0)
		goto component_err;

	ret = snd_soc_link_startup(substream);
	if (ret < 0)
		goto rtd_startup_err;

	/* startup the audio subsystem */
	for_each_rtd_dais(rtd, i, dai) {
		ret = snd_soc_dai_startup(dai, substream);
		if (ret < 0) {
			dev_err(dai->dev,
				"ASoC: can't open DAI %s: %d\n",
				dai->name, ret);
			goto config_err;
		}

		if (substream->stream == SNDRV_PCM_STREAM_PLAYBACK)
			dai->tx_mask = 0;
		else
			dai->rx_mask = 0;
	}

	/* Dynamic PCM DAI links compat checks use dynamic capabilities */
	if (rtd->dai_link->dynamic || rtd->dai_link->no_pcm)
		goto dynamic;

	/* Check that the codec and cpu DAIs are compatible */
	soc_pcm_init_runtime_hw(substream);

	if (rtd->num_codecs == 1)
		codec_dai_name = asoc_rtd_to_codec(rtd, 0)->name;

	if (rtd->num_cpus == 1)
		cpu_dai_name = asoc_rtd_to_cpu(rtd, 0)->name;

	if (soc_pcm_has_symmetry(substream))
		runtime->hw.info |= SNDRV_PCM_INFO_JOINT_DUPLEX;

	ret = -EINVAL;
	if (!runtime->hw.rates) {
		printk(KERN_ERR "ASoC: %s <-> %s No matching rates\n",
			codec_dai_name, cpu_dai_name);
		goto config_err;
	}
	if (!runtime->hw.formats) {
		printk(KERN_ERR "ASoC: %s <-> %s No matching formats\n",
			codec_dai_name, cpu_dai_name);
		goto config_err;
	}
	if (!runtime->hw.channels_min || !runtime->hw.channels_max ||
	    runtime->hw.channels_min > runtime->hw.channels_max) {
		printk(KERN_ERR "ASoC: %s <-> %s No matching channels\n",
				codec_dai_name, cpu_dai_name);
		goto config_err;
	}

	soc_pcm_apply_msb(substream);

	/* Symmetry only applies if we've already got an active stream. */
	for_each_rtd_dais(rtd, i, dai) {
		if (snd_soc_dai_active(dai)) {
			ret = soc_pcm_apply_symmetry(substream, dai);
			if (ret != 0)
				goto config_err;
		}
	}

	pr_debug("ASoC: %s <-> %s info:\n",
		 codec_dai_name, cpu_dai_name);
	pr_debug("ASoC: rate mask 0x%x\n", runtime->hw.rates);
	pr_debug("ASoC: min ch %d max ch %d\n", runtime->hw.channels_min,
		 runtime->hw.channels_max);
	pr_debug("ASoC: min rate %d max rate %d\n", runtime->hw.rate_min,
		 runtime->hw.rate_max);

dynamic:

	snd_soc_runtime_activate(rtd, substream->stream);

	mutex_unlock(&rtd->card->pcm_mutex);
	return 0;

config_err:
	for_each_rtd_dais(rtd, i, dai)
		snd_soc_dai_shutdown(dai, substream);

	snd_soc_link_shutdown(substream);
rtd_startup_err:
	soc_pcm_components_close(substream);
component_err:
	mutex_unlock(&rtd->card->pcm_mutex);

	for_each_rtd_components(rtd, i, component) {
		pm_runtime_mark_last_busy(component->dev);
		pm_runtime_put_autosuspend(component->dev);
	}

	for_each_rtd_components(rtd, i, component)
		if (!snd_soc_component_active(component))
			pinctrl_pm_select_sleep_state(component->dev);

	return ret;
}

static void codec2codec_close_delayed_work(struct snd_soc_pcm_runtime *rtd)
{
	/*
	 * Currently nothing to do for c2c links
	 * Since c2c links are internal nodes in the DAPM graph and
	 * don't interface with the outside world or application layer
	 * we don't have to do any special handling on close.
	 */
}

/*
 * Called by ALSA when the PCM substream is prepared, can set format, sample
 * rate, etc.  This function is non atomic and can be called multiple times,
 * it can refer to the runtime info.
 */
static int soc_pcm_prepare(struct snd_pcm_substream *substream)
{
<<<<<<< HEAD
	struct snd_soc_pcm_runtime *rtd = substream->private_data;
=======
	struct snd_soc_pcm_runtime *rtd = asoc_substream_to_rtd(substream);
>>>>>>> 77e5934e
	struct snd_soc_dai *dai;
	int i, ret = 0;

	mutex_lock_nested(&rtd->card->pcm_mutex, rtd->card->pcm_subclass);

	ret = snd_soc_link_prepare(substream);
	if (ret < 0)
		goto out;

	ret = snd_soc_pcm_component_prepare(substream);
	if (ret < 0)
		goto out;

	ret = snd_soc_pcm_dai_prepare(substream);
	if (ret < 0) {
		dev_err(rtd->dev, "ASoC: DAI prepare error: %d\n", ret);
		goto out;
	}

	/* cancel any delayed stream shutdown that is pending */
	if (substream->stream == SNDRV_PCM_STREAM_PLAYBACK &&
	    rtd->pop_wait) {
		rtd->pop_wait = 0;
		cancel_delayed_work(&rtd->delayed_work);
	}

	snd_soc_dapm_stream_event(rtd, substream->stream,
			SND_SOC_DAPM_STREAM_START);

	for_each_rtd_dais(rtd, i, dai)
		snd_soc_dai_digital_mute(dai, 0, substream->stream);

out:
	mutex_unlock(&rtd->card->pcm_mutex);
	return ret;
}

static void soc_pcm_codec_params_fixup(struct snd_pcm_hw_params *params,
				       unsigned int mask)
{
	struct snd_interval *interval;
	int channels = hweight_long(mask);

	interval = hw_param_interval(params, SNDRV_PCM_HW_PARAM_CHANNELS);
	interval->min = channels;
	interval->max = channels;
}

/*
 * Called by ALSA when the hardware params are set by application. This
 * function can also be called multiple times and can allocate buffers
 * (using snd_pcm_lib_* ). It's non-atomic.
 */
static int soc_pcm_hw_params(struct snd_pcm_substream *substream,
				struct snd_pcm_hw_params *params)
{
	struct snd_soc_pcm_runtime *rtd = asoc_substream_to_rtd(substream);
	struct snd_soc_component *component;
	struct snd_soc_dai *cpu_dai;
	struct snd_soc_dai *codec_dai;
	int i, ret = 0;

	mutex_lock_nested(&rtd->card->pcm_mutex, rtd->card->pcm_subclass);

	ret = soc_pcm_params_symmetry(substream, params);
	if (ret)
		goto out;

	ret = snd_soc_link_hw_params(substream, params);
	if (ret < 0)
		goto out;

	for_each_rtd_codec_dais(rtd, i, codec_dai) {
		struct snd_pcm_hw_params codec_params;

		/*
		 * Skip CODECs which don't support the current stream type,
		 * the idea being that if a CODEC is not used for the currently
		 * set up transfer direction, it should not need to be
		 * configured, especially since the configuration used might
		 * not even be supported by that CODEC. There may be cases
		 * however where a CODEC needs to be set up although it is
		 * actually not being used for the transfer, e.g. if a
		 * capture-only CODEC is acting as an LRCLK and/or BCLK master
		 * for the DAI link including a playback-only CODEC.
		 * If this becomes necessary, we will have to augment the
		 * machine driver setup with information on how to act, so
		 * we can do the right thing here.
		 */
		if (!snd_soc_dai_stream_valid(codec_dai, substream->stream))
			continue;

		/* copy params for each codec */
		codec_params = *params;

		/* fixup params based on TDM slot masks */
		if (substream->stream == SNDRV_PCM_STREAM_PLAYBACK &&
		    codec_dai->tx_mask)
			soc_pcm_codec_params_fixup(&codec_params,
						   codec_dai->tx_mask);

		if (substream->stream == SNDRV_PCM_STREAM_CAPTURE &&
		    codec_dai->rx_mask)
			soc_pcm_codec_params_fixup(&codec_params,
						   codec_dai->rx_mask);

		ret = snd_soc_dai_hw_params(codec_dai, substream,
					    &codec_params);
		if(ret < 0)
			goto codec_err;

		codec_dai->rate = params_rate(&codec_params);
		codec_dai->channels = params_channels(&codec_params);
		codec_dai->sample_bits = snd_pcm_format_physical_width(
						params_format(&codec_params));

		snd_soc_dapm_update_dai(substream, &codec_params, codec_dai);
	}

	for_each_rtd_cpu_dais(rtd, i, cpu_dai) {
		/*
		 * Skip CPUs which don't support the current stream
		 * type. See soc_pcm_init_runtime_hw() for more details
		 */
		if (!snd_soc_dai_stream_valid(cpu_dai, substream->stream))
			continue;

		ret = snd_soc_dai_hw_params(cpu_dai, substream, params);
		if (ret < 0)
			goto interface_err;

		/* store the parameters for each DAI */
		cpu_dai->rate = params_rate(params);
		cpu_dai->channels = params_channels(params);
		cpu_dai->sample_bits =
			snd_pcm_format_physical_width(params_format(params));

		snd_soc_dapm_update_dai(substream, params, cpu_dai);
	}

	ret = snd_soc_pcm_component_hw_params(substream, params, &component);
	if (ret < 0)
		goto component_err;

out:
	mutex_unlock(&rtd->card->pcm_mutex);
	return ret;

component_err:
	snd_soc_pcm_component_hw_free(substream, component);

	i = rtd->num_cpus;

interface_err:
	for_each_rtd_cpu_dais_rollback(rtd, i, cpu_dai) {
		if (!snd_soc_dai_stream_valid(cpu_dai, substream->stream))
			continue;

		snd_soc_dai_hw_free(cpu_dai, substream);
		cpu_dai->rate = 0;
	}

	i = rtd->num_codecs;

codec_err:
	for_each_rtd_codec_dais_rollback(rtd, i, codec_dai) {
		if (!snd_soc_dai_stream_valid(codec_dai, substream->stream))
			continue;

		snd_soc_dai_hw_free(codec_dai, substream);
		codec_dai->rate = 0;
	}

	snd_soc_link_hw_free(substream);

	mutex_unlock(&rtd->card->pcm_mutex);
	return ret;
}

/*
 * Frees resources allocated by hw_params, can be called multiple times
 */
static int soc_pcm_hw_free(struct snd_pcm_substream *substream)
{
	struct snd_soc_pcm_runtime *rtd = asoc_substream_to_rtd(substream);
	struct snd_soc_dai *dai;
	int i;

	mutex_lock_nested(&rtd->card->pcm_mutex, rtd->card->pcm_subclass);

	/* clear the corresponding DAIs parameters when going to be inactive */
	for_each_rtd_dais(rtd, i, dai) {
		int active = snd_soc_dai_stream_active(dai, substream->stream);

		if (snd_soc_dai_active(dai) == 1) {
			dai->rate = 0;
			dai->channels = 0;
			dai->sample_bits = 0;
		}

		if (active == 1)
			snd_soc_dai_digital_mute(dai, 1, substream->stream);
	}

	/* free any machine hw params */
	snd_soc_link_hw_free(substream);

	/* free any component resources */
	snd_soc_pcm_component_hw_free(substream, NULL);

	/* now free hw params for the DAIs  */
	for_each_rtd_dais(rtd, i, dai) {
		if (!snd_soc_dai_stream_valid(dai, substream->stream))
			continue;

		snd_soc_dai_hw_free(dai, substream);
	}

	mutex_unlock(&rtd->card->pcm_mutex);
	return 0;
}

static int soc_pcm_trigger(struct snd_pcm_substream *substream, int cmd)
{
	int ret = -EINVAL;

	switch (cmd) {
	case SNDRV_PCM_TRIGGER_START:
	case SNDRV_PCM_TRIGGER_RESUME:
	case SNDRV_PCM_TRIGGER_PAUSE_RELEASE:
		ret = snd_soc_link_trigger(substream, cmd);
		if (ret < 0)
			break;

		ret = snd_soc_pcm_component_trigger(substream, cmd);
		if (ret < 0)
			break;

		ret = snd_soc_pcm_dai_trigger(substream, cmd);
		break;
	case SNDRV_PCM_TRIGGER_STOP:
	case SNDRV_PCM_TRIGGER_SUSPEND:
	case SNDRV_PCM_TRIGGER_PAUSE_PUSH:
		ret = snd_soc_pcm_dai_trigger(substream, cmd);
		if (ret < 0)
			break;

		ret = snd_soc_pcm_component_trigger(substream, cmd);
		if (ret < 0)
			break;

		ret = snd_soc_link_trigger(substream, cmd);
		break;
	}

	return ret;
}

/*
 * soc level wrapper for pointer callback
 * If cpu_dai, codec_dai, component driver has the delay callback, then
 * the runtime->delay will be updated accordingly.
 */
static snd_pcm_uframes_t soc_pcm_pointer(struct snd_pcm_substream *substream)
{
	struct snd_soc_pcm_runtime *rtd = asoc_substream_to_rtd(substream);
	struct snd_soc_dai *cpu_dai;
	struct snd_soc_dai *codec_dai;
	struct snd_pcm_runtime *runtime = substream->runtime;
	snd_pcm_uframes_t offset = 0;
	snd_pcm_sframes_t delay = 0;
	snd_pcm_sframes_t codec_delay = 0;
	snd_pcm_sframes_t cpu_delay = 0;
	int i;

	/* clearing the previous total delay */
	runtime->delay = 0;

	offset = snd_soc_pcm_component_pointer(substream);

	/* base delay if assigned in pointer callback */
	delay = runtime->delay;

	for_each_rtd_cpu_dais(rtd, i, cpu_dai) {
		cpu_delay = max(cpu_delay,
				snd_soc_dai_delay(cpu_dai, substream));
	}
	delay += cpu_delay;

	for_each_rtd_codec_dais(rtd, i, codec_dai) {
		codec_delay = max(codec_delay,
				  snd_soc_dai_delay(codec_dai, substream));
	}
	delay += codec_delay;

	runtime->delay = delay;

	return offset;
}

/* connect a FE and BE */
static int dpcm_be_connect(struct snd_soc_pcm_runtime *fe,
		struct snd_soc_pcm_runtime *be, int stream)
{
	struct snd_soc_dpcm *dpcm;
	unsigned long flags;

	/* only add new dpcms */
	for_each_dpcm_be(fe, stream, dpcm) {
		if (dpcm->be == be && dpcm->fe == fe)
			return 0;
	}

	dpcm = kzalloc(sizeof(struct snd_soc_dpcm), GFP_KERNEL);
	if (!dpcm)
		return -ENOMEM;

	dpcm->be = be;
	dpcm->fe = fe;
	be->dpcm[stream].runtime = fe->dpcm[stream].runtime;
	dpcm->state = SND_SOC_DPCM_LINK_STATE_NEW;
	spin_lock_irqsave(&fe->card->dpcm_lock, flags);
	list_add(&dpcm->list_be, &fe->dpcm[stream].be_clients);
	list_add(&dpcm->list_fe, &be->dpcm[stream].fe_clients);
	spin_unlock_irqrestore(&fe->card->dpcm_lock, flags);

	dev_dbg(fe->dev, "connected new DPCM %s path %s %s %s\n",
			stream ? "capture" : "playback",  fe->dai_link->name,
			stream ? "<-" : "->", be->dai_link->name);

	dpcm_create_debugfs_state(dpcm, stream);

	return 1;
}

/* reparent a BE onto another FE */
static void dpcm_be_reparent(struct snd_soc_pcm_runtime *fe,
			struct snd_soc_pcm_runtime *be, int stream)
{
	struct snd_soc_dpcm *dpcm;
	struct snd_pcm_substream *fe_substream, *be_substream;

	/* reparent if BE is connected to other FEs */
	if (!be->dpcm[stream].users)
		return;

	be_substream = snd_soc_dpcm_get_substream(be, stream);

	for_each_dpcm_fe(be, stream, dpcm) {
		if (dpcm->fe == fe)
			continue;

		dev_dbg(fe->dev, "reparent %s path %s %s %s\n",
			stream ? "capture" : "playback",
			dpcm->fe->dai_link->name,
			stream ? "<-" : "->", dpcm->be->dai_link->name);

		fe_substream = snd_soc_dpcm_get_substream(dpcm->fe, stream);
		be_substream->runtime = fe_substream->runtime;
		break;
	}
}

/* disconnect a BE and FE */
void dpcm_be_disconnect(struct snd_soc_pcm_runtime *fe, int stream)
{
	struct snd_soc_dpcm *dpcm, *d;
	unsigned long flags;

	for_each_dpcm_be_safe(fe, stream, dpcm, d) {
		dev_dbg(fe->dev, "ASoC: BE %s disconnect check for %s\n",
				stream ? "capture" : "playback",
				dpcm->be->dai_link->name);

		if (dpcm->state != SND_SOC_DPCM_LINK_STATE_FREE)
			continue;

		dev_dbg(fe->dev, "freed DSP %s path %s %s %s\n",
			stream ? "capture" : "playback", fe->dai_link->name,
			stream ? "<-" : "->", dpcm->be->dai_link->name);

		/* BEs still alive need new FE */
		dpcm_be_reparent(fe, dpcm->be, stream);

		dpcm_remove_debugfs_state(dpcm);

		spin_lock_irqsave(&fe->card->dpcm_lock, flags);
		list_del(&dpcm->list_be);
		list_del(&dpcm->list_fe);
		spin_unlock_irqrestore(&fe->card->dpcm_lock, flags);
		kfree(dpcm);
	}
}

/* get BE for DAI widget and stream */
static struct snd_soc_pcm_runtime *dpcm_get_be(struct snd_soc_card *card,
		struct snd_soc_dapm_widget *widget, int stream)
{
	struct snd_soc_pcm_runtime *be;
	struct snd_soc_dapm_widget *w;
	struct snd_soc_dai *dai;
	int i;

	dev_dbg(card->dev, "ASoC: find BE for widget %s\n", widget->name);

	for_each_card_rtds(card, be) {

		if (!be->dai_link->no_pcm)
			continue;

		for_each_rtd_dais(be, i, dai) {
			w = snd_soc_dai_get_widget(dai, stream);

			dev_dbg(card->dev, "ASoC: try BE : %s\n",
				w ? w->name : "(not set)");

			if (w == widget)
				return be;
		}
	}

	/* Widget provided is not a BE */
	return NULL;
}

static int widget_in_list(struct snd_soc_dapm_widget_list *list,
		struct snd_soc_dapm_widget *widget)
{
	struct snd_soc_dapm_widget *w;
	int i;

	for_each_dapm_widgets(list, i, w)
		if (widget == w)
			return 1;

	return 0;
}

static bool dpcm_end_walk_at_be(struct snd_soc_dapm_widget *widget,
		enum snd_soc_dapm_direction dir)
{
	struct snd_soc_card *card = widget->dapm->card;
	struct snd_soc_pcm_runtime *rtd;
	int stream;

	/* adjust dir to stream */
	if (dir == SND_SOC_DAPM_DIR_OUT)
		stream = SNDRV_PCM_STREAM_PLAYBACK;
	else
		stream = SNDRV_PCM_STREAM_CAPTURE;

	rtd = dpcm_get_be(card, widget, stream);
	if (rtd)
		return true;

	return false;
}

int dpcm_path_get(struct snd_soc_pcm_runtime *fe,
	int stream, struct snd_soc_dapm_widget_list **list)
{
	struct snd_soc_dai *cpu_dai = asoc_rtd_to_cpu(fe, 0);
	int paths;

	if (fe->num_cpus > 1) {
		dev_err(fe->dev,
			"%s doesn't support Multi CPU yet\n", __func__);
		return -EINVAL;
	}

	/* get number of valid DAI paths and their widgets */
	paths = snd_soc_dapm_dai_get_connected_widgets(cpu_dai, stream, list,
			dpcm_end_walk_at_be);

	dev_dbg(fe->dev, "ASoC: found %d audio %s paths\n", paths,
			stream ? "capture" : "playback");

	return paths;
}

void dpcm_path_put(struct snd_soc_dapm_widget_list **list)
{
	snd_soc_dapm_dai_free_widgets(list);
}

static bool dpcm_be_is_active(struct snd_soc_dpcm *dpcm, int stream,
			      struct snd_soc_dapm_widget_list *list)
{
	struct snd_soc_dapm_widget *widget;
	struct snd_soc_dai *dai;
	unsigned int i;

	/* is there a valid DAI widget for this BE */
	for_each_rtd_dais(dpcm->be, i, dai) {
		widget = snd_soc_dai_get_widget(dai, stream);

		/*
		 * The BE is pruned only if none of the dai
		 * widgets are in the active list.
		 */
		if (widget && widget_in_list(list, widget))
			return true;
	}

	return false;
}

static int dpcm_prune_paths(struct snd_soc_pcm_runtime *fe, int stream,
			    struct snd_soc_dapm_widget_list **list_)
{
	struct snd_soc_dpcm *dpcm;
	int prune = 0;

	/* Destroy any old FE <--> BE connections */
	for_each_dpcm_be(fe, stream, dpcm) {
		if (dpcm_be_is_active(dpcm, stream, *list_))
			continue;

		dev_dbg(fe->dev, "ASoC: pruning %s BE %s for %s\n",
			stream ? "capture" : "playback",
			dpcm->be->dai_link->name, fe->dai_link->name);
		dpcm->state = SND_SOC_DPCM_LINK_STATE_FREE;
		dpcm->be->dpcm[stream].runtime_update = SND_SOC_DPCM_UPDATE_BE;
		prune++;
	}

	dev_dbg(fe->dev, "ASoC: found %d old BE paths for pruning\n", prune);
	return prune;
}

static int dpcm_add_paths(struct snd_soc_pcm_runtime *fe, int stream,
	struct snd_soc_dapm_widget_list **list_)
{
	struct snd_soc_card *card = fe->card;
	struct snd_soc_dapm_widget_list *list = *list_;
	struct snd_soc_pcm_runtime *be;
	struct snd_soc_dapm_widget *widget;
	int i, new = 0, err;

	/* Create any new FE <--> BE connections */
	for_each_dapm_widgets(list, i, widget) {

		switch (widget->id) {
		case snd_soc_dapm_dai_in:
			if (stream != SNDRV_PCM_STREAM_PLAYBACK)
				continue;
			break;
		case snd_soc_dapm_dai_out:
			if (stream != SNDRV_PCM_STREAM_CAPTURE)
				continue;
			break;
		default:
			continue;
		}

		/* is there a valid BE rtd for this widget */
		be = dpcm_get_be(card, widget, stream);
		if (!be) {
			dev_err(fe->dev, "ASoC: no BE found for %s\n",
					widget->name);
			continue;
		}

		/* don't connect if FE is not running */
		if (!fe->dpcm[stream].runtime && !fe->fe_compr)
			continue;

		/* newly connected FE and BE */
		err = dpcm_be_connect(fe, be, stream);
		if (err < 0) {
			dev_err(fe->dev, "ASoC: can't connect %s\n",
				widget->name);
			break;
		} else if (err == 0) /* already connected */
			continue;

		/* new */
		be->dpcm[stream].runtime_update = SND_SOC_DPCM_UPDATE_BE;
		new++;
	}

	dev_dbg(fe->dev, "ASoC: found %d new BE paths\n", new);
	return new;
}

/*
 * Find the corresponding BE DAIs that source or sink audio to this
 * FE substream.
 */
int dpcm_process_paths(struct snd_soc_pcm_runtime *fe,
	int stream, struct snd_soc_dapm_widget_list **list, int new)
{
	if (new)
		return dpcm_add_paths(fe, stream, list);
	else
		return dpcm_prune_paths(fe, stream, list);
}

void dpcm_clear_pending_state(struct snd_soc_pcm_runtime *fe, int stream)
{
	struct snd_soc_dpcm *dpcm;
	unsigned long flags;

	spin_lock_irqsave(&fe->card->dpcm_lock, flags);
	for_each_dpcm_be(fe, stream, dpcm)
		dpcm->be->dpcm[stream].runtime_update =
						SND_SOC_DPCM_UPDATE_NO;
	spin_unlock_irqrestore(&fe->card->dpcm_lock, flags);
}

static void dpcm_be_dai_startup_unwind(struct snd_soc_pcm_runtime *fe,
	int stream)
{
	struct snd_soc_dpcm *dpcm;

	/* disable any enabled and non active backends */
	for_each_dpcm_be(fe, stream, dpcm) {

		struct snd_soc_pcm_runtime *be = dpcm->be;
		struct snd_pcm_substream *be_substream =
			snd_soc_dpcm_get_substream(be, stream);

		if (be->dpcm[stream].users == 0)
			dev_err(be->dev, "ASoC: no users %s at close - state %d\n",
				stream ? "capture" : "playback",
				be->dpcm[stream].state);

		if (--be->dpcm[stream].users != 0)
			continue;

		if (be->dpcm[stream].state != SND_SOC_DPCM_STATE_OPEN)
			continue;

		soc_pcm_close(be_substream);
		be_substream->runtime = NULL;
		be->dpcm[stream].state = SND_SOC_DPCM_STATE_CLOSE;
	}
}

int dpcm_be_dai_startup(struct snd_soc_pcm_runtime *fe, int stream)
{
	struct snd_soc_dpcm *dpcm;
	int err, count = 0;

	/* only startup BE DAIs that are either sinks or sources to this FE DAI */
	for_each_dpcm_be(fe, stream, dpcm) {

		struct snd_soc_pcm_runtime *be = dpcm->be;
		struct snd_pcm_substream *be_substream =
			snd_soc_dpcm_get_substream(be, stream);

		if (!be_substream) {
			dev_err(be->dev, "ASoC: no backend %s stream\n",
				stream ? "capture" : "playback");
			continue;
		}

		/* is this op for this BE ? */
		if (!snd_soc_dpcm_be_can_update(fe, be, stream))
			continue;

		/* first time the dpcm is open ? */
		if (be->dpcm[stream].users == DPCM_MAX_BE_USERS)
			dev_err(be->dev, "ASoC: too many users %s at open %d\n",
				stream ? "capture" : "playback",
				be->dpcm[stream].state);

		if (be->dpcm[stream].users++ != 0)
			continue;

		if ((be->dpcm[stream].state != SND_SOC_DPCM_STATE_NEW) &&
		    (be->dpcm[stream].state != SND_SOC_DPCM_STATE_CLOSE))
			continue;

		dev_dbg(be->dev, "ASoC: open %s BE %s\n",
			stream ? "capture" : "playback", be->dai_link->name);

		be_substream->runtime = be->dpcm[stream].runtime;
		err = soc_pcm_open(be_substream);
		if (err < 0) {
			dev_err(be->dev, "ASoC: BE open failed %d\n", err);
			be->dpcm[stream].users--;
			if (be->dpcm[stream].users < 0)
				dev_err(be->dev, "ASoC: no users %s at unwind %d\n",
					stream ? "capture" : "playback",
					be->dpcm[stream].state);

			be->dpcm[stream].state = SND_SOC_DPCM_STATE_CLOSE;
			goto unwind;
		}

		be->dpcm[stream].state = SND_SOC_DPCM_STATE_OPEN;
		count++;
	}

	return count;

unwind:
	/* disable any enabled and non active backends */
	for_each_dpcm_be_rollback(fe, stream, dpcm) {
		struct snd_soc_pcm_runtime *be = dpcm->be;
		struct snd_pcm_substream *be_substream =
			snd_soc_dpcm_get_substream(be, stream);

		if (!snd_soc_dpcm_be_can_update(fe, be, stream))
			continue;

		if (be->dpcm[stream].users == 0)
			dev_err(be->dev, "ASoC: no users %s at close %d\n",
				stream ? "capture" : "playback",
				be->dpcm[stream].state);

		if (--be->dpcm[stream].users != 0)
			continue;

		if (be->dpcm[stream].state != SND_SOC_DPCM_STATE_OPEN)
			continue;

		soc_pcm_close(be_substream);
		be_substream->runtime = NULL;
		be->dpcm[stream].state = SND_SOC_DPCM_STATE_CLOSE;
	}

	return err;
}

static void dpcm_init_runtime_hw(struct snd_pcm_runtime *runtime,
				 struct snd_soc_pcm_stream *stream)
{
	runtime->hw.rate_min = stream->rate_min;
	runtime->hw.rate_max = min_not_zero(stream->rate_max, UINT_MAX);
	runtime->hw.channels_min = stream->channels_min;
	runtime->hw.channels_max = stream->channels_max;
	if (runtime->hw.formats)
		runtime->hw.formats &= stream->formats;
	else
		runtime->hw.formats = stream->formats;
	runtime->hw.rates = stream->rates;
}

static void dpcm_runtime_merge_format(struct snd_pcm_substream *substream,
				      u64 *formats)
{
	struct snd_soc_pcm_runtime *fe = asoc_substream_to_rtd(substream);
	struct snd_soc_dpcm *dpcm;
	struct snd_soc_dai *dai;
	int stream = substream->stream;

	if (!fe->dai_link->dpcm_merged_format)
		return;

	/*
	 * It returns merged BE codec format
	 * if FE want to use it (= dpcm_merged_format)
	 */

	for_each_dpcm_be(fe, stream, dpcm) {
		struct snd_soc_pcm_runtime *be = dpcm->be;
		struct snd_soc_pcm_stream *codec_stream;
		int i;

		for_each_rtd_codec_dais(be, i, dai) {
			/*
			 * Skip CODECs which don't support the current stream
			 * type. See soc_pcm_init_runtime_hw() for more details
			 */
			if (!snd_soc_dai_stream_valid(dai, stream))
				continue;

			codec_stream = snd_soc_dai_get_pcm_stream(dai, stream);

			*formats &= codec_stream->formats;
		}
	}
}

static void dpcm_runtime_merge_chan(struct snd_pcm_substream *substream,
				    unsigned int *channels_min,
				    unsigned int *channels_max)
{
	struct snd_soc_pcm_runtime *fe = asoc_substream_to_rtd(substream);
	struct snd_soc_dpcm *dpcm;
	int stream = substream->stream;

	if (!fe->dai_link->dpcm_merged_chan)
		return;

	/*
	 * It returns merged BE codec channel;
	 * if FE want to use it (= dpcm_merged_chan)
	 */

	for_each_dpcm_be(fe, stream, dpcm) {
		struct snd_soc_pcm_runtime *be = dpcm->be;
		struct snd_soc_pcm_stream *codec_stream;
		struct snd_soc_pcm_stream *cpu_stream;
		struct snd_soc_dai *dai;
		int i;

		for_each_rtd_cpu_dais(be, i, dai) {
			/*
			 * Skip CPUs which don't support the current stream
			 * type. See soc_pcm_init_runtime_hw() for more details
			 */
			if (!snd_soc_dai_stream_valid(dai, stream))
				continue;

			cpu_stream = snd_soc_dai_get_pcm_stream(dai, stream);

			*channels_min = max(*channels_min,
					    cpu_stream->channels_min);
			*channels_max = min(*channels_max,
					    cpu_stream->channels_max);
		}

		/*
		 * chan min/max cannot be enforced if there are multiple CODEC
		 * DAIs connected to a single CPU DAI, use CPU DAI's directly
		 */
		if (be->num_codecs == 1) {
			codec_stream = snd_soc_dai_get_pcm_stream(asoc_rtd_to_codec(be, 0), stream);

			*channels_min = max(*channels_min,
					    codec_stream->channels_min);
			*channels_max = min(*channels_max,
					    codec_stream->channels_max);
		}
	}
}

static void dpcm_runtime_merge_rate(struct snd_pcm_substream *substream,
				    unsigned int *rates,
				    unsigned int *rate_min,
				    unsigned int *rate_max)
{
	struct snd_soc_pcm_runtime *fe = asoc_substream_to_rtd(substream);
	struct snd_soc_dpcm *dpcm;
	int stream = substream->stream;

	if (!fe->dai_link->dpcm_merged_rate)
		return;

	/*
	 * It returns merged BE codec channel;
	 * if FE want to use it (= dpcm_merged_chan)
	 */

	for_each_dpcm_be(fe, stream, dpcm) {
		struct snd_soc_pcm_runtime *be = dpcm->be;
		struct snd_soc_pcm_stream *pcm;
		struct snd_soc_dai *dai;
		int i;

		for_each_rtd_dais(be, i, dai) {
			/*
			 * Skip DAIs which don't support the current stream
			 * type. See soc_pcm_init_runtime_hw() for more details
			 */
			if (!snd_soc_dai_stream_valid(dai, stream))
				continue;

			pcm = snd_soc_dai_get_pcm_stream(dai, stream);

			*rate_min = max(*rate_min, pcm->rate_min);
			*rate_max = min_not_zero(*rate_max, pcm->rate_max);
			*rates = snd_pcm_rate_mask_intersect(*rates, pcm->rates);
		}
	}
}

static void dpcm_set_fe_runtime(struct snd_pcm_substream *substream)
{
	struct snd_pcm_runtime *runtime = substream->runtime;
	struct snd_soc_pcm_runtime *rtd = asoc_substream_to_rtd(substream);
	struct snd_soc_dai *cpu_dai;
	int i;

	for_each_rtd_cpu_dais(rtd, i, cpu_dai) {
		/*
		 * Skip CPUs which don't support the current stream
		 * type. See soc_pcm_init_runtime_hw() for more details
		 */
		if (!snd_soc_dai_stream_valid(cpu_dai, substream->stream))
			continue;

		dpcm_init_runtime_hw(runtime,
			snd_soc_dai_get_pcm_stream(cpu_dai,
						   substream->stream));
	}

	dpcm_runtime_merge_format(substream, &runtime->hw.formats);
	dpcm_runtime_merge_chan(substream, &runtime->hw.channels_min,
				&runtime->hw.channels_max);
	dpcm_runtime_merge_rate(substream, &runtime->hw.rates,
				&runtime->hw.rate_min, &runtime->hw.rate_max);
}

static int dpcm_fe_dai_do_trigger(struct snd_pcm_substream *substream, int cmd);

/* Set FE's runtime_update state; the state is protected via PCM stream lock
 * for avoiding the race with trigger callback.
 * If the state is unset and a trigger is pending while the previous operation,
 * process the pending trigger action here.
 */
static void dpcm_set_fe_update_state(struct snd_soc_pcm_runtime *fe,
				     int stream, enum snd_soc_dpcm_update state)
{
	struct snd_pcm_substream *substream =
		snd_soc_dpcm_get_substream(fe, stream);

	snd_pcm_stream_lock_irq(substream);
	if (state == SND_SOC_DPCM_UPDATE_NO && fe->dpcm[stream].trigger_pending) {
		dpcm_fe_dai_do_trigger(substream,
				       fe->dpcm[stream].trigger_pending - 1);
		fe->dpcm[stream].trigger_pending = 0;
	}
	fe->dpcm[stream].runtime_update = state;
	snd_pcm_stream_unlock_irq(substream);
}

static int dpcm_apply_symmetry(struct snd_pcm_substream *fe_substream,
			       int stream)
{
	struct snd_soc_dpcm *dpcm;
	struct snd_soc_pcm_runtime *fe = asoc_substream_to_rtd(fe_substream);
	struct snd_soc_dai *fe_cpu_dai;
	int err;
	int i;

	/* apply symmetry for FE */
	if (soc_pcm_has_symmetry(fe_substream))
		fe_substream->runtime->hw.info |= SNDRV_PCM_INFO_JOINT_DUPLEX;

	for_each_rtd_cpu_dais (fe, i, fe_cpu_dai) {
		/* Symmetry only applies if we've got an active stream. */
		if (snd_soc_dai_active(fe_cpu_dai)) {
			err = soc_pcm_apply_symmetry(fe_substream, fe_cpu_dai);
			if (err < 0)
				return err;
		}
	}

	/* apply symmetry for BE */
	for_each_dpcm_be(fe, stream, dpcm) {
		struct snd_soc_pcm_runtime *be = dpcm->be;
		struct snd_pcm_substream *be_substream =
			snd_soc_dpcm_get_substream(be, stream);
		struct snd_soc_pcm_runtime *rtd;
		struct snd_soc_dai *dai;
		int i;

		/* A backend may not have the requested substream */
		if (!be_substream)
			continue;

		rtd = asoc_substream_to_rtd(be_substream);
		if (rtd->dai_link->be_hw_params_fixup)
			continue;

		if (soc_pcm_has_symmetry(be_substream))
			be_substream->runtime->hw.info |= SNDRV_PCM_INFO_JOINT_DUPLEX;

		/* Symmetry only applies if we've got an active stream. */
		for_each_rtd_dais(rtd, i, dai) {
			if (snd_soc_dai_active(dai)) {
				err = soc_pcm_apply_symmetry(fe_substream, dai);
				if (err < 0)
					return err;
			}
		}
	}

	return 0;
}

static int dpcm_fe_dai_startup(struct snd_pcm_substream *fe_substream)
{
	struct snd_soc_pcm_runtime *fe = asoc_substream_to_rtd(fe_substream);
	struct snd_pcm_runtime *runtime = fe_substream->runtime;
	int stream = fe_substream->stream, ret = 0;

	dpcm_set_fe_update_state(fe, stream, SND_SOC_DPCM_UPDATE_FE);

	ret = dpcm_be_dai_startup(fe, stream);
	if (ret < 0) {
		dev_err(fe->dev,"ASoC: failed to start some BEs %d\n", ret);
		goto be_err;
	}

	dev_dbg(fe->dev, "ASoC: open FE %s\n", fe->dai_link->name);

	/* start the DAI frontend */
	ret = soc_pcm_open(fe_substream);
	if (ret < 0) {
		dev_err(fe->dev,"ASoC: failed to start FE %d\n", ret);
		goto unwind;
	}

	fe->dpcm[stream].state = SND_SOC_DPCM_STATE_OPEN;

	dpcm_set_fe_runtime(fe_substream);
	snd_pcm_limit_hw_rates(runtime);

	ret = dpcm_apply_symmetry(fe_substream, stream);
	if (ret < 0)
		dev_err(fe->dev, "ASoC: failed to apply dpcm symmetry %d\n",
			ret);

unwind:
	if (ret < 0)
		dpcm_be_dai_startup_unwind(fe, stream);
be_err:
	dpcm_set_fe_update_state(fe, stream, SND_SOC_DPCM_UPDATE_NO);
	return ret;
}

int dpcm_be_dai_shutdown(struct snd_soc_pcm_runtime *fe, int stream)
{
	struct snd_soc_dpcm *dpcm;

	/* only shutdown BEs that are either sinks or sources to this FE DAI */
	for_each_dpcm_be(fe, stream, dpcm) {

		struct snd_soc_pcm_runtime *be = dpcm->be;
		struct snd_pcm_substream *be_substream =
			snd_soc_dpcm_get_substream(be, stream);

		/* is this op for this BE ? */
		if (!snd_soc_dpcm_be_can_update(fe, be, stream))
			continue;

		if (be->dpcm[stream].users == 0)
			dev_err(be->dev, "ASoC: no users %s at close - state %d\n",
				stream ? "capture" : "playback",
				be->dpcm[stream].state);

		if (--be->dpcm[stream].users != 0)
			continue;

		if ((be->dpcm[stream].state != SND_SOC_DPCM_STATE_HW_FREE) &&
		    (be->dpcm[stream].state != SND_SOC_DPCM_STATE_OPEN)) {
			soc_pcm_hw_free(be_substream);
			be->dpcm[stream].state = SND_SOC_DPCM_STATE_HW_FREE;
		}

		dev_dbg(be->dev, "ASoC: close BE %s\n",
			be->dai_link->name);

		soc_pcm_close(be_substream);
		be_substream->runtime = NULL;

		be->dpcm[stream].state = SND_SOC_DPCM_STATE_CLOSE;
	}
	return 0;
}

static int dpcm_fe_dai_shutdown(struct snd_pcm_substream *substream)
{
	struct snd_soc_pcm_runtime *fe = asoc_substream_to_rtd(substream);
	int stream = substream->stream;

	dpcm_set_fe_update_state(fe, stream, SND_SOC_DPCM_UPDATE_FE);

	/* shutdown the BEs */
	dpcm_be_dai_shutdown(fe, stream);

	dev_dbg(fe->dev, "ASoC: close FE %s\n", fe->dai_link->name);

	/* now shutdown the frontend */
	soc_pcm_close(substream);

	/* run the stream event for each BE */
	dpcm_dapm_stream_event(fe, stream, SND_SOC_DAPM_STREAM_STOP);

	fe->dpcm[stream].state = SND_SOC_DPCM_STATE_CLOSE;
	dpcm_set_fe_update_state(fe, stream, SND_SOC_DPCM_UPDATE_NO);
	return 0;
}

int dpcm_be_dai_hw_free(struct snd_soc_pcm_runtime *fe, int stream)
{
	struct snd_soc_dpcm *dpcm;

	/* only hw_params backends that are either sinks or sources
	 * to this frontend DAI */
	for_each_dpcm_be(fe, stream, dpcm) {

		struct snd_soc_pcm_runtime *be = dpcm->be;
		struct snd_pcm_substream *be_substream =
			snd_soc_dpcm_get_substream(be, stream);

		/* is this op for this BE ? */
		if (!snd_soc_dpcm_be_can_update(fe, be, stream))
			continue;

		/* only free hw when no longer used - check all FEs */
		if (!snd_soc_dpcm_can_be_free_stop(fe, be, stream))
				continue;

		/* do not free hw if this BE is used by other FE */
		if (be->dpcm[stream].users > 1)
			continue;

		if ((be->dpcm[stream].state != SND_SOC_DPCM_STATE_HW_PARAMS) &&
		    (be->dpcm[stream].state != SND_SOC_DPCM_STATE_PREPARE) &&
		    (be->dpcm[stream].state != SND_SOC_DPCM_STATE_HW_FREE) &&
		    (be->dpcm[stream].state != SND_SOC_DPCM_STATE_PAUSED) &&
		    (be->dpcm[stream].state != SND_SOC_DPCM_STATE_STOP) &&
		    (be->dpcm[stream].state != SND_SOC_DPCM_STATE_SUSPEND))
			continue;

		dev_dbg(be->dev, "ASoC: hw_free BE %s\n",
			be->dai_link->name);

		soc_pcm_hw_free(be_substream);

		be->dpcm[stream].state = SND_SOC_DPCM_STATE_HW_FREE;
	}

	return 0;
}

static int dpcm_fe_dai_hw_free(struct snd_pcm_substream *substream)
{
	struct snd_soc_pcm_runtime *fe = asoc_substream_to_rtd(substream);
	int err, stream = substream->stream;

	mutex_lock_nested(&fe->card->mutex, SND_SOC_CARD_CLASS_RUNTIME);
	dpcm_set_fe_update_state(fe, stream, SND_SOC_DPCM_UPDATE_FE);

	dev_dbg(fe->dev, "ASoC: hw_free FE %s\n", fe->dai_link->name);

	/* call hw_free on the frontend */
	err = soc_pcm_hw_free(substream);
	if (err < 0)
		dev_err(fe->dev,"ASoC: hw_free FE %s failed\n",
			fe->dai_link->name);

	/* only hw_params backends that are either sinks or sources
	 * to this frontend DAI */
	err = dpcm_be_dai_hw_free(fe, stream);

	fe->dpcm[stream].state = SND_SOC_DPCM_STATE_HW_FREE;
	dpcm_set_fe_update_state(fe, stream, SND_SOC_DPCM_UPDATE_NO);

	mutex_unlock(&fe->card->mutex);
	return 0;
}

int dpcm_be_dai_hw_params(struct snd_soc_pcm_runtime *fe, int stream)
{
	struct snd_soc_dpcm *dpcm;
	int ret;

	for_each_dpcm_be(fe, stream, dpcm) {

		struct snd_soc_pcm_runtime *be = dpcm->be;
		struct snd_pcm_substream *be_substream =
			snd_soc_dpcm_get_substream(be, stream);

		/* is this op for this BE ? */
		if (!snd_soc_dpcm_be_can_update(fe, be, stream))
			continue;

		/* copy params for each dpcm */
		memcpy(&dpcm->hw_params, &fe->dpcm[stream].hw_params,
				sizeof(struct snd_pcm_hw_params));

		/* perform any hw_params fixups */
		ret = snd_soc_link_be_hw_params_fixup(be, &dpcm->hw_params);
		if (ret < 0)
			goto unwind;

		/* copy the fixed-up hw params for BE dai */
		memcpy(&be->dpcm[stream].hw_params, &dpcm->hw_params,
		       sizeof(struct snd_pcm_hw_params));

		/* only allow hw_params() if no connected FEs are running */
		if (!snd_soc_dpcm_can_be_params(fe, be, stream))
			continue;

		if ((be->dpcm[stream].state != SND_SOC_DPCM_STATE_OPEN) &&
		    (be->dpcm[stream].state != SND_SOC_DPCM_STATE_HW_PARAMS) &&
		    (be->dpcm[stream].state != SND_SOC_DPCM_STATE_HW_FREE))
			continue;

		dev_dbg(be->dev, "ASoC: hw_params BE %s\n",
			be->dai_link->name);

		ret = soc_pcm_hw_params(be_substream, &dpcm->hw_params);
		if (ret < 0) {
			dev_err(dpcm->be->dev,
				"ASoC: hw_params BE failed %d\n", ret);
			goto unwind;
		}

		be->dpcm[stream].state = SND_SOC_DPCM_STATE_HW_PARAMS;
	}
	return 0;

unwind:
	/* disable any enabled and non active backends */
	for_each_dpcm_be_rollback(fe, stream, dpcm) {
		struct snd_soc_pcm_runtime *be = dpcm->be;
		struct snd_pcm_substream *be_substream =
			snd_soc_dpcm_get_substream(be, stream);

		if (!snd_soc_dpcm_be_can_update(fe, be, stream))
			continue;

		/* only allow hw_free() if no connected FEs are running */
		if (!snd_soc_dpcm_can_be_free_stop(fe, be, stream))
			continue;

		if ((be->dpcm[stream].state != SND_SOC_DPCM_STATE_OPEN) &&
		   (be->dpcm[stream].state != SND_SOC_DPCM_STATE_HW_PARAMS) &&
		   (be->dpcm[stream].state != SND_SOC_DPCM_STATE_HW_FREE) &&
		   (be->dpcm[stream].state != SND_SOC_DPCM_STATE_STOP))
			continue;

		soc_pcm_hw_free(be_substream);
	}

	return ret;
}

static int dpcm_fe_dai_hw_params(struct snd_pcm_substream *substream,
				 struct snd_pcm_hw_params *params)
{
	struct snd_soc_pcm_runtime *fe = asoc_substream_to_rtd(substream);
	int ret, stream = substream->stream;

	mutex_lock_nested(&fe->card->mutex, SND_SOC_CARD_CLASS_RUNTIME);
	dpcm_set_fe_update_state(fe, stream, SND_SOC_DPCM_UPDATE_FE);

	memcpy(&fe->dpcm[stream].hw_params, params,
			sizeof(struct snd_pcm_hw_params));
	ret = dpcm_be_dai_hw_params(fe, stream);
	if (ret < 0) {
		dev_err(fe->dev,"ASoC: hw_params BE failed %d\n", ret);
		goto out;
	}

	dev_dbg(fe->dev, "ASoC: hw_params FE %s rate %d chan %x fmt %d\n",
			fe->dai_link->name, params_rate(params),
			params_channels(params), params_format(params));

	/* call hw_params on the frontend */
	ret = soc_pcm_hw_params(substream, params);
	if (ret < 0) {
		dev_err(fe->dev,"ASoC: hw_params FE failed %d\n", ret);
		dpcm_be_dai_hw_free(fe, stream);
	 } else
		fe->dpcm[stream].state = SND_SOC_DPCM_STATE_HW_PARAMS;

out:
	dpcm_set_fe_update_state(fe, stream, SND_SOC_DPCM_UPDATE_NO);
	mutex_unlock(&fe->card->mutex);
	return ret;
}

static int dpcm_do_trigger(struct snd_soc_dpcm *dpcm,
		struct snd_pcm_substream *substream, int cmd)
{
	int ret;

	dev_dbg(dpcm->be->dev, "ASoC: trigger BE %s cmd %d\n",
			dpcm->be->dai_link->name, cmd);

	ret = soc_pcm_trigger(substream, cmd);
	if (ret < 0)
		dev_err(dpcm->be->dev,"ASoC: trigger BE failed %d\n", ret);

	return ret;
}

int dpcm_be_dai_trigger(struct snd_soc_pcm_runtime *fe, int stream,
			       int cmd)
{
	struct snd_soc_dpcm *dpcm;
	int ret = 0;

	for_each_dpcm_be(fe, stream, dpcm) {

		struct snd_soc_pcm_runtime *be = dpcm->be;
		struct snd_pcm_substream *be_substream =
			snd_soc_dpcm_get_substream(be, stream);

		/* is this op for this BE ? */
		if (!snd_soc_dpcm_be_can_update(fe, be, stream))
			continue;

		switch (cmd) {
		case SNDRV_PCM_TRIGGER_START:
			if ((be->dpcm[stream].state != SND_SOC_DPCM_STATE_PREPARE) &&
			    (be->dpcm[stream].state != SND_SOC_DPCM_STATE_STOP) &&
			    (be->dpcm[stream].state != SND_SOC_DPCM_STATE_PAUSED))
				continue;

			ret = dpcm_do_trigger(dpcm, be_substream, cmd);
			if (ret)
				return ret;

			be->dpcm[stream].state = SND_SOC_DPCM_STATE_START;
			break;
		case SNDRV_PCM_TRIGGER_RESUME:
			if ((be->dpcm[stream].state != SND_SOC_DPCM_STATE_SUSPEND))
				continue;

			ret = dpcm_do_trigger(dpcm, be_substream, cmd);
			if (ret)
				return ret;

			be->dpcm[stream].state = SND_SOC_DPCM_STATE_START;
			break;
		case SNDRV_PCM_TRIGGER_PAUSE_RELEASE:
			if ((be->dpcm[stream].state != SND_SOC_DPCM_STATE_PAUSED))
				continue;

			ret = dpcm_do_trigger(dpcm, be_substream, cmd);
			if (ret)
				return ret;

			be->dpcm[stream].state = SND_SOC_DPCM_STATE_START;
			break;
		case SNDRV_PCM_TRIGGER_STOP:
			if ((be->dpcm[stream].state != SND_SOC_DPCM_STATE_START) &&
			    (be->dpcm[stream].state != SND_SOC_DPCM_STATE_PAUSED))
				continue;

			if (!snd_soc_dpcm_can_be_free_stop(fe, be, stream))
				continue;

			ret = dpcm_do_trigger(dpcm, be_substream, cmd);
			if (ret)
				return ret;

			be->dpcm[stream].state = SND_SOC_DPCM_STATE_STOP;
			break;
		case SNDRV_PCM_TRIGGER_SUSPEND:
			if (be->dpcm[stream].state != SND_SOC_DPCM_STATE_START)
				continue;

			if (!snd_soc_dpcm_can_be_free_stop(fe, be, stream))
				continue;

			ret = dpcm_do_trigger(dpcm, be_substream, cmd);
			if (ret)
				return ret;

			be->dpcm[stream].state = SND_SOC_DPCM_STATE_SUSPEND;
			break;
		case SNDRV_PCM_TRIGGER_PAUSE_PUSH:
			if (be->dpcm[stream].state != SND_SOC_DPCM_STATE_START)
				continue;

			if (!snd_soc_dpcm_can_be_free_stop(fe, be, stream))
				continue;

			ret = dpcm_do_trigger(dpcm, be_substream, cmd);
			if (ret)
				return ret;

			be->dpcm[stream].state = SND_SOC_DPCM_STATE_PAUSED;
			break;
		}
	}

	return ret;
}
EXPORT_SYMBOL_GPL(dpcm_be_dai_trigger);

static int dpcm_dai_trigger_fe_be(struct snd_pcm_substream *substream,
				  int cmd, bool fe_first)
{
	struct snd_soc_pcm_runtime *fe = asoc_substream_to_rtd(substream);
	int ret;

	/* call trigger on the frontend before the backend. */
	if (fe_first) {
		dev_dbg(fe->dev, "ASoC: pre trigger FE %s cmd %d\n",
			fe->dai_link->name, cmd);

		ret = soc_pcm_trigger(substream, cmd);
		if (ret < 0)
			return ret;

		ret = dpcm_be_dai_trigger(fe, substream->stream, cmd);
		return ret;
	}

	/* call trigger on the frontend after the backend. */
	ret = dpcm_be_dai_trigger(fe, substream->stream, cmd);
	if (ret < 0)
		return ret;

	dev_dbg(fe->dev, "ASoC: post trigger FE %s cmd %d\n",
		fe->dai_link->name, cmd);

	ret = soc_pcm_trigger(substream, cmd);

	return ret;
}

static int dpcm_fe_dai_do_trigger(struct snd_pcm_substream *substream, int cmd)
{
	struct snd_soc_pcm_runtime *fe = asoc_substream_to_rtd(substream);
	int stream = substream->stream;
	int ret = 0;
	enum snd_soc_dpcm_trigger trigger = fe->dai_link->trigger[stream];

	fe->dpcm[stream].runtime_update = SND_SOC_DPCM_UPDATE_FE;

	switch (trigger) {
	case SND_SOC_DPCM_TRIGGER_PRE:
		switch (cmd) {
		case SNDRV_PCM_TRIGGER_START:
		case SNDRV_PCM_TRIGGER_RESUME:
		case SNDRV_PCM_TRIGGER_PAUSE_RELEASE:
			ret = dpcm_dai_trigger_fe_be(substream, cmd, true);
			break;
		case SNDRV_PCM_TRIGGER_STOP:
		case SNDRV_PCM_TRIGGER_SUSPEND:
		case SNDRV_PCM_TRIGGER_PAUSE_PUSH:
			ret = dpcm_dai_trigger_fe_be(substream, cmd, false);
			break;
		default:
			ret = -EINVAL;
			break;
		}
		break;
	case SND_SOC_DPCM_TRIGGER_POST:
		switch (cmd) {
		case SNDRV_PCM_TRIGGER_START:
		case SNDRV_PCM_TRIGGER_RESUME:
		case SNDRV_PCM_TRIGGER_PAUSE_RELEASE:
			ret = dpcm_dai_trigger_fe_be(substream, cmd, false);
			break;
		case SNDRV_PCM_TRIGGER_STOP:
		case SNDRV_PCM_TRIGGER_SUSPEND:
		case SNDRV_PCM_TRIGGER_PAUSE_PUSH:
			ret = dpcm_dai_trigger_fe_be(substream, cmd, true);
			break;
		default:
			ret = -EINVAL;
			break;
		}
		break;
	case SND_SOC_DPCM_TRIGGER_BESPOKE:
		/* bespoke trigger() - handles both FE and BEs */

		dev_dbg(fe->dev, "ASoC: bespoke trigger FE %s cmd %d\n",
				fe->dai_link->name, cmd);

		ret = snd_soc_pcm_dai_bespoke_trigger(substream, cmd);
		break;
	default:
		dev_err(fe->dev, "ASoC: invalid trigger cmd %d for %s\n", cmd,
				fe->dai_link->name);
		ret = -EINVAL;
		goto out;
	}

	if (ret < 0) {
		dev_err(fe->dev, "ASoC: trigger FE cmd: %d failed: %d\n",
			cmd, ret);
		goto out;
	}

	switch (cmd) {
	case SNDRV_PCM_TRIGGER_START:
	case SNDRV_PCM_TRIGGER_RESUME:
	case SNDRV_PCM_TRIGGER_PAUSE_RELEASE:
		fe->dpcm[stream].state = SND_SOC_DPCM_STATE_START;
		break;
	case SNDRV_PCM_TRIGGER_STOP:
	case SNDRV_PCM_TRIGGER_SUSPEND:
		fe->dpcm[stream].state = SND_SOC_DPCM_STATE_STOP;
		break;
	case SNDRV_PCM_TRIGGER_PAUSE_PUSH:
		fe->dpcm[stream].state = SND_SOC_DPCM_STATE_PAUSED;
		break;
	}

out:
	fe->dpcm[stream].runtime_update = SND_SOC_DPCM_UPDATE_NO;
	return ret;
}

static int dpcm_fe_dai_trigger(struct snd_pcm_substream *substream, int cmd)
{
	struct snd_soc_pcm_runtime *fe = asoc_substream_to_rtd(substream);
	int stream = substream->stream;

	/* if FE's runtime_update is already set, we're in race;
	 * process this trigger later at exit
	 */
	if (fe->dpcm[stream].runtime_update != SND_SOC_DPCM_UPDATE_NO) {
		fe->dpcm[stream].trigger_pending = cmd + 1;
		return 0; /* delayed, assuming it's successful */
	}

	/* we're alone, let's trigger */
	return dpcm_fe_dai_do_trigger(substream, cmd);
}

int dpcm_be_dai_prepare(struct snd_soc_pcm_runtime *fe, int stream)
{
	struct snd_soc_dpcm *dpcm;
	int ret = 0;

	for_each_dpcm_be(fe, stream, dpcm) {

		struct snd_soc_pcm_runtime *be = dpcm->be;
		struct snd_pcm_substream *be_substream =
			snd_soc_dpcm_get_substream(be, stream);

		/* is this op for this BE ? */
		if (!snd_soc_dpcm_be_can_update(fe, be, stream))
			continue;

		if ((be->dpcm[stream].state != SND_SOC_DPCM_STATE_HW_PARAMS) &&
		    (be->dpcm[stream].state != SND_SOC_DPCM_STATE_STOP) &&
		    (be->dpcm[stream].state != SND_SOC_DPCM_STATE_SUSPEND) &&
		    (be->dpcm[stream].state != SND_SOC_DPCM_STATE_PAUSED))
			continue;

		dev_dbg(be->dev, "ASoC: prepare BE %s\n",
			be->dai_link->name);

		ret = soc_pcm_prepare(be_substream);
		if (ret < 0) {
			dev_err(be->dev, "ASoC: backend prepare failed %d\n",
				ret);
			break;
		}

		be->dpcm[stream].state = SND_SOC_DPCM_STATE_PREPARE;
	}
	return ret;
}

static int dpcm_fe_dai_prepare(struct snd_pcm_substream *substream)
{
	struct snd_soc_pcm_runtime *fe = asoc_substream_to_rtd(substream);
	int stream = substream->stream, ret = 0;

	mutex_lock_nested(&fe->card->mutex, SND_SOC_CARD_CLASS_RUNTIME);

	dev_dbg(fe->dev, "ASoC: prepare FE %s\n", fe->dai_link->name);

	dpcm_set_fe_update_state(fe, stream, SND_SOC_DPCM_UPDATE_FE);

	/* there is no point preparing this FE if there are no BEs */
	if (list_empty(&fe->dpcm[stream].be_clients)) {
		dev_err(fe->dev, "ASoC: no backend DAIs enabled for %s\n",
				fe->dai_link->name);
		ret = -EINVAL;
		goto out;
	}

	ret = dpcm_be_dai_prepare(fe, stream);
	if (ret < 0)
		goto out;

	/* call prepare on the frontend */
	ret = soc_pcm_prepare(substream);
	if (ret < 0) {
		dev_err(fe->dev,"ASoC: prepare FE %s failed\n",
			fe->dai_link->name);
		goto out;
	}

	/* run the stream event for each BE */
	dpcm_dapm_stream_event(fe, stream, SND_SOC_DAPM_STREAM_START);
	fe->dpcm[stream].state = SND_SOC_DPCM_STATE_PREPARE;

out:
	dpcm_set_fe_update_state(fe, stream, SND_SOC_DPCM_UPDATE_NO);
	mutex_unlock(&fe->card->mutex);

	return ret;
}

static int dpcm_run_update_shutdown(struct snd_soc_pcm_runtime *fe, int stream)
{
	struct snd_pcm_substream *substream =
		snd_soc_dpcm_get_substream(fe, stream);
	enum snd_soc_dpcm_trigger trigger = fe->dai_link->trigger[stream];
	int err;

	dev_dbg(fe->dev, "ASoC: runtime %s close on FE %s\n",
			stream ? "capture" : "playback", fe->dai_link->name);

	if (trigger == SND_SOC_DPCM_TRIGGER_BESPOKE) {
		/* call bespoke trigger - FE takes care of all BE triggers */
		dev_dbg(fe->dev, "ASoC: bespoke trigger FE %s cmd stop\n",
				fe->dai_link->name);

		err = snd_soc_pcm_dai_bespoke_trigger(substream, SNDRV_PCM_TRIGGER_STOP);
		if (err < 0)
			dev_err(fe->dev,"ASoC: trigger FE failed %d\n", err);
	} else {
		dev_dbg(fe->dev, "ASoC: trigger FE %s cmd stop\n",
			fe->dai_link->name);

		err = dpcm_be_dai_trigger(fe, stream, SNDRV_PCM_TRIGGER_STOP);
		if (err < 0)
			dev_err(fe->dev,"ASoC: trigger FE failed %d\n", err);
	}

	err = dpcm_be_dai_hw_free(fe, stream);
	if (err < 0)
		dev_err(fe->dev,"ASoC: hw_free FE failed %d\n", err);

	err = dpcm_be_dai_shutdown(fe, stream);
	if (err < 0)
		dev_err(fe->dev,"ASoC: shutdown FE failed %d\n", err);

	/* run the stream event for each BE */
	dpcm_dapm_stream_event(fe, stream, SND_SOC_DAPM_STREAM_NOP);

	return 0;
}

static int dpcm_run_update_startup(struct snd_soc_pcm_runtime *fe, int stream)
{
	struct snd_pcm_substream *substream =
		snd_soc_dpcm_get_substream(fe, stream);
	struct snd_soc_dpcm *dpcm;
	enum snd_soc_dpcm_trigger trigger = fe->dai_link->trigger[stream];
	int ret;
	unsigned long flags;

	dev_dbg(fe->dev, "ASoC: runtime %s open on FE %s\n",
			stream ? "capture" : "playback", fe->dai_link->name);

	/* Only start the BE if the FE is ready */
	if (fe->dpcm[stream].state == SND_SOC_DPCM_STATE_HW_FREE ||
		fe->dpcm[stream].state == SND_SOC_DPCM_STATE_CLOSE)
		return -EINVAL;

	/* startup must always be called for new BEs */
	ret = dpcm_be_dai_startup(fe, stream);
	if (ret < 0)
		goto disconnect;

	/* keep going if FE state is > open */
	if (fe->dpcm[stream].state == SND_SOC_DPCM_STATE_OPEN)
		return 0;

	ret = dpcm_be_dai_hw_params(fe, stream);
	if (ret < 0)
		goto close;

	/* keep going if FE state is > hw_params */
	if (fe->dpcm[stream].state == SND_SOC_DPCM_STATE_HW_PARAMS)
		return 0;


	ret = dpcm_be_dai_prepare(fe, stream);
	if (ret < 0)
		goto hw_free;

	/* run the stream event for each BE */
	dpcm_dapm_stream_event(fe, stream, SND_SOC_DAPM_STREAM_NOP);

	/* keep going if FE state is > prepare */
	if (fe->dpcm[stream].state == SND_SOC_DPCM_STATE_PREPARE ||
		fe->dpcm[stream].state == SND_SOC_DPCM_STATE_STOP)
		return 0;

	if (trigger == SND_SOC_DPCM_TRIGGER_BESPOKE) {
		/* call trigger on the frontend - FE takes care of all BE triggers */
		dev_dbg(fe->dev, "ASoC: bespoke trigger FE %s cmd start\n",
				fe->dai_link->name);

		ret = snd_soc_pcm_dai_bespoke_trigger(substream, SNDRV_PCM_TRIGGER_START);
		if (ret < 0) {
			dev_err(fe->dev,"ASoC: bespoke trigger FE failed %d\n", ret);
			goto hw_free;
		}
	} else {
		dev_dbg(fe->dev, "ASoC: trigger FE %s cmd start\n",
			fe->dai_link->name);

		ret = dpcm_be_dai_trigger(fe, stream,
					SNDRV_PCM_TRIGGER_START);
		if (ret < 0) {
			dev_err(fe->dev,"ASoC: trigger FE failed %d\n", ret);
			goto hw_free;
		}
	}

	return 0;

hw_free:
	dpcm_be_dai_hw_free(fe, stream);
close:
	dpcm_be_dai_shutdown(fe, stream);
disconnect:
	/* disconnect any closed BEs */
	spin_lock_irqsave(&fe->card->dpcm_lock, flags);
	for_each_dpcm_be(fe, stream, dpcm) {
		struct snd_soc_pcm_runtime *be = dpcm->be;
		if (be->dpcm[stream].state == SND_SOC_DPCM_STATE_CLOSE)
			dpcm->state = SND_SOC_DPCM_LINK_STATE_FREE;
	}
	spin_unlock_irqrestore(&fe->card->dpcm_lock, flags);

	return ret;
}

static int soc_dpcm_fe_runtime_update(struct snd_soc_pcm_runtime *fe, int new)
{
	struct snd_soc_dapm_widget_list *list;
	int stream;
	int count, paths;
	int ret;

	if (!fe->dai_link->dynamic)
		return 0;

	if (fe->num_cpus > 1) {
		dev_err(fe->dev,
			"%s doesn't support Multi CPU yet\n", __func__);
		return -EINVAL;
	}

	/* only check active links */
	if (!snd_soc_dai_active(asoc_rtd_to_cpu(fe, 0)))
		return 0;

	/* DAPM sync will call this to update DSP paths */
	dev_dbg(fe->dev, "ASoC: DPCM %s runtime update for FE %s\n",
		new ? "new" : "old", fe->dai_link->name);

	for_each_pcm_streams(stream) {

		/* skip if FE doesn't have playback/capture capability */
		if (!snd_soc_dai_stream_valid(asoc_rtd_to_cpu(fe, 0),   stream) ||
		    !snd_soc_dai_stream_valid(asoc_rtd_to_codec(fe, 0), stream))
			continue;

		/* skip if FE isn't currently playing/capturing */
		if (!snd_soc_dai_stream_active(asoc_rtd_to_cpu(fe, 0), stream) ||
		    !snd_soc_dai_stream_active(asoc_rtd_to_codec(fe, 0), stream))
			continue;

		paths = dpcm_path_get(fe, stream, &list);
		if (paths < 0) {
			dev_warn(fe->dev, "ASoC: %s no valid %s path\n",
				 fe->dai_link->name,
				 stream == SNDRV_PCM_STREAM_PLAYBACK ?
				 "playback" : "capture");
			return paths;
		}

		/* update any playback/capture paths */
		count = dpcm_process_paths(fe, stream, &list, new);
		if (count) {
			dpcm_set_fe_update_state(fe, stream, SND_SOC_DPCM_UPDATE_BE);
			if (new)
				ret = dpcm_run_update_startup(fe, stream);
			else
				ret = dpcm_run_update_shutdown(fe, stream);
			if (ret < 0)
				dev_err(fe->dev, "ASoC: failed to shutdown some BEs\n");
			dpcm_set_fe_update_state(fe, stream, SND_SOC_DPCM_UPDATE_NO);

			dpcm_clear_pending_state(fe, stream);
			dpcm_be_disconnect(fe, stream);
		}

		dpcm_path_put(&list);
	}

	return 0;
}

/* Called by DAPM mixer/mux changes to update audio routing between PCMs and
 * any DAI links.
 */
int snd_soc_dpcm_runtime_update(struct snd_soc_card *card)
{
	struct snd_soc_pcm_runtime *fe;
	int ret = 0;

	mutex_lock_nested(&card->mutex, SND_SOC_CARD_CLASS_RUNTIME);
	/* shutdown all old paths first */
	for_each_card_rtds(card, fe) {
		ret = soc_dpcm_fe_runtime_update(fe, 0);
		if (ret)
			goto out;
	}

	/* bring new paths up */
	for_each_card_rtds(card, fe) {
		ret = soc_dpcm_fe_runtime_update(fe, 1);
		if (ret)
			goto out;
	}

out:
	mutex_unlock(&card->mutex);
	return ret;
}
EXPORT_SYMBOL_GPL(snd_soc_dpcm_runtime_update);

static void dpcm_fe_dai_cleanup(struct snd_pcm_substream *fe_substream)
{
	struct snd_soc_pcm_runtime *fe = asoc_substream_to_rtd(fe_substream);
	struct snd_soc_dpcm *dpcm;
	int stream = fe_substream->stream;

	/* mark FE's links ready to prune */
	for_each_dpcm_be(fe, stream, dpcm)
		dpcm->state = SND_SOC_DPCM_LINK_STATE_FREE;

	dpcm_be_disconnect(fe, stream);

	fe->dpcm[stream].runtime = NULL;
}

static int dpcm_fe_dai_close(struct snd_pcm_substream *fe_substream)
{
	struct snd_soc_pcm_runtime *fe = asoc_substream_to_rtd(fe_substream);
	int ret;

	mutex_lock_nested(&fe->card->mutex, SND_SOC_CARD_CLASS_RUNTIME);
	ret = dpcm_fe_dai_shutdown(fe_substream);

	dpcm_fe_dai_cleanup(fe_substream);

	mutex_unlock(&fe->card->mutex);
	return ret;
}

static int dpcm_fe_dai_open(struct snd_pcm_substream *fe_substream)
{
	struct snd_soc_pcm_runtime *fe = asoc_substream_to_rtd(fe_substream);
	struct snd_soc_dapm_widget_list *list;
	int ret;
	int stream = fe_substream->stream;

	mutex_lock_nested(&fe->card->mutex, SND_SOC_CARD_CLASS_RUNTIME);
	fe->dpcm[stream].runtime = fe_substream->runtime;

	ret = dpcm_path_get(fe, stream, &list);
	if (ret < 0) {
		goto open_end;
	} else if (ret == 0) {
		dev_dbg(fe->dev, "ASoC: %s no valid %s route\n",
			fe->dai_link->name, stream ? "capture" : "playback");
	}

	/* calculate valid and active FE <-> BE dpcms */
	dpcm_process_paths(fe, stream, &list, 1);

	ret = dpcm_fe_dai_startup(fe_substream);
	if (ret < 0)
		dpcm_fe_dai_cleanup(fe_substream);

	dpcm_clear_pending_state(fe, stream);
	dpcm_path_put(&list);
open_end:
	mutex_unlock(&fe->card->mutex);
	return ret;
}

/* create a new pcm */
int soc_new_pcm(struct snd_soc_pcm_runtime *rtd, int num)
{
	struct snd_soc_dai *codec_dai;
	struct snd_soc_dai *cpu_dai;
	struct snd_soc_component *component;
	struct snd_pcm *pcm;
	char new_name[64];
	int ret = 0, playback = 0, capture = 0;
	int stream;
	int i;

	if (rtd->dai_link->dynamic && rtd->num_cpus > 1) {
		dev_err(rtd->dev,
			"DPCM doesn't support Multi CPU for Front-Ends yet\n");
		return -EINVAL;
	}

	if (rtd->dai_link->dynamic || rtd->dai_link->no_pcm) {
		if (rtd->dai_link->dpcm_playback) {
			stream = SNDRV_PCM_STREAM_PLAYBACK;

			for_each_rtd_cpu_dais(rtd, i, cpu_dai)
				if (!snd_soc_dai_stream_valid(cpu_dai,
							      stream)) {
					dev_err(rtd->card->dev,
						"CPU DAI %s for rtd %s does not support playback\n",
						cpu_dai->name,
						rtd->dai_link->stream_name);
					return -EINVAL;
				}
			playback = 1;
		}
		if (rtd->dai_link->dpcm_capture) {
			stream = SNDRV_PCM_STREAM_CAPTURE;

			for_each_rtd_cpu_dais(rtd, i, cpu_dai)
				if (!snd_soc_dai_stream_valid(cpu_dai,
							      stream)) {
					dev_err(rtd->card->dev,
						"CPU DAI %s for rtd %s does not support capture\n",
						cpu_dai->name,
						rtd->dai_link->stream_name);
					return -EINVAL;
				}
			capture = 1;
		}
	} else {
		/* Adapt stream for codec2codec links */
		int cpu_capture = rtd->dai_link->params ?
			SNDRV_PCM_STREAM_PLAYBACK : SNDRV_PCM_STREAM_CAPTURE;
		int cpu_playback = rtd->dai_link->params ?
			SNDRV_PCM_STREAM_CAPTURE : SNDRV_PCM_STREAM_PLAYBACK;

		for_each_rtd_codec_dais(rtd, i, codec_dai) {
			if (rtd->num_cpus == 1) {
				cpu_dai = asoc_rtd_to_cpu(rtd, 0);
			} else if (rtd->num_cpus == rtd->num_codecs) {
				cpu_dai = asoc_rtd_to_cpu(rtd, i);
			} else {
				dev_err(rtd->card->dev,
					"N cpus to M codecs link is not supported yet\n");
				return -EINVAL;
			}

			if (snd_soc_dai_stream_valid(codec_dai, SNDRV_PCM_STREAM_PLAYBACK) &&
			    snd_soc_dai_stream_valid(cpu_dai,   cpu_playback))
				playback = 1;
			if (snd_soc_dai_stream_valid(codec_dai, SNDRV_PCM_STREAM_CAPTURE) &&
			    snd_soc_dai_stream_valid(cpu_dai,   cpu_capture))
				capture = 1;
		}
	}

	if (rtd->dai_link->playback_only) {
		playback = 1;
		capture = 0;
	}

	if (rtd->dai_link->capture_only) {
		playback = 0;
		capture = 1;
	}

	/* create the PCM */
	if (rtd->dai_link->params) {
		snprintf(new_name, sizeof(new_name), "codec2codec(%s)",
			 rtd->dai_link->stream_name);

		ret = snd_pcm_new_internal(rtd->card->snd_card, new_name, num,
					   playback, capture, &pcm);
	} else if (rtd->dai_link->no_pcm) {
		snprintf(new_name, sizeof(new_name), "(%s)",
			rtd->dai_link->stream_name);

		ret = snd_pcm_new_internal(rtd->card->snd_card, new_name, num,
				playback, capture, &pcm);
	} else {
		if (rtd->dai_link->dynamic)
			snprintf(new_name, sizeof(new_name), "%s (*)",
				rtd->dai_link->stream_name);
		else
			snprintf(new_name, sizeof(new_name), "%s %s-%d",
				rtd->dai_link->stream_name,
				(rtd->num_codecs > 1) ?
				"multicodec" : asoc_rtd_to_codec(rtd, 0)->name, num);

		ret = snd_pcm_new(rtd->card->snd_card, new_name, num, playback,
			capture, &pcm);
	}
	if (ret < 0) {
		dev_err(rtd->card->dev, "ASoC: can't create pcm %s for dailink %s: %d\n",
			new_name, rtd->dai_link->name, ret);
		return ret;
	}
	dev_dbg(rtd->card->dev, "ASoC: registered pcm #%d %s\n",num, new_name);

	/* DAPM dai link stream work */
	if (rtd->dai_link->params)
		rtd->close_delayed_work_func = codec2codec_close_delayed_work;
	else
		rtd->close_delayed_work_func = snd_soc_close_delayed_work;

	pcm->nonatomic = rtd->dai_link->nonatomic;
	rtd->pcm = pcm;
	pcm->private_data = rtd;

	if (rtd->dai_link->no_pcm || rtd->dai_link->params) {
		if (playback)
			pcm->streams[SNDRV_PCM_STREAM_PLAYBACK].substream->private_data = rtd;
		if (capture)
			pcm->streams[SNDRV_PCM_STREAM_CAPTURE].substream->private_data = rtd;
		goto out;
	}

	/* ASoC PCM operations */
	if (rtd->dai_link->dynamic) {
		rtd->ops.open		= dpcm_fe_dai_open;
		rtd->ops.hw_params	= dpcm_fe_dai_hw_params;
		rtd->ops.prepare	= dpcm_fe_dai_prepare;
		rtd->ops.trigger	= dpcm_fe_dai_trigger;
		rtd->ops.hw_free	= dpcm_fe_dai_hw_free;
		rtd->ops.close		= dpcm_fe_dai_close;
		rtd->ops.pointer	= soc_pcm_pointer;
	} else {
		rtd->ops.open		= soc_pcm_open;
		rtd->ops.hw_params	= soc_pcm_hw_params;
		rtd->ops.prepare	= soc_pcm_prepare;
		rtd->ops.trigger	= soc_pcm_trigger;
		rtd->ops.hw_free	= soc_pcm_hw_free;
		rtd->ops.close		= soc_pcm_close;
		rtd->ops.pointer	= soc_pcm_pointer;
	}

	for_each_rtd_components(rtd, i, component) {
		const struct snd_soc_component_driver *drv = component->driver;

		if (drv->ioctl)
			rtd->ops.ioctl		= snd_soc_pcm_component_ioctl;
		if (drv->sync_stop)
			rtd->ops.sync_stop	= snd_soc_pcm_component_sync_stop;
		if (drv->copy_user)
			rtd->ops.copy_user	= snd_soc_pcm_component_copy_user;
		if (drv->page)
			rtd->ops.page		= snd_soc_pcm_component_page;
		if (drv->mmap)
			rtd->ops.mmap		= snd_soc_pcm_component_mmap;
	}

	if (playback)
		snd_pcm_set_ops(pcm, SNDRV_PCM_STREAM_PLAYBACK, &rtd->ops);

	if (capture)
		snd_pcm_set_ops(pcm, SNDRV_PCM_STREAM_CAPTURE, &rtd->ops);

	ret = snd_soc_pcm_component_new(rtd);
	if (ret < 0) {
		dev_err(rtd->dev, "ASoC: pcm %s constructor failed for dailink %s: %d\n",
			new_name, rtd->dai_link->name, ret);
		return ret;
	}

	pcm->no_device_suspend = true;
out:
	dev_dbg(rtd->card->dev, "%s <-> %s mapping ok\n",
		(rtd->num_codecs > 1) ? "multicodec" : asoc_rtd_to_codec(rtd, 0)->name,
		(rtd->num_cpus > 1)   ? "multicpu"   : asoc_rtd_to_cpu(rtd, 0)->name);
	return ret;
}

/* is the current PCM operation for this FE ? */
int snd_soc_dpcm_fe_can_update(struct snd_soc_pcm_runtime *fe, int stream)
{
	if (fe->dpcm[stream].runtime_update == SND_SOC_DPCM_UPDATE_FE)
		return 1;
	return 0;
}
EXPORT_SYMBOL_GPL(snd_soc_dpcm_fe_can_update);

/* is the current PCM operation for this BE ? */
int snd_soc_dpcm_be_can_update(struct snd_soc_pcm_runtime *fe,
		struct snd_soc_pcm_runtime *be, int stream)
{
	if ((fe->dpcm[stream].runtime_update == SND_SOC_DPCM_UPDATE_FE) ||
	   ((fe->dpcm[stream].runtime_update == SND_SOC_DPCM_UPDATE_BE) &&
		  be->dpcm[stream].runtime_update))
		return 1;
	return 0;
}
EXPORT_SYMBOL_GPL(snd_soc_dpcm_be_can_update);

/* get the substream for this BE */
struct snd_pcm_substream *
	snd_soc_dpcm_get_substream(struct snd_soc_pcm_runtime *be, int stream)
{
	return be->pcm->streams[stream].substream;
}
EXPORT_SYMBOL_GPL(snd_soc_dpcm_get_substream);

static int snd_soc_dpcm_check_state(struct snd_soc_pcm_runtime *fe,
				    struct snd_soc_pcm_runtime *be,
				    int stream,
				    const enum snd_soc_dpcm_state *states,
				    int num_states)
{
	struct snd_soc_dpcm *dpcm;
	int state;
	int ret = 1;
	unsigned long flags;
	int i;

	spin_lock_irqsave(&fe->card->dpcm_lock, flags);
	for_each_dpcm_fe(be, stream, dpcm) {

		if (dpcm->fe == fe)
			continue;

		state = dpcm->fe->dpcm[stream].state;
		for (i = 0; i < num_states; i++) {
			if (state == states[i]) {
				ret = 0;
				break;
			}
		}
	}
	spin_unlock_irqrestore(&fe->card->dpcm_lock, flags);

	/* it's safe to do this BE DAI */
	return ret;
}

/*
 * We can only hw_free, stop, pause or suspend a BE DAI if any of it's FE
 * are not running, paused or suspended for the specified stream direction.
 */
int snd_soc_dpcm_can_be_free_stop(struct snd_soc_pcm_runtime *fe,
		struct snd_soc_pcm_runtime *be, int stream)
{
	const enum snd_soc_dpcm_state state[] = {
		SND_SOC_DPCM_STATE_START,
		SND_SOC_DPCM_STATE_PAUSED,
		SND_SOC_DPCM_STATE_SUSPEND,
	};

	return snd_soc_dpcm_check_state(fe, be, stream, state, ARRAY_SIZE(state));
}
EXPORT_SYMBOL_GPL(snd_soc_dpcm_can_be_free_stop);

/*
 * We can only change hw params a BE DAI if any of it's FE are not prepared,
 * running, paused or suspended for the specified stream direction.
 */
int snd_soc_dpcm_can_be_params(struct snd_soc_pcm_runtime *fe,
		struct snd_soc_pcm_runtime *be, int stream)
{
	const enum snd_soc_dpcm_state state[] = {
		SND_SOC_DPCM_STATE_START,
		SND_SOC_DPCM_STATE_PAUSED,
		SND_SOC_DPCM_STATE_SUSPEND,
		SND_SOC_DPCM_STATE_PREPARE,
	};

	return snd_soc_dpcm_check_state(fe, be, stream, state, ARRAY_SIZE(state));
}
EXPORT_SYMBOL_GPL(snd_soc_dpcm_can_be_params);<|MERGE_RESOLUTION|>--- conflicted
+++ resolved
@@ -850,11 +850,7 @@
  */
 static int soc_pcm_prepare(struct snd_pcm_substream *substream)
 {
-<<<<<<< HEAD
-	struct snd_soc_pcm_runtime *rtd = substream->private_data;
-=======
 	struct snd_soc_pcm_runtime *rtd = asoc_substream_to_rtd(substream);
->>>>>>> 77e5934e
 	struct snd_soc_dai *dai;
 	int i, ret = 0;
 
