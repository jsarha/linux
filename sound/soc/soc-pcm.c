--- conflicted
+++ resolved
@@ -1550,32 +1550,6 @@
 
 		cpu_stream = snd_soc_dai_get_pcm_stream(dai, stream);
 
-<<<<<<< HEAD
-static void dpcm_runtime_setup_fe(struct snd_pcm_substream *substream)
-{
-	struct snd_soc_pcm_runtime *fe = asoc_substream_to_rtd(substream);
-	struct snd_pcm_runtime *runtime = substream->runtime;
-	struct snd_pcm_hardware *hw = &runtime->hw;
-	struct snd_soc_dai *dai;
-	int stream = substream->stream;
-	int i;
-
-	soc_pcm_hw_init(hw);
-
-	for_each_rtd_cpu_dais(fe, i, dai) {
-		struct snd_soc_pcm_stream *cpu_stream;
-
-		/*
-		 * Skip CPUs which don't support the current stream
-		 * type. See soc_pcm_init_runtime_hw() for more details
-		 */
-		if (!snd_soc_dai_stream_valid(dai, stream))
-			continue;
-
-		cpu_stream = snd_soc_dai_get_pcm_stream(dai, stream);
-
-=======
->>>>>>> adda5abf
 		soc_pcm_hw_update_rate(hw, cpu_stream);
 		soc_pcm_hw_update_chan(hw, cpu_stream);
 		soc_pcm_hw_update_format(hw, cpu_stream);
