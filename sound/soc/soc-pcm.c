--- conflicted
+++ resolved
@@ -1860,12 +1860,9 @@
 	/* now shutdown the frontend */
 	soc_pcm_close(substream);
 
-<<<<<<< HEAD
-=======
 	/* run the stream stop event */
 	dpcm_dapm_stream_event(fe, stream, SND_SOC_DAPM_STREAM_STOP);
 
->>>>>>> c27d311f
 	fe->dpcm[stream].state = SND_SOC_DPCM_STATE_CLOSE;
 	dpcm_set_fe_update_state(fe, stream, SND_SOC_DPCM_UPDATE_NO);
 	return 0;
