// SPDX-License-Identifier: GPL-2.0+
//
// soc-pcm.c  --  ALSA SoC PCM
//
// Copyright 2005 Wolfson Microelectronics PLC.
// Copyright 2005 Openedhand Ltd.
// Copyright (C) 2010 Slimlogic Ltd.
// Copyright (C) 2010 Texas Instruments Inc.
//
// Authors: Liam Girdwood <lrg@ti.com>
//          Mark Brown <broonie@opensource.wolfsonmicro.com>

#include <linux/kernel.h>
#include <linux/init.h>
#include <linux/delay.h>
#include <linux/pinctrl/consumer.h>
#include <linux/pm_runtime.h>
#include <linux/slab.h>
#include <linux/workqueue.h>
#include <linux/export.h>
#include <linux/debugfs.h>
#include <sound/core.h>
#include <sound/pcm.h>
#include <sound/pcm_params.h>
#include <sound/soc.h>
#include <sound/soc-dpcm.h>
#include <sound/initval.h>

#define DPCM_MAX_BE_USERS	8

/**
 * snd_soc_runtime_activate() - Increment active count for PCM runtime components
 * @rtd: ASoC PCM runtime that is activated
 * @stream: Direction of the PCM stream
 *
 * Increments the active count for all the DAIs and components attached to a PCM
 * runtime. Should typically be called when a stream is opened.
 *
 * Must be called with the rtd->card->pcm_mutex being held
 */
void snd_soc_runtime_activate(struct snd_soc_pcm_runtime *rtd, int stream)
{
	struct snd_soc_dai *cpu_dai = rtd->cpu_dai;
	struct snd_soc_dai *codec_dai;
	int i;

	lockdep_assert_held(&rtd->card->pcm_mutex);

	if (stream == SNDRV_PCM_STREAM_PLAYBACK) {
		cpu_dai->playback_active++;
		for_each_rtd_codec_dai(rtd, i, codec_dai)
			codec_dai->playback_active++;
	} else {
		cpu_dai->capture_active++;
		for_each_rtd_codec_dai(rtd, i, codec_dai)
			codec_dai->capture_active++;
	}

	cpu_dai->active++;
	cpu_dai->component->active++;
	for_each_rtd_codec_dai(rtd, i, codec_dai) {
		codec_dai->active++;
		codec_dai->component->active++;
	}
}

/**
 * snd_soc_runtime_deactivate() - Decrement active count for PCM runtime components
 * @rtd: ASoC PCM runtime that is deactivated
 * @stream: Direction of the PCM stream
 *
 * Decrements the active count for all the DAIs and components attached to a PCM
 * runtime. Should typically be called when a stream is closed.
 *
 * Must be called with the rtd->card->pcm_mutex being held
 */
void snd_soc_runtime_deactivate(struct snd_soc_pcm_runtime *rtd, int stream)
{
	struct snd_soc_dai *cpu_dai = rtd->cpu_dai;
	struct snd_soc_dai *codec_dai;
	int i;

	lockdep_assert_held(&rtd->card->pcm_mutex);

	if (stream == SNDRV_PCM_STREAM_PLAYBACK) {
		cpu_dai->playback_active--;
		for_each_rtd_codec_dai(rtd, i, codec_dai)
			codec_dai->playback_active--;
	} else {
		cpu_dai->capture_active--;
		for_each_rtd_codec_dai(rtd, i, codec_dai)
			codec_dai->capture_active--;
	}

	cpu_dai->active--;
	cpu_dai->component->active--;
	for_each_rtd_codec_dai(rtd, i, codec_dai) {
		codec_dai->component->active--;
		codec_dai->active--;
	}
}

/**
 * snd_soc_runtime_ignore_pmdown_time() - Check whether to ignore the power down delay
 * @rtd: The ASoC PCM runtime that should be checked.
 *
 * This function checks whether the power down delay should be ignored for a
 * specific PCM runtime. Returns true if the delay is 0, if it the DAI link has
 * been configured to ignore the delay, or if none of the components benefits
 * from having the delay.
 */
bool snd_soc_runtime_ignore_pmdown_time(struct snd_soc_pcm_runtime *rtd)
{
	struct snd_soc_rtdcom_list *rtdcom;
	struct snd_soc_component *component;
	bool ignore = true;

	if (!rtd->pmdown_time || rtd->dai_link->ignore_pmdown_time)
		return true;

	for_each_rtd_components(rtd, rtdcom, component)
		ignore &= !component->driver->use_pmdown_time;

	return ignore;
}

/**
 * snd_soc_set_runtime_hwparams - set the runtime hardware parameters
 * @substream: the pcm substream
 * @hw: the hardware parameters
 *
 * Sets the substream runtime hardware parameters.
 */
int snd_soc_set_runtime_hwparams(struct snd_pcm_substream *substream,
	const struct snd_pcm_hardware *hw)
{
	struct snd_pcm_runtime *runtime = substream->runtime;
	runtime->hw.info = hw->info;
	runtime->hw.formats = hw->formats;
	runtime->hw.period_bytes_min = hw->period_bytes_min;
	runtime->hw.period_bytes_max = hw->period_bytes_max;
	runtime->hw.periods_min = hw->periods_min;
	runtime->hw.periods_max = hw->periods_max;
	runtime->hw.buffer_bytes_max = hw->buffer_bytes_max;
	runtime->hw.fifo_size = hw->fifo_size;
	return 0;
}
EXPORT_SYMBOL_GPL(snd_soc_set_runtime_hwparams);

/* DPCM stream event, send event to FE and all active BEs. */
int dpcm_dapm_stream_event(struct snd_soc_pcm_runtime *fe, int dir,
	int event)
{
	struct snd_soc_dpcm *dpcm;

	for_each_dpcm_be(fe, dir, dpcm) {

		struct snd_soc_pcm_runtime *be = dpcm->be;

		dev_dbg(be->dev, "ASoC: BE %s event %d dir %d\n",
				be->dai_link->name, event, dir);

		if ((event == SND_SOC_DAPM_STREAM_STOP) &&
		    (be->dpcm[dir].users >= 1))
			continue;

		snd_soc_dapm_stream_event(be, dir, event);
	}

	snd_soc_dapm_stream_event(fe, dir, event);

	return 0;
}

static int soc_pcm_apply_symmetry(struct snd_pcm_substream *substream,
					struct snd_soc_dai *soc_dai)
{
	struct snd_soc_pcm_runtime *rtd = substream->private_data;
	int ret;

	if (soc_dai->rate && (soc_dai->driver->symmetric_rates ||
				rtd->dai_link->symmetric_rates)) {
		dev_dbg(soc_dai->dev, "ASoC: Symmetry forces %dHz rate\n",
				soc_dai->rate);

		ret = snd_pcm_hw_constraint_single(substream->runtime,
						SNDRV_PCM_HW_PARAM_RATE,
						soc_dai->rate);
		if (ret < 0) {
			dev_err(soc_dai->dev,
				"ASoC: Unable to apply rate constraint: %d\n",
				ret);
			return ret;
		}
	}

	if (soc_dai->channels && (soc_dai->driver->symmetric_channels ||
				rtd->dai_link->symmetric_channels)) {
		dev_dbg(soc_dai->dev, "ASoC: Symmetry forces %d channel(s)\n",
				soc_dai->channels);

		ret = snd_pcm_hw_constraint_single(substream->runtime,
						SNDRV_PCM_HW_PARAM_CHANNELS,
						soc_dai->channels);
		if (ret < 0) {
			dev_err(soc_dai->dev,
				"ASoC: Unable to apply channel symmetry constraint: %d\n",
				ret);
			return ret;
		}
	}

	if (soc_dai->sample_bits && (soc_dai->driver->symmetric_samplebits ||
				rtd->dai_link->symmetric_samplebits)) {
		dev_dbg(soc_dai->dev, "ASoC: Symmetry forces %d sample bits\n",
				soc_dai->sample_bits);

		ret = snd_pcm_hw_constraint_single(substream->runtime,
						SNDRV_PCM_HW_PARAM_SAMPLE_BITS,
						soc_dai->sample_bits);
		if (ret < 0) {
			dev_err(soc_dai->dev,
				"ASoC: Unable to apply sample bits symmetry constraint: %d\n",
				ret);
			return ret;
		}
	}

	return 0;
}

static int soc_pcm_params_symmetry(struct snd_pcm_substream *substream,
				struct snd_pcm_hw_params *params)
{
	struct snd_soc_pcm_runtime *rtd = substream->private_data;
	struct snd_soc_dai *cpu_dai = rtd->cpu_dai;
	struct snd_soc_dai *codec_dai;
	unsigned int rate, channels, sample_bits, symmetry, i;

	rate = params_rate(params);
	channels = params_channels(params);
	sample_bits = snd_pcm_format_physical_width(params_format(params));

	/* reject unmatched parameters when applying symmetry */
	symmetry = cpu_dai->driver->symmetric_rates ||
		rtd->dai_link->symmetric_rates;

	for_each_rtd_codec_dai(rtd, i, codec_dai)
		symmetry |= codec_dai->driver->symmetric_rates;

	if (symmetry && cpu_dai->rate && cpu_dai->rate != rate) {
		dev_err(rtd->dev, "ASoC: unmatched rate symmetry: %d - %d\n",
				cpu_dai->rate, rate);
		return -EINVAL;
	}

	symmetry = cpu_dai->driver->symmetric_channels ||
		rtd->dai_link->symmetric_channels;

	for_each_rtd_codec_dai(rtd, i, codec_dai)
		symmetry |= codec_dai->driver->symmetric_channels;

	if (symmetry && cpu_dai->channels && cpu_dai->channels != channels) {
		dev_err(rtd->dev, "ASoC: unmatched channel symmetry: %d - %d\n",
				cpu_dai->channels, channels);
		return -EINVAL;
	}

	symmetry = cpu_dai->driver->symmetric_samplebits ||
		rtd->dai_link->symmetric_samplebits;

	for_each_rtd_codec_dai(rtd, i, codec_dai)
		symmetry |= codec_dai->driver->symmetric_samplebits;

	if (symmetry && cpu_dai->sample_bits && cpu_dai->sample_bits != sample_bits) {
		dev_err(rtd->dev, "ASoC: unmatched sample bits symmetry: %d - %d\n",
				cpu_dai->sample_bits, sample_bits);
		return -EINVAL;
	}

	return 0;
}

static bool soc_pcm_has_symmetry(struct snd_pcm_substream *substream)
{
	struct snd_soc_pcm_runtime *rtd = substream->private_data;
	struct snd_soc_dai_driver *cpu_driver = rtd->cpu_dai->driver;
	struct snd_soc_dai_link *link = rtd->dai_link;
	struct snd_soc_dai *codec_dai;
	unsigned int symmetry, i;

	symmetry = cpu_driver->symmetric_rates || link->symmetric_rates ||
		cpu_driver->symmetric_channels || link->symmetric_channels ||
		cpu_driver->symmetric_samplebits || link->symmetric_samplebits;

	for_each_rtd_codec_dai(rtd, i, codec_dai)
		symmetry = symmetry ||
			codec_dai->driver->symmetric_rates ||
			codec_dai->driver->symmetric_channels ||
			codec_dai->driver->symmetric_samplebits;

	return symmetry;
}

static void soc_pcm_set_msb(struct snd_pcm_substream *substream, int bits)
{
	struct snd_soc_pcm_runtime *rtd = substream->private_data;
	int ret;

	if (!bits)
		return;

	ret = snd_pcm_hw_constraint_msbits(substream->runtime, 0, 0, bits);
	if (ret != 0)
		dev_warn(rtd->dev, "ASoC: Failed to set MSB %d: %d\n",
				 bits, ret);
}

static void soc_pcm_apply_msb(struct snd_pcm_substream *substream)
{
	struct snd_soc_pcm_runtime *rtd = substream->private_data;
	struct snd_soc_dai *cpu_dai = rtd->cpu_dai;
	struct snd_soc_dai *codec_dai;
	int i;
	unsigned int bits = 0, cpu_bits;

	if (substream->stream == SNDRV_PCM_STREAM_PLAYBACK) {
		for_each_rtd_codec_dai(rtd, i, codec_dai) {
			if (codec_dai->driver->playback.sig_bits == 0) {
				bits = 0;
				break;
			}
			bits = max(codec_dai->driver->playback.sig_bits, bits);
		}
		cpu_bits = cpu_dai->driver->playback.sig_bits;
	} else {
		for_each_rtd_codec_dai(rtd, i, codec_dai) {
			if (codec_dai->driver->capture.sig_bits == 0) {
				bits = 0;
				break;
			}
			bits = max(codec_dai->driver->capture.sig_bits, bits);
		}
		cpu_bits = cpu_dai->driver->capture.sig_bits;
	}

	soc_pcm_set_msb(substream, bits);
	soc_pcm_set_msb(substream, cpu_bits);
}

static void soc_pcm_init_runtime_hw(struct snd_pcm_substream *substream)
{
	struct snd_pcm_runtime *runtime = substream->runtime;
	struct snd_pcm_hardware *hw = &runtime->hw;
	struct snd_soc_pcm_runtime *rtd = substream->private_data;
	struct snd_soc_dai *codec_dai;
	struct snd_soc_dai_driver *cpu_dai_drv = rtd->cpu_dai->driver;
	struct snd_soc_dai_driver *codec_dai_drv;
	struct snd_soc_pcm_stream *codec_stream;
	struct snd_soc_pcm_stream *cpu_stream;
	unsigned int chan_min = 0, chan_max = UINT_MAX;
	unsigned int rate_min = 0, rate_max = UINT_MAX;
	unsigned int rates = UINT_MAX;
	u64 formats = ULLONG_MAX;
	int i;

	if (substream->stream == SNDRV_PCM_STREAM_PLAYBACK)
		cpu_stream = &cpu_dai_drv->playback;
	else
		cpu_stream = &cpu_dai_drv->capture;

	/* first calculate min/max only for CODECs in the DAI link */
	for_each_rtd_codec_dai(rtd, i, codec_dai) {

		/*
		 * Skip CODECs which don't support the current stream type.
		 * Otherwise, since the rate, channel, and format values will
		 * zero in that case, we would have no usable settings left,
		 * causing the resulting setup to fail.
		 * At least one CODEC should match, otherwise we should have
		 * bailed out on a higher level, since there would be no
		 * CODEC to support the transfer direction in that case.
		 */
		if (!snd_soc_dai_stream_valid(codec_dai,
					      substream->stream))
			continue;

		codec_dai_drv = codec_dai->driver;
		if (substream->stream == SNDRV_PCM_STREAM_PLAYBACK)
			codec_stream = &codec_dai_drv->playback;
		else
			codec_stream = &codec_dai_drv->capture;
		chan_min = max(chan_min, codec_stream->channels_min);
		chan_max = min(chan_max, codec_stream->channels_max);
		rate_min = max(rate_min, codec_stream->rate_min);
		rate_max = min_not_zero(rate_max, codec_stream->rate_max);
		formats &= codec_stream->formats;
		rates = snd_pcm_rate_mask_intersect(codec_stream->rates, rates);
	}

	/*
	 * chan min/max cannot be enforced if there are multiple CODEC DAIs
	 * connected to a single CPU DAI, use CPU DAI's directly and let
	 * channel allocation be fixed up later
	 */
	if (rtd->num_codecs > 1) {
		chan_min = cpu_stream->channels_min;
		chan_max = cpu_stream->channels_max;
	}

	hw->channels_min = max(chan_min, cpu_stream->channels_min);
	hw->channels_max = min(chan_max, cpu_stream->channels_max);
	if (hw->formats)
		hw->formats &= formats & cpu_stream->formats;
	else
		hw->formats = formats & cpu_stream->formats;
	hw->rates = snd_pcm_rate_mask_intersect(rates, cpu_stream->rates);

	snd_pcm_limit_hw_rates(runtime);

	hw->rate_min = max(hw->rate_min, cpu_stream->rate_min);
	hw->rate_min = max(hw->rate_min, rate_min);
	hw->rate_max = min_not_zero(hw->rate_max, cpu_stream->rate_max);
	hw->rate_max = min_not_zero(hw->rate_max, rate_max);
}

static int soc_pcm_components_open(struct snd_pcm_substream *substream,
				   struct snd_soc_component **last)
{
	struct snd_soc_pcm_runtime *rtd = substream->private_data;
	struct snd_soc_rtdcom_list *rtdcom;
	struct snd_soc_component *component;
	int ret = 0;

	for_each_rtd_components(rtd, rtdcom, component) {
		*last = component;

		ret = snd_soc_component_module_get_when_open(component);
		if (ret < 0) {
			dev_err(component->dev,
				"ASoC: can't get module %s\n",
				component->name);
			return ret;
		}

		ret = snd_soc_component_open(component, substream);
		if (ret < 0) {
			dev_err(component->dev,
				"ASoC: can't open component %s: %d\n",
				component->name, ret);
			return ret;
		}
	}
	*last = NULL;
	return 0;
}

static int soc_pcm_components_close(struct snd_pcm_substream *substream,
				    struct snd_soc_component *last)
{
	struct snd_soc_pcm_runtime *rtd = substream->private_data;
	struct snd_soc_rtdcom_list *rtdcom;
	struct snd_soc_component *component;
	int ret = 0;

	for_each_rtd_components(rtd, rtdcom, component) {
		if (component == last)
			break;

		ret |= snd_soc_component_close(component, substream);
		snd_soc_component_module_put_when_close(component);
	}

	return ret;
}

/*
 * Called by ALSA when a PCM substream is opened, the runtime->hw record is
 * then initialized and any private data can be allocated. This also calls
 * startup for the cpu DAI, component, machine and codec DAI.
 */
static int soc_pcm_open(struct snd_pcm_substream *substream)
{
	struct snd_soc_pcm_runtime *rtd = substream->private_data;
	struct snd_pcm_runtime *runtime = substream->runtime;
	struct snd_soc_component *component;
	struct snd_soc_rtdcom_list *rtdcom;
	struct snd_soc_dai *cpu_dai = rtd->cpu_dai;
	struct snd_soc_dai *codec_dai;
	const char *codec_dai_name = "multicodec";
	int i, ret = 0;

	pinctrl_pm_select_default_state(cpu_dai->dev);
	for_each_rtd_codec_dai(rtd, i, codec_dai)
		pinctrl_pm_select_default_state(codec_dai->dev);

	for_each_rtd_components(rtd, rtdcom, component) {
		pm_runtime_get_sync(component->dev);
	}

	mutex_lock_nested(&rtd->card->pcm_mutex, rtd->card->pcm_subclass);

	/* startup the audio subsystem */
	ret = snd_soc_dai_startup(cpu_dai, substream);
	if (ret < 0) {
		dev_err(cpu_dai->dev, "ASoC: can't open interface %s: %d\n",
			cpu_dai->name, ret);
		goto out;
	}

	ret = soc_pcm_components_open(substream, &component);
	if (ret < 0)
		goto component_err;

	for_each_rtd_codec_dai(rtd, i, codec_dai) {
		ret = snd_soc_dai_startup(codec_dai, substream);
		if (ret < 0) {
			dev_err(codec_dai->dev,
				"ASoC: can't open codec %s: %d\n",
				codec_dai->name, ret);
			goto codec_dai_err;
		}

		if (substream->stream == SNDRV_PCM_STREAM_PLAYBACK)
			codec_dai->tx_mask = 0;
		else
			codec_dai->rx_mask = 0;
	}

	if (rtd->dai_link->ops->startup) {
		ret = rtd->dai_link->ops->startup(substream);
		if (ret < 0) {
			pr_err("ASoC: %s startup failed: %d\n",
			       rtd->dai_link->name, ret);
			goto machine_err;
		}
	}

	/* Dynamic PCM DAI links compat checks use dynamic capabilities */
	if (rtd->dai_link->dynamic || rtd->dai_link->no_pcm)
		goto dynamic;

	/* Check that the codec and cpu DAIs are compatible */
	soc_pcm_init_runtime_hw(substream);

	if (rtd->num_codecs == 1)
		codec_dai_name = rtd->codec_dai->name;

	if (soc_pcm_has_symmetry(substream))
		runtime->hw.info |= SNDRV_PCM_INFO_JOINT_DUPLEX;

	ret = -EINVAL;
	if (!runtime->hw.rates) {
		printk(KERN_ERR "ASoC: %s <-> %s No matching rates\n",
			codec_dai_name, cpu_dai->name);
		goto config_err;
	}
	if (!runtime->hw.formats) {
		printk(KERN_ERR "ASoC: %s <-> %s No matching formats\n",
			codec_dai_name, cpu_dai->name);
		goto config_err;
	}
	if (!runtime->hw.channels_min || !runtime->hw.channels_max ||
	    runtime->hw.channels_min > runtime->hw.channels_max) {
		printk(KERN_ERR "ASoC: %s <-> %s No matching channels\n",
				codec_dai_name, cpu_dai->name);
		goto config_err;
	}

	soc_pcm_apply_msb(substream);

	/* Symmetry only applies if we've already got an active stream. */
	if (cpu_dai->active) {
		ret = soc_pcm_apply_symmetry(substream, cpu_dai);
		if (ret != 0)
			goto config_err;
	}

	for_each_rtd_codec_dai(rtd, i, codec_dai) {
		if (codec_dai->active) {
			ret = soc_pcm_apply_symmetry(substream, codec_dai);
			if (ret != 0)
				goto config_err;
		}
	}

	pr_debug("ASoC: %s <-> %s info:\n",
			codec_dai_name, cpu_dai->name);
	pr_debug("ASoC: rate mask 0x%x\n", runtime->hw.rates);
	pr_debug("ASoC: min ch %d max ch %d\n", runtime->hw.channels_min,
		 runtime->hw.channels_max);
	pr_debug("ASoC: min rate %d max rate %d\n", runtime->hw.rate_min,
		 runtime->hw.rate_max);

dynamic:

	snd_soc_runtime_activate(rtd, substream->stream);

	mutex_unlock(&rtd->card->pcm_mutex);
	return 0;

config_err:
	if (rtd->dai_link->ops->shutdown)
		rtd->dai_link->ops->shutdown(substream);

machine_err:
	i = rtd->num_codecs;

codec_dai_err:
	for_each_rtd_codec_dai_rollback(rtd, i, codec_dai)
		snd_soc_dai_shutdown(codec_dai, substream);

component_err:
	soc_pcm_components_close(substream, component);

	snd_soc_dai_shutdown(cpu_dai, substream);
out:
	mutex_unlock(&rtd->card->pcm_mutex);

	for_each_rtd_components(rtd, rtdcom, component) {
		pm_runtime_mark_last_busy(component->dev);
		pm_runtime_put_autosuspend(component->dev);
	}

	for_each_rtd_codec_dai(rtd, i, codec_dai) {
		if (!codec_dai->active)
			pinctrl_pm_select_sleep_state(codec_dai->dev);
	}
	if (!cpu_dai->active)
		pinctrl_pm_select_sleep_state(cpu_dai->dev);

	return ret;
}

/*
 * Power down the audio subsystem pmdown_time msecs after close is called.
 * This is to ensure there are no pops or clicks in between any music tracks
 * due to DAPM power cycling.
 */
static void close_delayed_work(struct work_struct *work)
{
	struct snd_soc_pcm_runtime *rtd =
			container_of(work, struct snd_soc_pcm_runtime, delayed_work.work);
	struct snd_soc_dai *codec_dai = rtd->codec_dais[0];

	mutex_lock_nested(&rtd->card->pcm_mutex, rtd->card->pcm_subclass);

	dev_dbg(rtd->dev, "ASoC: pop wq checking: %s status: %s waiting: %s\n",
		 codec_dai->driver->playback.stream_name,
		 codec_dai->playback_active ? "active" : "inactive",
		 rtd->pop_wait ? "yes" : "no");

	/* are we waiting on this codec DAI stream */
	if (rtd->pop_wait == 1) {
		rtd->pop_wait = 0;
		snd_soc_dapm_stream_event(rtd, SNDRV_PCM_STREAM_PLAYBACK,
					  SND_SOC_DAPM_STREAM_STOP);
	}

	mutex_unlock(&rtd->card->pcm_mutex);
}

static void codec2codec_close_delayed_work(struct work_struct *work)
{
	/*
	 * Currently nothing to do for c2c links
	 * Since c2c links are internal nodes in the DAPM graph and
	 * don't interface with the outside world or application layer
	 * we don't have to do any special handling on close.
	 */
}

/*
 * Called by ALSA when a PCM substream is closed. Private data can be
 * freed here. The cpu DAI, codec DAI, machine and components are also
 * shutdown.
 */
static int soc_pcm_close(struct snd_pcm_substream *substream)
{
	struct snd_soc_pcm_runtime *rtd = substream->private_data;
	struct snd_soc_component *component;
	struct snd_soc_rtdcom_list *rtdcom;
	struct snd_soc_dai *cpu_dai = rtd->cpu_dai;
	struct snd_soc_dai *codec_dai;
	int i;

	mutex_lock_nested(&rtd->card->pcm_mutex, rtd->card->pcm_subclass);

	snd_soc_runtime_deactivate(rtd, substream->stream);

	/* clear the corresponding DAIs rate when inactive */
	if (!cpu_dai->active)
		cpu_dai->rate = 0;

	for_each_rtd_codec_dai(rtd, i, codec_dai) {
		if (!codec_dai->active)
			codec_dai->rate = 0;
	}

	snd_soc_dai_digital_mute(cpu_dai, 1, substream->stream);

	snd_soc_dai_shutdown(cpu_dai, substream);

	for_each_rtd_codec_dai(rtd, i, codec_dai)
		snd_soc_dai_shutdown(codec_dai, substream);

	if (rtd->dai_link->ops->shutdown)
		rtd->dai_link->ops->shutdown(substream);

	soc_pcm_components_close(substream, NULL);

	if (substream->stream == SNDRV_PCM_STREAM_PLAYBACK) {
		if (snd_soc_runtime_ignore_pmdown_time(rtd)) {
			/* powered down playback stream now */
			snd_soc_dapm_stream_event(rtd,
						  SNDRV_PCM_STREAM_PLAYBACK,
						  SND_SOC_DAPM_STREAM_STOP);
		} else {
			/* start delayed pop wq here for playback streams */
			rtd->pop_wait = 1;
			queue_delayed_work(system_power_efficient_wq,
					   &rtd->delayed_work,
					   msecs_to_jiffies(rtd->pmdown_time));
		}
	} else {
		/* capture streams can be powered down now */
		snd_soc_dapm_stream_event(rtd, SNDRV_PCM_STREAM_CAPTURE,
					  SND_SOC_DAPM_STREAM_STOP);
	}

	mutex_unlock(&rtd->card->pcm_mutex);

	for_each_rtd_components(rtd, rtdcom, component) {
		pm_runtime_mark_last_busy(component->dev);
		pm_runtime_put_autosuspend(component->dev);
	}

	for_each_rtd_codec_dai(rtd, i, codec_dai) {
		if (!codec_dai->active)
			pinctrl_pm_select_sleep_state(codec_dai->dev);
	}
	if (!cpu_dai->active)
		pinctrl_pm_select_sleep_state(cpu_dai->dev);

	return 0;
}

/*
 * Called by ALSA when the PCM substream is prepared, can set format, sample
 * rate, etc.  This function is non atomic and can be called multiple times,
 * it can refer to the runtime info.
 */
static int soc_pcm_prepare(struct snd_pcm_substream *substream)
{
	struct snd_soc_pcm_runtime *rtd = substream->private_data;
	struct snd_soc_component *component;
	struct snd_soc_rtdcom_list *rtdcom;
	struct snd_soc_dai *cpu_dai = rtd->cpu_dai;
	struct snd_soc_dai *codec_dai;
	int i, ret = 0;

	mutex_lock_nested(&rtd->card->pcm_mutex, rtd->card->pcm_subclass);

	if (rtd->dai_link->ops->prepare) {
		ret = rtd->dai_link->ops->prepare(substream);
		if (ret < 0) {
			dev_err(rtd->card->dev, "ASoC: machine prepare error:"
				" %d\n", ret);
			goto out;
		}
	}

	for_each_rtd_components(rtd, rtdcom, component) {
		ret = snd_soc_component_prepare(component, substream);
		if (ret < 0) {
			dev_err(component->dev,
				"ASoC: platform prepare error: %d\n", ret);
			goto out;
		}
	}

	for_each_rtd_codec_dai(rtd, i, codec_dai) {
		ret = snd_soc_dai_prepare(codec_dai, substream);
		if (ret < 0) {
			dev_err(codec_dai->dev,
				"ASoC: codec DAI prepare error: %d\n",
				ret);
			goto out;
		}
	}

	ret = snd_soc_dai_prepare(cpu_dai, substream);
	if (ret < 0) {
		dev_err(cpu_dai->dev,
			"ASoC: cpu DAI prepare error: %d\n", ret);
		goto out;
	}

	/* cancel any delayed stream shutdown that is pending */
	if (substream->stream == SNDRV_PCM_STREAM_PLAYBACK &&
	    rtd->pop_wait) {
		rtd->pop_wait = 0;
		cancel_delayed_work(&rtd->delayed_work);
	}

	snd_soc_dapm_stream_event(rtd, substream->stream,
			SND_SOC_DAPM_STREAM_START);

	for_each_rtd_codec_dai(rtd, i, codec_dai)
		snd_soc_dai_digital_mute(codec_dai, 0,
					 substream->stream);
	snd_soc_dai_digital_mute(cpu_dai, 0, substream->stream);

out:
	mutex_unlock(&rtd->card->pcm_mutex);
	return ret;
}

static void soc_pcm_codec_params_fixup(struct snd_pcm_hw_params *params,
				       unsigned int mask)
{
	struct snd_interval *interval;
	int channels = hweight_long(mask);

	interval = hw_param_interval(params, SNDRV_PCM_HW_PARAM_CHANNELS);
	interval->min = channels;
	interval->max = channels;
}

static int soc_pcm_components_hw_free(struct snd_pcm_substream *substream,
				      struct snd_soc_component *last)
{
	struct snd_soc_pcm_runtime *rtd = substream->private_data;
	struct snd_soc_rtdcom_list *rtdcom;
	struct snd_soc_component *component;
	int ret = 0;

	for_each_rtd_components(rtd, rtdcom, component) {
		if (component == last)
			break;

		ret |= snd_soc_component_hw_free(component, substream);
	}

	return ret;
}

/*
 * Called by ALSA when the hardware params are set by application. This
 * function can also be called multiple times and can allocate buffers
 * (using snd_pcm_lib_* ). It's non-atomic.
 */
static int soc_pcm_hw_params(struct snd_pcm_substream *substream,
				struct snd_pcm_hw_params *params)
{
	struct snd_soc_pcm_runtime *rtd = substream->private_data;
	struct snd_soc_component *component;
	struct snd_soc_rtdcom_list *rtdcom;
	struct snd_soc_dai *cpu_dai = rtd->cpu_dai;
	struct snd_soc_dai *codec_dai;
	int i, ret = 0;

	mutex_lock_nested(&rtd->card->pcm_mutex, rtd->card->pcm_subclass);
	if (rtd->dai_link->ops->hw_params) {
		ret = rtd->dai_link->ops->hw_params(substream, params);
		if (ret < 0) {
			dev_err(rtd->card->dev, "ASoC: machine hw_params"
				" failed: %d\n", ret);
			goto out;
		}
	}

	for_each_rtd_codec_dai(rtd, i, codec_dai) {
		struct snd_pcm_hw_params codec_params;

		/*
		 * Skip CODECs which don't support the current stream type,
		 * the idea being that if a CODEC is not used for the currently
		 * set up transfer direction, it should not need to be
		 * configured, especially since the configuration used might
		 * not even be supported by that CODEC. There may be cases
		 * however where a CODEC needs to be set up although it is
		 * actually not being used for the transfer, e.g. if a
		 * capture-only CODEC is acting as an LRCLK and/or BCLK master
		 * for the DAI link including a playback-only CODEC.
		 * If this becomes necessary, we will have to augment the
		 * machine driver setup with information on how to act, so
		 * we can do the right thing here.
		 */
		if (!snd_soc_dai_stream_valid(codec_dai, substream->stream))
			continue;

		/* copy params for each codec */
		codec_params = *params;

		/* fixup params based on TDM slot masks */
		if (substream->stream == SNDRV_PCM_STREAM_PLAYBACK &&
		    codec_dai->tx_mask)
			soc_pcm_codec_params_fixup(&codec_params,
						   codec_dai->tx_mask);

		if (substream->stream == SNDRV_PCM_STREAM_CAPTURE &&
		    codec_dai->rx_mask)
			soc_pcm_codec_params_fixup(&codec_params,
						   codec_dai->rx_mask);

		ret = snd_soc_dai_hw_params(codec_dai, substream,
					    &codec_params);
		if(ret < 0)
			goto codec_err;

		codec_dai->rate = params_rate(&codec_params);
		codec_dai->channels = params_channels(&codec_params);
		codec_dai->sample_bits = snd_pcm_format_physical_width(
						params_format(&codec_params));

		snd_soc_dapm_update_dai(substream, &codec_params, codec_dai);
	}

	ret = snd_soc_dai_hw_params(cpu_dai, substream, params);
	if (ret < 0)
		goto interface_err;

	/* store the parameters for each DAIs */
	cpu_dai->rate = params_rate(params);
	cpu_dai->channels = params_channels(params);
	cpu_dai->sample_bits =
		snd_pcm_format_physical_width(params_format(params));

	snd_soc_dapm_update_dai(substream, params, cpu_dai);

	for_each_rtd_components(rtd, rtdcom, component) {
		ret = snd_soc_component_hw_params(component, substream, params);
		if (ret < 0) {
			dev_err(component->dev,
				"ASoC: %s hw params failed: %d\n",
				component->name, ret);
			goto component_err;
		}
	}
	component = NULL;

	ret = soc_pcm_params_symmetry(substream, params);
        if (ret)
		goto component_err;
out:
	mutex_unlock(&rtd->card->pcm_mutex);
	return ret;

component_err:
	soc_pcm_components_hw_free(substream, component);

	snd_soc_dai_hw_free(cpu_dai, substream);
	cpu_dai->rate = 0;

interface_err:
	i = rtd->num_codecs;

codec_err:
	for_each_rtd_codec_dai_rollback(rtd, i, codec_dai) {
		if (!snd_soc_dai_stream_valid(codec_dai, substream->stream))
			continue;

		snd_soc_dai_hw_free(codec_dai, substream);
		codec_dai->rate = 0;
	}

	if (rtd->dai_link->ops->hw_free)
		rtd->dai_link->ops->hw_free(substream);

	mutex_unlock(&rtd->card->pcm_mutex);
	return ret;
}

/*
 * Frees resources allocated by hw_params, can be called multiple times
 */
static int soc_pcm_hw_free(struct snd_pcm_substream *substream)
{
	struct snd_soc_pcm_runtime *rtd = substream->private_data;
	struct snd_soc_dai *cpu_dai = rtd->cpu_dai;
	struct snd_soc_dai *codec_dai;
	bool playback = substream->stream == SNDRV_PCM_STREAM_PLAYBACK;
	int i;

	mutex_lock_nested(&rtd->card->pcm_mutex, rtd->card->pcm_subclass);

	/* clear the corresponding DAIs parameters when going to be inactive */
	if (cpu_dai->active == 1) {
		cpu_dai->rate = 0;
		cpu_dai->channels = 0;
		cpu_dai->sample_bits = 0;
	}

	for_each_rtd_codec_dai(rtd, i, codec_dai) {
		if (codec_dai->active == 1) {
			codec_dai->rate = 0;
			codec_dai->channels = 0;
			codec_dai->sample_bits = 0;
		}
	}

	/* apply codec digital mute */
	for_each_rtd_codec_dai(rtd, i, codec_dai) {
		if ((playback && codec_dai->playback_active == 1) ||
		    (!playback && codec_dai->capture_active == 1))
			snd_soc_dai_digital_mute(codec_dai, 1,
						 substream->stream);
	}

	/* free any machine hw params */
	if (rtd->dai_link->ops->hw_free)
		rtd->dai_link->ops->hw_free(substream);

	/* free any component resources */
	soc_pcm_components_hw_free(substream, NULL);

	/* now free hw params for the DAIs  */
	for_each_rtd_codec_dai(rtd, i, codec_dai) {
		if (!snd_soc_dai_stream_valid(codec_dai, substream->stream))
			continue;

		snd_soc_dai_hw_free(codec_dai, substream);
	}

	snd_soc_dai_hw_free(cpu_dai, substream);

	mutex_unlock(&rtd->card->pcm_mutex);
	return 0;
}

static int soc_pcm_trigger_start(struct snd_pcm_substream *substream, int cmd)
{
	struct snd_soc_pcm_runtime *rtd = substream->private_data;
	struct snd_soc_component *component;
	struct snd_soc_rtdcom_list *rtdcom;
	struct snd_soc_dai *cpu_dai = rtd->cpu_dai;
	struct snd_soc_dai *codec_dai;
	int i, ret;

	if (rtd->dai_link->ops->trigger) {
		ret = rtd->dai_link->ops->trigger(substream, cmd);
		if (ret < 0)
			return ret;
	}

	for_each_rtd_components(rtd, rtdcom, component) {
		ret = snd_soc_component_trigger(component, substream, cmd);
		if (ret < 0)
			return ret;
	}

	ret = snd_soc_dai_trigger(cpu_dai, substream, cmd);
	if (ret < 0)
		return ret;

	for_each_rtd_codec_dai(rtd, i, codec_dai) {
		ret = snd_soc_dai_trigger(codec_dai, substream, cmd);
		if (ret < 0)
			return ret;
	}

	return 0;
}

static int soc_pcm_trigger_stop(struct snd_pcm_substream *substream, int cmd)
{
	struct snd_soc_pcm_runtime *rtd = substream->private_data;
	struct snd_soc_component *component;
	struct snd_soc_rtdcom_list *rtdcom;
	struct snd_soc_dai *cpu_dai = rtd->cpu_dai;
	struct snd_soc_dai *codec_dai;
	int i, ret;

	for_each_rtd_codec_dai(rtd, i, codec_dai) {
		ret = snd_soc_dai_trigger(codec_dai, substream, cmd);
		if (ret < 0)
			return ret;
	}

	ret = snd_soc_dai_trigger(cpu_dai, substream, cmd);
	if (ret < 0)
		return ret;

	for_each_rtd_components(rtd, rtdcom, component) {
		ret = snd_soc_component_trigger(component, substream, cmd);
		if (ret < 0)
			return ret;
	}

	if (rtd->dai_link->ops->trigger) {
		ret = rtd->dai_link->ops->trigger(substream, cmd);
		if (ret < 0)
			return ret;
	}

	return 0;
}

static int soc_pcm_trigger(struct snd_pcm_substream *substream, int cmd)
{
	int ret;

	switch (cmd) {
	case SNDRV_PCM_TRIGGER_START:
	case SNDRV_PCM_TRIGGER_RESUME:
	case SNDRV_PCM_TRIGGER_PAUSE_RELEASE:
		ret = soc_pcm_trigger_start(substream, cmd);
		break;
	case SNDRV_PCM_TRIGGER_STOP:
	case SNDRV_PCM_TRIGGER_SUSPEND:
	case SNDRV_PCM_TRIGGER_PAUSE_PUSH:
		ret = soc_pcm_trigger_stop(substream, cmd);
		break;
	default:
		return -EINVAL;
	}

	return ret;
}

static int soc_pcm_bespoke_trigger(struct snd_pcm_substream *substream,
				   int cmd)
{
	struct snd_soc_pcm_runtime *rtd = substream->private_data;
	struct snd_soc_dai *cpu_dai = rtd->cpu_dai;
	struct snd_soc_dai *codec_dai;
	int i, ret;

	for_each_rtd_codec_dai(rtd, i, codec_dai) {
		ret = snd_soc_dai_bespoke_trigger(codec_dai, substream, cmd);
		if (ret < 0)
			return ret;
	}

	ret = snd_soc_dai_bespoke_trigger(cpu_dai, substream, cmd);
	if (ret < 0)
		return ret;

	return 0;
}
/*
 * soc level wrapper for pointer callback
 * If cpu_dai, codec_dai, component driver has the delay callback, then
 * the runtime->delay will be updated accordingly.
 */
static snd_pcm_uframes_t soc_pcm_pointer(struct snd_pcm_substream *substream)
{
	struct snd_soc_pcm_runtime *rtd = substream->private_data;
	struct snd_soc_dai *cpu_dai = rtd->cpu_dai;
	struct snd_soc_dai *codec_dai;
	struct snd_pcm_runtime *runtime = substream->runtime;
	snd_pcm_uframes_t offset = 0;
	snd_pcm_sframes_t delay = 0;
	snd_pcm_sframes_t codec_delay = 0;
	int i;

	/* clearing the previous total delay */
	runtime->delay = 0;

	offset = snd_soc_pcm_component_pointer(substream);

	/* base delay if assigned in pointer callback */
	delay = runtime->delay;

	delay += snd_soc_dai_delay(cpu_dai, substream);

	for_each_rtd_codec_dai(rtd, i, codec_dai) {
		codec_delay = max(codec_delay,
				  snd_soc_dai_delay(codec_dai, substream));
	}
	delay += codec_delay;

	runtime->delay = delay;

	return offset;
}

/* connect a FE and BE */
static int dpcm_be_connect(struct snd_soc_pcm_runtime *fe,
		struct snd_soc_pcm_runtime *be, int stream)
{
	struct snd_soc_dpcm *dpcm;
	unsigned long flags;
<<<<<<< HEAD
	char *name;
=======
#ifdef CONFIG_DEBUG_FS
	char *name;
#endif
>>>>>>> 9054dfa0

	/* only add new dpcms */
	for_each_dpcm_be(fe, stream, dpcm) {
		if (dpcm->be == be && dpcm->fe == fe)
			return 0;
	}

	dpcm = kzalloc(sizeof(struct snd_soc_dpcm), GFP_KERNEL);
	if (!dpcm)
		return -ENOMEM;

	dpcm->be = be;
	dpcm->fe = fe;
	be->dpcm[stream].runtime = fe->dpcm[stream].runtime;
	dpcm->state = SND_SOC_DPCM_LINK_STATE_NEW;
	spin_lock_irqsave(&fe->card->dpcm_lock, flags);
	list_add(&dpcm->list_be, &fe->dpcm[stream].be_clients);
	list_add(&dpcm->list_fe, &be->dpcm[stream].fe_clients);
	spin_unlock_irqrestore(&fe->card->dpcm_lock, flags);

	dev_dbg(fe->dev, "connected new DPCM %s path %s %s %s\n",
			stream ? "capture" : "playback",  fe->dai_link->name,
			stream ? "<-" : "->", be->dai_link->name);

#ifdef CONFIG_DEBUG_FS
	name = kasprintf(GFP_KERNEL, "%s:%s", be->dai_link->name,
			 stream ? "capture" : "playback");
	if (name) {
		dpcm->debugfs_state = debugfs_create_dir(name,
							 fe->debugfs_dpcm_root);
		debugfs_create_u32("state", 0644, dpcm->debugfs_state,
				   &dpcm->state);
		kfree(name);
	}
#endif
	return 1;
}

/* reparent a BE onto another FE */
static void dpcm_be_reparent(struct snd_soc_pcm_runtime *fe,
			struct snd_soc_pcm_runtime *be, int stream)
{
	struct snd_soc_dpcm *dpcm;
	struct snd_pcm_substream *fe_substream, *be_substream;

	/* reparent if BE is connected to other FEs */
	if (!be->dpcm[stream].users)
		return;

	be_substream = snd_soc_dpcm_get_substream(be, stream);

	for_each_dpcm_fe(be, stream, dpcm) {
		if (dpcm->fe == fe)
			continue;

		dev_dbg(fe->dev, "reparent %s path %s %s %s\n",
			stream ? "capture" : "playback",
			dpcm->fe->dai_link->name,
			stream ? "<-" : "->", dpcm->be->dai_link->name);

		fe_substream = snd_soc_dpcm_get_substream(dpcm->fe, stream);
		be_substream->runtime = fe_substream->runtime;
		break;
	}
}

/* disconnect a BE and FE */
void dpcm_be_disconnect(struct snd_soc_pcm_runtime *fe, int stream)
{
	struct snd_soc_dpcm *dpcm, *d;
	unsigned long flags;

	for_each_dpcm_be_safe(fe, stream, dpcm, d) {
		dev_dbg(fe->dev, "ASoC: BE %s disconnect check for %s\n",
				stream ? "capture" : "playback",
				dpcm->be->dai_link->name);

		if (dpcm->state != SND_SOC_DPCM_LINK_STATE_FREE)
			continue;

		dev_dbg(fe->dev, "freed DSP %s path %s %s %s\n",
			stream ? "capture" : "playback", fe->dai_link->name,
			stream ? "<-" : "->", dpcm->be->dai_link->name);

		/* BEs still alive need new FE */
		dpcm_be_reparent(fe, dpcm->be, stream);

#ifdef CONFIG_DEBUG_FS
		debugfs_remove_recursive(dpcm->debugfs_state);
#endif
		spin_lock_irqsave(&fe->card->dpcm_lock, flags);
		list_del(&dpcm->list_be);
		list_del(&dpcm->list_fe);
		spin_unlock_irqrestore(&fe->card->dpcm_lock, flags);
		kfree(dpcm);
	}
}

/* get BE for DAI widget and stream */
static struct snd_soc_pcm_runtime *dpcm_get_be(struct snd_soc_card *card,
		struct snd_soc_dapm_widget *widget, int stream)
{
	struct snd_soc_pcm_runtime *be;
	struct snd_soc_dai *dai;
	int i;

	dev_dbg(card->dev, "ASoC: find BE for widget %s\n", widget->name);

	if (stream == SNDRV_PCM_STREAM_PLAYBACK) {
		for_each_card_rtds(card, be) {

			if (!be->dai_link->no_pcm)
				continue;

			dev_dbg(card->dev, "ASoC: try BE : %s\n",
				be->cpu_dai->playback_widget ?
				be->cpu_dai->playback_widget->name : "(not set)");

			if (be->cpu_dai->playback_widget == widget)
				return be;

			for_each_rtd_codec_dai(be, i, dai) {
				if (dai->playback_widget == widget)
					return be;
			}
		}
	} else {

		for_each_card_rtds(card, be) {

			if (!be->dai_link->no_pcm)
				continue;

			dev_dbg(card->dev, "ASoC: try BE %s\n",
				be->cpu_dai->capture_widget ?
				be->cpu_dai->capture_widget->name : "(not set)");

			if (be->cpu_dai->capture_widget == widget)
				return be;

			for_each_rtd_codec_dai(be, i, dai) {
				if (dai->capture_widget == widget)
					return be;
			}
		}
	}

	/* dai link name and stream name set correctly ? */
	dev_err(card->dev, "ASoC: can't get %s BE for %s\n",
		stream ? "capture" : "playback", widget->name);
	return NULL;
}

static inline struct snd_soc_dapm_widget *
	dai_get_widget(struct snd_soc_dai *dai, int stream)
{
	if (stream == SNDRV_PCM_STREAM_PLAYBACK)
		return dai->playback_widget;
	else
		return dai->capture_widget;
}

static int widget_in_list(struct snd_soc_dapm_widget_list *list,
		struct snd_soc_dapm_widget *widget)
{
	int i;

	for (i = 0; i < list->num_widgets; i++) {
		if (widget == list->widgets[i])
			return 1;
	}

	return 0;
}

static bool dpcm_end_walk_at_be(struct snd_soc_dapm_widget *widget,
		enum snd_soc_dapm_direction dir)
{
	struct snd_soc_card *card = widget->dapm->card;
	struct snd_soc_pcm_runtime *rtd;
	struct snd_soc_dai *dai;
	int i;

	if (dir == SND_SOC_DAPM_DIR_OUT) {
		for_each_card_rtds(card, rtd) {
			if (!rtd->dai_link->no_pcm)
				continue;

			if (rtd->cpu_dai->playback_widget == widget)
				return true;

			for_each_rtd_codec_dai(rtd, i, dai) {
				if (dai->playback_widget == widget)
					return true;
			}
		}
	} else { /* SND_SOC_DAPM_DIR_IN */
		for_each_card_rtds(card, rtd) {
			if (!rtd->dai_link->no_pcm)
				continue;

			if (rtd->cpu_dai->capture_widget == widget)
				return true;

			for_each_rtd_codec_dai(rtd, i, dai) {
				if (dai->capture_widget == widget)
					return true;
			}
		}
	}

	return false;
}

int dpcm_path_get(struct snd_soc_pcm_runtime *fe,
	int stream, struct snd_soc_dapm_widget_list **list)
{
	struct snd_soc_dai *cpu_dai = fe->cpu_dai;
	int paths;

	/* get number of valid DAI paths and their widgets */
	paths = snd_soc_dapm_dai_get_connected_widgets(cpu_dai, stream, list,
			dpcm_end_walk_at_be);

	dev_dbg(fe->dev, "ASoC: found %d audio %s paths\n", paths,
			stream ? "capture" : "playback");

	return paths;
}

static int dpcm_prune_paths(struct snd_soc_pcm_runtime *fe, int stream,
	struct snd_soc_dapm_widget_list **list_)
{
	struct snd_soc_dpcm *dpcm;
	struct snd_soc_dapm_widget_list *list = *list_;
	struct snd_soc_dapm_widget *widget;
	struct snd_soc_dai *dai;
	int prune = 0;
	int do_prune;

	/* Destroy any old FE <--> BE connections */
	for_each_dpcm_be(fe, stream, dpcm) {
		unsigned int i;

		/* is there a valid CPU DAI widget for this BE */
		widget = dai_get_widget(dpcm->be->cpu_dai, stream);

		/* prune the BE if it's no longer in our active list */
		if (widget && widget_in_list(list, widget))
			continue;

		/* is there a valid CODEC DAI widget for this BE */
		do_prune = 1;
		for_each_rtd_codec_dai(dpcm->be, i, dai) {
			widget = dai_get_widget(dai, stream);

			/* prune the BE if it's no longer in our active list */
			if (widget && widget_in_list(list, widget))
				do_prune = 0;
		}
		if (!do_prune)
			continue;

		dev_dbg(fe->dev, "ASoC: pruning %s BE %s for %s\n",
			stream ? "capture" : "playback",
			dpcm->be->dai_link->name, fe->dai_link->name);
		dpcm->state = SND_SOC_DPCM_LINK_STATE_FREE;
		dpcm->be->dpcm[stream].runtime_update = SND_SOC_DPCM_UPDATE_BE;
		prune++;
	}

	dev_dbg(fe->dev, "ASoC: found %d old BE paths for pruning\n", prune);
	return prune;
}

static int dpcm_add_paths(struct snd_soc_pcm_runtime *fe, int stream,
	struct snd_soc_dapm_widget_list **list_)
{
	struct snd_soc_card *card = fe->card;
	struct snd_soc_dapm_widget_list *list = *list_;
	struct snd_soc_pcm_runtime *be;
	int i, new = 0, err;

	/* Create any new FE <--> BE connections */
	for (i = 0; i < list->num_widgets; i++) {

		switch (list->widgets[i]->id) {
		case snd_soc_dapm_dai_in:
			if (stream != SNDRV_PCM_STREAM_PLAYBACK)
				continue;
			break;
		case snd_soc_dapm_dai_out:
			if (stream != SNDRV_PCM_STREAM_CAPTURE)
				continue;
			break;
		default:
			continue;
		}

		/* is there a valid BE rtd for this widget */
		be = dpcm_get_be(card, list->widgets[i], stream);
		if (!be) {
			dev_err(fe->dev, "ASoC: no BE found for %s\n",
					list->widgets[i]->name);
			continue;
		}

		/* make sure BE is a real BE */
		if (!be->dai_link->no_pcm)
			continue;

		/* don't connect if FE is not running */
		if (!fe->dpcm[stream].runtime && !fe->fe_compr)
			continue;

		/* newly connected FE and BE */
		err = dpcm_be_connect(fe, be, stream);
		if (err < 0) {
			dev_err(fe->dev, "ASoC: can't connect %s\n",
				list->widgets[i]->name);
			break;
		} else if (err == 0) /* already connected */
			continue;

		/* new */
		be->dpcm[stream].runtime_update = SND_SOC_DPCM_UPDATE_BE;
		new++;
	}

	dev_dbg(fe->dev, "ASoC: found %d new BE paths\n", new);
	return new;
}

/*
 * Find the corresponding BE DAIs that source or sink audio to this
 * FE substream.
 */
int dpcm_process_paths(struct snd_soc_pcm_runtime *fe,
	int stream, struct snd_soc_dapm_widget_list **list, int new)
{
	if (new)
		return dpcm_add_paths(fe, stream, list);
	else
		return dpcm_prune_paths(fe, stream, list);
}

void dpcm_clear_pending_state(struct snd_soc_pcm_runtime *fe, int stream)
{
	struct snd_soc_dpcm *dpcm;
	unsigned long flags;

	spin_lock_irqsave(&fe->card->dpcm_lock, flags);
	for_each_dpcm_be(fe, stream, dpcm)
		dpcm->be->dpcm[stream].runtime_update =
						SND_SOC_DPCM_UPDATE_NO;
	spin_unlock_irqrestore(&fe->card->dpcm_lock, flags);
}

static void dpcm_be_dai_startup_unwind(struct snd_soc_pcm_runtime *fe,
	int stream)
{
	struct snd_soc_dpcm *dpcm;

	/* disable any enabled and non active backends */
	for_each_dpcm_be(fe, stream, dpcm) {

		struct snd_soc_pcm_runtime *be = dpcm->be;
		struct snd_pcm_substream *be_substream =
			snd_soc_dpcm_get_substream(be, stream);

		if (be->dpcm[stream].users == 0)
			dev_err(be->dev, "ASoC: no users %s at close - state %d\n",
				stream ? "capture" : "playback",
				be->dpcm[stream].state);

		if (--be->dpcm[stream].users != 0)
			continue;

		if (be->dpcm[stream].state != SND_SOC_DPCM_STATE_OPEN)
			continue;

		soc_pcm_close(be_substream);
		be_substream->runtime = NULL;
		be->dpcm[stream].state = SND_SOC_DPCM_STATE_CLOSE;
	}
}

int dpcm_be_dai_startup(struct snd_soc_pcm_runtime *fe, int stream)
{
	struct snd_soc_dpcm *dpcm;
	int err, count = 0;

	/* only startup BE DAIs that are either sinks or sources to this FE DAI */
	for_each_dpcm_be(fe, stream, dpcm) {

		struct snd_soc_pcm_runtime *be = dpcm->be;
		struct snd_pcm_substream *be_substream =
			snd_soc_dpcm_get_substream(be, stream);

		if (!be_substream) {
			dev_err(be->dev, "ASoC: no backend %s stream\n",
				stream ? "capture" : "playback");
			continue;
		}

		/* is this op for this BE ? */
		if (!snd_soc_dpcm_be_can_update(fe, be, stream))
			continue;

		/* first time the dpcm is open ? */
		if (be->dpcm[stream].users == DPCM_MAX_BE_USERS)
			dev_err(be->dev, "ASoC: too many users %s at open %d\n",
				stream ? "capture" : "playback",
				be->dpcm[stream].state);

		if (be->dpcm[stream].users++ != 0)
			continue;

		if ((be->dpcm[stream].state != SND_SOC_DPCM_STATE_NEW) &&
		    (be->dpcm[stream].state != SND_SOC_DPCM_STATE_CLOSE))
			continue;

		dev_dbg(be->dev, "ASoC: open %s BE %s\n",
			stream ? "capture" : "playback", be->dai_link->name);

		be_substream->runtime = be->dpcm[stream].runtime;
		err = soc_pcm_open(be_substream);
		if (err < 0) {
			dev_err(be->dev, "ASoC: BE open failed %d\n", err);
			be->dpcm[stream].users--;
			if (be->dpcm[stream].users < 0)
				dev_err(be->dev, "ASoC: no users %s at unwind %d\n",
					stream ? "capture" : "playback",
					be->dpcm[stream].state);

			be->dpcm[stream].state = SND_SOC_DPCM_STATE_CLOSE;
			goto unwind;
		}

		be->dpcm[stream].state = SND_SOC_DPCM_STATE_OPEN;
		count++;
	}

	return count;

unwind:
	/* disable any enabled and non active backends */
	for_each_dpcm_be_rollback(fe, stream, dpcm) {
		struct snd_soc_pcm_runtime *be = dpcm->be;
		struct snd_pcm_substream *be_substream =
			snd_soc_dpcm_get_substream(be, stream);

		if (!snd_soc_dpcm_be_can_update(fe, be, stream))
			continue;

		if (be->dpcm[stream].users == 0)
			dev_err(be->dev, "ASoC: no users %s at close %d\n",
				stream ? "capture" : "playback",
				be->dpcm[stream].state);

		if (--be->dpcm[stream].users != 0)
			continue;

		if (be->dpcm[stream].state != SND_SOC_DPCM_STATE_OPEN)
			continue;

		soc_pcm_close(be_substream);
		be_substream->runtime = NULL;
		be->dpcm[stream].state = SND_SOC_DPCM_STATE_CLOSE;
	}

	return err;
}

static void dpcm_init_runtime_hw(struct snd_pcm_runtime *runtime,
				 struct snd_soc_pcm_stream *stream)
{
	runtime->hw.rate_min = stream->rate_min;
	runtime->hw.rate_max = min_not_zero(stream->rate_max, UINT_MAX);
	runtime->hw.channels_min = stream->channels_min;
	runtime->hw.channels_max = stream->channels_max;
	if (runtime->hw.formats)
		runtime->hw.formats &= stream->formats;
	else
		runtime->hw.formats = stream->formats;
	runtime->hw.rates = stream->rates;
}

static void dpcm_runtime_merge_format(struct snd_pcm_substream *substream,
				      u64 *formats)
{
	struct snd_soc_pcm_runtime *fe = substream->private_data;
	struct snd_soc_dpcm *dpcm;
	struct snd_soc_dai *dai;
	int stream = substream->stream;

	if (!fe->dai_link->dpcm_merged_format)
		return;

	/*
	 * It returns merged BE codec format
	 * if FE want to use it (= dpcm_merged_format)
	 */

	for_each_dpcm_be(fe, stream, dpcm) {
		struct snd_soc_pcm_runtime *be = dpcm->be;
		struct snd_soc_dai_driver *codec_dai_drv;
		struct snd_soc_pcm_stream *codec_stream;
		int i;

		for_each_rtd_codec_dai(be, i, dai) {
			/*
			 * Skip CODECs which don't support the current stream
			 * type. See soc_pcm_init_runtime_hw() for more details
			 */
			if (!snd_soc_dai_stream_valid(dai, stream))
				continue;

			codec_dai_drv = dai->driver;
			if (stream == SNDRV_PCM_STREAM_PLAYBACK)
				codec_stream = &codec_dai_drv->playback;
			else
				codec_stream = &codec_dai_drv->capture;

			*formats &= codec_stream->formats;
		}
	}
}

static void dpcm_runtime_merge_chan(struct snd_pcm_substream *substream,
				    unsigned int *channels_min,
				    unsigned int *channels_max)
{
	struct snd_soc_pcm_runtime *fe = substream->private_data;
	struct snd_soc_dpcm *dpcm;
	int stream = substream->stream;

	if (!fe->dai_link->dpcm_merged_chan)
		return;

	/*
	 * It returns merged BE codec channel;
	 * if FE want to use it (= dpcm_merged_chan)
	 */

	for_each_dpcm_be(fe, stream, dpcm) {
		struct snd_soc_pcm_runtime *be = dpcm->be;
		struct snd_soc_dai_driver *cpu_dai_drv =  be->cpu_dai->driver;
		struct snd_soc_dai_driver *codec_dai_drv;
		struct snd_soc_pcm_stream *codec_stream;
		struct snd_soc_pcm_stream *cpu_stream;

		if (stream == SNDRV_PCM_STREAM_PLAYBACK)
			cpu_stream = &cpu_dai_drv->playback;
		else
			cpu_stream = &cpu_dai_drv->capture;

		*channels_min = max(*channels_min, cpu_stream->channels_min);
		*channels_max = min(*channels_max, cpu_stream->channels_max);

		/*
		 * chan min/max cannot be enforced if there are multiple CODEC
		 * DAIs connected to a single CPU DAI, use CPU DAI's directly
		 */
		if (be->num_codecs == 1) {
			codec_dai_drv = be->codec_dais[0]->driver;

			if (stream == SNDRV_PCM_STREAM_PLAYBACK)
				codec_stream = &codec_dai_drv->playback;
			else
				codec_stream = &codec_dai_drv->capture;

			*channels_min = max(*channels_min,
					    codec_stream->channels_min);
			*channels_max = min(*channels_max,
					    codec_stream->channels_max);
		}
	}
}

static void dpcm_runtime_merge_rate(struct snd_pcm_substream *substream,
				    unsigned int *rates,
				    unsigned int *rate_min,
				    unsigned int *rate_max)
{
	struct snd_soc_pcm_runtime *fe = substream->private_data;
	struct snd_soc_dpcm *dpcm;
	int stream = substream->stream;

	if (!fe->dai_link->dpcm_merged_rate)
		return;

	/*
	 * It returns merged BE codec channel;
	 * if FE want to use it (= dpcm_merged_chan)
	 */

	for_each_dpcm_be(fe, stream, dpcm) {
		struct snd_soc_pcm_runtime *be = dpcm->be;
		struct snd_soc_dai_driver *cpu_dai_drv =  be->cpu_dai->driver;
		struct snd_soc_dai_driver *codec_dai_drv;
		struct snd_soc_pcm_stream *codec_stream;
		struct snd_soc_pcm_stream *cpu_stream;
		struct snd_soc_dai *dai;
		int i;

		if (stream == SNDRV_PCM_STREAM_PLAYBACK)
			cpu_stream = &cpu_dai_drv->playback;
		else
			cpu_stream = &cpu_dai_drv->capture;

		*rate_min = max(*rate_min, cpu_stream->rate_min);
		*rate_max = min_not_zero(*rate_max, cpu_stream->rate_max);
		*rates = snd_pcm_rate_mask_intersect(*rates, cpu_stream->rates);

		for_each_rtd_codec_dai(be, i, dai) {
			/*
			 * Skip CODECs which don't support the current stream
			 * type. See soc_pcm_init_runtime_hw() for more details
			 */
			if (!snd_soc_dai_stream_valid(dai, stream))
				continue;

			codec_dai_drv = dai->driver;
			if (stream == SNDRV_PCM_STREAM_PLAYBACK)
				codec_stream = &codec_dai_drv->playback;
			else
				codec_stream = &codec_dai_drv->capture;

			*rate_min = max(*rate_min, codec_stream->rate_min);
			*rate_max = min_not_zero(*rate_max,
						 codec_stream->rate_max);
			*rates = snd_pcm_rate_mask_intersect(*rates,
						codec_stream->rates);
		}
	}
}

static void dpcm_set_fe_runtime(struct snd_pcm_substream *substream)
{
	struct snd_pcm_runtime *runtime = substream->runtime;
	struct snd_soc_pcm_runtime *rtd = substream->private_data;
	struct snd_soc_dai *cpu_dai = rtd->cpu_dai;
	struct snd_soc_dai_driver *cpu_dai_drv = cpu_dai->driver;

	if (substream->stream == SNDRV_PCM_STREAM_PLAYBACK)
		dpcm_init_runtime_hw(runtime, &cpu_dai_drv->playback);
	else
		dpcm_init_runtime_hw(runtime, &cpu_dai_drv->capture);

	dpcm_runtime_merge_format(substream, &runtime->hw.formats);
	dpcm_runtime_merge_chan(substream, &runtime->hw.channels_min,
				&runtime->hw.channels_max);
	dpcm_runtime_merge_rate(substream, &runtime->hw.rates,
				&runtime->hw.rate_min, &runtime->hw.rate_max);
}

static int dpcm_fe_dai_do_trigger(struct snd_pcm_substream *substream, int cmd);

/* Set FE's runtime_update state; the state is protected via PCM stream lock
 * for avoiding the race with trigger callback.
 * If the state is unset and a trigger is pending while the previous operation,
 * process the pending trigger action here.
 */
static void dpcm_set_fe_update_state(struct snd_soc_pcm_runtime *fe,
				     int stream, enum snd_soc_dpcm_update state)
{
	struct snd_pcm_substream *substream =
		snd_soc_dpcm_get_substream(fe, stream);

	snd_pcm_stream_lock_irq(substream);
	if (state == SND_SOC_DPCM_UPDATE_NO && fe->dpcm[stream].trigger_pending) {
		dpcm_fe_dai_do_trigger(substream,
				       fe->dpcm[stream].trigger_pending - 1);
		fe->dpcm[stream].trigger_pending = 0;
	}
	fe->dpcm[stream].runtime_update = state;
	snd_pcm_stream_unlock_irq(substream);
}

static int dpcm_apply_symmetry(struct snd_pcm_substream *fe_substream,
			       int stream)
{
	struct snd_soc_dpcm *dpcm;
	struct snd_soc_pcm_runtime *fe = fe_substream->private_data;
	struct snd_soc_dai *fe_cpu_dai = fe->cpu_dai;
	int err;

	/* apply symmetry for FE */
	if (soc_pcm_has_symmetry(fe_substream))
		fe_substream->runtime->hw.info |= SNDRV_PCM_INFO_JOINT_DUPLEX;

	/* Symmetry only applies if we've got an active stream. */
	if (fe_cpu_dai->active) {
		err = soc_pcm_apply_symmetry(fe_substream, fe_cpu_dai);
		if (err < 0)
			return err;
	}

	/* apply symmetry for BE */
	for_each_dpcm_be(fe, stream, dpcm) {
		struct snd_soc_pcm_runtime *be = dpcm->be;
		struct snd_pcm_substream *be_substream =
			snd_soc_dpcm_get_substream(be, stream);
		struct snd_soc_pcm_runtime *rtd;
		struct snd_soc_dai *codec_dai;
		int i;

		/* A backend may not have the requested substream */
		if (!be_substream)
			continue;

		rtd = be_substream->private_data;
		if (rtd->dai_link->be_hw_params_fixup)
			continue;

		if (soc_pcm_has_symmetry(be_substream))
			be_substream->runtime->hw.info |= SNDRV_PCM_INFO_JOINT_DUPLEX;

		/* Symmetry only applies if we've got an active stream. */
		if (rtd->cpu_dai->active) {
			err = soc_pcm_apply_symmetry(fe_substream,
						     rtd->cpu_dai);
			if (err < 0)
				return err;
		}

		for_each_rtd_codec_dai(rtd, i, codec_dai) {
			if (codec_dai->active) {
				err = soc_pcm_apply_symmetry(fe_substream,
							     codec_dai);
				if (err < 0)
					return err;
			}
		}
	}

	return 0;
}

static int dpcm_fe_dai_startup(struct snd_pcm_substream *fe_substream)
{
	struct snd_soc_pcm_runtime *fe = fe_substream->private_data;
	struct snd_pcm_runtime *runtime = fe_substream->runtime;
	int stream = fe_substream->stream, ret = 0;

	dpcm_set_fe_update_state(fe, stream, SND_SOC_DPCM_UPDATE_FE);

	ret = dpcm_be_dai_startup(fe, fe_substream->stream);
	if (ret < 0) {
		dev_err(fe->dev,"ASoC: failed to start some BEs %d\n", ret);
		goto be_err;
	}

	dev_dbg(fe->dev, "ASoC: open FE %s\n", fe->dai_link->name);

	/* start the DAI frontend */
	ret = soc_pcm_open(fe_substream);
	if (ret < 0) {
		dev_err(fe->dev,"ASoC: failed to start FE %d\n", ret);
		goto unwind;
	}

	fe->dpcm[stream].state = SND_SOC_DPCM_STATE_OPEN;

	dpcm_set_fe_runtime(fe_substream);
	snd_pcm_limit_hw_rates(runtime);

	ret = dpcm_apply_symmetry(fe_substream, stream);
	if (ret < 0) {
		dev_err(fe->dev, "ASoC: failed to apply dpcm symmetry %d\n",
			ret);
		goto unwind;
	}

	dpcm_set_fe_update_state(fe, stream, SND_SOC_DPCM_UPDATE_NO);
	return 0;

unwind:
	dpcm_be_dai_startup_unwind(fe, fe_substream->stream);
be_err:
	dpcm_set_fe_update_state(fe, stream, SND_SOC_DPCM_UPDATE_NO);
	return ret;
}

int dpcm_be_dai_shutdown(struct snd_soc_pcm_runtime *fe, int stream)
{
	struct snd_soc_dpcm *dpcm;

	/* only shutdown BEs that are either sinks or sources to this FE DAI */
	for_each_dpcm_be(fe, stream, dpcm) {

		struct snd_soc_pcm_runtime *be = dpcm->be;
		struct snd_pcm_substream *be_substream =
			snd_soc_dpcm_get_substream(be, stream);

		/* is this op for this BE ? */
		if (!snd_soc_dpcm_be_can_update(fe, be, stream))
			continue;

		if (be->dpcm[stream].users == 0)
			dev_err(be->dev, "ASoC: no users %s at close - state %d\n",
				stream ? "capture" : "playback",
				be->dpcm[stream].state);

		if (--be->dpcm[stream].users != 0)
			continue;

		if ((be->dpcm[stream].state != SND_SOC_DPCM_STATE_HW_FREE) &&
		    (be->dpcm[stream].state != SND_SOC_DPCM_STATE_OPEN)) {
			soc_pcm_hw_free(be_substream);
			be->dpcm[stream].state = SND_SOC_DPCM_STATE_HW_FREE;
		}

		dev_dbg(be->dev, "ASoC: close BE %s\n",
			be->dai_link->name);

		soc_pcm_close(be_substream);
		be_substream->runtime = NULL;

		be->dpcm[stream].state = SND_SOC_DPCM_STATE_CLOSE;
	}
	return 0;
}

static int dpcm_fe_dai_shutdown(struct snd_pcm_substream *substream)
{
	struct snd_soc_pcm_runtime *fe = substream->private_data;
	int stream = substream->stream;

	dpcm_set_fe_update_state(fe, stream, SND_SOC_DPCM_UPDATE_FE);

	/* shutdown the BEs */
	dpcm_be_dai_shutdown(fe, substream->stream);

	dev_dbg(fe->dev, "ASoC: close FE %s\n", fe->dai_link->name);

	/* now shutdown the frontend */
	soc_pcm_close(substream);

	/* run the stream event for each BE */
	dpcm_dapm_stream_event(fe, stream, SND_SOC_DAPM_STREAM_STOP);

	fe->dpcm[stream].state = SND_SOC_DPCM_STATE_CLOSE;
	dpcm_set_fe_update_state(fe, stream, SND_SOC_DPCM_UPDATE_NO);
	return 0;
}

int dpcm_be_dai_hw_free(struct snd_soc_pcm_runtime *fe, int stream)
{
	struct snd_soc_dpcm *dpcm;

	/* only hw_params backends that are either sinks or sources
	 * to this frontend DAI */
	for_each_dpcm_be(fe, stream, dpcm) {

		struct snd_soc_pcm_runtime *be = dpcm->be;
		struct snd_pcm_substream *be_substream =
			snd_soc_dpcm_get_substream(be, stream);

		/* is this op for this BE ? */
		if (!snd_soc_dpcm_be_can_update(fe, be, stream))
			continue;

		/* only free hw when no longer used - check all FEs */
		if (!snd_soc_dpcm_can_be_free_stop(fe, be, stream))
				continue;

		/* do not free hw if this BE is used by other FE */
		if (be->dpcm[stream].users > 1)
			continue;

		if ((be->dpcm[stream].state != SND_SOC_DPCM_STATE_HW_PARAMS) &&
		    (be->dpcm[stream].state != SND_SOC_DPCM_STATE_PREPARE) &&
		    (be->dpcm[stream].state != SND_SOC_DPCM_STATE_HW_FREE) &&
		    (be->dpcm[stream].state != SND_SOC_DPCM_STATE_PAUSED) &&
		    (be->dpcm[stream].state != SND_SOC_DPCM_STATE_STOP) &&
		    (be->dpcm[stream].state != SND_SOC_DPCM_STATE_SUSPEND))
			continue;

		dev_dbg(be->dev, "ASoC: hw_free BE %s\n",
			be->dai_link->name);

		soc_pcm_hw_free(be_substream);

		be->dpcm[stream].state = SND_SOC_DPCM_STATE_HW_FREE;
	}

	return 0;
}

static int dpcm_fe_dai_hw_free(struct snd_pcm_substream *substream)
{
	struct snd_soc_pcm_runtime *fe = substream->private_data;
	int err, stream = substream->stream;

	mutex_lock_nested(&fe->card->mutex, SND_SOC_CARD_CLASS_RUNTIME);
	dpcm_set_fe_update_state(fe, stream, SND_SOC_DPCM_UPDATE_FE);

	dev_dbg(fe->dev, "ASoC: hw_free FE %s\n", fe->dai_link->name);

	/* call hw_free on the frontend */
	err = soc_pcm_hw_free(substream);
	if (err < 0)
		dev_err(fe->dev,"ASoC: hw_free FE %s failed\n",
			fe->dai_link->name);

	/* only hw_params backends that are either sinks or sources
	 * to this frontend DAI */
	err = dpcm_be_dai_hw_free(fe, stream);

	fe->dpcm[stream].state = SND_SOC_DPCM_STATE_HW_FREE;
	dpcm_set_fe_update_state(fe, stream, SND_SOC_DPCM_UPDATE_NO);

	mutex_unlock(&fe->card->mutex);
	return 0;
}

int dpcm_be_dai_hw_params(struct snd_soc_pcm_runtime *fe, int stream)
{
	struct snd_soc_dpcm *dpcm;
	int ret;

	for_each_dpcm_be(fe, stream, dpcm) {

		struct snd_soc_pcm_runtime *be = dpcm->be;
		struct snd_pcm_substream *be_substream =
			snd_soc_dpcm_get_substream(be, stream);

		/* is this op for this BE ? */
		if (!snd_soc_dpcm_be_can_update(fe, be, stream))
			continue;

		/* copy params for each dpcm */
		memcpy(&dpcm->hw_params, &fe->dpcm[stream].hw_params,
				sizeof(struct snd_pcm_hw_params));

		/* perform any hw_params fixups */
		if (be->dai_link->be_hw_params_fixup) {
			ret = be->dai_link->be_hw_params_fixup(be,
					&dpcm->hw_params);
			if (ret < 0) {
				dev_err(be->dev,
					"ASoC: hw_params BE fixup failed %d\n",
					ret);
				goto unwind;
			}
		}

		/* copy the fixed-up hw params for BE dai */
		memcpy(&be->dpcm[stream].hw_params, &dpcm->hw_params,
		       sizeof(struct snd_pcm_hw_params));

		/* only allow hw_params() if no connected FEs are running */
		if (!snd_soc_dpcm_can_be_params(fe, be, stream))
			continue;

		if ((be->dpcm[stream].state != SND_SOC_DPCM_STATE_OPEN) &&
		    (be->dpcm[stream].state != SND_SOC_DPCM_STATE_HW_PARAMS) &&
		    (be->dpcm[stream].state != SND_SOC_DPCM_STATE_HW_FREE))
			continue;

		dev_dbg(be->dev, "ASoC: hw_params BE %s\n",
			be->dai_link->name);

		ret = soc_pcm_hw_params(be_substream, &dpcm->hw_params);
		if (ret < 0) {
			dev_err(dpcm->be->dev,
				"ASoC: hw_params BE failed %d\n", ret);
			goto unwind;
		}

		be->dpcm[stream].state = SND_SOC_DPCM_STATE_HW_PARAMS;
	}
	return 0;

unwind:
	/* disable any enabled and non active backends */
	for_each_dpcm_be_rollback(fe, stream, dpcm) {
		struct snd_soc_pcm_runtime *be = dpcm->be;
		struct snd_pcm_substream *be_substream =
			snd_soc_dpcm_get_substream(be, stream);

		if (!snd_soc_dpcm_be_can_update(fe, be, stream))
			continue;

		/* only allow hw_free() if no connected FEs are running */
		if (!snd_soc_dpcm_can_be_free_stop(fe, be, stream))
			continue;

		if ((be->dpcm[stream].state != SND_SOC_DPCM_STATE_OPEN) &&
		   (be->dpcm[stream].state != SND_SOC_DPCM_STATE_HW_PARAMS) &&
		   (be->dpcm[stream].state != SND_SOC_DPCM_STATE_HW_FREE) &&
		   (be->dpcm[stream].state != SND_SOC_DPCM_STATE_STOP))
			continue;

		soc_pcm_hw_free(be_substream);
	}

	return ret;
}

static int dpcm_fe_dai_hw_params(struct snd_pcm_substream *substream,
				 struct snd_pcm_hw_params *params)
{
	struct snd_soc_pcm_runtime *fe = substream->private_data;
	int ret, stream = substream->stream;

	mutex_lock_nested(&fe->card->mutex, SND_SOC_CARD_CLASS_RUNTIME);
	dpcm_set_fe_update_state(fe, stream, SND_SOC_DPCM_UPDATE_FE);

	memcpy(&fe->dpcm[substream->stream].hw_params, params,
			sizeof(struct snd_pcm_hw_params));
	ret = dpcm_be_dai_hw_params(fe, substream->stream);
	if (ret < 0) {
		dev_err(fe->dev,"ASoC: hw_params BE failed %d\n", ret);
		goto out;
	}

	dev_dbg(fe->dev, "ASoC: hw_params FE %s rate %d chan %x fmt %d\n",
			fe->dai_link->name, params_rate(params),
			params_channels(params), params_format(params));

	/* call hw_params on the frontend */
	ret = soc_pcm_hw_params(substream, params);
	if (ret < 0) {
		dev_err(fe->dev,"ASoC: hw_params FE failed %d\n", ret);
		dpcm_be_dai_hw_free(fe, stream);
	 } else
		fe->dpcm[stream].state = SND_SOC_DPCM_STATE_HW_PARAMS;

out:
	dpcm_set_fe_update_state(fe, stream, SND_SOC_DPCM_UPDATE_NO);
	mutex_unlock(&fe->card->mutex);
	return ret;
}

static int dpcm_do_trigger(struct snd_soc_dpcm *dpcm,
		struct snd_pcm_substream *substream, int cmd)
{
	int ret;

	dev_dbg(dpcm->be->dev, "ASoC: trigger BE %s cmd %d\n",
			dpcm->be->dai_link->name, cmd);

	ret = soc_pcm_trigger(substream, cmd);
	if (ret < 0)
		dev_err(dpcm->be->dev,"ASoC: trigger BE failed %d\n", ret);

	return ret;
}

int dpcm_be_dai_trigger(struct snd_soc_pcm_runtime *fe, int stream,
			       int cmd)
{
	struct snd_soc_dpcm *dpcm;
	int ret = 0;

	for_each_dpcm_be(fe, stream, dpcm) {

		struct snd_soc_pcm_runtime *be = dpcm->be;
		struct snd_pcm_substream *be_substream =
			snd_soc_dpcm_get_substream(be, stream);

		/* is this op for this BE ? */
		if (!snd_soc_dpcm_be_can_update(fe, be, stream))
			continue;

		switch (cmd) {
		case SNDRV_PCM_TRIGGER_START:
			if ((be->dpcm[stream].state != SND_SOC_DPCM_STATE_PREPARE) &&
			    (be->dpcm[stream].state != SND_SOC_DPCM_STATE_STOP))
				continue;

			ret = dpcm_do_trigger(dpcm, be_substream, cmd);
			if (ret)
				return ret;

			be->dpcm[stream].state = SND_SOC_DPCM_STATE_START;
			break;
		case SNDRV_PCM_TRIGGER_RESUME:
			if ((be->dpcm[stream].state != SND_SOC_DPCM_STATE_SUSPEND))
				continue;

			ret = dpcm_do_trigger(dpcm, be_substream, cmd);
			if (ret)
				return ret;

			be->dpcm[stream].state = SND_SOC_DPCM_STATE_START;
			break;
		case SNDRV_PCM_TRIGGER_PAUSE_RELEASE:
			if ((be->dpcm[stream].state != SND_SOC_DPCM_STATE_PAUSED))
				continue;

			ret = dpcm_do_trigger(dpcm, be_substream, cmd);
			if (ret)
				return ret;

			be->dpcm[stream].state = SND_SOC_DPCM_STATE_START;
			break;
		case SNDRV_PCM_TRIGGER_STOP:
			if (be->dpcm[stream].state != SND_SOC_DPCM_STATE_START)
				continue;

			if (!snd_soc_dpcm_can_be_free_stop(fe, be, stream))
				continue;

			ret = dpcm_do_trigger(dpcm, be_substream, cmd);
			if (ret)
				return ret;

			be->dpcm[stream].state = SND_SOC_DPCM_STATE_STOP;
			break;
		case SNDRV_PCM_TRIGGER_SUSPEND:
			if (be->dpcm[stream].state != SND_SOC_DPCM_STATE_START)
				continue;

			if (!snd_soc_dpcm_can_be_free_stop(fe, be, stream))
				continue;

			ret = dpcm_do_trigger(dpcm, be_substream, cmd);
			if (ret)
				return ret;

			be->dpcm[stream].state = SND_SOC_DPCM_STATE_SUSPEND;
			break;
		case SNDRV_PCM_TRIGGER_PAUSE_PUSH:
			if (be->dpcm[stream].state != SND_SOC_DPCM_STATE_START)
				continue;

			if (!snd_soc_dpcm_can_be_free_stop(fe, be, stream))
				continue;

			ret = dpcm_do_trigger(dpcm, be_substream, cmd);
			if (ret)
				return ret;

			be->dpcm[stream].state = SND_SOC_DPCM_STATE_PAUSED;
			break;
		}
	}

	return ret;
}
EXPORT_SYMBOL_GPL(dpcm_be_dai_trigger);

static int dpcm_dai_trigger_fe_be(struct snd_pcm_substream *substream,
				  int cmd, bool fe_first)
{
	struct snd_soc_pcm_runtime *fe = substream->private_data;
	int ret;

	/* call trigger on the frontend before the backend. */
	if (fe_first) {
		dev_dbg(fe->dev, "ASoC: pre trigger FE %s cmd %d\n",
			fe->dai_link->name, cmd);

		ret = soc_pcm_trigger(substream, cmd);
		if (ret < 0)
			return ret;

		ret = dpcm_be_dai_trigger(fe, substream->stream, cmd);
		return ret;
	}

	/* call trigger on the frontend after the backend. */
	ret = dpcm_be_dai_trigger(fe, substream->stream, cmd);
	if (ret < 0)
		return ret;

	dev_dbg(fe->dev, "ASoC: post trigger FE %s cmd %d\n",
		fe->dai_link->name, cmd);

	ret = soc_pcm_trigger(substream, cmd);

	return ret;
}

static int dpcm_fe_dai_do_trigger(struct snd_pcm_substream *substream, int cmd)
{
	struct snd_soc_pcm_runtime *fe = substream->private_data;
	int stream = substream->stream;
	int ret = 0;
	enum snd_soc_dpcm_trigger trigger = fe->dai_link->trigger[stream];

	fe->dpcm[stream].runtime_update = SND_SOC_DPCM_UPDATE_FE;

	switch (trigger) {
	case SND_SOC_DPCM_TRIGGER_PRE:
		switch (cmd) {
		case SNDRV_PCM_TRIGGER_START:
		case SNDRV_PCM_TRIGGER_RESUME:
		case SNDRV_PCM_TRIGGER_PAUSE_RELEASE:
			ret = dpcm_dai_trigger_fe_be(substream, cmd, true);
			break;
		case SNDRV_PCM_TRIGGER_STOP:
		case SNDRV_PCM_TRIGGER_SUSPEND:
		case SNDRV_PCM_TRIGGER_PAUSE_PUSH:
			ret = dpcm_dai_trigger_fe_be(substream, cmd, false);
			break;
		default:
			ret = -EINVAL;
			break;
		}
		break;
	case SND_SOC_DPCM_TRIGGER_POST:
		switch (cmd) {
		case SNDRV_PCM_TRIGGER_START:
		case SNDRV_PCM_TRIGGER_RESUME:
		case SNDRV_PCM_TRIGGER_PAUSE_RELEASE:
			ret = dpcm_dai_trigger_fe_be(substream, cmd, false);
			break;
		case SNDRV_PCM_TRIGGER_STOP:
		case SNDRV_PCM_TRIGGER_SUSPEND:
		case SNDRV_PCM_TRIGGER_PAUSE_PUSH:
			ret = dpcm_dai_trigger_fe_be(substream, cmd, true);
			break;
		default:
			ret = -EINVAL;
			break;
		}
		break;
	case SND_SOC_DPCM_TRIGGER_BESPOKE:
		/* bespoke trigger() - handles both FE and BEs */

		dev_dbg(fe->dev, "ASoC: bespoke trigger FE %s cmd %d\n",
				fe->dai_link->name, cmd);

		ret = soc_pcm_bespoke_trigger(substream, cmd);
		break;
	default:
		dev_err(fe->dev, "ASoC: invalid trigger cmd %d for %s\n", cmd,
				fe->dai_link->name);
		ret = -EINVAL;
		goto out;
	}

	if (ret < 0) {
		dev_err(fe->dev, "ASoC: trigger FE cmd: %d failed: %d\n",
			cmd, ret);
		goto out;
	}

	switch (cmd) {
	case SNDRV_PCM_TRIGGER_START:
	case SNDRV_PCM_TRIGGER_RESUME:
	case SNDRV_PCM_TRIGGER_PAUSE_RELEASE:
		fe->dpcm[stream].state = SND_SOC_DPCM_STATE_START;
		break;
	case SNDRV_PCM_TRIGGER_STOP:
	case SNDRV_PCM_TRIGGER_SUSPEND:
		fe->dpcm[stream].state = SND_SOC_DPCM_STATE_STOP;
		break;
	case SNDRV_PCM_TRIGGER_PAUSE_PUSH:
		fe->dpcm[stream].state = SND_SOC_DPCM_STATE_PAUSED;
		break;
	}

out:
	fe->dpcm[stream].runtime_update = SND_SOC_DPCM_UPDATE_NO;
	return ret;
}

static int dpcm_fe_dai_trigger(struct snd_pcm_substream *substream, int cmd)
{
	struct snd_soc_pcm_runtime *fe = substream->private_data;
	int stream = substream->stream;

	/* if FE's runtime_update is already set, we're in race;
	 * process this trigger later at exit
	 */
	if (fe->dpcm[stream].runtime_update != SND_SOC_DPCM_UPDATE_NO) {
		fe->dpcm[stream].trigger_pending = cmd + 1;
		return 0; /* delayed, assuming it's successful */
	}

	/* we're alone, let's trigger */
	return dpcm_fe_dai_do_trigger(substream, cmd);
}

int dpcm_be_dai_prepare(struct snd_soc_pcm_runtime *fe, int stream)
{
	struct snd_soc_dpcm *dpcm;
	int ret = 0;

	for_each_dpcm_be(fe, stream, dpcm) {

		struct snd_soc_pcm_runtime *be = dpcm->be;
		struct snd_pcm_substream *be_substream =
			snd_soc_dpcm_get_substream(be, stream);

		/* is this op for this BE ? */
		if (!snd_soc_dpcm_be_can_update(fe, be, stream))
			continue;

		if ((be->dpcm[stream].state != SND_SOC_DPCM_STATE_HW_PARAMS) &&
		    (be->dpcm[stream].state != SND_SOC_DPCM_STATE_STOP) &&
		    (be->dpcm[stream].state != SND_SOC_DPCM_STATE_SUSPEND) &&
		    (be->dpcm[stream].state != SND_SOC_DPCM_STATE_PAUSED))
			continue;

		dev_dbg(be->dev, "ASoC: prepare BE %s\n",
			be->dai_link->name);

		ret = soc_pcm_prepare(be_substream);
		if (ret < 0) {
			dev_err(be->dev, "ASoC: backend prepare failed %d\n",
				ret);
			break;
		}

		be->dpcm[stream].state = SND_SOC_DPCM_STATE_PREPARE;
	}
	return ret;
}

static int dpcm_fe_dai_prepare(struct snd_pcm_substream *substream)
{
	struct snd_soc_pcm_runtime *fe = substream->private_data;
	int stream = substream->stream, ret = 0;

	mutex_lock_nested(&fe->card->mutex, SND_SOC_CARD_CLASS_RUNTIME);

	dev_dbg(fe->dev, "ASoC: prepare FE %s\n", fe->dai_link->name);

	dpcm_set_fe_update_state(fe, stream, SND_SOC_DPCM_UPDATE_FE);

	/* there is no point preparing this FE if there are no BEs */
	if (list_empty(&fe->dpcm[stream].be_clients)) {
		dev_err(fe->dev, "ASoC: no backend DAIs enabled for %s\n",
				fe->dai_link->name);
		ret = -EINVAL;
		goto out;
	}

	ret = dpcm_be_dai_prepare(fe, substream->stream);
	if (ret < 0)
		goto out;

	/* call prepare on the frontend */
	ret = soc_pcm_prepare(substream);
	if (ret < 0) {
		dev_err(fe->dev,"ASoC: prepare FE %s failed\n",
			fe->dai_link->name);
		goto out;
	}

	/* run the stream event for each BE */
	dpcm_dapm_stream_event(fe, stream, SND_SOC_DAPM_STREAM_START);
	fe->dpcm[stream].state = SND_SOC_DPCM_STATE_PREPARE;

out:
	dpcm_set_fe_update_state(fe, stream, SND_SOC_DPCM_UPDATE_NO);
	mutex_unlock(&fe->card->mutex);

	return ret;
}

static int dpcm_run_update_shutdown(struct snd_soc_pcm_runtime *fe, int stream)
{
	struct snd_pcm_substream *substream =
		snd_soc_dpcm_get_substream(fe, stream);
	enum snd_soc_dpcm_trigger trigger = fe->dai_link->trigger[stream];
	int err;

	dev_dbg(fe->dev, "ASoC: runtime %s close on FE %s\n",
			stream ? "capture" : "playback", fe->dai_link->name);

	if (trigger == SND_SOC_DPCM_TRIGGER_BESPOKE) {
		/* call bespoke trigger - FE takes care of all BE triggers */
		dev_dbg(fe->dev, "ASoC: bespoke trigger FE %s cmd stop\n",
				fe->dai_link->name);

		err = soc_pcm_bespoke_trigger(substream, SNDRV_PCM_TRIGGER_STOP);
		if (err < 0)
			dev_err(fe->dev,"ASoC: trigger FE failed %d\n", err);
	} else {
		dev_dbg(fe->dev, "ASoC: trigger FE %s cmd stop\n",
			fe->dai_link->name);

		err = dpcm_be_dai_trigger(fe, stream, SNDRV_PCM_TRIGGER_STOP);
		if (err < 0)
			dev_err(fe->dev,"ASoC: trigger FE failed %d\n", err);
	}

	err = dpcm_be_dai_hw_free(fe, stream);
	if (err < 0)
		dev_err(fe->dev,"ASoC: hw_free FE failed %d\n", err);

	err = dpcm_be_dai_shutdown(fe, stream);
	if (err < 0)
		dev_err(fe->dev,"ASoC: shutdown FE failed %d\n", err);

	/* run the stream event for each BE */
	dpcm_dapm_stream_event(fe, stream, SND_SOC_DAPM_STREAM_NOP);

	return 0;
}

static int dpcm_run_update_startup(struct snd_soc_pcm_runtime *fe, int stream)
{
	struct snd_pcm_substream *substream =
		snd_soc_dpcm_get_substream(fe, stream);
	struct snd_soc_dpcm *dpcm;
	enum snd_soc_dpcm_trigger trigger = fe->dai_link->trigger[stream];
	int ret;
	unsigned long flags;

	dev_dbg(fe->dev, "ASoC: runtime %s open on FE %s\n",
			stream ? "capture" : "playback", fe->dai_link->name);

	/* Only start the BE if the FE is ready */
	if (fe->dpcm[stream].state == SND_SOC_DPCM_STATE_HW_FREE ||
		fe->dpcm[stream].state == SND_SOC_DPCM_STATE_CLOSE)
		return -EINVAL;

	/* startup must always be called for new BEs */
	ret = dpcm_be_dai_startup(fe, stream);
	if (ret < 0)
		goto disconnect;

	/* keep going if FE state is > open */
	if (fe->dpcm[stream].state == SND_SOC_DPCM_STATE_OPEN)
		return 0;

	ret = dpcm_be_dai_hw_params(fe, stream);
	if (ret < 0)
		goto close;

	/* keep going if FE state is > hw_params */
	if (fe->dpcm[stream].state == SND_SOC_DPCM_STATE_HW_PARAMS)
		return 0;


	ret = dpcm_be_dai_prepare(fe, stream);
	if (ret < 0)
		goto hw_free;

	/* run the stream event for each BE */
	dpcm_dapm_stream_event(fe, stream, SND_SOC_DAPM_STREAM_NOP);

	/* keep going if FE state is > prepare */
	if (fe->dpcm[stream].state == SND_SOC_DPCM_STATE_PREPARE ||
		fe->dpcm[stream].state == SND_SOC_DPCM_STATE_STOP)
		return 0;

	if (trigger == SND_SOC_DPCM_TRIGGER_BESPOKE) {
		/* call trigger on the frontend - FE takes care of all BE triggers */
		dev_dbg(fe->dev, "ASoC: bespoke trigger FE %s cmd start\n",
				fe->dai_link->name);

		ret = soc_pcm_bespoke_trigger(substream, SNDRV_PCM_TRIGGER_START);
		if (ret < 0) {
			dev_err(fe->dev,"ASoC: bespoke trigger FE failed %d\n", ret);
			goto hw_free;
		}
	} else {
		dev_dbg(fe->dev, "ASoC: trigger FE %s cmd start\n",
			fe->dai_link->name);

		ret = dpcm_be_dai_trigger(fe, stream,
					SNDRV_PCM_TRIGGER_START);
		if (ret < 0) {
			dev_err(fe->dev,"ASoC: trigger FE failed %d\n", ret);
			goto hw_free;
		}
	}

	return 0;

hw_free:
	dpcm_be_dai_hw_free(fe, stream);
close:
	dpcm_be_dai_shutdown(fe, stream);
disconnect:
	/* disconnect any non started BEs */
	spin_lock_irqsave(&fe->card->dpcm_lock, flags);
	for_each_dpcm_be(fe, stream, dpcm) {
		struct snd_soc_pcm_runtime *be = dpcm->be;
		if (be->dpcm[stream].state != SND_SOC_DPCM_STATE_START)
				dpcm->state = SND_SOC_DPCM_LINK_STATE_FREE;
	}
	spin_unlock_irqrestore(&fe->card->dpcm_lock, flags);

	return ret;
}

static int dpcm_run_new_update(struct snd_soc_pcm_runtime *fe, int stream)
{
	int ret;

	dpcm_set_fe_update_state(fe, stream, SND_SOC_DPCM_UPDATE_BE);
	ret = dpcm_run_update_startup(fe, stream);
	if (ret < 0)
		dev_err(fe->dev, "ASoC: failed to startup some BEs\n");
	dpcm_set_fe_update_state(fe, stream, SND_SOC_DPCM_UPDATE_NO);

	return ret;
}

static int dpcm_run_old_update(struct snd_soc_pcm_runtime *fe, int stream)
{
	int ret;

	dpcm_set_fe_update_state(fe, stream, SND_SOC_DPCM_UPDATE_BE);
	ret = dpcm_run_update_shutdown(fe, stream);
	if (ret < 0)
		dev_err(fe->dev, "ASoC: failed to shutdown some BEs\n");
	dpcm_set_fe_update_state(fe, stream, SND_SOC_DPCM_UPDATE_NO);

	return ret;
}

static int soc_dpcm_fe_runtime_update(struct snd_soc_pcm_runtime *fe, int new)
{
	struct snd_soc_dapm_widget_list *list;
	int count, paths;

	if (!fe->dai_link->dynamic)
		return 0;

	/* only check active links */
	if (!fe->cpu_dai->active)
		return 0;

	/* DAPM sync will call this to update DSP paths */
	dev_dbg(fe->dev, "ASoC: DPCM %s runtime update for FE %s\n",
		new ? "new" : "old", fe->dai_link->name);

	/* skip if FE doesn't have playback capability */
	if (!snd_soc_dai_stream_valid(fe->cpu_dai,   SNDRV_PCM_STREAM_PLAYBACK) ||
	    !snd_soc_dai_stream_valid(fe->codec_dai, SNDRV_PCM_STREAM_PLAYBACK))
		goto capture;

	/* skip if FE isn't currently playing */
	if (!fe->cpu_dai->playback_active || !fe->codec_dai->playback_active)
		goto capture;

	paths = dpcm_path_get(fe, SNDRV_PCM_STREAM_PLAYBACK, &list);
	if (paths < 0) {
		dev_warn(fe->dev, "ASoC: %s no valid %s path\n",
			 fe->dai_link->name,  "playback");
		return paths;
	}

	/* update any playback paths */
	count = dpcm_process_paths(fe, SNDRV_PCM_STREAM_PLAYBACK, &list, new);
	if (count) {
		if (new)
			dpcm_run_new_update(fe, SNDRV_PCM_STREAM_PLAYBACK);
		else
			dpcm_run_old_update(fe, SNDRV_PCM_STREAM_PLAYBACK);

		dpcm_clear_pending_state(fe, SNDRV_PCM_STREAM_PLAYBACK);
		dpcm_be_disconnect(fe, SNDRV_PCM_STREAM_PLAYBACK);
	}

	dpcm_path_put(&list);

capture:
	/* skip if FE doesn't have capture capability */
	if (!snd_soc_dai_stream_valid(fe->cpu_dai,   SNDRV_PCM_STREAM_CAPTURE) ||
	    !snd_soc_dai_stream_valid(fe->codec_dai, SNDRV_PCM_STREAM_CAPTURE))
		return 0;

	/* skip if FE isn't currently capturing */
	if (!fe->cpu_dai->capture_active || !fe->codec_dai->capture_active)
		return 0;

	paths = dpcm_path_get(fe, SNDRV_PCM_STREAM_CAPTURE, &list);
	if (paths < 0) {
		dev_warn(fe->dev, "ASoC: %s no valid %s path\n",
			 fe->dai_link->name,  "capture");
		return paths;
	}

	/* update any old capture paths */
	count = dpcm_process_paths(fe, SNDRV_PCM_STREAM_CAPTURE, &list, new);
	if (count) {
		if (new)
			dpcm_run_new_update(fe, SNDRV_PCM_STREAM_CAPTURE);
		else
			dpcm_run_old_update(fe, SNDRV_PCM_STREAM_CAPTURE);

		dpcm_clear_pending_state(fe, SNDRV_PCM_STREAM_CAPTURE);
		dpcm_be_disconnect(fe, SNDRV_PCM_STREAM_CAPTURE);
	}

	dpcm_path_put(&list);

	return 0;
}

/* Called by DAPM mixer/mux changes to update audio routing between PCMs and
 * any DAI links.
 */
int soc_dpcm_runtime_update(struct snd_soc_card *card)
{
	struct snd_soc_pcm_runtime *fe;
	int ret = 0;

	mutex_lock_nested(&card->mutex, SND_SOC_CARD_CLASS_RUNTIME);
	/* shutdown all old paths first */
	for_each_card_rtds(card, fe) {
		ret = soc_dpcm_fe_runtime_update(fe, 0);
		if (ret)
			goto out;
	}

	/* bring new paths up */
	for_each_card_rtds(card, fe) {
		ret = soc_dpcm_fe_runtime_update(fe, 1);
		if (ret)
			goto out;
	}

out:
	mutex_unlock(&card->mutex);
	return ret;
}
int soc_dpcm_be_digital_mute(struct snd_soc_pcm_runtime *fe, int mute)
{
	struct snd_soc_dpcm *dpcm;
	struct snd_soc_dai *dai;

	for_each_dpcm_be(fe, SNDRV_PCM_STREAM_PLAYBACK, dpcm) {

		struct snd_soc_pcm_runtime *be = dpcm->be;
		int i;

		if (be->dai_link->ignore_suspend)
			continue;

		for_each_rtd_codec_dai(be, i, dai) {
			struct snd_soc_dai_driver *drv = dai->driver;

			dev_dbg(be->dev, "ASoC: BE digital mute %s\n",
					 be->dai_link->name);

			if (drv->ops && drv->ops->digital_mute &&
							dai->playback_active)
				drv->ops->digital_mute(dai, mute);
		}
	}

	return 0;
}

static int dpcm_fe_dai_open(struct snd_pcm_substream *fe_substream)
{
	struct snd_soc_pcm_runtime *fe = fe_substream->private_data;
	struct snd_soc_dpcm *dpcm;
	struct snd_soc_dapm_widget_list *list;
	int ret;
	int stream = fe_substream->stream;

	mutex_lock_nested(&fe->card->mutex, SND_SOC_CARD_CLASS_RUNTIME);
	fe->dpcm[stream].runtime = fe_substream->runtime;

	ret = dpcm_path_get(fe, stream, &list);
	if (ret < 0) {
		mutex_unlock(&fe->card->mutex);
		return ret;
	} else if (ret == 0) {
		dev_dbg(fe->dev, "ASoC: %s no valid %s route\n",
			fe->dai_link->name, stream ? "capture" : "playback");
	}

	/* calculate valid and active FE <-> BE dpcms */
	dpcm_process_paths(fe, stream, &list, 1);

	ret = dpcm_fe_dai_startup(fe_substream);
	if (ret < 0) {
		/* clean up all links */
		for_each_dpcm_be(fe, stream, dpcm)
			dpcm->state = SND_SOC_DPCM_LINK_STATE_FREE;

		dpcm_be_disconnect(fe, stream);
		fe->dpcm[stream].runtime = NULL;
	}

	dpcm_clear_pending_state(fe, stream);
	dpcm_path_put(&list);
	mutex_unlock(&fe->card->mutex);
	return ret;
}

static int dpcm_fe_dai_close(struct snd_pcm_substream *fe_substream)
{
	struct snd_soc_pcm_runtime *fe = fe_substream->private_data;
	struct snd_soc_dpcm *dpcm;
	int stream = fe_substream->stream, ret;

	mutex_lock_nested(&fe->card->mutex, SND_SOC_CARD_CLASS_RUNTIME);
	ret = dpcm_fe_dai_shutdown(fe_substream);

	/* mark FE's links ready to prune */
	for_each_dpcm_be(fe, stream, dpcm)
		dpcm->state = SND_SOC_DPCM_LINK_STATE_FREE;

	dpcm_be_disconnect(fe, stream);

	fe->dpcm[stream].runtime = NULL;
	mutex_unlock(&fe->card->mutex);
	return ret;
}

static void soc_pcm_private_free(struct snd_pcm *pcm)
{
	struct snd_soc_pcm_runtime *rtd = pcm->private_data;

	/* need to sync the delayed work before releasing resources */
	flush_delayed_work(&rtd->delayed_work);
	snd_soc_pcm_component_free(pcm);
}

/* create a new pcm */
int soc_new_pcm(struct snd_soc_pcm_runtime *rtd, int num)
{
	struct snd_soc_dai *codec_dai;
	struct snd_soc_dai *cpu_dai = rtd->cpu_dai;
	struct snd_soc_rtdcom_list *rtdcom;
	struct snd_soc_component *component;
	struct snd_pcm *pcm;
	char new_name[64];
	int ret = 0, playback = 0, capture = 0;
	int i;

	if (rtd->dai_link->dynamic || rtd->dai_link->no_pcm) {
		playback = rtd->dai_link->dpcm_playback;
		capture = rtd->dai_link->dpcm_capture;
	} else {
		/* Adapt stream for codec2codec links */
		struct snd_soc_pcm_stream *cpu_capture = rtd->dai_link->params ?
			&cpu_dai->driver->playback : &cpu_dai->driver->capture;
		struct snd_soc_pcm_stream *cpu_playback = rtd->dai_link->params ?
			&cpu_dai->driver->capture : &cpu_dai->driver->playback;

		for_each_rtd_codec_dai(rtd, i, codec_dai) {
			if (snd_soc_dai_stream_valid(codec_dai, SNDRV_PCM_STREAM_PLAYBACK) &&
			    snd_soc_dai_stream_valid(cpu_dai,   SNDRV_PCM_STREAM_PLAYBACK))
				playback = 1;
			if (snd_soc_dai_stream_valid(codec_dai, SNDRV_PCM_STREAM_CAPTURE) &&
			    snd_soc_dai_stream_valid(cpu_dai,   SNDRV_PCM_STREAM_CAPTURE))
				capture = 1;
		}

		capture = capture && cpu_capture->channels_min;
		playback = playback && cpu_playback->channels_min;
	}

	if (rtd->dai_link->playback_only) {
		playback = 1;
		capture = 0;
	}

	if (rtd->dai_link->capture_only) {
		playback = 0;
		capture = 1;
	}

	/* create the PCM */
	if (rtd->dai_link->params) {
		snprintf(new_name, sizeof(new_name), "codec2codec(%s)",
			 rtd->dai_link->stream_name);

		ret = snd_pcm_new_internal(rtd->card->snd_card, new_name, num,
					   playback, capture, &pcm);
	} else if (rtd->dai_link->no_pcm) {
		snprintf(new_name, sizeof(new_name), "(%s)",
			rtd->dai_link->stream_name);

		ret = snd_pcm_new_internal(rtd->card->snd_card, new_name, num,
				playback, capture, &pcm);
	} else {
		if (rtd->dai_link->dynamic)
			snprintf(new_name, sizeof(new_name), "%s (*)",
				rtd->dai_link->stream_name);
		else
			snprintf(new_name, sizeof(new_name), "%s %s-%d",
				rtd->dai_link->stream_name,
				(rtd->num_codecs > 1) ?
				"multicodec" : rtd->codec_dai->name, num);

		ret = snd_pcm_new(rtd->card->snd_card, new_name, num, playback,
			capture, &pcm);
	}
	if (ret < 0) {
		dev_err(rtd->card->dev, "ASoC: can't create pcm for %s\n",
			rtd->dai_link->name);
		return ret;
	}
	dev_dbg(rtd->card->dev, "ASoC: registered pcm #%d %s\n",num, new_name);

	/* DAPM dai link stream work */
	if (rtd->dai_link->params)
		INIT_DELAYED_WORK(&rtd->delayed_work,
				  codec2codec_close_delayed_work);
	else
		INIT_DELAYED_WORK(&rtd->delayed_work, close_delayed_work);

	pcm->nonatomic = rtd->dai_link->nonatomic;
	rtd->pcm = pcm;
	pcm->private_data = rtd;

	if (rtd->dai_link->no_pcm || rtd->dai_link->params) {
		if (playback)
			pcm->streams[SNDRV_PCM_STREAM_PLAYBACK].substream->private_data = rtd;
		if (capture)
			pcm->streams[SNDRV_PCM_STREAM_CAPTURE].substream->private_data = rtd;
		goto out;
	}

	/* ASoC PCM operations */
	if (rtd->dai_link->dynamic) {
		rtd->ops.open		= dpcm_fe_dai_open;
		rtd->ops.hw_params	= dpcm_fe_dai_hw_params;
		rtd->ops.prepare	= dpcm_fe_dai_prepare;
		rtd->ops.trigger	= dpcm_fe_dai_trigger;
		rtd->ops.hw_free	= dpcm_fe_dai_hw_free;
		rtd->ops.close		= dpcm_fe_dai_close;
		rtd->ops.pointer	= soc_pcm_pointer;
		rtd->ops.ioctl		= snd_soc_pcm_component_ioctl;
	} else {
		rtd->ops.open		= soc_pcm_open;
		rtd->ops.hw_params	= soc_pcm_hw_params;
		rtd->ops.prepare	= soc_pcm_prepare;
		rtd->ops.trigger	= soc_pcm_trigger;
		rtd->ops.hw_free	= soc_pcm_hw_free;
		rtd->ops.close		= soc_pcm_close;
		rtd->ops.pointer	= soc_pcm_pointer;
		rtd->ops.ioctl		= snd_soc_pcm_component_ioctl;
	}

	for_each_rtd_components(rtd, rtdcom, component) {
		const struct snd_soc_component_driver *drv = component->driver;

		if (drv->copy_user)
			rtd->ops.copy_user	= snd_soc_pcm_component_copy_user;
		if (drv->page)
			rtd->ops.page		= snd_soc_pcm_component_page;
		if (drv->mmap)
			rtd->ops.mmap		= snd_soc_pcm_component_mmap;
	}

	if (playback)
		snd_pcm_set_ops(pcm, SNDRV_PCM_STREAM_PLAYBACK, &rtd->ops);

	if (capture)
		snd_pcm_set_ops(pcm, SNDRV_PCM_STREAM_CAPTURE, &rtd->ops);

	ret = snd_soc_pcm_component_new(pcm);
	if (ret < 0) {
		dev_err(rtd->dev, "ASoC: pcm constructor failed: %d\n", ret);
		return ret;
	}

	pcm->private_free = soc_pcm_private_free;
	pcm->no_device_suspend = true;
out:
	dev_info(rtd->card->dev, "%s <-> %s mapping ok\n",
		 (rtd->num_codecs > 1) ? "multicodec" : rtd->codec_dai->name,
		 cpu_dai->name);
	return ret;
}

/* is the current PCM operation for this FE ? */
int snd_soc_dpcm_fe_can_update(struct snd_soc_pcm_runtime *fe, int stream)
{
	if (fe->dpcm[stream].runtime_update == SND_SOC_DPCM_UPDATE_FE)
		return 1;
	return 0;
}
EXPORT_SYMBOL_GPL(snd_soc_dpcm_fe_can_update);

/* is the current PCM operation for this BE ? */
int snd_soc_dpcm_be_can_update(struct snd_soc_pcm_runtime *fe,
		struct snd_soc_pcm_runtime *be, int stream)
{
	if ((fe->dpcm[stream].runtime_update == SND_SOC_DPCM_UPDATE_FE) ||
	   ((fe->dpcm[stream].runtime_update == SND_SOC_DPCM_UPDATE_BE) &&
		  be->dpcm[stream].runtime_update))
		return 1;
	return 0;
}
EXPORT_SYMBOL_GPL(snd_soc_dpcm_be_can_update);

/* get the substream for this BE */
struct snd_pcm_substream *
	snd_soc_dpcm_get_substream(struct snd_soc_pcm_runtime *be, int stream)
{
	return be->pcm->streams[stream].substream;
}
EXPORT_SYMBOL_GPL(snd_soc_dpcm_get_substream);

/* get the BE runtime state */
enum snd_soc_dpcm_state
	snd_soc_dpcm_be_get_state(struct snd_soc_pcm_runtime *be, int stream)
{
	return be->dpcm[stream].state;
}
EXPORT_SYMBOL_GPL(snd_soc_dpcm_be_get_state);

/* set the BE runtime state */
void snd_soc_dpcm_be_set_state(struct snd_soc_pcm_runtime *be,
		int stream, enum snd_soc_dpcm_state state)
{
	be->dpcm[stream].state = state;
}
EXPORT_SYMBOL_GPL(snd_soc_dpcm_be_set_state);

/*
 * We can only hw_free, stop, pause or suspend a BE DAI if any of it's FE
 * are not running, paused or suspended for the specified stream direction.
 */
int snd_soc_dpcm_can_be_free_stop(struct snd_soc_pcm_runtime *fe,
		struct snd_soc_pcm_runtime *be, int stream)
{
	struct snd_soc_dpcm *dpcm;
	int state;
	int ret = 1;
	unsigned long flags;

	spin_lock_irqsave(&fe->card->dpcm_lock, flags);
	for_each_dpcm_fe(be, stream, dpcm) {

		if (dpcm->fe == fe)
			continue;

		state = dpcm->fe->dpcm[stream].state;
		if (state == SND_SOC_DPCM_STATE_START ||
			state == SND_SOC_DPCM_STATE_PAUSED ||
			state == SND_SOC_DPCM_STATE_SUSPEND) {
			ret = 0;
			break;
		}
	}
	spin_unlock_irqrestore(&fe->card->dpcm_lock, flags);

	/* it's safe to free/stop this BE DAI */
	return ret;
}
EXPORT_SYMBOL_GPL(snd_soc_dpcm_can_be_free_stop);

/*
 * We can only change hw params a BE DAI if any of it's FE are not prepared,
 * running, paused or suspended for the specified stream direction.
 */
int snd_soc_dpcm_can_be_params(struct snd_soc_pcm_runtime *fe,
		struct snd_soc_pcm_runtime *be, int stream)
{
	struct snd_soc_dpcm *dpcm;
	int state;
	int ret = 1;
	unsigned long flags;

	spin_lock_irqsave(&fe->card->dpcm_lock, flags);
	for_each_dpcm_fe(be, stream, dpcm) {

		if (dpcm->fe == fe)
			continue;

		state = dpcm->fe->dpcm[stream].state;
		if (state == SND_SOC_DPCM_STATE_START ||
			state == SND_SOC_DPCM_STATE_PAUSED ||
			state == SND_SOC_DPCM_STATE_SUSPEND ||
			state == SND_SOC_DPCM_STATE_PREPARE) {
			ret = 0;
			break;
		}
	}
	spin_unlock_irqrestore(&fe->card->dpcm_lock, flags);

	/* it's safe to change hw_params */
	return ret;
}
EXPORT_SYMBOL_GPL(snd_soc_dpcm_can_be_params);

#ifdef CONFIG_DEBUG_FS
static const char *dpcm_state_string(enum snd_soc_dpcm_state state)
{
	switch (state) {
	case SND_SOC_DPCM_STATE_NEW:
		return "new";
	case SND_SOC_DPCM_STATE_OPEN:
		return "open";
	case SND_SOC_DPCM_STATE_HW_PARAMS:
		return "hw_params";
	case SND_SOC_DPCM_STATE_PREPARE:
		return "prepare";
	case SND_SOC_DPCM_STATE_START:
		return "start";
	case SND_SOC_DPCM_STATE_STOP:
		return "stop";
	case SND_SOC_DPCM_STATE_SUSPEND:
		return "suspend";
	case SND_SOC_DPCM_STATE_PAUSED:
		return "paused";
	case SND_SOC_DPCM_STATE_HW_FREE:
		return "hw_free";
	case SND_SOC_DPCM_STATE_CLOSE:
		return "close";
	}

	return "unknown";
}

static ssize_t dpcm_show_state(struct snd_soc_pcm_runtime *fe,
				int stream, char *buf, size_t size)
{
	struct snd_pcm_hw_params *params = &fe->dpcm[stream].hw_params;
	struct snd_soc_dpcm *dpcm;
	ssize_t offset = 0;
	unsigned long flags;

	/* FE state */
	offset += snprintf(buf + offset, size - offset,
			"[%s - %s]\n", fe->dai_link->name,
			stream ? "Capture" : "Playback");

	offset += snprintf(buf + offset, size - offset, "State: %s\n",
	                dpcm_state_string(fe->dpcm[stream].state));

	if ((fe->dpcm[stream].state >= SND_SOC_DPCM_STATE_HW_PARAMS) &&
	    (fe->dpcm[stream].state <= SND_SOC_DPCM_STATE_STOP))
		offset += snprintf(buf + offset, size - offset,
				"Hardware Params: "
				"Format = %s, Channels = %d, Rate = %d\n",
				snd_pcm_format_name(params_format(params)),
				params_channels(params),
				params_rate(params));

	/* BEs state */
	offset += snprintf(buf + offset, size - offset, "Backends:\n");

	if (list_empty(&fe->dpcm[stream].be_clients)) {
		offset += snprintf(buf + offset, size - offset,
				" No active DSP links\n");
		goto out;
	}

	spin_lock_irqsave(&fe->card->dpcm_lock, flags);
	for_each_dpcm_be(fe, stream, dpcm) {
		struct snd_soc_pcm_runtime *be = dpcm->be;
		params = &dpcm->hw_params;

		offset += snprintf(buf + offset, size - offset,
				"- %s\n", be->dai_link->name);

		offset += snprintf(buf + offset, size - offset,
				"   State: %s\n",
				dpcm_state_string(be->dpcm[stream].state));

		if ((be->dpcm[stream].state >= SND_SOC_DPCM_STATE_HW_PARAMS) &&
		    (be->dpcm[stream].state <= SND_SOC_DPCM_STATE_STOP))
			offset += snprintf(buf + offset, size - offset,
				"   Hardware Params: "
				"Format = %s, Channels = %d, Rate = %d\n",
				snd_pcm_format_name(params_format(params)),
				params_channels(params),
				params_rate(params));
	}
	spin_unlock_irqrestore(&fe->card->dpcm_lock, flags);
out:
	return offset;
}

static ssize_t dpcm_state_read_file(struct file *file, char __user *user_buf,
				size_t count, loff_t *ppos)
{
	struct snd_soc_pcm_runtime *fe = file->private_data;
	ssize_t out_count = PAGE_SIZE, offset = 0, ret = 0;
	char *buf;

	buf = kmalloc(out_count, GFP_KERNEL);
	if (!buf)
		return -ENOMEM;

	if (snd_soc_dai_stream_valid(fe->cpu_dai, SNDRV_PCM_STREAM_PLAYBACK))
		offset += dpcm_show_state(fe, SNDRV_PCM_STREAM_PLAYBACK,
					buf + offset, out_count - offset);

	if (snd_soc_dai_stream_valid(fe->cpu_dai, SNDRV_PCM_STREAM_CAPTURE))
		offset += dpcm_show_state(fe, SNDRV_PCM_STREAM_CAPTURE,
					buf + offset, out_count - offset);

	ret = simple_read_from_buffer(user_buf, count, ppos, buf, offset);

	kfree(buf);
	return ret;
}

static const struct file_operations dpcm_state_fops = {
	.open = simple_open,
	.read = dpcm_state_read_file,
	.llseek = default_llseek,
};

void soc_dpcm_debugfs_add(struct snd_soc_pcm_runtime *rtd)
{
	if (!rtd->dai_link)
		return;

	if (!rtd->dai_link->dynamic)
		return;

	if (!rtd->card->debugfs_card_root)
		return;

	rtd->debugfs_dpcm_root = debugfs_create_dir(rtd->dai_link->name,
			rtd->card->debugfs_card_root);

	debugfs_create_file("state", 0444, rtd->debugfs_dpcm_root,
			    rtd, &dpcm_state_fops);
}
#endif<|MERGE_RESOLUTION|>--- conflicted
+++ resolved
@@ -1182,13 +1182,9 @@
 {
 	struct snd_soc_dpcm *dpcm;
 	unsigned long flags;
-<<<<<<< HEAD
-	char *name;
-=======
 #ifdef CONFIG_DEBUG_FS
 	char *name;
 #endif
->>>>>>> 9054dfa0
 
 	/* only add new dpcms */
 	for_each_dpcm_be(fe, stream, dpcm) {
