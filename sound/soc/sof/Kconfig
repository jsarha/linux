--- conflicted
+++ resolved
@@ -46,12 +46,6 @@
 	  Say Y if you need this option. If unsure select "N".
 
 config SND_SOC_SOF_OF_DEV
-<<<<<<< HEAD
-	tristate
-
-config SND_SOC_SOF_COMPRESS
-=======
->>>>>>> b04bc3ed
 	tristate
 
 config SND_SOC_SOF_COMPRESS
