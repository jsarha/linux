// SPDX-License-Identifier: (GPL-2.0-only OR BSD-3-Clause)
//
// This file is provided under a dual BSD/GPLv2 license. When using or
// redistributing this file, you may do so under either license.
//
// Copyright(c) 2021, 2023 Advanced Micro Devices, Inc. All rights reserved.
//
// Authors: Vijendar Mukunda <Vijendar.Mukunda@amd.com>
//	    Ajit Kumar Pandey <AjitKumar.Pandey@amd.com>

/*
 * Hardware interface for generic AMD ACP processor
 */

#include <linux/io.h>
#include <linux/module.h>
#include <linux/pci.h>

#include "../ops.h"
#include "acp.h"
#include "acp-dsp-offset.h"

static bool enable_fw_debug;
module_param(enable_fw_debug, bool, 0444);
MODULE_PARM_DESC(enable_fw_debug, "Enable Firmware debug");

static struct acp_quirk_entry quirk_valve_galileo = {
	.signed_fw_image = true,
	.skip_iram_dram_size_mod = true,
};

const struct dmi_system_id acp_sof_quirk_table[] = {
	{
		/* Steam Deck OLED device */
		.matches = {
			DMI_MATCH(DMI_SYS_VENDOR, "Valve"),
			DMI_MATCH(DMI_PRODUCT_NAME, "Galileo"),
		},
		.driver_data = &quirk_valve_galileo,
	},
	{}
};
EXPORT_SYMBOL_GPL(acp_sof_quirk_table);

static int smn_write(struct pci_dev *dev, u32 smn_addr, u32 data)
{
	pci_write_config_dword(dev, 0x60, smn_addr);
	pci_write_config_dword(dev, 0x64, data);

	return 0;
}

static int smn_read(struct pci_dev *dev, u32 smn_addr)
{
	u32 data = 0;

	pci_write_config_dword(dev, 0x60, smn_addr);
	pci_read_config_dword(dev, 0x64, &data);

	return data;
}

static void init_dma_descriptor(struct acp_dev_data *adata)
{
	struct snd_sof_dev *sdev = adata->dev;
	const struct sof_amd_acp_desc *desc = get_chip_info(sdev->pdata);
	struct acp_dev_data *acp_data = sdev->pdata->hw_pdata;
	unsigned int addr;
	unsigned int acp_dma_desc_base_addr, acp_dma_desc_max_num_dscr;

	addr = desc->sram_pte_offset + sdev->debug_box.offset +
	       offsetof(struct scratch_reg_conf, dma_desc);

	switch (acp_data->pci_rev) {
	case ACP70_PCI_ID:
		acp_dma_desc_base_addr = ACP70_DMA_DESC_BASE_ADDR;
		acp_dma_desc_max_num_dscr = ACP70_DMA_DESC_MAX_NUM_DSCR;
		break;
	default:
		acp_dma_desc_base_addr = ACP_DMA_DESC_BASE_ADDR;
		acp_dma_desc_max_num_dscr = ACP_DMA_DESC_MAX_NUM_DSCR;
	}
	snd_sof_dsp_write(sdev, ACP_DSP_BAR, acp_dma_desc_base_addr, addr);
	snd_sof_dsp_write(sdev, ACP_DSP_BAR, acp_dma_desc_max_num_dscr, ACP_MAX_DESC_CNT);
}

static void configure_dma_descriptor(struct acp_dev_data *adata, unsigned short idx,
				     struct dma_descriptor *dscr_info)
{
	struct snd_sof_dev *sdev = adata->dev;
	unsigned int offset;

	offset = ACP_SCRATCH_REG_0 + sdev->debug_box.offset +
		offsetof(struct scratch_reg_conf, dma_desc) +
		idx * sizeof(struct dma_descriptor);

	snd_sof_dsp_write(sdev, ACP_DSP_BAR, offset, dscr_info->src_addr);
	snd_sof_dsp_write(sdev, ACP_DSP_BAR, offset + 0x4, dscr_info->dest_addr);
	snd_sof_dsp_write(sdev, ACP_DSP_BAR, offset + 0x8, dscr_info->tx_cnt.u32_all);
}

static int config_dma_channel(struct acp_dev_data *adata, unsigned int ch,
			      unsigned int idx, unsigned int dscr_count)
{
	struct snd_sof_dev *sdev = adata->dev;
<<<<<<< HEAD
	struct acp_dev_data *acp_data = sdev->pdata->hw_pdata;
=======
>>>>>>> dce2ad4e
	const struct sof_amd_acp_desc *desc = get_chip_info(sdev->pdata);
	unsigned int val, status;
	unsigned int acp_dma_cntl_0, acp_dma_ch_rst_sts, acp_dma_dscr_err_sts_0;
	unsigned int acp_dma_dscr_cnt_0, acp_dma_prio_0, acp_dma_dscr_strt_idx_0;
	int ret;

	switch (acp_data->pci_rev) {
	case ACP70_PCI_ID:
		acp_dma_cntl_0 = ACP70_DMA_CNTL_0;
		acp_dma_ch_rst_sts = ACP70_DMA_CH_RST_STS;
		acp_dma_dscr_err_sts_0 = ACP70_DMA_ERR_STS_0;
		acp_dma_dscr_cnt_0 = ACP70_DMA_DSCR_CNT_0;
		acp_dma_prio_0 = ACP70_DMA_PRIO_0;
		acp_dma_dscr_strt_idx_0 = ACP70_DMA_DSCR_STRT_IDX_0;
		break;
	default:
		acp_dma_cntl_0 = ACP_DMA_CNTL_0;
		acp_dma_ch_rst_sts = ACP_DMA_CH_RST_STS;
		acp_dma_dscr_err_sts_0 = ACP_DMA_ERR_STS_0;
		acp_dma_dscr_cnt_0 = ACP_DMA_DSCR_CNT_0;
		acp_dma_prio_0 = ACP_DMA_PRIO_0;
		acp_dma_dscr_strt_idx_0 = ACP_DMA_DSCR_STRT_IDX_0;
	}

	snd_sof_dsp_write(sdev, ACP_DSP_BAR, acp_dma_cntl_0 + ch * sizeof(u32),
			  ACP_DMA_CH_RST | ACP_DMA_CH_GRACEFUL_RST_EN);

	ret = snd_sof_dsp_read_poll_timeout(sdev, ACP_DSP_BAR, acp_dma_ch_rst_sts, val,
					    val & (1 << ch), ACP_REG_POLL_INTERVAL,
					    ACP_REG_POLL_TIMEOUT_US);
	if (ret < 0) {
		status = snd_sof_dsp_read(sdev, ACP_DSP_BAR, desc->acp_error_stat);
<<<<<<< HEAD
		val = snd_sof_dsp_read(sdev, ACP_DSP_BAR, acp_dma_dscr_err_sts_0 +
				       ch * sizeof(u32));
=======
		val = snd_sof_dsp_read(sdev, ACP_DSP_BAR, ACP_DMA_ERR_STS_0 + ch * sizeof(u32));
>>>>>>> dce2ad4e

		dev_err(sdev->dev, "ACP_DMA_ERR_STS :0x%x ACP_ERROR_STATUS :0x%x\n", val, status);
		return ret;
	}

	snd_sof_dsp_write(sdev, ACP_DSP_BAR, (acp_dma_cntl_0 + ch * sizeof(u32)), 0);
	snd_sof_dsp_write(sdev, ACP_DSP_BAR, acp_dma_dscr_cnt_0 + ch * sizeof(u32), dscr_count);
	snd_sof_dsp_write(sdev, ACP_DSP_BAR, acp_dma_dscr_strt_idx_0 + ch * sizeof(u32), idx);
	snd_sof_dsp_write(sdev, ACP_DSP_BAR, acp_dma_prio_0 + ch * sizeof(u32), 0);
	snd_sof_dsp_write(sdev, ACP_DSP_BAR, acp_dma_cntl_0 + ch * sizeof(u32), ACP_DMA_CH_RUN);

	return ret;
}

static int acpbus_dma_start(struct acp_dev_data *adata, unsigned int ch,
			    unsigned int dscr_count, struct dma_descriptor *dscr_info)
{
	struct snd_sof_dev *sdev = adata->dev;
	int ret;
	u16 dscr;

	if (!dscr_info || !dscr_count)
		return -EINVAL;

	for (dscr = 0; dscr < dscr_count; dscr++)
		configure_dma_descriptor(adata, dscr, dscr_info++);

	ret = config_dma_channel(adata, ch, 0, dscr_count);
	if (ret < 0)
		dev_err(sdev->dev, "config dma ch failed:%d\n", ret);

	return ret;
}

int configure_and_run_dma(struct acp_dev_data *adata, unsigned int src_addr,
			  unsigned int dest_addr, int dsp_data_size)
{
	struct snd_sof_dev *sdev = adata->dev;
	unsigned int desc_count, index;
	int ret;

	for (desc_count = 0; desc_count < ACP_MAX_DESC && dsp_data_size >= 0;
	     desc_count++, dsp_data_size -= ACP_PAGE_SIZE) {
		adata->dscr_info[desc_count].src_addr = src_addr + desc_count * ACP_PAGE_SIZE;
		adata->dscr_info[desc_count].dest_addr = dest_addr + desc_count * ACP_PAGE_SIZE;
		adata->dscr_info[desc_count].tx_cnt.bits.count = ACP_PAGE_SIZE;
		if (dsp_data_size < ACP_PAGE_SIZE)
			adata->dscr_info[desc_count].tx_cnt.bits.count = dsp_data_size;
	}

	ret = acpbus_dma_start(adata, 0, desc_count, adata->dscr_info);
	if (ret)
		dev_err(sdev->dev, "acpbus_dma_start failed\n");

	/* Clear descriptor array */
	for (index = 0; index < desc_count; index++)
		memset(&adata->dscr_info[index], 0x00, sizeof(struct dma_descriptor));

	return ret;
}

/*
 * psp_mbox_ready- function to poll ready bit of psp mbox
 * @adata: acp device data
 * @ack: bool variable to check ready bit status or psp ack
 */

static int psp_mbox_ready(struct acp_dev_data *adata, bool ack)
{
	struct snd_sof_dev *sdev = adata->dev;
	int ret;
	u32 data;

	ret = read_poll_timeout(smn_read, data, data & MBOX_READY_MASK, MBOX_DELAY_US,
				ACP_PSP_TIMEOUT_US, false, adata->smn_dev, MP0_C2PMSG_114_REG);
	if (!ret)
		return 0;

	dev_err(sdev->dev, "PSP error status %x\n", data & MBOX_STATUS_MASK);

	if (ack)
		return -ETIMEDOUT;

	return -EBUSY;
}

/*
 * psp_send_cmd - function to send psp command over mbox
 * @adata: acp device data
 * @cmd: non zero integer value for command type
 */

static int psp_send_cmd(struct acp_dev_data *adata, int cmd)
{
	struct snd_sof_dev *sdev = adata->dev;
	int ret;
	u32 data;

	if (!cmd)
		return -EINVAL;

	/* Get a non-zero Doorbell value from PSP */
	ret = read_poll_timeout(smn_read, data, data, MBOX_DELAY_US, ACP_PSP_TIMEOUT_US, false,
				adata->smn_dev, MP0_C2PMSG_73_REG);

	if (ret) {
		dev_err(sdev->dev, "Failed to get Doorbell from MBOX %x\n", MP0_C2PMSG_73_REG);
		return ret;
	}

	/* Check if PSP is ready for new command */
	ret = psp_mbox_ready(adata, 0);
	if (ret)
		return ret;

	smn_write(adata->smn_dev, MP0_C2PMSG_114_REG, cmd);

	/* Ring the Doorbell for PSP */
	smn_write(adata->smn_dev, MP0_C2PMSG_73_REG, data);

	/* Check MBOX ready as PSP ack */
	ret = psp_mbox_ready(adata, 1);

	return ret;
}

int configure_and_run_sha_dma(struct acp_dev_data *adata, void *image_addr,
			      unsigned int start_addr, unsigned int dest_addr,
			      unsigned int image_length)
{
	struct snd_sof_dev *sdev = adata->dev;
	unsigned int tx_count, fw_qualifier, val;
	int ret;

	if (!image_addr) {
		dev_err(sdev->dev, "SHA DMA image address is NULL\n");
		return -EINVAL;
	}

	val = snd_sof_dsp_read(sdev, ACP_DSP_BAR, ACP_SHA_DMA_CMD);
	if (val & ACP_SHA_RUN) {
		snd_sof_dsp_write(sdev, ACP_DSP_BAR, ACP_SHA_DMA_CMD, ACP_SHA_RESET);
		ret = snd_sof_dsp_read_poll_timeout(sdev, ACP_DSP_BAR, ACP_SHA_DMA_CMD_STS,
						    val, val & ACP_SHA_RESET,
						    ACP_REG_POLL_INTERVAL,
						    ACP_REG_POLL_TIMEOUT_US);
		if (ret < 0) {
			dev_err(sdev->dev, "SHA DMA Failed to Reset\n");
			return ret;
		}
	}

	if (adata->quirks && adata->quirks->signed_fw_image)
		snd_sof_dsp_write(sdev, ACP_DSP_BAR, ACP_SHA_DMA_INCLUDE_HDR, ACP_SHA_HEADER);

	snd_sof_dsp_write(sdev, ACP_DSP_BAR, ACP_SHA_DMA_STRT_ADDR, start_addr);
	snd_sof_dsp_write(sdev, ACP_DSP_BAR, ACP_SHA_DMA_DESTINATION_ADDR, dest_addr);
	snd_sof_dsp_write(sdev, ACP_DSP_BAR, ACP_SHA_MSG_LENGTH, image_length);

	/* psp_send_cmd only required for vangogh platform */
	if (adata->pci_rev == ACP_VANGOGH_PCI_ID &&
	    !(adata->quirks && adata->quirks->skip_iram_dram_size_mod)) {
		/* Modify IRAM and DRAM size */
		ret = psp_send_cmd(adata, MBOX_ACP_IRAM_DRAM_FENCE_COMMAND | IRAM_DRAM_FENCE_2);
		if (ret)
			return ret;
		ret = psp_send_cmd(adata, MBOX_ACP_IRAM_DRAM_FENCE_COMMAND | MBOX_ISREADY_FLAG);
		if (ret)
			return ret;
	}
	snd_sof_dsp_write(sdev, ACP_DSP_BAR, ACP_SHA_DMA_CMD, ACP_SHA_RUN);

	ret = snd_sof_dsp_read_poll_timeout(sdev, ACP_DSP_BAR, ACP_SHA_TRANSFER_BYTE_CNT,
					    tx_count, tx_count == image_length,
					    ACP_REG_POLL_INTERVAL, ACP_DMA_COMPLETE_TIMEOUT_US);
	if (ret < 0) {
		dev_err(sdev->dev, "SHA DMA Failed to Transfer Length %x\n", tx_count);
		return ret;
	}

	/* psp_send_cmd only required for renoir platform*/
	if (adata->pci_rev == ACP_RN_PCI_ID) {
		ret = psp_send_cmd(adata, MBOX_ACP_SHA_DMA_COMMAND);
		if (ret)
			return ret;
	}

	ret = snd_sof_dsp_read_poll_timeout(sdev, ACP_DSP_BAR, ACP_SHA_DSP_FW_QUALIFIER,
					    fw_qualifier, fw_qualifier & DSP_FW_RUN_ENABLE,
					    ACP_REG_POLL_INTERVAL, ACP_DMA_COMPLETE_TIMEOUT_US);
	if (ret < 0) {
		dev_err(sdev->dev, "PSP validation failed\n");
		return ret;
	}

	return 0;
}

int acp_dma_status(struct acp_dev_data *adata, unsigned char ch)
{
	struct snd_sof_dev *sdev = adata->dev;
	unsigned int val;
	int ret = 0;

	val = snd_sof_dsp_read(sdev, ACP_DSP_BAR, ACP_DMA_CNTL_0 + ch * sizeof(u32));
	if (val & ACP_DMA_CH_RUN) {
		ret = snd_sof_dsp_read_poll_timeout(sdev, ACP_DSP_BAR, ACP_DMA_CH_STS, val, !val,
						    ACP_REG_POLL_INTERVAL,
						    ACP_DMA_COMPLETE_TIMEOUT_US);
		if (ret < 0)
			dev_err(sdev->dev, "DMA_CHANNEL %d status timeout\n", ch);
	}

	return ret;
}

void memcpy_from_scratch(struct snd_sof_dev *sdev, u32 offset, unsigned int *dst, size_t bytes)
{
	unsigned int reg_offset = offset + ACP_SCRATCH_REG_0;
	int i, j;

	for (i = 0, j = 0; i < bytes; i = i + 4, j++)
		dst[j] = snd_sof_dsp_read(sdev, ACP_DSP_BAR, reg_offset + i);
}

void memcpy_to_scratch(struct snd_sof_dev *sdev, u32 offset, unsigned int *src, size_t bytes)
{
	unsigned int reg_offset = offset + ACP_SCRATCH_REG_0;
	int i, j;

	for (i = 0, j = 0; i < bytes; i = i + 4, j++)
		snd_sof_dsp_write(sdev, ACP_DSP_BAR, reg_offset + i, src[j]);
}

static int acp_memory_init(struct snd_sof_dev *sdev)
{
	struct acp_dev_data *adata = sdev->pdata->hw_pdata;
	const struct sof_amd_acp_desc *desc = get_chip_info(sdev->pdata);

	snd_sof_dsp_update_bits(sdev, ACP_DSP_BAR, desc->dsp_intr_base + DSP_SW_INTR_CNTL_OFFSET,
				ACP_DSP_INTR_EN_MASK, ACP_DSP_INTR_EN_MASK);
	init_dma_descriptor(adata);

	return 0;
}

static irqreturn_t acp_irq_thread(int irq, void *context)
{
	struct snd_sof_dev *sdev = context;
	const struct sof_amd_acp_desc *desc = get_chip_info(sdev->pdata);
	unsigned int count = ACP_HW_SEM_RETRY_COUNT;

	spin_lock_irq(&sdev->ipc_lock);
	/* Wait until acquired HW Semaphore lock or timeout */
	while (snd_sof_dsp_read(sdev, ACP_DSP_BAR, desc->hw_semaphore_offset) && --count)
		;
	spin_unlock_irq(&sdev->ipc_lock);

	if (!count) {
		dev_err(sdev->dev, "%s: Failed to acquire HW lock\n", __func__);
		return IRQ_NONE;
	}

	sof_ops(sdev)->irq_thread(irq, sdev);
	/* Unlock or Release HW Semaphore */
	snd_sof_dsp_write(sdev, ACP_DSP_BAR, desc->hw_semaphore_offset, 0x0);

	return IRQ_HANDLED;
};

static irqreturn_t acp_irq_handler(int irq, void *dev_id)
{
	struct amd_sdw_manager *amd_manager;
	struct snd_sof_dev *sdev = dev_id;
	const struct sof_amd_acp_desc *desc = get_chip_info(sdev->pdata);
	struct acp_dev_data *adata = sdev->pdata->hw_pdata;
	unsigned int base = desc->dsp_intr_base;
	unsigned int val;
	int irq_flag = 0;

	val = snd_sof_dsp_read(sdev, ACP_DSP_BAR, base + DSP_SW_INTR_STAT_OFFSET);
	if (val & ACP_DSP_TO_HOST_IRQ) {
		snd_sof_dsp_write(sdev, ACP_DSP_BAR, base + DSP_SW_INTR_STAT_OFFSET,
				  ACP_DSP_TO_HOST_IRQ);
		return IRQ_WAKE_THREAD;
	}

	val = snd_sof_dsp_read(sdev, ACP_DSP_BAR, desc->ext_intr_stat);
	if (val & ACP_SDW0_IRQ_MASK) {
		amd_manager = dev_get_drvdata(&adata->sdw->pdev[0]->dev);
		snd_sof_dsp_write(sdev, ACP_DSP_BAR, desc->ext_intr_stat, ACP_SDW0_IRQ_MASK);
		if (amd_manager)
			schedule_work(&amd_manager->amd_sdw_irq_thread);
		irq_flag = 1;
	}

	if (val & ACP_ERROR_IRQ_MASK) {
		snd_sof_dsp_write(sdev, ACP_DSP_BAR, desc->ext_intr_stat, ACP_ERROR_IRQ_MASK);
		snd_sof_dsp_write(sdev, ACP_DSP_BAR, desc->acp_sw0_i2s_err_reason, 0);
<<<<<<< HEAD
=======
		/* ACP_SW1_I2S_ERROR_REASON is newly added register from rmb platform onwards */
>>>>>>> dce2ad4e
		if (adata->pci_rev >= ACP_RMB_PCI_ID)
			snd_sof_dsp_write(sdev, ACP_DSP_BAR, ACP_SW1_I2S_ERROR_REASON, 0);
		snd_sof_dsp_write(sdev, ACP_DSP_BAR, desc->acp_error_stat, 0);
		irq_flag = 1;
	}

	if (desc->ext_intr_stat1) {
		val = snd_sof_dsp_read(sdev, ACP_DSP_BAR, desc->ext_intr_stat1);
		if (val & ACP_SDW1_IRQ_MASK) {
			amd_manager = dev_get_drvdata(&adata->sdw->pdev[1]->dev);
			snd_sof_dsp_write(sdev, ACP_DSP_BAR, desc->ext_intr_stat1,
					  ACP_SDW1_IRQ_MASK);
			if (amd_manager)
				schedule_work(&amd_manager->amd_sdw_irq_thread);
			irq_flag = 1;
		}
	}
	if (irq_flag)
		return IRQ_HANDLED;
	else
		return IRQ_NONE;
}

static int acp_power_on(struct snd_sof_dev *sdev)
{
	const struct sof_amd_acp_desc *desc = get_chip_info(sdev->pdata);
	struct acp_dev_data *adata = sdev->pdata->hw_pdata;
	unsigned int base = desc->pgfsm_base;
	unsigned int val;
	unsigned int acp_pgfsm_status_mask, acp_pgfsm_cntl_mask;
	int ret;

	val = snd_sof_dsp_read(sdev, ACP_DSP_BAR, base + PGFSM_STATUS_OFFSET);

	if (val == ACP_POWERED_ON)
		return 0;

	switch (adata->pci_rev) {
	case ACP_RN_PCI_ID:
	case ACP_VANGOGH_PCI_ID:
		acp_pgfsm_status_mask = ACP3X_PGFSM_STATUS_MASK;
		acp_pgfsm_cntl_mask = ACP3X_PGFSM_CNTL_POWER_ON_MASK;
		break;
	case ACP_RMB_PCI_ID:
	case ACP63_PCI_ID:
		acp_pgfsm_status_mask = ACP6X_PGFSM_STATUS_MASK;
		acp_pgfsm_cntl_mask = ACP6X_PGFSM_CNTL_POWER_ON_MASK;
		break;
<<<<<<< HEAD
	case ACP70_PCI_ID:
		acp_pgfsm_status_mask = ACP70_PGFSM_STATUS_MASK;
		acp_pgfsm_cntl_mask = ACP70_PGFSM_CNTL_POWER_ON_MASK;
		break;
=======
>>>>>>> dce2ad4e
	default:
		return -EINVAL;
	}

	if (val & acp_pgfsm_status_mask)
		snd_sof_dsp_write(sdev, ACP_DSP_BAR, base + PGFSM_CONTROL_OFFSET,
				  acp_pgfsm_cntl_mask);

	ret = snd_sof_dsp_read_poll_timeout(sdev, ACP_DSP_BAR, base + PGFSM_STATUS_OFFSET, val,
					    !val, ACP_REG_POLL_INTERVAL, ACP_REG_POLL_TIMEOUT_US);
	if (ret < 0)
		dev_err(sdev->dev, "timeout in ACP_PGFSM_STATUS read\n");

	return ret;
}

static int acp_reset(struct snd_sof_dev *sdev)
{
	const struct sof_amd_acp_desc *desc = get_chip_info(sdev->pdata);
	unsigned int val;
	int ret;

	snd_sof_dsp_write(sdev, ACP_DSP_BAR, ACP_SOFT_RESET, ACP_ASSERT_RESET);

	ret = snd_sof_dsp_read_poll_timeout(sdev, ACP_DSP_BAR, ACP_SOFT_RESET, val,
					    val & ACP_SOFT_RESET_DONE_MASK,
					    ACP_REG_POLL_INTERVAL, ACP_REG_POLL_TIMEOUT_US);
	if (ret < 0) {
		dev_err(sdev->dev, "timeout asserting reset\n");
		return ret;
	}

	snd_sof_dsp_write(sdev, ACP_DSP_BAR, ACP_SOFT_RESET, ACP_RELEASE_RESET);

	ret = snd_sof_dsp_read_poll_timeout(sdev, ACP_DSP_BAR, ACP_SOFT_RESET, val, !val,
					    ACP_REG_POLL_INTERVAL, ACP_REG_POLL_TIMEOUT_US);
	if (ret < 0)
		dev_err(sdev->dev, "timeout in releasing reset\n");

	if (desc->acp_clkmux_sel)
		snd_sof_dsp_write(sdev, ACP_DSP_BAR, desc->acp_clkmux_sel, ACP_CLOCK_ACLK);

	if (desc->ext_intr_enb)
		snd_sof_dsp_write(sdev, ACP_DSP_BAR, desc->ext_intr_enb, 0x01);

	if (desc->ext_intr_cntl)
		snd_sof_dsp_write(sdev, ACP_DSP_BAR, desc->ext_intr_cntl, ACP_ERROR_IRQ_MASK);
	return ret;
}

static int acp_dsp_reset(struct snd_sof_dev *sdev)
{
	unsigned int val;
	int ret;

	snd_sof_dsp_write(sdev, ACP_DSP_BAR, ACP_SOFT_RESET, ACP_DSP_ASSERT_RESET);

	ret = snd_sof_dsp_read_poll_timeout(sdev, ACP_DSP_BAR, ACP_SOFT_RESET, val,
					    val & ACP_DSP_SOFT_RESET_DONE_MASK,
					    ACP_REG_POLL_INTERVAL, ACP_REG_POLL_TIMEOUT_US);
	if (ret < 0) {
		dev_err(sdev->dev, "timeout asserting reset\n");
		return ret;
	}

	snd_sof_dsp_write(sdev, ACP_DSP_BAR, ACP_SOFT_RESET, ACP_DSP_RELEASE_RESET);

	ret = snd_sof_dsp_read_poll_timeout(sdev, ACP_DSP_BAR, ACP_SOFT_RESET, val, !val,
					    ACP_REG_POLL_INTERVAL, ACP_REG_POLL_TIMEOUT_US);
	if (ret < 0)
		dev_err(sdev->dev, "timeout in releasing reset\n");

	return ret;
}

static int acp_init(struct snd_sof_dev *sdev)
{
	int ret;

	/* power on */
	ret = acp_power_on(sdev);
	if (ret) {
		dev_err(sdev->dev, "ACP power on failed\n");
		return ret;
	}

	snd_sof_dsp_write(sdev, ACP_DSP_BAR, ACP_CONTROL, 0x01);
	/* Reset */
	return acp_reset(sdev);
}

static bool check_acp_sdw_enable_status(struct snd_sof_dev *sdev)
{
	struct acp_dev_data *acp_data;
	u32 sdw0_en, sdw1_en;

	acp_data = sdev->pdata->hw_pdata;
	if (!acp_data->sdw)
		return false;

	sdw0_en = snd_sof_dsp_read(sdev, ACP_DSP_BAR, ACP_SW0_EN);
	sdw1_en = snd_sof_dsp_read(sdev, ACP_DSP_BAR, ACP_SW1_EN);
	acp_data->sdw_en_stat = sdw0_en || sdw1_en;
	return acp_data->sdw_en_stat;
}

int amd_sof_acp_suspend(struct snd_sof_dev *sdev, u32 target_state)
{
	struct acp_dev_data *acp_data;
	int ret;
	bool enable = false;

	acp_data = sdev->pdata->hw_pdata;
	/* When acp_reset() function is invoked, it will apply ACP SOFT reset and
	 * DSP reset. ACP Soft reset sequence will cause all ACP IP registers will
	 * be reset to default values which will break the ClockStop Mode functionality.
	 * Add a condition check to apply DSP reset when SoundWire ClockStop mode
	 * is selected. For the rest of the scenarios, apply acp reset sequence.
	 */
	if (check_acp_sdw_enable_status(sdev))
		return acp_dsp_reset(sdev);

	ret = acp_reset(sdev);
	if (ret) {
		dev_err(sdev->dev, "ACP Reset failed\n");
		return ret;
	}
	if (acp_data->pci_rev == ACP70_PCI_ID)
		enable = true;
	snd_sof_dsp_write(sdev, ACP_DSP_BAR, ACP_CONTROL, enable);

	return 0;
}
EXPORT_SYMBOL_NS(amd_sof_acp_suspend, SND_SOC_SOF_AMD_COMMON);

int amd_sof_acp_resume(struct snd_sof_dev *sdev)
{
	int ret;
	struct acp_dev_data *acp_data;

	acp_data = sdev->pdata->hw_pdata;
	if (!acp_data->sdw_en_stat) {
		ret = acp_init(sdev);
		if (ret) {
			dev_err(sdev->dev, "ACP Init failed\n");
			return ret;
		}
		return acp_memory_init(sdev);
	} else {
		return acp_dsp_reset(sdev);
	}
}
EXPORT_SYMBOL_NS(amd_sof_acp_resume, SND_SOC_SOF_AMD_COMMON);

#if IS_ENABLED(CONFIG_SND_SOC_SOF_AMD_SOUNDWIRE)
static int acp_sof_scan_sdw_devices(struct snd_sof_dev *sdev, u64 addr)
{
	struct acpi_device *sdw_dev;
	struct acp_dev_data *acp_data;
	const struct sof_amd_acp_desc *desc = get_chip_info(sdev->pdata);

	if (!addr)
		return -ENODEV;

	acp_data = sdev->pdata->hw_pdata;
	sdw_dev = acpi_find_child_device(ACPI_COMPANION(sdev->dev), addr, 0);
	if (!sdw_dev)
		return -ENODEV;

	acp_data->info.handle = sdw_dev->handle;
	acp_data->info.count = desc->sdw_max_link_count;

	return amd_sdw_scan_controller(&acp_data->info);
}

static int amd_sof_sdw_probe(struct snd_sof_dev *sdev)
{
	struct acp_dev_data *acp_data;
	struct sdw_amd_res sdw_res;
	int ret;

	acp_data = sdev->pdata->hw_pdata;

	memset(&sdw_res, 0, sizeof(sdw_res));
	sdw_res.addr = acp_data->addr;
	sdw_res.reg_range = acp_data->reg_range;
	sdw_res.handle = acp_data->info.handle;
	sdw_res.parent = sdev->dev;
	sdw_res.dev = sdev->dev;
	sdw_res.acp_lock = &acp_data->acp_lock;
	sdw_res.count = acp_data->info.count;
	sdw_res.link_mask = acp_data->info.link_mask;
	sdw_res.mmio_base = sdev->bar[ACP_DSP_BAR];

	ret = sdw_amd_probe(&sdw_res, &acp_data->sdw);
	if (ret)
		dev_err(sdev->dev, "SoundWire probe failed\n");
	return ret;
}

static int amd_sof_sdw_exit(struct snd_sof_dev *sdev)
{
	struct acp_dev_data *acp_data;

	acp_data = sdev->pdata->hw_pdata;
	if (acp_data->sdw)
		sdw_amd_exit(acp_data->sdw);
	acp_data->sdw = NULL;

	return 0;
}

#else
static int acp_sof_scan_sdw_devices(struct snd_sof_dev *sdev, u64 addr)
{
	return 0;
}

static int amd_sof_sdw_probe(struct snd_sof_dev *sdev)
{
	return 0;
}

static int amd_sof_sdw_exit(struct snd_sof_dev *sdev)
{
	return 0;
}
#endif

int amd_sof_acp_probe(struct snd_sof_dev *sdev)
{
	struct pci_dev *pci = to_pci_dev(sdev->dev);
	struct acp_dev_data *adata;
	const struct sof_amd_acp_desc *chip;
	const struct dmi_system_id *dmi_id;
	unsigned int addr;
	int ret;

	chip = get_chip_info(sdev->pdata);
	if (!chip) {
		dev_err(sdev->dev, "no such device supported, chip id:%x\n", pci->device);
		return -EIO;
	}
	adata = devm_kzalloc(sdev->dev, sizeof(struct acp_dev_data),
			     GFP_KERNEL);
	if (!adata)
		return -ENOMEM;

	adata->dev = sdev;
	adata->dmic_dev = platform_device_register_data(sdev->dev, "dmic-codec",
							PLATFORM_DEVID_NONE, NULL, 0);
	if (IS_ERR(adata->dmic_dev)) {
		dev_err(sdev->dev, "failed to register platform for dmic codec\n");
		return PTR_ERR(adata->dmic_dev);
	}
	addr = pci_resource_start(pci, ACP_DSP_BAR);
	sdev->bar[ACP_DSP_BAR] = devm_ioremap(sdev->dev, addr, pci_resource_len(pci, ACP_DSP_BAR));
	if (!sdev->bar[ACP_DSP_BAR]) {
		dev_err(sdev->dev, "ioremap error\n");
		ret = -ENXIO;
		goto unregister_dev;
	}

	pci_set_master(pci);
	adata->addr = addr;
	adata->reg_range = chip->reg_end_addr - chip->reg_start_addr;
	adata->pci_rev = pci->revision;
	mutex_init(&adata->acp_lock);
	sdev->pdata->hw_pdata = adata;
	adata->smn_dev = pci_get_device(PCI_VENDOR_ID_AMD, chip->host_bridge_id, NULL);
	if (!adata->smn_dev) {
		dev_err(sdev->dev, "Failed to get host bridge device\n");
		ret = -ENODEV;
		goto unregister_dev;
	}

	ret = acp_init(sdev);
	if (ret < 0)
		goto free_smn_dev;

	sdev->ipc_irq = pci->irq;
	ret = request_threaded_irq(sdev->ipc_irq, acp_irq_handler, acp_irq_thread,
				   IRQF_SHARED, "AudioDSP", sdev);
	if (ret < 0) {
		dev_err(sdev->dev, "failed to register IRQ %d\n",
			sdev->ipc_irq);
		goto free_smn_dev;
	}

	/* scan SoundWire capabilities exposed by DSDT */
	ret = acp_sof_scan_sdw_devices(sdev, chip->sdw_acpi_dev_addr);
	if (ret < 0) {
		dev_dbg(sdev->dev, "skipping SoundWire, not detected with ACPI scan\n");
		goto skip_soundwire;
	}
	ret = amd_sof_sdw_probe(sdev);
	if (ret < 0) {
		dev_err(sdev->dev, "error: SoundWire probe error\n");
		free_irq(sdev->ipc_irq, sdev);
		pci_dev_put(adata->smn_dev);
		return ret;
	}

skip_soundwire:
	sdev->dsp_box.offset = 0;
	sdev->dsp_box.size = BOX_SIZE_512;

	sdev->host_box.offset = sdev->dsp_box.offset + sdev->dsp_box.size;
	sdev->host_box.size = BOX_SIZE_512;

	sdev->debug_box.offset = sdev->host_box.offset + sdev->host_box.size;
	sdev->debug_box.size = BOX_SIZE_1024;

	dmi_id = dmi_first_match(acp_sof_quirk_table);
	if (dmi_id) {
		adata->quirks = dmi_id->driver_data;

		if (adata->quirks->signed_fw_image) {
			adata->fw_code_bin = devm_kasprintf(sdev->dev, GFP_KERNEL,
							    "sof-%s-code.bin",
							    chip->name);
			if (!adata->fw_code_bin) {
				ret = -ENOMEM;
				goto free_ipc_irq;
			}

			adata->fw_data_bin = devm_kasprintf(sdev->dev, GFP_KERNEL,
							    "sof-%s-data.bin",
							    chip->name);
			if (!adata->fw_data_bin) {
				ret = -ENOMEM;
				goto free_ipc_irq;
			}
		}
	}

	adata->enable_fw_debug = enable_fw_debug;
	acp_memory_init(sdev);

	acp_dsp_stream_init(sdev);

	return 0;

free_ipc_irq:
	free_irq(sdev->ipc_irq, sdev);
free_smn_dev:
	pci_dev_put(adata->smn_dev);
unregister_dev:
	platform_device_unregister(adata->dmic_dev);
	return ret;
}
EXPORT_SYMBOL_NS(amd_sof_acp_probe, SND_SOC_SOF_AMD_COMMON);

void amd_sof_acp_remove(struct snd_sof_dev *sdev)
{
	struct acp_dev_data *adata = sdev->pdata->hw_pdata;

	if (adata->smn_dev)
		pci_dev_put(adata->smn_dev);

	if (adata->sdw)
		amd_sof_sdw_exit(sdev);

	if (sdev->ipc_irq)
		free_irq(sdev->ipc_irq, sdev);

	if (adata->dmic_dev)
		platform_device_unregister(adata->dmic_dev);

	acp_reset(sdev);
}
EXPORT_SYMBOL_NS(amd_sof_acp_remove, SND_SOC_SOF_AMD_COMMON);

MODULE_LICENSE("Dual BSD/GPL");
MODULE_DESCRIPTION("AMD ACP sof driver");
MODULE_IMPORT_NS(SOUNDWIRE_AMD_INIT);
MODULE_IMPORT_NS(SND_AMD_SOUNDWIRE_ACPI);<|MERGE_RESOLUTION|>--- conflicted
+++ resolved
@@ -103,10 +103,7 @@
 			      unsigned int idx, unsigned int dscr_count)
 {
 	struct snd_sof_dev *sdev = adata->dev;
-<<<<<<< HEAD
 	struct acp_dev_data *acp_data = sdev->pdata->hw_pdata;
-=======
->>>>>>> dce2ad4e
 	const struct sof_amd_acp_desc *desc = get_chip_info(sdev->pdata);
 	unsigned int val, status;
 	unsigned int acp_dma_cntl_0, acp_dma_ch_rst_sts, acp_dma_dscr_err_sts_0;
@@ -139,12 +136,8 @@
 					    ACP_REG_POLL_TIMEOUT_US);
 	if (ret < 0) {
 		status = snd_sof_dsp_read(sdev, ACP_DSP_BAR, desc->acp_error_stat);
-<<<<<<< HEAD
 		val = snd_sof_dsp_read(sdev, ACP_DSP_BAR, acp_dma_dscr_err_sts_0 +
 				       ch * sizeof(u32));
-=======
-		val = snd_sof_dsp_read(sdev, ACP_DSP_BAR, ACP_DMA_ERR_STS_0 + ch * sizeof(u32));
->>>>>>> dce2ad4e
 
 		dev_err(sdev->dev, "ACP_DMA_ERR_STS :0x%x ACP_ERROR_STATUS :0x%x\n", val, status);
 		return ret;
@@ -444,10 +437,7 @@
 	if (val & ACP_ERROR_IRQ_MASK) {
 		snd_sof_dsp_write(sdev, ACP_DSP_BAR, desc->ext_intr_stat, ACP_ERROR_IRQ_MASK);
 		snd_sof_dsp_write(sdev, ACP_DSP_BAR, desc->acp_sw0_i2s_err_reason, 0);
-<<<<<<< HEAD
-=======
 		/* ACP_SW1_I2S_ERROR_REASON is newly added register from rmb platform onwards */
->>>>>>> dce2ad4e
 		if (adata->pci_rev >= ACP_RMB_PCI_ID)
 			snd_sof_dsp_write(sdev, ACP_DSP_BAR, ACP_SW1_I2S_ERROR_REASON, 0);
 		snd_sof_dsp_write(sdev, ACP_DSP_BAR, desc->acp_error_stat, 0);
@@ -496,13 +486,10 @@
 		acp_pgfsm_status_mask = ACP6X_PGFSM_STATUS_MASK;
 		acp_pgfsm_cntl_mask = ACP6X_PGFSM_CNTL_POWER_ON_MASK;
 		break;
-<<<<<<< HEAD
 	case ACP70_PCI_ID:
 		acp_pgfsm_status_mask = ACP70_PGFSM_STATUS_MASK;
 		acp_pgfsm_cntl_mask = ACP70_PGFSM_CNTL_POWER_ON_MASK;
 		break;
-=======
->>>>>>> dce2ad4e
 	default:
 		return -EINVAL;
 	}
