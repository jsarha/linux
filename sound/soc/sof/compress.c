// SPDX-License-Identifier: (GPL-2.0-only OR BSD-3-Clause)
//
// Copyright 2021 NXP
//
// Author: Daniel Baluta <daniel.baluta@nxp.com>

#include <sound/soc.h>
#include <sound/sof.h>
#include <sound/compress_driver.h>
#include "sof-audio.h"
#include "sof-priv.h"
#include "sof-utils.h"

static void sof_set_transferred_bytes(struct sof_compr_stream *sstream,
				      u64 host_pos, u64 buffer_size)
{
	u64 prev_pos;
	unsigned int copied;

	div64_u64_rem(sstream->copied_total, buffer_size, &prev_pos);

	if (host_pos < prev_pos)
		copied = (buffer_size - prev_pos) + host_pos;
	else
		copied = host_pos - prev_pos;

	sstream->copied_total += copied;
}

static void snd_sof_compr_fragment_elapsed_work(struct work_struct *work)
{
	struct snd_sof_pcm_stream *sps =
		container_of(work, struct snd_sof_pcm_stream,
			     period_elapsed_work);

	snd_compr_fragment_elapsed(sps->cstream);
}

void snd_sof_compr_init_elapsed_work(struct work_struct *work)
{
	INIT_WORK(work, snd_sof_compr_fragment_elapsed_work);
}

/*
 * sof compr fragment elapse, this could be called in irq thread context
 */
void snd_sof_compr_fragment_elapsed(struct snd_compr_stream *cstream)
{
	struct snd_soc_pcm_runtime *rtd;
	struct snd_compr_runtime *crtd;
	struct snd_soc_component *component;
	struct sof_compr_stream *sstream;
	struct snd_sof_pcm *spcm;

	if (!cstream)
		return;

	rtd = cstream->private_data;
	crtd = cstream->runtime;
	sstream = crtd->private_data;
	component = snd_soc_rtdcom_lookup(rtd, SOF_AUDIO_PCM_DRV_NAME);

	spcm = snd_sof_find_spcm_dai(component, rtd);
	if (!spcm) {
		dev_err(component->dev,
			"fragment elapsed called for unknown stream!\n");
		return;
	}

	sof_set_transferred_bytes(sstream, spcm->stream[cstream->direction].posn.host_posn,
				  crtd->buffer_size);

	/* use the same workqueue-based solution as for PCM, cf. snd_sof_pcm_elapsed */
	schedule_work(&spcm->stream[cstream->direction].period_elapsed_work);
}

static int create_page_table(struct snd_soc_component *component,
			     struct snd_compr_stream *cstream,
			     unsigned char *dma_area, size_t size)
{
	struct snd_dma_buffer *dmab = cstream->runtime->dma_buffer_p;
	struct snd_soc_pcm_runtime *rtd = cstream->private_data;
	int dir = cstream->direction;
	struct snd_sof_pcm *spcm;

	spcm = snd_sof_find_spcm_dai(component, rtd);
	if (!spcm)
		return -EINVAL;

	return snd_sof_create_page_table(component->dev, dmab,
					 spcm->stream[dir].page_table.area, size);
}

static int sof_compr_open(struct snd_soc_component *component,
			  struct snd_compr_stream *cstream)
{
	struct snd_soc_pcm_runtime *rtd = cstream->private_data;
	struct snd_compr_runtime *crtd = cstream->runtime;
	struct sof_compr_stream *sstream;
	struct snd_sof_pcm *spcm;
	int dir;

	sstream = kzalloc(sizeof(*sstream), GFP_KERNEL);
	if (!sstream)
		return -ENOMEM;

	spcm = snd_sof_find_spcm_dai(component, rtd);
	if (!spcm) {
		kfree(sstream);
		return -EINVAL;
	}

	dir = cstream->direction;

	if (spcm->stream[dir].cstream) {
		kfree(sstream);
		return -EBUSY;
	}

	spcm->stream[dir].cstream = cstream;
	spcm->stream[dir].posn.host_posn = 0;
	spcm->stream[dir].posn.dai_posn = 0;
	spcm->prepared[dir] = false;

	crtd->private_data = sstream;

	return 0;
}

static int sof_compr_free(struct snd_soc_component *component,
			  struct snd_compr_stream *cstream)
{
	struct snd_sof_dev *sdev = snd_soc_component_get_drvdata(component);
	struct sof_compr_stream *sstream = cstream->runtime->private_data;
	struct snd_soc_pcm_runtime *rtd = cstream->private_data;
	struct sof_ipc_stream stream;
	struct sof_ipc_reply reply;
	struct snd_sof_pcm *spcm;
	int ret = 0;

	spcm = snd_sof_find_spcm_dai(component, rtd);
	if (!spcm)
		return -EINVAL;

	stream.hdr.size = sizeof(stream);
	stream.hdr.cmd = SOF_IPC_GLB_STREAM_MSG | SOF_IPC_STREAM_PCM_FREE;
	stream.comp_id = spcm->stream[cstream->direction].comp_id;

	if (spcm->prepared[cstream->direction]) {
		ret = sof_ipc_tx_message(sdev->ipc, &stream, sizeof(stream),
					 &reply, sizeof(reply));
		if (!ret)
			spcm->prepared[cstream->direction] = false;
	}

	cancel_work_sync(&spcm->stream[cstream->direction].period_elapsed_work);
	spcm->stream[cstream->direction].cstream = NULL;
	kfree(sstream);

	return ret;
}

static int sof_compr_set_params(struct snd_soc_component *component,
				struct snd_compr_stream *cstream, struct snd_compr_params *params)
{
	struct snd_sof_dev *sdev = snd_soc_component_get_drvdata(component);
	struct snd_soc_pcm_runtime *rtd = cstream->private_data;
	struct snd_compr_runtime *crtd = cstream->runtime;
	struct sof_ipc_pcm_params_reply ipc_params_reply;
	struct sof_ipc_fw_ready *ready = &sdev->fw_ready;
	struct sof_ipc_fw_version *v = &ready->version;
	struct sof_compr_stream *sstream;
	struct sof_ipc_pcm_params *pcm;
	struct snd_sof_pcm *spcm;
	size_t ext_data_size;
	int ret;

	if (v->abi_version < SOF_ABI_VER(3, 22, 0)) {
		dev_err(component->dev,
			"Compress params not supported with FW ABI version %d:%d:%d\n",
			SOF_ABI_VERSION_MAJOR(v->abi_version),
			SOF_ABI_VERSION_MINOR(v->abi_version),
			SOF_ABI_VERSION_PATCH(v->abi_version));
		return -EINVAL;
	}

	sstream = crtd->private_data;

	spcm = snd_sof_find_spcm_dai(component, rtd);

	if (!spcm)
		return -EINVAL;

	ext_data_size = sizeof(params->codec);

	if (sizeof(*pcm) + ext_data_size > sdev->ipc->max_payload_size)
		return -EINVAL;

	pcm = kzalloc(sizeof(*pcm) + ext_data_size, GFP_KERNEL);
	if (!pcm)
		return -ENOMEM;

	cstream->dma_buffer.dev.type = SNDRV_DMA_TYPE_DEV_SG;
	cstream->dma_buffer.dev.dev = sdev->dev;
	ret = snd_compr_malloc_pages(cstream, crtd->buffer_size);
	if (ret < 0)
		goto out;

	ret = create_page_table(component, cstream, crtd->dma_area, crtd->dma_bytes);
	if (ret < 0)
		goto out;

	pcm->params.buffer.pages = PFN_UP(crtd->dma_bytes);
	pcm->hdr.size = sizeof(*pcm) + ext_data_size;
	pcm->hdr.cmd = SOF_IPC_GLB_STREAM_MSG | SOF_IPC_STREAM_PCM_PARAMS;

	pcm->comp_id = spcm->stream[cstream->direction].comp_id;
	pcm->params.hdr.size = sizeof(pcm->params) + ext_data_size;
	pcm->params.buffer.phy_addr = spcm->stream[cstream->direction].page_table.addr;
	pcm->params.buffer.size = crtd->dma_bytes;
	pcm->params.direction = cstream->direction;
	pcm->params.channels = params->codec.ch_out;
	pcm->params.rate = params->codec.sample_rate;
	pcm->params.buffer_fmt = SOF_IPC_BUFFER_INTERLEAVED;
	pcm->params.frame_fmt = SOF_IPC_FRAME_S32_LE;
	pcm->params.sample_container_bytes =
		snd_pcm_format_physical_width(SNDRV_PCM_FORMAT_S32) >> 3;
	pcm->params.host_period_bytes = params->buffer.fragment_size;
	pcm->params.ext_data_length = ext_data_size;

	memcpy((u8 *)pcm->params.ext_data, &params->codec, ext_data_size);

	ret = sof_ipc_tx_message(sdev->ipc, pcm, sizeof(*pcm) + ext_data_size,
				 &ipc_params_reply, sizeof(ipc_params_reply));
	if (ret < 0) {
		dev_err(component->dev, "error ipc failed\n");
		goto out;
	}

	sstream->sampling_rate = params->codec.sample_rate;
	sstream->channels = params->codec.ch_out;
	sstream->sample_container_bytes = pcm->params.sample_container_bytes;

	spcm->prepared[cstream->direction] = true;

out:
	kfree(pcm);

	return ret;
}

static int sof_compr_get_params(struct snd_soc_component *component,
				struct snd_compr_stream *cstream, struct snd_codec *params)
{
	/* TODO: we don't query the supported codecs for now, if the
	 * application asks for an unsupported codec the set_params() will fail.
	 */
	return 0;
}

static int sof_compr_trigger(struct snd_soc_component *component,
			     struct snd_compr_stream *cstream, int cmd)
{
	struct snd_sof_dev *sdev = snd_soc_component_get_drvdata(component);
	struct snd_soc_pcm_runtime *rtd = cstream->private_data;
	struct sof_ipc_stream stream;
	struct sof_ipc_reply reply;
	struct snd_sof_pcm *spcm;

	spcm = snd_sof_find_spcm_dai(component, rtd);
	if (!spcm)
		return -EINVAL;

	stream.hdr.size = sizeof(stream);
	stream.hdr.cmd = SOF_IPC_GLB_STREAM_MSG;
	stream.comp_id = spcm->stream[cstream->direction].comp_id;

	switch (cmd) {
	case SNDRV_PCM_TRIGGER_START:
		stream.hdr.cmd |= SOF_IPC_STREAM_TRIG_START;
		break;
	case SNDRV_PCM_TRIGGER_STOP:
		stream.hdr.cmd |= SOF_IPC_STREAM_TRIG_STOP;
		break;
	case SNDRV_PCM_TRIGGER_PAUSE_PUSH:
		stream.hdr.cmd |= SOF_IPC_STREAM_TRIG_PAUSE;
		break;
	case SNDRV_PCM_TRIGGER_PAUSE_RELEASE:
		stream.hdr.cmd |= SOF_IPC_STREAM_TRIG_RELEASE;
		break;
	default:
		dev_err(component->dev, "error: unhandled trigger cmd %d\n", cmd);
		break;
	}

	return sof_ipc_tx_message(sdev->ipc, &stream, sizeof(stream),
				  &reply, sizeof(reply));
}

static int sof_compr_copy_playback(struct snd_compr_runtime *rtd,
				   char __user *buf, size_t count)
{
	void *ptr;
	unsigned int offset, n;
	int ret;

	div_u64_rem(rtd->total_bytes_available, rtd->buffer_size, &offset);
	ptr = rtd->dma_area + offset;
	n = rtd->buffer_size - offset;

	if (count < n) {
		ret = copy_from_user(ptr, buf, count);
	} else {
		ret = copy_from_user(ptr, buf, n);
		ret += copy_from_user(rtd->dma_area, buf + n, count - n);
	}

	return count - ret;
}

static int sof_compr_copy_capture(struct snd_compr_runtime *rtd,
				  char __user *buf, size_t count)
{
	void *ptr;
	unsigned int offset, n;
	int ret;

	div_u64_rem(rtd->total_bytes_transferred, rtd->buffer_size, &offset);
	ptr = rtd->dma_area + offset;
	n = rtd->buffer_size - offset;

	if (count < n) {
		ret = copy_to_user(buf, ptr, count);
	} else {
		ret = copy_to_user(buf, ptr, n);
		ret += copy_to_user(buf + n, rtd->dma_area, count - n);
	}

	return count - ret;
}

static int sof_compr_copy(struct snd_soc_component *component,
			  struct snd_compr_stream *cstream,
			  char __user *buf, size_t count)
{
	struct snd_compr_runtime *rtd = cstream->runtime;

	if (count > rtd->buffer_size)
		count = rtd->buffer_size;

	if (cstream->direction == SND_COMPRESS_PLAYBACK)
		return sof_compr_copy_playback(rtd, buf, count);
	else
		return sof_compr_copy_capture(rtd, buf, count);
}

static int sof_compr_pointer(struct snd_soc_component *component,
			     struct snd_compr_stream *cstream,
			     struct snd_compr_tstamp *tstamp)
{
<<<<<<< HEAD
	u64 dai_posn;
=======
>>>>>>> 551ff8e3
	struct snd_sof_pcm *spcm;
	struct snd_soc_pcm_runtime *rtd = cstream->private_data;
	struct sof_compr_stream *sstream = cstream->runtime->private_data;

	spcm = snd_sof_find_spcm_dai(component, rtd);
	if (!spcm)
		return -EINVAL;
<<<<<<< HEAD

	dai_posn = spcm->stream[cstream->direction].posn.dai_posn;
=======
>>>>>>> 551ff8e3

	tstamp->sampling_rate = sstream->sampling_rate;
	tstamp->copied_total = sstream->copied_total;
	tstamp->pcm_io_frames = div_u64(spcm->stream[cstream->direction].posn.dai_posn,
					sstream->channels * sstream->sample_container_bytes);

	return 0;
}

struct snd_compress_ops sof_compressed_ops = {
	.open		= sof_compr_open,
	.free		= sof_compr_free,
	.set_params	= sof_compr_set_params,
	.get_params	= sof_compr_get_params,
	.trigger	= sof_compr_trigger,
	.pointer	= sof_compr_pointer,
	.copy		= sof_compr_copy,
};
EXPORT_SYMBOL(sof_compressed_ops);<|MERGE_RESOLUTION|>--- conflicted
+++ resolved
@@ -358,10 +358,6 @@
 			     struct snd_compr_stream *cstream,
 			     struct snd_compr_tstamp *tstamp)
 {
-<<<<<<< HEAD
-	u64 dai_posn;
-=======
->>>>>>> 551ff8e3
 	struct snd_sof_pcm *spcm;
 	struct snd_soc_pcm_runtime *rtd = cstream->private_data;
 	struct sof_compr_stream *sstream = cstream->runtime->private_data;
@@ -369,11 +365,6 @@
 	spcm = snd_sof_find_spcm_dai(component, rtd);
 	if (!spcm)
 		return -EINVAL;
-<<<<<<< HEAD
-
-	dai_posn = spcm->stream[cstream->direction].posn.dai_posn;
-=======
->>>>>>> 551ff8e3
 
 	tstamp->sampling_rate = sstream->sampling_rate;
 	tstamp->copied_total = sstream->copied_total;
