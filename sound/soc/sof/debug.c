// SPDX-License-Identifier: (GPL-2.0-only OR BSD-3-Clause)
//
// This file is provided under a dual BSD/GPLv2 license.  When using or
// redistributing this file, you may do so under either license.
//
// Copyright(c) 2018 Intel Corporation
//
// Author: Liam Girdwood <liam.r.girdwood@linux.intel.com>
//
// Generic debug routines used to export DSP MMIO and memories to userspace
// for firmware debugging.
//

#include <linux/debugfs.h>
#include <linux/io.h>
#include <linux/pm_runtime.h>
#include <sound/sof/ext_manifest.h>
#include <sound/sof/debug.h>
#include "sof-priv.h"
#include "ops.h"

static ssize_t sof_dfsentry_read(struct file *file, char __user *buffer,
				 size_t count, loff_t *ppos)
{
	struct snd_sof_dfsentry *dfse = file->private_data;
	struct snd_sof_dev *sdev = dfse->sdev;
	loff_t pos = *ppos;
	size_t size_ret;
	int skip = 0;
	int size;
	u8 *buf;

	size = dfse->size;

	/* validate position & count */
	if (pos < 0)
		return -EINVAL;
	if (pos >= size || !count)
		return 0;
	/* find the minimum. min() is not used since it adds sparse warnings */
	if (count > size - pos)
		count = size - pos;

	/* align io read start to u32 multiple */
	pos = ALIGN_DOWN(pos, 4);

	/* intermediate buffer size must be u32 multiple */
	size = ALIGN(count, 4);

	/* if start position is unaligned, read extra u32 */
	if (unlikely(pos != *ppos)) {
		skip = *ppos - pos;
		if (pos + size + 4 < dfse->size)
			size += 4;
	}

	buf = kzalloc(size, GFP_KERNEL);
	if (!buf)
		return -ENOMEM;

	if (dfse->type == SOF_DFSENTRY_TYPE_IOMEM) {
#if IS_ENABLED(CONFIG_SND_SOC_SOF_DEBUG_ENABLE_DEBUGFS_CACHE)
		/*
		 * If the DSP is active: copy from IO.
		 * If the DSP is suspended:
		 *	- Copy from IO if the memory is always accessible.
		 *	- Otherwise, copy from cached buffer.
		 */
		if (pm_runtime_active(sdev->dev) ||
		    dfse->access_type == SOF_DEBUGFS_ACCESS_ALWAYS) {
			memcpy_fromio(buf, dfse->io_mem + pos, size);
		} else {
			dev_info(sdev->dev,
				 "Copying cached debugfs data\n");
			memcpy(buf, dfse->cache_buf + pos, size);
		}
#else
		/* if the DSP is in D3 */
		if (!pm_runtime_active(sdev->dev) &&
		    dfse->access_type == SOF_DEBUGFS_ACCESS_D0_ONLY) {
			dev_err(sdev->dev,
				"error: debugfs entry cannot be read in DSP D3\n");
			kfree(buf);
			return -EINVAL;
		}

		memcpy_fromio(buf, dfse->io_mem + pos, size);
#endif
	} else {
		memcpy(buf, ((u8 *)(dfse->buf) + pos), size);
	}

	/* copy to userspace */
	size_ret = copy_to_user(buffer, buf + skip, count);

	kfree(buf);

	/* update count & position if copy succeeded */
	if (size_ret)
		return -EFAULT;

	*ppos = pos + count;

	return count;
}

static const struct file_operations sof_dfs_fops = {
	.open = simple_open,
	.read = sof_dfsentry_read,
	.llseek = default_llseek,
};

/* create FS entry for debug files that can expose DSP memories, registers */
static int snd_sof_debugfs_io_item(struct snd_sof_dev *sdev,
				   void __iomem *base, size_t size,
				   const char *name,
				   enum sof_debugfs_access_type access_type)
{
	struct snd_sof_dfsentry *dfse;

	if (!sdev)
		return -EINVAL;

	dfse = devm_kzalloc(sdev->dev, sizeof(*dfse), GFP_KERNEL);
	if (!dfse)
		return -ENOMEM;

	dfse->type = SOF_DFSENTRY_TYPE_IOMEM;
	dfse->io_mem = base;
	dfse->size = size;
	dfse->sdev = sdev;
	dfse->access_type = access_type;

#if IS_ENABLED(CONFIG_SND_SOC_SOF_DEBUG_ENABLE_DEBUGFS_CACHE)
	/*
	 * allocate cache buffer that will be used to save the mem window
	 * contents prior to suspend
	 */
	if (access_type == SOF_DEBUGFS_ACCESS_D0_ONLY) {
		dfse->cache_buf = devm_kzalloc(sdev->dev, size, GFP_KERNEL);
		if (!dfse->cache_buf)
			return -ENOMEM;
	}
#endif

	debugfs_create_file(name, 0444, sdev->debugfs_root, dfse,
			    &sof_dfs_fops);

	/* add to dfsentry list */
	list_add(&dfse->list, &sdev->dfsentry_list);

	return 0;
}

int snd_sof_debugfs_add_region_item_iomem(struct snd_sof_dev *sdev,
					  enum snd_sof_fw_blk_type blk_type, u32 offset,
					  size_t size, const char *name,
					  enum sof_debugfs_access_type access_type)
{
	int bar = snd_sof_dsp_get_bar_index(sdev, blk_type);

	if (bar < 0)
		return bar;

	return snd_sof_debugfs_io_item(sdev, sdev->bar[bar] + offset, size, name,
				       access_type);
}
EXPORT_SYMBOL_GPL(snd_sof_debugfs_add_region_item_iomem);

/* create FS entry for debug files to expose kernel memory */
int snd_sof_debugfs_buf_item(struct snd_sof_dev *sdev,
			     void *base, size_t size,
			     const char *name, mode_t mode)
{
	struct snd_sof_dfsentry *dfse;

	if (!sdev)
		return -EINVAL;

	dfse = devm_kzalloc(sdev->dev, sizeof(*dfse), GFP_KERNEL);
	if (!dfse)
		return -ENOMEM;

	dfse->type = SOF_DFSENTRY_TYPE_BUF;
	dfse->buf = base;
	dfse->size = size;
	dfse->sdev = sdev;

	debugfs_create_file(name, mode, sdev->debugfs_root, dfse,
			    &sof_dfs_fops);
	/* add to dfsentry list */
	list_add(&dfse->list, &sdev->dfsentry_list);

	return 0;
}
EXPORT_SYMBOL_GPL(snd_sof_debugfs_buf_item);

static int memory_info_update(struct snd_sof_dev *sdev, char *buf, size_t buff_size)
{
	struct sof_ipc_cmd_hdr msg = {
		.size = sizeof(struct sof_ipc_cmd_hdr),
		.cmd = SOF_IPC_GLB_DEBUG | SOF_IPC_DEBUG_MEM_USAGE,
	};
	struct sof_ipc_dbg_mem_usage *reply;
	int len;
	int ret;
	int i;

	reply = kmalloc(SOF_IPC_MSG_MAX_SIZE, GFP_KERNEL);
	if (!reply)
		return -ENOMEM;

	ret = pm_runtime_resume_and_get(sdev->dev);
	if (ret < 0 && ret != -EACCES) {
		dev_err(sdev->dev, "error: enabling device failed: %d\n", ret);
		goto error;
	}

	ret = sof_ipc_tx_message(sdev->ipc, &msg, msg.size, reply, SOF_IPC_MSG_MAX_SIZE);
	pm_runtime_mark_last_busy(sdev->dev);
	pm_runtime_put_autosuspend(sdev->dev);
	if (ret < 0 || reply->rhdr.error < 0) {
		ret = min(ret, reply->rhdr.error);
		dev_err(sdev->dev, "error: reading memory info failed, %d\n", ret);
		goto error;
	}

	if (struct_size(reply, elems, reply->num_elems) != reply->rhdr.hdr.size) {
		dev_err(sdev->dev, "error: invalid memory info ipc struct size, %d\n",
			reply->rhdr.hdr.size);
		ret = -EINVAL;
		goto error;
	}

	for (i = 0, len = 0; i < reply->num_elems; i++) {
		ret = scnprintf(buf + len, buff_size - len, "zone %d.%d used %#8x free %#8x\n",
				reply->elems[i].zone, reply->elems[i].id,
				reply->elems[i].used, reply->elems[i].free);
		if (ret < 0)
			goto error;
		len += ret;
	}

	ret = len;
error:
	kfree(reply);
	return ret;
}

static ssize_t memory_info_read(struct file *file, char __user *to, size_t count, loff_t *ppos)
{
	struct snd_sof_dfsentry *dfse = file->private_data;
	struct snd_sof_dev *sdev = dfse->sdev;
	int data_length;

	/* read memory info from FW only once for each file read */
	if (!*ppos) {
		dfse->buf_data_size = 0;
		data_length = memory_info_update(sdev, dfse->buf, dfse->size);
		if (data_length < 0)
			return data_length;
		dfse->buf_data_size = data_length;
	}

	return simple_read_from_buffer(to, count, ppos, dfse->buf, dfse->buf_data_size);
}

static int memory_info_open(struct inode *inode, struct file *file)
{
	struct snd_sof_dfsentry *dfse = inode->i_private;
	struct snd_sof_dev *sdev = dfse->sdev;

	file->private_data = dfse;

	/* allocate buffer memory only in first open run, to save memory when unused */
	if (!dfse->buf) {
		dfse->buf = devm_kmalloc(sdev->dev, PAGE_SIZE, GFP_KERNEL);
		if (!dfse->buf)
			return -ENOMEM;
		dfse->size = PAGE_SIZE;
	}

	return 0;
}

static const struct file_operations memory_info_fops = {
	.open = memory_info_open,
	.read = memory_info_read,
	.llseek = default_llseek,
};

int snd_sof_dbg_memory_info_init(struct snd_sof_dev *sdev)
{
	struct snd_sof_dfsentry *dfse;

	dfse = devm_kzalloc(sdev->dev, sizeof(*dfse), GFP_KERNEL);
	if (!dfse)
		return -ENOMEM;

	/* don't allocate buffer before first usage, to save memory when unused */
	dfse->type = SOF_DFSENTRY_TYPE_BUF;
	dfse->sdev = sdev;

	debugfs_create_file("memory_info", 0444, sdev->debugfs_root, dfse, &memory_info_fops);

	/* add to dfsentry list */
	list_add(&dfse->list, &sdev->dfsentry_list);
	return 0;
}
EXPORT_SYMBOL_GPL(snd_sof_dbg_memory_info_init);

int snd_sof_dbg_init(struct snd_sof_dev *sdev)
{
<<<<<<< HEAD
	struct snd_sof_pdata *plat_data = sdev->pdata;
	struct snd_sof_dsp_ops *ops = sof_ops(sdev);
=======
	const struct snd_sof_dsp_ops *ops = sof_ops(sdev);
	struct snd_sof_pdata *plat_data = sdev->pdata;
>>>>>>> 55a275c5
	const struct snd_sof_debugfs_map *map;
	struct dentry *fw_profile;
	int i;
	int err;

	/* use "sof" as top level debugFS dir */
	sdev->debugfs_root = debugfs_create_dir("sof", NULL);

	/* expose firmware/topology prefix/names for test purposes */
	fw_profile = debugfs_create_dir("fw_profile", sdev->debugfs_root);

	debugfs_create_str("fw_path", 0444, fw_profile,
			   (char **)&plat_data->fw_filename_prefix);
	/* library path is not valid for IPC3 */
	if (plat_data->ipc_type != SOF_IPC_TYPE_3) {
		/*
		 * fw_lib_prefix can be NULL if the vendor/platform does not
		 * support loadable libraries
		 */
		if (plat_data->fw_lib_prefix) {
			debugfs_create_str("fw_lib_path", 0444, fw_profile,
					   (char **)&plat_data->fw_lib_prefix);
		} else {
			static char *fw_lib_path;

			fw_lib_path = devm_kasprintf(sdev->dev, GFP_KERNEL,
						     "Not supported");
			if (!fw_lib_path)
				return -ENOMEM;

			debugfs_create_str("fw_lib_path", 0444, fw_profile,
					   (char **)&fw_lib_path);
		}
	}
	debugfs_create_str("tplg_path", 0444, fw_profile,
			   (char **)&plat_data->tplg_filename_prefix);
	debugfs_create_str("fw_name", 0444, fw_profile,
			   (char **)&plat_data->fw_filename);
	debugfs_create_str("tplg_name", 0444, fw_profile,
			   (char **)&plat_data->tplg_filename);
	debugfs_create_u32("ipc_type", 0444, fw_profile,
			   (u32 *)&plat_data->ipc_type);

	/* init dfsentry list */
	INIT_LIST_HEAD(&sdev->dfsentry_list);

	/* create debugFS files for platform specific MMIO/DSP memories */
	for (i = 0; i < ops->debug_map_count; i++) {
		map = &ops->debug_map[i];

		err = snd_sof_debugfs_io_item(sdev, sdev->bar[map->bar] +
					      map->offset, map->size,
					      map->name, map->access_type);
		/* errors are only due to memory allocation, not debugfs */
		if (err < 0)
			return err;
	}

	return snd_sof_debugfs_buf_item(sdev, &sdev->fw_state,
					sizeof(sdev->fw_state),
					"fw_state", 0444);
}
EXPORT_SYMBOL_GPL(snd_sof_dbg_init);

void snd_sof_free_debug(struct snd_sof_dev *sdev)
{
	debugfs_remove_recursive(sdev->debugfs_root);
}
EXPORT_SYMBOL_GPL(snd_sof_free_debug);

static const struct soc_fw_state_info {
	enum sof_fw_state state;
	const char *name;
} fw_state_dbg[] = {
	{SOF_FW_BOOT_NOT_STARTED, "SOF_FW_BOOT_NOT_STARTED"},
	{SOF_DSPLESS_MODE, "SOF_DSPLESS_MODE"},
	{SOF_FW_BOOT_PREPARE, "SOF_FW_BOOT_PREPARE"},
	{SOF_FW_BOOT_IN_PROGRESS, "SOF_FW_BOOT_IN_PROGRESS"},
	{SOF_FW_BOOT_FAILED, "SOF_FW_BOOT_FAILED"},
	{SOF_FW_BOOT_READY_FAILED, "SOF_FW_BOOT_READY_FAILED"},
	{SOF_FW_BOOT_READY_OK, "SOF_FW_BOOT_READY_OK"},
	{SOF_FW_BOOT_COMPLETE, "SOF_FW_BOOT_COMPLETE"},
	{SOF_FW_CRASHED, "SOF_FW_CRASHED"},
};

static void snd_sof_dbg_print_fw_state(struct snd_sof_dev *sdev, const char *level)
{
	int i;

	for (i = 0; i < ARRAY_SIZE(fw_state_dbg); i++) {
		if (sdev->fw_state == fw_state_dbg[i].state) {
			dev_printk(level, sdev->dev, "fw_state: %s (%d)\n",
				   fw_state_dbg[i].name, i);
			return;
		}
	}

	dev_printk(level, sdev->dev, "fw_state: UNKNOWN (%d)\n", sdev->fw_state);
}

void snd_sof_dsp_dbg_dump(struct snd_sof_dev *sdev, const char *msg, u32 flags)
{
	char *level = (flags & SOF_DBG_DUMP_OPTIONAL) ? KERN_DEBUG : KERN_ERR;
	bool print_all = sof_debug_check_flag(SOF_DBG_PRINT_ALL_DUMPS);

	if (flags & SOF_DBG_DUMP_OPTIONAL && !print_all)
		return;

	if (sof_ops(sdev)->dbg_dump && !sdev->dbg_dump_printed) {
		dev_printk(level, sdev->dev,
			   "------------[ DSP dump start ]------------\n");
		if (msg)
			dev_printk(level, sdev->dev, "%s\n", msg);
		snd_sof_dbg_print_fw_state(sdev, level);
		sof_ops(sdev)->dbg_dump(sdev, flags);
		dev_printk(level, sdev->dev,
			   "------------[ DSP dump end ]------------\n");
		if (!print_all)
			sdev->dbg_dump_printed = true;
	} else if (msg) {
		dev_printk(level, sdev->dev, "%s\n", msg);
	}
}
EXPORT_SYMBOL(snd_sof_dsp_dbg_dump);

static void snd_sof_ipc_dump(struct snd_sof_dev *sdev)
{
	if (sof_ops(sdev)->ipc_dump  && !sdev->ipc_dump_printed) {
		dev_err(sdev->dev, "------------[ IPC dump start ]------------\n");
		sof_ops(sdev)->ipc_dump(sdev);
		dev_err(sdev->dev, "------------[ IPC dump end ]------------\n");
		if (!sof_debug_check_flag(SOF_DBG_PRINT_ALL_DUMPS))
			sdev->ipc_dump_printed = true;
	}
}

void snd_sof_handle_fw_exception(struct snd_sof_dev *sdev, const char *msg)
{
	if ((IS_ENABLED(CONFIG_SND_SOC_SOF_DEBUG_RETAIN_DSP_CONTEXT) ||
	    sof_debug_check_flag(SOF_DBG_RETAIN_CTX)) && !sdev->d3_prevented) {
		/* should we prevent DSP entering D3 ? */
		if (!sdev->ipc_dump_printed)
			dev_info(sdev->dev,
				 "Attempting to prevent DSP from entering D3 state to preserve context\n");

		if (pm_runtime_get_if_in_use(sdev->dev) == 1)
			sdev->d3_prevented = true;
	}

	/* dump vital information to the logs */
	snd_sof_ipc_dump(sdev);
	snd_sof_dsp_dbg_dump(sdev, msg, SOF_DBG_DUMP_REGS | SOF_DBG_DUMP_MBOX);
	sof_fw_trace_fw_crashed(sdev);
}
EXPORT_SYMBOL(snd_sof_handle_fw_exception);<|MERGE_RESOLUTION|>--- conflicted
+++ resolved
@@ -311,13 +311,8 @@
 
 int snd_sof_dbg_init(struct snd_sof_dev *sdev)
 {
-<<<<<<< HEAD
-	struct snd_sof_pdata *plat_data = sdev->pdata;
-	struct snd_sof_dsp_ops *ops = sof_ops(sdev);
-=======
 	const struct snd_sof_dsp_ops *ops = sof_ops(sdev);
 	struct snd_sof_pdata *plat_data = sdev->pdata;
->>>>>>> 55a275c5
 	const struct snd_sof_debugfs_map *map;
 	struct dentry *fw_profile;
 	int i;
