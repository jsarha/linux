--- conflicted
+++ resolved
@@ -28,12 +28,6 @@
 
 config SND_SOC_SOF_IMX8
 	tristate
-<<<<<<< HEAD
-
-config SND_SOC_SOF_IMX8M_SUPPORT
-	bool "SOF support for i.MX8M"
-	depends on IMX_DSP
-=======
 	depends on IMX_SCU
 	select IMX_DSP
 	help
@@ -42,7 +36,6 @@
 
 config SND_SOC_SOF_IMX8M_SUPPORT
 	bool "SOF support for i.MX8M"
->>>>>>> 1978b51e
 	help
 	  This adds support for Sound Open Firmware for NXP i.MX8M platforms
 	  Say Y if you have such a device.
@@ -50,17 +43,9 @@
 
 config SND_SOC_SOF_IMX8M
 	tristate
-<<<<<<< HEAD
-
-config SND_SOC_SOF_IMX
-	def_tristate SND_SOC_SOF_OF
-	select SND_SOC_SOC_IMX8  if SND_SOC_SOF_IMX8_SUPPORT
-	select SND_SOC_SOC_IMX8M if SND_SOC_SOF_IMX8M_SUPPORT
-=======
 	depends on IMX_DSP
 	help
 	  This option is not user-selectable but automagically handled by
 	  'select' statements at a higher level
->>>>>>> 1978b51e
 
 endif ## SND_SOC_SOF_IMX_IMX_TOPLEVEL