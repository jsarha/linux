# SPDX-License-Identifier: (GPL-2.0-only OR BSD-3-Clause)

snd-sof-acpi-intel-byt-y := byt.o
snd-sof-acpi-intel-bdw-y := bdw.o

<<<<<<< HEAD
snd-sof-intel-hda-common-objs := hda-loader.o hda-stream.o hda-trace.o \
				 hda-dsp.o hda-ipc.o hda-ctrl.o hda-pcm.o \
				 hda-dai.o hda-dai-ops.o hda-bus.o \
				 telemetry.o tracepoints.o

snd-sof-intel-hda-generic-objs := hda.o hda-common-ops.o
=======
snd-sof-intel-hda-common-y := hda-loader.o hda-stream.o hda-trace.o \
				 hda-dsp.o hda-ipc.o hda-ctrl.o hda-pcm.o \
				 hda-dai.o hda-dai-ops.o hda-bus.o \
				 telemetry.o tracepoints.o
>>>>>>> 07503be1

snd-sof-intel-hda-generic-y := hda.o hda-common-ops.o

snd-sof-intel-hda-mlink-y := hda-mlink.o

snd-sof-intel-hda-common-$(CONFIG_SND_SOC_SOF_HDA_PROBES) += hda-probes.o

snd-sof-intel-hda-y := hda-codec.o

snd-sof-intel-atom-y := atom.o

obj-$(CONFIG_SND_SOC_SOF_INTEL_ATOM_HIFI_EP) += snd-sof-intel-atom.o
obj-$(CONFIG_SND_SOC_SOF_BAYTRAIL) += snd-sof-acpi-intel-byt.o
obj-$(CONFIG_SND_SOC_SOF_BROADWELL) += snd-sof-acpi-intel-bdw.o
obj-$(CONFIG_SND_SOC_SOF_HDA_COMMON) += snd-sof-intel-hda-common.o
obj-$(CONFIG_SND_SOC_SOF_HDA_GENERIC) += snd-sof-intel-hda-generic.o
obj-$(CONFIG_SND_SOC_SOF_HDA_MLINK) += snd-sof-intel-hda-mlink.o
obj-$(CONFIG_SND_SOC_SOF_HDA) += snd-sof-intel-hda.o

<<<<<<< HEAD
snd-sof-pci-intel-tng-objs := pci-tng.o
snd-sof-pci-intel-skl-objs := pci-skl.o skl.o hda-loader-skl.o
snd-sof-pci-intel-apl-objs := pci-apl.o apl.o
snd-sof-pci-intel-cnl-objs := pci-cnl.o cnl.o
snd-sof-pci-intel-icl-objs := pci-icl.o icl.o
snd-sof-pci-intel-tgl-objs := pci-tgl.o tgl.o
snd-sof-pci-intel-mtl-objs := pci-mtl.o mtl.o
snd-sof-pci-intel-lnl-objs := pci-lnl.o lnl.o
=======
snd-sof-pci-intel-tng-y := pci-tng.o
snd-sof-pci-intel-skl-y := pci-skl.o skl.o hda-loader-skl.o
snd-sof-pci-intel-apl-y := pci-apl.o apl.o
snd-sof-pci-intel-cnl-y := pci-cnl.o cnl.o
snd-sof-pci-intel-icl-y := pci-icl.o icl.o
snd-sof-pci-intel-tgl-y := pci-tgl.o tgl.o
snd-sof-pci-intel-mtl-y := pci-mtl.o mtl.o
snd-sof-pci-intel-lnl-y := pci-lnl.o lnl.o
>>>>>>> 07503be1

obj-$(CONFIG_SND_SOC_SOF_MERRIFIELD) += snd-sof-pci-intel-tng.o
obj-$(CONFIG_SND_SOC_SOF_INTEL_SKL) += snd-sof-pci-intel-skl.o
obj-$(CONFIG_SND_SOC_SOF_INTEL_APL) += snd-sof-pci-intel-apl.o
obj-$(CONFIG_SND_SOC_SOF_INTEL_CNL) += snd-sof-pci-intel-cnl.o
obj-$(CONFIG_SND_SOC_SOF_INTEL_ICL) += snd-sof-pci-intel-icl.o
obj-$(CONFIG_SND_SOC_SOF_INTEL_TGL) += snd-sof-pci-intel-tgl.o
obj-$(CONFIG_SND_SOC_SOF_INTEL_MTL) += snd-sof-pci-intel-mtl.o
obj-$(CONFIG_SND_SOC_SOF_INTEL_LNL) += snd-sof-pci-intel-lnl.o<|MERGE_RESOLUTION|>--- conflicted
+++ resolved
@@ -3,19 +3,10 @@
 snd-sof-acpi-intel-byt-y := byt.o
 snd-sof-acpi-intel-bdw-y := bdw.o
 
-<<<<<<< HEAD
-snd-sof-intel-hda-common-objs := hda-loader.o hda-stream.o hda-trace.o \
-				 hda-dsp.o hda-ipc.o hda-ctrl.o hda-pcm.o \
-				 hda-dai.o hda-dai-ops.o hda-bus.o \
-				 telemetry.o tracepoints.o
-
-snd-sof-intel-hda-generic-objs := hda.o hda-common-ops.o
-=======
 snd-sof-intel-hda-common-y := hda-loader.o hda-stream.o hda-trace.o \
 				 hda-dsp.o hda-ipc.o hda-ctrl.o hda-pcm.o \
 				 hda-dai.o hda-dai-ops.o hda-bus.o \
 				 telemetry.o tracepoints.o
->>>>>>> 07503be1
 
 snd-sof-intel-hda-generic-y := hda.o hda-common-ops.o
 
@@ -35,16 +26,6 @@
 obj-$(CONFIG_SND_SOC_SOF_HDA_MLINK) += snd-sof-intel-hda-mlink.o
 obj-$(CONFIG_SND_SOC_SOF_HDA) += snd-sof-intel-hda.o
 
-<<<<<<< HEAD
-snd-sof-pci-intel-tng-objs := pci-tng.o
-snd-sof-pci-intel-skl-objs := pci-skl.o skl.o hda-loader-skl.o
-snd-sof-pci-intel-apl-objs := pci-apl.o apl.o
-snd-sof-pci-intel-cnl-objs := pci-cnl.o cnl.o
-snd-sof-pci-intel-icl-objs := pci-icl.o icl.o
-snd-sof-pci-intel-tgl-objs := pci-tgl.o tgl.o
-snd-sof-pci-intel-mtl-objs := pci-mtl.o mtl.o
-snd-sof-pci-intel-lnl-objs := pci-lnl.o lnl.o
-=======
 snd-sof-pci-intel-tng-y := pci-tng.o
 snd-sof-pci-intel-skl-y := pci-skl.o skl.o hda-loader-skl.o
 snd-sof-pci-intel-apl-y := pci-apl.o apl.o
@@ -53,7 +34,6 @@
 snd-sof-pci-intel-tgl-y := pci-tgl.o tgl.o
 snd-sof-pci-intel-mtl-y := pci-mtl.o mtl.o
 snd-sof-pci-intel-lnl-y := pci-lnl.o lnl.o
->>>>>>> 07503be1
 
 obj-$(CONFIG_SND_SOC_SOF_MERRIFIELD) += snd-sof-pci-intel-tng.o
 obj-$(CONFIG_SND_SOC_SOF_INTEL_SKL) += snd-sof-pci-intel-skl.o
