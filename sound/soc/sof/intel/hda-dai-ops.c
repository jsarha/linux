--- conflicted
+++ resolved
@@ -603,10 +603,6 @@
 	sdai = swidget->private;
 
 	if (sdev->dspless_mode_selected) {
-<<<<<<< HEAD
-
-=======
->>>>>>> c50bf762
 		switch (sdai->type) {
 		case SOF_DAI_INTEL_HDA:
 			return &hda_dspless_dma_ops;
