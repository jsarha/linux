--- conflicted
+++ resolved
@@ -10,11 +10,7 @@
 #define __SOUND_SOC_SOF_OF_H
 
 struct snd_sof_of_mach {
-<<<<<<< HEAD
-	const char *board;
-=======
 	const char *compatible;
->>>>>>> 551ff8e3
 	const char *drv_name;
 	const char *fw_filename;
 	const char *sof_tplg_filename;
@@ -22,7 +18,6 @@
 
 extern const struct dev_pm_ops sof_of_pm;
 
-struct snd_sof_of_mach *sof_of_machine_select(struct snd_sof_dev *sdev);
 int sof_of_probe(struct platform_device *pdev);
 int sof_of_remove(struct platform_device *pdev);
 void sof_of_shutdown(struct platform_device *pdev);
