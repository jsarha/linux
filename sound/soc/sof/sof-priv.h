--- conflicted
+++ resolved
@@ -556,10 +556,6 @@
 	int dma_trace_pages;
 	wait_queue_head_t trace_sleep;
 	u32 host_offset;
-<<<<<<< HEAD
-=======
-	bool dtrace_is_supported; /* set with Kconfig or module parameter */
->>>>>>> 5fca4ff6
 	bool dtrace_error;
 	bool dtrace_draining;
 	enum sof_dtrace_state dtrace_state;
@@ -645,15 +641,10 @@
 void snd_sof_ipc_free(struct snd_sof_dev *sdev);
 void snd_sof_ipc_get_reply(struct snd_sof_dev *sdev);
 void snd_sof_ipc_reply(struct snd_sof_dev *sdev, u32 msg_id);
-<<<<<<< HEAD
 static inline void snd_sof_ipc_msgs_rx(struct snd_sof_dev *sdev)
 {
 	sdev->ipc->ops->rx_msg(sdev);
 }
-=======
-void snd_sof_ipc_msgs_rx(struct snd_sof_dev *sdev);
-int snd_sof_ipc_valid(struct snd_sof_dev *sdev);
->>>>>>> 5fca4ff6
 int sof_ipc_tx_message(struct snd_sof_ipc *ipc, void *msg_data, size_t msg_bytes,
 		       void *reply_data, size_t reply_bytes);
 int sof_ipc_tx_message_no_pm(struct snd_sof_ipc *ipc, void *msg_data, size_t msg_bytes,
@@ -670,11 +661,6 @@
 /*
  * Trace/debug
  */
-<<<<<<< HEAD
-=======
-int snd_sof_init_trace(struct snd_sof_dev *sdev);
-void snd_sof_free_trace(struct snd_sof_dev *sdev);
->>>>>>> 5fca4ff6
 int snd_sof_dbg_init(struct snd_sof_dev *sdev);
 void snd_sof_free_debug(struct snd_sof_dev *sdev);
 int snd_sof_debugfs_buf_item(struct snd_sof_dev *sdev,
@@ -684,13 +670,7 @@
 			      u32 panic_code, u32 tracep_code, void *oops,
 			      struct sof_ipc_panic_info *panic_info,
 			      void *stack, size_t stack_words);
-<<<<<<< HEAD
 void snd_sof_handle_fw_exception(struct snd_sof_dev *sdev, const char *msg);
-=======
-void snd_sof_trace_suspend(struct snd_sof_dev *sdev, pm_message_t pm_state);
-int snd_sof_trace_resume(struct snd_sof_dev *sdev);
-void snd_sof_handle_fw_exception(struct snd_sof_dev *sdev);
->>>>>>> 5fca4ff6
 int snd_sof_dbg_memory_info_init(struct snd_sof_dev *sdev);
 int snd_sof_debugfs_add_region_item_iomem(struct snd_sof_dev *sdev,
 		enum snd_sof_fw_blk_type blk_type, u32 offset, size_t size,
