// SPDX-License-Identifier: GPL-2.0-only
/*
 * STM32 ALSA SoC Digital Audio Interface (SAI) driver.
 *
 * Copyright (C) 2016, STMicroelectronics - All Rights Reserved
 * Author(s): Olivier Moysan <olivier.moysan@st.com> for STMicroelectronics.
 */

#include <linux/clk.h>
#include <linux/clk-provider.h>
#include <linux/kernel.h>
#include <linux/module.h>
#include <linux/of_irq.h>
#include <linux/of_platform.h>
#include <linux/regmap.h>

#include <sound/asoundef.h>
#include <sound/core.h>
#include <sound/dmaengine_pcm.h>
#include <sound/pcm_params.h>

#include "stm32_sai.h"

#define SAI_FREE_PROTOCOL	0x0
#define SAI_SPDIF_PROTOCOL	0x1

#define SAI_SLOT_SIZE_AUTO	0x0
#define SAI_SLOT_SIZE_16	0x1
#define SAI_SLOT_SIZE_32	0x2

#define SAI_DATASIZE_8		0x2
#define SAI_DATASIZE_10		0x3
#define SAI_DATASIZE_16		0x4
#define SAI_DATASIZE_20		0x5
#define SAI_DATASIZE_24		0x6
#define SAI_DATASIZE_32		0x7

#define STM_SAI_DAI_NAME_SIZE	15

#define STM_SAI_IS_PLAYBACK(ip)	((ip)->dir == SNDRV_PCM_STREAM_PLAYBACK)
#define STM_SAI_IS_CAPTURE(ip)	((ip)->dir == SNDRV_PCM_STREAM_CAPTURE)

#define STM_SAI_A_ID		0x0
#define STM_SAI_B_ID		0x1

#define STM_SAI_IS_SUB_A(x)	((x)->id == STM_SAI_A_ID)
#define STM_SAI_IS_SUB_B(x)	((x)->id == STM_SAI_B_ID)
#define STM_SAI_BLOCK_NAME(x)	(((x)->id == STM_SAI_A_ID) ? "A" : "B")

#define SAI_SYNC_NONE		0x0
#define SAI_SYNC_INTERNAL	0x1
#define SAI_SYNC_EXTERNAL	0x2

#define STM_SAI_PROTOCOL_IS_SPDIF(ip)	((ip)->spdif)
#define STM_SAI_HAS_SPDIF(x)	((x)->pdata->conf.has_spdif_pdm)
#define STM_SAI_HAS_PDM(x)	((x)->pdata->conf.has_spdif_pdm)
#define STM_SAI_HAS_EXT_SYNC(x) (!STM_SAI_IS_F4(sai->pdata))

#define SAI_IEC60958_BLOCK_FRAMES	192
#define SAI_IEC60958_STATUS_BYTES	24

#define SAI_MCLK_NAME_LEN		32
#define SAI_RATE_11K			11025

/**
 * struct stm32_sai_sub_data - private data of SAI sub block (block A or B)
 * @pdev: device data pointer
 * @regmap: SAI register map pointer
 * @regmap_config: SAI sub block register map configuration pointer
 * @dma_params: dma configuration data for rx or tx channel
 * @cpu_dai_drv: DAI driver data pointer
 * @cpu_dai: DAI runtime data pointer
 * @substream: PCM substream data pointer
 * @pdata: SAI block parent data pointer
 * @np_sync_provider: synchronization provider node
 * @sai_ck: kernel clock feeding the SAI clock generator
 * @sai_mclk: master clock from SAI mclk provider
 * @phys_addr: SAI registers physical base address
 * @mclk_rate: SAI block master clock frequency (Hz). set at init
 * @id: SAI sub block id corresponding to sub-block A or B
 * @dir: SAI block direction (playback or capture). set at init
 * @master: SAI block mode flag. (true=master, false=slave) set at init
 * @spdif: SAI S/PDIF iec60958 mode flag. set at init
 * @fmt: SAI block format. relevant only for custom protocols. set at init
 * @sync: SAI block synchronization mode. (none, internal or external)
 * @synco: SAI block ext sync source (provider setting). (none, sub-block A/B)
 * @synci: SAI block ext sync source (client setting). (SAI sync provider index)
 * @fs_length: frame synchronization length. depends on protocol settings
 * @slots: rx or tx slot number
 * @slot_width: rx or tx slot width in bits
 * @slot_mask: rx or tx active slots mask. set at init or at runtime
 * @data_size: PCM data width. corresponds to PCM substream width.
 * @spdif_frm_cnt: S/PDIF playback frame counter
 * @iec958: iec958 data
 * @ctrl_lock: control lock
 * @irq_lock: prevent race condition with IRQ
 */
struct stm32_sai_sub_data {
	struct platform_device *pdev;
	struct regmap *regmap;
	const struct regmap_config *regmap_config;
	struct snd_dmaengine_dai_dma_data dma_params;
	struct snd_soc_dai_driver cpu_dai_drv;
	struct snd_soc_dai *cpu_dai;
	struct snd_pcm_substream *substream;
	struct stm32_sai_data *pdata;
	struct device_node *np_sync_provider;
	struct clk *sai_ck;
	struct clk *sai_mclk;
	dma_addr_t phys_addr;
	unsigned int mclk_rate;
	unsigned int id;
	int dir;
	bool master;
	bool spdif;
	int fmt;
	int sync;
	int synco;
	int synci;
	int fs_length;
	int slots;
	int slot_width;
	int slot_mask;
	int data_size;
	unsigned int spdif_frm_cnt;
	struct snd_aes_iec958 iec958;
	struct mutex ctrl_lock; /* protect resources accessed by controls */
	spinlock_t irq_lock; /* used to prevent race condition with IRQ */
};

enum stm32_sai_fifo_th {
	STM_SAI_FIFO_TH_EMPTY,
	STM_SAI_FIFO_TH_QUARTER,
	STM_SAI_FIFO_TH_HALF,
	STM_SAI_FIFO_TH_3_QUARTER,
	STM_SAI_FIFO_TH_FULL,
};

static bool stm32_sai_sub_readable_reg(struct device *dev, unsigned int reg)
{
	switch (reg) {
	case STM_SAI_CR1_REGX:
	case STM_SAI_CR2_REGX:
	case STM_SAI_FRCR_REGX:
	case STM_SAI_SLOTR_REGX:
	case STM_SAI_IMR_REGX:
	case STM_SAI_SR_REGX:
	case STM_SAI_CLRFR_REGX:
	case STM_SAI_DR_REGX:
	case STM_SAI_PDMCR_REGX:
	case STM_SAI_PDMLY_REGX:
		return true;
	default:
		return false;
	}
}

static bool stm32_sai_sub_volatile_reg(struct device *dev, unsigned int reg)
{
	switch (reg) {
	case STM_SAI_DR_REGX:
	case STM_SAI_SR_REGX:
		return true;
	default:
		return false;
	}
}

static bool stm32_sai_sub_writeable_reg(struct device *dev, unsigned int reg)
{
	switch (reg) {
	case STM_SAI_CR1_REGX:
	case STM_SAI_CR2_REGX:
	case STM_SAI_FRCR_REGX:
	case STM_SAI_SLOTR_REGX:
	case STM_SAI_IMR_REGX:
	case STM_SAI_CLRFR_REGX:
	case STM_SAI_DR_REGX:
	case STM_SAI_PDMCR_REGX:
	case STM_SAI_PDMLY_REGX:
		return true;
	default:
		return false;
	}
}

static int stm32_sai_sub_reg_up(struct stm32_sai_sub_data *sai,
				unsigned int reg, unsigned int mask,
				unsigned int val)
{
	int ret;

	ret = clk_enable(sai->pdata->pclk);
	if (ret < 0)
		return ret;

	ret = regmap_update_bits(sai->regmap, reg, mask, val);

	clk_disable(sai->pdata->pclk);

	return ret;
}

static int stm32_sai_sub_reg_wr(struct stm32_sai_sub_data *sai,
				unsigned int reg, unsigned int mask,
				unsigned int val)
{
	int ret;

	ret = clk_enable(sai->pdata->pclk);
	if (ret < 0)
		return ret;

	ret = regmap_write_bits(sai->regmap, reg, mask, val);

	clk_disable(sai->pdata->pclk);

	return ret;
}

static int stm32_sai_sub_reg_rd(struct stm32_sai_sub_data *sai,
				unsigned int reg, unsigned int *val)
{
	int ret;

	ret = clk_enable(sai->pdata->pclk);
	if (ret < 0)
		return ret;

	ret = regmap_read(sai->regmap, reg, val);

	clk_disable(sai->pdata->pclk);

	return ret;
}

static const struct regmap_config stm32_sai_sub_regmap_config_f4 = {
	.reg_bits = 32,
	.reg_stride = 4,
	.val_bits = 32,
	.max_register = STM_SAI_DR_REGX,
	.readable_reg = stm32_sai_sub_readable_reg,
	.volatile_reg = stm32_sai_sub_volatile_reg,
	.writeable_reg = stm32_sai_sub_writeable_reg,
	.fast_io = true,
	.cache_type = REGCACHE_FLAT,
};

static const struct regmap_config stm32_sai_sub_regmap_config_h7 = {
	.reg_bits = 32,
	.reg_stride = 4,
	.val_bits = 32,
	.max_register = STM_SAI_PDMLY_REGX,
	.readable_reg = stm32_sai_sub_readable_reg,
	.volatile_reg = stm32_sai_sub_volatile_reg,
	.writeable_reg = stm32_sai_sub_writeable_reg,
	.fast_io = true,
	.cache_type = REGCACHE_FLAT,
};

static int snd_pcm_iec958_info(struct snd_kcontrol *kcontrol,
			       struct snd_ctl_elem_info *uinfo)
{
	uinfo->type = SNDRV_CTL_ELEM_TYPE_IEC958;
	uinfo->count = 1;

	return 0;
}

static int snd_pcm_iec958_get(struct snd_kcontrol *kcontrol,
			      struct snd_ctl_elem_value *uctl)
{
	struct stm32_sai_sub_data *sai = snd_kcontrol_chip(kcontrol);

	mutex_lock(&sai->ctrl_lock);
	memcpy(uctl->value.iec958.status, sai->iec958.status, 4);
	mutex_unlock(&sai->ctrl_lock);

	return 0;
}

static int snd_pcm_iec958_put(struct snd_kcontrol *kcontrol,
			      struct snd_ctl_elem_value *uctl)
{
	struct stm32_sai_sub_data *sai = snd_kcontrol_chip(kcontrol);

	mutex_lock(&sai->ctrl_lock);
	memcpy(sai->iec958.status, uctl->value.iec958.status, 4);
	mutex_unlock(&sai->ctrl_lock);

	return 0;
}

static const struct snd_kcontrol_new iec958_ctls = {
	.access = (SNDRV_CTL_ELEM_ACCESS_READWRITE |
			SNDRV_CTL_ELEM_ACCESS_VOLATILE),
	.iface = SNDRV_CTL_ELEM_IFACE_PCM,
	.name = SNDRV_CTL_NAME_IEC958("", PLAYBACK, DEFAULT),
	.info = snd_pcm_iec958_info,
	.get = snd_pcm_iec958_get,
	.put = snd_pcm_iec958_put,
};

struct stm32_sai_mclk_data {
	struct clk_hw hw;
	unsigned long freq;
	struct stm32_sai_sub_data *sai_data;
};

#define to_mclk_data(_hw) container_of(_hw, struct stm32_sai_mclk_data, hw)
#define STM32_SAI_MAX_CLKS 1

static int stm32_sai_get_clk_div(struct stm32_sai_sub_data *sai,
				 unsigned long input_rate,
				 unsigned long output_rate)
{
	int version = sai->pdata->conf.version;
	int div;

	div = DIV_ROUND_CLOSEST(input_rate, output_rate);
	if (div > SAI_XCR1_MCKDIV_MAX(version)) {
		dev_err(&sai->pdev->dev, "Divider %d out of range\n", div);
		return -EINVAL;
	}
	dev_dbg(&sai->pdev->dev, "SAI divider %d\n", div);

	if (input_rate % div)
		dev_dbg(&sai->pdev->dev,
			"Rate not accurate. requested (%ld), actual (%ld)\n",
			output_rate, input_rate / div);

	return div;
}

static int stm32_sai_set_clk_div(struct stm32_sai_sub_data *sai,
				 unsigned int div)
{
	int version = sai->pdata->conf.version;
	int ret, cr1, mask;

	if (div > SAI_XCR1_MCKDIV_MAX(version)) {
		dev_err(&sai->pdev->dev, "Divider %d out of range\n", div);
		return -EINVAL;
	}

	mask = SAI_XCR1_MCKDIV_MASK(SAI_XCR1_MCKDIV_WIDTH(version));
	cr1 = SAI_XCR1_MCKDIV_SET(div);
	ret = stm32_sai_sub_reg_up(sai, STM_SAI_CR1_REGX, mask, cr1);
	if (ret < 0)
		dev_err(&sai->pdev->dev, "Failed to update CR1 register\n");

	return ret;
}

static int stm32_sai_set_parent_clock(struct stm32_sai_sub_data *sai,
				      unsigned int rate)
{
	struct platform_device *pdev = sai->pdev;
	struct clk *parent_clk = sai->pdata->clk_x8k;
	int ret;

	if (!(rate % SAI_RATE_11K))
		parent_clk = sai->pdata->clk_x11k;

	ret = clk_set_parent(sai->sai_ck, parent_clk);
	if (ret)
		dev_err(&pdev->dev, " Error %d setting sai_ck parent clock. %s",
			ret, ret == -EBUSY ?
			"Active stream rates conflict\n" : "\n");

	return ret;
}

static long stm32_sai_mclk_round_rate(struct clk_hw *hw, unsigned long rate,
				      unsigned long *prate)
{
	struct stm32_sai_mclk_data *mclk = to_mclk_data(hw);
	struct stm32_sai_sub_data *sai = mclk->sai_data;
	int div;

	div = stm32_sai_get_clk_div(sai, *prate, rate);
	if (div < 0)
		return div;

	mclk->freq = *prate / div;

	return mclk->freq;
}

static unsigned long stm32_sai_mclk_recalc_rate(struct clk_hw *hw,
						unsigned long parent_rate)
{
	struct stm32_sai_mclk_data *mclk = to_mclk_data(hw);

	return mclk->freq;
}

static int stm32_sai_mclk_set_rate(struct clk_hw *hw, unsigned long rate,
				   unsigned long parent_rate)
{
	struct stm32_sai_mclk_data *mclk = to_mclk_data(hw);
	struct stm32_sai_sub_data *sai = mclk->sai_data;
	int div, ret;

	div = stm32_sai_get_clk_div(sai, parent_rate, rate);
	if (div < 0)
		return div;

	ret = stm32_sai_set_clk_div(sai, div);
	if (ret)
		return ret;

	mclk->freq = rate;

	return 0;
}

static int stm32_sai_mclk_enable(struct clk_hw *hw)
{
	struct stm32_sai_mclk_data *mclk = to_mclk_data(hw);
	struct stm32_sai_sub_data *sai = mclk->sai_data;

	dev_dbg(&sai->pdev->dev, "Enable master clock\n");

	return stm32_sai_sub_reg_up(sai, STM_SAI_CR1_REGX,
				    SAI_XCR1_MCKEN, SAI_XCR1_MCKEN);
}

static void stm32_sai_mclk_disable(struct clk_hw *hw)
{
	struct stm32_sai_mclk_data *mclk = to_mclk_data(hw);
	struct stm32_sai_sub_data *sai = mclk->sai_data;

	dev_dbg(&sai->pdev->dev, "Disable master clock\n");

	stm32_sai_sub_reg_up(sai, STM_SAI_CR1_REGX, SAI_XCR1_MCKEN, 0);
}

static const struct clk_ops mclk_ops = {
	.enable = stm32_sai_mclk_enable,
	.disable = stm32_sai_mclk_disable,
	.recalc_rate = stm32_sai_mclk_recalc_rate,
	.round_rate = stm32_sai_mclk_round_rate,
	.set_rate = stm32_sai_mclk_set_rate,
};

static int stm32_sai_add_mclk_provider(struct stm32_sai_sub_data *sai)
{
	struct clk_hw *hw;
	struct stm32_sai_mclk_data *mclk;
	struct device *dev = &sai->pdev->dev;
	const char *pname = __clk_get_name(sai->sai_ck);
	char *mclk_name, *p, *s = (char *)pname;
	int ret, i = 0;

	mclk = devm_kzalloc(dev, sizeof(*mclk), GFP_KERNEL);
	if (!mclk)
		return -ENOMEM;

	mclk_name = devm_kcalloc(dev, sizeof(char),
				 SAI_MCLK_NAME_LEN, GFP_KERNEL);
	if (!mclk_name)
		return -ENOMEM;

	/*
	 * Forge mclk clock name from parent clock name and suffix.
	 * String after "_" char is stripped in parent name.
	 */
	p = mclk_name;
	while (*s && *s != '_' && (i < (SAI_MCLK_NAME_LEN - 7))) {
		*p++ = *s++;
		i++;
	}
	STM_SAI_IS_SUB_A(sai) ? strcat(p, "a_mclk") : strcat(p, "b_mclk");

	mclk->hw.init = CLK_HW_INIT(mclk_name, pname, &mclk_ops, 0);
	mclk->sai_data = sai;
	hw = &mclk->hw;

	dev_dbg(dev, "Register master clock %s\n", mclk_name);
	ret = devm_clk_hw_register(&sai->pdev->dev, hw);
	if (ret) {
		dev_err(dev, "mclk register returned %d\n", ret);
		return ret;
	}
	sai->sai_mclk = hw->clk;

	/* register mclk provider */
	return devm_of_clk_add_hw_provider(dev, of_clk_hw_simple_get, hw);
}

static irqreturn_t stm32_sai_isr(int irq, void *devid)
{
	struct stm32_sai_sub_data *sai = (struct stm32_sai_sub_data *)devid;
	struct platform_device *pdev = sai->pdev;
	unsigned int sr, imr, flags;
	snd_pcm_state_t status = SNDRV_PCM_STATE_RUNNING;

	stm32_sai_sub_reg_rd(sai, STM_SAI_IMR_REGX, &imr);
	stm32_sai_sub_reg_rd(sai, STM_SAI_SR_REGX, &sr);

	flags = sr & imr;
	if (!flags)
		return IRQ_NONE;

	stm32_sai_sub_reg_wr(sai, STM_SAI_CLRFR_REGX, SAI_XCLRFR_MASK,
			     SAI_XCLRFR_MASK);

	if (!sai->substream) {
		dev_err(&pdev->dev, "Device stopped. Spurious IRQ 0x%x\n", sr);
		return IRQ_NONE;
	}

	if (flags & SAI_XIMR_OVRUDRIE) {
		dev_err(&pdev->dev, "IRQ %s\n",
			STM_SAI_IS_PLAYBACK(sai) ? "underrun" : "overrun");
		status = SNDRV_PCM_STATE_XRUN;
	}

	if (flags & SAI_XIMR_MUTEDETIE)
		dev_dbg(&pdev->dev, "IRQ mute detected\n");

	if (flags & SAI_XIMR_WCKCFGIE) {
		dev_err(&pdev->dev, "IRQ wrong clock configuration\n");
		status = SNDRV_PCM_STATE_DISCONNECTED;
	}

	if (flags & SAI_XIMR_CNRDYIE)
		dev_err(&pdev->dev, "IRQ Codec not ready\n");

	if (flags & SAI_XIMR_AFSDETIE) {
		dev_err(&pdev->dev, "IRQ Anticipated frame synchro\n");
		status = SNDRV_PCM_STATE_XRUN;
	}

	if (flags & SAI_XIMR_LFSDETIE) {
		dev_err(&pdev->dev, "IRQ Late frame synchro\n");
		status = SNDRV_PCM_STATE_XRUN;
	}

	spin_lock(&sai->irq_lock);
	if (status != SNDRV_PCM_STATE_RUNNING && sai->substream)
		snd_pcm_stop_xrun(sai->substream);
	spin_unlock(&sai->irq_lock);

	return IRQ_HANDLED;
}

static int stm32_sai_set_sysclk(struct snd_soc_dai *cpu_dai,
				int clk_id, unsigned int freq, int dir)
{
	struct stm32_sai_sub_data *sai = snd_soc_dai_get_drvdata(cpu_dai);
	int ret;

	if (dir == SND_SOC_CLOCK_OUT && sai->sai_mclk) {
		ret = stm32_sai_sub_reg_up(sai, STM_SAI_CR1_REGX,
					   SAI_XCR1_NODIV,
					 freq ? 0 : SAI_XCR1_NODIV);
		if (ret < 0)
			return ret;

		/* Assume shutdown if requested frequency is 0Hz */
		if (!freq) {
			/* Release mclk rate only if rate was actually set */
			if (sai->mclk_rate) {
				clk_rate_exclusive_put(sai->sai_mclk);
				sai->mclk_rate = 0;
			}
			return 0;
		}

		/* If master clock is used, set parent clock now */
		ret = stm32_sai_set_parent_clock(sai, freq);
		if (ret)
			return ret;

		ret = clk_set_rate_exclusive(sai->sai_mclk, freq);
		if (ret) {
			dev_err(cpu_dai->dev,
				ret == -EBUSY ?
				"Active streams have incompatible rates" :
				"Could not set mclk rate\n");
			return ret;
		}

		dev_dbg(cpu_dai->dev, "SAI MCLK frequency is %uHz\n", freq);
		sai->mclk_rate = freq;
	}

	return 0;
}

static int stm32_sai_set_dai_tdm_slot(struct snd_soc_dai *cpu_dai, u32 tx_mask,
				      u32 rx_mask, int slots, int slot_width)
{
	struct stm32_sai_sub_data *sai = snd_soc_dai_get_drvdata(cpu_dai);
	int slotr, slotr_mask, slot_size;

	if (STM_SAI_PROTOCOL_IS_SPDIF(sai)) {
		dev_warn(cpu_dai->dev, "Slot setting relevant only for TDM\n");
		return 0;
	}

	dev_dbg(cpu_dai->dev, "Masks tx/rx:%#x/%#x, slots:%d, width:%d\n",
		tx_mask, rx_mask, slots, slot_width);

	switch (slot_width) {
	case 16:
		slot_size = SAI_SLOT_SIZE_16;
		break;
	case 32:
		slot_size = SAI_SLOT_SIZE_32;
		break;
	default:
		slot_size = SAI_SLOT_SIZE_AUTO;
		break;
	}

	slotr = SAI_XSLOTR_SLOTSZ_SET(slot_size) |
		SAI_XSLOTR_NBSLOT_SET(slots - 1);
	slotr_mask = SAI_XSLOTR_SLOTSZ_MASK | SAI_XSLOTR_NBSLOT_MASK;

	/* tx/rx mask set in machine init, if slot number defined in DT */
	if (STM_SAI_IS_PLAYBACK(sai)) {
		sai->slot_mask = tx_mask;
		slotr |= SAI_XSLOTR_SLOTEN_SET(tx_mask);
	}

	if (STM_SAI_IS_CAPTURE(sai)) {
		sai->slot_mask = rx_mask;
		slotr |= SAI_XSLOTR_SLOTEN_SET(rx_mask);
	}

	slotr_mask |= SAI_XSLOTR_SLOTEN_MASK;

	stm32_sai_sub_reg_up(sai, STM_SAI_SLOTR_REGX, slotr_mask, slotr);

	sai->slot_width = slot_width;
	sai->slots = slots;

	return 0;
}

static int stm32_sai_set_dai_fmt(struct snd_soc_dai *cpu_dai, unsigned int fmt)
{
	struct stm32_sai_sub_data *sai = snd_soc_dai_get_drvdata(cpu_dai);
	int cr1, frcr = 0;
	int cr1_mask, frcr_mask = 0;
	int ret;

	dev_dbg(cpu_dai->dev, "fmt %x\n", fmt);

	/* Do not generate master by default */
	cr1 = SAI_XCR1_NODIV;
	cr1_mask = SAI_XCR1_NODIV;

	cr1_mask |= SAI_XCR1_PRTCFG_MASK;
	if (STM_SAI_PROTOCOL_IS_SPDIF(sai)) {
		cr1 |= SAI_XCR1_PRTCFG_SET(SAI_SPDIF_PROTOCOL);
		goto conf_update;
	}

	cr1 |= SAI_XCR1_PRTCFG_SET(SAI_FREE_PROTOCOL);

	switch (fmt & SND_SOC_DAIFMT_FORMAT_MASK) {
	/* SCK active high for all protocols */
	case SND_SOC_DAIFMT_I2S:
		cr1 |= SAI_XCR1_CKSTR;
		frcr |= SAI_XFRCR_FSOFF | SAI_XFRCR_FSDEF;
		break;
	/* Left justified */
	case SND_SOC_DAIFMT_MSB:
		frcr |= SAI_XFRCR_FSPOL | SAI_XFRCR_FSDEF;
		break;
	/* Right justified */
	case SND_SOC_DAIFMT_LSB:
		frcr |= SAI_XFRCR_FSPOL | SAI_XFRCR_FSDEF;
		break;
	case SND_SOC_DAIFMT_DSP_A:
		frcr |= SAI_XFRCR_FSPOL | SAI_XFRCR_FSOFF;
		break;
	case SND_SOC_DAIFMT_DSP_B:
		frcr |= SAI_XFRCR_FSPOL;
		break;
	default:
		dev_err(cpu_dai->dev, "Unsupported protocol %#x\n",
			fmt & SND_SOC_DAIFMT_FORMAT_MASK);
		return -EINVAL;
	}

	cr1_mask |= SAI_XCR1_CKSTR;
	frcr_mask |= SAI_XFRCR_FSPOL | SAI_XFRCR_FSOFF |
		     SAI_XFRCR_FSDEF;

	/* DAI clock strobing. Invert setting previously set */
	switch (fmt & SND_SOC_DAIFMT_INV_MASK) {
	case SND_SOC_DAIFMT_NB_NF:
		break;
	case SND_SOC_DAIFMT_IB_NF:
		cr1 ^= SAI_XCR1_CKSTR;
		break;
	case SND_SOC_DAIFMT_NB_IF:
		frcr ^= SAI_XFRCR_FSPOL;
		break;
	case SND_SOC_DAIFMT_IB_IF:
		/* Invert fs & sck */
		cr1 ^= SAI_XCR1_CKSTR;
		frcr ^= SAI_XFRCR_FSPOL;
		break;
	default:
		dev_err(cpu_dai->dev, "Unsupported strobing %#x\n",
			fmt & SND_SOC_DAIFMT_INV_MASK);
		return -EINVAL;
	}
	cr1_mask |= SAI_XCR1_CKSTR;
	frcr_mask |= SAI_XFRCR_FSPOL;

	stm32_sai_sub_reg_up(sai, STM_SAI_FRCR_REGX, frcr_mask, frcr);

	/* DAI clock master masks */
	switch (fmt & SND_SOC_DAIFMT_MASTER_MASK) {
	case SND_SOC_DAIFMT_CBM_CFM:
		/* codec is master */
		cr1 |= SAI_XCR1_SLAVE;
		sai->master = false;
		break;
	case SND_SOC_DAIFMT_CBS_CFS:
		sai->master = true;
		break;
	default:
		dev_err(cpu_dai->dev, "Unsupported mode %#x\n",
			fmt & SND_SOC_DAIFMT_MASTER_MASK);
		return -EINVAL;
	}

	/* Set slave mode if sub-block is synchronized with another SAI */
	if (sai->sync) {
		dev_dbg(cpu_dai->dev, "Synchronized SAI configured as slave\n");
		cr1 |= SAI_XCR1_SLAVE;
		sai->master = false;
	}

	cr1_mask |= SAI_XCR1_SLAVE;

conf_update:
	ret = stm32_sai_sub_reg_up(sai, STM_SAI_CR1_REGX, cr1_mask, cr1);
	if (ret < 0) {
		dev_err(cpu_dai->dev, "Failed to update CR1 register\n");
		return ret;
	}

	sai->fmt = fmt;

	return 0;
}

static int stm32_sai_startup(struct snd_pcm_substream *substream,
			     struct snd_soc_dai *cpu_dai)
{
	struct stm32_sai_sub_data *sai = snd_soc_dai_get_drvdata(cpu_dai);
	int imr, cr2, ret;
	unsigned long flags;

	spin_lock_irqsave(&sai->irq_lock, flags);
	sai->substream = substream;
	spin_unlock_irqrestore(&sai->irq_lock, flags);

	if (STM_SAI_PROTOCOL_IS_SPDIF(sai)) {
		snd_pcm_hw_constraint_mask64(substream->runtime,
					     SNDRV_PCM_HW_PARAM_FORMAT,
					     SNDRV_PCM_FMTBIT_S32_LE);
		snd_pcm_hw_constraint_single(substream->runtime,
					     SNDRV_PCM_HW_PARAM_CHANNELS, 2);
	}

	ret = clk_prepare_enable(sai->sai_ck);
	if (ret < 0) {
		dev_err(cpu_dai->dev, "Failed to enable clock: %d\n", ret);
		return ret;
	}

	/* Enable ITs */
	stm32_sai_sub_reg_wr(sai, STM_SAI_CLRFR_REGX,
			     SAI_XCLRFR_MASK, SAI_XCLRFR_MASK);

	imr = SAI_XIMR_OVRUDRIE;
	if (STM_SAI_IS_CAPTURE(sai)) {
		stm32_sai_sub_reg_rd(sai, STM_SAI_CR2_REGX, &cr2);
		if (cr2 & SAI_XCR2_MUTECNT_MASK)
			imr |= SAI_XIMR_MUTEDETIE;
	}

	if (sai->master)
		imr |= SAI_XIMR_WCKCFGIE;
	else
		imr |= SAI_XIMR_AFSDETIE | SAI_XIMR_LFSDETIE;

	stm32_sai_sub_reg_up(sai, STM_SAI_IMR_REGX,
			     SAI_XIMR_MASK, imr);

	return 0;
}

static int stm32_sai_set_config(struct snd_soc_dai *cpu_dai,
				struct snd_pcm_substream *substream,
				struct snd_pcm_hw_params *params)
{
	struct stm32_sai_sub_data *sai = snd_soc_dai_get_drvdata(cpu_dai);
	int cr1, cr1_mask, ret;

	/*
	 * DMA bursts increment is set to 4 words.
	 * SAI fifo threshold is set to half fifo, to keep enough space
	 * for DMA incoming bursts.
	 */
	stm32_sai_sub_reg_wr(sai, STM_SAI_CR2_REGX,
			     SAI_XCR2_FFLUSH | SAI_XCR2_FTH_MASK,
			     SAI_XCR2_FFLUSH |
			     SAI_XCR2_FTH_SET(STM_SAI_FIFO_TH_HALF));

	/* DS bits in CR1 not set for SPDIF (size forced to 24 bits).*/
	if (STM_SAI_PROTOCOL_IS_SPDIF(sai)) {
		sai->spdif_frm_cnt = 0;
		return 0;
	}

	/* Mode, data format and channel config */
	cr1_mask = SAI_XCR1_DS_MASK;
	switch (params_format(params)) {
	case SNDRV_PCM_FORMAT_S8:
		cr1 = SAI_XCR1_DS_SET(SAI_DATASIZE_8);
		break;
	case SNDRV_PCM_FORMAT_S16_LE:
		cr1 = SAI_XCR1_DS_SET(SAI_DATASIZE_16);
		break;
	case SNDRV_PCM_FORMAT_S32_LE:
		cr1 = SAI_XCR1_DS_SET(SAI_DATASIZE_32);
		break;
	default:
		dev_err(cpu_dai->dev, "Data format not supported");
		return -EINVAL;
	}

	cr1_mask |= SAI_XCR1_MONO;
	if ((sai->slots == 2) && (params_channels(params) == 1))
		cr1 |= SAI_XCR1_MONO;

	ret = stm32_sai_sub_reg_up(sai, STM_SAI_CR1_REGX, cr1_mask, cr1);
	if (ret < 0) {
		dev_err(cpu_dai->dev, "Failed to update CR1 register\n");
		return ret;
	}

	return 0;
}

static int stm32_sai_set_slots(struct snd_soc_dai *cpu_dai)
{
	struct stm32_sai_sub_data *sai = snd_soc_dai_get_drvdata(cpu_dai);
	int slotr, slot_sz;

	stm32_sai_sub_reg_rd(sai, STM_SAI_SLOTR_REGX, &slotr);

	/*
	 * If SLOTSZ is set to auto in SLOTR, align slot width on data size
	 * By default slot width = data size, if not forced from DT
	 */
	slot_sz = slotr & SAI_XSLOTR_SLOTSZ_MASK;
	if (slot_sz == SAI_XSLOTR_SLOTSZ_SET(SAI_SLOT_SIZE_AUTO))
		sai->slot_width = sai->data_size;

	if (sai->slot_width < sai->data_size) {
		dev_err(cpu_dai->dev,
			"Data size %d larger than slot width\n",
			sai->data_size);
		return -EINVAL;
	}

	/* Slot number is set to 2, if not specified in DT */
	if (!sai->slots)
		sai->slots = 2;

	/* The number of slots in the audio frame is equal to NBSLOT[3:0] + 1*/
	stm32_sai_sub_reg_up(sai, STM_SAI_SLOTR_REGX,
			     SAI_XSLOTR_NBSLOT_MASK,
			     SAI_XSLOTR_NBSLOT_SET((sai->slots - 1)));

	/* Set default slots mask if not already set from DT */
	if (!(slotr & SAI_XSLOTR_SLOTEN_MASK)) {
		sai->slot_mask = (1 << sai->slots) - 1;
		stm32_sai_sub_reg_up(sai,
				     STM_SAI_SLOTR_REGX, SAI_XSLOTR_SLOTEN_MASK,
				     SAI_XSLOTR_SLOTEN_SET(sai->slot_mask));
	}

	dev_dbg(cpu_dai->dev, "Slots %d, slot width %d\n",
		sai->slots, sai->slot_width);

	return 0;
}

static void stm32_sai_set_frame(struct snd_soc_dai *cpu_dai)
{
	struct stm32_sai_sub_data *sai = snd_soc_dai_get_drvdata(cpu_dai);
	int fs_active, offset, format;
	int frcr, frcr_mask;

	format = sai->fmt & SND_SOC_DAIFMT_FORMAT_MASK;
	sai->fs_length = sai->slot_width * sai->slots;

	fs_active = sai->fs_length / 2;
	if ((format == SND_SOC_DAIFMT_DSP_A) ||
	    (format == SND_SOC_DAIFMT_DSP_B))
		fs_active = 1;

	frcr = SAI_XFRCR_FRL_SET((sai->fs_length - 1));
	frcr |= SAI_XFRCR_FSALL_SET((fs_active - 1));
	frcr_mask = SAI_XFRCR_FRL_MASK | SAI_XFRCR_FSALL_MASK;

	dev_dbg(cpu_dai->dev, "Frame length %d, frame active %d\n",
		sai->fs_length, fs_active);

	stm32_sai_sub_reg_up(sai, STM_SAI_FRCR_REGX, frcr_mask, frcr);

	if ((sai->fmt & SND_SOC_DAIFMT_FORMAT_MASK) == SND_SOC_DAIFMT_LSB) {
		offset = sai->slot_width - sai->data_size;

		stm32_sai_sub_reg_up(sai, STM_SAI_SLOTR_REGX,
				     SAI_XSLOTR_FBOFF_MASK,
				     SAI_XSLOTR_FBOFF_SET(offset));
	}
}

static void stm32_sai_init_iec958_status(struct stm32_sai_sub_data *sai)
{
	unsigned char *cs = sai->iec958.status;

	cs[0] = IEC958_AES0_CON_NOT_COPYRIGHT | IEC958_AES0_CON_EMPHASIS_NONE;
	cs[1] = IEC958_AES1_CON_GENERAL;
	cs[2] = IEC958_AES2_CON_SOURCE_UNSPEC | IEC958_AES2_CON_CHANNEL_UNSPEC;
	cs[3] = IEC958_AES3_CON_CLOCK_1000PPM | IEC958_AES3_CON_FS_NOTID;
}

static void stm32_sai_set_iec958_status(struct stm32_sai_sub_data *sai,
					struct snd_pcm_runtime *runtime)
{
	if (!runtime)
		return;

	/* Force the sample rate according to runtime rate */
	mutex_lock(&sai->ctrl_lock);
	switch (runtime->rate) {
	case 22050:
		sai->iec958.status[3] = IEC958_AES3_CON_FS_22050;
		break;
	case 44100:
		sai->iec958.status[3] = IEC958_AES3_CON_FS_44100;
		break;
	case 88200:
		sai->iec958.status[3] = IEC958_AES3_CON_FS_88200;
		break;
	case 176400:
		sai->iec958.status[3] = IEC958_AES3_CON_FS_176400;
		break;
	case 24000:
		sai->iec958.status[3] = IEC958_AES3_CON_FS_24000;
		break;
	case 48000:
		sai->iec958.status[3] = IEC958_AES3_CON_FS_48000;
		break;
	case 96000:
		sai->iec958.status[3] = IEC958_AES3_CON_FS_96000;
		break;
	case 192000:
		sai->iec958.status[3] = IEC958_AES3_CON_FS_192000;
		break;
	case 32000:
		sai->iec958.status[3] = IEC958_AES3_CON_FS_32000;
		break;
	default:
		sai->iec958.status[3] = IEC958_AES3_CON_FS_NOTID;
		break;
	}
	mutex_unlock(&sai->ctrl_lock);
}

static int stm32_sai_configure_clock(struct snd_soc_dai *cpu_dai,
				     struct snd_pcm_hw_params *params)
{
	struct stm32_sai_sub_data *sai = snd_soc_dai_get_drvdata(cpu_dai);
	int div = 0, cr1 = 0;
	int sai_clk_rate, mclk_ratio, den;
	unsigned int rate = params_rate(params);
	int ret;

	if (!sai->sai_mclk) {
		ret = stm32_sai_set_parent_clock(sai, rate);
		if (ret)
			return ret;
	}
	sai_clk_rate = clk_get_rate(sai->sai_ck);

	if (STM_SAI_IS_F4(sai->pdata)) {
		/* mclk on (NODIV=0)
		 *   mclk_rate = 256 * fs
		 *   MCKDIV = 0 if sai_ck < 3/2 * mclk_rate
		 *   MCKDIV = sai_ck / (2 * mclk_rate) otherwise
		 * mclk off (NODIV=1)
		 *   MCKDIV ignored. sck = sai_ck
		 */
		if (!sai->mclk_rate)
			return 0;

		if (2 * sai_clk_rate >= 3 * sai->mclk_rate) {
			div = stm32_sai_get_clk_div(sai, sai_clk_rate,
						    2 * sai->mclk_rate);
			if (div < 0)
				return div;
		}
	} else {
		/*
		 * TDM mode :
		 *   mclk on
		 *      MCKDIV = sai_ck / (ws x 256)	(NOMCK=0. OSR=0)
		 *      MCKDIV = sai_ck / (ws x 512)	(NOMCK=0. OSR=1)
		 *   mclk off
		 *      MCKDIV = sai_ck / (frl x ws)	(NOMCK=1)
		 * Note: NOMCK/NODIV correspond to same bit.
		 */
		if (STM_SAI_PROTOCOL_IS_SPDIF(sai)) {
			div = stm32_sai_get_clk_div(sai, sai_clk_rate,
						    rate * 128);
			if (div < 0)
				return div;
		} else {
			if (sai->mclk_rate) {
				mclk_ratio = sai->mclk_rate / rate;
				if (mclk_ratio == 512) {
					cr1 = SAI_XCR1_OSR;
				} else if (mclk_ratio != 256) {
					dev_err(cpu_dai->dev,
						"Wrong mclk ratio %d\n",
						mclk_ratio);
					return -EINVAL;
				}

				stm32_sai_sub_reg_up(sai,
						     STM_SAI_CR1_REGX,
						     SAI_XCR1_OSR, cr1);

				div = stm32_sai_get_clk_div(sai, sai_clk_rate,
							    sai->mclk_rate);
				if (div < 0)
					return div;
			} else {
				/* mclk-fs not set, master clock not active */
				den = sai->fs_length * params_rate(params);
				div = stm32_sai_get_clk_div(sai, sai_clk_rate,
							    den);
				if (div < 0)
					return div;
			}
		}
	}

	return stm32_sai_set_clk_div(sai, div);
}

static int stm32_sai_hw_params(struct snd_pcm_substream *substream,
			       struct snd_pcm_hw_params *params,
			       struct snd_soc_dai *cpu_dai)
{
	struct stm32_sai_sub_data *sai = snd_soc_dai_get_drvdata(cpu_dai);
	int ret;

	sai->data_size = params_width(params);

	if (STM_SAI_PROTOCOL_IS_SPDIF(sai)) {
		/* Rate not already set in runtime structure */
		substream->runtime->rate = params_rate(params);
		stm32_sai_set_iec958_status(sai, substream->runtime);
	} else {
		ret = stm32_sai_set_slots(cpu_dai);
		if (ret < 0)
			return ret;
		stm32_sai_set_frame(cpu_dai);
	}

	ret = stm32_sai_set_config(cpu_dai, substream, params);
	if (ret)
		return ret;

	if (sai->master)
		ret = stm32_sai_configure_clock(cpu_dai, params);

	return ret;
}

static int stm32_sai_trigger(struct snd_pcm_substream *substream, int cmd,
			     struct snd_soc_dai *cpu_dai)
{
	struct stm32_sai_sub_data *sai = snd_soc_dai_get_drvdata(cpu_dai);
	int ret;

	switch (cmd) {
	case SNDRV_PCM_TRIGGER_START:
	case SNDRV_PCM_TRIGGER_RESUME:
	case SNDRV_PCM_TRIGGER_PAUSE_RELEASE:
		dev_dbg(cpu_dai->dev, "Enable DMA and SAI\n");

		stm32_sai_sub_reg_up(sai, STM_SAI_CR1_REGX,
				     SAI_XCR1_DMAEN, SAI_XCR1_DMAEN);

		/* Enable SAI */
		ret = stm32_sai_sub_reg_up(sai, STM_SAI_CR1_REGX,
					   SAI_XCR1_SAIEN, SAI_XCR1_SAIEN);
		if (ret < 0)
			dev_err(cpu_dai->dev, "Failed to update CR1 register\n");
		break;
	case SNDRV_PCM_TRIGGER_SUSPEND:
	case SNDRV_PCM_TRIGGER_PAUSE_PUSH:
	case SNDRV_PCM_TRIGGER_STOP:
		dev_dbg(cpu_dai->dev, "Disable DMA and SAI\n");

		stm32_sai_sub_reg_up(sai, STM_SAI_IMR_REGX,
				     SAI_XIMR_MASK, 0);

		stm32_sai_sub_reg_up(sai, STM_SAI_CR1_REGX,
				     SAI_XCR1_SAIEN,
				     (unsigned int)~SAI_XCR1_SAIEN);

		ret = stm32_sai_sub_reg_up(sai, STM_SAI_CR1_REGX,
					   SAI_XCR1_DMAEN,
					   (unsigned int)~SAI_XCR1_DMAEN);
		if (ret < 0)
			dev_err(cpu_dai->dev, "Failed to update CR1 register\n");

		if (STM_SAI_PROTOCOL_IS_SPDIF(sai))
			sai->spdif_frm_cnt = 0;
		break;
	default:
		return -EINVAL;
	}

	return ret;
}

static void stm32_sai_shutdown(struct snd_pcm_substream *substream,
			       struct snd_soc_dai *cpu_dai)
{
	struct stm32_sai_sub_data *sai = snd_soc_dai_get_drvdata(cpu_dai);
	unsigned long flags;

	stm32_sai_sub_reg_up(sai, STM_SAI_IMR_REGX, SAI_XIMR_MASK, 0);

	clk_disable_unprepare(sai->sai_ck);

	spin_lock_irqsave(&sai->irq_lock, flags);
	sai->substream = NULL;
	spin_unlock_irqrestore(&sai->irq_lock, flags);
}

static int stm32_sai_pcm_new(struct snd_soc_pcm_runtime *rtd,
			     struct snd_soc_dai *cpu_dai)
{
	struct stm32_sai_sub_data *sai = dev_get_drvdata(cpu_dai->dev);
	struct snd_kcontrol_new knew = iec958_ctls;

	if (STM_SAI_PROTOCOL_IS_SPDIF(sai)) {
		dev_dbg(&sai->pdev->dev, "%s: register iec controls", __func__);
		knew.device = rtd->pcm->device;
		return snd_ctl_add(rtd->pcm->card, snd_ctl_new1(&knew, sai));
	}

	return 0;
}

static int stm32_sai_dai_probe(struct snd_soc_dai *cpu_dai)
{
	struct stm32_sai_sub_data *sai = dev_get_drvdata(cpu_dai->dev);
	int cr1 = 0, cr1_mask, ret;

	sai->cpu_dai = cpu_dai;

	sai->dma_params.addr = (dma_addr_t)(sai->phys_addr + STM_SAI_DR_REGX);
	/*
	 * DMA supports 4, 8 or 16 burst sizes. Burst size 4 is the best choice,
	 * as it allows bytes, half-word and words transfers. (See DMA fifos
	 * constraints).
	 */
	sai->dma_params.maxburst = 4;
	if (sai->pdata->conf.fifo_size < 8)
		sai->dma_params.maxburst = 1;
	/* Buswidth will be set by framework at runtime */
	sai->dma_params.addr_width = DMA_SLAVE_BUSWIDTH_UNDEFINED;

	if (STM_SAI_IS_PLAYBACK(sai))
		snd_soc_dai_init_dma_data(cpu_dai, &sai->dma_params, NULL);
	else
		snd_soc_dai_init_dma_data(cpu_dai, NULL, &sai->dma_params);

	/* Next settings are not relevant for spdif mode */
	if (STM_SAI_PROTOCOL_IS_SPDIF(sai))
		return 0;

	cr1_mask = SAI_XCR1_RX_TX;
	if (STM_SAI_IS_CAPTURE(sai))
		cr1 |= SAI_XCR1_RX_TX;

	/* Configure synchronization */
	if (sai->sync == SAI_SYNC_EXTERNAL) {
		/* Configure synchro client and provider */
		ret = sai->pdata->set_sync(sai->pdata, sai->np_sync_provider,
					   sai->synco, sai->synci);
		if (ret)
			return ret;
	}

	cr1_mask |= SAI_XCR1_SYNCEN_MASK;
	cr1 |= SAI_XCR1_SYNCEN_SET(sai->sync);

	return stm32_sai_sub_reg_up(sai, STM_SAI_CR1_REGX, cr1_mask, cr1);
}

static const struct snd_soc_dai_ops stm32_sai_pcm_dai_ops = {
	.set_sysclk	= stm32_sai_set_sysclk,
	.set_fmt	= stm32_sai_set_dai_fmt,
	.set_tdm_slot	= stm32_sai_set_dai_tdm_slot,
	.startup	= stm32_sai_startup,
	.hw_params	= stm32_sai_hw_params,
	.trigger	= stm32_sai_trigger,
	.shutdown	= stm32_sai_shutdown,
};

static int stm32_sai_pcm_process_spdif(struct snd_pcm_substream *substream,
				       int channel, unsigned long hwoff,
				       void *buf, unsigned long bytes)
{
	struct snd_pcm_runtime *runtime = substream->runtime;
	struct snd_soc_pcm_runtime *rtd = substream->private_data;
	struct snd_soc_dai *cpu_dai = rtd->cpu_dai;
	struct stm32_sai_sub_data *sai = dev_get_drvdata(cpu_dai->dev);
	int *ptr = (int *)(runtime->dma_area + hwoff +
			   channel * (runtime->dma_bytes / runtime->channels));
	ssize_t cnt = bytes_to_samples(runtime, bytes);
	unsigned int frm_cnt = sai->spdif_frm_cnt;
	unsigned int byte;
	unsigned int mask;

	do {
		*ptr = ((*ptr >> 8) & 0x00ffffff);

		/* Set channel status bit */
		byte = frm_cnt >> 3;
		mask = 1 << (frm_cnt - (byte << 3));
		if (sai->iec958.status[byte] & mask)
			*ptr |= 0x04000000;
		ptr++;

		if (!(cnt % 2))
			frm_cnt++;

		if (frm_cnt == SAI_IEC60958_BLOCK_FRAMES)
			frm_cnt = 0;
	} while (--cnt);
	sai->spdif_frm_cnt = frm_cnt;

	return 0;
}

/* No support of mmap in S/PDIF mode */
static const struct snd_pcm_hardware stm32_sai_pcm_hw_spdif = {
	.info = SNDRV_PCM_INFO_INTERLEAVED,
	.buffer_bytes_max = 8 * PAGE_SIZE,
	.period_bytes_min = 1024,
	.period_bytes_max = PAGE_SIZE,
	.periods_min = 2,
	.periods_max = 8,
};

static const struct snd_pcm_hardware stm32_sai_pcm_hw = {
	.info = SNDRV_PCM_INFO_INTERLEAVED | SNDRV_PCM_INFO_MMAP,
	.buffer_bytes_max = 8 * PAGE_SIZE,
	.period_bytes_min = 1024, /* 5ms at 48kHz */
	.period_bytes_max = PAGE_SIZE,
	.periods_min = 2,
	.periods_max = 8,
};

static struct snd_soc_dai_driver stm32_sai_playback_dai = {
		.probe = stm32_sai_dai_probe,
		.pcm_new = stm32_sai_pcm_new,
		.id = 1, /* avoid call to fmt_single_name() */
		.playback = {
			.channels_min = 1,
			.channels_max = 2,
			.rate_min = 8000,
			.rate_max = 192000,
			.rates = SNDRV_PCM_RATE_CONTINUOUS,
			/* DMA does not support 24 bits transfers */
			.formats =
				SNDRV_PCM_FMTBIT_S8 |
				SNDRV_PCM_FMTBIT_S16_LE |
				SNDRV_PCM_FMTBIT_S32_LE,
		},
		.ops = &stm32_sai_pcm_dai_ops,
};

static struct snd_soc_dai_driver stm32_sai_capture_dai = {
		.probe = stm32_sai_dai_probe,
		.id = 1, /* avoid call to fmt_single_name() */
		.capture = {
			.channels_min = 1,
			.channels_max = 2,
			.rate_min = 8000,
			.rate_max = 192000,
			.rates = SNDRV_PCM_RATE_CONTINUOUS,
			/* DMA does not support 24 bits transfers */
			.formats =
				SNDRV_PCM_FMTBIT_S8 |
				SNDRV_PCM_FMTBIT_S16_LE |
				SNDRV_PCM_FMTBIT_S32_LE,
		},
		.ops = &stm32_sai_pcm_dai_ops,
};

static const struct snd_dmaengine_pcm_config stm32_sai_pcm_config = {
	.pcm_hardware = &stm32_sai_pcm_hw,
	.prepare_slave_config = snd_dmaengine_pcm_prepare_slave_config,
};

static const struct snd_dmaengine_pcm_config stm32_sai_pcm_config_spdif = {
	.pcm_hardware = &stm32_sai_pcm_hw_spdif,
	.prepare_slave_config = snd_dmaengine_pcm_prepare_slave_config,
	.process = stm32_sai_pcm_process_spdif,
};

static const struct snd_soc_component_driver stm32_component = {
	.name = "stm32-sai",
};

static const struct of_device_id stm32_sai_sub_ids[] = {
	{ .compatible = "st,stm32-sai-sub-a",
	  .data = (void *)STM_SAI_A_ID},
	{ .compatible = "st,stm32-sai-sub-b",
	  .data = (void *)STM_SAI_B_ID},
	{}
};
MODULE_DEVICE_TABLE(of, stm32_sai_sub_ids);

static int stm32_sai_sub_parse_of(struct platform_device *pdev,
				  struct stm32_sai_sub_data *sai)
{
	struct device_node *np = pdev->dev.of_node;
	struct resource *res;
	void __iomem *base;
	struct of_phandle_args args;
	int ret;

	if (!np)
		return -ENODEV;

	res = platform_get_resource(pdev, IORESOURCE_MEM, 0);
	base = devm_ioremap_resource(&pdev->dev, res);
	if (IS_ERR(base))
		return PTR_ERR(base);

	sai->phys_addr = res->start;

	sai->regmap_config = &stm32_sai_sub_regmap_config_f4;
	/* Note: PDM registers not available for sub-block B */
	if (STM_SAI_HAS_PDM(sai) && STM_SAI_IS_SUB_A(sai))
		sai->regmap_config = &stm32_sai_sub_regmap_config_h7;

	/*
	 * Do not manage peripheral clock through regmap framework as this
	 * can lead to circular locking issue with sai master clock provider.
	 * Manage peripheral clock directly in driver instead.
	 */
	sai->regmap = devm_regmap_init_mmio(&pdev->dev, base,
					    sai->regmap_config);
	if (IS_ERR(sai->regmap)) {
		if (PTR_ERR(sai->regmap) != -EPROBE_DEFER)
			dev_err(&pdev->dev, "Regmap init error %ld\n",
				PTR_ERR(sai->regmap));
		return PTR_ERR(sai->regmap);
	}

	/* Get direction property */
	if (of_property_match_string(np, "dma-names", "tx") >= 0) {
		sai->dir = SNDRV_PCM_STREAM_PLAYBACK;
	} else if (of_property_match_string(np, "dma-names", "rx") >= 0) {
		sai->dir = SNDRV_PCM_STREAM_CAPTURE;
	} else {
		dev_err(&pdev->dev, "Unsupported direction\n");
		return -EINVAL;
	}

	/* Get spdif iec60958 property */
	sai->spdif = false;
	if (of_get_property(np, "st,iec60958", NULL)) {
		if (!STM_SAI_HAS_SPDIF(sai) ||
		    sai->dir == SNDRV_PCM_STREAM_CAPTURE) {
			dev_err(&pdev->dev, "S/PDIF IEC60958 not supported\n");
			return -EINVAL;
		}
		stm32_sai_init_iec958_status(sai);
		sai->spdif = true;
		sai->master = true;
	}

	/* Get synchronization property */
	args.np = NULL;
	ret = of_parse_phandle_with_fixed_args(np, "st,sync", 1, 0, &args);
	if (ret < 0  && ret != -ENOENT) {
		dev_err(&pdev->dev, "Failed to get st,sync property\n");
		return ret;
	}

	sai->sync = SAI_SYNC_NONE;
	if (args.np) {
		if (args.np == np) {
			dev_err(&pdev->dev, "%pOFn sync own reference\n", np);
			of_node_put(args.np);
			return -EINVAL;
		}

		sai->np_sync_provider  = of_get_parent(args.np);
		if (!sai->np_sync_provider) {
			dev_err(&pdev->dev, "%pOFn parent node not found\n",
				np);
			of_node_put(args.np);
			return -ENODEV;
		}

		sai->sync = SAI_SYNC_INTERNAL;
		if (sai->np_sync_provider != sai->pdata->pdev->dev.of_node) {
			if (!STM_SAI_HAS_EXT_SYNC(sai)) {
				dev_err(&pdev->dev,
					"External synchro not supported\n");
				of_node_put(args.np);
				return -EINVAL;
			}
			sai->sync = SAI_SYNC_EXTERNAL;

			sai->synci = args.args[0];
			if (sai->synci < 1 ||
			    (sai->synci > (SAI_GCR_SYNCIN_MAX + 1))) {
				dev_err(&pdev->dev, "Wrong SAI index\n");
				of_node_put(args.np);
				return -EINVAL;
			}

			if (of_property_match_string(args.np, "compatible",
						     "st,stm32-sai-sub-a") >= 0)
				sai->synco = STM_SAI_SYNC_OUT_A;

			if (of_property_match_string(args.np, "compatible",
						     "st,stm32-sai-sub-b") >= 0)
				sai->synco = STM_SAI_SYNC_OUT_B;

			if (!sai->synco) {
				dev_err(&pdev->dev, "Unknown SAI sub-block\n");
				of_node_put(args.np);
				return -EINVAL;
			}
		}

		dev_dbg(&pdev->dev, "%s synchronized with %s\n",
			pdev->name, args.np->full_name);
	}

	of_node_put(args.np);
	sai->sai_ck = devm_clk_get(&pdev->dev, "sai_ck");
	if (IS_ERR(sai->sai_ck)) {
		if (PTR_ERR(sai->sai_ck) != -EPROBE_DEFER)
			dev_err(&pdev->dev, "Missing kernel clock sai_ck: %ld\n",
				PTR_ERR(sai->sai_ck));
		return PTR_ERR(sai->sai_ck);
	}

	ret = clk_prepare(sai->pdata->pclk);
	if (ret < 0)
		return ret;

	if (STM_SAI_IS_F4(sai->pdata))
		return 0;

	/* Register mclk provider if requested */
	if (of_find_property(np, "#clock-cells", NULL)) {
		ret = stm32_sai_add_mclk_provider(sai);
		if (ret < 0)
			return ret;
	} else {
		sai->sai_mclk = devm_clk_get(&pdev->dev, "MCLK");
		if (IS_ERR(sai->sai_mclk)) {
			if (PTR_ERR(sai->sai_mclk) != -ENOENT)
				return PTR_ERR(sai->sai_mclk);
			sai->sai_mclk = NULL;
		}
	}

	return 0;
}

static int stm32_sai_sub_probe(struct platform_device *pdev)
{
	struct stm32_sai_sub_data *sai;
	const struct of_device_id *of_id;
	const struct snd_dmaengine_pcm_config *conf = &stm32_sai_pcm_config;
	int ret;

	sai = devm_kzalloc(&pdev->dev, sizeof(*sai), GFP_KERNEL);
	if (!sai)
		return -ENOMEM;

	of_id = of_match_device(stm32_sai_sub_ids, &pdev->dev);
	if (!of_id)
		return -EINVAL;
	sai->id = (uintptr_t)of_id->data;

	sai->pdev = pdev;
	mutex_init(&sai->ctrl_lock);
	spin_lock_init(&sai->irq_lock);
	platform_set_drvdata(pdev, sai);

	sai->pdata = dev_get_drvdata(pdev->dev.parent);
	if (!sai->pdata) {
		dev_err(&pdev->dev, "Parent device data not available\n");
		return -EINVAL;
	}

	ret = stm32_sai_sub_parse_of(pdev, sai);
	if (ret)
		return ret;

	if (STM_SAI_IS_PLAYBACK(sai))
		sai->cpu_dai_drv = stm32_sai_playback_dai;
	else
		sai->cpu_dai_drv = stm32_sai_capture_dai;
	sai->cpu_dai_drv.name = dev_name(&pdev->dev);

	ret = devm_request_irq(&pdev->dev, sai->pdata->irq, stm32_sai_isr,
			       IRQF_SHARED, dev_name(&pdev->dev), sai);
	if (ret) {
		dev_err(&pdev->dev, "IRQ request returned %d\n", ret);
		return ret;
	}

	ret = snd_dmaengine_pcm_register(&pdev->dev, conf, 0);
	if (ret) {
		if (ret != -EPROBE_DEFER)
			dev_err(&pdev->dev, "Could not register pcm dma\n");
		return ret;
	}

	ret = snd_soc_register_component(&pdev->dev, &stm32_component,
					 &sai->cpu_dai_drv, 1);
	if (ret)
		return ret;

	if (STM_SAI_PROTOCOL_IS_SPDIF(sai))
		conf = &stm32_sai_pcm_config_spdif;

<<<<<<< HEAD
	ret = devm_snd_dmaengine_pcm_register(&pdev->dev, conf, 0);
	if (ret) {
		if (ret != -EPROBE_DEFER)
			dev_err(&pdev->dev, "PCM DMA register error %d\n", ret);
		return ret;
	}

=======
>>>>>>> 2585fb04
	return 0;
}

static int stm32_sai_sub_remove(struct platform_device *pdev)
{
	struct stm32_sai_sub_data *sai = dev_get_drvdata(&pdev->dev);

	clk_unprepare(sai->pdata->pclk);
	snd_dmaengine_pcm_unregister(&pdev->dev);
	snd_soc_unregister_component(&pdev->dev);

	return 0;
}

#ifdef CONFIG_PM_SLEEP
static int stm32_sai_sub_suspend(struct device *dev)
{
	struct stm32_sai_sub_data *sai = dev_get_drvdata(dev);
	int ret;

	ret = clk_enable(sai->pdata->pclk);
	if (ret < 0)
		return ret;

	regcache_cache_only(sai->regmap, true);
	regcache_mark_dirty(sai->regmap);

	clk_disable(sai->pdata->pclk);

	return 0;
}

static int stm32_sai_sub_resume(struct device *dev)
{
	struct stm32_sai_sub_data *sai = dev_get_drvdata(dev);
	int ret;

	ret = clk_enable(sai->pdata->pclk);
	if (ret < 0)
		return ret;

	regcache_cache_only(sai->regmap, false);
	ret = regcache_sync(sai->regmap);

	clk_disable(sai->pdata->pclk);

	return ret;
}
#endif /* CONFIG_PM_SLEEP */

static const struct dev_pm_ops stm32_sai_sub_pm_ops = {
	SET_SYSTEM_SLEEP_PM_OPS(stm32_sai_sub_suspend, stm32_sai_sub_resume)
};

static struct platform_driver stm32_sai_sub_driver = {
	.driver = {
		.name = "st,stm32-sai-sub",
		.of_match_table = stm32_sai_sub_ids,
		.pm = &stm32_sai_sub_pm_ops,
	},
	.probe = stm32_sai_sub_probe,
	.remove = stm32_sai_sub_remove,
};

module_platform_driver(stm32_sai_sub_driver);

MODULE_DESCRIPTION("STM32 Soc SAI sub-block Interface");
MODULE_AUTHOR("Olivier Moysan <olivier.moysan@st.com>");
MODULE_ALIAS("platform:st,stm32-sai-sub");
MODULE_LICENSE("GPL v2");<|MERGE_RESOLUTION|>--- conflicted
+++ resolved
@@ -1562,16 +1562,6 @@
 	if (STM_SAI_PROTOCOL_IS_SPDIF(sai))
 		conf = &stm32_sai_pcm_config_spdif;
 
-<<<<<<< HEAD
-	ret = devm_snd_dmaengine_pcm_register(&pdev->dev, conf, 0);
-	if (ret) {
-		if (ret != -EPROBE_DEFER)
-			dev_err(&pdev->dev, "PCM DMA register error %d\n", ret);
-		return ret;
-	}
-
-=======
->>>>>>> 2585fb04
 	return 0;
 }
 
