--- conflicted
+++ resolved
@@ -106,8 +106,6 @@
 	  the desired 1-bit output via Delta Sigma Modulation (DSM).
 	  Say Y or M if you want to add support for Tegra186 DSPK module.
 
-<<<<<<< HEAD
-=======
 config SND_SOC_TEGRA210_ADMAIF
 	tristate "Tegra210 ADMAIF module"
 	depends on SND_SOC_TEGRA
@@ -120,7 +118,6 @@
 	  channel. Buffer size is configurable for each ADMAIIF channel.
 	  Say Y or M if you want to add support for Tegra210 ADMAIF module.
 
->>>>>>> 77e5934e
 config SND_SOC_TEGRA_RT5640
 	tristate "SoC Audio support for Tegra boards using an RT5640 codec"
 	depends on SND_SOC_TEGRA && I2C && GPIOLIB
