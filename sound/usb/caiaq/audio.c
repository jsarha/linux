--- conflicted
+++ resolved
@@ -167,24 +167,11 @@
 	return 0;
 }
 
-<<<<<<< HEAD
-static int snd_usb_caiaq_pcm_hw_params(struct snd_pcm_substream *sub,
-				       struct snd_pcm_hw_params *hw_params)
-{
-	return snd_pcm_lib_malloc_pages(sub, params_buffer_bytes(hw_params));
-}
-
-=======
->>>>>>> bfea224d
 static int snd_usb_caiaq_pcm_hw_free(struct snd_pcm_substream *sub)
 {
 	struct snd_usb_caiaqdev *cdev = snd_pcm_substream_chip(sub);
 	deactivate_substream(cdev, sub);
-<<<<<<< HEAD
-	return snd_pcm_lib_free_pages(sub);
-=======
 	return 0;
->>>>>>> bfea224d
 }
 
 /* this should probably go upstream */
@@ -846,13 +833,8 @@
 				&snd_usb_caiaq_ops);
 	snd_pcm_set_ops(cdev->pcm, SNDRV_PCM_STREAM_CAPTURE,
 				&snd_usb_caiaq_ops);
-<<<<<<< HEAD
-	snd_pcm_lib_preallocate_pages_for_all(cdev->pcm, SNDRV_DMA_TYPE_VMALLOC,
-					      NULL, 0, 0);
-=======
 	snd_pcm_set_managed_buffer_all(cdev->pcm, SNDRV_DMA_TYPE_VMALLOC,
 				       NULL, 0, 0);
->>>>>>> bfea224d
 
 	cdev->data_cb_info =
 		kmalloc_array(N_URBS, sizeof(struct snd_usb_caiaq_cb_info),
