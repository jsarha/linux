// SPDX-License-Identifier: GPL-2.0-or-later
/*
 */

#include <linux/gfp.h>
#include <linux/init.h>
#include <linux/ratelimit.h>
#include <linux/usb.h>
#include <linux/usb/audio.h>
#include <linux/slab.h>

#include <sound/core.h>
#include <sound/pcm.h>
#include <sound/pcm_params.h>

#include "usbaudio.h"
#include "helper.h"
#include "card.h"
#include "endpoint.h"
#include "pcm.h"
#include "clock.h"
#include "quirks.h"

enum {
	EP_STATE_STOPPED,
	EP_STATE_RUNNING,
	EP_STATE_STOPPING,
};

/* interface refcounting */
struct snd_usb_iface_ref {
	unsigned char iface;
	bool need_setup;
	int opened;
	struct list_head list;
};

/* interface refcounting */
struct snd_usb_iface_ref {
	unsigned char iface;
	bool need_setup;
	int opened;
	struct list_head list;
};

/*
 * snd_usb_endpoint is a model that abstracts everything related to an
 * USB endpoint and its streaming.
 *
 * There are functions to activate and deactivate the streaming URBs and
 * optional callbacks to let the pcm logic handle the actual content of the
 * packets for playback and record. Thus, the bus streaming and the audio
 * handlers are fully decoupled.
 *
 * There are two different types of endpoints in audio applications.
 *
 * SND_USB_ENDPOINT_TYPE_DATA handles full audio data payload for both
 * inbound and outbound traffic.
 *
 * SND_USB_ENDPOINT_TYPE_SYNC endpoints are for inbound traffic only and
 * expect the payload to carry Q10.14 / Q16.16 formatted sync information
 * (3 or 4 bytes).
 *
 * Each endpoint has to be configured prior to being used by calling
 * snd_usb_endpoint_set_params().
 *
 * The model incorporates a reference counting, so that multiple users
 * can call snd_usb_endpoint_start() and snd_usb_endpoint_stop(), and
 * only the first user will effectively start the URBs, and only the last
 * one to stop it will tear the URBs down again.
 */

/*
 * convert a sampling rate into our full speed format (fs/1000 in Q16.16)
 * this will overflow at approx 524 kHz
 */
static inline unsigned get_usb_full_speed_rate(unsigned int rate)
{
	return ((rate << 13) + 62) / 125;
}

/*
 * convert a sampling rate into USB high speed format (fs/8000 in Q16.16)
 * this will overflow at approx 4 MHz
 */
static inline unsigned get_usb_high_speed_rate(unsigned int rate)
{
	return ((rate << 10) + 62) / 125;
}

/*
 * release a urb data
 */
static void release_urb_ctx(struct snd_urb_ctx *u)
{
	if (u->buffer_size)
		usb_free_coherent(u->ep->chip->dev, u->buffer_size,
				  u->urb->transfer_buffer,
				  u->urb->transfer_dma);
	usb_free_urb(u->urb);
	u->urb = NULL;
}

static const char *usb_error_string(int err)
{
	switch (err) {
	case -ENODEV:
		return "no device";
	case -ENOENT:
		return "endpoint not enabled";
	case -EPIPE:
		return "endpoint stalled";
	case -ENOSPC:
		return "not enough bandwidth";
	case -ESHUTDOWN:
		return "device disabled";
	case -EHOSTUNREACH:
		return "device suspended";
	case -EINVAL:
	case -EAGAIN:
	case -EFBIG:
	case -EMSGSIZE:
		return "internal error";
	default:
		return "unknown error";
	}
}

static inline bool ep_state_running(struct snd_usb_endpoint *ep)
{
	return atomic_read(&ep->state) == EP_STATE_RUNNING;
}

static inline bool ep_state_update(struct snd_usb_endpoint *ep, int old, int new)
{
	return atomic_cmpxchg(&ep->state, old, new) == old;
}

/**
 * snd_usb_endpoint_implicit_feedback_sink: Report endpoint usage type
 *
 * @ep: The snd_usb_endpoint
 *
 * Determine whether an endpoint is driven by an implicit feedback
 * data endpoint source.
 */
int snd_usb_endpoint_implicit_feedback_sink(struct snd_usb_endpoint *ep)
{
	return  ep->implicit_fb_sync && usb_pipeout(ep->pipe);
}

/*
 * Return the number of samples to be sent in the next packet
 * for streaming based on information derived from sync endpoints
 *
 * This won't be used for implicit feedback which takes the packet size
 * returned from the sync source
 */
static int slave_next_packet_size(struct snd_usb_endpoint *ep)
{
	unsigned long flags;
	int ret;

	if (ep->fill_max)
		return ep->maxframesize;

	spin_lock_irqsave(&ep->lock, flags);
	ep->phase = (ep->phase & 0xffff)
		+ (ep->freqm << ep->datainterval);
	ret = min(ep->phase >> 16, ep->maxframesize);
	spin_unlock_irqrestore(&ep->lock, flags);

	return ret;
}

/*
 * Return the number of samples to be sent in the next packet
 * for adaptive and synchronous endpoints
 */
static int next_packet_size(struct snd_usb_endpoint *ep)
{
	int ret;

	if (ep->fill_max)
		return ep->maxframesize;

	ep->sample_accum += ep->sample_rem;
	if (ep->sample_accum >= ep->pps) {
		ep->sample_accum -= ep->pps;
		ret = ep->packsize[1];
	} else {
		ret = ep->packsize[0];
	}

	return ret;
}

/*
 * snd_usb_endpoint_next_packet_size: Return the number of samples to be sent
 * in the next packet
 */
int snd_usb_endpoint_next_packet_size(struct snd_usb_endpoint *ep,
				      struct snd_urb_ctx *ctx, int idx)
{
	if (ctx->packet_size[idx])
		return ctx->packet_size[idx];
	else if (ep->sync_source)
		return slave_next_packet_size(ep);
	else
		return next_packet_size(ep);
}

static void call_retire_callback(struct snd_usb_endpoint *ep,
				 struct urb *urb)
{
	struct snd_usb_substream *data_subs;

	data_subs = READ_ONCE(ep->data_subs);
	if (data_subs && ep->retire_data_urb)
		ep->retire_data_urb(data_subs, urb);
}

static void retire_outbound_urb(struct snd_usb_endpoint *ep,
				struct snd_urb_ctx *urb_ctx)
{
	call_retire_callback(ep, urb_ctx->urb);
}

static void snd_usb_handle_sync_urb(struct snd_usb_endpoint *ep,
				    struct snd_usb_endpoint *sender,
				    const struct urb *urb);

static void retire_inbound_urb(struct snd_usb_endpoint *ep,
			       struct snd_urb_ctx *urb_ctx)
{
	struct urb *urb = urb_ctx->urb;
	struct snd_usb_endpoint *sync_sink;

	if (unlikely(ep->skip_packets > 0)) {
		ep->skip_packets--;
		return;
	}

	sync_sink = READ_ONCE(ep->sync_sink);
	if (sync_sink)
		snd_usb_handle_sync_urb(sync_sink, ep, urb);

	call_retire_callback(ep, urb);
}

static void prepare_silent_urb(struct snd_usb_endpoint *ep,
			       struct snd_urb_ctx *ctx)
{
	struct urb *urb = ctx->urb;
	unsigned int offs = 0;
	unsigned int extra = 0;
	__le32 packet_length;
	int i;

	/* For tx_length_quirk, put packet length at start of packet */
	if (ep->chip->tx_length_quirk)
		extra = sizeof(packet_length);

	for (i = 0; i < ctx->packets; ++i) {
		unsigned int offset;
		unsigned int length;
		int counts;

		counts = snd_usb_endpoint_next_packet_size(ep, ctx, i);
		length = counts * ep->stride; /* number of silent bytes */
		offset = offs * ep->stride + extra * i;
		urb->iso_frame_desc[i].offset = offset;
		urb->iso_frame_desc[i].length = length + extra;
		if (extra) {
			packet_length = cpu_to_le32(length);
			memcpy(urb->transfer_buffer + offset,
			       &packet_length, sizeof(packet_length));
		}
		memset(urb->transfer_buffer + offset + extra,
		       ep->silence_value, length);
		offs += counts;
	}

	urb->number_of_packets = ctx->packets;
	urb->transfer_buffer_length = offs * ep->stride + ctx->packets * extra;
}

/*
 * Prepare a PLAYBACK urb for submission to the bus.
 */
static void prepare_outbound_urb(struct snd_usb_endpoint *ep,
				 struct snd_urb_ctx *ctx)
{
	struct urb *urb = ctx->urb;
	unsigned char *cp = urb->transfer_buffer;
	struct snd_usb_substream *data_subs;

	urb->dev = ep->chip->dev; /* we need to set this at each time */

	switch (ep->type) {
	case SND_USB_ENDPOINT_TYPE_DATA:
		data_subs = READ_ONCE(ep->data_subs);
		if (data_subs && ep->prepare_data_urb)
			ep->prepare_data_urb(data_subs, urb);
		else /* no data provider, so send silence */
			prepare_silent_urb(ep, ctx);
		break;

	case SND_USB_ENDPOINT_TYPE_SYNC:
		if (snd_usb_get_speed(ep->chip->dev) >= USB_SPEED_HIGH) {
			/*
			 * fill the length and offset of each urb descriptor.
			 * the fixed 12.13 frequency is passed as 16.16 through the pipe.
			 */
			urb->iso_frame_desc[0].length = 4;
			urb->iso_frame_desc[0].offset = 0;
			cp[0] = ep->freqn;
			cp[1] = ep->freqn >> 8;
			cp[2] = ep->freqn >> 16;
			cp[3] = ep->freqn >> 24;
		} else {
			/*
			 * fill the length and offset of each urb descriptor.
			 * the fixed 10.14 frequency is passed through the pipe.
			 */
			urb->iso_frame_desc[0].length = 3;
			urb->iso_frame_desc[0].offset = 0;
			cp[0] = ep->freqn >> 2;
			cp[1] = ep->freqn >> 10;
			cp[2] = ep->freqn >> 18;
		}

		break;
	}
}

/*
 * Prepare a CAPTURE or SYNC urb for submission to the bus.
 */
static inline void prepare_inbound_urb(struct snd_usb_endpoint *ep,
				       struct snd_urb_ctx *urb_ctx)
{
	int i, offs;
	struct urb *urb = urb_ctx->urb;

	urb->dev = ep->chip->dev; /* we need to set this at each time */

	switch (ep->type) {
	case SND_USB_ENDPOINT_TYPE_DATA:
		offs = 0;
		for (i = 0; i < urb_ctx->packets; i++) {
			urb->iso_frame_desc[i].offset = offs;
			urb->iso_frame_desc[i].length = ep->curpacksize;
			offs += ep->curpacksize;
		}

		urb->transfer_buffer_length = offs;
		urb->number_of_packets = urb_ctx->packets;
		break;

	case SND_USB_ENDPOINT_TYPE_SYNC:
		urb->iso_frame_desc[0].length = min(4u, ep->syncmaxsize);
		urb->iso_frame_desc[0].offset = 0;
		break;
	}
}

/* notify an error as XRUN to the assigned PCM data substream */
static void notify_xrun(struct snd_usb_endpoint *ep)
{
	struct snd_usb_substream *data_subs;

	data_subs = READ_ONCE(ep->data_subs);
	if (data_subs && data_subs->pcm_substream)
		snd_pcm_stop_xrun(data_subs->pcm_substream);
}

static struct snd_usb_packet_info *
next_packet_fifo_enqueue(struct snd_usb_endpoint *ep)
{
	struct snd_usb_packet_info *p;

	p = ep->next_packet + (ep->next_packet_head + ep->next_packet_queued) %
		ARRAY_SIZE(ep->next_packet);
	ep->next_packet_queued++;
	return p;
}

static struct snd_usb_packet_info *
next_packet_fifo_dequeue(struct snd_usb_endpoint *ep)
{
	struct snd_usb_packet_info *p;

	p = ep->next_packet + ep->next_packet_head;
	ep->next_packet_head++;
	ep->next_packet_head %= ARRAY_SIZE(ep->next_packet);
	ep->next_packet_queued--;
	return p;
}

/*
 * Send output urbs that have been prepared previously. URBs are dequeued
 * from ep->ready_playback_urbs and in case there aren't any available
 * or there are no packets that have been prepared, this function does
 * nothing.
 *
 * The reason why the functionality of sending and preparing URBs is separated
 * is that host controllers don't guarantee the order in which they return
 * inbound and outbound packets to their submitters.
 *
 * This function is only used for implicit feedback endpoints. For endpoints
 * driven by dedicated sync endpoints, URBs are immediately re-submitted
 * from their completion handler.
 */
static void queue_pending_output_urbs(struct snd_usb_endpoint *ep)
{
	while (ep_state_running(ep)) {

		unsigned long flags;
		struct snd_usb_packet_info *packet;
		struct snd_urb_ctx *ctx = NULL;
		int err, i;

		spin_lock_irqsave(&ep->lock, flags);
		if (ep->next_packet_queued > 0 &&
		    !list_empty(&ep->ready_playback_urbs)) {
			/* take URB out of FIFO */
			ctx = list_first_entry(&ep->ready_playback_urbs,
					       struct snd_urb_ctx, ready_list);
			list_del_init(&ctx->ready_list);

			packet = next_packet_fifo_dequeue(ep);
		}
		spin_unlock_irqrestore(&ep->lock, flags);

		if (ctx == NULL)
			return;

		/* copy over the length information */
		for (i = 0; i < packet->packets; i++)
			ctx->packet_size[i] = packet->packet_size[i];

		/* call the data handler to fill in playback data */
		prepare_outbound_urb(ep, ctx);

		err = usb_submit_urb(ctx->urb, GFP_ATOMIC);
		if (err < 0) {
			usb_audio_err(ep->chip,
				      "Unable to submit urb #%d: %d at %s\n",
				      ctx->index, err, __func__);
			notify_xrun(ep);
			return;
		}

		set_bit(ctx->index, &ep->active_mask);
	}
}

/*
 * complete callback for urbs
 */
static void snd_complete_urb(struct urb *urb)
{
	struct snd_urb_ctx *ctx = urb->context;
	struct snd_usb_endpoint *ep = ctx->ep;
	unsigned long flags;
	int err;

	if (unlikely(urb->status == -ENOENT ||		/* unlinked */
		     urb->status == -ENODEV ||		/* device removed */
		     urb->status == -ECONNRESET ||	/* unlinked */
		     urb->status == -ESHUTDOWN))	/* device disabled */
		goto exit_clear;
	/* device disconnected */
	if (unlikely(atomic_read(&ep->chip->shutdown)))
		goto exit_clear;

	if (unlikely(!ep_state_running(ep)))
		goto exit_clear;

	if (usb_pipeout(ep->pipe)) {
		retire_outbound_urb(ep, ctx);
		/* can be stopped during retire callback */
		if (unlikely(!ep_state_running(ep)))
			goto exit_clear;

		if (snd_usb_endpoint_implicit_feedback_sink(ep)) {
			spin_lock_irqsave(&ep->lock, flags);
			list_add_tail(&ctx->ready_list, &ep->ready_playback_urbs);
			clear_bit(ctx->index, &ep->active_mask);
			spin_unlock_irqrestore(&ep->lock, flags);
			queue_pending_output_urbs(ep);
			return;
		}

		prepare_outbound_urb(ep, ctx);
		/* can be stopped during prepare callback */
		if (unlikely(!ep_state_running(ep)))
			goto exit_clear;
	} else {
		retire_inbound_urb(ep, ctx);
		/* can be stopped during retire callback */
		if (unlikely(!ep_state_running(ep)))
			goto exit_clear;

		prepare_inbound_urb(ep, ctx);
	}

	err = usb_submit_urb(urb, GFP_ATOMIC);
	if (err == 0)
		return;

	usb_audio_err(ep->chip, "cannot submit urb (err = %d)\n", err);
	notify_xrun(ep);

exit_clear:
	clear_bit(ctx->index, &ep->active_mask);
}

/*
 * Find or create a refcount object for the given interface
 *
 * The objects are released altogether in snd_usb_endpoint_free_all()
 */
static struct snd_usb_iface_ref *
iface_ref_find(struct snd_usb_audio *chip, int iface)
{
	struct snd_usb_iface_ref *ip;

	list_for_each_entry(ip, &chip->iface_ref_list, list)
		if (ip->iface == iface)
			return ip;

	ip = kzalloc(sizeof(*ip), GFP_KERNEL);
	if (!ip)
		return NULL;
	ip->iface = iface;
	list_add_tail(&ip->list, &chip->iface_ref_list);
	return ip;
}

/*
 * Get the existing endpoint object corresponding EP
 * Returns NULL if not present.
 */
struct snd_usb_endpoint *
snd_usb_get_endpoint(struct snd_usb_audio *chip, int ep_num)
{
	struct snd_usb_endpoint *ep;

	list_for_each_entry(ep, &chip->ep_list, list) {
		if (ep->ep_num == ep_num)
			return ep;
	}

	return NULL;
}

#define ep_type_name(type) \
	(type == SND_USB_ENDPOINT_TYPE_DATA ? "data" : "sync")

/**
 * snd_usb_add_endpoint: Add an endpoint to an USB audio chip
 *
 * @chip: The chip
 * @ep_num: The number of the endpoint to use
 * @type: SND_USB_ENDPOINT_TYPE_DATA or SND_USB_ENDPOINT_TYPE_SYNC
 *
 * If the requested endpoint has not been added to the given chip before,
 * a new instance is created.
 *
 * Returns zero on success or a negative error code.
 *
 * New endpoints will be added to chip->ep_list and freed by
 * calling snd_usb_endpoint_free_all().
 *
 * For SND_USB_ENDPOINT_TYPE_SYNC, the caller needs to guarantee that
 * bNumEndpoints > 1 beforehand.
 */
int snd_usb_add_endpoint(struct snd_usb_audio *chip, int ep_num, int type)
{
	struct snd_usb_endpoint *ep;
	bool is_playback;

	ep = snd_usb_get_endpoint(chip, ep_num);
	if (ep)
		return 0;

	usb_audio_dbg(chip, "Creating new %s endpoint #%x\n",
		      ep_type_name(type),
		      ep_num);
	ep = kzalloc(sizeof(*ep), GFP_KERNEL);
	if (!ep)
		return -ENOMEM;

	ep->chip = chip;
	spin_lock_init(&ep->lock);
	ep->type = type;
	ep->ep_num = ep_num;
	INIT_LIST_HEAD(&ep->ready_playback_urbs);

	is_playback = ((ep_num & USB_ENDPOINT_DIR_MASK) == USB_DIR_OUT);
	ep_num &= USB_ENDPOINT_NUMBER_MASK;
	if (is_playback)
		ep->pipe = usb_sndisocpipe(chip->dev, ep_num);
	else
		ep->pipe = usb_rcvisocpipe(chip->dev, ep_num);

	list_add_tail(&ep->list, &chip->ep_list);
	return 0;
}

/* Set up syncinterval and maxsyncsize for a sync EP */
static void endpoint_set_syncinterval(struct snd_usb_audio *chip,
				      struct snd_usb_endpoint *ep)
{
	struct usb_host_interface *alts;
	struct usb_endpoint_descriptor *desc;

	alts = snd_usb_get_host_interface(chip, ep->iface, ep->altsetting);
	if (!alts)
		return;

	desc = get_endpoint(alts, ep->ep_idx);
	if (desc->bLength >= USB_DT_ENDPOINT_AUDIO_SIZE &&
	    desc->bRefresh >= 1 && desc->bRefresh <= 9)
		ep->syncinterval = desc->bRefresh;
	else if (snd_usb_get_speed(chip->dev) == USB_SPEED_FULL)
		ep->syncinterval = 1;
	else if (desc->bInterval >= 1 && desc->bInterval <= 16)
		ep->syncinterval = desc->bInterval - 1;
	else
		ep->syncinterval = 3;

	ep->syncmaxsize = le16_to_cpu(desc->wMaxPacketSize);
}

static bool endpoint_compatible(struct snd_usb_endpoint *ep,
				const struct audioformat *fp,
				const struct snd_pcm_hw_params *params)
{
	if (!ep->opened)
		return false;
	if (ep->cur_audiofmt != fp)
		return false;
	if (ep->cur_rate != params_rate(params) ||
	    ep->cur_format != params_format(params) ||
	    ep->cur_period_frames != params_period_size(params) ||
	    ep->cur_buffer_periods != params_periods(params))
		return false;
	return true;
}

/*
 * Check whether the given fp and hw params are compatbile with the current
 * setup of the target EP for implicit feedback sync
 */
bool snd_usb_endpoint_compatible(struct snd_usb_audio *chip,
				 struct snd_usb_endpoint *ep,
				 const struct audioformat *fp,
				 const struct snd_pcm_hw_params *params)
{
	bool ret;

	mutex_lock(&chip->mutex);
	ret = endpoint_compatible(ep, fp, params);
	mutex_unlock(&chip->mutex);
	return ret;
}

/*
 * snd_usb_endpoint_open: Open the endpoint
 *
 * Called from hw_params to assign the endpoint to the substream.
 * It's reference-counted, and only the first opener is allowed to set up
 * arbitrary parameters.  The later opener must be compatible with the
 * former opened parameters.
 * The endpoint needs to be closed via snd_usb_endpoint_close() later.
 *
 * Note that this function doesn't configure the endpoint.  The substream
 * needs to set it up later via snd_usb_endpoint_configure().
 */
struct snd_usb_endpoint *
snd_usb_endpoint_open(struct snd_usb_audio *chip,
		      const struct audioformat *fp,
		      const struct snd_pcm_hw_params *params,
		      bool is_sync_ep)
{
	struct snd_usb_endpoint *ep;
	int ep_num = is_sync_ep ? fp->sync_ep : fp->endpoint;

	mutex_lock(&chip->mutex);
	ep = snd_usb_get_endpoint(chip, ep_num);
	if (!ep) {
		usb_audio_err(chip, "Cannot find EP 0x%x to open\n", ep_num);
		goto unlock;
	}

	if (!ep->opened) {
		if (is_sync_ep) {
			ep->iface = fp->sync_iface;
			ep->altsetting = fp->sync_altsetting;
			ep->ep_idx = fp->sync_ep_idx;
		} else {
			ep->iface = fp->iface;
			ep->altsetting = fp->altsetting;
			ep->ep_idx = fp->ep_idx;
		}
		usb_audio_dbg(chip, "Open EP 0x%x, iface=%d:%d, idx=%d\n",
			      ep_num, ep->iface, ep->altsetting, ep->ep_idx);

		ep->iface_ref = iface_ref_find(chip, ep->iface);
		if (!ep->iface_ref) {
			ep = NULL;
			goto unlock;
		}

		ep->cur_audiofmt = fp;
		ep->cur_channels = fp->channels;
		ep->cur_rate = params_rate(params);
		ep->cur_format = params_format(params);
		ep->cur_frame_bytes = snd_pcm_format_physical_width(ep->cur_format) *
			ep->cur_channels / 8;
		ep->cur_period_frames = params_period_size(params);
		ep->cur_period_bytes = ep->cur_period_frames * ep->cur_frame_bytes;
		ep->cur_buffer_periods = params_periods(params);

		if (ep->type == SND_USB_ENDPOINT_TYPE_SYNC)
			endpoint_set_syncinterval(chip, ep);

		ep->implicit_fb_sync = fp->implicit_fb;
		ep->need_setup = true;

		usb_audio_dbg(chip, "  channels=%d, rate=%d, format=%s, period_bytes=%d, periods=%d, implicit_fb=%d\n",
			      ep->cur_channels, ep->cur_rate,
			      snd_pcm_format_name(ep->cur_format),
			      ep->cur_period_bytes, ep->cur_buffer_periods,
			      ep->implicit_fb_sync);

	} else {
		if (WARN_ON(!ep->iface_ref)) {
			ep = NULL;
			goto unlock;
		}

		if (!endpoint_compatible(ep, fp, params)) {
			usb_audio_err(chip, "Incompatible EP setup for 0x%x\n",
				      ep_num);
			ep = NULL;
			goto unlock;
		}

		usb_audio_dbg(chip, "Reopened EP 0x%x (count %d)\n",
			      ep_num, ep->opened);
	}

	if (!ep->iface_ref->opened++)
		ep->iface_ref->need_setup = true;

	ep->opened++;

 unlock:
	mutex_unlock(&chip->mutex);
	return ep;
}

/*
 * snd_usb_endpoint_set_sync: Link data and sync endpoints
 *
 * Pass NULL to sync_ep to unlink again
 */
void snd_usb_endpoint_set_sync(struct snd_usb_audio *chip,
			       struct snd_usb_endpoint *data_ep,
			       struct snd_usb_endpoint *sync_ep)
{
	data_ep->sync_source = sync_ep;
}

/*
 * Set data endpoint callbacks and the assigned data stream
 *
 * Called at PCM trigger and cleanups.
 * Pass NULL to deactivate each callback.
 */
void snd_usb_endpoint_set_callback(struct snd_usb_endpoint *ep,
				   void (*prepare)(struct snd_usb_substream *subs,
						   struct urb *urb),
				   void (*retire)(struct snd_usb_substream *subs,
						  struct urb *urb),
				   struct snd_usb_substream *data_subs)
{
	ep->prepare_data_urb = prepare;
	ep->retire_data_urb = retire;
	WRITE_ONCE(ep->data_subs, data_subs);
}

static int endpoint_set_interface(struct snd_usb_audio *chip,
				  struct snd_usb_endpoint *ep,
				  bool set)
{
	int altset = set ? ep->altsetting : 0;
	int err;

	usb_audio_dbg(chip, "Setting usb interface %d:%d for EP 0x%x\n",
		      ep->iface, altset, ep->ep_num);
	err = usb_set_interface(chip->dev, ep->iface, altset);
	if (err < 0) {
		usb_audio_err(chip, "%d:%d: usb_set_interface failed (%d)\n",
			      ep->iface, altset, err);
		return err;
	}

	snd_usb_set_interface_quirk(chip);
	return 0;
}

/*
 * snd_usb_endpoint_close: Close the endpoint
 *
 * Unreference the already opened endpoint via snd_usb_endpoint_open().
 */
void snd_usb_endpoint_close(struct snd_usb_audio *chip,
			    struct snd_usb_endpoint *ep)
{
	mutex_lock(&chip->mutex);
	usb_audio_dbg(chip, "Closing EP 0x%x (count %d)\n",
		      ep->ep_num, ep->opened);

	if (!--ep->iface_ref->opened)
		endpoint_set_interface(chip, ep, false);

	if (!--ep->opened) {
		ep->iface = 0;
		ep->altsetting = 0;
		ep->cur_audiofmt = NULL;
		ep->cur_rate = 0;
		ep->iface_ref = NULL;
		usb_audio_dbg(chip, "EP 0x%x closed\n", ep->ep_num);
	}
	mutex_unlock(&chip->mutex);
}

/* Prepare for suspening EP, called from the main suspend handler */
void snd_usb_endpoint_suspend(struct snd_usb_endpoint *ep)
{
	ep->need_setup = true;
	if (ep->iface_ref)
		ep->iface_ref->need_setup = true;
}

/*
 *  wait until all urbs are processed.
 */
static int wait_clear_urbs(struct snd_usb_endpoint *ep)
{
	unsigned long end_time = jiffies + msecs_to_jiffies(1000);
	int alive;

	if (atomic_read(&ep->state) != EP_STATE_STOPPING)
		return 0;

	do {
		alive = bitmap_weight(&ep->active_mask, ep->nurbs);
		if (!alive)
			break;

		schedule_timeout_uninterruptible(1);
	} while (time_before(jiffies, end_time));

	if (alive)
		usb_audio_err(ep->chip,
			"timeout: still %d active urbs on EP #%x\n",
			alive, ep->ep_num);

	if (ep_state_update(ep, EP_STATE_STOPPING, EP_STATE_STOPPED)) {
		ep->sync_sink = NULL;
		snd_usb_endpoint_set_callback(ep, NULL, NULL, NULL);
	}

	return 0;
}

/* sync the pending stop operation;
 * this function itself doesn't trigger the stop operation
 */
void snd_usb_endpoint_sync_pending_stop(struct snd_usb_endpoint *ep)
{
	if (ep)
		wait_clear_urbs(ep);
}

/*
 * Stop active urbs
 *
 * This function moves the EP to STOPPING state if it's being RUNNING.
 */
static int stop_urbs(struct snd_usb_endpoint *ep, bool force)
{
	unsigned int i;

	if (!force && atomic_read(&ep->running))
		return -EBUSY;

	if (!ep_state_update(ep, EP_STATE_RUNNING, EP_STATE_STOPPING))
		return 0;

	INIT_LIST_HEAD(&ep->ready_playback_urbs);
	ep->next_packet_head = 0;
	ep->next_packet_queued = 0;

	for (i = 0; i < ep->nurbs; i++) {
		if (test_bit(i, &ep->active_mask)) {
			if (!test_and_set_bit(i, &ep->unlink_mask)) {
				struct urb *u = ep->urb[i].urb;
				usb_unlink_urb(u);
			}
		}
	}

	return 0;
}

/*
 * release an endpoint's urbs
 */
static int release_urbs(struct snd_usb_endpoint *ep, bool force)
{
	int i, err;

	/* route incoming urbs to nirvana */
	snd_usb_endpoint_set_callback(ep, NULL, NULL, NULL);

	/* stop and unlink urbs */
	err = stop_urbs(ep, force);
	if (err)
		return err;

	wait_clear_urbs(ep);

	for (i = 0; i < ep->nurbs; i++)
		release_urb_ctx(&ep->urb[i]);

	usb_free_coherent(ep->chip->dev, SYNC_URBS * 4,
			  ep->syncbuf, ep->sync_dma);

	ep->syncbuf = NULL;
	ep->nurbs = 0;
	return 0;
}

/*
 * configure a data endpoint
 */
static int data_ep_set_params(struct snd_usb_endpoint *ep)
{
	struct snd_usb_audio *chip = ep->chip;
	unsigned int maxsize, minsize, packs_per_ms, max_packs_per_urb;
	unsigned int max_packs_per_period, urbs_per_period, urb_packs;
	unsigned int max_urbs, i;
	const struct audioformat *fmt = ep->cur_audiofmt;
	int frame_bits = ep->cur_frame_bytes * 8;
	int tx_length_quirk = (chip->tx_length_quirk &&
			       usb_pipeout(ep->pipe));

	usb_audio_dbg(chip, "Setting params for data EP 0x%x, pipe 0x%x\n",
		      ep->ep_num, ep->pipe);

	if (ep->cur_format == SNDRV_PCM_FORMAT_DSD_U16_LE && fmt->dsd_dop) {
		/*
		 * When operating in DSD DOP mode, the size of a sample frame
		 * in hardware differs from the actual physical format width
		 * because we need to make room for the DOP markers.
		 */
		frame_bits += ep->cur_channels << 3;
	}

	ep->datainterval = fmt->datainterval;
	ep->stride = frame_bits >> 3;

	switch (ep->cur_format) {
	case SNDRV_PCM_FORMAT_U8:
		ep->silence_value = 0x80;
		break;
	case SNDRV_PCM_FORMAT_DSD_U8:
	case SNDRV_PCM_FORMAT_DSD_U16_LE:
	case SNDRV_PCM_FORMAT_DSD_U32_LE:
	case SNDRV_PCM_FORMAT_DSD_U16_BE:
	case SNDRV_PCM_FORMAT_DSD_U32_BE:
		ep->silence_value = 0x69;
		break;
	default:
		ep->silence_value = 0;
	}

	/* assume max. frequency is 50% higher than nominal */
	ep->freqmax = ep->freqn + (ep->freqn >> 1);
	/* Round up freqmax to nearest integer in order to calculate maximum
	 * packet size, which must represent a whole number of frames.
	 * This is accomplished by adding 0x0.ffff before converting the
	 * Q16.16 format into integer.
	 * In order to accurately calculate the maximum packet size when
	 * the data interval is more than 1 (i.e. ep->datainterval > 0),
	 * multiply by the data interval prior to rounding. For instance,
	 * a freqmax of 41 kHz will result in a max packet size of 6 (5.125)
	 * frames with a data interval of 1, but 11 (10.25) frames with a
	 * data interval of 2.
	 * (ep->freqmax << ep->datainterval overflows at 8.192 MHz for the
	 * maximum datainterval value of 3, at USB full speed, higher for
	 * USB high speed, noting that ep->freqmax is in units of
	 * frames per packet in Q16.16 format.)
	 */
	maxsize = (((ep->freqmax << ep->datainterval) + 0xffff) >> 16) *
			 (frame_bits >> 3);
	if (tx_length_quirk)
		maxsize += sizeof(__le32); /* Space for length descriptor */
	/* but wMaxPacketSize might reduce this */
	if (ep->maxpacksize && ep->maxpacksize < maxsize) {
		/* whatever fits into a max. size packet */
		unsigned int data_maxsize = maxsize = ep->maxpacksize;

		if (tx_length_quirk)
			/* Need to remove the length descriptor to calc freq */
			data_maxsize -= sizeof(__le32);
		ep->freqmax = (data_maxsize / (frame_bits >> 3))
				<< (16 - ep->datainterval);
	}

	if (ep->fill_max)
		ep->curpacksize = ep->maxpacksize;
	else
		ep->curpacksize = maxsize;

	if (snd_usb_get_speed(chip->dev) != USB_SPEED_FULL) {
		packs_per_ms = 8 >> ep->datainterval;
		max_packs_per_urb = MAX_PACKS_HS;
	} else {
		packs_per_ms = 1;
		max_packs_per_urb = MAX_PACKS;
	}
	if (ep->sync_source && !ep->implicit_fb_sync)
		max_packs_per_urb = min(max_packs_per_urb,
					1U << ep->sync_source->syncinterval);
	max_packs_per_urb = max(1u, max_packs_per_urb >> ep->datainterval);

	/*
	 * Capture endpoints need to use small URBs because there's no way
	 * to tell in advance where the next period will end, and we don't
	 * want the next URB to complete much after the period ends.
	 *
	 * Playback endpoints with implicit sync much use the same parameters
	 * as their corresponding capture endpoint.
	 */
	if (usb_pipein(ep->pipe) || ep->implicit_fb_sync) {

		urb_packs = packs_per_ms;
		/*
		 * Wireless devices can poll at a max rate of once per 4ms.
		 * For dataintervals less than 5, increase the packet count to
		 * allow the host controller to use bursting to fill in the
		 * gaps.
		 */
		if (snd_usb_get_speed(chip->dev) == USB_SPEED_WIRELESS) {
			int interval = ep->datainterval;
			while (interval < 5) {
				urb_packs <<= 1;
				++interval;
			}
		}
		/* make capture URBs <= 1 ms and smaller than a period */
		urb_packs = min(max_packs_per_urb, urb_packs);
		while (urb_packs > 1 && urb_packs * maxsize >= ep->cur_period_bytes)
			urb_packs >>= 1;
		ep->nurbs = MAX_URBS;

	/*
	 * Playback endpoints without implicit sync are adjusted so that
	 * a period fits as evenly as possible in the smallest number of
	 * URBs.  The total number of URBs is adjusted to the size of the
	 * ALSA buffer, subject to the MAX_URBS and MAX_QUEUE limits.
	 */
	} else {
		/* determine how small a packet can be */
		minsize = (ep->freqn >> (16 - ep->datainterval)) *
				(frame_bits >> 3);
		/* with sync from device, assume it can be 12% lower */
		if (ep->sync_source)
			minsize -= minsize >> 3;
		minsize = max(minsize, 1u);

		/* how many packets will contain an entire ALSA period? */
		max_packs_per_period = DIV_ROUND_UP(ep->cur_period_bytes, minsize);

		/* how many URBs will contain a period? */
		urbs_per_period = DIV_ROUND_UP(max_packs_per_period,
				max_packs_per_urb);
		/* how many packets are needed in each URB? */
		urb_packs = DIV_ROUND_UP(max_packs_per_period, urbs_per_period);

		/* limit the number of frames in a single URB */
		ep->max_urb_frames = DIV_ROUND_UP(ep->cur_period_frames,
						  urbs_per_period);

		/* try to use enough URBs to contain an entire ALSA buffer */
		max_urbs = min((unsigned) MAX_URBS,
				MAX_QUEUE * packs_per_ms / urb_packs);
		ep->nurbs = min(max_urbs, urbs_per_period * ep->cur_buffer_periods);
	}

	/* allocate and initialize data urbs */
	for (i = 0; i < ep->nurbs; i++) {
		struct snd_urb_ctx *u = &ep->urb[i];
		u->index = i;
		u->ep = ep;
		u->packets = urb_packs;
		u->buffer_size = maxsize * u->packets;

		if (fmt->fmt_type == UAC_FORMAT_TYPE_II)
			u->packets++; /* for transfer delimiter */
		u->urb = usb_alloc_urb(u->packets, GFP_KERNEL);
		if (!u->urb)
			goto out_of_memory;

		u->urb->transfer_buffer =
			usb_alloc_coherent(chip->dev, u->buffer_size,
					   GFP_KERNEL, &u->urb->transfer_dma);
		if (!u->urb->transfer_buffer)
			goto out_of_memory;
		u->urb->pipe = ep->pipe;
		u->urb->transfer_flags = URB_NO_TRANSFER_DMA_MAP;
		u->urb->interval = 1 << ep->datainterval;
		u->urb->context = u;
		u->urb->complete = snd_complete_urb;
		INIT_LIST_HEAD(&u->ready_list);
	}

	return 0;

out_of_memory:
	release_urbs(ep, false);
	return -ENOMEM;
}

/*
 * configure a sync endpoint
 */
static int sync_ep_set_params(struct snd_usb_endpoint *ep)
{
	struct snd_usb_audio *chip = ep->chip;
	int i;

	usb_audio_dbg(chip, "Setting params for sync EP 0x%x, pipe 0x%x\n",
		      ep->ep_num, ep->pipe);

	ep->syncbuf = usb_alloc_coherent(chip->dev, SYNC_URBS * 4,
					 GFP_KERNEL, &ep->sync_dma);
	if (!ep->syncbuf)
		return -ENOMEM;

	for (i = 0; i < SYNC_URBS; i++) {
		struct snd_urb_ctx *u = &ep->urb[i];
		u->index = i;
		u->ep = ep;
		u->packets = 1;
		u->urb = usb_alloc_urb(1, GFP_KERNEL);
		if (!u->urb)
			goto out_of_memory;
		u->urb->transfer_buffer = ep->syncbuf + i * 4;
		u->urb->transfer_dma = ep->sync_dma + i * 4;
		u->urb->transfer_buffer_length = 4;
		u->urb->pipe = ep->pipe;
		u->urb->transfer_flags = URB_NO_TRANSFER_DMA_MAP;
		u->urb->number_of_packets = 1;
		u->urb->interval = 1 << ep->syncinterval;
		u->urb->context = u;
		u->urb->complete = snd_complete_urb;
	}

	ep->nurbs = SYNC_URBS;

	return 0;

out_of_memory:
	release_urbs(ep, false);
	return -ENOMEM;
}

/*
 * snd_usb_endpoint_set_params: configure an snd_usb_endpoint
 *
 * Determine the number of URBs to be used on this endpoint.
 * An endpoint must be configured before it can be started.
 * An endpoint that is already running can not be reconfigured.
 */
static int snd_usb_endpoint_set_params(struct snd_usb_audio *chip,
				       struct snd_usb_endpoint *ep)
{
	const struct audioformat *fmt = ep->cur_audiofmt;
	int err;

	/* release old buffers, if any */
	err = release_urbs(ep, false);
	if (err < 0)
		return err;

	ep->datainterval = fmt->datainterval;
	ep->maxpacksize = fmt->maxpacksize;
	ep->fill_max = !!(fmt->attributes & UAC_EP_CS_ATTR_FILL_MAX);

	if (snd_usb_get_speed(chip->dev) == USB_SPEED_FULL) {
		ep->freqn = get_usb_full_speed_rate(ep->cur_rate);
		ep->pps = 1000 >> ep->datainterval;
	} else {
		ep->freqn = get_usb_high_speed_rate(ep->cur_rate);
		ep->pps = 8000 >> ep->datainterval;
	}

	ep->sample_rem = ep->cur_rate % ep->pps;
	ep->packsize[0] = ep->cur_rate / ep->pps;
	ep->packsize[1] = (ep->cur_rate + (ep->pps - 1)) / ep->pps;

	/* calculate the frequency in 16.16 format */
	ep->freqm = ep->freqn;
	ep->freqshift = INT_MIN;

	ep->phase = 0;

	switch (ep->type) {
	case  SND_USB_ENDPOINT_TYPE_DATA:
		err = data_ep_set_params(ep);
		break;
	case  SND_USB_ENDPOINT_TYPE_SYNC:
		err = sync_ep_set_params(ep);
		break;
	default:
		err = -EINVAL;
	}

	usb_audio_dbg(chip, "Set up %d URBS, ret=%d\n", ep->nurbs, err);

	if (err < 0)
		return err;

	/* some unit conversions in runtime */
	ep->maxframesize = ep->maxpacksize / ep->cur_frame_bytes;
	ep->curframesize = ep->curpacksize / ep->cur_frame_bytes;

	return 0;
}

/*
 * snd_usb_endpoint_configure: Configure the endpoint
 *
 * This function sets up the EP to be fully usable state.
 * It's called either from hw_params or prepare callback.
 * The function checks need_setup flag, and perfoms nothing unless needed,
 * so it's safe to call this multiple times.
 *
 * This returns zero if unchanged, 1 if the configuration has changed,
 * or a negative error code.
 */
int snd_usb_endpoint_configure(struct snd_usb_audio *chip,
			       struct snd_usb_endpoint *ep)
{
	bool iface_first;
	int err = 0;

	mutex_lock(&chip->mutex);
	if (WARN_ON(!ep->iface_ref))
		goto unlock;
	if (!ep->need_setup)
		goto unlock;

	/* If the interface has been already set up, just set EP parameters */
	if (!ep->iface_ref->need_setup) {
		/* sample rate setup of UAC1 is per endpoint, and we need
		 * to update at each EP configuration
		 */
		if (ep->cur_audiofmt->protocol == UAC_VERSION_1) {
			err = snd_usb_init_sample_rate(chip, ep->cur_audiofmt,
						       ep->cur_rate);
			if (err < 0)
				goto unlock;
		}
		err = snd_usb_endpoint_set_params(chip, ep);
		if (err < 0)
			goto unlock;
		goto done;
	}

	/* Need to deselect altsetting at first */
	endpoint_set_interface(chip, ep, false);

	/* Some UAC1 devices (e.g. Yamaha THR10) need the host interface
	 * to be set up before parameter setups
	 */
	iface_first = ep->cur_audiofmt->protocol == UAC_VERSION_1;
	if (iface_first) {
		err = endpoint_set_interface(chip, ep, true);
		if (err < 0)
			goto unlock;
	}

	err = snd_usb_init_pitch(chip, ep->cur_audiofmt);
	if (err < 0)
		goto unlock;

	err = snd_usb_init_sample_rate(chip, ep->cur_audiofmt, ep->cur_rate);
	if (err < 0)
		goto unlock;

	err = snd_usb_endpoint_set_params(chip, ep);
	if (err < 0)
		goto unlock;

	err = snd_usb_select_mode_quirk(chip, ep->cur_audiofmt);
	if (err < 0)
		goto unlock;

	/* for UAC2/3, enable the interface altset here at last */
	if (!iface_first) {
		err = endpoint_set_interface(chip, ep, true);
		if (err < 0)
			goto unlock;
	}

	ep->iface_ref->need_setup = false;

 done:
	ep->need_setup = false;
	err = 1;

unlock:
	mutex_unlock(&chip->mutex);
	return err;
}

/**
 * snd_usb_endpoint_start: start an snd_usb_endpoint
 *
 * @ep: the endpoint to start
 *
 * A call to this function will increment the running count of the endpoint.
 * In case it is not already running, the URBs for this endpoint will be
 * submitted. Otherwise, this function does nothing.
 *
 * Must be balanced to calls of snd_usb_endpoint_stop().
 *
 * Returns an error if the URB submission failed, 0 in all other cases.
 */
int snd_usb_endpoint_start(struct snd_usb_endpoint *ep)
{
	int err;
	unsigned int i;

	if (atomic_read(&ep->chip->shutdown))
		return -EBADFD;

	if (ep->sync_source)
		WRITE_ONCE(ep->sync_source->sync_sink, ep);

	usb_audio_dbg(ep->chip, "Starting %s EP 0x%x (running %d)\n",
		      ep_type_name(ep->type), ep->ep_num,
		      atomic_read(&ep->running));

	/* already running? */
	if (atomic_inc_return(&ep->running) != 1)
		return 0;

	ep->active_mask = 0;
	ep->unlink_mask = 0;
	ep->phase = 0;
	ep->sample_accum = 0;

	snd_usb_endpoint_start_quirk(ep);

	/*
	 * If this endpoint has a data endpoint as implicit feedback source,
	 * don't start the urbs here. Instead, mark them all as available,
	 * wait for the record urbs to return and queue the playback urbs
	 * from that context.
	 */

	if (!ep_state_update(ep, EP_STATE_STOPPED, EP_STATE_RUNNING))
		goto __error;

	if (snd_usb_endpoint_implicit_feedback_sink(ep)) {
		for (i = 0; i < ep->nurbs; i++) {
			struct snd_urb_ctx *ctx = ep->urb + i;
			list_add_tail(&ctx->ready_list, &ep->ready_playback_urbs);
		}

		usb_audio_dbg(ep->chip, "No URB submission due to implicit fb sync\n");
		return 0;
	}

	for (i = 0; i < ep->nurbs; i++) {
		struct urb *urb = ep->urb[i].urb;

		if (snd_BUG_ON(!urb))
			goto __error;

		if (usb_pipeout(ep->pipe)) {
			prepare_outbound_urb(ep, urb->context);
		} else {
			prepare_inbound_urb(ep, urb->context);
		}

		err = usb_submit_urb(urb, GFP_ATOMIC);
		if (err < 0) {
			usb_audio_err(ep->chip,
				"cannot submit urb %d, error %d: %s\n",
				i, err, usb_error_string(err));
			goto __error;
		}
		set_bit(i, &ep->active_mask);
	}

	usb_audio_dbg(ep->chip, "%d URBs submitted for EP 0x%x\n",
		      ep->nurbs, ep->ep_num);
	return 0;

__error:
	snd_usb_endpoint_stop(ep);
	return -EPIPE;
}

/**
 * snd_usb_endpoint_stop: stop an snd_usb_endpoint
 *
 * @ep: the endpoint to stop (may be NULL)
 *
 * A call to this function will decrement the running count of the endpoint.
 * In case the last user has requested the endpoint stop, the URBs will
 * actually be deactivated.
 *
 * Must be balanced to calls of snd_usb_endpoint_start().
 *
 * The caller needs to synchronize the pending stop operation via
 * snd_usb_endpoint_sync_pending_stop().
 */
void snd_usb_endpoint_stop(struct snd_usb_endpoint *ep)
{
	if (!ep)
		return;

	usb_audio_dbg(ep->chip, "Stopping %s EP 0x%x (running %d)\n",
		      ep_type_name(ep->type), ep->ep_num,
		      atomic_read(&ep->running));

	if (snd_BUG_ON(!atomic_read(&ep->running)))
		return;

	if (ep->sync_source)
		WRITE_ONCE(ep->sync_source->sync_sink, NULL);

	if (!atomic_dec_return(&ep->running))
		stop_urbs(ep, false);
}

/**
 * snd_usb_endpoint_release: Tear down an snd_usb_endpoint
 *
 * @ep: the endpoint to release
 *
 * This function does not care for the endpoint's running count but will tear
 * down all the streaming URBs immediately.
 */
void snd_usb_endpoint_release(struct snd_usb_endpoint *ep)
{
	release_urbs(ep, true);
}

/**
 * snd_usb_endpoint_free_all: Free the resources of an snd_usb_endpoint
<<<<<<< HEAD
 * @card: The chip
=======
 * @chip: The chip
>>>>>>> eb596e0f
 *
 * This free all endpoints and those resources
 */
void snd_usb_endpoint_free_all(struct snd_usb_audio *chip)
{
	struct snd_usb_endpoint *ep, *en;
	struct snd_usb_iface_ref *ip, *in;

	list_for_each_entry_safe(ep, en, &chip->ep_list, list)
		kfree(ep);

	list_for_each_entry_safe(ip, in, &chip->iface_ref_list, list)
		kfree(ip);
}

/*
 * snd_usb_handle_sync_urb: parse an USB sync packet
 *
 * @ep: the endpoint to handle the packet
 * @sender: the sending endpoint
 * @urb: the received packet
 *
 * This function is called from the context of an endpoint that received
 * the packet and is used to let another endpoint object handle the payload.
 */
static void snd_usb_handle_sync_urb(struct snd_usb_endpoint *ep,
				    struct snd_usb_endpoint *sender,
				    const struct urb *urb)
{
	int shift;
	unsigned int f;
	unsigned long flags;

	snd_BUG_ON(ep == sender);

	/*
	 * In case the endpoint is operating in implicit feedback mode, prepare
	 * a new outbound URB that has the same layout as the received packet
	 * and add it to the list of pending urbs. queue_pending_output_urbs()
	 * will take care of them later.
	 */
	if (snd_usb_endpoint_implicit_feedback_sink(ep) &&
	    atomic_read(&ep->running)) {

		/* implicit feedback case */
		int i, bytes = 0;
		struct snd_urb_ctx *in_ctx;
		struct snd_usb_packet_info *out_packet;

		in_ctx = urb->context;

		/* Count overall packet size */
		for (i = 0; i < in_ctx->packets; i++)
			if (urb->iso_frame_desc[i].status == 0)
				bytes += urb->iso_frame_desc[i].actual_length;

		/*
		 * skip empty packets. At least M-Audio's Fast Track Ultra stops
		 * streaming once it received a 0-byte OUT URB
		 */
		if (bytes == 0)
			return;

		spin_lock_irqsave(&ep->lock, flags);
		if (ep->next_packet_queued >= ARRAY_SIZE(ep->next_packet)) {
			spin_unlock_irqrestore(&ep->lock, flags);
			usb_audio_err(ep->chip,
				      "next package FIFO overflow EP 0x%x\n",
				      ep->ep_num);
			notify_xrun(ep);
			return;
		}

		out_packet = next_packet_fifo_enqueue(ep);

		/*
		 * Iterate through the inbound packet and prepare the lengths
		 * for the output packet. The OUT packet we are about to send
		 * will have the same amount of payload bytes per stride as the
		 * IN packet we just received. Since the actual size is scaled
		 * by the stride, use the sender stride to calculate the length
		 * in case the number of channels differ between the implicitly
		 * fed-back endpoint and the synchronizing endpoint.
		 */

		out_packet->packets = in_ctx->packets;
		for (i = 0; i < in_ctx->packets; i++) {
			if (urb->iso_frame_desc[i].status == 0)
				out_packet->packet_size[i] =
					urb->iso_frame_desc[i].actual_length / sender->stride;
			else
				out_packet->packet_size[i] = 0;
		}

		spin_unlock_irqrestore(&ep->lock, flags);
		queue_pending_output_urbs(ep);

		return;
	}

	/*
	 * process after playback sync complete
	 *
	 * Full speed devices report feedback values in 10.14 format as samples
	 * per frame, high speed devices in 16.16 format as samples per
	 * microframe.
	 *
	 * Because the Audio Class 1 spec was written before USB 2.0, many high
	 * speed devices use a wrong interpretation, some others use an
	 * entirely different format.
	 *
	 * Therefore, we cannot predict what format any particular device uses
	 * and must detect it automatically.
	 */

	if (urb->iso_frame_desc[0].status != 0 ||
	    urb->iso_frame_desc[0].actual_length < 3)
		return;

	f = le32_to_cpup(urb->transfer_buffer);
	if (urb->iso_frame_desc[0].actual_length == 3)
		f &= 0x00ffffff;
	else
		f &= 0x0fffffff;

	if (f == 0)
		return;

	if (unlikely(sender->tenor_fb_quirk)) {
		/*
		 * Devices based on Tenor 8802 chipsets (TEAC UD-H01
		 * and others) sometimes change the feedback value
		 * by +/- 0x1.0000.
		 */
		if (f < ep->freqn - 0x8000)
			f += 0xf000;
		else if (f > ep->freqn + 0x8000)
			f -= 0xf000;
	} else if (unlikely(ep->freqshift == INT_MIN)) {
		/*
		 * The first time we see a feedback value, determine its format
		 * by shifting it left or right until it matches the nominal
		 * frequency value.  This assumes that the feedback does not
		 * differ from the nominal value more than +50% or -25%.
		 */
		shift = 0;
		while (f < ep->freqn - ep->freqn / 4) {
			f <<= 1;
			shift++;
		}
		while (f > ep->freqn + ep->freqn / 2) {
			f >>= 1;
			shift--;
		}
		ep->freqshift = shift;
	} else if (ep->freqshift >= 0)
		f <<= ep->freqshift;
	else
		f >>= -ep->freqshift;

	if (likely(f >= ep->freqn - ep->freqn / 8 && f <= ep->freqmax)) {
		/*
		 * If the frequency looks valid, set it.
		 * This value is referred to in prepare_playback_urb().
		 */
		spin_lock_irqsave(&ep->lock, flags);
		ep->freqm = f;
		spin_unlock_irqrestore(&ep->lock, flags);
	} else {
		/*
		 * Out of range; maybe the shift value is wrong.
		 * Reset it so that we autodetect again the next time.
		 */
		ep->freqshift = INT_MIN;
	}
}
<|MERGE_RESOLUTION|>--- conflicted
+++ resolved
@@ -25,14 +25,6 @@
 	EP_STATE_STOPPED,
 	EP_STATE_RUNNING,
 	EP_STATE_STOPPING,
-};
-
-/* interface refcounting */
-struct snd_usb_iface_ref {
-	unsigned char iface;
-	bool need_setup;
-	int opened;
-	struct list_head list;
 };
 
 /* interface refcounting */
@@ -1472,11 +1464,7 @@
 
 /**
  * snd_usb_endpoint_free_all: Free the resources of an snd_usb_endpoint
-<<<<<<< HEAD
- * @card: The chip
-=======
  * @chip: The chip
->>>>>>> eb596e0f
  *
  * This free all endpoints and those resources
  */
