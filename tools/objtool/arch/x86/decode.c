--- conflicted
+++ resolved
@@ -824,12 +824,6 @@
 
 bool arch_is_rethunk(struct symbol *sym)
 {
-<<<<<<< HEAD
-	return !strcmp(sym->name, "__x86_return_thunk") ||
-	       !strcmp(sym->name, "srso_untrain_ret") ||
-	       !strcmp(sym->name, "srso_safe_ret") ||
-	       !strcmp(sym->name, "__ret");
-=======
 	return !strcmp(sym->name, "__x86_return_thunk");
 }
 
@@ -837,5 +831,4 @@
 {
 	return !strcmp(sym->name, "retbleed_return_thunk") ||
 	       !strcmp(sym->name, "srso_safe_ret");
->>>>>>> aad2c2fb
 }