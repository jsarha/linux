--- conflicted
+++ resolved
@@ -919,11 +919,7 @@
     },
     {
         "BriefDescription": "This metric estimates fraction of cycles while the memory subsystem was handling synchronizations due to contested accesses",
-<<<<<<< HEAD
-        "MetricExpr": "(25 * tma_info_system_average_frequency * (cpu_core@MEM_LOAD_L3_HIT_RETIRED.XSNP_FWD@ * (cpu_core@OCR.DEMAND_DATA_RD.L3_HIT.SNOOP_HITM@ / (cpu_core@OCR.DEMAND_DATA_RD.L3_HIT.SNOOP_HITM@ + cpu_core@OCR.DEMAND_DATA_RD.L3_HIT.SNOOP_HIT_WITH_FWD@))) + 24 * tma_info_system_average_frequency * cpu_core@MEM_LOAD_L3_HIT_RETIRED.XSNP_MISS@) * (1 + cpu_core@MEM_LOAD_RETIRED.FB_HIT@ / cpu_core@MEM_LOAD_RETIRED.L1_MISS@ / 2) / tma_info_thread_clks",
-=======
         "MetricExpr": "(25 * tma_info_system_core_frequency * (cpu_core@MEM_LOAD_L3_HIT_RETIRED.XSNP_FWD@ * (cpu_core@OCR.DEMAND_DATA_RD.L3_HIT.SNOOP_HITM@ / (cpu_core@OCR.DEMAND_DATA_RD.L3_HIT.SNOOP_HITM@ + cpu_core@OCR.DEMAND_DATA_RD.L3_HIT.SNOOP_HIT_WITH_FWD@))) + 24 * tma_info_system_core_frequency * cpu_core@MEM_LOAD_L3_HIT_RETIRED.XSNP_MISS@) * (1 + cpu_core@MEM_LOAD_RETIRED.FB_HIT@ / cpu_core@MEM_LOAD_RETIRED.L1_MISS@ / 2) / tma_info_thread_clks",
->>>>>>> c50bf762
         "MetricGroup": "DataSharing;Offcore;Snoop;TopdownL4;tma_L4_group;tma_issueSyncxn;tma_l3_bound_group",
         "MetricName": "tma_contested_accesses",
         "MetricThreshold": "tma_contested_accesses > 0.05 & (tma_l3_bound > 0.05 & (tma_memory_bound > 0.2 & tma_backend_bound > 0.2))",
@@ -944,11 +940,7 @@
     },
     {
         "BriefDescription": "This metric estimates fraction of cycles while the memory subsystem was handling synchronizations due to data-sharing accesses",
-<<<<<<< HEAD
-        "MetricExpr": "24 * tma_info_system_average_frequency * (cpu_core@MEM_LOAD_L3_HIT_RETIRED.XSNP_NO_FWD@ + cpu_core@MEM_LOAD_L3_HIT_RETIRED.XSNP_FWD@ * (1 - cpu_core@OCR.DEMAND_DATA_RD.L3_HIT.SNOOP_HITM@ / (cpu_core@OCR.DEMAND_DATA_RD.L3_HIT.SNOOP_HITM@ + cpu_core@OCR.DEMAND_DATA_RD.L3_HIT.SNOOP_HIT_WITH_FWD@))) * (1 + cpu_core@MEM_LOAD_RETIRED.FB_HIT@ / cpu_core@MEM_LOAD_RETIRED.L1_MISS@ / 2) / tma_info_thread_clks",
-=======
         "MetricExpr": "24 * tma_info_system_core_frequency * (cpu_core@MEM_LOAD_L3_HIT_RETIRED.XSNP_NO_FWD@ + cpu_core@MEM_LOAD_L3_HIT_RETIRED.XSNP_FWD@ * (1 - cpu_core@OCR.DEMAND_DATA_RD.L3_HIT.SNOOP_HITM@ / (cpu_core@OCR.DEMAND_DATA_RD.L3_HIT.SNOOP_HITM@ + cpu_core@OCR.DEMAND_DATA_RD.L3_HIT.SNOOP_HIT_WITH_FWD@))) * (1 + cpu_core@MEM_LOAD_RETIRED.FB_HIT@ / cpu_core@MEM_LOAD_RETIRED.L1_MISS@ / 2) / tma_info_thread_clks",
->>>>>>> c50bf762
         "MetricGroup": "Offcore;Snoop;TopdownL4;tma_L4_group;tma_issueSyncxn;tma_l3_bound_group",
         "MetricName": "tma_data_sharing",
         "MetricThreshold": "tma_data_sharing > 0.05 & (tma_l3_bound > 0.05 & (tma_memory_bound > 0.2 & tma_backend_bound > 0.2))",
@@ -1174,11 +1166,7 @@
     {
         "BriefDescription": "This metric represents fraction of cycles the CPU was stalled due to instruction cache misses",
         "MetricExpr": "cpu_core@ICACHE_DATA.STALLS@ / tma_info_thread_clks",
-<<<<<<< HEAD
-        "MetricGroup": "BigFoot;FetchLat;IcMiss;TopdownL3;tma_L3_group;tma_fetch_latency_group",
-=======
         "MetricGroup": "BigFootprint;FetchLat;IcMiss;TopdownL3;tma_L3_group;tma_fetch_latency_group",
->>>>>>> c50bf762
         "MetricName": "tma_icache_misses",
         "MetricThreshold": "tma_icache_misses > 0.05 & (tma_fetch_latency > 0.1 & tma_frontend_bound > 0.15)",
         "PublicDescription": "This metric represents fraction of cycles the CPU was stalled due to instruction cache misses. Sample with: FRONTEND_RETIRED.L2_MISS_PS;FRONTEND_RETIRED.L1I_MISS_PS",
@@ -1187,11 +1175,7 @@
     },
     {
         "BriefDescription": "Branch Misprediction Cost: Fraction of TMA slots wasted per non-speculative branch misprediction (retired JEClear)",
-<<<<<<< HEAD
-        "MetricExpr": "(tma_branch_mispredicts + tma_fetch_latency * tma_mispredicts_resteers / (tma_branch_resteers + tma_dsb_switches + tma_icache_misses + tma_itlb_misses + tma_lcp + tma_ms_switches)) * tma_info_thread_slots / BR_MISP_RETIRED.ALL_BRANCHES",
-=======
         "MetricExpr": "tma_info_bottleneck_mispredictions * tma_info_thread_slots / cpu_core@BR_MISP_RETIRED.ALL_BRANCHES@ / 100",
->>>>>>> c50bf762
         "MetricGroup": "Bad;BrMispredicts;tma_issueBM",
         "MetricName": "tma_info_bad_spec_branch_misprediction_cost",
         "PublicDescription": "Branch Misprediction Cost: Fraction of TMA slots wasted per non-speculative branch misprediction (retired JEClear). Related metrics: tma_branch_mispredicts, tma_info_bottleneck_mispredictions, tma_mispredicts_resteers",
@@ -1323,41 +1307,24 @@
     },
     {
         "BriefDescription": "Total pipeline cost of instruction fetch bandwidth related bottlenecks",
-<<<<<<< HEAD
-        "MetricExpr": "100 * (tma_frontend_bound - tma_fetch_latency * tma_mispredicts_resteers / (tma_branch_resteers + tma_dsb_switches + tma_icache_misses + tma_itlb_misses + tma_lcp + tma_ms_switches)) - tma_info_bottleneck_big_code",
-=======
         "MetricExpr": "100 * (tma_frontend_bound - (1 - 10 * tma_microcode_sequencer * tma_other_mispredicts / tma_branch_mispredicts) * tma_fetch_latency * tma_mispredicts_resteers / (tma_branch_resteers + tma_dsb_switches + tma_icache_misses + tma_itlb_misses + tma_lcp + tma_ms_switches) - (1 - cpu_core@INST_RETIRED.REP_ITERATION@ / cpu_core@UOPS_RETIRED.MS\\,cmask\\=1@) * (tma_fetch_latency * (tma_ms_switches + tma_branch_resteers * (tma_clears_resteers + tma_mispredicts_resteers * tma_other_mispredicts / tma_branch_mispredicts) / (tma_clears_resteers + tma_mispredicts_resteers + tma_unknown_branches)) / (tma_branch_resteers + tma_dsb_switches + tma_icache_misses + tma_itlb_misses + tma_lcp + tma_ms_switches))) - tma_info_bottleneck_big_code",
->>>>>>> c50bf762
         "MetricGroup": "Fed;FetchBW;Frontend",
         "MetricName": "tma_info_bottleneck_instruction_fetch_bw",
         "MetricThreshold": "tma_info_bottleneck_instruction_fetch_bw > 20",
         "Unit": "cpu_core"
     },
     {
-<<<<<<< HEAD
-        "BriefDescription": "Total pipeline cost of (external) Memory Bandwidth related bottlenecks",
-        "MetricExpr": "100 * tma_memory_bound * (tma_dram_bound / (tma_dram_bound + tma_l1_bound + tma_l2_bound + tma_l3_bound + tma_store_bound) * (tma_mem_bandwidth / (tma_mem_bandwidth + tma_mem_latency)) + tma_l3_bound / (tma_dram_bound + tma_l1_bound + tma_l2_bound + tma_l3_bound + tma_store_bound) * (tma_sq_full / (tma_contested_accesses + tma_data_sharing + tma_l3_hit_latency + tma_sq_full))) + tma_l1_bound / (tma_dram_bound + tma_l1_bound + tma_l2_bound + tma_l3_bound + tma_store_bound) * (tma_fb_full / (tma_dtlb_load + tma_fb_full + tma_lock_latency + tma_split_loads + tma_store_fwd_blk))",
-        "MetricGroup": "Mem;MemoryBW;Offcore;tma_issueBW",
-        "MetricName": "tma_info_bottleneck_memory_bandwidth",
-        "MetricThreshold": "tma_info_bottleneck_memory_bandwidth > 20",
-        "PublicDescription": "Total pipeline cost of (external) Memory Bandwidth related bottlenecks. Related metrics: tma_fb_full, tma_info_system_dram_bw_use, tma_mem_bandwidth, tma_sq_full",
-=======
         "BriefDescription": "Total pipeline cost of irregular execution (e.g",
         "MetricExpr": "100 * ((1 - cpu_core@INST_RETIRED.REP_ITERATION@ / cpu_core@UOPS_RETIRED.MS\\,cmask\\=1@) * (tma_fetch_latency * (tma_ms_switches + tma_branch_resteers * (tma_clears_resteers + tma_mispredicts_resteers * tma_other_mispredicts / tma_branch_mispredicts) / (tma_clears_resteers + tma_mispredicts_resteers + tma_unknown_branches)) / (tma_branch_resteers + tma_dsb_switches + tma_icache_misses + tma_itlb_misses + tma_lcp + tma_ms_switches)) + 10 * tma_microcode_sequencer * tma_other_mispredicts / tma_branch_mispredicts * tma_branch_mispredicts + tma_machine_clears * tma_other_nukes / tma_other_nukes + tma_core_bound * (tma_serializing_operation + cpu_core@RS.EMPTY\\,umask\\=1@ / tma_info_thread_clks * tma_ports_utilized_0) / (tma_divider + tma_ports_utilization + tma_serializing_operation) + tma_microcode_sequencer / (tma_few_uops_instructions + tma_microcode_sequencer) * (tma_assists / tma_microcode_sequencer) * tma_heavy_operations)",
         "MetricGroup": "Bad;Cor;Ret;tma_issueMS",
         "MetricName": "tma_info_bottleneck_irregular_overhead",
         "MetricThreshold": "tma_info_bottleneck_irregular_overhead > 10",
         "PublicDescription": "Total pipeline cost of irregular execution (e.g. FP-assists in HPC, Wait time with work imbalance multithreaded workloads, overhead in system services or virtualized environments). Related metrics: tma_microcode_sequencer, tma_ms_switches",
->>>>>>> c50bf762
         "Unit": "cpu_core"
     },
     {
         "BriefDescription": "Total pipeline cost of Memory Address Translation related bottlenecks (data-side TLBs)",
-<<<<<<< HEAD
-        "MetricExpr": "100 * tma_memory_bound * (tma_l1_bound / max(tma_memory_bound, tma_dram_bound + tma_l1_bound + tma_l2_bound + tma_l3_bound + tma_store_bound) * (tma_dtlb_load / max(tma_l1_bound, tma_dtlb_load + tma_fb_full + tma_lock_latency + tma_split_loads + tma_store_fwd_blk)) + tma_store_bound / (tma_dram_bound + tma_l1_bound + tma_l2_bound + tma_l3_bound + tma_store_bound) * (tma_dtlb_store / (tma_dtlb_store + tma_false_sharing + tma_split_stores + tma_store_latency + tma_streaming_stores)))",
-=======
         "MetricExpr": "100 * (tma_memory_bound * (tma_l1_bound / max(tma_memory_bound, tma_dram_bound + tma_l1_bound + tma_l2_bound + tma_l3_bound + tma_store_bound)) * (tma_dtlb_load / max(tma_l1_bound, tma_dtlb_load + tma_fb_full + tma_lock_latency + tma_split_loads + tma_store_fwd_blk)) + tma_memory_bound * (tma_store_bound / (tma_dram_bound + tma_l1_bound + tma_l2_bound + tma_l3_bound + tma_store_bound)) * (tma_dtlb_store / (tma_dtlb_store + tma_false_sharing + tma_split_stores + tma_store_latency + tma_streaming_stores)))",
->>>>>>> c50bf762
         "MetricGroup": "Mem;MemoryTLB;Offcore;tma_issueTLB",
         "MetricName": "tma_info_bottleneck_memory_data_tlbs",
         "MetricThreshold": "tma_info_bottleneck_memory_data_tlbs > 20",
@@ -1365,30 +1332,17 @@
         "Unit": "cpu_core"
     },
     {
-<<<<<<< HEAD
-        "BriefDescription": "Total pipeline cost of Memory Latency related bottlenecks (external memory and off-core caches)",
-        "MetricExpr": "100 * tma_memory_bound * (tma_dram_bound / (tma_dram_bound + tma_l1_bound + tma_l2_bound + tma_l3_bound + tma_store_bound) * (tma_mem_latency / (tma_mem_bandwidth + tma_mem_latency)) + tma_l3_bound / (tma_dram_bound + tma_l1_bound + tma_l2_bound + tma_l3_bound + tma_store_bound) * (tma_l3_hit_latency / (tma_contested_accesses + tma_data_sharing + tma_l3_hit_latency + tma_sq_full)) + tma_l2_bound / (tma_dram_bound + tma_l1_bound + tma_l2_bound + tma_l3_bound + tma_store_bound))",
-        "MetricGroup": "Mem;MemoryLat;Offcore;tma_issueLat",
-        "MetricName": "tma_info_bottleneck_memory_latency",
-        "MetricThreshold": "tma_info_bottleneck_memory_latency > 20",
-        "PublicDescription": "Total pipeline cost of Memory Latency related bottlenecks (external memory and off-core caches). Related metrics: tma_l3_hit_latency, tma_mem_latency",
-=======
         "BriefDescription": "Total pipeline cost of Memory Synchronization related bottlenecks (data transfers and coherency updates across processors)",
         "MetricExpr": "100 * (tma_memory_bound * (tma_l3_bound / (tma_dram_bound + tma_l1_bound + tma_l2_bound + tma_l3_bound + tma_store_bound) * (tma_contested_accesses + tma_data_sharing) / (tma_contested_accesses + tma_data_sharing + tma_l3_hit_latency + tma_sq_full) + tma_store_bound / (tma_dram_bound + tma_l1_bound + tma_l2_bound + tma_l3_bound + tma_store_bound) * tma_false_sharing / (tma_dtlb_store + tma_false_sharing + tma_split_stores + tma_store_latency + tma_streaming_stores - tma_store_latency)) + tma_machine_clears * (1 - tma_other_nukes / tma_other_nukes))",
         "MetricGroup": "Mem;Offcore;tma_issueTLB",
         "MetricName": "tma_info_bottleneck_memory_synchronization",
         "MetricThreshold": "tma_info_bottleneck_memory_synchronization > 10",
         "PublicDescription": "Total pipeline cost of Memory Synchronization related bottlenecks (data transfers and coherency updates across processors). Related metrics: tma_dtlb_load, tma_dtlb_store, tma_info_bottleneck_memory_data_tlbs",
->>>>>>> c50bf762
         "Unit": "cpu_core"
     },
     {
         "BriefDescription": "Total pipeline cost of Branch Misprediction related bottlenecks",
-<<<<<<< HEAD
-        "MetricExpr": "100 * (tma_branch_mispredicts + tma_fetch_latency * tma_mispredicts_resteers / (tma_branch_resteers + tma_dsb_switches + tma_icache_misses + tma_itlb_misses + tma_lcp + tma_ms_switches))",
-=======
         "MetricExpr": "100 * (1 - 10 * tma_microcode_sequencer * tma_other_mispredicts / tma_branch_mispredicts) * (tma_branch_mispredicts + tma_fetch_latency * tma_mispredicts_resteers / (tma_branch_resteers + tma_dsb_switches + tma_icache_misses + tma_itlb_misses + tma_lcp + tma_ms_switches))",
->>>>>>> c50bf762
         "MetricGroup": "Bad;BadSpec;BrMispredicts;tma_issueBM",
         "MetricName": "tma_info_bottleneck_mispredictions",
         "MetricThreshold": "tma_info_bottleneck_mispredictions > 20",
@@ -1476,13 +1430,8 @@
         "Unit": "cpu_core"
     },
     {
-<<<<<<< HEAD
-        "BriefDescription": "Instruction-Level-Parallelism (average number of uops executed when there is execution) per-core",
-        "MetricExpr": "cpu_core@UOPS_EXECUTED.THREAD@ / (cpu_core@UOPS_EXECUTED.CORE_CYCLES_GE_1@ / 2 if #SMT_on else cpu_core@UOPS_EXECUTED.CORE_CYCLES_GE_1@)",
-=======
         "BriefDescription": "Instruction-Level-Parallelism (average number of uops executed when there is execution) per thread (logical-processor)",
         "MetricExpr": "cpu_core@UOPS_EXECUTED.THREAD@ / cpu_core@UOPS_EXECUTED.THREAD\\,cmask\\=1@",
->>>>>>> c50bf762
         "MetricGroup": "Backend;Cor;Pipeline;PortsUtil",
         "MetricName": "tma_info_core_ilp",
         "Unit": "cpu_core"
@@ -1639,11 +1588,7 @@
     },
     {
         "BriefDescription": "Instructions per Floating Point (FP) Operation (lower number means higher occurrence rate)",
-<<<<<<< HEAD
-        "MetricExpr": "cpu_core@INST_RETIRED.ANY@ / (cpu_core@FP_ARITH_INST_RETIRED.SCALAR_SINGLE@ + cpu_core@FP_ARITH_INST_RETIRED.SCALAR_DOUBLE@ + 2 * cpu_core@FP_ARITH_INST_RETIRED.128B_PACKED_DOUBLE@ + 4 * (cpu_core@FP_ARITH_INST_RETIRED.128B_PACKED_SINGLE@ + cpu_core@FP_ARITH_INST_RETIRED.256B_PACKED_DOUBLE@) + 8 * cpu_core@FP_ARITH_INST_RETIRED.256B_PACKED_SINGLE@)",
-=======
         "MetricExpr": "cpu_core@INST_RETIRED.ANY@ / (cpu_core@FP_ARITH_INST_RETIRED.SCALAR@ + 2 * cpu_core@FP_ARITH_INST_RETIRED.128B_PACKED_DOUBLE@ + 4 * cpu_core@FP_ARITH_INST_RETIRED.4_FLOPS@ + 8 * cpu_core@FP_ARITH_INST_RETIRED.256B_PACKED_SINGLE@)",
->>>>>>> c50bf762
         "MetricGroup": "Flops;InsType",
         "MetricName": "tma_info_inst_mix_ipflop",
         "MetricThreshold": "tma_info_inst_mix_ipflop < 10",
@@ -1795,11 +1740,66 @@
         "Unit": "cpu_core"
     },
     {
-<<<<<<< HEAD
+        "BriefDescription": "",
+        "MetricExpr": "64 * cpu_core@LONGEST_LAT_CACHE.MISS@ / 1e9 / duration_time",
+        "MetricGroup": "Mem;MemoryBW",
+        "MetricName": "tma_info_memory_l3_cache_fill_bw",
+        "Unit": "cpu_core"
+    },
+    {
+        "BriefDescription": "L3 cache true misses per kilo instruction for retired demand loads",
+        "MetricExpr": "1e3 * cpu_core@MEM_LOAD_RETIRED.L3_MISS@ / INST_RETIRED.ANY",
+        "MetricGroup": "Mem",
+        "MetricName": "tma_info_memory_l3mpki",
+        "Unit": "cpu_core"
+    },
+    {
+        "BriefDescription": "Average Parallel L2 cache miss data reads",
+        "MetricExpr": "cpu_core@OFFCORE_REQUESTS_OUTSTANDING.DATA_RD@ / OFFCORE_REQUESTS_OUTSTANDING.CYCLES_WITH_DATA_RD",
+        "MetricGroup": "Memory_BW;Offcore",
+        "MetricName": "tma_info_memory_latency_data_l2_mlp",
+        "Unit": "cpu_core"
+    },
+    {
+        "BriefDescription": "Average Latency for L2 cache miss demand Loads",
+        "MetricExpr": "cpu_core@OFFCORE_REQUESTS_OUTSTANDING.DEMAND_DATA_RD@ / OFFCORE_REQUESTS.DEMAND_DATA_RD",
+        "MetricGroup": "Memory_Lat;Offcore",
+        "MetricName": "tma_info_memory_latency_load_l2_miss_latency",
+        "Unit": "cpu_core"
+    },
+    {
+        "BriefDescription": "Average Parallel L2 cache miss demand Loads",
+        "MetricExpr": "cpu_core@OFFCORE_REQUESTS_OUTSTANDING.DEMAND_DATA_RD@ / cpu_core@OFFCORE_REQUESTS_OUTSTANDING.DEMAND_DATA_RD\\,cmask\\=1@",
+        "MetricGroup": "Memory_BW;Offcore",
+        "MetricName": "tma_info_memory_latency_load_l2_mlp",
+        "Unit": "cpu_core"
+    },
+    {
+        "BriefDescription": "Average Latency for L3 cache miss demand Loads",
+        "MetricExpr": "cpu_core@OFFCORE_REQUESTS_OUTSTANDING.L3_MISS_DEMAND_DATA_RD@ / OFFCORE_REQUESTS.L3_MISS_DEMAND_DATA_RD",
+        "MetricGroup": "Memory_Lat;Offcore",
+        "MetricName": "tma_info_memory_latency_load_l3_miss_latency",
+        "Unit": "cpu_core"
+    },
+    {
         "BriefDescription": "Actual Average Latency for L1 data-cache miss demand load operations (in core cycles)",
         "MetricExpr": "cpu_core@L1D_PEND_MISS.PENDING@ / MEM_LOAD_COMPLETED.L1_MISS_ANY",
         "MetricGroup": "Mem;MemoryBound;MemoryLat",
         "MetricName": "tma_info_memory_load_miss_real_latency",
+        "Unit": "cpu_core"
+    },
+    {
+        "BriefDescription": "\"Bus lock\" per kilo instruction",
+        "MetricExpr": "1e3 * cpu_core@SQ_MISC.BUS_LOCK@ / INST_RETIRED.ANY",
+        "MetricGroup": "Mem",
+        "MetricName": "tma_info_memory_mix_bus_lock_pki",
+        "Unit": "cpu_core"
+    },
+    {
+        "BriefDescription": "Un-cacheable retired load per kilo instruction",
+        "MetricExpr": "1e3 * cpu_core@MEM_LOAD_MISC_RETIRED.UC@ / INST_RETIRED.ANY",
+        "MetricGroup": "Mem",
+        "MetricName": "tma_info_memory_mix_uc_load_pki",
         "Unit": "cpu_core"
     },
     {
@@ -1808,80 +1808,6 @@
         "MetricGroup": "Mem;MemoryBW;MemoryBound",
         "MetricName": "tma_info_memory_mlp",
         "PublicDescription": "Memory-Level-Parallelism (average number of L1 miss demand load when there is at least one such miss. Per-Logical Processor)",
-=======
-        "BriefDescription": "",
-        "MetricExpr": "64 * cpu_core@LONGEST_LAT_CACHE.MISS@ / 1e9 / duration_time",
-        "MetricGroup": "Mem;MemoryBW",
-        "MetricName": "tma_info_memory_l3_cache_fill_bw",
-        "Unit": "cpu_core"
-    },
-    {
-        "BriefDescription": "L3 cache true misses per kilo instruction for retired demand loads",
-        "MetricExpr": "1e3 * cpu_core@MEM_LOAD_RETIRED.L3_MISS@ / INST_RETIRED.ANY",
-        "MetricGroup": "Mem",
-        "MetricName": "tma_info_memory_l3mpki",
->>>>>>> c50bf762
-        "Unit": "cpu_core"
-    },
-    {
-        "BriefDescription": "Average Parallel L2 cache miss data reads",
-<<<<<<< HEAD
-        "MetricExpr": "cpu_core@OFFCORE_REQUESTS_OUTSTANDING.ALL_DATA_RD@ / OFFCORE_REQUESTS_OUTSTANDING.CYCLES_WITH_DATA_RD",
-=======
-        "MetricExpr": "cpu_core@OFFCORE_REQUESTS_OUTSTANDING.DATA_RD@ / OFFCORE_REQUESTS_OUTSTANDING.CYCLES_WITH_DATA_RD",
->>>>>>> c50bf762
-        "MetricGroup": "Memory_BW;Offcore",
-        "MetricName": "tma_info_memory_latency_data_l2_mlp",
-        "Unit": "cpu_core"
-    },
-    {
-        "BriefDescription": "Average Latency for L2 cache miss demand Loads",
-        "MetricExpr": "cpu_core@OFFCORE_REQUESTS_OUTSTANDING.DEMAND_DATA_RD@ / OFFCORE_REQUESTS.DEMAND_DATA_RD",
-        "MetricGroup": "Memory_Lat;Offcore",
-        "MetricName": "tma_info_memory_latency_load_l2_miss_latency",
-        "Unit": "cpu_core"
-    },
-    {
-        "BriefDescription": "Average Parallel L2 cache miss demand Loads",
-        "MetricExpr": "cpu_core@OFFCORE_REQUESTS_OUTSTANDING.DEMAND_DATA_RD@ / cpu_core@OFFCORE_REQUESTS_OUTSTANDING.DEMAND_DATA_RD\\,cmask\\=1@",
-        "MetricGroup": "Memory_BW;Offcore",
-        "MetricName": "tma_info_memory_latency_load_l2_mlp",
-        "Unit": "cpu_core"
-    },
-    {
-        "BriefDescription": "Average Latency for L3 cache miss demand Loads",
-        "MetricExpr": "cpu_core@OFFCORE_REQUESTS_OUTSTANDING.L3_MISS_DEMAND_DATA_RD@ / OFFCORE_REQUESTS.L3_MISS_DEMAND_DATA_RD",
-        "MetricGroup": "Memory_Lat;Offcore",
-        "MetricName": "tma_info_memory_latency_load_l3_miss_latency",
-        "Unit": "cpu_core"
-    },
-    {
-        "BriefDescription": "Actual Average Latency for L1 data-cache miss demand load operations (in core cycles)",
-        "MetricExpr": "cpu_core@L1D_PEND_MISS.PENDING@ / MEM_LOAD_COMPLETED.L1_MISS_ANY",
-        "MetricGroup": "Mem;MemoryBound;MemoryLat",
-        "MetricName": "tma_info_memory_load_miss_real_latency",
-        "Unit": "cpu_core"
-    },
-    {
-        "BriefDescription": "\"Bus lock\" per kilo instruction",
-        "MetricExpr": "1e3 * cpu_core@SQ_MISC.BUS_LOCK@ / INST_RETIRED.ANY",
-        "MetricGroup": "Mem",
-        "MetricName": "tma_info_memory_mix_bus_lock_pki",
-        "Unit": "cpu_core"
-    },
-    {
-        "BriefDescription": "Un-cacheable retired load per kilo instruction",
-        "MetricExpr": "1e3 * cpu_core@MEM_LOAD_MISC_RETIRED.UC@ / INST_RETIRED.ANY",
-        "MetricGroup": "Mem",
-        "MetricName": "tma_info_memory_mix_uc_load_pki",
-        "Unit": "cpu_core"
-    },
-    {
-        "BriefDescription": "Memory-Level-Parallelism (average number of L1 miss demand load when there is at least one such miss",
-        "MetricExpr": "cpu_core@L1D_PEND_MISS.PENDING@ / L1D_PEND_MISS.PENDING_CYCLES",
-        "MetricGroup": "Mem;MemoryBW;MemoryBound",
-        "MetricName": "tma_info_memory_mlp",
-        "PublicDescription": "Memory-Level-Parallelism (average number of L1 miss demand load when there is at least one such miss. Per-Logical Processor)",
         "Unit": "cpu_core"
     },
     {
@@ -1914,26 +1840,16 @@
         "Unit": "cpu_core"
     },
     {
-<<<<<<< HEAD
-        "BriefDescription": "Instruction-Level-Parallelism (average number of uops executed when there is execution) per-thread",
-        "MetricExpr": "cpu_core@UOPS_EXECUTED.THREAD@ / cpu_core@UOPS_EXECUTED.THREAD\\,cmask\\=1@",
-=======
         "BriefDescription": "",
         "MetricExpr": "cpu_core@UOPS_EXECUTED.THREAD@ / (cpu_core@UOPS_EXECUTED.CORE_CYCLES_GE_1@ / 2 if #SMT_on else cpu_core@UOPS_EXECUTED.THREAD\\,cmask\\=1@)",
->>>>>>> c50bf762
         "MetricGroup": "Cor;Pipeline;PortsUtil;SMT",
         "MetricName": "tma_info_pipeline_execute",
         "Unit": "cpu_core"
     },
     {
         "BriefDescription": "Instructions per a microcode Assist invocation",
-<<<<<<< HEAD
-        "MetricExpr": "cpu_core@INST_RETIRED.ANY@ / cpu_core@ASSISTS.ANY\\,umask\\=0x1B@",
-        "MetricGroup": "Pipeline;Ret;Retire",
-=======
         "MetricExpr": "cpu_core@INST_RETIRED.ANY@ / ASSISTS.ANY",
         "MetricGroup": "MicroSeq;Pipeline;Ret;Retire",
->>>>>>> c50bf762
         "MetricName": "tma_info_pipeline_ipassist",
         "MetricThreshold": "tma_info_pipeline_ipassist < 100e3",
         "PublicDescription": "Instructions per a microcode Assist invocation. See Assists tree node for details (lower number means higher occurrence rate)",
@@ -1949,11 +1865,7 @@
     {
         "BriefDescription": "Estimated fraction of retirement-cycles dealing with repeat instructions",
         "MetricExpr": "cpu_core@INST_RETIRED.REP_ITERATION@ / cpu_core@UOPS_RETIRED.SLOTS\\,cmask\\=1@",
-<<<<<<< HEAD
-        "MetricGroup": "Pipeline;Ret",
-=======
         "MetricGroup": "MicroSeq;Pipeline;Ret",
->>>>>>> c50bf762
         "MetricName": "tma_info_pipeline_strings_cycles",
         "MetricThreshold": "tma_info_pipeline_strings_cycles > 0.1",
         "Unit": "cpu_core"
@@ -1974,11 +1886,7 @@
         "Unit": "cpu_core"
     },
     {
-<<<<<<< HEAD
-        "BriefDescription": "Average CPU Utilization",
-=======
         "BriefDescription": "Average CPU Utilization (percentage)",
->>>>>>> c50bf762
         "MetricExpr": "cpu_core@CPU_CLK_UNHALTED.REF_TSC@ / TSC",
         "MetricGroup": "HPC;Summary",
         "MetricName": "tma_info_system_cpu_utilization",
@@ -2048,17 +1956,6 @@
         "Unit": "cpu_core"
     },
     {
-<<<<<<< HEAD
-        "BriefDescription": "Average latency of all requests to external memory (in Uncore cycles)",
-        "MetricConstraint": "NO_GROUP_EVENTS",
-        "MetricExpr": "(UNC_ARB_TRK_OCCUPANCY.ALL + UNC_ARB_DAT_OCCUPANCY.RD) / UNC_ARB_TRK_REQUESTS.ALL",
-        "MetricGroup": "Mem;SoC",
-        "MetricName": "tma_info_system_mem_request_latency",
-        "Unit": "cpu_core"
-    },
-    {
-=======
->>>>>>> c50bf762
         "BriefDescription": "Fraction of cycles where both hardware Logical Processors were active",
         "MetricExpr": "(1 - cpu_core@CPU_CLK_UNHALTED.ONE_THREAD_ACTIVE@ / cpu_core@CPU_CLK_UNHALTED.REF_DISTRIBUTED@ if #SMT_on else 0)",
         "MetricGroup": "SMT",
@@ -2171,11 +2068,7 @@
     {
         "BriefDescription": "This metric represents fraction of cycles the CPU was stalled due to Instruction TLB (ITLB) misses",
         "MetricExpr": "cpu_core@ICACHE_TAG.STALLS@ / tma_info_thread_clks",
-<<<<<<< HEAD
-        "MetricGroup": "BigFoot;FetchLat;MemoryTLB;TopdownL3;tma_L3_group;tma_fetch_latency_group",
-=======
         "MetricGroup": "BigFootprint;FetchLat;MemoryTLB;TopdownL3;tma_L3_group;tma_fetch_latency_group",
->>>>>>> c50bf762
         "MetricName": "tma_itlb_misses",
         "MetricThreshold": "tma_itlb_misses > 0.05 & (tma_fetch_latency > 0.1 & tma_frontend_bound > 0.15)",
         "PublicDescription": "This metric represents fraction of cycles the CPU was stalled due to Instruction TLB (ITLB) misses. Sample with: FRONTEND_RETIRED.STLB_MISS_PS;FRONTEND_RETIRED.ITLB_MISS_PS",
@@ -2424,11 +2317,7 @@
     },
     {
         "BriefDescription": "This metric represents the remaining light uops fraction the CPU has executed - remaining means not covered by other sibling nodes",
-<<<<<<< HEAD
-        "MetricExpr": "max(0, tma_light_operations - (tma_fp_arith + tma_int_operations + tma_memory_operations + tma_fused_instructions + tma_non_fused_branches + tma_nop_instructions))",
-=======
         "MetricExpr": "max(0, tma_light_operations - (tma_fp_arith + tma_int_operations + tma_memory_operations + tma_fused_instructions + tma_non_fused_branches))",
->>>>>>> c50bf762
         "MetricGroup": "Pipeline;TopdownL3;tma_L3_group;tma_light_operations_group",
         "MetricName": "tma_other_light_ops",
         "MetricThreshold": "tma_other_light_ops > 0.3 & tma_light_operations > 0.6",
@@ -2485,11 +2374,7 @@
         "Unit": "cpu_core"
     },
     {
-<<<<<<< HEAD
-        "BriefDescription": "This metric represents Core fraction of cycles CPU dispatched uops on execution port 6 ([HSW+]Primary Branch and simple ALU)",
-=======
         "BriefDescription": "This metric represents Core fraction of cycles CPU dispatched uops on execution port 6 ([HSW+] Primary Branch and simple ALU)",
->>>>>>> c50bf762
         "MetricExpr": "cpu_core@UOPS_DISPATCHED.PORT_6@ / tma_info_core_core_clks",
         "MetricGroup": "TopdownL6;tma_L6_group;tma_alu_op_utilization_group;tma_issue2P",
         "MetricName": "tma_port_6",
@@ -2564,13 +2449,8 @@
     },
     {
         "BriefDescription": "This metric represents fraction of cycles the CPU issue-pipeline was stalled due to serializing operations",
-<<<<<<< HEAD
-        "MetricExpr": "cpu_core@RESOURCE_STALLS.SCOREBOARD@ / tma_info_thread_clks",
-        "MetricGroup": "PortsUtil;TopdownL5;tma_L5_group;tma_issueSO;tma_ports_utilized_0_group",
-=======
         "MetricExpr": "cpu_core@RESOURCE_STALLS.SCOREBOARD@ / tma_info_thread_clks + tma_c02_wait",
         "MetricGroup": "PortsUtil;TopdownL3;tma_L3_group;tma_core_bound_group;tma_issueSO",
->>>>>>> c50bf762
         "MetricName": "tma_serializing_operation",
         "MetricThreshold": "tma_serializing_operation > 0.1 & (tma_core_bound > 0.1 & tma_backend_bound > 0.2)",
         "PublicDescription": "This metric represents fraction of cycles the CPU issue-pipeline was stalled due to serializing operations. Instructions like CPUID; WRMSR or LFENCE serialize the out-of-order execution which may limit performance. Sample with: RESOURCE_STALLS.SCOREBOARD. Related metrics: tma_ms_switches",
@@ -2578,20 +2458,12 @@
         "Unit": "cpu_core"
     },
     {
-<<<<<<< HEAD
-        "BriefDescription": "This metric represents Shuffle (cross \"vector lane\" data transfers) uops fraction the CPU has retired.",
-        "MetricExpr": "cpu_core@INT_VEC_RETIRED.SHUFFLES@ / (tma_retiring * tma_info_thread_slots)",
-        "MetricGroup": "HPC;Pipeline;TopdownL4;tma_L4_group;tma_int_operations_group",
-        "MetricName": "tma_shuffles",
-        "MetricThreshold": "tma_shuffles > 0.1 & (tma_int_operations > 0.1 & tma_light_operations > 0.6)",
-=======
         "BriefDescription": "This metric represents fraction of slots where the CPU was retiring Shuffle operations of 256-bit vector size (FP or Integer)",
         "MetricExpr": "tma_light_operations * cpu_core@INT_VEC_RETIRED.SHUFFLES@ / (tma_retiring * tma_info_thread_slots)",
         "MetricGroup": "HPC;Pipeline;TopdownL4;tma_L4_group;tma_other_light_ops_group",
         "MetricName": "tma_shuffles_256b",
         "MetricThreshold": "tma_shuffles_256b > 0.1 & (tma_other_light_ops > 0.3 & tma_light_operations > 0.6)",
         "PublicDescription": "This metric represents fraction of slots where the CPU was retiring Shuffle operations of 256-bit vector size (FP or Integer). Shuffles may incur slow cross \"vector lane\" data transfers.",
->>>>>>> c50bf762
         "ScaleUnit": "100%",
         "Unit": "cpu_core"
     },
@@ -2599,11 +2471,7 @@
         "BriefDescription": "This metric represents fraction of cycles the CPU was stalled due to PAUSE Instructions",
         "MetricConstraint": "NO_GROUP_EVENTS_NMI",
         "MetricExpr": "cpu_core@CPU_CLK_UNHALTED.PAUSE@ / tma_info_thread_clks",
-<<<<<<< HEAD
-        "MetricGroup": "TopdownL6;tma_L6_group;tma_serializing_operation_group",
-=======
         "MetricGroup": "TopdownL4;tma_L4_group;tma_serializing_operation_group",
->>>>>>> c50bf762
         "MetricName": "tma_slow_pause",
         "MetricThreshold": "tma_slow_pause > 0.05 & (tma_serializing_operation > 0.1 & (tma_core_bound > 0.1 & tma_backend_bound > 0.2))",
         "PublicDescription": "This metric represents fraction of cycles the CPU was stalled due to PAUSE Instructions. Sample with: CPU_CLK_UNHALTED.PAUSE_INST",
@@ -2711,11 +2579,7 @@
     {
         "BriefDescription": "This metric represents fraction of cycles the CPU was stalled due to new branch address clears",
         "MetricExpr": "cpu_core@INT_MISC.UNKNOWN_BRANCH_CYCLES@ / tma_info_thread_clks",
-<<<<<<< HEAD
-        "MetricGroup": "BigFoot;FetchLat;TopdownL4;tma_L4_group;tma_branch_resteers_group",
-=======
         "MetricGroup": "BigFootprint;FetchLat;TopdownL4;tma_L4_group;tma_branch_resteers_group",
->>>>>>> c50bf762
         "MetricName": "tma_unknown_branches",
         "MetricThreshold": "tma_unknown_branches > 0.05 & (tma_branch_resteers > 0.05 & (tma_fetch_latency > 0.1 & tma_frontend_bound > 0.15))",
         "PublicDescription": "This metric represents fraction of cycles the CPU was stalled due to new branch address clears. These are fetched branches the Branch Prediction Unit was unable to recognize (e.g. first time the branch is fetched or hitting BTB capacity limit) hence called Unknown Branches. Sample with: FRONTEND_RETIRED.UNKNOWN_BRANCH",
