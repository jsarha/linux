--- conflicted
+++ resolved
@@ -8,13 +8,7 @@
 endif
 CFLAGS += -L$(OUTPUT) -Wl,-rpath=./
 
-<<<<<<< HEAD
-TEST_GEN_PROGS := mixer-test pcm-test
-
-pcm-test: pcm-test.c conf.c
-=======
 OVERRIDE_TARGETS = 1
->>>>>>> 0eccf2b2
 
 TEST_GEN_PROGS := mixer-test pcm-test
 
