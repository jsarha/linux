--- conflicted
+++ resolved
@@ -1,22 +1,8 @@
 # SPDX-License-Identifier: GPL-2.0
 
-<<<<<<< HEAD
-ifeq ($(srctree),)
-srctree := $(patsubst %/,%,$(dir $(CURDIR)))
-srctree := $(patsubst %/,%,$(dir $(srctree)))
-srctree := $(patsubst %/,%,$(dir $(srctree)))
-srctree := $(patsubst %/,%,$(dir $(srctree)))
-endif
-include $(srctree)/tools/scripts/Makefile.arch
-
-$(call detected_var,SRCARCH)
-
-=======
->>>>>>> 5fa4ec9c
 LIBDIR := ../../../lib
 BPFDIR := $(LIBDIR)/bpf
 APIDIR := ../../../include/uapi
-ASMDIR:= ../../../arch/$(ARCH)/include/uapi
 GENDIR := ../../../../include/generated
 GENHDR := $(GENDIR)/autoconf.h
 
@@ -24,13 +10,8 @@
   GENFLAGS := -DHAVE_GENHDR
 endif
 
-<<<<<<< HEAD
-CFLAGS += -Wall -O2 -I$(APIDIR) -I$(ASMDIR) -I$(LIBDIR) -I$(GENDIR) $(GENFLAGS) -I../../../include
-LDLIBS += -lcap -lelf
-=======
 CFLAGS += -Wall -O2 -I$(APIDIR) -I$(LIBDIR) -I$(GENDIR) $(GENFLAGS) -I../../../include
 LDLIBS += -lcap -lelf -lrt
->>>>>>> 5fa4ec9c
 
 TEST_GEN_PROGS = test_verifier test_tag test_maps test_lru_map test_lpm_map test_progs \
 	test_align test_verifier_log test_dev_cgroup
@@ -58,11 +39,7 @@
 CLANG ?= clang
 LLC   ?= llc
 
-<<<<<<< HEAD
-PROBE := $(shell llc -march=bpf -mcpu=probe -filetype=null /dev/null 2>&1)
-=======
 PROBE := $(shell $(LLC) -march=bpf -mcpu=probe -filetype=null /dev/null 2>&1)
->>>>>>> 5fa4ec9c
 
 # Let newer LLVM versions transparently probe the kernel for availability
 # of full BPF instruction set.
