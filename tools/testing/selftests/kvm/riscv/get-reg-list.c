// SPDX-License-Identifier: GPL-2.0
/*
 * Check for KVM_GET_REG_LIST regressions.
 *
 * Copyright (c) 2023 Intel Corporation
 *
 */
#include <stdio.h>
#include "kvm_util.h"
#include "test_util.h"
#include "processor.h"

#define REG_MASK (KVM_REG_ARCH_MASK | KVM_REG_SIZE_MASK)

enum {
	VCPU_FEATURE_ISA_EXT = 0,
	VCPU_FEATURE_SBI_EXT,
};

static bool isa_ext_cant_disable[KVM_RISCV_ISA_EXT_MAX];

bool filter_reg(__u64 reg)
{
	switch (reg & ~REG_MASK) {
	/*
	 * Same set of ISA_EXT registers are not present on all host because
	 * ISA_EXT registers are visible to the KVM user space based on the
	 * ISA extensions available on the host. Also, disabling an ISA
	 * extension using corresponding ISA_EXT register does not affect
	 * the visibility of the ISA_EXT register itself.
	 *
	 * Based on above, we should filter-out all ISA_EXT registers.
	 *
	 * Note: The below list is alphabetically sorted.
	 */
	case KVM_REG_RISCV_ISA_EXT | KVM_REG_RISCV_ISA_SINGLE | KVM_RISCV_ISA_EXT_A:
	case KVM_REG_RISCV_ISA_EXT | KVM_REG_RISCV_ISA_SINGLE | KVM_RISCV_ISA_EXT_C:
	case KVM_REG_RISCV_ISA_EXT | KVM_REG_RISCV_ISA_SINGLE | KVM_RISCV_ISA_EXT_D:
	case KVM_REG_RISCV_ISA_EXT | KVM_REG_RISCV_ISA_SINGLE | KVM_RISCV_ISA_EXT_F:
	case KVM_REG_RISCV_ISA_EXT | KVM_REG_RISCV_ISA_SINGLE | KVM_RISCV_ISA_EXT_H:
	case KVM_REG_RISCV_ISA_EXT | KVM_REG_RISCV_ISA_SINGLE | KVM_RISCV_ISA_EXT_I:
	case KVM_REG_RISCV_ISA_EXT | KVM_REG_RISCV_ISA_SINGLE | KVM_RISCV_ISA_EXT_M:
	case KVM_REG_RISCV_ISA_EXT | KVM_REG_RISCV_ISA_SINGLE | KVM_RISCV_ISA_EXT_V:
	case KVM_REG_RISCV_ISA_EXT | KVM_REG_RISCV_ISA_SINGLE | KVM_RISCV_ISA_EXT_SMSTATEEN:
	case KVM_REG_RISCV_ISA_EXT | KVM_REG_RISCV_ISA_SINGLE | KVM_RISCV_ISA_EXT_SSAIA:
	case KVM_REG_RISCV_ISA_EXT | KVM_REG_RISCV_ISA_SINGLE | KVM_RISCV_ISA_EXT_SSTC:
	case KVM_REG_RISCV_ISA_EXT | KVM_REG_RISCV_ISA_SINGLE | KVM_RISCV_ISA_EXT_SVINVAL:
	case KVM_REG_RISCV_ISA_EXT | KVM_REG_RISCV_ISA_SINGLE | KVM_RISCV_ISA_EXT_SVNAPOT:
	case KVM_REG_RISCV_ISA_EXT | KVM_REG_RISCV_ISA_SINGLE | KVM_RISCV_ISA_EXT_SVPBMT:
	case KVM_REG_RISCV_ISA_EXT | KVM_REG_RISCV_ISA_SINGLE | KVM_RISCV_ISA_EXT_ZACAS:
	case KVM_REG_RISCV_ISA_EXT | KVM_REG_RISCV_ISA_SINGLE | KVM_RISCV_ISA_EXT_ZBA:
	case KVM_REG_RISCV_ISA_EXT | KVM_REG_RISCV_ISA_SINGLE | KVM_RISCV_ISA_EXT_ZBB:
	case KVM_REG_RISCV_ISA_EXT | KVM_REG_RISCV_ISA_SINGLE | KVM_RISCV_ISA_EXT_ZBC:
	case KVM_REG_RISCV_ISA_EXT | KVM_REG_RISCV_ISA_SINGLE | KVM_RISCV_ISA_EXT_ZBKB:
	case KVM_REG_RISCV_ISA_EXT | KVM_REG_RISCV_ISA_SINGLE | KVM_RISCV_ISA_EXT_ZBKC:
	case KVM_REG_RISCV_ISA_EXT | KVM_REG_RISCV_ISA_SINGLE | KVM_RISCV_ISA_EXT_ZBKX:
	case KVM_REG_RISCV_ISA_EXT | KVM_REG_RISCV_ISA_SINGLE | KVM_RISCV_ISA_EXT_ZBS:
	case KVM_REG_RISCV_ISA_EXT | KVM_REG_RISCV_ISA_SINGLE | KVM_RISCV_ISA_EXT_ZFA:
	case KVM_REG_RISCV_ISA_EXT | KVM_REG_RISCV_ISA_SINGLE | KVM_RISCV_ISA_EXT_ZFH:
	case KVM_REG_RISCV_ISA_EXT | KVM_REG_RISCV_ISA_SINGLE | KVM_RISCV_ISA_EXT_ZFHMIN:
	case KVM_REG_RISCV_ISA_EXT | KVM_REG_RISCV_ISA_SINGLE | KVM_RISCV_ISA_EXT_ZICBOM:
	case KVM_REG_RISCV_ISA_EXT | KVM_REG_RISCV_ISA_SINGLE | KVM_RISCV_ISA_EXT_ZICBOZ:
	case KVM_REG_RISCV_ISA_EXT | KVM_REG_RISCV_ISA_SINGLE | KVM_RISCV_ISA_EXT_ZICNTR:
	case KVM_REG_RISCV_ISA_EXT | KVM_REG_RISCV_ISA_SINGLE | KVM_RISCV_ISA_EXT_ZICOND:
	case KVM_REG_RISCV_ISA_EXT | KVM_REG_RISCV_ISA_SINGLE | KVM_RISCV_ISA_EXT_ZICSR:
	case KVM_REG_RISCV_ISA_EXT | KVM_REG_RISCV_ISA_SINGLE | KVM_RISCV_ISA_EXT_ZIFENCEI:
	case KVM_REG_RISCV_ISA_EXT | KVM_REG_RISCV_ISA_SINGLE | KVM_RISCV_ISA_EXT_ZIHINTNTL:
	case KVM_REG_RISCV_ISA_EXT | KVM_REG_RISCV_ISA_SINGLE | KVM_RISCV_ISA_EXT_ZIHINTPAUSE:
	case KVM_REG_RISCV_ISA_EXT | KVM_REG_RISCV_ISA_SINGLE | KVM_RISCV_ISA_EXT_ZIHPM:
	case KVM_REG_RISCV_ISA_EXT | KVM_REG_RISCV_ISA_SINGLE | KVM_RISCV_ISA_EXT_ZKND:
	case KVM_REG_RISCV_ISA_EXT | KVM_REG_RISCV_ISA_SINGLE | KVM_RISCV_ISA_EXT_ZKNE:
	case KVM_REG_RISCV_ISA_EXT | KVM_REG_RISCV_ISA_SINGLE | KVM_RISCV_ISA_EXT_ZKNH:
	case KVM_REG_RISCV_ISA_EXT | KVM_REG_RISCV_ISA_SINGLE | KVM_RISCV_ISA_EXT_ZKR:
	case KVM_REG_RISCV_ISA_EXT | KVM_REG_RISCV_ISA_SINGLE | KVM_RISCV_ISA_EXT_ZKSED:
	case KVM_REG_RISCV_ISA_EXT | KVM_REG_RISCV_ISA_SINGLE | KVM_RISCV_ISA_EXT_ZKSH:
	case KVM_REG_RISCV_ISA_EXT | KVM_REG_RISCV_ISA_SINGLE | KVM_RISCV_ISA_EXT_ZKT:
<<<<<<< HEAD
=======
	case KVM_REG_RISCV_ISA_EXT | KVM_REG_RISCV_ISA_SINGLE | KVM_RISCV_ISA_EXT_ZTSO:
>>>>>>> c50bf762
	case KVM_REG_RISCV_ISA_EXT | KVM_REG_RISCV_ISA_SINGLE | KVM_RISCV_ISA_EXT_ZVBB:
	case KVM_REG_RISCV_ISA_EXT | KVM_REG_RISCV_ISA_SINGLE | KVM_RISCV_ISA_EXT_ZVBC:
	case KVM_REG_RISCV_ISA_EXT | KVM_REG_RISCV_ISA_SINGLE | KVM_RISCV_ISA_EXT_ZVFH:
	case KVM_REG_RISCV_ISA_EXT | KVM_REG_RISCV_ISA_SINGLE | KVM_RISCV_ISA_EXT_ZVFHMIN:
	case KVM_REG_RISCV_ISA_EXT | KVM_REG_RISCV_ISA_SINGLE | KVM_RISCV_ISA_EXT_ZVKB:
	case KVM_REG_RISCV_ISA_EXT | KVM_REG_RISCV_ISA_SINGLE | KVM_RISCV_ISA_EXT_ZVKG:
	case KVM_REG_RISCV_ISA_EXT | KVM_REG_RISCV_ISA_SINGLE | KVM_RISCV_ISA_EXT_ZVKNED:
	case KVM_REG_RISCV_ISA_EXT | KVM_REG_RISCV_ISA_SINGLE | KVM_RISCV_ISA_EXT_ZVKNHA:
	case KVM_REG_RISCV_ISA_EXT | KVM_REG_RISCV_ISA_SINGLE | KVM_RISCV_ISA_EXT_ZVKNHB:
	case KVM_REG_RISCV_ISA_EXT | KVM_REG_RISCV_ISA_SINGLE | KVM_RISCV_ISA_EXT_ZVKSED:
	case KVM_REG_RISCV_ISA_EXT | KVM_REG_RISCV_ISA_SINGLE | KVM_RISCV_ISA_EXT_ZVKSH:
	case KVM_REG_RISCV_ISA_EXT | KVM_REG_RISCV_ISA_SINGLE | KVM_RISCV_ISA_EXT_ZVKT:
	/*
	 * Like ISA_EXT registers, SBI_EXT registers are only visible when the
	 * host supports them and disabling them does not affect the visibility
	 * of the SBI_EXT register itself.
	 */
	case KVM_REG_RISCV_SBI_EXT | KVM_REG_RISCV_SBI_SINGLE | KVM_RISCV_SBI_EXT_V01:
	case KVM_REG_RISCV_SBI_EXT | KVM_REG_RISCV_SBI_SINGLE | KVM_RISCV_SBI_EXT_TIME:
	case KVM_REG_RISCV_SBI_EXT | KVM_REG_RISCV_SBI_SINGLE | KVM_RISCV_SBI_EXT_IPI:
	case KVM_REG_RISCV_SBI_EXT | KVM_REG_RISCV_SBI_SINGLE | KVM_RISCV_SBI_EXT_RFENCE:
	case KVM_REG_RISCV_SBI_EXT | KVM_REG_RISCV_SBI_SINGLE | KVM_RISCV_SBI_EXT_SRST:
	case KVM_REG_RISCV_SBI_EXT | KVM_REG_RISCV_SBI_SINGLE | KVM_RISCV_SBI_EXT_HSM:
	case KVM_REG_RISCV_SBI_EXT | KVM_REG_RISCV_SBI_SINGLE | KVM_RISCV_SBI_EXT_PMU:
	case KVM_REG_RISCV_SBI_EXT | KVM_REG_RISCV_SBI_SINGLE | KVM_RISCV_SBI_EXT_DBCN:
	case KVM_REG_RISCV_SBI_EXT | KVM_REG_RISCV_SBI_SINGLE | KVM_RISCV_SBI_EXT_STA:
	case KVM_REG_RISCV_SBI_EXT | KVM_REG_RISCV_SBI_SINGLE | KVM_RISCV_SBI_EXT_EXPERIMENTAL:
	case KVM_REG_RISCV_SBI_EXT | KVM_REG_RISCV_SBI_SINGLE | KVM_RISCV_SBI_EXT_VENDOR:
		return true;
	/* AIA registers are always available when Ssaia can't be disabled */
	case KVM_REG_RISCV_CSR | KVM_REG_RISCV_CSR_AIA | KVM_REG_RISCV_CSR_AIA_REG(siselect):
	case KVM_REG_RISCV_CSR | KVM_REG_RISCV_CSR_AIA | KVM_REG_RISCV_CSR_AIA_REG(iprio1):
	case KVM_REG_RISCV_CSR | KVM_REG_RISCV_CSR_AIA | KVM_REG_RISCV_CSR_AIA_REG(iprio2):
	case KVM_REG_RISCV_CSR | KVM_REG_RISCV_CSR_AIA | KVM_REG_RISCV_CSR_AIA_REG(sieh):
	case KVM_REG_RISCV_CSR | KVM_REG_RISCV_CSR_AIA | KVM_REG_RISCV_CSR_AIA_REG(siph):
	case KVM_REG_RISCV_CSR | KVM_REG_RISCV_CSR_AIA | KVM_REG_RISCV_CSR_AIA_REG(iprio1h):
	case KVM_REG_RISCV_CSR | KVM_REG_RISCV_CSR_AIA | KVM_REG_RISCV_CSR_AIA_REG(iprio2h):
		return isa_ext_cant_disable[KVM_RISCV_ISA_EXT_SSAIA];
	default:
		break;
	}

	return false;
}

bool check_reject_set(int err)
{
	return err == EINVAL;
}

void finalize_vcpu(struct kvm_vcpu *vcpu, struct vcpu_reg_list *c)
{
	unsigned long isa_ext_state[KVM_RISCV_ISA_EXT_MAX] = { 0 };
	struct vcpu_reg_sublist *s;
	uint64_t feature;
	int rc;

	for (int i = 0; i < KVM_RISCV_ISA_EXT_MAX; i++)
		__vcpu_get_reg(vcpu, RISCV_ISA_EXT_REG(i), &isa_ext_state[i]);

	/*
	 * Disable all extensions which were enabled by default
	 * if they were available in the risc-v host.
	 */
	for (int i = 0; i < KVM_RISCV_ISA_EXT_MAX; i++) {
		rc = __vcpu_set_reg(vcpu, RISCV_ISA_EXT_REG(i), 0);
		if (rc && isa_ext_state[i])
			isa_ext_cant_disable[i] = true;
	}

	for (int i = 0; i < KVM_RISCV_SBI_EXT_MAX; i++) {
		rc = __vcpu_set_reg(vcpu, RISCV_SBI_EXT_REG(i), 0);
		TEST_ASSERT(!rc || (rc == -1 && errno == ENOENT), "Unexpected error");
	}

	for_each_sublist(c, s) {
		if (!s->feature)
			continue;

		switch (s->feature_type) {
		case VCPU_FEATURE_ISA_EXT:
			feature = RISCV_ISA_EXT_REG(s->feature);
			break;
		case VCPU_FEATURE_SBI_EXT:
			feature = RISCV_SBI_EXT_REG(s->feature);
			break;
		default:
			TEST_FAIL("Unknown feature type");
		}

		/* Try to enable the desired extension */
		__vcpu_set_reg(vcpu, feature, 1);

		/* Double check whether the desired extension was enabled */
<<<<<<< HEAD
		__TEST_REQUIRE(vcpu_has_ext(vcpu, feature),
=======
		__TEST_REQUIRE(__vcpu_has_ext(vcpu, feature),
>>>>>>> c50bf762
			       "%s not available, skipping tests", s->name);
	}
}

static const char *config_id_to_str(const char *prefix, __u64 id)
{
	/* reg_off is the offset into struct kvm_riscv_config */
	__u64 reg_off = id & ~(REG_MASK | KVM_REG_RISCV_CONFIG);

	assert((id & KVM_REG_RISCV_TYPE_MASK) == KVM_REG_RISCV_CONFIG);

	switch (reg_off) {
	case KVM_REG_RISCV_CONFIG_REG(isa):
		return "KVM_REG_RISCV_CONFIG_REG(isa)";
	case KVM_REG_RISCV_CONFIG_REG(zicbom_block_size):
		return "KVM_REG_RISCV_CONFIG_REG(zicbom_block_size)";
	case KVM_REG_RISCV_CONFIG_REG(zicboz_block_size):
		return "KVM_REG_RISCV_CONFIG_REG(zicboz_block_size)";
	case KVM_REG_RISCV_CONFIG_REG(mvendorid):
		return "KVM_REG_RISCV_CONFIG_REG(mvendorid)";
	case KVM_REG_RISCV_CONFIG_REG(marchid):
		return "KVM_REG_RISCV_CONFIG_REG(marchid)";
	case KVM_REG_RISCV_CONFIG_REG(mimpid):
		return "KVM_REG_RISCV_CONFIG_REG(mimpid)";
	case KVM_REG_RISCV_CONFIG_REG(satp_mode):
		return "KVM_REG_RISCV_CONFIG_REG(satp_mode)";
	}

	return strdup_printf("%lld /* UNKNOWN */", reg_off);
}

static const char *core_id_to_str(const char *prefix, __u64 id)
{
	/* reg_off is the offset into struct kvm_riscv_core */
	__u64 reg_off = id & ~(REG_MASK | KVM_REG_RISCV_CORE);

	assert((id & KVM_REG_RISCV_TYPE_MASK) == KVM_REG_RISCV_CORE);

	switch (reg_off) {
	case KVM_REG_RISCV_CORE_REG(regs.pc):
		return "KVM_REG_RISCV_CORE_REG(regs.pc)";
	case KVM_REG_RISCV_CORE_REG(regs.ra):
		return "KVM_REG_RISCV_CORE_REG(regs.ra)";
	case KVM_REG_RISCV_CORE_REG(regs.sp):
		return "KVM_REG_RISCV_CORE_REG(regs.sp)";
	case KVM_REG_RISCV_CORE_REG(regs.gp):
		return "KVM_REG_RISCV_CORE_REG(regs.gp)";
	case KVM_REG_RISCV_CORE_REG(regs.tp):
		return "KVM_REG_RISCV_CORE_REG(regs.tp)";
	case KVM_REG_RISCV_CORE_REG(regs.t0) ... KVM_REG_RISCV_CORE_REG(regs.t2):
		return strdup_printf("KVM_REG_RISCV_CORE_REG(regs.t%lld)",
			   reg_off - KVM_REG_RISCV_CORE_REG(regs.t0));
	case KVM_REG_RISCV_CORE_REG(regs.s0) ... KVM_REG_RISCV_CORE_REG(regs.s1):
		return strdup_printf("KVM_REG_RISCV_CORE_REG(regs.s%lld)",
			   reg_off - KVM_REG_RISCV_CORE_REG(regs.s0));
	case KVM_REG_RISCV_CORE_REG(regs.a0) ... KVM_REG_RISCV_CORE_REG(regs.a7):
		return strdup_printf("KVM_REG_RISCV_CORE_REG(regs.a%lld)",
			   reg_off - KVM_REG_RISCV_CORE_REG(regs.a0));
	case KVM_REG_RISCV_CORE_REG(regs.s2) ... KVM_REG_RISCV_CORE_REG(regs.s11):
		return strdup_printf("KVM_REG_RISCV_CORE_REG(regs.s%lld)",
			   reg_off - KVM_REG_RISCV_CORE_REG(regs.s2) + 2);
	case KVM_REG_RISCV_CORE_REG(regs.t3) ... KVM_REG_RISCV_CORE_REG(regs.t6):
		return strdup_printf("KVM_REG_RISCV_CORE_REG(regs.t%lld)",
			   reg_off - KVM_REG_RISCV_CORE_REG(regs.t3) + 3);
	case KVM_REG_RISCV_CORE_REG(mode):
		return "KVM_REG_RISCV_CORE_REG(mode)";
	}

	return strdup_printf("%lld /* UNKNOWN */", reg_off);
}

#define RISCV_CSR_GENERAL(csr) \
	"KVM_REG_RISCV_CSR_GENERAL | KVM_REG_RISCV_CSR_REG(" #csr ")"
#define RISCV_CSR_AIA(csr) \
	"KVM_REG_RISCV_CSR_AIA | KVM_REG_RISCV_CSR_REG(" #csr ")"
#define RISCV_CSR_SMSTATEEN(csr) \
	"KVM_REG_RISCV_CSR_SMSTATEEN | KVM_REG_RISCV_CSR_REG(" #csr ")"

static const char *general_csr_id_to_str(__u64 reg_off)
{
	/* reg_off is the offset into struct kvm_riscv_csr */
	switch (reg_off) {
	case KVM_REG_RISCV_CSR_REG(sstatus):
		return RISCV_CSR_GENERAL(sstatus);
	case KVM_REG_RISCV_CSR_REG(sie):
		return RISCV_CSR_GENERAL(sie);
	case KVM_REG_RISCV_CSR_REG(stvec):
		return RISCV_CSR_GENERAL(stvec);
	case KVM_REG_RISCV_CSR_REG(sscratch):
		return RISCV_CSR_GENERAL(sscratch);
	case KVM_REG_RISCV_CSR_REG(sepc):
		return RISCV_CSR_GENERAL(sepc);
	case KVM_REG_RISCV_CSR_REG(scause):
		return RISCV_CSR_GENERAL(scause);
	case KVM_REG_RISCV_CSR_REG(stval):
		return RISCV_CSR_GENERAL(stval);
	case KVM_REG_RISCV_CSR_REG(sip):
		return RISCV_CSR_GENERAL(sip);
	case KVM_REG_RISCV_CSR_REG(satp):
		return RISCV_CSR_GENERAL(satp);
	case KVM_REG_RISCV_CSR_REG(scounteren):
		return RISCV_CSR_GENERAL(scounteren);
	case KVM_REG_RISCV_CSR_REG(senvcfg):
		return RISCV_CSR_GENERAL(senvcfg);
	}

	return strdup_printf("KVM_REG_RISCV_CSR_GENERAL | %lld /* UNKNOWN */", reg_off);
}

static const char *aia_csr_id_to_str(__u64 reg_off)
{
	/* reg_off is the offset into struct kvm_riscv_aia_csr */
	switch (reg_off) {
	case KVM_REG_RISCV_CSR_AIA_REG(siselect):
		return RISCV_CSR_AIA(siselect);
	case KVM_REG_RISCV_CSR_AIA_REG(iprio1):
		return RISCV_CSR_AIA(iprio1);
	case KVM_REG_RISCV_CSR_AIA_REG(iprio2):
		return RISCV_CSR_AIA(iprio2);
	case KVM_REG_RISCV_CSR_AIA_REG(sieh):
		return RISCV_CSR_AIA(sieh);
	case KVM_REG_RISCV_CSR_AIA_REG(siph):
		return RISCV_CSR_AIA(siph);
	case KVM_REG_RISCV_CSR_AIA_REG(iprio1h):
		return RISCV_CSR_AIA(iprio1h);
	case KVM_REG_RISCV_CSR_AIA_REG(iprio2h):
		return RISCV_CSR_AIA(iprio2h);
	}

	return strdup_printf("KVM_REG_RISCV_CSR_AIA | %lld /* UNKNOWN */", reg_off);
}

static const char *smstateen_csr_id_to_str(__u64 reg_off)
{
	/* reg_off is the offset into struct kvm_riscv_smstateen_csr */
	switch (reg_off) {
	case KVM_REG_RISCV_CSR_SMSTATEEN_REG(sstateen0):
		return RISCV_CSR_SMSTATEEN(sstateen0);
	}

	TEST_FAIL("Unknown smstateen csr reg: 0x%llx", reg_off);
	return NULL;
}

static const char *csr_id_to_str(const char *prefix, __u64 id)
{
	__u64 reg_off = id & ~(REG_MASK | KVM_REG_RISCV_CSR);
	__u64 reg_subtype = reg_off & KVM_REG_RISCV_SUBTYPE_MASK;

	assert((id & KVM_REG_RISCV_TYPE_MASK) == KVM_REG_RISCV_CSR);

	reg_off &= ~KVM_REG_RISCV_SUBTYPE_MASK;

	switch (reg_subtype) {
	case KVM_REG_RISCV_CSR_GENERAL:
		return general_csr_id_to_str(reg_off);
	case KVM_REG_RISCV_CSR_AIA:
		return aia_csr_id_to_str(reg_off);
	case KVM_REG_RISCV_CSR_SMSTATEEN:
		return smstateen_csr_id_to_str(reg_off);
	}

	return strdup_printf("%lld | %lld /* UNKNOWN */", reg_subtype, reg_off);
}

static const char *timer_id_to_str(const char *prefix, __u64 id)
{
	/* reg_off is the offset into struct kvm_riscv_timer */
	__u64 reg_off = id & ~(REG_MASK | KVM_REG_RISCV_TIMER);

	assert((id & KVM_REG_RISCV_TYPE_MASK) == KVM_REG_RISCV_TIMER);

	switch (reg_off) {
	case KVM_REG_RISCV_TIMER_REG(frequency):
		return "KVM_REG_RISCV_TIMER_REG(frequency)";
	case KVM_REG_RISCV_TIMER_REG(time):
		return "KVM_REG_RISCV_TIMER_REG(time)";
	case KVM_REG_RISCV_TIMER_REG(compare):
		return "KVM_REG_RISCV_TIMER_REG(compare)";
	case KVM_REG_RISCV_TIMER_REG(state):
		return "KVM_REG_RISCV_TIMER_REG(state)";
	}

	return strdup_printf("%lld /* UNKNOWN */", reg_off);
}

static const char *fp_f_id_to_str(const char *prefix, __u64 id)
{
	/* reg_off is the offset into struct __riscv_f_ext_state */
	__u64 reg_off = id & ~(REG_MASK | KVM_REG_RISCV_FP_F);

	assert((id & KVM_REG_RISCV_TYPE_MASK) == KVM_REG_RISCV_FP_F);

	switch (reg_off) {
	case KVM_REG_RISCV_FP_F_REG(f[0]) ...
	     KVM_REG_RISCV_FP_F_REG(f[31]):
		return strdup_printf("KVM_REG_RISCV_FP_F_REG(f[%lld])", reg_off);
	case KVM_REG_RISCV_FP_F_REG(fcsr):
		return "KVM_REG_RISCV_FP_F_REG(fcsr)";
	}

	return strdup_printf("%lld /* UNKNOWN */", reg_off);
}

static const char *fp_d_id_to_str(const char *prefix, __u64 id)
{
	/* reg_off is the offset into struct __riscv_d_ext_state */
	__u64 reg_off = id & ~(REG_MASK | KVM_REG_RISCV_FP_D);

	assert((id & KVM_REG_RISCV_TYPE_MASK) == KVM_REG_RISCV_FP_D);

	switch (reg_off) {
	case KVM_REG_RISCV_FP_D_REG(f[0]) ...
	     KVM_REG_RISCV_FP_D_REG(f[31]):
		return strdup_printf("KVM_REG_RISCV_FP_D_REG(f[%lld])", reg_off);
	case KVM_REG_RISCV_FP_D_REG(fcsr):
		return "KVM_REG_RISCV_FP_D_REG(fcsr)";
	}

	return strdup_printf("%lld /* UNKNOWN */", reg_off);
}

#define KVM_ISA_EXT_ARR(ext)		\
[KVM_RISCV_ISA_EXT_##ext] = "KVM_REG_RISCV_ISA_SINGLE | KVM_RISCV_ISA_EXT_" #ext

static const char *isa_ext_single_id_to_str(__u64 reg_off)
{
	static const char * const kvm_isa_ext_reg_name[] = {
		KVM_ISA_EXT_ARR(A),
		KVM_ISA_EXT_ARR(C),
		KVM_ISA_EXT_ARR(D),
		KVM_ISA_EXT_ARR(F),
		KVM_ISA_EXT_ARR(H),
		KVM_ISA_EXT_ARR(I),
		KVM_ISA_EXT_ARR(M),
		KVM_ISA_EXT_ARR(V),
		KVM_ISA_EXT_ARR(SMSTATEEN),
		KVM_ISA_EXT_ARR(SSAIA),
		KVM_ISA_EXT_ARR(SSTC),
		KVM_ISA_EXT_ARR(SVINVAL),
		KVM_ISA_EXT_ARR(SVNAPOT),
		KVM_ISA_EXT_ARR(SVPBMT),
		KVM_ISA_EXT_ARR(ZACAS),
		KVM_ISA_EXT_ARR(ZBA),
		KVM_ISA_EXT_ARR(ZBB),
		KVM_ISA_EXT_ARR(ZBC),
		KVM_ISA_EXT_ARR(ZBKB),
		KVM_ISA_EXT_ARR(ZBKC),
		KVM_ISA_EXT_ARR(ZBKX),
		KVM_ISA_EXT_ARR(ZBS),
		KVM_ISA_EXT_ARR(ZFA),
		KVM_ISA_EXT_ARR(ZFH),
		KVM_ISA_EXT_ARR(ZFHMIN),
		KVM_ISA_EXT_ARR(ZICBOM),
		KVM_ISA_EXT_ARR(ZICBOZ),
		KVM_ISA_EXT_ARR(ZICNTR),
		KVM_ISA_EXT_ARR(ZICOND),
		KVM_ISA_EXT_ARR(ZICSR),
		KVM_ISA_EXT_ARR(ZIFENCEI),
		KVM_ISA_EXT_ARR(ZIHINTNTL),
		KVM_ISA_EXT_ARR(ZIHINTPAUSE),
		KVM_ISA_EXT_ARR(ZIHPM),
		KVM_ISA_EXT_ARR(ZKND),
		KVM_ISA_EXT_ARR(ZKNE),
		KVM_ISA_EXT_ARR(ZKNH),
		KVM_ISA_EXT_ARR(ZKR),
		KVM_ISA_EXT_ARR(ZKSED),
		KVM_ISA_EXT_ARR(ZKSH),
		KVM_ISA_EXT_ARR(ZKT),
<<<<<<< HEAD
=======
		KVM_ISA_EXT_ARR(ZTSO),
>>>>>>> c50bf762
		KVM_ISA_EXT_ARR(ZVBB),
		KVM_ISA_EXT_ARR(ZVBC),
		KVM_ISA_EXT_ARR(ZVFH),
		KVM_ISA_EXT_ARR(ZVFHMIN),
		KVM_ISA_EXT_ARR(ZVKB),
		KVM_ISA_EXT_ARR(ZVKG),
		KVM_ISA_EXT_ARR(ZVKNED),
		KVM_ISA_EXT_ARR(ZVKNHA),
		KVM_ISA_EXT_ARR(ZVKNHB),
		KVM_ISA_EXT_ARR(ZVKSED),
		KVM_ISA_EXT_ARR(ZVKSH),
		KVM_ISA_EXT_ARR(ZVKT),
	};

	if (reg_off >= ARRAY_SIZE(kvm_isa_ext_reg_name))
		return strdup_printf("KVM_REG_RISCV_ISA_SINGLE | %lld /* UNKNOWN */", reg_off);

	return kvm_isa_ext_reg_name[reg_off];
}

static const char *isa_ext_multi_id_to_str(__u64 reg_subtype, __u64 reg_off)
{
	const char *unknown = "";

	if (reg_off > KVM_REG_RISCV_ISA_MULTI_REG_LAST)
		unknown = " /* UNKNOWN */";

	switch (reg_subtype) {
	case KVM_REG_RISCV_ISA_MULTI_EN:
		return strdup_printf("KVM_REG_RISCV_ISA_MULTI_EN | %lld%s", reg_off, unknown);
	case KVM_REG_RISCV_ISA_MULTI_DIS:
		return strdup_printf("KVM_REG_RISCV_ISA_MULTI_DIS | %lld%s", reg_off, unknown);
	}

	return strdup_printf("%lld | %lld /* UNKNOWN */", reg_subtype, reg_off);
}

static const char *isa_ext_id_to_str(const char *prefix, __u64 id)
{
	__u64 reg_off = id & ~(REG_MASK | KVM_REG_RISCV_ISA_EXT);
	__u64 reg_subtype = reg_off & KVM_REG_RISCV_SUBTYPE_MASK;

	assert((id & KVM_REG_RISCV_TYPE_MASK) == KVM_REG_RISCV_ISA_EXT);

	reg_off &= ~KVM_REG_RISCV_SUBTYPE_MASK;

	switch (reg_subtype) {
	case KVM_REG_RISCV_ISA_SINGLE:
		return isa_ext_single_id_to_str(reg_off);
	case KVM_REG_RISCV_ISA_MULTI_EN:
	case KVM_REG_RISCV_ISA_MULTI_DIS:
		return isa_ext_multi_id_to_str(reg_subtype, reg_off);
	}

	return strdup_printf("%lld | %lld /* UNKNOWN */", reg_subtype, reg_off);
}

#define KVM_SBI_EXT_ARR(ext)		\
[ext] = "KVM_REG_RISCV_SBI_SINGLE | " #ext

static const char *sbi_ext_single_id_to_str(__u64 reg_off)
{
	/* reg_off is KVM_RISCV_SBI_EXT_ID */
	static const char * const kvm_sbi_ext_reg_name[] = {
		KVM_SBI_EXT_ARR(KVM_RISCV_SBI_EXT_V01),
		KVM_SBI_EXT_ARR(KVM_RISCV_SBI_EXT_TIME),
		KVM_SBI_EXT_ARR(KVM_RISCV_SBI_EXT_IPI),
		KVM_SBI_EXT_ARR(KVM_RISCV_SBI_EXT_RFENCE),
		KVM_SBI_EXT_ARR(KVM_RISCV_SBI_EXT_SRST),
		KVM_SBI_EXT_ARR(KVM_RISCV_SBI_EXT_HSM),
		KVM_SBI_EXT_ARR(KVM_RISCV_SBI_EXT_PMU),
		KVM_SBI_EXT_ARR(KVM_RISCV_SBI_EXT_STA),
		KVM_SBI_EXT_ARR(KVM_RISCV_SBI_EXT_EXPERIMENTAL),
		KVM_SBI_EXT_ARR(KVM_RISCV_SBI_EXT_VENDOR),
		KVM_SBI_EXT_ARR(KVM_RISCV_SBI_EXT_DBCN),
	};

	if (reg_off >= ARRAY_SIZE(kvm_sbi_ext_reg_name))
		return strdup_printf("KVM_REG_RISCV_SBI_SINGLE | %lld /* UNKNOWN */", reg_off);

	return kvm_sbi_ext_reg_name[reg_off];
}

static const char *sbi_ext_multi_id_to_str(__u64 reg_subtype, __u64 reg_off)
{
	const char *unknown = "";

	if (reg_off > KVM_REG_RISCV_SBI_MULTI_REG_LAST)
		unknown = " /* UNKNOWN */";

	switch (reg_subtype) {
	case KVM_REG_RISCV_SBI_MULTI_EN:
		return strdup_printf("KVM_REG_RISCV_SBI_MULTI_EN | %lld%s", reg_off, unknown);
	case KVM_REG_RISCV_SBI_MULTI_DIS:
		return strdup_printf("KVM_REG_RISCV_SBI_MULTI_DIS | %lld%s", reg_off, unknown);
	}

	return strdup_printf("%lld | %lld /* UNKNOWN */", reg_subtype, reg_off);
}

static const char *sbi_ext_id_to_str(const char *prefix, __u64 id)
{
	__u64 reg_off = id & ~(REG_MASK | KVM_REG_RISCV_SBI_EXT);
	__u64 reg_subtype = reg_off & KVM_REG_RISCV_SUBTYPE_MASK;

	assert((id & KVM_REG_RISCV_TYPE_MASK) == KVM_REG_RISCV_SBI_EXT);

	reg_off &= ~KVM_REG_RISCV_SUBTYPE_MASK;

	switch (reg_subtype) {
	case KVM_REG_RISCV_SBI_SINGLE:
		return sbi_ext_single_id_to_str(reg_off);
	case KVM_REG_RISCV_SBI_MULTI_EN:
	case KVM_REG_RISCV_SBI_MULTI_DIS:
		return sbi_ext_multi_id_to_str(reg_subtype, reg_off);
	}

	return strdup_printf("%lld | %lld /* UNKNOWN */", reg_subtype, reg_off);
}

static const char *sbi_sta_id_to_str(__u64 reg_off)
{
	switch (reg_off) {
	case 0: return "KVM_REG_RISCV_SBI_STA | KVM_REG_RISCV_SBI_STA_REG(shmem_lo)";
	case 1: return "KVM_REG_RISCV_SBI_STA | KVM_REG_RISCV_SBI_STA_REG(shmem_hi)";
	}
	return strdup_printf("KVM_REG_RISCV_SBI_STA | %lld /* UNKNOWN */", reg_off);
}

static const char *sbi_id_to_str(const char *prefix, __u64 id)
{
	__u64 reg_off = id & ~(REG_MASK | KVM_REG_RISCV_SBI_STATE);
	__u64 reg_subtype = reg_off & KVM_REG_RISCV_SUBTYPE_MASK;

	assert((id & KVM_REG_RISCV_TYPE_MASK) == KVM_REG_RISCV_SBI_STATE);

	reg_off &= ~KVM_REG_RISCV_SUBTYPE_MASK;

	switch (reg_subtype) {
	case KVM_REG_RISCV_SBI_STA:
		return sbi_sta_id_to_str(reg_off);
	}

	return strdup_printf("%lld | %lld /* UNKNOWN */", reg_subtype, reg_off);
}

void print_reg(const char *prefix, __u64 id)
{
	const char *reg_size = NULL;

	TEST_ASSERT((id & KVM_REG_ARCH_MASK) == KVM_REG_RISCV,
		    "%s: KVM_REG_RISCV missing in reg id: 0x%llx", prefix, id);

	switch (id & KVM_REG_SIZE_MASK) {
	case KVM_REG_SIZE_U32:
		reg_size = "KVM_REG_SIZE_U32";
		break;
	case KVM_REG_SIZE_U64:
		reg_size = "KVM_REG_SIZE_U64";
		break;
	case KVM_REG_SIZE_U128:
		reg_size = "KVM_REG_SIZE_U128";
		break;
	default:
		printf("\tKVM_REG_RISCV | (%lld << KVM_REG_SIZE_SHIFT) | 0x%llx /* UNKNOWN */,\n",
		       (id & KVM_REG_SIZE_MASK) >> KVM_REG_SIZE_SHIFT, id & ~REG_MASK);
		return;
	}

	switch (id & KVM_REG_RISCV_TYPE_MASK) {
	case KVM_REG_RISCV_CONFIG:
		printf("\tKVM_REG_RISCV | %s | KVM_REG_RISCV_CONFIG | %s,\n",
				reg_size, config_id_to_str(prefix, id));
		break;
	case KVM_REG_RISCV_CORE:
		printf("\tKVM_REG_RISCV | %s | KVM_REG_RISCV_CORE | %s,\n",
				reg_size, core_id_to_str(prefix, id));
		break;
	case KVM_REG_RISCV_CSR:
		printf("\tKVM_REG_RISCV | %s | KVM_REG_RISCV_CSR | %s,\n",
				reg_size, csr_id_to_str(prefix, id));
		break;
	case KVM_REG_RISCV_TIMER:
		printf("\tKVM_REG_RISCV | %s | KVM_REG_RISCV_TIMER | %s,\n",
				reg_size, timer_id_to_str(prefix, id));
		break;
	case KVM_REG_RISCV_FP_F:
		printf("\tKVM_REG_RISCV | %s | KVM_REG_RISCV_FP_F | %s,\n",
				reg_size, fp_f_id_to_str(prefix, id));
		break;
	case KVM_REG_RISCV_FP_D:
		printf("\tKVM_REG_RISCV | %s | KVM_REG_RISCV_FP_D | %s,\n",
				reg_size, fp_d_id_to_str(prefix, id));
		break;
	case KVM_REG_RISCV_ISA_EXT:
		printf("\tKVM_REG_RISCV | %s | KVM_REG_RISCV_ISA_EXT | %s,\n",
				reg_size, isa_ext_id_to_str(prefix, id));
		break;
	case KVM_REG_RISCV_SBI_EXT:
		printf("\tKVM_REG_RISCV | %s | KVM_REG_RISCV_SBI_EXT | %s,\n",
				reg_size, sbi_ext_id_to_str(prefix, id));
		break;
	case KVM_REG_RISCV_SBI_STATE:
		printf("\tKVM_REG_RISCV | %s | KVM_REG_RISCV_SBI_STATE | %s,\n",
				reg_size, sbi_id_to_str(prefix, id));
		break;
	default:
		printf("\tKVM_REG_RISCV | %s | 0x%llx /* UNKNOWN */,\n",
				reg_size, id & ~REG_MASK);
		return;
	}
}

/*
 * The current blessed list was primed with the output of kernel version
 * v6.5-rc3 and then later updated with new registers.
 */
static __u64 base_regs[] = {
	KVM_REG_RISCV | KVM_REG_SIZE_ULONG | KVM_REG_RISCV_CONFIG | KVM_REG_RISCV_CONFIG_REG(isa),
	KVM_REG_RISCV | KVM_REG_SIZE_ULONG | KVM_REG_RISCV_CONFIG | KVM_REG_RISCV_CONFIG_REG(mvendorid),
	KVM_REG_RISCV | KVM_REG_SIZE_ULONG | KVM_REG_RISCV_CONFIG | KVM_REG_RISCV_CONFIG_REG(marchid),
	KVM_REG_RISCV | KVM_REG_SIZE_ULONG | KVM_REG_RISCV_CONFIG | KVM_REG_RISCV_CONFIG_REG(mimpid),
	KVM_REG_RISCV | KVM_REG_SIZE_ULONG | KVM_REG_RISCV_CONFIG | KVM_REG_RISCV_CONFIG_REG(satp_mode),
	KVM_REG_RISCV | KVM_REG_SIZE_ULONG | KVM_REG_RISCV_CORE | KVM_REG_RISCV_CORE_REG(regs.pc),
	KVM_REG_RISCV | KVM_REG_SIZE_ULONG | KVM_REG_RISCV_CORE | KVM_REG_RISCV_CORE_REG(regs.ra),
	KVM_REG_RISCV | KVM_REG_SIZE_ULONG | KVM_REG_RISCV_CORE | KVM_REG_RISCV_CORE_REG(regs.sp),
	KVM_REG_RISCV | KVM_REG_SIZE_ULONG | KVM_REG_RISCV_CORE | KVM_REG_RISCV_CORE_REG(regs.gp),
	KVM_REG_RISCV | KVM_REG_SIZE_ULONG | KVM_REG_RISCV_CORE | KVM_REG_RISCV_CORE_REG(regs.tp),
	KVM_REG_RISCV | KVM_REG_SIZE_ULONG | KVM_REG_RISCV_CORE | KVM_REG_RISCV_CORE_REG(regs.t0),
	KVM_REG_RISCV | KVM_REG_SIZE_ULONG | KVM_REG_RISCV_CORE | KVM_REG_RISCV_CORE_REG(regs.t1),
	KVM_REG_RISCV | KVM_REG_SIZE_ULONG | KVM_REG_RISCV_CORE | KVM_REG_RISCV_CORE_REG(regs.t2),
	KVM_REG_RISCV | KVM_REG_SIZE_ULONG | KVM_REG_RISCV_CORE | KVM_REG_RISCV_CORE_REG(regs.s0),
	KVM_REG_RISCV | KVM_REG_SIZE_ULONG | KVM_REG_RISCV_CORE | KVM_REG_RISCV_CORE_REG(regs.s1),
	KVM_REG_RISCV | KVM_REG_SIZE_ULONG | KVM_REG_RISCV_CORE | KVM_REG_RISCV_CORE_REG(regs.a0),
	KVM_REG_RISCV | KVM_REG_SIZE_ULONG | KVM_REG_RISCV_CORE | KVM_REG_RISCV_CORE_REG(regs.a1),
	KVM_REG_RISCV | KVM_REG_SIZE_ULONG | KVM_REG_RISCV_CORE | KVM_REG_RISCV_CORE_REG(regs.a2),
	KVM_REG_RISCV | KVM_REG_SIZE_ULONG | KVM_REG_RISCV_CORE | KVM_REG_RISCV_CORE_REG(regs.a3),
	KVM_REG_RISCV | KVM_REG_SIZE_ULONG | KVM_REG_RISCV_CORE | KVM_REG_RISCV_CORE_REG(regs.a4),
	KVM_REG_RISCV | KVM_REG_SIZE_ULONG | KVM_REG_RISCV_CORE | KVM_REG_RISCV_CORE_REG(regs.a5),
	KVM_REG_RISCV | KVM_REG_SIZE_ULONG | KVM_REG_RISCV_CORE | KVM_REG_RISCV_CORE_REG(regs.a6),
	KVM_REG_RISCV | KVM_REG_SIZE_ULONG | KVM_REG_RISCV_CORE | KVM_REG_RISCV_CORE_REG(regs.a7),
	KVM_REG_RISCV | KVM_REG_SIZE_ULONG | KVM_REG_RISCV_CORE | KVM_REG_RISCV_CORE_REG(regs.s2),
	KVM_REG_RISCV | KVM_REG_SIZE_ULONG | KVM_REG_RISCV_CORE | KVM_REG_RISCV_CORE_REG(regs.s3),
	KVM_REG_RISCV | KVM_REG_SIZE_ULONG | KVM_REG_RISCV_CORE | KVM_REG_RISCV_CORE_REG(regs.s4),
	KVM_REG_RISCV | KVM_REG_SIZE_ULONG | KVM_REG_RISCV_CORE | KVM_REG_RISCV_CORE_REG(regs.s5),
	KVM_REG_RISCV | KVM_REG_SIZE_ULONG | KVM_REG_RISCV_CORE | KVM_REG_RISCV_CORE_REG(regs.s6),
	KVM_REG_RISCV | KVM_REG_SIZE_ULONG | KVM_REG_RISCV_CORE | KVM_REG_RISCV_CORE_REG(regs.s7),
	KVM_REG_RISCV | KVM_REG_SIZE_ULONG | KVM_REG_RISCV_CORE | KVM_REG_RISCV_CORE_REG(regs.s8),
	KVM_REG_RISCV | KVM_REG_SIZE_ULONG | KVM_REG_RISCV_CORE | KVM_REG_RISCV_CORE_REG(regs.s9),
	KVM_REG_RISCV | KVM_REG_SIZE_ULONG | KVM_REG_RISCV_CORE | KVM_REG_RISCV_CORE_REG(regs.s10),
	KVM_REG_RISCV | KVM_REG_SIZE_ULONG | KVM_REG_RISCV_CORE | KVM_REG_RISCV_CORE_REG(regs.s11),
	KVM_REG_RISCV | KVM_REG_SIZE_ULONG | KVM_REG_RISCV_CORE | KVM_REG_RISCV_CORE_REG(regs.t3),
	KVM_REG_RISCV | KVM_REG_SIZE_ULONG | KVM_REG_RISCV_CORE | KVM_REG_RISCV_CORE_REG(regs.t4),
	KVM_REG_RISCV | KVM_REG_SIZE_ULONG | KVM_REG_RISCV_CORE | KVM_REG_RISCV_CORE_REG(regs.t5),
	KVM_REG_RISCV | KVM_REG_SIZE_ULONG | KVM_REG_RISCV_CORE | KVM_REG_RISCV_CORE_REG(regs.t6),
	KVM_REG_RISCV | KVM_REG_SIZE_ULONG | KVM_REG_RISCV_CORE | KVM_REG_RISCV_CORE_REG(mode),
	KVM_REG_RISCV | KVM_REG_SIZE_ULONG | KVM_REG_RISCV_CSR | KVM_REG_RISCV_CSR_GENERAL | KVM_REG_RISCV_CSR_REG(sstatus),
	KVM_REG_RISCV | KVM_REG_SIZE_ULONG | KVM_REG_RISCV_CSR | KVM_REG_RISCV_CSR_GENERAL | KVM_REG_RISCV_CSR_REG(sie),
	KVM_REG_RISCV | KVM_REG_SIZE_ULONG | KVM_REG_RISCV_CSR | KVM_REG_RISCV_CSR_GENERAL | KVM_REG_RISCV_CSR_REG(stvec),
	KVM_REG_RISCV | KVM_REG_SIZE_ULONG | KVM_REG_RISCV_CSR | KVM_REG_RISCV_CSR_GENERAL | KVM_REG_RISCV_CSR_REG(sscratch),
	KVM_REG_RISCV | KVM_REG_SIZE_ULONG | KVM_REG_RISCV_CSR | KVM_REG_RISCV_CSR_GENERAL | KVM_REG_RISCV_CSR_REG(sepc),
	KVM_REG_RISCV | KVM_REG_SIZE_ULONG | KVM_REG_RISCV_CSR | KVM_REG_RISCV_CSR_GENERAL | KVM_REG_RISCV_CSR_REG(scause),
	KVM_REG_RISCV | KVM_REG_SIZE_ULONG | KVM_REG_RISCV_CSR | KVM_REG_RISCV_CSR_GENERAL | KVM_REG_RISCV_CSR_REG(stval),
	KVM_REG_RISCV | KVM_REG_SIZE_ULONG | KVM_REG_RISCV_CSR | KVM_REG_RISCV_CSR_GENERAL | KVM_REG_RISCV_CSR_REG(sip),
	KVM_REG_RISCV | KVM_REG_SIZE_ULONG | KVM_REG_RISCV_CSR | KVM_REG_RISCV_CSR_GENERAL | KVM_REG_RISCV_CSR_REG(satp),
	KVM_REG_RISCV | KVM_REG_SIZE_ULONG | KVM_REG_RISCV_CSR | KVM_REG_RISCV_CSR_GENERAL | KVM_REG_RISCV_CSR_REG(scounteren),
	KVM_REG_RISCV | KVM_REG_SIZE_ULONG | KVM_REG_RISCV_CSR | KVM_REG_RISCV_CSR_GENERAL | KVM_REG_RISCV_CSR_REG(senvcfg),
	KVM_REG_RISCV | KVM_REG_SIZE_U64 | KVM_REG_RISCV_TIMER | KVM_REG_RISCV_TIMER_REG(frequency),
	KVM_REG_RISCV | KVM_REG_SIZE_U64 | KVM_REG_RISCV_TIMER | KVM_REG_RISCV_TIMER_REG(time),
	KVM_REG_RISCV | KVM_REG_SIZE_U64 | KVM_REG_RISCV_TIMER | KVM_REG_RISCV_TIMER_REG(compare),
	KVM_REG_RISCV | KVM_REG_SIZE_U64 | KVM_REG_RISCV_TIMER | KVM_REG_RISCV_TIMER_REG(state),
};

/*
 * The skips_set list registers that should skip set test.
 *  - KVM_REG_RISCV_TIMER_REG(state): set would fail if it was not initialized properly.
 */
static __u64 base_skips_set[] = {
	KVM_REG_RISCV | KVM_REG_SIZE_U64 | KVM_REG_RISCV_TIMER | KVM_REG_RISCV_TIMER_REG(state),
};

static __u64 sbi_base_regs[] = {
	KVM_REG_RISCV | KVM_REG_SIZE_ULONG | KVM_REG_RISCV_SBI_EXT | KVM_REG_RISCV_SBI_SINGLE | KVM_RISCV_SBI_EXT_V01,
	KVM_REG_RISCV | KVM_REG_SIZE_ULONG | KVM_REG_RISCV_SBI_EXT | KVM_REG_RISCV_SBI_SINGLE | KVM_RISCV_SBI_EXT_TIME,
	KVM_REG_RISCV | KVM_REG_SIZE_ULONG | KVM_REG_RISCV_SBI_EXT | KVM_REG_RISCV_SBI_SINGLE | KVM_RISCV_SBI_EXT_IPI,
	KVM_REG_RISCV | KVM_REG_SIZE_ULONG | KVM_REG_RISCV_SBI_EXT | KVM_REG_RISCV_SBI_SINGLE | KVM_RISCV_SBI_EXT_RFENCE,
	KVM_REG_RISCV | KVM_REG_SIZE_ULONG | KVM_REG_RISCV_SBI_EXT | KVM_REG_RISCV_SBI_SINGLE | KVM_RISCV_SBI_EXT_SRST,
	KVM_REG_RISCV | KVM_REG_SIZE_ULONG | KVM_REG_RISCV_SBI_EXT | KVM_REG_RISCV_SBI_SINGLE | KVM_RISCV_SBI_EXT_HSM,
	KVM_REG_RISCV | KVM_REG_SIZE_ULONG | KVM_REG_RISCV_SBI_EXT | KVM_REG_RISCV_SBI_SINGLE | KVM_RISCV_SBI_EXT_EXPERIMENTAL,
	KVM_REG_RISCV | KVM_REG_SIZE_ULONG | KVM_REG_RISCV_SBI_EXT | KVM_REG_RISCV_SBI_SINGLE | KVM_RISCV_SBI_EXT_VENDOR,
};

static __u64 sbi_sta_regs[] = {
	KVM_REG_RISCV | KVM_REG_SIZE_ULONG | KVM_REG_RISCV_SBI_EXT | KVM_REG_RISCV_SBI_SINGLE | KVM_RISCV_SBI_EXT_STA,
	KVM_REG_RISCV | KVM_REG_SIZE_ULONG | KVM_REG_RISCV_SBI_STATE | KVM_REG_RISCV_SBI_STA | KVM_REG_RISCV_SBI_STA_REG(shmem_lo),
	KVM_REG_RISCV | KVM_REG_SIZE_ULONG | KVM_REG_RISCV_SBI_STATE | KVM_REG_RISCV_SBI_STA | KVM_REG_RISCV_SBI_STA_REG(shmem_hi),
};

static __u64 zicbom_regs[] = {
	KVM_REG_RISCV | KVM_REG_SIZE_ULONG | KVM_REG_RISCV_CONFIG | KVM_REG_RISCV_CONFIG_REG(zicbom_block_size),
	KVM_REG_RISCV | KVM_REG_SIZE_ULONG | KVM_REG_RISCV_ISA_EXT | KVM_REG_RISCV_ISA_SINGLE | KVM_RISCV_ISA_EXT_ZICBOM,
};

static __u64 zicboz_regs[] = {
	KVM_REG_RISCV | KVM_REG_SIZE_ULONG | KVM_REG_RISCV_CONFIG | KVM_REG_RISCV_CONFIG_REG(zicboz_block_size),
	KVM_REG_RISCV | KVM_REG_SIZE_ULONG | KVM_REG_RISCV_ISA_EXT | KVM_REG_RISCV_ISA_SINGLE | KVM_RISCV_ISA_EXT_ZICBOZ,
};

static __u64 aia_regs[] = {
	KVM_REG_RISCV | KVM_REG_SIZE_ULONG | KVM_REG_RISCV_CSR | KVM_REG_RISCV_CSR_AIA | KVM_REG_RISCV_CSR_AIA_REG(siselect),
	KVM_REG_RISCV | KVM_REG_SIZE_ULONG | KVM_REG_RISCV_CSR | KVM_REG_RISCV_CSR_AIA | KVM_REG_RISCV_CSR_AIA_REG(iprio1),
	KVM_REG_RISCV | KVM_REG_SIZE_ULONG | KVM_REG_RISCV_CSR | KVM_REG_RISCV_CSR_AIA | KVM_REG_RISCV_CSR_AIA_REG(iprio2),
	KVM_REG_RISCV | KVM_REG_SIZE_ULONG | KVM_REG_RISCV_CSR | KVM_REG_RISCV_CSR_AIA | KVM_REG_RISCV_CSR_AIA_REG(sieh),
	KVM_REG_RISCV | KVM_REG_SIZE_ULONG | KVM_REG_RISCV_CSR | KVM_REG_RISCV_CSR_AIA | KVM_REG_RISCV_CSR_AIA_REG(siph),
	KVM_REG_RISCV | KVM_REG_SIZE_ULONG | KVM_REG_RISCV_CSR | KVM_REG_RISCV_CSR_AIA | KVM_REG_RISCV_CSR_AIA_REG(iprio1h),
	KVM_REG_RISCV | KVM_REG_SIZE_ULONG | KVM_REG_RISCV_CSR | KVM_REG_RISCV_CSR_AIA | KVM_REG_RISCV_CSR_AIA_REG(iprio2h),
	KVM_REG_RISCV | KVM_REG_SIZE_ULONG | KVM_REG_RISCV_ISA_EXT | KVM_REG_RISCV_ISA_SINGLE | KVM_RISCV_ISA_EXT_SSAIA,
};

static __u64 smstateen_regs[] = {
	KVM_REG_RISCV | KVM_REG_SIZE_ULONG | KVM_REG_RISCV_CSR | KVM_REG_RISCV_CSR_SMSTATEEN | KVM_REG_RISCV_CSR_SMSTATEEN_REG(sstateen0),
	KVM_REG_RISCV | KVM_REG_SIZE_ULONG | KVM_REG_RISCV_ISA_EXT | KVM_REG_RISCV_ISA_SINGLE | KVM_RISCV_ISA_EXT_SMSTATEEN,
};

static __u64 fp_f_regs[] = {
	KVM_REG_RISCV | KVM_REG_SIZE_U32 | KVM_REG_RISCV_FP_F | KVM_REG_RISCV_FP_F_REG(f[0]),
	KVM_REG_RISCV | KVM_REG_SIZE_U32 | KVM_REG_RISCV_FP_F | KVM_REG_RISCV_FP_F_REG(f[1]),
	KVM_REG_RISCV | KVM_REG_SIZE_U32 | KVM_REG_RISCV_FP_F | KVM_REG_RISCV_FP_F_REG(f[2]),
	KVM_REG_RISCV | KVM_REG_SIZE_U32 | KVM_REG_RISCV_FP_F | KVM_REG_RISCV_FP_F_REG(f[3]),
	KVM_REG_RISCV | KVM_REG_SIZE_U32 | KVM_REG_RISCV_FP_F | KVM_REG_RISCV_FP_F_REG(f[4]),
	KVM_REG_RISCV | KVM_REG_SIZE_U32 | KVM_REG_RISCV_FP_F | KVM_REG_RISCV_FP_F_REG(f[5]),
	KVM_REG_RISCV | KVM_REG_SIZE_U32 | KVM_REG_RISCV_FP_F | KVM_REG_RISCV_FP_F_REG(f[6]),
	KVM_REG_RISCV | KVM_REG_SIZE_U32 | KVM_REG_RISCV_FP_F | KVM_REG_RISCV_FP_F_REG(f[7]),
	KVM_REG_RISCV | KVM_REG_SIZE_U32 | KVM_REG_RISCV_FP_F | KVM_REG_RISCV_FP_F_REG(f[8]),
	KVM_REG_RISCV | KVM_REG_SIZE_U32 | KVM_REG_RISCV_FP_F | KVM_REG_RISCV_FP_F_REG(f[9]),
	KVM_REG_RISCV | KVM_REG_SIZE_U32 | KVM_REG_RISCV_FP_F | KVM_REG_RISCV_FP_F_REG(f[10]),
	KVM_REG_RISCV | KVM_REG_SIZE_U32 | KVM_REG_RISCV_FP_F | KVM_REG_RISCV_FP_F_REG(f[11]),
	KVM_REG_RISCV | KVM_REG_SIZE_U32 | KVM_REG_RISCV_FP_F | KVM_REG_RISCV_FP_F_REG(f[12]),
	KVM_REG_RISCV | KVM_REG_SIZE_U32 | KVM_REG_RISCV_FP_F | KVM_REG_RISCV_FP_F_REG(f[13]),
	KVM_REG_RISCV | KVM_REG_SIZE_U32 | KVM_REG_RISCV_FP_F | KVM_REG_RISCV_FP_F_REG(f[14]),
	KVM_REG_RISCV | KVM_REG_SIZE_U32 | KVM_REG_RISCV_FP_F | KVM_REG_RISCV_FP_F_REG(f[15]),
	KVM_REG_RISCV | KVM_REG_SIZE_U32 | KVM_REG_RISCV_FP_F | KVM_REG_RISCV_FP_F_REG(f[16]),
	KVM_REG_RISCV | KVM_REG_SIZE_U32 | KVM_REG_RISCV_FP_F | KVM_REG_RISCV_FP_F_REG(f[17]),
	KVM_REG_RISCV | KVM_REG_SIZE_U32 | KVM_REG_RISCV_FP_F | KVM_REG_RISCV_FP_F_REG(f[18]),
	KVM_REG_RISCV | KVM_REG_SIZE_U32 | KVM_REG_RISCV_FP_F | KVM_REG_RISCV_FP_F_REG(f[19]),
	KVM_REG_RISCV | KVM_REG_SIZE_U32 | KVM_REG_RISCV_FP_F | KVM_REG_RISCV_FP_F_REG(f[20]),
	KVM_REG_RISCV | KVM_REG_SIZE_U32 | KVM_REG_RISCV_FP_F | KVM_REG_RISCV_FP_F_REG(f[21]),
	KVM_REG_RISCV | KVM_REG_SIZE_U32 | KVM_REG_RISCV_FP_F | KVM_REG_RISCV_FP_F_REG(f[22]),
	KVM_REG_RISCV | KVM_REG_SIZE_U32 | KVM_REG_RISCV_FP_F | KVM_REG_RISCV_FP_F_REG(f[23]),
	KVM_REG_RISCV | KVM_REG_SIZE_U32 | KVM_REG_RISCV_FP_F | KVM_REG_RISCV_FP_F_REG(f[24]),
	KVM_REG_RISCV | KVM_REG_SIZE_U32 | KVM_REG_RISCV_FP_F | KVM_REG_RISCV_FP_F_REG(f[25]),
	KVM_REG_RISCV | KVM_REG_SIZE_U32 | KVM_REG_RISCV_FP_F | KVM_REG_RISCV_FP_F_REG(f[26]),
	KVM_REG_RISCV | KVM_REG_SIZE_U32 | KVM_REG_RISCV_FP_F | KVM_REG_RISCV_FP_F_REG(f[27]),
	KVM_REG_RISCV | KVM_REG_SIZE_U32 | KVM_REG_RISCV_FP_F | KVM_REG_RISCV_FP_F_REG(f[28]),
	KVM_REG_RISCV | KVM_REG_SIZE_U32 | KVM_REG_RISCV_FP_F | KVM_REG_RISCV_FP_F_REG(f[29]),
	KVM_REG_RISCV | KVM_REG_SIZE_U32 | KVM_REG_RISCV_FP_F | KVM_REG_RISCV_FP_F_REG(f[30]),
	KVM_REG_RISCV | KVM_REG_SIZE_U32 | KVM_REG_RISCV_FP_F | KVM_REG_RISCV_FP_F_REG(f[31]),
	KVM_REG_RISCV | KVM_REG_SIZE_U32 | KVM_REG_RISCV_FP_F | KVM_REG_RISCV_FP_F_REG(fcsr),
	KVM_REG_RISCV | KVM_REG_SIZE_ULONG | KVM_REG_RISCV_ISA_EXT | KVM_REG_RISCV_ISA_SINGLE | KVM_RISCV_ISA_EXT_F,
};

static __u64 fp_d_regs[] = {
	KVM_REG_RISCV | KVM_REG_SIZE_U64 | KVM_REG_RISCV_FP_D | KVM_REG_RISCV_FP_D_REG(f[0]),
	KVM_REG_RISCV | KVM_REG_SIZE_U64 | KVM_REG_RISCV_FP_D | KVM_REG_RISCV_FP_D_REG(f[1]),
	KVM_REG_RISCV | KVM_REG_SIZE_U64 | KVM_REG_RISCV_FP_D | KVM_REG_RISCV_FP_D_REG(f[2]),
	KVM_REG_RISCV | KVM_REG_SIZE_U64 | KVM_REG_RISCV_FP_D | KVM_REG_RISCV_FP_D_REG(f[3]),
	KVM_REG_RISCV | KVM_REG_SIZE_U64 | KVM_REG_RISCV_FP_D | KVM_REG_RISCV_FP_D_REG(f[4]),
	KVM_REG_RISCV | KVM_REG_SIZE_U64 | KVM_REG_RISCV_FP_D | KVM_REG_RISCV_FP_D_REG(f[5]),
	KVM_REG_RISCV | KVM_REG_SIZE_U64 | KVM_REG_RISCV_FP_D | KVM_REG_RISCV_FP_D_REG(f[6]),
	KVM_REG_RISCV | KVM_REG_SIZE_U64 | KVM_REG_RISCV_FP_D | KVM_REG_RISCV_FP_D_REG(f[7]),
	KVM_REG_RISCV | KVM_REG_SIZE_U64 | KVM_REG_RISCV_FP_D | KVM_REG_RISCV_FP_D_REG(f[8]),
	KVM_REG_RISCV | KVM_REG_SIZE_U64 | KVM_REG_RISCV_FP_D | KVM_REG_RISCV_FP_D_REG(f[9]),
	KVM_REG_RISCV | KVM_REG_SIZE_U64 | KVM_REG_RISCV_FP_D | KVM_REG_RISCV_FP_D_REG(f[10]),
	KVM_REG_RISCV | KVM_REG_SIZE_U64 | KVM_REG_RISCV_FP_D | KVM_REG_RISCV_FP_D_REG(f[11]),
	KVM_REG_RISCV | KVM_REG_SIZE_U64 | KVM_REG_RISCV_FP_D | KVM_REG_RISCV_FP_D_REG(f[12]),
	KVM_REG_RISCV | KVM_REG_SIZE_U64 | KVM_REG_RISCV_FP_D | KVM_REG_RISCV_FP_D_REG(f[13]),
	KVM_REG_RISCV | KVM_REG_SIZE_U64 | KVM_REG_RISCV_FP_D | KVM_REG_RISCV_FP_D_REG(f[14]),
	KVM_REG_RISCV | KVM_REG_SIZE_U64 | KVM_REG_RISCV_FP_D | KVM_REG_RISCV_FP_D_REG(f[15]),
	KVM_REG_RISCV | KVM_REG_SIZE_U64 | KVM_REG_RISCV_FP_D | KVM_REG_RISCV_FP_D_REG(f[16]),
	KVM_REG_RISCV | KVM_REG_SIZE_U64 | KVM_REG_RISCV_FP_D | KVM_REG_RISCV_FP_D_REG(f[17]),
	KVM_REG_RISCV | KVM_REG_SIZE_U64 | KVM_REG_RISCV_FP_D | KVM_REG_RISCV_FP_D_REG(f[18]),
	KVM_REG_RISCV | KVM_REG_SIZE_U64 | KVM_REG_RISCV_FP_D | KVM_REG_RISCV_FP_D_REG(f[19]),
	KVM_REG_RISCV | KVM_REG_SIZE_U64 | KVM_REG_RISCV_FP_D | KVM_REG_RISCV_FP_D_REG(f[20]),
	KVM_REG_RISCV | KVM_REG_SIZE_U64 | KVM_REG_RISCV_FP_D | KVM_REG_RISCV_FP_D_REG(f[21]),
	KVM_REG_RISCV | KVM_REG_SIZE_U64 | KVM_REG_RISCV_FP_D | KVM_REG_RISCV_FP_D_REG(f[22]),
	KVM_REG_RISCV | KVM_REG_SIZE_U64 | KVM_REG_RISCV_FP_D | KVM_REG_RISCV_FP_D_REG(f[23]),
	KVM_REG_RISCV | KVM_REG_SIZE_U64 | KVM_REG_RISCV_FP_D | KVM_REG_RISCV_FP_D_REG(f[24]),
	KVM_REG_RISCV | KVM_REG_SIZE_U64 | KVM_REG_RISCV_FP_D | KVM_REG_RISCV_FP_D_REG(f[25]),
	KVM_REG_RISCV | KVM_REG_SIZE_U64 | KVM_REG_RISCV_FP_D | KVM_REG_RISCV_FP_D_REG(f[26]),
	KVM_REG_RISCV | KVM_REG_SIZE_U64 | KVM_REG_RISCV_FP_D | KVM_REG_RISCV_FP_D_REG(f[27]),
	KVM_REG_RISCV | KVM_REG_SIZE_U64 | KVM_REG_RISCV_FP_D | KVM_REG_RISCV_FP_D_REG(f[28]),
	KVM_REG_RISCV | KVM_REG_SIZE_U64 | KVM_REG_RISCV_FP_D | KVM_REG_RISCV_FP_D_REG(f[29]),
	KVM_REG_RISCV | KVM_REG_SIZE_U64 | KVM_REG_RISCV_FP_D | KVM_REG_RISCV_FP_D_REG(f[30]),
	KVM_REG_RISCV | KVM_REG_SIZE_U64 | KVM_REG_RISCV_FP_D | KVM_REG_RISCV_FP_D_REG(f[31]),
	KVM_REG_RISCV | KVM_REG_SIZE_U32 | KVM_REG_RISCV_FP_D | KVM_REG_RISCV_FP_D_REG(fcsr),
	KVM_REG_RISCV | KVM_REG_SIZE_ULONG | KVM_REG_RISCV_ISA_EXT | KVM_REG_RISCV_ISA_SINGLE | KVM_RISCV_ISA_EXT_D,
};

#define SUBLIST_BASE \
	{"base", .regs = base_regs, .regs_n = ARRAY_SIZE(base_regs), \
	 .skips_set = base_skips_set, .skips_set_n = ARRAY_SIZE(base_skips_set),}
#define SUBLIST_SBI_BASE \
	{"sbi-base", .feature_type = VCPU_FEATURE_SBI_EXT, .feature = KVM_RISCV_SBI_EXT_V01, \
	 .regs = sbi_base_regs, .regs_n = ARRAY_SIZE(sbi_base_regs),}
#define SUBLIST_SBI_STA \
	{"sbi-sta", .feature_type = VCPU_FEATURE_SBI_EXT, .feature = KVM_RISCV_SBI_EXT_STA, \
	 .regs = sbi_sta_regs, .regs_n = ARRAY_SIZE(sbi_sta_regs),}
#define SUBLIST_ZICBOM \
	{"zicbom", .feature = KVM_RISCV_ISA_EXT_ZICBOM, .regs = zicbom_regs, .regs_n = ARRAY_SIZE(zicbom_regs),}
#define SUBLIST_ZICBOZ \
	{"zicboz", .feature = KVM_RISCV_ISA_EXT_ZICBOZ, .regs = zicboz_regs, .regs_n = ARRAY_SIZE(zicboz_regs),}
#define SUBLIST_AIA \
	{"aia", .feature = KVM_RISCV_ISA_EXT_SSAIA, .regs = aia_regs, .regs_n = ARRAY_SIZE(aia_regs),}
#define SUBLIST_SMSTATEEN \
	{"smstateen", .feature = KVM_RISCV_ISA_EXT_SMSTATEEN, .regs = smstateen_regs, .regs_n = ARRAY_SIZE(smstateen_regs),}
#define SUBLIST_FP_F \
	{"fp_f", .feature = KVM_RISCV_ISA_EXT_F, .regs = fp_f_regs, \
		.regs_n = ARRAY_SIZE(fp_f_regs),}
#define SUBLIST_FP_D \
	{"fp_d", .feature = KVM_RISCV_ISA_EXT_D, .regs = fp_d_regs, \
		.regs_n = ARRAY_SIZE(fp_d_regs),}

#define KVM_ISA_EXT_SIMPLE_CONFIG(ext, extu)			\
static __u64 regs_##ext[] = {					\
	KVM_REG_RISCV | KVM_REG_SIZE_ULONG |			\
	KVM_REG_RISCV_ISA_EXT | KVM_REG_RISCV_ISA_SINGLE |	\
	KVM_RISCV_ISA_EXT_##extu,				\
};								\
static struct vcpu_reg_list config_##ext = {			\
	.sublists = {						\
		SUBLIST_BASE,					\
		{						\
			.name = #ext,				\
			.feature = KVM_RISCV_ISA_EXT_##extu,	\
			.regs = regs_##ext,			\
			.regs_n = ARRAY_SIZE(regs_##ext),	\
		},						\
		{0},						\
	},							\
}								\

#define KVM_SBI_EXT_SIMPLE_CONFIG(ext, extu)			\
static __u64 regs_sbi_##ext[] = {				\
	KVM_REG_RISCV | KVM_REG_SIZE_ULONG |			\
	KVM_REG_RISCV_SBI_EXT | KVM_REG_RISCV_SBI_SINGLE |	\
	KVM_RISCV_SBI_EXT_##extu,				\
};								\
static struct vcpu_reg_list config_sbi_##ext = {		\
	.sublists = {						\
		SUBLIST_BASE,					\
		{						\
			.name = "sbi-"#ext,			\
			.feature_type = VCPU_FEATURE_SBI_EXT,	\
			.feature = KVM_RISCV_SBI_EXT_##extu,	\
			.regs = regs_sbi_##ext,			\
			.regs_n = ARRAY_SIZE(regs_sbi_##ext),	\
		},						\
		{0},						\
	},							\
}								\

#define KVM_ISA_EXT_SUBLIST_CONFIG(ext, extu)			\
static struct vcpu_reg_list config_##ext = {			\
	.sublists = {						\
		SUBLIST_BASE,					\
		SUBLIST_##extu,					\
		{0},						\
	},							\
}								\

#define KVM_SBI_EXT_SUBLIST_CONFIG(ext, extu)			\
static struct vcpu_reg_list config_sbi_##ext = {		\
	.sublists = {						\
		SUBLIST_BASE,					\
		SUBLIST_SBI_##extu,				\
		{0},						\
	},							\
}								\

/* Note: The below list is alphabetically sorted. */

KVM_SBI_EXT_SUBLIST_CONFIG(base, BASE);
KVM_SBI_EXT_SUBLIST_CONFIG(sta, STA);
KVM_SBI_EXT_SIMPLE_CONFIG(pmu, PMU);
KVM_SBI_EXT_SIMPLE_CONFIG(dbcn, DBCN);

KVM_ISA_EXT_SUBLIST_CONFIG(aia, AIA);
KVM_ISA_EXT_SUBLIST_CONFIG(fp_f, FP_F);
KVM_ISA_EXT_SUBLIST_CONFIG(fp_d, FP_D);
KVM_ISA_EXT_SIMPLE_CONFIG(h, H);
KVM_ISA_EXT_SUBLIST_CONFIG(smstateen, SMSTATEEN);
KVM_ISA_EXT_SIMPLE_CONFIG(sstc, SSTC);
KVM_ISA_EXT_SIMPLE_CONFIG(svinval, SVINVAL);
KVM_ISA_EXT_SIMPLE_CONFIG(svnapot, SVNAPOT);
KVM_ISA_EXT_SIMPLE_CONFIG(svpbmt, SVPBMT);
KVM_ISA_EXT_SIMPLE_CONFIG(zacas, ZACAS);
KVM_ISA_EXT_SIMPLE_CONFIG(zba, ZBA);
KVM_ISA_EXT_SIMPLE_CONFIG(zbb, ZBB);
KVM_ISA_EXT_SIMPLE_CONFIG(zbc, ZBC);
KVM_ISA_EXT_SIMPLE_CONFIG(zbkb, ZBKB);
KVM_ISA_EXT_SIMPLE_CONFIG(zbkc, ZBKC);
KVM_ISA_EXT_SIMPLE_CONFIG(zbkx, ZBKX);
KVM_ISA_EXT_SIMPLE_CONFIG(zbs, ZBS);
KVM_ISA_EXT_SIMPLE_CONFIG(zfa, ZFA);
KVM_ISA_EXT_SIMPLE_CONFIG(zfh, ZFH);
KVM_ISA_EXT_SIMPLE_CONFIG(zfhmin, ZFHMIN);
KVM_ISA_EXT_SUBLIST_CONFIG(zicbom, ZICBOM);
KVM_ISA_EXT_SUBLIST_CONFIG(zicboz, ZICBOZ);
KVM_ISA_EXT_SIMPLE_CONFIG(zicntr, ZICNTR);
KVM_ISA_EXT_SIMPLE_CONFIG(zicond, ZICOND);
KVM_ISA_EXT_SIMPLE_CONFIG(zicsr, ZICSR);
KVM_ISA_EXT_SIMPLE_CONFIG(zifencei, ZIFENCEI);
KVM_ISA_EXT_SIMPLE_CONFIG(zihintntl, ZIHINTNTL);
KVM_ISA_EXT_SIMPLE_CONFIG(zihintpause, ZIHINTPAUSE);
KVM_ISA_EXT_SIMPLE_CONFIG(zihpm, ZIHPM);
KVM_ISA_EXT_SIMPLE_CONFIG(zknd, ZKND);
KVM_ISA_EXT_SIMPLE_CONFIG(zkne, ZKNE);
KVM_ISA_EXT_SIMPLE_CONFIG(zknh, ZKNH);
KVM_ISA_EXT_SIMPLE_CONFIG(zkr, ZKR);
KVM_ISA_EXT_SIMPLE_CONFIG(zksed, ZKSED);
KVM_ISA_EXT_SIMPLE_CONFIG(zksh, ZKSH);
KVM_ISA_EXT_SIMPLE_CONFIG(zkt, ZKT);
<<<<<<< HEAD
=======
KVM_ISA_EXT_SIMPLE_CONFIG(ztso, ZTSO);
>>>>>>> c50bf762
KVM_ISA_EXT_SIMPLE_CONFIG(zvbb, ZVBB);
KVM_ISA_EXT_SIMPLE_CONFIG(zvbc, ZVBC);
KVM_ISA_EXT_SIMPLE_CONFIG(zvfh, ZVFH);
KVM_ISA_EXT_SIMPLE_CONFIG(zvfhmin, ZVFHMIN);
KVM_ISA_EXT_SIMPLE_CONFIG(zvkb, ZVKB);
KVM_ISA_EXT_SIMPLE_CONFIG(zvkg, ZVKG);
KVM_ISA_EXT_SIMPLE_CONFIG(zvkned, ZVKNED);
KVM_ISA_EXT_SIMPLE_CONFIG(zvknha, ZVKNHA);
KVM_ISA_EXT_SIMPLE_CONFIG(zvknhb, ZVKNHB);
KVM_ISA_EXT_SIMPLE_CONFIG(zvksed, ZVKSED);
KVM_ISA_EXT_SIMPLE_CONFIG(zvksh, ZVKSH);
KVM_ISA_EXT_SIMPLE_CONFIG(zvkt, ZVKT);

struct vcpu_reg_list *vcpu_configs[] = {
	&config_sbi_base,
	&config_sbi_sta,
	&config_sbi_pmu,
	&config_sbi_dbcn,
	&config_aia,
	&config_fp_f,
	&config_fp_d,
	&config_h,
	&config_smstateen,
	&config_sstc,
	&config_svinval,
	&config_svnapot,
	&config_svpbmt,
	&config_zacas,
	&config_zba,
	&config_zbb,
	&config_zbc,
	&config_zbkb,
	&config_zbkc,
	&config_zbkx,
	&config_zbs,
	&config_zfa,
	&config_zfh,
	&config_zfhmin,
	&config_zicbom,
	&config_zicboz,
	&config_zicntr,
	&config_zicond,
	&config_zicsr,
	&config_zifencei,
	&config_zihintntl,
	&config_zihintpause,
	&config_zihpm,
	&config_zknd,
	&config_zkne,
	&config_zknh,
	&config_zkr,
	&config_zksed,
	&config_zksh,
	&config_zkt,
<<<<<<< HEAD
=======
	&config_ztso,
>>>>>>> c50bf762
	&config_zvbb,
	&config_zvbc,
	&config_zvfh,
	&config_zvfhmin,
	&config_zvkb,
	&config_zvkg,
	&config_zvkned,
	&config_zvknha,
	&config_zvknhb,
	&config_zvksed,
	&config_zvksh,
	&config_zvkt,
};
int vcpu_configs_n = ARRAY_SIZE(vcpu_configs);<|MERGE_RESOLUTION|>--- conflicted
+++ resolved
@@ -74,10 +74,7 @@
 	case KVM_REG_RISCV_ISA_EXT | KVM_REG_RISCV_ISA_SINGLE | KVM_RISCV_ISA_EXT_ZKSED:
 	case KVM_REG_RISCV_ISA_EXT | KVM_REG_RISCV_ISA_SINGLE | KVM_RISCV_ISA_EXT_ZKSH:
 	case KVM_REG_RISCV_ISA_EXT | KVM_REG_RISCV_ISA_SINGLE | KVM_RISCV_ISA_EXT_ZKT:
-<<<<<<< HEAD
-=======
 	case KVM_REG_RISCV_ISA_EXT | KVM_REG_RISCV_ISA_SINGLE | KVM_RISCV_ISA_EXT_ZTSO:
->>>>>>> c50bf762
 	case KVM_REG_RISCV_ISA_EXT | KVM_REG_RISCV_ISA_SINGLE | KVM_RISCV_ISA_EXT_ZVBB:
 	case KVM_REG_RISCV_ISA_EXT | KVM_REG_RISCV_ISA_SINGLE | KVM_RISCV_ISA_EXT_ZVBC:
 	case KVM_REG_RISCV_ISA_EXT | KVM_REG_RISCV_ISA_SINGLE | KVM_RISCV_ISA_EXT_ZVFH:
@@ -172,11 +169,7 @@
 		__vcpu_set_reg(vcpu, feature, 1);
 
 		/* Double check whether the desired extension was enabled */
-<<<<<<< HEAD
-		__TEST_REQUIRE(vcpu_has_ext(vcpu, feature),
-=======
 		__TEST_REQUIRE(__vcpu_has_ext(vcpu, feature),
->>>>>>> c50bf762
 			       "%s not available, skipping tests", s->name);
 	}
 }
@@ -446,10 +439,7 @@
 		KVM_ISA_EXT_ARR(ZKSED),
 		KVM_ISA_EXT_ARR(ZKSH),
 		KVM_ISA_EXT_ARR(ZKT),
-<<<<<<< HEAD
-=======
 		KVM_ISA_EXT_ARR(ZTSO),
->>>>>>> c50bf762
 		KVM_ISA_EXT_ARR(ZVBB),
 		KVM_ISA_EXT_ARR(ZVBC),
 		KVM_ISA_EXT_ARR(ZVFH),
@@ -972,10 +962,7 @@
 KVM_ISA_EXT_SIMPLE_CONFIG(zksed, ZKSED);
 KVM_ISA_EXT_SIMPLE_CONFIG(zksh, ZKSH);
 KVM_ISA_EXT_SIMPLE_CONFIG(zkt, ZKT);
-<<<<<<< HEAD
-=======
 KVM_ISA_EXT_SIMPLE_CONFIG(ztso, ZTSO);
->>>>>>> c50bf762
 KVM_ISA_EXT_SIMPLE_CONFIG(zvbb, ZVBB);
 KVM_ISA_EXT_SIMPLE_CONFIG(zvbc, ZVBC);
 KVM_ISA_EXT_SIMPLE_CONFIG(zvfh, ZVFH);
@@ -1030,10 +1017,7 @@
 	&config_zksed,
 	&config_zksh,
 	&config_zkt,
-<<<<<<< HEAD
-=======
 	&config_ztso,
->>>>>>> c50bf762
 	&config_zvbb,
 	&config_zvbc,
 	&config_zvfh,
