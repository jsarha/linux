--- conflicted
+++ resolved
@@ -5,10 +5,7 @@
 	test-livepatch.sh \
 	test-callbacks.sh \
 	test-shadow-vars.sh \
-<<<<<<< HEAD
-	test-state.sh
-=======
+	test-state.sh \
 	test-ftrace.sh
->>>>>>> 16c0f03f
 
 include ../lib.mk