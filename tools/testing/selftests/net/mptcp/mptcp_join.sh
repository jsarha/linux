#!/bin/bash
# SPDX-License-Identifier: GPL-2.0

# Double quotes to prevent globbing and word splitting is recommended in new
# code but we accept it, especially because there were too many before having
# address all other issues detected by shellcheck.
#shellcheck disable=SC2086

# ShellCheck incorrectly believes that most of the code here is unreachable
# because it's invoked by variable name, see how the "tests" array is used
#shellcheck disable=SC2317

. "$(dirname "${0}")/mptcp_lib.sh"

ret=0
sin=""
sinfail=""
sout=""
cin=""
cinfail=""
cinsent=""
tmpfile=""
cout=""
err=""
capout=""
ns1=""
ns2=""
iptables="iptables"
ip6tables="ip6tables"
timeout_poll=30
timeout_test=$((timeout_poll * 2 + 1))
capture=false
checksum=false
ip_mptcp=0
check_invert=0
validate_checksum=false
init=0
evts_ns1=""
evts_ns2=""
evts_ns1_pid=0
evts_ns2_pid=0
last_test_failed=0
last_test_skipped=0
last_test_ignored=1

declare -A all_tests
declare -a only_tests_ids
declare -a only_tests_names
declare -A failed_tests
MPTCP_LIB_TEST_FORMAT="%03u %s\n"
TEST_NAME=""
nr_blank=6

# These var are used only in some tests, make sure they are not already set
unset FAILING_LINKS
unset test_linkfail
unset addr_nr_ns1
unset addr_nr_ns2
unset cestab_ns1
unset cestab_ns2
unset sflags
unset fastclose
unset fullmesh
unset speed

# generated using "nfbpf_compile '(ip && (ip[54] & 0xf0) == 0x30) ||
#				  (ip6 && (ip6[74] & 0xf0) == 0x30)'"
CBPF_MPTCP_SUBOPTION_ADD_ADDR="14,
			       48 0 0 0,
			       84 0 0 240,
			       21 0 3 64,
			       48 0 0 54,
			       84 0 0 240,
			       21 6 7 48,
			       48 0 0 0,
			       84 0 0 240,
			       21 0 4 96,
			       48 0 0 74,
			       84 0 0 240,
			       21 0 1 48,
			       6 0 0 65535,
			       6 0 0 0"

init_partial()
{
	capout=$(mktemp)

	mptcp_lib_ns_init ns1 ns2

	local netns
	for netns in "$ns1" "$ns2"; do
		ip netns exec $netns sysctl -q net.mptcp.pm_type=0 2>/dev/null || true
		if $checksum; then
			ip netns exec $netns sysctl -q net.mptcp.checksum_enabled=1
		fi
	done

	check_invert=0
	validate_checksum=$checksum

	#  ns1         ns2
	# ns1eth1    ns2eth1
	# ns1eth2    ns2eth2
	# ns1eth3    ns2eth3
	# ns1eth4    ns2eth4

	local i
	for i in $(seq 1 4); do
		ip link add ns1eth$i netns "$ns1" type veth peer name ns2eth$i netns "$ns2"
		ip -net "$ns1" addr add 10.0.$i.1/24 dev ns1eth$i
		ip -net "$ns1" addr add dead:beef:$i::1/64 dev ns1eth$i nodad
		ip -net "$ns1" link set ns1eth$i up

		ip -net "$ns2" addr add 10.0.$i.2/24 dev ns2eth$i
		ip -net "$ns2" addr add dead:beef:$i::2/64 dev ns2eth$i nodad
		ip -net "$ns2" link set ns2eth$i up

		# let $ns2 reach any $ns1 address from any interface
		ip -net "$ns2" route add default via 10.0.$i.1 dev ns2eth$i metric 10$i
		ip -net "$ns2" route add default via dead:beef:$i::1 dev ns2eth$i metric 10$i
	done
}

init_shapers()
{
	local i
	for i in $(seq 1 4); do
		tc -n $ns1 qdisc add dev ns1eth$i root netem rate 20mbit delay 1
		tc -n $ns2 qdisc add dev ns2eth$i root netem rate 20mbit delay 1
	done
}

cleanup_partial()
{
	rm -f "$capout"

	mptcp_lib_ns_exit "${ns1}" "${ns2}"
}

init() {
	init=1

	mptcp_lib_check_mptcp
	mptcp_lib_check_kallsyms
	mptcp_lib_check_tools ip ss "${iptables}" "${ip6tables}"

	sin=$(mktemp)
	sout=$(mktemp)
	cin=$(mktemp)
	cinsent=$(mktemp)
	cout=$(mktemp)
	err=$(mktemp)
	evts_ns1=$(mktemp)
	evts_ns2=$(mktemp)

	trap cleanup EXIT

	make_file "$cin" "client" 1 >/dev/null
	make_file "$sin" "server" 1 >/dev/null
}

cleanup()
{
	rm -f "$cin" "$cout" "$sinfail"
	rm -f "$sin" "$sout" "$cinsent" "$cinfail"
	rm -f "$tmpfile"
	rm -rf $evts_ns1 $evts_ns2
	rm -f "$err"
	cleanup_partial
}

print_check()
{
	printf "%-${nr_blank}s%-36s" " " "${*}"
}

print_info()
{
	# It can be empty, no need to print anything then
	[ -z "${1}" ] && return

	mptcp_lib_print_info "      Info: ${*}"
}

print_ok()
{
	mptcp_lib_pr_ok "${@}"
}

print_fail()
{
	mptcp_lib_pr_fail "${@}"
}

print_skip()
{
	mptcp_lib_pr_skip "${@}"
}

# [ $1: fail msg ]
mark_as_skipped()
{
	local msg="${1:-"Feature not supported"}"

	mptcp_lib_fail_if_expected_feature "${msg}"

	print_check "${msg}"
	print_skip

	last_test_skipped=1
}

# $@: condition
continue_if()
{
	if ! "${@}"; then
		mark_as_skipped
		return 1
	fi
}

skip_test()
{
	if [ "${#only_tests_ids[@]}" -eq 0 ] && [ "${#only_tests_names[@]}" -eq 0 ]; then
		return 1
	fi

	local i
	for i in "${only_tests_ids[@]}"; do
		if [ "$((MPTCP_LIB_TEST_COUNTER+1))" -eq "${i}" ]; then
			return 1
		fi
	done
	for i in "${only_tests_names[@]}"; do
		if [ "${TEST_NAME}" = "${i}" ]; then
			return 1
		fi
	done

	return 0
}

append_prev_results()
{
	if [ ${last_test_failed} -eq 1 ]; then
		mptcp_lib_result_fail "${TEST_NAME}"
	elif [ ${last_test_skipped} -eq 1 ]; then
		mptcp_lib_result_skip "${TEST_NAME}"
	elif [ ${last_test_ignored} -ne 1 ]; then
		mptcp_lib_result_pass "${TEST_NAME}"
	fi

	last_test_failed=0
	last_test_skipped=0
	last_test_ignored=0
}

# $1: test name
reset()
{
	append_prev_results

	TEST_NAME="${1}"

	if skip_test; then
		MPTCP_LIB_TEST_COUNTER=$((MPTCP_LIB_TEST_COUNTER+1))
		last_test_ignored=1
		return 1
	fi

	mptcp_lib_print_title "${TEST_NAME}"

	if [ "${init}" != "1" ]; then
		init
	else
		cleanup_partial
	fi

	init_partial

	return 0
}

# $1: test name ; $2: counter to check
reset_check_counter()
{
	reset "${1}" || return 1

	local counter="${2}"

	if ! nstat -asz "${counter}" | grep -wq "${counter}"; then
		mark_as_skipped "counter '${counter}' is not available"
		return 1
	fi
}

# $1: test name
reset_with_cookies()
{
	reset "${1}" || return 1

	local netns
	for netns in "$ns1" "$ns2"; do
		ip netns exec $netns sysctl -q net.ipv4.tcp_syncookies=2
	done
}

# $1: test name
reset_with_add_addr_timeout()
{
	local ip="${2:-4}"
	local tables

	reset "${1}" || return 1

	tables="${iptables}"
	if [ $ip -eq 6 ]; then
		tables="${ip6tables}"
	fi

	ip netns exec $ns1 sysctl -q net.mptcp.add_addr_timeout=1

	if ! ip netns exec $ns2 $tables -A OUTPUT -p tcp \
			-m tcp --tcp-option 30 \
			-m bpf --bytecode \
			"$CBPF_MPTCP_SUBOPTION_ADD_ADDR" \
			-j DROP; then
		mark_as_skipped "unable to set the 'add addr' rule"
		return 1
	fi
}

# $1: test name
reset_with_checksum()
{
	local ns1_enable=$1
	local ns2_enable=$2

	reset "checksum test ${1} ${2}" || return 1

	ip netns exec $ns1 sysctl -q net.mptcp.checksum_enabled=$ns1_enable
	ip netns exec $ns2 sysctl -q net.mptcp.checksum_enabled=$ns2_enable

	validate_checksum=true
}

reset_with_allow_join_id0()
{
	local ns1_enable=$2
	local ns2_enable=$3

	reset "${1}" || return 1

	ip netns exec $ns1 sysctl -q net.mptcp.allow_join_initial_addr_port=$ns1_enable
	ip netns exec $ns2 sysctl -q net.mptcp.allow_join_initial_addr_port=$ns2_enable
}

# Modify TCP payload without corrupting the TCP packet
#
# This rule inverts a 8-bit word at byte offset 148 for the 2nd TCP ACK packets
# carrying enough data.
# Once it is done, the TCP Checksum field is updated so the packet is still
# considered as valid at the TCP level.
# Because the MPTCP checksum, covering the TCP options and data, has not been
# updated, the modification will be detected and an MP_FAIL will be emitted:
# what we want to validate here without corrupting "random" MPTCP options.
#
# To avoid having tc producing this pr_info() message for each TCP ACK packets
# not carrying enough data:
#
#     tc action pedit offset 162 out of bounds
#
# Netfilter is used to mark packets with enough data.
setup_fail_rules()
{
	check_invert=1
	validate_checksum=true
	local i="$1"
	local ip="${2:-4}"
	local tables

	tables="${iptables}"
	if [ $ip -eq 6 ]; then
		tables="${ip6tables}"
	fi

	ip netns exec $ns2 $tables \
		-t mangle \
		-A OUTPUT \
		-o ns2eth$i \
		-p tcp \
		-m length --length 150:9999 \
		-m statistic --mode nth --packet 1 --every 99999 \
		-j MARK --set-mark 42 || return ${KSFT_SKIP}

	tc -n $ns2 qdisc add dev ns2eth$i clsact || return ${KSFT_SKIP}
	tc -n $ns2 filter add dev ns2eth$i egress \
		protocol ip prio 1000 \
		handle 42 fw \
		action pedit munge offset 148 u8 invert \
		pipe csum tcp \
		index 100 || return ${KSFT_SKIP}
}

reset_with_fail()
{
	reset_check_counter "${1}" "MPTcpExtInfiniteMapTx" || return 1
	shift

	ip netns exec $ns1 sysctl -q net.mptcp.checksum_enabled=1
	ip netns exec $ns2 sysctl -q net.mptcp.checksum_enabled=1

	local rc=0
	setup_fail_rules "${@}" || rc=$?

	if [ ${rc} -eq ${KSFT_SKIP} ]; then
		mark_as_skipped "unable to set the 'fail' rules"
		return 1
	fi
}

reset_with_events()
{
	reset "${1}" || return 1

	mptcp_lib_events "${ns1}" "${evts_ns1}" evts_ns1_pid
	mptcp_lib_events "${ns2}" "${evts_ns2}" evts_ns2_pid
}

reset_with_tcp_filter()
{
	reset "${1}" || return 1
	shift

	local ns="${!1}"
	local src="${2}"
	local target="${3}"

	if ! ip netns exec "${ns}" ${iptables} \
			-A INPUT \
			-s "${src}" \
			-p tcp \
			-j "${target}"; then
		mark_as_skipped "unable to set the filter rules"
		return 1
	fi
}

# $1: err msg
fail_test()
{
	ret=${KSFT_FAIL}

	if [ ${#} -gt 0 ]; then
		print_fail "${@}"
	fi

	# just in case a test is marked twice as failed
	if [ ${last_test_failed} -eq 0 ]; then
		failed_tests[${MPTCP_LIB_TEST_COUNTER}]="${TEST_NAME}"
		dump_stats
		last_test_failed=1
	fi
}

get_failed_tests_ids()
{
	# sorted
	local i
	for i in "${!failed_tests[@]}"; do
		echo "${i}"
	done | sort -n
}

check_transfer()
{
	local in=$1
	local out=$2
	local what=$3
	local bytes=$4
	local i a b

	local line
	if [ -n "$bytes" ]; then
		local out_size
		# when truncating we must check the size explicitly
		out_size=$(wc -c $out | awk '{print $1}')
		if [ $out_size -ne $bytes ]; then
			fail_test "$what output file has wrong size ($out_size, $bytes)"
			return 1
		fi

		# note: BusyBox's "cmp" command doesn't support --bytes
		tmpfile=$(mktemp)
		head --bytes="$bytes" "$in" > "$tmpfile"
		mv "$tmpfile" "$in"
		head --bytes="$bytes" "$out" > "$tmpfile"
		mv "$tmpfile" "$out"
		tmpfile=""
	fi
	cmp -l "$in" "$out" | while read -r i a b; do
		local sum=$((0${a} + 0${b}))
		if [ $check_invert -eq 0 ] || [ $sum -ne $((0xff)) ]; then
			fail_test "$what does not match (in, out):"
			mptcp_lib_print_file_err "$in"
			mptcp_lib_print_file_err "$out"

			return 1
		else
			print_info "$what has inverted byte at ${i}"
		fi
	done

	return 0
}

do_ping()
{
	local listener_ns="$1"
	local connector_ns="$2"
	local connect_addr="$3"

	if ! ip netns exec ${connector_ns} ping -q -c 1 $connect_addr >/dev/null; then
		fail_test "$listener_ns -> $connect_addr connectivity"
	fi
}

link_failure()
{
	local ns="$1"

	if [ -z "$FAILING_LINKS" ]; then
		l=$((RANDOM%4))
		FAILING_LINKS=$((l+1))
	fi

	local l
	for l in $FAILING_LINKS; do
		local veth="ns1eth$l"
		ip -net "$ns" link set "$veth" down
	done
}

rm_addr_count()
{
	mptcp_lib_get_counter "${1}" "MPTcpExtRmAddr"
}

# $1: ns, $2: old rm_addr counter in $ns
wait_rm_addr()
{
	local ns="${1}"
	local old_cnt="${2}"
	local cnt

	local i
	for i in $(seq 10); do
		cnt=$(rm_addr_count ${ns})
		[ "$cnt" = "${old_cnt}" ] || break
		sleep 0.1
	done
}

rm_sf_count()
{
	mptcp_lib_get_counter "${1}" "MPTcpExtRmSubflow"
}

# $1: ns, $2: old rm_sf counter in $ns
wait_rm_sf()
{
	local ns="${1}"
	local old_cnt="${2}"
	local cnt

	local i
	for i in $(seq 10); do
		cnt=$(rm_sf_count ${ns})
		[ "$cnt" = "${old_cnt}" ] || break
		sleep 0.1
	done
}

wait_mpj()
{
	local ns="${1}"
	local cnt old_cnt

	old_cnt=$(mptcp_lib_get_counter ${ns} "MPTcpExtMPJoinAckRx")

	local i
	for i in $(seq 10); do
		cnt=$(mptcp_lib_get_counter ${ns} "MPTcpExtMPJoinAckRx")
		[ "$cnt" = "${old_cnt}" ] || break
		sleep 0.1
	done
}

kill_events_pids()
{
	mptcp_lib_kill_wait $evts_ns1_pid
	evts_ns1_pid=0
	mptcp_lib_kill_wait $evts_ns2_pid
<<<<<<< HEAD
=======
	evts_ns2_pid=0
>>>>>>> c50bf762
}

pm_nl_set_limits()
{
	local ns=$1
	local addrs=$2
	local subflows=$3

	if [ $ip_mptcp -eq 1 ]; then
		ip -n $ns mptcp limits set add_addr_accepted $addrs subflows $subflows
	else
		ip netns exec $ns ./pm_nl_ctl limits $addrs $subflows
	fi
}

pm_nl_add_endpoint()
{
	local ns=$1
	local addr=$2
	local flags _flags
	local port _port
	local dev _dev
	local id _id
	local nr=2

	local p
	for p in "${@}"
	do
		if [ $p = "flags" ]; then
			eval _flags=\$"$nr"
			[ -n "$_flags" ]; flags="flags $_flags"
		fi
		if [ $p = "dev" ]; then
			eval _dev=\$"$nr"
			[ -n "$_dev" ]; dev="dev $_dev"
		fi
		if [ $p = "id" ]; then
			eval _id=\$"$nr"
			[ -n "$_id" ]; id="id $_id"
		fi
		if [ $p = "port" ]; then
			eval _port=\$"$nr"
			[ -n "$_port" ]; port="port $_port"
		fi

		nr=$((nr + 1))
	done

	if [ $ip_mptcp -eq 1 ]; then
		ip -n $ns mptcp endpoint add $addr ${_flags//","/" "} $dev $id $port
	else
		ip netns exec $ns ./pm_nl_ctl add $addr $flags $dev $id $port
	fi
}

pm_nl_del_endpoint()
{
	local ns=$1
	local id=$2
	local addr=$3

	if [ $ip_mptcp -eq 1 ]; then
		[ $id -ne 0 ] && addr=''
		ip -n $ns mptcp endpoint delete id $id $addr
	else
		ip netns exec $ns ./pm_nl_ctl del $id $addr
	fi
}

pm_nl_flush_endpoint()
{
	local ns=$1

	if [ $ip_mptcp -eq 1 ]; then
		ip -n $ns mptcp endpoint flush
	else
		ip netns exec $ns ./pm_nl_ctl flush
	fi
}

pm_nl_show_endpoints()
{
	local ns=$1

	if [ $ip_mptcp -eq 1 ]; then
		ip -n $ns mptcp endpoint show
	else
		ip netns exec $ns ./pm_nl_ctl dump
	fi
}

pm_nl_change_endpoint()
{
	local ns=$1
	local id=$2
	local flags=$3

	if [ $ip_mptcp -eq 1 ]; then
		ip -n $ns mptcp endpoint change id $id ${flags//","/" "}
	else
		ip netns exec $ns ./pm_nl_ctl set id $id flags $flags
	fi
}

pm_nl_check_endpoint()
{
	local line expected_line
	local msg="$1"
	local ns=$2
	local addr=$3
	local _flags=""
	local flags
	local _port
	local port
	local dev
	local _id
	local id

	print_check "${msg}"

	shift 3
	while [ -n "$1" ]; do
		if [ $1 = "flags" ]; then
			_flags=$2
			[ -n "$_flags" ]; flags="flags $_flags"
			shift
		elif [ $1 = "dev" ]; then
			[ -n "$2" ]; dev="dev $1"
			shift
		elif [ $1 = "id" ]; then
			_id=$2
			[ -n "$_id" ]; id="id $_id"
			shift
		elif [ $1 = "port" ]; then
			_port=$2
			[ -n "$_port" ]; port=" port $_port"
			shift
		fi

		shift
	done

	if [ -z "$id" ]; then
		test_fail "bad test - missing endpoint id"
		return
	fi

	if [ $ip_mptcp -eq 1 ]; then
		# get line and trim trailing whitespace
		line=$(ip -n $ns mptcp endpoint show $id)
		line="${line% }"
		# the dump order is: address id flags port dev
		[ -n "$addr" ] && expected_line="$addr"
		expected_line+=" $id"
		[ -n "$_flags" ] && expected_line+=" ${_flags//","/" "}"
		[ -n "$dev" ] && expected_line+=" $dev"
		[ -n "$port" ] && expected_line+=" $port"
	else
		line=$(ip netns exec $ns ./pm_nl_ctl get $_id)
		# the dump order is: id flags dev address port
		expected_line="$id"
		[ -n "$flags" ] && expected_line+=" $flags"
		[ -n "$dev" ] && expected_line+=" $dev"
		[ -n "$addr" ] && expected_line+=" $addr"
		[ -n "$_port" ] && expected_line+=" $_port"
	fi
	if [ "$line" = "$expected_line" ]; then
		print_ok
	else
		fail_test "expected '$expected_line' found '$line'"
	fi
}

pm_nl_set_endpoint()
{
	local listener_ns="$1"
	local connector_ns="$2"
	local connect_addr="$3"

	local addr_nr_ns1=${addr_nr_ns1:-0}
	local addr_nr_ns2=${addr_nr_ns2:-0}
	local sflags=${sflags:-""}
	local fullmesh=${fullmesh:-""}

	local flags="subflow"
	if [ -n "${fullmesh}" ]; then
		flags="${flags},fullmesh"
		addr_nr_ns2=${fullmesh}
	fi

	# let the mptcp subflow be established in background before
	# do endpoint manipulation
	if [ $addr_nr_ns1 != "0" ] || [ $addr_nr_ns2 != "0" ]; then
		sleep 1
	fi

	if [ $addr_nr_ns1 -gt 0 ]; then
		local counter=2
		local add_nr_ns1=${addr_nr_ns1}
		local id=10
		while [ $add_nr_ns1 -gt 0 ]; do
			local addr
			if mptcp_lib_is_v6 "${connect_addr}"; then
				addr="dead:beef:$counter::1"
			else
				addr="10.0.$counter.1"
			fi
			pm_nl_add_endpoint $ns1 $addr flags signal
			counter=$((counter + 1))
			add_nr_ns1=$((add_nr_ns1 - 1))
			id=$((id + 1))
		done
	elif [ $addr_nr_ns1 -lt 0 ]; then
		local rm_nr_ns1=$((-addr_nr_ns1))
		if [ $rm_nr_ns1 -lt 8 ]; then
			local counter=0
			local line
			pm_nl_show_endpoints ${listener_ns} | while read -r line; do
				# shellcheck disable=SC2206 # we do want to split per word
				local arr=($line)
				local nr=0

				local i
				for i in "${arr[@]}"; do
					if [ $i = "id" ]; then
						if [ $counter -eq $rm_nr_ns1 ]; then
							break
						fi
						id=${arr[$nr+1]}
						rm_addr=$(rm_addr_count ${connector_ns})
						pm_nl_del_endpoint ${listener_ns} $id
						wait_rm_addr ${connector_ns} ${rm_addr}
						counter=$((counter + 1))
					fi
					nr=$((nr + 1))
				done
			done
		elif [ $rm_nr_ns1 -eq 8 ]; then
			pm_nl_flush_endpoint ${listener_ns}
		elif [ $rm_nr_ns1 -eq 9 ]; then
			pm_nl_del_endpoint ${listener_ns} 0 ${connect_addr}
		fi
	fi

	# if newly added endpoints must be deleted, give the background msk
	# some time to created them
	[ $addr_nr_ns1 -gt 0 ] && [ $addr_nr_ns2 -lt 0 ] && sleep 1

	if [ $addr_nr_ns2 -gt 0 ]; then
		local add_nr_ns2=${addr_nr_ns2}
		local counter=3
		local id=20
		while [ $add_nr_ns2 -gt 0 ]; do
			local addr
			if mptcp_lib_is_v6 "${connect_addr}"; then
				addr="dead:beef:$counter::2"
			else
				addr="10.0.$counter.2"
			fi
			pm_nl_add_endpoint $ns2 $addr flags $flags
			counter=$((counter + 1))
			add_nr_ns2=$((add_nr_ns2 - 1))
			id=$((id + 1))
		done
	elif [ $addr_nr_ns2 -lt 0 ]; then
		local rm_nr_ns2=$((-addr_nr_ns2))
		if [ $rm_nr_ns2 -lt 8 ]; then
			local counter=0
			local line
			pm_nl_show_endpoints ${connector_ns} | while read -r line; do
				# shellcheck disable=SC2206 # we do want to split per word
				local arr=($line)
				local nr=0

				local i
				for i in "${arr[@]}"; do
					if [ $i = "id" ]; then
						if [ $counter -eq $rm_nr_ns2 ]; then
							break
						fi
						local id rm_addr
						# rm_addr are serialized, allow the previous one to
						# complete
						id=${arr[$nr+1]}
						rm_addr=$(rm_addr_count ${listener_ns})
						pm_nl_del_endpoint ${connector_ns} $id
						wait_rm_addr ${listener_ns} ${rm_addr}
						counter=$((counter + 1))
					fi
					nr=$((nr + 1))
				done
			done
		elif [ $rm_nr_ns2 -eq 8 ]; then
			pm_nl_flush_endpoint ${connector_ns}
		elif [ $rm_nr_ns2 -eq 9 ]; then
			local addr
			if mptcp_lib_is_v6 "${connect_addr}"; then
				addr="dead:beef:1::2"
			else
				addr="10.0.1.2"
			fi
			pm_nl_del_endpoint ${connector_ns} 0 $addr
		fi
	fi

	if [ -n "${sflags}" ]; then
		sleep 1

		local netns
		for netns in "$ns1" "$ns2"; do
			local line
			pm_nl_show_endpoints $netns | while read -r line; do
				# shellcheck disable=SC2206 # we do want to split per word
				local arr=($line)
				local nr=0
				local id

				local i
				for i in "${arr[@]}"; do
					if [ $i = "id" ]; then
						id=${arr[$nr+1]}
					fi
					nr=$((nr + 1))
				done
				pm_nl_change_endpoint $netns $id $sflags
			done
		done
	fi
}

chk_cestab_nr()
{
	local ns=$1
	local cestab=$2
	local count

	print_check "cestab $cestab"
	count=$(mptcp_lib_get_counter ${ns} "MPTcpExtMPCurrEstab")
	if [ -z "$count" ]; then
		print_skip
	elif [ "$count" != "$cestab" ]; then
		fail_test "got $count current establish[s] expected $cestab"
	else
		print_ok
	fi
}

# $1 namespace 1, $2 namespace 2
check_cestab()
{
	if [ -n "${cestab_ns1}" ]; then
		chk_cestab_nr ${1} ${cestab_ns1}
	fi
	if [ -n "${cestab_ns2}" ]; then
		chk_cestab_nr ${2} ${cestab_ns2}
	fi
}

do_transfer()
{
	local listener_ns="$1"
	local connector_ns="$2"
	local cl_proto="$3"
	local srv_proto="$4"
	local connect_addr="$5"

	local port=$((10000 + MPTCP_LIB_TEST_COUNTER - 1))
	local cappid
	local FAILING_LINKS=${FAILING_LINKS:-""}
	local fastclose=${fastclose:-""}
	local speed=${speed:-"fast"}

	:> "$cout"
	:> "$sout"
	:> "$capout"

	if $capture; then
		local capuser
		if [ -z $SUDO_USER ] ; then
			capuser=""
		else
			capuser="-Z $SUDO_USER"
		fi

		capfile=$(printf "mp_join-%02u-%s.pcap" "$MPTCP_LIB_TEST_COUNTER" "${listener_ns}")

		echo "Capturing traffic for test $MPTCP_LIB_TEST_COUNTER into $capfile"
		ip netns exec ${listener_ns} tcpdump -i any -s 65535 -B 32768 $capuser -w $capfile > "$capout" 2>&1 &
		cappid=$!

		sleep 1
	fi

	NSTAT_HISTORY=/tmp/${listener_ns}.nstat ip netns exec ${listener_ns} \
		nstat -n
	NSTAT_HISTORY=/tmp/${connector_ns}.nstat ip netns exec ${connector_ns} \
		nstat -n

	local extra_args
	if [ $speed = "fast" ]; then
		extra_args="-j"
	elif [ $speed = "slow" ]; then
		extra_args="-r 50"
	elif [ $speed -gt 0 ]; then
		extra_args="-r ${speed}"
	fi

	local extra_cl_args=""
	local extra_srv_args=""
	local trunc_size=""
	if [ -n "${fastclose}" ]; then
		if [ ${test_linkfail} -le 1 ]; then
			fail_test "fastclose tests need test_linkfail argument"
			return 1
		fi

		# disconnect
		trunc_size=${test_linkfail}
		local side=${fastclose}

		if [ ${side} = "client" ]; then
			extra_cl_args="-f ${test_linkfail}"
			extra_srv_args="-f -1"
		elif [ ${side} = "server" ]; then
			extra_srv_args="-f ${test_linkfail}"
			extra_cl_args="-f -1"
		else
			fail_test "wrong/unknown fastclose spec ${side}"
			return 1
		fi
	fi

	extra_srv_args="$extra_args $extra_srv_args"
	if [ "$test_linkfail" -gt 1 ];then
		timeout ${timeout_test} \
			ip netns exec ${listener_ns} \
				./mptcp_connect -t ${timeout_poll} -l -p $port -s ${srv_proto} \
					$extra_srv_args "::" < "$sinfail" > "$sout" &
	else
		timeout ${timeout_test} \
			ip netns exec ${listener_ns} \
				./mptcp_connect -t ${timeout_poll} -l -p $port -s ${srv_proto} \
					$extra_srv_args "::" < "$sin" > "$sout" &
	fi
	local spid=$!

	mptcp_lib_wait_local_port_listen "${listener_ns}" "${port}"

	extra_cl_args="$extra_args $extra_cl_args"
	if [ "$test_linkfail" -eq 0 ];then
		timeout ${timeout_test} \
			ip netns exec ${connector_ns} \
				./mptcp_connect -t ${timeout_poll} -p $port -s ${cl_proto} \
					$extra_cl_args $connect_addr < "$cin" > "$cout" &
	elif [ "$test_linkfail" -eq 1 ] || [ "$test_linkfail" -eq 2 ];then
		( cat "$cinfail" ; sleep 2; link_failure $listener_ns ; cat "$cinfail" ) | \
			tee "$cinsent" | \
			timeout ${timeout_test} \
				ip netns exec ${connector_ns} \
					./mptcp_connect -t ${timeout_poll} -p $port -s ${cl_proto} \
						$extra_cl_args $connect_addr > "$cout" &
	else
		tee "$cinsent" < "$cinfail" | \
			timeout ${timeout_test} \
				ip netns exec ${connector_ns} \
					./mptcp_connect -t ${timeout_poll} -p $port -s ${cl_proto} \
						$extra_cl_args $connect_addr > "$cout" &
	fi
	local cpid=$!

	pm_nl_set_endpoint $listener_ns $connector_ns $connect_addr
	check_cestab $listener_ns $connector_ns

	wait $cpid
	local retc=$?
	wait $spid
	local rets=$?

	if $capture; then
	    sleep 1
	    kill $cappid
	fi

	NSTAT_HISTORY=/tmp/${listener_ns}.nstat ip netns exec ${listener_ns} \
		nstat | grep Tcp > /tmp/${listener_ns}.out
	NSTAT_HISTORY=/tmp/${connector_ns}.nstat ip netns exec ${connector_ns} \
		nstat | grep Tcp > /tmp/${connector_ns}.out

	if [ ${rets} -ne 0 ] || [ ${retc} -ne 0 ]; then
		fail_test "client exit code $retc, server $rets"
		echo -e "\nnetns ${listener_ns} socket stat for ${port}:" 1>&2
		ip netns exec ${listener_ns} ss -Menita 1>&2 -o "sport = :$port"
		cat /tmp/${listener_ns}.out
		echo -e "\nnetns ${connector_ns} socket stat for ${port}:" 1>&2
		ip netns exec ${connector_ns} ss -Menita 1>&2 -o "dport = :$port"
		cat /tmp/${connector_ns}.out

		cat "$capout"
		return 1
	fi

	if [ "$test_linkfail" -gt 1 ];then
		check_transfer $sinfail $cout "file received by client" $trunc_size
	else
		check_transfer $sin $cout "file received by client" $trunc_size
	fi
	retc=$?
	if [ "$test_linkfail" -eq 0 ];then
		check_transfer $cin $sout "file received by server" $trunc_size
	else
		check_transfer $cinsent $sout "file received by server" $trunc_size
	fi
	rets=$?

	if [ $retc -eq 0 ] && [ $rets -eq 0 ];then
		cat "$capout"
		return 0
	fi

	cat "$capout"
	return 1
}

make_file()
{
	local name=$1
	local who=$2
	local size=$3

	mptcp_lib_make_file $name 1024 $size

	print_info "Test file (size $size KB) for $who"
}

run_tests()
{
	local listener_ns="$1"
	local connector_ns="$2"
	local connect_addr="$3"

	local size
	local test_linkfail=${test_linkfail:-0}

	# The values above 2 are reused to make test files
	# with the given sizes (KB)
	if [ "$test_linkfail" -gt 2 ]; then
		size=$test_linkfail

		if [ -z "$cinfail" ]; then
			cinfail=$(mktemp)
		fi
		make_file "$cinfail" "client" $size
	# create the input file for the failure test when
	# the first failure test run
	elif [ "$test_linkfail" -ne 0 ] && [ -z "$cinfail" ]; then
		# the client file must be considerably larger
		# of the maximum expected cwin value, or the
		# link utilization will be not predicable
		size=$((RANDOM%2))
		size=$((size+1))
		size=$((size*8192))
		size=$((size + ( RANDOM % 8192) ))

		cinfail=$(mktemp)
		make_file "$cinfail" "client" $size
	fi

	if [ "$test_linkfail" -gt 2 ]; then
		size=$test_linkfail

		if [ -z "$sinfail" ]; then
			sinfail=$(mktemp)
		fi
		make_file "$sinfail" "server" $size
	elif [ "$test_linkfail" -eq 2 ] && [ -z "$sinfail" ]; then
		size=$((RANDOM%16))
		size=$((size+1))
		size=$((size*2048))

		sinfail=$(mktemp)
		make_file "$sinfail" "server" $size
	fi

	do_transfer ${listener_ns} ${connector_ns} MPTCP MPTCP ${connect_addr}
}

dump_stats()
{
	echo Server ns stats
	ip netns exec $ns1 nstat -as | grep Tcp
	echo Client ns stats
	ip netns exec $ns2 nstat -as | grep Tcp
}

chk_csum_nr()
{
	local csum_ns1=${1:-0}
	local csum_ns2=${2:-0}
	local count
	local extra_msg=""
	local allow_multi_errors_ns1=0
	local allow_multi_errors_ns2=0

	if [[ "${csum_ns1}" = "+"* ]]; then
		allow_multi_errors_ns1=1
		csum_ns1=${csum_ns1:1}
	fi
	if [[ "${csum_ns2}" = "+"* ]]; then
		allow_multi_errors_ns2=1
		csum_ns2=${csum_ns2:1}
	fi

	print_check "sum"
	count=$(mptcp_lib_get_counter ${ns1} "MPTcpExtDataCsumErr")
	if [ "$count" != "$csum_ns1" ]; then
		extra_msg+=" ns1=$count"
	fi
	if [ -z "$count" ]; then
		print_skip
	elif { [ "$count" != $csum_ns1 ] && [ $allow_multi_errors_ns1 -eq 0 ]; } ||
	   { [ "$count" -lt $csum_ns1 ] && [ $allow_multi_errors_ns1 -eq 1 ]; }; then
		fail_test "got $count data checksum error[s] expected $csum_ns1"
	else
		print_ok
	fi
	print_check "csum"
	count=$(mptcp_lib_get_counter ${ns2} "MPTcpExtDataCsumErr")
	if [ "$count" != "$csum_ns2" ]; then
		extra_msg+=" ns2=$count"
	fi
	if [ -z "$count" ]; then
		print_skip
	elif { [ "$count" != $csum_ns2 ] && [ $allow_multi_errors_ns2 -eq 0 ]; } ||
	   { [ "$count" -lt $csum_ns2 ] && [ $allow_multi_errors_ns2 -eq 1 ]; }; then
		fail_test "got $count data checksum error[s] expected $csum_ns2"
	else
		print_ok
	fi

	print_info "$extra_msg"
}

chk_fail_nr()
{
	local fail_tx=$1
	local fail_rx=$2
	local ns_invert=${3:-""}
	local count
	local ns_tx=$ns1
	local ns_rx=$ns2
	local extra_msg=""
	local allow_tx_lost=0
	local allow_rx_lost=0

	if [[ $ns_invert = "invert" ]]; then
		ns_tx=$ns2
		ns_rx=$ns1
		extra_msg="invert"
	fi

	if [[ "${fail_tx}" = "-"* ]]; then
		allow_tx_lost=1
		fail_tx=${fail_tx:1}
	fi
	if [[ "${fail_rx}" = "-"* ]]; then
		allow_rx_lost=1
		fail_rx=${fail_rx:1}
	fi

	print_check "ftx"
	count=$(mptcp_lib_get_counter ${ns_tx} "MPTcpExtMPFailTx")
	if [ "$count" != "$fail_tx" ]; then
		extra_msg+=",tx=$count"
	fi
	if [ -z "$count" ]; then
		print_skip
	elif { [ "$count" != "$fail_tx" ] && [ $allow_tx_lost -eq 0 ]; } ||
	   { [ "$count" -gt "$fail_tx" ] && [ $allow_tx_lost -eq 1 ]; }; then
		fail_test "got $count MP_FAIL[s] TX expected $fail_tx"
	else
		print_ok
	fi

	print_check "failrx"
	count=$(mptcp_lib_get_counter ${ns_rx} "MPTcpExtMPFailRx")
	if [ "$count" != "$fail_rx" ]; then
		extra_msg+=",rx=$count"
	fi
	if [ -z "$count" ]; then
		print_skip
	elif { [ "$count" != "$fail_rx" ] && [ $allow_rx_lost -eq 0 ]; } ||
	   { [ "$count" -gt "$fail_rx" ] && [ $allow_rx_lost -eq 1 ]; }; then
		fail_test "got $count MP_FAIL[s] RX expected $fail_rx"
	else
		print_ok
	fi

	print_info "$extra_msg"
}

chk_fclose_nr()
{
	local fclose_tx=$1
	local fclose_rx=$2
	local ns_invert=$3
	local count
	local ns_tx=$ns2
	local ns_rx=$ns1
	local extra_msg=""

	if [[ $ns_invert = "invert" ]]; then
		ns_tx=$ns1
		ns_rx=$ns2
		extra_msg="invert"
	fi

	print_check "ctx"
	count=$(mptcp_lib_get_counter ${ns_tx} "MPTcpExtMPFastcloseTx")
	if [ -z "$count" ]; then
		print_skip
	elif [ "$count" != "$fclose_tx" ]; then
		extra_msg+=",tx=$count"
		fail_test "got $count MP_FASTCLOSE[s] TX expected $fclose_tx"
	else
		print_ok
	fi

	print_check "fclzrx"
	count=$(mptcp_lib_get_counter ${ns_rx} "MPTcpExtMPFastcloseRx")
	if [ -z "$count" ]; then
		print_skip
	elif [ "$count" != "$fclose_rx" ]; then
		extra_msg+=",rx=$count"
		fail_test "got $count MP_FASTCLOSE[s] RX expected $fclose_rx"
	else
		print_ok
	fi

	print_info "$extra_msg"
}

chk_rst_nr()
{
	local rst_tx=$1
	local rst_rx=$2
	local ns_invert=${3:-""}
	local count
	local ns_tx=$ns1
	local ns_rx=$ns2
	local extra_msg=""

	if [[ $ns_invert = "invert" ]]; then
		ns_tx=$ns2
		ns_rx=$ns1
		extra_msg="invert"
	fi

	print_check "rtx"
	count=$(mptcp_lib_get_counter ${ns_tx} "MPTcpExtMPRstTx")
	if [ -z "$count" ]; then
		print_skip
	# accept more rst than expected except if we don't expect any
	elif { [ $rst_tx -ne 0 ] && [ $count -lt $rst_tx ]; } ||
	     { [ $rst_tx -eq 0 ] && [ $count -ne 0 ]; }; then
		fail_test "got $count MP_RST[s] TX expected $rst_tx"
	else
		print_ok
	fi

	print_check "rstrx"
	count=$(mptcp_lib_get_counter ${ns_rx} "MPTcpExtMPRstRx")
	if [ -z "$count" ]; then
		print_skip
	# accept more rst than expected except if we don't expect any
	elif { [ $rst_rx -ne 0 ] && [ $count -lt $rst_rx ]; } ||
	     { [ $rst_rx -eq 0 ] && [ $count -ne 0 ]; }; then
		fail_test "got $count MP_RST[s] RX expected $rst_rx"
	else
		print_ok
	fi

	print_info "$extra_msg"
}

chk_infi_nr()
{
	local infi_tx=$1
	local infi_rx=$2
	local count

	print_check "itx"
	count=$(mptcp_lib_get_counter ${ns2} "MPTcpExtInfiniteMapTx")
	if [ -z "$count" ]; then
		print_skip
	elif [ "$count" != "$infi_tx" ]; then
		fail_test "got $count infinite map[s] TX expected $infi_tx"
	else
		print_ok
	fi

	print_check "infirx"
	count=$(mptcp_lib_get_counter ${ns1} "MPTcpExtInfiniteMapRx")
	if [ -z "$count" ]; then
		print_skip
	elif [ "$count" != "$infi_rx" ]; then
		fail_test "got $count infinite map[s] RX expected $infi_rx"
	else
		print_ok
	fi
}

chk_join_nr()
{
	local syn_nr=$1
	local syn_ack_nr=$2
	local ack_nr=$3
	local csum_ns1=${4:-0}
	local csum_ns2=${5:-0}
	local fail_nr=${6:-0}
	local rst_nr=${7:-0}
	local infi_nr=${8:-0}
	local corrupted_pkts=${9:-0}
	local count
	local with_cookie

	if [ "${corrupted_pkts}" -gt 0 ]; then
		print_info "${corrupted_pkts} corrupted pkts"
	fi

	print_check "syn"
	count=$(mptcp_lib_get_counter ${ns1} "MPTcpExtMPJoinSynRx")
	if [ -z "$count" ]; then
		print_skip
	elif [ "$count" != "$syn_nr" ]; then
		fail_test "got $count JOIN[s] syn expected $syn_nr"
	else
		print_ok
	fi

	print_check "synack"
	with_cookie=$(ip netns exec $ns2 sysctl -n net.ipv4.tcp_syncookies)
	count=$(mptcp_lib_get_counter ${ns2} "MPTcpExtMPJoinSynAckRx")
	if [ -z "$count" ]; then
		print_skip
	elif [ "$count" != "$syn_ack_nr" ]; then
		# simult connections exceeding the limit with cookie enabled could go up to
		# synack validation as the conn limit can be enforced reliably only after
		# the subflow creation
		if [ "$with_cookie" = 2 ] && [ "$count" -gt "$syn_ack_nr" ] && [ "$count" -le "$syn_nr" ]; then
			print_ok
		else
			fail_test "got $count JOIN[s] synack expected $syn_ack_nr"
		fi
	else
		print_ok
	fi

	print_check "ack"
	count=$(mptcp_lib_get_counter ${ns1} "MPTcpExtMPJoinAckRx")
	if [ -z "$count" ]; then
		print_skip
	elif [ "$count" != "$ack_nr" ]; then
		fail_test "got $count JOIN[s] ack expected $ack_nr"
	else
		print_ok
	fi
	if $validate_checksum; then
		chk_csum_nr $csum_ns1 $csum_ns2
		chk_fail_nr $fail_nr $fail_nr
		chk_rst_nr $rst_nr $rst_nr
		chk_infi_nr $infi_nr $infi_nr
	fi
}

# a negative value for 'stale_max' means no upper bound:
# for bidirectional transfer, if one peer sleep for a while
# - as these tests do - we can have a quite high number of
# stale/recover conversions, proportional to
# sleep duration/ MPTCP-level RTX interval.
chk_stale_nr()
{
	local ns=$1
	local stale_min=$2
	local stale_max=$3
	local stale_delta=$4
	local dump_stats
	local stale_nr
	local recover_nr

	print_check "stale"

	stale_nr=$(mptcp_lib_get_counter ${ns} "MPTcpExtSubflowStale")
	recover_nr=$(mptcp_lib_get_counter ${ns} "MPTcpExtSubflowRecover")
	if [ -z "$stale_nr" ] || [ -z "$recover_nr" ]; then
		print_skip
	elif [ $stale_nr -lt $stale_min ] ||
	   { [ $stale_max -gt 0 ] && [ $stale_nr -gt $stale_max ]; } ||
	   [ $((stale_nr - recover_nr)) -ne $stale_delta ]; then
		fail_test "got $stale_nr stale[s] $recover_nr recover[s], " \
		     " expected stale in range [$stale_min..$stale_max]," \
		     " stale-recover delta $stale_delta"
		dump_stats=1
	else
		print_ok
	fi

	if [ "${dump_stats}" = 1 ]; then
		echo $ns stats
		ip netns exec $ns ip -s link show
		ip netns exec $ns nstat -as | grep MPTcp
	fi
}

chk_add_nr()
{
	local add_nr=$1
	local echo_nr=$2
	local port_nr=${3:-0}
	local syn_nr=${4:-$port_nr}
	local syn_ack_nr=${5:-$port_nr}
	local ack_nr=${6:-$port_nr}
	local mis_syn_nr=${7:-0}
	local mis_ack_nr=${8:-0}
	local count
	local timeout

	timeout=$(ip netns exec $ns1 sysctl -n net.mptcp.add_addr_timeout)

	print_check "add"
	count=$(mptcp_lib_get_counter ${ns2} "MPTcpExtAddAddr")
	if [ -z "$count" ]; then
		print_skip
	# if the test configured a short timeout tolerate greater then expected
	# add addrs options, due to retransmissions
	elif [ "$count" != "$add_nr" ] && { [ "$timeout" -gt 1 ] || [ "$count" -lt "$add_nr" ]; }; then
		fail_test "got $count ADD_ADDR[s] expected $add_nr"
	else
		print_ok
	fi

	print_check "echo"
	count=$(mptcp_lib_get_counter ${ns1} "MPTcpExtEchoAdd")
	if [ -z "$count" ]; then
		print_skip
	elif [ "$count" != "$echo_nr" ]; then
		fail_test "got $count ADD_ADDR echo[s] expected $echo_nr"
	else
		print_ok
	fi

	if [ $port_nr -gt 0 ]; then
		print_check "pt"
		count=$(mptcp_lib_get_counter ${ns2} "MPTcpExtPortAdd")
		if [ -z "$count" ]; then
			print_skip
		elif [ "$count" != "$port_nr" ]; then
			fail_test "got $count ADD_ADDR[s] with a port-number expected $port_nr"
		else
			print_ok
		fi

		print_check "syn"
		count=$(mptcp_lib_get_counter ${ns1} "MPTcpExtMPJoinPortSynRx")
		if [ -z "$count" ]; then
			print_skip
		elif [ "$count" != "$syn_nr" ]; then
			fail_test "got $count JOIN[s] syn with a different \
				   port-number expected $syn_nr"
		else
			print_ok
		fi

		print_check "synack"
		count=$(mptcp_lib_get_counter ${ns2} "MPTcpExtMPJoinPortSynAckRx")
		if [ -z "$count" ]; then
			print_skip
		elif [ "$count" != "$syn_ack_nr" ]; then
			fail_test "got $count JOIN[s] synack with a different \
				   port-number expected $syn_ack_nr"
		else
			print_ok
		fi

		print_check "ack"
		count=$(mptcp_lib_get_counter ${ns1} "MPTcpExtMPJoinPortAckRx")
		if [ -z "$count" ]; then
			print_skip
		elif [ "$count" != "$ack_nr" ]; then
			fail_test "got $count JOIN[s] ack with a different \
				   port-number expected $ack_nr"
		else
			print_ok
		fi

		print_check "syn"
		count=$(mptcp_lib_get_counter ${ns1} "MPTcpExtMismatchPortSynRx")
		if [ -z "$count" ]; then
			print_skip
		elif [ "$count" != "$mis_syn_nr" ]; then
			fail_test "got $count JOIN[s] syn with a mismatched \
				   port-number expected $mis_syn_nr"
		else
			print_ok
		fi

		print_check "ack"
		count=$(mptcp_lib_get_counter ${ns1} "MPTcpExtMismatchPortAckRx")
		if [ -z "$count" ]; then
			print_skip
		elif [ "$count" != "$mis_ack_nr" ]; then
			fail_test "got $count JOIN[s] ack with a mismatched \
				   port-number expected $mis_ack_nr"
		else
			print_ok
		fi
	fi
}

chk_add_tx_nr()
{
	local add_tx_nr=$1
	local echo_tx_nr=$2
	local timeout
	local count

	timeout=$(ip netns exec $ns1 sysctl -n net.mptcp.add_addr_timeout)

	print_check "add TX"
	count=$(mptcp_lib_get_counter ${ns1} "MPTcpExtAddAddrTx")
	if [ -z "$count" ]; then
		print_skip
	# if the test configured a short timeout tolerate greater then expected
	# add addrs options, due to retransmissions
	elif [ "$count" != "$add_tx_nr" ] && { [ "$timeout" -gt 1 ] || [ "$count" -lt "$add_tx_nr" ]; }; then
		fail_test "got $count ADD_ADDR[s] TX, expected $add_tx_nr"
	else
		print_ok
	fi

	print_check "echo TX"
	count=$(mptcp_lib_get_counter ${ns2} "MPTcpExtEchoAddTx")
	if [ -z "$count" ]; then
		print_skip
	elif [ "$count" != "$echo_tx_nr" ]; then
		fail_test "got $count ADD_ADDR echo[s] TX, expected $echo_tx_nr"
	else
		print_ok
	fi
}

chk_rm_nr()
{
	local rm_addr_nr=$1
	local rm_subflow_nr=$2
	local invert
	local simult
	local count
	local addr_ns=$ns1
	local subflow_ns=$ns2
	local extra_msg=""

	shift 2
	while [ -n "$1" ]; do
		[ "$1" = "invert" ] && invert=true
		[ "$1" = "simult" ] && simult=true
		shift
	done

	if [ -z $invert ]; then
		addr_ns=$ns1
		subflow_ns=$ns2
	elif [ $invert = "true" ]; then
		addr_ns=$ns2
		subflow_ns=$ns1
		extra_msg="invert"
	fi

	print_check "rm"
	count=$(mptcp_lib_get_counter ${addr_ns} "MPTcpExtRmAddr")
	if [ -z "$count" ]; then
		print_skip
	elif [ "$count" != "$rm_addr_nr" ]; then
		fail_test "got $count RM_ADDR[s] expected $rm_addr_nr"
	else
		print_ok
	fi

	print_check "rmsf"
	count=$(mptcp_lib_get_counter ${subflow_ns} "MPTcpExtRmSubflow")
	if [ -z "$count" ]; then
		print_skip
	elif [ -n "$simult" ]; then
		local cnt suffix

		cnt=$(mptcp_lib_get_counter ${addr_ns} "MPTcpExtRmSubflow")

		# in case of simult flush, the subflow removal count on each side is
		# unreliable
		count=$((count + cnt))
		if [ "$count" != "$rm_subflow_nr" ]; then
			suffix="$count in [$rm_subflow_nr:$((rm_subflow_nr*2))]"
			extra_msg+=" simult"
		fi
		if [ $count -ge "$rm_subflow_nr" ] && \
		   [ "$count" -le "$((rm_subflow_nr *2 ))" ]; then
			print_ok "$suffix"
		else
			fail_test "got $count RM_SUBFLOW[s] expected in range [$rm_subflow_nr:$((rm_subflow_nr*2))]"
		fi
	elif [ "$count" != "$rm_subflow_nr" ]; then
		fail_test "got $count RM_SUBFLOW[s] expected $rm_subflow_nr"
	else
		print_ok
	fi

	print_info "$extra_msg"
}

chk_rm_tx_nr()
{
	local rm_addr_tx_nr=$1

	print_check "rm TX"
	count=$(mptcp_lib_get_counter ${ns2} "MPTcpExtRmAddrTx")
	if [ -z "$count" ]; then
		print_skip
	elif [ "$count" != "$rm_addr_tx_nr" ]; then
		fail_test "got $count RM_ADDR[s] expected $rm_addr_tx_nr"
	else
		print_ok
	fi
}

chk_prio_nr()
{
	local mp_prio_nr_tx=$1
	local mp_prio_nr_rx=$2
	local count

	print_check "ptx"
	count=$(mptcp_lib_get_counter ${ns1} "MPTcpExtMPPrioTx")
	if [ -z "$count" ]; then
		print_skip
	elif [ "$count" != "$mp_prio_nr_tx" ]; then
		fail_test "got $count MP_PRIO[s] TX expected $mp_prio_nr_tx"
	else
		print_ok
	fi

	print_check "prx"
	count=$(mptcp_lib_get_counter ${ns1} "MPTcpExtMPPrioRx")
	if [ -z "$count" ]; then
		print_skip
	elif [ "$count" != "$mp_prio_nr_rx" ]; then
		fail_test "got $count MP_PRIO[s] RX expected $mp_prio_nr_rx"
	else
		print_ok
	fi
}

chk_subflow_nr()
{
	local msg="$1"
	local subflow_nr=$2
	local cnt1
	local cnt2
	local dump_stats

	print_check "${msg}"

	cnt1=$(ss -N $ns1 -tOni | grep -c token)
	cnt2=$(ss -N $ns2 -tOni | grep -c token)
	if [ "$cnt1" != "$subflow_nr" ] || [ "$cnt2" != "$subflow_nr" ]; then
		fail_test "got $cnt1:$cnt2 subflows expected $subflow_nr"
		dump_stats=1
	else
		print_ok
	fi

	if [ "${dump_stats}" = 1 ]; then
		ss -N $ns1 -tOni
		ss -N $ns1 -tOni | grep token
		ip -n $ns1 mptcp endpoint
	fi
}

chk_mptcp_info()
{
	local info1=$1
	local exp1=$2
	local info2=$3
	local exp2=$4
	local cnt1
	local cnt2
	local dump_stats

	print_check "mptcp_info ${info1:0:15}=$exp1:$exp2"

	cnt1=$(ss -N $ns1 -inmHM | mptcp_lib_get_info_value "$info1" "$info1")
	cnt2=$(ss -N $ns2 -inmHM | mptcp_lib_get_info_value "$info2" "$info2")
	# 'ss' only display active connections and counters that are not 0.
	[ -z "$cnt1" ] && cnt1=0
	[ -z "$cnt2" ] && cnt2=0

	if [ "$cnt1" != "$exp1" ] || [ "$cnt2" != "$exp2" ]; then
		fail_test "got $cnt1:$cnt2 $info1:$info2 expected $exp1:$exp2"
		dump_stats=1
	else
		print_ok
	fi

	if [ "$dump_stats" = 1 ]; then
		ss -N $ns1 -inmHM
		ss -N $ns2 -inmHM
	fi
}

# $1: subflows in ns1 ; $2: subflows in ns2
# number of all subflows, including the initial subflow.
chk_subflows_total()
{
	local cnt1
	local cnt2
	local info="subflows_total"
	local dump_stats

	# if subflows_total counter is supported, use it:
	if [ -n "$(ss -N $ns1 -inmHM | mptcp_lib_get_info_value $info $info)" ]; then
		chk_mptcp_info $info $1 $info $2
		return
	fi

	print_check "$info $1:$2"

	# if not, count the TCP connections that are in fact MPTCP subflows
	cnt1=$(ss -N $ns1 -ti state established state syn-sent state syn-recv |
	       grep -c tcp-ulp-mptcp)
	cnt2=$(ss -N $ns2 -ti state established state syn-sent state syn-recv |
	       grep -c tcp-ulp-mptcp)

	if [ "$1" != "$cnt1" ] || [ "$2" != "$cnt2" ]; then
		fail_test "got subflows $cnt1:$cnt2 expected $1:$2"
		dump_stats=1
	else
		print_ok
	fi

	if [ "$dump_stats" = 1 ]; then
		ss -N $ns1 -ti
		ss -N $ns2 -ti
	fi
}

chk_link_usage()
{
	local ns=$1
	local link=$2
	local out=$3
	local expected_rate=$4

	local tx_link tx_total
	tx_link=$(ip netns exec $ns cat /sys/class/net/$link/statistics/tx_bytes)
	tx_total=$(stat --format=%s $out)
	local tx_rate=$((tx_link * 100 / tx_total))
	local tolerance=5

	print_check "link usage"
	if [ $tx_rate -lt $((expected_rate - tolerance)) ] || \
	   [ $tx_rate -gt $((expected_rate + tolerance)) ]; then
		fail_test "got $tx_rate% usage, expected $expected_rate%"
	else
		print_ok
	fi
}

wait_attempt_fail()
{
	local timeout_ms=$((timeout_poll * 1000))
	local time=0
	local ns=$1

	while [ $time -lt $timeout_ms ]; do
		local cnt

		cnt=$(mptcp_lib_get_counter ${ns} "TcpAttemptFails")

		[ "$cnt" = 1 ] && return 1
		time=$((time + 100))
		sleep 0.1
	done
	return 1
}

set_userspace_pm()
{
	local ns=$1

	ip netns exec $ns sysctl -q net.mptcp.pm_type=1
}

subflows_tests()
{
	if reset "no JOIN"; then
		run_tests $ns1 $ns2 10.0.1.1
		chk_join_nr 0 0 0
	fi

	# subflow limited by client
	if reset "single subflow, limited by client"; then
		pm_nl_set_limits $ns1 0 0
		pm_nl_set_limits $ns2 0 0
		pm_nl_add_endpoint $ns2 10.0.3.2 flags subflow
		run_tests $ns1 $ns2 10.0.1.1
		chk_join_nr 0 0 0
	fi

	# subflow limited by server
	if reset "single subflow, limited by server"; then
		pm_nl_set_limits $ns1 0 0
		pm_nl_set_limits $ns2 0 1
		pm_nl_add_endpoint $ns2 10.0.3.2 flags subflow
		run_tests $ns1 $ns2 10.0.1.1
		chk_join_nr 1 1 0
	fi

	# subflow
	if reset "single subflow"; then
		pm_nl_set_limits $ns1 0 1
		pm_nl_set_limits $ns2 0 1
		pm_nl_add_endpoint $ns2 10.0.3.2 flags subflow
		run_tests $ns1 $ns2 10.0.1.1
		chk_join_nr 1 1 1
	fi

	# multiple subflows
	if reset "multiple subflows"; then
		pm_nl_set_limits $ns1 0 2
		pm_nl_set_limits $ns2 0 2
		pm_nl_add_endpoint $ns2 10.0.3.2 flags subflow
		pm_nl_add_endpoint $ns2 10.0.2.2 flags subflow
		run_tests $ns1 $ns2 10.0.1.1
		chk_join_nr 2 2 2
	fi

	# multiple subflows limited by server
	if reset "multiple subflows, limited by server"; then
		pm_nl_set_limits $ns1 0 1
		pm_nl_set_limits $ns2 0 2
		pm_nl_add_endpoint $ns2 10.0.3.2 flags subflow
		pm_nl_add_endpoint $ns2 10.0.2.2 flags subflow
		run_tests $ns1 $ns2 10.0.1.1
		chk_join_nr 2 2 1
	fi

	# single subflow, dev
	if reset "single subflow, dev"; then
		pm_nl_set_limits $ns1 0 1
		pm_nl_set_limits $ns2 0 1
		pm_nl_add_endpoint $ns2 10.0.3.2 flags subflow dev ns2eth3
		run_tests $ns1 $ns2 10.0.1.1
		chk_join_nr 1 1 1
	fi
}

subflows_error_tests()
{
	# If a single subflow is configured, and matches the MPC src
	# address, no additional subflow should be created
	if reset "no MPC reuse with single endpoint"; then
		pm_nl_set_limits $ns1 0 1
		pm_nl_set_limits $ns2 0 1
		pm_nl_add_endpoint $ns2 10.0.1.2 flags subflow
		speed=slow \
			run_tests $ns1 $ns2 10.0.1.1
		chk_join_nr 0 0 0
	fi

	# multiple subflows, with subflow creation error
	if reset_with_tcp_filter "multi subflows, with failing subflow" ns1 10.0.3.2 REJECT &&
	   continue_if mptcp_lib_kallsyms_has "mptcp_pm_subflow_check_next$"; then
		pm_nl_set_limits $ns1 0 2
		pm_nl_set_limits $ns2 0 2
		pm_nl_add_endpoint $ns2 10.0.3.2 flags subflow
		pm_nl_add_endpoint $ns2 10.0.2.2 flags subflow
		speed=slow \
			run_tests $ns1 $ns2 10.0.1.1
		chk_join_nr 1 1 1
	fi

	# multiple subflows, with subflow timeout on MPJ
	if reset_with_tcp_filter "multi subflows, with subflow timeout" ns1 10.0.3.2 DROP &&
	   continue_if mptcp_lib_kallsyms_has "mptcp_pm_subflow_check_next$"; then
		pm_nl_set_limits $ns1 0 2
		pm_nl_set_limits $ns2 0 2
		pm_nl_add_endpoint $ns2 10.0.3.2 flags subflow
		pm_nl_add_endpoint $ns2 10.0.2.2 flags subflow
		speed=slow \
			run_tests $ns1 $ns2 10.0.1.1
		chk_join_nr 1 1 1
	fi

	# multiple subflows, check that the endpoint corresponding to
	# closed subflow (due to reset) is not reused if additional
	# subflows are added later
	if reset_with_tcp_filter "multi subflows, fair usage on close" ns1 10.0.3.2 REJECT &&
	   continue_if mptcp_lib_kallsyms_has "mptcp_pm_subflow_check_next$"; then
		pm_nl_set_limits $ns1 0 1
		pm_nl_set_limits $ns2 0 1
		pm_nl_add_endpoint $ns2 10.0.3.2 flags subflow
		speed=slow \
			run_tests $ns1 $ns2 10.0.1.1 &

		# mpj subflow will be in TW after the reset
		wait_attempt_fail $ns2
		pm_nl_add_endpoint $ns2 10.0.2.2 flags subflow
		wait

		# additional subflow could be created only if the PM select
		# the later endpoint, skipping the already used one
		chk_join_nr 1 1 1
	fi
}

signal_address_tests()
{
	# add_address, unused
	if reset "unused signal address"; then
		pm_nl_add_endpoint $ns1 10.0.2.1 flags signal
		run_tests $ns1 $ns2 10.0.1.1
		chk_join_nr 0 0 0
		chk_add_tx_nr 1 1
		chk_add_nr 1 1
	fi

	# accept and use add_addr
	if reset "signal address"; then
		pm_nl_set_limits $ns1 0 1
		pm_nl_set_limits $ns2 1 1
		pm_nl_add_endpoint $ns1 10.0.2.1 flags signal
		run_tests $ns1 $ns2 10.0.1.1
		chk_join_nr 1 1 1
		chk_add_nr 1 1
	fi

	# accept and use add_addr with an additional subflow
	# note: signal address in server ns and local addresses in client ns must
	# belong to different subnets or one of the listed local address could be
	# used for 'add_addr' subflow
	if reset "subflow and signal"; then
		pm_nl_add_endpoint $ns1 10.0.2.1 flags signal
		pm_nl_set_limits $ns1 0 2
		pm_nl_set_limits $ns2 1 2
		pm_nl_add_endpoint $ns2 10.0.3.2 flags subflow
		run_tests $ns1 $ns2 10.0.1.1
		chk_join_nr 2 2 2
		chk_add_nr 1 1
	fi

	# accept and use add_addr with additional subflows
	if reset "multiple subflows and signal"; then
		pm_nl_set_limits $ns1 0 3
		pm_nl_add_endpoint $ns1 10.0.2.1 flags signal
		pm_nl_set_limits $ns2 1 3
		pm_nl_add_endpoint $ns2 10.0.3.2 flags subflow
		pm_nl_add_endpoint $ns2 10.0.4.2 flags subflow
		run_tests $ns1 $ns2 10.0.1.1
		chk_join_nr 3 3 3
		chk_add_nr 1 1
	fi

	# signal addresses
	if reset "signal addresses"; then
		pm_nl_set_limits $ns1 3 3
		pm_nl_add_endpoint $ns1 10.0.2.1 flags signal
		pm_nl_add_endpoint $ns1 10.0.3.1 flags signal
		pm_nl_add_endpoint $ns1 10.0.4.1 flags signal
		pm_nl_set_limits $ns2 3 3
		run_tests $ns1 $ns2 10.0.1.1
		chk_join_nr 3 3 3
		chk_add_nr 3 3
	fi

	# signal invalid addresses
	if reset "signal invalid addresses"; then
		pm_nl_set_limits $ns1 3 3
		pm_nl_add_endpoint $ns1 10.0.12.1 flags signal
		pm_nl_add_endpoint $ns1 10.0.3.1 flags signal
		pm_nl_add_endpoint $ns1 10.0.14.1 flags signal
		pm_nl_set_limits $ns2 3 3
		run_tests $ns1 $ns2 10.0.1.1
		chk_join_nr 1 1 1
		chk_add_nr 3 3
	fi

	# signal addresses race test
	if reset "signal addresses race test"; then
		pm_nl_set_limits $ns1 4 4
		pm_nl_set_limits $ns2 4 4
		pm_nl_add_endpoint $ns1 10.0.1.1 flags signal
		pm_nl_add_endpoint $ns1 10.0.2.1 flags signal
		pm_nl_add_endpoint $ns1 10.0.3.1 flags signal
		pm_nl_add_endpoint $ns1 10.0.4.1 flags signal
		pm_nl_add_endpoint $ns2 10.0.1.2 flags signal
		pm_nl_add_endpoint $ns2 10.0.2.2 flags signal
		pm_nl_add_endpoint $ns2 10.0.3.2 flags signal
		pm_nl_add_endpoint $ns2 10.0.4.2 flags signal

		# the peer could possibly miss some addr notification, allow retransmission
		ip netns exec $ns1 sysctl -q net.mptcp.add_addr_timeout=1
		speed=slow \
			run_tests $ns1 $ns2 10.0.1.1

		# It is not directly linked to the commit introducing this
		# symbol but for the parent one which is linked anyway.
		if ! mptcp_lib_kallsyms_has "mptcp_pm_subflow_check_next$"; then
			chk_join_nr 3 3 2
			chk_add_nr 4 4
		else
			chk_join_nr 3 3 3
			# the server will not signal the address terminating
			# the MPC subflow
			chk_add_nr 3 3
		fi
	fi
}

link_failure_tests()
{
	# accept and use add_addr with additional subflows and link loss
	if reset "multiple flows, signal, link failure"; then
		# without any b/w limit each veth could spool the packets and get
		# them acked at xmit time, so that the corresponding subflow will
		# have almost always no outstanding pkts, the scheduler will pick
		# always the first subflow and we will have hard time testing
		# active backup and link switch-over.
		# Let's set some arbitrary (low) virtual link limits.
		init_shapers
		pm_nl_set_limits $ns1 0 3
		pm_nl_add_endpoint $ns1 10.0.2.1 dev ns1eth2 flags signal
		pm_nl_set_limits $ns2 1 3
		pm_nl_add_endpoint $ns2 10.0.3.2 dev ns2eth3 flags subflow
		pm_nl_add_endpoint $ns2 10.0.4.2 dev ns2eth4 flags subflow
		test_linkfail=1 \
			run_tests $ns1 $ns2 10.0.1.1
		chk_join_nr 3 3 3
		chk_add_nr 1 1
		chk_stale_nr $ns2 1 5 1
	fi

	# accept and use add_addr with additional subflows and link loss
	# for bidirectional transfer
	if reset "multi flows, signal, bidi, link fail"; then
		init_shapers
		pm_nl_set_limits $ns1 0 3
		pm_nl_add_endpoint $ns1 10.0.2.1 dev ns1eth2 flags signal
		pm_nl_set_limits $ns2 1 3
		pm_nl_add_endpoint $ns2 10.0.3.2 dev ns2eth3 flags subflow
		pm_nl_add_endpoint $ns2 10.0.4.2 dev ns2eth4 flags subflow
		test_linkfail=2 \
			run_tests $ns1 $ns2 10.0.1.1
		chk_join_nr 3 3 3
		chk_add_nr 1 1
		chk_stale_nr $ns2 1 -1 1
	fi

	# 2 subflows plus 1 backup subflow with a lossy link, backup
	# will never be used
	if reset "backup subflow unused, link failure"; then
		init_shapers
		pm_nl_set_limits $ns1 0 2
		pm_nl_add_endpoint $ns1 10.0.2.1 dev ns1eth2 flags signal
		pm_nl_set_limits $ns2 1 2
		pm_nl_add_endpoint $ns2 10.0.3.2 dev ns2eth3 flags subflow,backup
		FAILING_LINKS="1" test_linkfail=1 \
			run_tests $ns1 $ns2 10.0.1.1
		chk_join_nr 2 2 2
		chk_add_nr 1 1
		chk_link_usage $ns2 ns2eth3 $cinsent 0
	fi

	# 2 lossy links after half transfer, backup will get half of
	# the traffic
	if reset "backup flow used, multi links fail"; then
		init_shapers
		pm_nl_set_limits $ns1 0 2
		pm_nl_add_endpoint $ns1 10.0.2.1 dev ns1eth2 flags signal
		pm_nl_set_limits $ns2 1 2
		pm_nl_add_endpoint $ns2 10.0.3.2 dev ns2eth3 flags subflow,backup
		FAILING_LINKS="1 2" test_linkfail=1 \
			run_tests $ns1 $ns2 10.0.1.1
		chk_join_nr 2 2 2
		chk_add_nr 1 1
		chk_stale_nr $ns2 2 4 2
		chk_link_usage $ns2 ns2eth3 $cinsent 50
	fi

	# use a backup subflow with the first subflow on a lossy link
	# for bidirectional transfer
	if reset "backup flow used, bidi, link failure"; then
		init_shapers
		pm_nl_set_limits $ns1 0 2
		pm_nl_add_endpoint $ns1 10.0.2.1 dev ns1eth2 flags signal
		pm_nl_set_limits $ns2 1 3
		pm_nl_add_endpoint $ns2 10.0.3.2 dev ns2eth3 flags subflow,backup
		FAILING_LINKS="1 2" test_linkfail=2 \
			run_tests $ns1 $ns2 10.0.1.1
		chk_join_nr 2 2 2
		chk_add_nr 1 1
		chk_stale_nr $ns2 1 -1 2
		chk_link_usage $ns2 ns2eth3 $cinsent 50
	fi
}

add_addr_timeout_tests()
{
	# add_addr timeout
	if reset_with_add_addr_timeout "signal address, ADD_ADDR timeout"; then
		pm_nl_set_limits $ns1 0 1
		pm_nl_set_limits $ns2 1 1
		pm_nl_add_endpoint $ns1 10.0.2.1 flags signal
		speed=slow \
			run_tests $ns1 $ns2 10.0.1.1
		chk_join_nr 1 1 1
		chk_add_tx_nr 4 4
		chk_add_nr 4 0
	fi

	# add_addr timeout IPv6
	if reset_with_add_addr_timeout "signal address, ADD_ADDR6 timeout" 6; then
		pm_nl_set_limits $ns1 0 1
		pm_nl_set_limits $ns2 1 1
		pm_nl_add_endpoint $ns1 dead:beef:2::1 flags signal
		speed=slow \
			run_tests $ns1 $ns2 dead:beef:1::1
		chk_join_nr 1 1 1
		chk_add_nr 4 0
	fi

	# signal addresses timeout
	if reset_with_add_addr_timeout "signal addresses, ADD_ADDR timeout"; then
		pm_nl_set_limits $ns1 2 2
		pm_nl_add_endpoint $ns1 10.0.2.1 flags signal
		pm_nl_add_endpoint $ns1 10.0.3.1 flags signal
		pm_nl_set_limits $ns2 2 2
		speed=10 \
			run_tests $ns1 $ns2 10.0.1.1
		chk_join_nr 2 2 2
		chk_add_nr 8 0
	fi

	# signal invalid addresses timeout
	if reset_with_add_addr_timeout "invalid address, ADD_ADDR timeout"; then
		pm_nl_set_limits $ns1 2 2
		pm_nl_add_endpoint $ns1 10.0.12.1 flags signal
		pm_nl_add_endpoint $ns1 10.0.3.1 flags signal
		pm_nl_set_limits $ns2 2 2
		speed=10 \
			run_tests $ns1 $ns2 10.0.1.1
		chk_join_nr 1 1 1
		chk_add_nr 8 0
	fi
}

remove_tests()
{
	# single subflow, remove
	if reset "remove single subflow"; then
		pm_nl_set_limits $ns1 0 1
		pm_nl_set_limits $ns2 0 1
		pm_nl_add_endpoint $ns2 10.0.3.2 flags subflow
		addr_nr_ns2=-1 speed=slow \
			run_tests $ns1 $ns2 10.0.1.1
		chk_join_nr 1 1 1
		chk_rm_tx_nr 1
		chk_rm_nr 1 1
		chk_rst_nr 0 0
	fi

	# multiple subflows, remove
	if reset "remove multiple subflows"; then
		pm_nl_set_limits $ns1 0 2
		pm_nl_set_limits $ns2 0 2
		pm_nl_add_endpoint $ns2 10.0.2.2 flags subflow
		pm_nl_add_endpoint $ns2 10.0.3.2 flags subflow
		addr_nr_ns2=-2 speed=slow \
			run_tests $ns1 $ns2 10.0.1.1
		chk_join_nr 2 2 2
		chk_rm_nr 2 2
		chk_rst_nr 0 0
	fi

	# single address, remove
	if reset "remove single address"; then
		pm_nl_set_limits $ns1 0 1
		pm_nl_add_endpoint $ns1 10.0.2.1 flags signal
		pm_nl_set_limits $ns2 1 1
		addr_nr_ns1=-1 speed=slow \
			run_tests $ns1 $ns2 10.0.1.1
		chk_join_nr 1 1 1
		chk_add_nr 1 1
		chk_rm_nr 1 1 invert
		chk_rst_nr 0 0
	fi

	# subflow and signal, remove
	if reset "remove subflow and signal"; then
		pm_nl_set_limits $ns1 0 2
		pm_nl_add_endpoint $ns1 10.0.2.1 flags signal
		pm_nl_set_limits $ns2 1 2
		pm_nl_add_endpoint $ns2 10.0.3.2 flags subflow
		addr_nr_ns1=-1 addr_nr_ns2=-1 speed=slow \
			run_tests $ns1 $ns2 10.0.1.1
		chk_join_nr 2 2 2
		chk_add_nr 1 1
		chk_rm_nr 1 1
		chk_rst_nr 0 0
	fi

	# subflows and signal, remove
	if reset "remove subflows and signal"; then
		pm_nl_set_limits $ns1 0 3
		pm_nl_add_endpoint $ns1 10.0.2.1 flags signal
		pm_nl_set_limits $ns2 1 3
		pm_nl_add_endpoint $ns2 10.0.3.2 flags subflow
		pm_nl_add_endpoint $ns2 10.0.4.2 flags subflow
		addr_nr_ns1=-1 addr_nr_ns2=-2 speed=10 \
			run_tests $ns1 $ns2 10.0.1.1
		chk_join_nr 3 3 3
		chk_add_nr 1 1
		chk_rm_nr 2 2
		chk_rst_nr 0 0
	fi

	# addresses remove
	if reset "remove addresses"; then
		pm_nl_set_limits $ns1 3 3
		pm_nl_add_endpoint $ns1 10.0.2.1 flags signal id 250
		pm_nl_add_endpoint $ns1 10.0.3.1 flags signal
		pm_nl_add_endpoint $ns1 10.0.4.1 flags signal
		pm_nl_set_limits $ns2 3 3
		addr_nr_ns1=-3 speed=10 \
			run_tests $ns1 $ns2 10.0.1.1
		chk_join_nr 3 3 3
		chk_add_nr 3 3
		chk_rm_nr 3 3 invert
		chk_rst_nr 0 0
	fi

	# invalid addresses remove
	if reset "remove invalid addresses"; then
		pm_nl_set_limits $ns1 3 3
		pm_nl_add_endpoint $ns1 10.0.12.1 flags signal
		pm_nl_add_endpoint $ns1 10.0.3.1 flags signal
		pm_nl_add_endpoint $ns1 10.0.14.1 flags signal
		pm_nl_set_limits $ns2 3 3
		addr_nr_ns1=-3 speed=10 \
			run_tests $ns1 $ns2 10.0.1.1
		chk_join_nr 1 1 1
		chk_add_nr 3 3
		chk_rm_nr 3 1 invert
		chk_rst_nr 0 0
	fi

	# subflows and signal, flush
	if reset "flush subflows and signal"; then
		pm_nl_set_limits $ns1 0 3
		pm_nl_add_endpoint $ns1 10.0.2.1 flags signal
		pm_nl_set_limits $ns2 1 3
		pm_nl_add_endpoint $ns2 10.0.3.2 flags subflow
		pm_nl_add_endpoint $ns2 10.0.4.2 flags subflow
		addr_nr_ns1=-8 addr_nr_ns2=-8 speed=slow \
			run_tests $ns1 $ns2 10.0.1.1
		chk_join_nr 3 3 3
		chk_add_nr 1 1
		chk_rm_nr 1 3 invert simult
		chk_rst_nr 0 0
	fi

	# subflows flush
	if reset "flush subflows"; then
		pm_nl_set_limits $ns1 3 3
		pm_nl_set_limits $ns2 3 3
		pm_nl_add_endpoint $ns2 10.0.2.2 flags subflow id 150
		pm_nl_add_endpoint $ns2 10.0.3.2 flags subflow
		pm_nl_add_endpoint $ns2 10.0.4.2 flags subflow
		addr_nr_ns1=-8 addr_nr_ns2=-8 speed=slow \
			run_tests $ns1 $ns2 10.0.1.1
		chk_join_nr 3 3 3

		if mptcp_lib_kversion_ge 5.18; then
			chk_rm_tx_nr 0
			chk_rm_nr 0 3 simult
		else
			chk_rm_nr 3 3
		fi
		chk_rst_nr 0 0
	fi

	# addresses flush
	if reset "flush addresses"; then
		pm_nl_set_limits $ns1 3 3
		pm_nl_add_endpoint $ns1 10.0.2.1 flags signal id 250
		pm_nl_add_endpoint $ns1 10.0.3.1 flags signal
		pm_nl_add_endpoint $ns1 10.0.4.1 flags signal
		pm_nl_set_limits $ns2 3 3
		addr_nr_ns1=-8 addr_nr_ns2=-8 speed=slow \
			run_tests $ns1 $ns2 10.0.1.1
		chk_join_nr 3 3 3
		chk_add_nr 3 3
		chk_rm_nr 3 3 invert simult
		chk_rst_nr 0 0
	fi

	# invalid addresses flush
	if reset "flush invalid addresses"; then
		pm_nl_set_limits $ns1 3 3
		pm_nl_add_endpoint $ns1 10.0.12.1 flags signal
		pm_nl_add_endpoint $ns1 10.0.3.1 flags signal
		pm_nl_add_endpoint $ns1 10.0.14.1 flags signal
		pm_nl_set_limits $ns2 3 3
		addr_nr_ns1=-8 speed=slow \
			run_tests $ns1 $ns2 10.0.1.1
		chk_join_nr 1 1 1
		chk_add_nr 3 3
		chk_rm_nr 3 1 invert
		chk_rst_nr 0 0
	fi

	# remove id 0 subflow
	if reset "remove id 0 subflow"; then
		pm_nl_set_limits $ns1 0 1
		pm_nl_set_limits $ns2 0 1
		pm_nl_add_endpoint $ns2 10.0.3.2 flags subflow
		addr_nr_ns2=-9 speed=slow \
			run_tests $ns1 $ns2 10.0.1.1
		chk_join_nr 1 1 1
		chk_rm_nr 1 1
		chk_rst_nr 0 0
	fi

	# remove id 0 address
	if reset "remove id 0 address"; then
		pm_nl_set_limits $ns1 0 1
		pm_nl_add_endpoint $ns1 10.0.2.1 flags signal
		pm_nl_set_limits $ns2 1 1
		addr_nr_ns1=-9 speed=slow \
			run_tests $ns1 $ns2 10.0.1.1
		chk_join_nr 1 1 1
		chk_add_nr 1 1
		chk_rm_nr 1 1 invert
		chk_rst_nr 0 0 invert
	fi
}

add_tests()
{
	# add single subflow
	if reset "add single subflow"; then
		pm_nl_set_limits $ns1 0 1
		pm_nl_set_limits $ns2 0 1
		addr_nr_ns2=1 speed=slow cestab_ns2=1 \
			run_tests $ns1 $ns2 10.0.1.1
		chk_join_nr 1 1 1
		chk_cestab_nr $ns2 0
	fi

	# add signal address
	if reset "add signal address"; then
		pm_nl_set_limits $ns1 0 1
		pm_nl_set_limits $ns2 1 1
		addr_nr_ns1=1 speed=slow cestab_ns1=1 \
			run_tests $ns1 $ns2 10.0.1.1
		chk_join_nr 1 1 1
		chk_add_nr 1 1
		chk_cestab_nr $ns1 0
	fi

	# add multiple subflows
	if reset "add multiple subflows"; then
		pm_nl_set_limits $ns1 0 2
		pm_nl_set_limits $ns2 0 2
		addr_nr_ns2=2 speed=slow cestab_ns2=1 \
			run_tests $ns1 $ns2 10.0.1.1
		chk_join_nr 2 2 2
		chk_cestab_nr $ns2 0
	fi

	# add multiple subflows IPv6
	if reset "add multiple subflows IPv6"; then
		pm_nl_set_limits $ns1 0 2
		pm_nl_set_limits $ns2 0 2
		addr_nr_ns2=2 speed=slow cestab_ns2=1 \
			run_tests $ns1 $ns2 dead:beef:1::1
		chk_join_nr 2 2 2
		chk_cestab_nr $ns2 0
	fi

	# add multiple addresses IPv6
	if reset "add multiple addresses IPv6"; then
		pm_nl_set_limits $ns1 0 2
		pm_nl_set_limits $ns2 2 2
		addr_nr_ns1=2 speed=slow cestab_ns1=1 \
			run_tests $ns1 $ns2 dead:beef:1::1
		chk_join_nr 2 2 2
		chk_add_nr 2 2
		chk_cestab_nr $ns1 0
	fi
}

ipv6_tests()
{
	# subflow IPv6
	if reset "single subflow IPv6"; then
		pm_nl_set_limits $ns1 0 1
		pm_nl_set_limits $ns2 0 1
		pm_nl_add_endpoint $ns2 dead:beef:3::2 dev ns2eth3 flags subflow
		speed=slow \
			run_tests $ns1 $ns2 dead:beef:1::1
		chk_join_nr 1 1 1
	fi

	# add_address, unused IPv6
	if reset "unused signal address IPv6"; then
		pm_nl_add_endpoint $ns1 dead:beef:2::1 flags signal
		speed=slow \
			run_tests $ns1 $ns2 dead:beef:1::1
		chk_join_nr 0 0 0
		chk_add_nr 1 1
	fi

	# signal address IPv6
	if reset "single address IPv6"; then
		pm_nl_set_limits $ns1 0 1
		pm_nl_add_endpoint $ns1 dead:beef:2::1 flags signal
		pm_nl_set_limits $ns2 1 1
		speed=slow \
			run_tests $ns1 $ns2 dead:beef:1::1
		chk_join_nr 1 1 1
		chk_add_nr 1 1
	fi

	# single address IPv6, remove
	if reset "remove single address IPv6"; then
		pm_nl_set_limits $ns1 0 1
		pm_nl_add_endpoint $ns1 dead:beef:2::1 flags signal
		pm_nl_set_limits $ns2 1 1
		addr_nr_ns1=-1 speed=slow \
			run_tests $ns1 $ns2 dead:beef:1::1
		chk_join_nr 1 1 1
		chk_add_nr 1 1
		chk_rm_nr 1 1 invert
	fi

	# subflow and signal IPv6, remove
	if reset "remove subflow and signal IPv6"; then
		pm_nl_set_limits $ns1 0 2
		pm_nl_add_endpoint $ns1 dead:beef:2::1 flags signal
		pm_nl_set_limits $ns2 1 2
		pm_nl_add_endpoint $ns2 dead:beef:3::2 dev ns2eth3 flags subflow
		addr_nr_ns1=-1 addr_nr_ns2=-1 speed=slow \
			run_tests $ns1 $ns2 dead:beef:1::1
		chk_join_nr 2 2 2
		chk_add_nr 1 1
		chk_rm_nr 1 1
	fi
}

v4mapped_tests()
{
	# subflow IPv4-mapped to IPv4-mapped
	if reset "single subflow IPv4-mapped"; then
		pm_nl_set_limits $ns1 0 1
		pm_nl_set_limits $ns2 0 1
		pm_nl_add_endpoint $ns2 "::ffff:10.0.3.2" flags subflow
		run_tests $ns1 $ns2 "::ffff:10.0.1.1"
		chk_join_nr 1 1 1
	fi

	# signal address IPv4-mapped with IPv4-mapped sk
	if reset "signal address IPv4-mapped"; then
		pm_nl_set_limits $ns1 0 1
		pm_nl_set_limits $ns2 1 1
		pm_nl_add_endpoint $ns1 "::ffff:10.0.2.1" flags signal
		run_tests $ns1 $ns2 "::ffff:10.0.1.1"
		chk_join_nr 1 1 1
		chk_add_nr 1 1
	fi

	# subflow v4-map-v6
	if reset "single subflow v4-map-v6"; then
		pm_nl_set_limits $ns1 0 1
		pm_nl_set_limits $ns2 0 1
		pm_nl_add_endpoint $ns2 10.0.3.2 flags subflow
		run_tests $ns1 $ns2 "::ffff:10.0.1.1"
		chk_join_nr 1 1 1
	fi

	# signal address v4-map-v6
	if reset "signal address v4-map-v6"; then
		pm_nl_set_limits $ns1 0 1
		pm_nl_set_limits $ns2 1 1
		pm_nl_add_endpoint $ns1 10.0.2.1 flags signal
		run_tests $ns1 $ns2 "::ffff:10.0.1.1"
		chk_join_nr 1 1 1
		chk_add_nr 1 1
	fi

	# subflow v6-map-v4
	if reset "single subflow v6-map-v4"; then
		pm_nl_set_limits $ns1 0 1
		pm_nl_set_limits $ns2 0 1
		pm_nl_add_endpoint $ns2 "::ffff:10.0.3.2" flags subflow
		run_tests $ns1 $ns2 10.0.1.1
		chk_join_nr 1 1 1
	fi

	# signal address v6-map-v4
	if reset "signal address v6-map-v4"; then
		pm_nl_set_limits $ns1 0 1
		pm_nl_set_limits $ns2 1 1
		pm_nl_add_endpoint $ns1 "::ffff:10.0.2.1" flags signal
		run_tests $ns1 $ns2 10.0.1.1
		chk_join_nr 1 1 1
		chk_add_nr 1 1
	fi

	# no subflow IPv6 to v4 address
	if reset "no JOIN with diff families v4-v6"; then
		pm_nl_set_limits $ns1 0 1
		pm_nl_set_limits $ns2 0 1
		pm_nl_add_endpoint $ns2 dead:beef:2::2 flags subflow
		run_tests $ns1 $ns2 10.0.1.1
		chk_join_nr 0 0 0
	fi

	# no subflow IPv6 to v4 address even if v6 has a valid v4 at the end
	if reset "no JOIN with diff families v4-v6-2"; then
		pm_nl_set_limits $ns1 0 1
		pm_nl_set_limits $ns2 0 1
		pm_nl_add_endpoint $ns2 dead:beef:2::10.0.3.2 flags subflow
		run_tests $ns1 $ns2 10.0.1.1
		chk_join_nr 0 0 0
	fi

	# no subflow IPv4 to v6 address, no need to slow down too then
	if reset "no JOIN with diff families v6-v4"; then
		pm_nl_set_limits $ns1 0 1
		pm_nl_set_limits $ns2 0 1
		pm_nl_add_endpoint $ns2 10.0.3.2 flags subflow
		run_tests $ns1 $ns2 dead:beef:1::1
		chk_join_nr 0 0 0
	fi
}

mixed_tests()
{
	if reset "IPv4 sockets do not use IPv6 addresses" &&
	   continue_if mptcp_lib_kversion_ge 6.3; then
		pm_nl_set_limits $ns1 0 1
		pm_nl_set_limits $ns2 1 1
		pm_nl_add_endpoint $ns1 dead:beef:2::1 flags signal
		speed=slow \
			run_tests $ns1 $ns2 10.0.1.1
		chk_join_nr 0 0 0
	fi

	# Need an IPv6 mptcp socket to allow subflows of both families
	if reset "simult IPv4 and IPv6 subflows" &&
	   continue_if mptcp_lib_kversion_ge 6.3; then
		pm_nl_set_limits $ns1 0 1
		pm_nl_set_limits $ns2 1 1
		pm_nl_add_endpoint $ns1 10.0.1.1 flags signal
		speed=slow \
			run_tests $ns1 $ns2 dead:beef:2::1
		chk_join_nr 1 1 1
	fi

	# cross families subflows will not be created even in fullmesh mode
	if reset "simult IPv4 and IPv6 subflows, fullmesh 1x1" &&
	   continue_if mptcp_lib_kversion_ge 6.3; then
		pm_nl_set_limits $ns1 0 4
		pm_nl_set_limits $ns2 1 4
		pm_nl_add_endpoint $ns2 dead:beef:2::2 flags subflow,fullmesh
		pm_nl_add_endpoint $ns1 10.0.1.1 flags signal
		speed=slow \
			run_tests $ns1 $ns2 dead:beef:2::1
		chk_join_nr 1 1 1
	fi

	# fullmesh still tries to create all the possibly subflows with
	# matching family
	if reset "simult IPv4 and IPv6 subflows, fullmesh 2x2" &&
	   continue_if mptcp_lib_kversion_ge 6.3; then
		pm_nl_set_limits $ns1 0 4
		pm_nl_set_limits $ns2 2 4
		pm_nl_add_endpoint $ns1 10.0.2.1 flags signal
		pm_nl_add_endpoint $ns1 dead:beef:2::1 flags signal
		fullmesh=1 speed=slow \
			run_tests $ns1 $ns2 dead:beef:1::1
		chk_join_nr 4 4 4
	fi
}

backup_tests()
{
	# single subflow, backup
	if reset "single subflow, backup" &&
	   continue_if mptcp_lib_kallsyms_has "subflow_rebuild_header$"; then
		pm_nl_set_limits $ns1 0 1
		pm_nl_set_limits $ns2 0 1
		pm_nl_add_endpoint $ns2 10.0.3.2 flags subflow,backup
		sflags=nobackup speed=slow \
			run_tests $ns1 $ns2 10.0.1.1
		chk_join_nr 1 1 1
		chk_prio_nr 0 1
	fi

	# single address, backup
	if reset "single address, backup" &&
	   continue_if mptcp_lib_kallsyms_has "subflow_rebuild_header$"; then
		pm_nl_set_limits $ns1 0 1
		pm_nl_add_endpoint $ns1 10.0.2.1 flags signal
		pm_nl_set_limits $ns2 1 1
		sflags=backup speed=slow \
			run_tests $ns1 $ns2 10.0.1.1
		chk_join_nr 1 1 1
		chk_add_nr 1 1
		chk_prio_nr 1 1
	fi

	# single address with port, backup
	if reset "single address with port, backup" &&
	   continue_if mptcp_lib_kallsyms_has "subflow_rebuild_header$"; then
		pm_nl_set_limits $ns1 0 1
		pm_nl_add_endpoint $ns1 10.0.2.1 flags signal port 10100
		pm_nl_set_limits $ns2 1 1
		sflags=backup speed=slow \
			run_tests $ns1 $ns2 10.0.1.1
		chk_join_nr 1 1 1
		chk_add_nr 1 1
		chk_prio_nr 1 1
	fi

	if reset "mpc backup" &&
	   continue_if mptcp_lib_kallsyms_doesnt_have "T mptcp_subflow_send_ack$"; then
		pm_nl_add_endpoint $ns2 10.0.1.2 flags subflow,backup
		speed=slow \
			run_tests $ns1 $ns2 10.0.1.1
		chk_join_nr 0 0 0
		chk_prio_nr 0 1
	fi

	if reset "mpc backup both sides" &&
	   continue_if mptcp_lib_kallsyms_doesnt_have "T mptcp_subflow_send_ack$"; then
		pm_nl_add_endpoint $ns1 10.0.1.1 flags subflow,backup
		pm_nl_add_endpoint $ns2 10.0.1.2 flags subflow,backup
		speed=slow \
			run_tests $ns1 $ns2 10.0.1.1
		chk_join_nr 0 0 0
		chk_prio_nr 1 1
	fi

	if reset "mpc switch to backup" &&
	   continue_if mptcp_lib_kallsyms_doesnt_have "T mptcp_subflow_send_ack$"; then
		pm_nl_add_endpoint $ns2 10.0.1.2 flags subflow
		sflags=backup speed=slow \
			run_tests $ns1 $ns2 10.0.1.1
		chk_join_nr 0 0 0
		chk_prio_nr 0 1
	fi

	if reset "mpc switch to backup both sides" &&
	   continue_if mptcp_lib_kallsyms_doesnt_have "T mptcp_subflow_send_ack$"; then
		pm_nl_add_endpoint $ns1 10.0.1.1 flags subflow
		pm_nl_add_endpoint $ns2 10.0.1.2 flags subflow
		sflags=backup speed=slow \
			run_tests $ns1 $ns2 10.0.1.1
		chk_join_nr 0 0 0
		chk_prio_nr 1 1
	fi
}

verify_listener_events()
{
	local e_type=$2
	local e_saddr=$4
	local e_sport=$5
	local name

	if [ $e_type = $MPTCP_LIB_EVENT_LISTENER_CREATED ]; then
		name="LISTENER_CREATED"
	elif [ $e_type = $MPTCP_LIB_EVENT_LISTENER_CLOSED ]; then
		name="LISTENER_CLOSED "
	else
		name="$e_type"
	fi

	print_check "$name $e_saddr:$e_sport"

	if ! mptcp_lib_kallsyms_has "mptcp_event_pm_listener$"; then
		print_skip "event not supported"
		return
	fi

	if mptcp_lib_verify_listener_events "${@}"; then
		print_ok
		return 0
	fi
	fail_test
}

add_addr_ports_tests()
{
	# signal address with port
	if reset "signal address with port"; then
		pm_nl_set_limits $ns1 0 1
		pm_nl_set_limits $ns2 1 1
		pm_nl_add_endpoint $ns1 10.0.2.1 flags signal port 10100
		run_tests $ns1 $ns2 10.0.1.1
		chk_join_nr 1 1 1
		chk_add_nr 1 1 1
	fi

	# subflow and signal with port
	if reset "subflow and signal with port"; then
		pm_nl_add_endpoint $ns1 10.0.2.1 flags signal port 10100
		pm_nl_set_limits $ns1 0 2
		pm_nl_set_limits $ns2 1 2
		pm_nl_add_endpoint $ns2 10.0.3.2 flags subflow
		run_tests $ns1 $ns2 10.0.1.1
		chk_join_nr 2 2 2
		chk_add_nr 1 1 1
	fi

	# single address with port, remove
	# pm listener events
	if reset_with_events "remove single address with port"; then
		pm_nl_set_limits $ns1 0 1
		pm_nl_add_endpoint $ns1 10.0.2.1 flags signal port 10100
		pm_nl_set_limits $ns2 1 1
		addr_nr_ns1=-1 speed=slow \
			run_tests $ns1 $ns2 10.0.1.1
		chk_join_nr 1 1 1
		chk_add_nr 1 1 1
		chk_rm_nr 1 1 invert

		verify_listener_events $evts_ns1 $MPTCP_LIB_EVENT_LISTENER_CREATED \
				       $MPTCP_LIB_AF_INET 10.0.2.1 10100
		verify_listener_events $evts_ns1 $MPTCP_LIB_EVENT_LISTENER_CLOSED \
				       $MPTCP_LIB_AF_INET 10.0.2.1 10100
		kill_events_pids
	fi

	# subflow and signal with port, remove
	if reset "remove subflow and signal with port"; then
		pm_nl_set_limits $ns1 0 2
		pm_nl_add_endpoint $ns1 10.0.2.1 flags signal port 10100
		pm_nl_set_limits $ns2 1 2
		pm_nl_add_endpoint $ns2 10.0.3.2 flags subflow
		addr_nr_ns1=-1 addr_nr_ns2=-1 speed=slow \
			run_tests $ns1 $ns2 10.0.1.1
		chk_join_nr 2 2 2
		chk_add_nr 1 1 1
		chk_rm_nr 1 1
	fi

	# subflows and signal with port, flush
	if reset "flush subflows and signal with port"; then
		pm_nl_set_limits $ns1 0 3
		pm_nl_add_endpoint $ns1 10.0.2.1 flags signal port 10100
		pm_nl_set_limits $ns2 1 3
		pm_nl_add_endpoint $ns2 10.0.3.2 flags subflow
		pm_nl_add_endpoint $ns2 10.0.4.2 flags subflow
		addr_nr_ns1=-8 addr_nr_ns2=-2 speed=slow \
			run_tests $ns1 $ns2 10.0.1.1
		chk_join_nr 3 3 3
		chk_add_nr 1 1
		chk_rm_nr 1 3 invert simult
	fi

	# multiple addresses with port
	if reset "multiple addresses with port"; then
		pm_nl_set_limits $ns1 2 2
		pm_nl_add_endpoint $ns1 10.0.2.1 flags signal port 10100
		pm_nl_add_endpoint $ns1 10.0.3.1 flags signal port 10100
		pm_nl_set_limits $ns2 2 2
		run_tests $ns1 $ns2 10.0.1.1
		chk_join_nr 2 2 2
		chk_add_nr 2 2 2
	fi

	# multiple addresses with ports
	if reset "multiple addresses with ports"; then
		pm_nl_set_limits $ns1 2 2
		pm_nl_add_endpoint $ns1 10.0.2.1 flags signal port 10100
		pm_nl_add_endpoint $ns1 10.0.3.1 flags signal port 10101
		pm_nl_set_limits $ns2 2 2
		run_tests $ns1 $ns2 10.0.1.1
		chk_join_nr 2 2 2
		chk_add_nr 2 2 2
	fi
}

syncookies_tests()
{
	# single subflow, syncookies
	if reset_with_cookies "single subflow with syn cookies"; then
		pm_nl_set_limits $ns1 0 1
		pm_nl_set_limits $ns2 0 1
		pm_nl_add_endpoint $ns2 10.0.3.2 flags subflow
		run_tests $ns1 $ns2 10.0.1.1
		chk_join_nr 1 1 1
	fi

	# multiple subflows with syn cookies
	if reset_with_cookies "multiple subflows with syn cookies"; then
		pm_nl_set_limits $ns1 0 2
		pm_nl_set_limits $ns2 0 2
		pm_nl_add_endpoint $ns2 10.0.3.2 flags subflow
		pm_nl_add_endpoint $ns2 10.0.2.2 flags subflow
		run_tests $ns1 $ns2 10.0.1.1
		chk_join_nr 2 2 2
	fi

	# multiple subflows limited by server
	if reset_with_cookies "subflows limited by server w cookies"; then
		pm_nl_set_limits $ns1 0 1
		pm_nl_set_limits $ns2 0 2
		pm_nl_add_endpoint $ns2 10.0.3.2 flags subflow
		pm_nl_add_endpoint $ns2 10.0.2.2 flags subflow
		run_tests $ns1 $ns2 10.0.1.1
		chk_join_nr 2 1 1
	fi

	# test signal address with cookies
	if reset_with_cookies "signal address with syn cookies"; then
		pm_nl_set_limits $ns1 0 1
		pm_nl_set_limits $ns2 1 1
		pm_nl_add_endpoint $ns1 10.0.2.1 flags signal
		run_tests $ns1 $ns2 10.0.1.1
		chk_join_nr 1 1 1
		chk_add_nr 1 1
	fi

	# test cookie with subflow and signal
	if reset_with_cookies "subflow and signal w cookies"; then
		pm_nl_add_endpoint $ns1 10.0.2.1 flags signal
		pm_nl_set_limits $ns1 0 2
		pm_nl_set_limits $ns2 1 2
		pm_nl_add_endpoint $ns2 10.0.3.2 flags subflow
		run_tests $ns1 $ns2 10.0.1.1
		chk_join_nr 2 2 2
		chk_add_nr 1 1
	fi

	# accept and use add_addr with additional subflows
	if reset_with_cookies "subflows and signal w. cookies"; then
		pm_nl_set_limits $ns1 0 3
		pm_nl_add_endpoint $ns1 10.0.2.1 flags signal
		pm_nl_set_limits $ns2 1 3
		pm_nl_add_endpoint $ns2 10.0.3.2 flags subflow
		pm_nl_add_endpoint $ns2 10.0.4.2 flags subflow
		run_tests $ns1 $ns2 10.0.1.1
		chk_join_nr 3 3 3
		chk_add_nr 1 1
	fi
}

checksum_tests()
{
	# checksum test 0 0
	if reset_with_checksum 0 0; then
		pm_nl_set_limits $ns1 0 1
		pm_nl_set_limits $ns2 0 1
		run_tests $ns1 $ns2 10.0.1.1
		chk_join_nr 0 0 0
	fi

	# checksum test 1 1
	if reset_with_checksum 1 1; then
		pm_nl_set_limits $ns1 0 1
		pm_nl_set_limits $ns2 0 1
		run_tests $ns1 $ns2 10.0.1.1
		chk_join_nr 0 0 0
	fi

	# checksum test 0 1
	if reset_with_checksum 0 1; then
		pm_nl_set_limits $ns1 0 1
		pm_nl_set_limits $ns2 0 1
		run_tests $ns1 $ns2 10.0.1.1
		chk_join_nr 0 0 0
	fi

	# checksum test 1 0
	if reset_with_checksum 1 0; then
		pm_nl_set_limits $ns1 0 1
		pm_nl_set_limits $ns2 0 1
		run_tests $ns1 $ns2 10.0.1.1
		chk_join_nr 0 0 0
	fi
}

deny_join_id0_tests()
{
	# subflow allow join id0 ns1
	if reset_with_allow_join_id0 "single subflow allow join id0 ns1" 1 0; then
		pm_nl_set_limits $ns1 1 1
		pm_nl_set_limits $ns2 1 1
		pm_nl_add_endpoint $ns2 10.0.3.2 flags subflow
		run_tests $ns1 $ns2 10.0.1.1
		chk_join_nr 1 1 1
	fi

	# subflow allow join id0 ns2
	if reset_with_allow_join_id0 "single subflow allow join id0 ns2" 0 1; then
		pm_nl_set_limits $ns1 1 1
		pm_nl_set_limits $ns2 1 1
		pm_nl_add_endpoint $ns2 10.0.3.2 flags subflow
		run_tests $ns1 $ns2 10.0.1.1
		chk_join_nr 0 0 0
	fi

	# signal address allow join id0 ns1
	# ADD_ADDRs are not affected by allow_join_id0 value.
	if reset_with_allow_join_id0 "signal address allow join id0 ns1" 1 0; then
		pm_nl_set_limits $ns1 1 1
		pm_nl_set_limits $ns2 1 1
		pm_nl_add_endpoint $ns1 10.0.2.1 flags signal
		run_tests $ns1 $ns2 10.0.1.1
		chk_join_nr 1 1 1
		chk_add_nr 1 1
	fi

	# signal address allow join id0 ns2
	# ADD_ADDRs are not affected by allow_join_id0 value.
	if reset_with_allow_join_id0 "signal address allow join id0 ns2" 0 1; then
		pm_nl_set_limits $ns1 1 1
		pm_nl_set_limits $ns2 1 1
		pm_nl_add_endpoint $ns1 10.0.2.1 flags signal
		run_tests $ns1 $ns2 10.0.1.1
		chk_join_nr 1 1 1
		chk_add_nr 1 1
	fi

	# subflow and address allow join id0 ns1
	if reset_with_allow_join_id0 "subflow and address allow join id0 1" 1 0; then
		pm_nl_set_limits $ns1 2 2
		pm_nl_set_limits $ns2 2 2
		pm_nl_add_endpoint $ns1 10.0.2.1 flags signal
		pm_nl_add_endpoint $ns2 10.0.3.2 flags subflow
		run_tests $ns1 $ns2 10.0.1.1
		chk_join_nr 2 2 2
	fi

	# subflow and address allow join id0 ns2
	if reset_with_allow_join_id0 "subflow and address allow join id0 2" 0 1; then
		pm_nl_set_limits $ns1 2 2
		pm_nl_set_limits $ns2 2 2
		pm_nl_add_endpoint $ns1 10.0.2.1 flags signal
		pm_nl_add_endpoint $ns2 10.0.3.2 flags subflow
		run_tests $ns1 $ns2 10.0.1.1
		chk_join_nr 1 1 1
	fi
}

fullmesh_tests()
{
	# fullmesh 1
	# 2 fullmesh addrs in ns2, added before the connection,
	# 1 non-fullmesh addr in ns1, added during the connection.
	if reset "fullmesh test 2x1"; then
		pm_nl_set_limits $ns1 0 4
		pm_nl_set_limits $ns2 1 4
		pm_nl_add_endpoint $ns2 10.0.2.2 flags subflow,fullmesh
		pm_nl_add_endpoint $ns2 10.0.3.2 flags subflow,fullmesh
		addr_nr_ns1=1 speed=slow \
			run_tests $ns1 $ns2 10.0.1.1
		chk_join_nr 4 4 4
		chk_add_nr 1 1
	fi

	# fullmesh 2
	# 1 non-fullmesh addr in ns1, added before the connection,
	# 1 fullmesh addr in ns2, added during the connection.
	if reset "fullmesh test 1x1"; then
		pm_nl_set_limits $ns1 1 3
		pm_nl_set_limits $ns2 1 3
		pm_nl_add_endpoint $ns1 10.0.2.1 flags signal
		fullmesh=1 speed=slow \
			run_tests $ns1 $ns2 10.0.1.1
		chk_join_nr 3 3 3
		chk_add_nr 1 1
	fi

	# fullmesh 3
	# 1 non-fullmesh addr in ns1, added before the connection,
	# 2 fullmesh addrs in ns2, added during the connection.
	if reset "fullmesh test 1x2"; then
		pm_nl_set_limits $ns1 2 5
		pm_nl_set_limits $ns2 1 5
		pm_nl_add_endpoint $ns1 10.0.2.1 flags signal
		fullmesh=2 speed=slow \
			run_tests $ns1 $ns2 10.0.1.1
		chk_join_nr 5 5 5
		chk_add_nr 1 1
	fi

	# fullmesh 4
	# 1 non-fullmesh addr in ns1, added before the connection,
	# 2 fullmesh addrs in ns2, added during the connection,
	# limit max_subflows to 4.
	if reset "fullmesh test 1x2, limited"; then
		pm_nl_set_limits $ns1 2 4
		pm_nl_set_limits $ns2 1 4
		pm_nl_add_endpoint $ns1 10.0.2.1 flags signal
		fullmesh=2 speed=slow \
			run_tests $ns1 $ns2 10.0.1.1
		chk_join_nr 4 4 4
		chk_add_nr 1 1
	fi

	# set fullmesh flag
	if reset "set fullmesh flag test" &&
	   continue_if mptcp_lib_kversion_ge 5.18; then
		pm_nl_set_limits $ns1 4 4
		pm_nl_add_endpoint $ns1 10.0.2.1 flags subflow
		pm_nl_set_limits $ns2 4 4
		addr_nr_ns2=1 sflags=fullmesh speed=slow \
			run_tests $ns1 $ns2 10.0.1.1
		chk_join_nr 2 2 2
		chk_rm_nr 0 1
	fi

	# set nofullmesh flag
	if reset "set nofullmesh flag test" &&
	   continue_if mptcp_lib_kversion_ge 5.18; then
		pm_nl_set_limits $ns1 4 4
		pm_nl_add_endpoint $ns1 10.0.2.1 flags subflow,fullmesh
		pm_nl_set_limits $ns2 4 4
		fullmesh=1 sflags=nofullmesh speed=slow \
			run_tests $ns1 $ns2 10.0.1.1
		chk_join_nr 2 2 2
		chk_rm_nr 0 1
	fi

	# set backup,fullmesh flags
	if reset "set backup,fullmesh flags test" &&
	   continue_if mptcp_lib_kversion_ge 5.18; then
		pm_nl_set_limits $ns1 4 4
		pm_nl_add_endpoint $ns1 10.0.2.1 flags subflow
		pm_nl_set_limits $ns2 4 4
		addr_nr_ns2=1 sflags=backup,fullmesh speed=slow \
			run_tests $ns1 $ns2 10.0.1.1
		chk_join_nr 2 2 2
		chk_prio_nr 0 1
		chk_rm_nr 0 1
	fi

	# set nobackup,nofullmesh flags
	if reset "set nobackup,nofullmesh flags test" &&
	   continue_if mptcp_lib_kversion_ge 5.18; then
		pm_nl_set_limits $ns1 4 4
		pm_nl_set_limits $ns2 4 4
		pm_nl_add_endpoint $ns2 10.0.2.2 flags subflow,backup,fullmesh
		sflags=nobackup,nofullmesh speed=slow \
			run_tests $ns1 $ns2 10.0.1.1
		chk_join_nr 2 2 2
		chk_prio_nr 0 1
		chk_rm_nr 0 1
	fi
}

fastclose_tests()
{
	if reset_check_counter "fastclose test" "MPTcpExtMPFastcloseTx"; then
		test_linkfail=1024 fastclose=client \
			run_tests $ns1 $ns2 10.0.1.1
		chk_join_nr 0 0 0
		chk_fclose_nr 1 1
		chk_rst_nr 1 1 invert
	fi

	if reset_check_counter "fastclose server test" "MPTcpExtMPFastcloseRx"; then
		test_linkfail=1024 fastclose=server \
			run_tests $ns1 $ns2 10.0.1.1
		chk_join_nr 0 0 0 0 0 0 1
		chk_fclose_nr 1 1 invert
		chk_rst_nr 1 1
	fi
}

pedit_action_pkts()
{
	tc -n $ns2 -j -s action show action pedit index 100 | \
		mptcp_lib_get_info_value \"packets\" packets
}

fail_tests()
{
	# single subflow
	if reset_with_fail "Infinite map" 1; then
		test_linkfail=128 \
			run_tests $ns1 $ns2 10.0.1.1
		chk_join_nr 0 0 0 +1 +0 1 0 1 "$(pedit_action_pkts)"
		chk_fail_nr 1 -1 invert
	fi

	# multiple subflows
	if reset_with_fail "MP_FAIL MP_RST" 2; then
		tc -n $ns2 qdisc add dev ns2eth1 root netem rate 1mbit delay 5
		pm_nl_set_limits $ns1 0 1
		pm_nl_set_limits $ns2 0 1
		pm_nl_add_endpoint $ns2 10.0.2.2 dev ns2eth2 flags subflow
		test_linkfail=1024 \
			run_tests $ns1 $ns2 10.0.1.1
		chk_join_nr 1 1 1 1 0 1 1 0 "$(pedit_action_pkts)"
	fi
}

# $1: ns ; $2: addr ; $3: id
userspace_pm_add_addr()
{
	local evts=$evts_ns1
	local tk

	[ "$1" == "$ns2" ] && evts=$evts_ns2
	tk=$(mptcp_lib_evts_get_info token "$evts")

	ip netns exec $1 ./pm_nl_ctl ann $2 token $tk id $3
	sleep 1
}

# $1: ns ; $2: id
userspace_pm_rm_addr()
{
	local evts=$evts_ns1
	local tk
	local cnt

	[ "$1" == "$ns2" ] && evts=$evts_ns2
	tk=$(mptcp_lib_evts_get_info token "$evts")

	cnt=$(rm_addr_count ${1})
	ip netns exec $1 ./pm_nl_ctl rem token $tk id $2
	wait_rm_addr $1 "${cnt}"
}

# $1: ns ; $2: addr ; $3: id
userspace_pm_add_sf()
{
	local evts=$evts_ns1
	local tk da dp

	[ "$1" == "$ns2" ] && evts=$evts_ns2
	tk=$(mptcp_lib_evts_get_info token "$evts")
	da=$(mptcp_lib_evts_get_info daddr4 "$evts")
	dp=$(mptcp_lib_evts_get_info dport "$evts")

	ip netns exec $1 ./pm_nl_ctl csf lip $2 lid $3 \
				rip $da rport $dp token $tk
	sleep 1
}

# $1: ns ; $2: addr $3: event type
userspace_pm_rm_sf()
{
	local evts=$evts_ns1
	local t=${3:-1}
	local ip
	local tk da dp sp
	local cnt

	[ "$1" == "$ns2" ] && evts=$evts_ns2
	[ -n "$(mptcp_lib_evts_get_info "saddr4" "$evts" $t)" ] && ip=4
	[ -n "$(mptcp_lib_evts_get_info "saddr6" "$evts" $t)" ] && ip=6
	tk=$(mptcp_lib_evts_get_info token "$evts")
	da=$(mptcp_lib_evts_get_info "daddr$ip" "$evts" $t $2)
	dp=$(mptcp_lib_evts_get_info dport "$evts" $t $2)
	sp=$(mptcp_lib_evts_get_info sport "$evts" $t $2)

	cnt=$(rm_sf_count ${1})
	ip netns exec $1 ./pm_nl_ctl dsf lip $2 lport $sp \
				rip $da rport $dp token $tk
	wait_rm_sf $1 "${cnt}"
}

check_output()
{
	local cmd="$1"
	local expected="$2"
	local msg="$3"
	local rc=0

	mptcp_lib_check_output "${err}" "${cmd}" "${expected}" || rc=${?}
	if [ ${rc} -eq 2 ]; then
		fail_test "fail to check output # error ${rc}"
	elif [ ${rc} -eq 0 ]; then
		print_ok
	elif [ ${rc} -eq 1 ]; then
		fail_test "fail to check output # different output"
	fi
}

# $1: ns
userspace_pm_dump()
{
	local evts=$evts_ns1
	local tk

	[ "$1" == "$ns2" ] && evts=$evts_ns2
	tk=$(mptcp_lib_evts_get_info token "$evts")

	ip netns exec $1 ./pm_nl_ctl dump token $tk
}

# $1: ns ; $2: id
userspace_pm_get_addr()
{
	local evts=$evts_ns1
	local tk

	[ "$1" == "$ns2" ] && evts=$evts_ns2
	tk=$(mptcp_lib_evts_get_info token "$evts")

	ip netns exec $1 ./pm_nl_ctl get $2 token $tk
}

userspace_pm_chk_dump_addr()
{
	local ns="${1}"
	local exp="${2}"
	local check="${3}"

	print_check "dump addrs ${check}"

	if mptcp_lib_kallsyms_has "mptcp_userspace_pm_dump_addr$"; then
		check_output "userspace_pm_dump ${ns}" "${exp}"
	else
		print_skip
	fi
}

userspace_pm_chk_get_addr()
{
	local ns="${1}"
	local id="${2}"
	local exp="${3}"

	print_check "get id ${id} addr"

	if mptcp_lib_kallsyms_has "mptcp_userspace_pm_get_addr$"; then
		check_output "userspace_pm_get_addr ${ns} ${id}" "${exp}"
	else
		print_skip
	fi
}

userspace_tests()
{
	# userspace pm type prevents add_addr
	if reset "userspace pm type prevents add_addr" &&
	   continue_if mptcp_lib_has_file '/proc/sys/net/mptcp/pm_type'; then
		set_userspace_pm $ns1
		pm_nl_set_limits $ns1 0 2
		pm_nl_set_limits $ns2 0 2
		pm_nl_add_endpoint $ns1 10.0.2.1 flags signal
		run_tests $ns1 $ns2 10.0.1.1
		chk_join_nr 0 0 0
		chk_add_nr 0 0
	fi

	# userspace pm type does not echo add_addr without daemon
	if reset "userspace pm no echo w/o daemon" &&
	   continue_if mptcp_lib_has_file '/proc/sys/net/mptcp/pm_type'; then
		set_userspace_pm $ns2
		pm_nl_set_limits $ns1 0 2
		pm_nl_set_limits $ns2 0 2
		pm_nl_add_endpoint $ns1 10.0.2.1 flags signal
		run_tests $ns1 $ns2 10.0.1.1
		chk_join_nr 0 0 0
		chk_add_nr 1 0
	fi

	# userspace pm type rejects join
	if reset "userspace pm type rejects join" &&
	   continue_if mptcp_lib_has_file '/proc/sys/net/mptcp/pm_type'; then
		set_userspace_pm $ns1
		pm_nl_set_limits $ns1 1 1
		pm_nl_set_limits $ns2 1 1
		pm_nl_add_endpoint $ns2 10.0.3.2 flags subflow
		run_tests $ns1 $ns2 10.0.1.1
		chk_join_nr 1 1 0
	fi

	# userspace pm type does not send join
	if reset "userspace pm type does not send join" &&
	   continue_if mptcp_lib_has_file '/proc/sys/net/mptcp/pm_type'; then
		set_userspace_pm $ns2
		pm_nl_set_limits $ns1 1 1
		pm_nl_set_limits $ns2 1 1
		pm_nl_add_endpoint $ns2 10.0.3.2 flags subflow
		run_tests $ns1 $ns2 10.0.1.1
		chk_join_nr 0 0 0
	fi

	# userspace pm type prevents mp_prio
	if reset "userspace pm type prevents mp_prio" &&
	   continue_if mptcp_lib_has_file '/proc/sys/net/mptcp/pm_type'; then
		set_userspace_pm $ns1
		pm_nl_set_limits $ns1 1 1
		pm_nl_set_limits $ns2 1 1
		pm_nl_add_endpoint $ns2 10.0.3.2 flags subflow
		sflags=backup speed=slow \
			run_tests $ns1 $ns2 10.0.1.1
		chk_join_nr 1 1 0
		chk_prio_nr 0 0
	fi

	# userspace pm type prevents rm_addr
	if reset "userspace pm type prevents rm_addr" &&
	   continue_if mptcp_lib_has_file '/proc/sys/net/mptcp/pm_type'; then
		set_userspace_pm $ns1
		set_userspace_pm $ns2
		pm_nl_set_limits $ns1 0 1
		pm_nl_set_limits $ns2 0 1
		pm_nl_add_endpoint $ns2 10.0.3.2 flags subflow
		addr_nr_ns2=-1 speed=slow \
			run_tests $ns1 $ns2 10.0.1.1
		chk_join_nr 0 0 0
		chk_rm_nr 0 0
	fi

	# userspace pm add & remove address
	if reset_with_events "userspace pm add & remove address" &&
	   continue_if mptcp_lib_has_file '/proc/sys/net/mptcp/pm_type'; then
		set_userspace_pm $ns1
		pm_nl_set_limits $ns2 2 2
		speed=5 \
			run_tests $ns1 $ns2 10.0.1.1 &
		local tests_pid=$!
		wait_mpj $ns1
		userspace_pm_add_addr $ns1 10.0.2.1 10
		userspace_pm_add_addr $ns1 10.0.3.1 20
		chk_join_nr 2 2 2
		chk_add_nr 2 2
		chk_mptcp_info subflows 2 subflows 2
		chk_subflows_total 3 3
		chk_mptcp_info add_addr_signal 2 add_addr_accepted 2
		userspace_pm_chk_dump_addr "${ns1}" \
			$'id 10 flags signal 10.0.2.1\nid 20 flags signal 10.0.3.1' \
			"signal"
		userspace_pm_chk_get_addr "${ns1}" "10" "id 10 flags signal 10.0.2.1"
		userspace_pm_chk_get_addr "${ns1}" "20" "id 20 flags signal 10.0.3.1"
		userspace_pm_rm_addr $ns1 10
		userspace_pm_rm_sf $ns1 "::ffff:10.0.2.1" $MPTCP_LIB_EVENT_SUB_ESTABLISHED
		userspace_pm_chk_dump_addr "${ns1}" \
			"id 20 flags signal 10.0.3.1" "after rm_addr 10"
		userspace_pm_rm_addr $ns1 20
		userspace_pm_rm_sf $ns1 10.0.3.1 $MPTCP_LIB_EVENT_SUB_ESTABLISHED
		userspace_pm_chk_dump_addr "${ns1}" "" "after rm_addr 20"
		chk_rm_nr 2 2 invert
		chk_mptcp_info subflows 0 subflows 0
		chk_subflows_total 1 1
		kill_events_pids
		mptcp_lib_kill_wait $tests_pid
	fi

	# userspace pm create destroy subflow
	if reset_with_events "userspace pm create destroy subflow" &&
	   continue_if mptcp_lib_has_file '/proc/sys/net/mptcp/pm_type'; then
		set_userspace_pm $ns2
		pm_nl_set_limits $ns1 0 1
		speed=5 \
			run_tests $ns1 $ns2 10.0.1.1 &
		local tests_pid=$!
		wait_mpj $ns2
		userspace_pm_add_sf $ns2 10.0.3.2 20
		chk_join_nr 1 1 1
		chk_mptcp_info subflows 1 subflows 1
		chk_subflows_total 2 2
		userspace_pm_chk_dump_addr "${ns2}" \
			"id 20 flags subflow 10.0.3.2" \
			"subflow"
		userspace_pm_chk_get_addr "${ns2}" "20" "id 20 flags subflow 10.0.3.2"
		userspace_pm_rm_addr $ns2 20
		userspace_pm_rm_sf $ns2 10.0.3.2 $MPTCP_LIB_EVENT_SUB_ESTABLISHED
		userspace_pm_chk_dump_addr "${ns2}" \
			"" \
			"after rm_addr 20"
		chk_rm_nr 1 1
		chk_mptcp_info subflows 0 subflows 0
		chk_subflows_total 1 1
		kill_events_pids
		mptcp_lib_kill_wait $tests_pid
	fi

	# userspace pm create id 0 subflow
	if reset_with_events "userspace pm create id 0 subflow" &&
	   continue_if mptcp_lib_has_file '/proc/sys/net/mptcp/pm_type'; then
		set_userspace_pm $ns2
		pm_nl_set_limits $ns1 0 1
		speed=5 \
			run_tests $ns1 $ns2 10.0.1.1 &
		local tests_pid=$!
		wait_mpj $ns2
		chk_mptcp_info subflows 0 subflows 0
		chk_subflows_total 1 1
		userspace_pm_add_sf $ns2 10.0.3.2 0
		userspace_pm_chk_dump_addr "${ns2}" \
			"id 0 flags subflow 10.0.3.2" "id 0 subflow"
		chk_join_nr 1 1 1
		chk_mptcp_info subflows 1 subflows 1
		chk_subflows_total 2 2
		kill_events_pids
		mptcp_lib_kill_wait $tests_pid
	fi

	# userspace pm remove initial subflow
	if reset_with_events "userspace pm remove initial subflow" &&
	   continue_if mptcp_lib_has_file '/proc/sys/net/mptcp/pm_type'; then
		set_userspace_pm $ns2
		pm_nl_set_limits $ns1 0 1
		speed=5 \
			run_tests $ns1 $ns2 10.0.1.1 &
		local tests_pid=$!
		wait_mpj $ns2
		userspace_pm_add_sf $ns2 10.0.3.2 20
		chk_join_nr 1 1 1
		chk_mptcp_info subflows 1 subflows 1
		chk_subflows_total 2 2
		userspace_pm_rm_sf $ns2 10.0.1.2
		# we don't look at the counter linked to the RM_ADDR but
		# to the one linked to the subflows that have been removed
		chk_rm_nr 0 1
		chk_rst_nr 0 0 invert
		chk_mptcp_info subflows 1 subflows 1
		chk_subflows_total 1 1
		kill_events_pids
		mptcp_lib_kill_wait $tests_pid
	fi

	# userspace pm send RM_ADDR for ID 0
	if reset_with_events "userspace pm send RM_ADDR for ID 0" &&
	   continue_if mptcp_lib_has_file '/proc/sys/net/mptcp/pm_type'; then
		set_userspace_pm $ns1
		pm_nl_set_limits $ns2 1 1
		speed=5 \
			run_tests $ns1 $ns2 10.0.1.1 &
		local tests_pid=$!
		wait_mpj $ns1
		userspace_pm_add_addr $ns1 10.0.2.1 10
		chk_join_nr 1 1 1
		chk_add_nr 1 1
		chk_mptcp_info subflows 1 subflows 1
		chk_subflows_total 2 2
		chk_mptcp_info add_addr_signal 1 add_addr_accepted 1
		userspace_pm_rm_addr $ns1 0
		# we don't look at the counter linked to the subflows that
		# have been removed but to the one linked to the RM_ADDR
		chk_rm_nr 1 0 invert
		chk_rst_nr 0 0 invert
		chk_mptcp_info subflows 1 subflows 1
		chk_subflows_total 1 1
		kill_events_pids
		mptcp_lib_kill_wait $tests_pid
	fi
}

endpoint_tests()
{
	# subflow_rebuild_header is needed to support the implicit flag
	# userspace pm type prevents add_addr
	if reset "implicit EP" &&
	   mptcp_lib_kallsyms_has "subflow_rebuild_header$"; then
		pm_nl_set_limits $ns1 2 2
		pm_nl_set_limits $ns2 2 2
		pm_nl_add_endpoint $ns1 10.0.2.1 flags signal
		speed=slow \
			run_tests $ns1 $ns2 10.0.1.1 &
		local tests_pid=$!

		wait_mpj $ns1
		pm_nl_check_endpoint "creation" \
			$ns2 10.0.2.2 id 1 flags implicit
		chk_mptcp_info subflows 1 subflows 1
		chk_mptcp_info add_addr_signal 1 add_addr_accepted 1

		pm_nl_add_endpoint $ns2 10.0.2.2 id 33 2>/dev/null
		pm_nl_check_endpoint "ID change is prevented" \
			$ns2 10.0.2.2 id 1 flags implicit

		pm_nl_add_endpoint $ns2 10.0.2.2 flags signal
		pm_nl_check_endpoint "modif is allowed" \
			$ns2 10.0.2.2 id 1 flags signal
		mptcp_lib_kill_wait $tests_pid
	fi

	if reset "delete and re-add" &&
	   mptcp_lib_kallsyms_has "subflow_rebuild_header$"; then
		pm_nl_set_limits $ns1 1 1
		pm_nl_set_limits $ns2 1 1
		pm_nl_add_endpoint $ns2 10.0.2.2 id 2 dev ns2eth2 flags subflow
		test_linkfail=4 speed=20 \
			run_tests $ns1 $ns2 10.0.1.1 &
		local tests_pid=$!

		wait_mpj $ns2
		chk_subflow_nr "before delete" 2
		chk_mptcp_info subflows 1 subflows 1

		pm_nl_del_endpoint $ns2 2 10.0.2.2
		sleep 0.5
		chk_subflow_nr "after delete" 1
		chk_mptcp_info subflows 0 subflows 0

		pm_nl_add_endpoint $ns2 10.0.2.2 dev ns2eth2 flags subflow
		wait_mpj $ns2
		chk_subflow_nr "after re-add" 2
		chk_mptcp_info subflows 1 subflows 1
		mptcp_lib_kill_wait $tests_pid
	fi
}

# [$1: error message]
usage()
{
	if [ -n "${1}" ]; then
		echo "${1}"
		ret=${KSFT_FAIL}
	fi

	echo "mptcp_join usage:"

	local key
	for key in "${!all_tests[@]}"; do
		echo "  -${key} ${all_tests[${key}]}"
	done

	echo "  -c capture pcap files"
	echo "  -C enable data checksum"
	echo "  -i use ip mptcp"
	echo "  -h help"

	echo "[test ids|names]"

	exit ${ret}
}


# Use a "simple" array to force an specific order we cannot have with an associative one
all_tests_sorted=(
	f@subflows_tests
	e@subflows_error_tests
	s@signal_address_tests
	l@link_failure_tests
	t@add_addr_timeout_tests
	r@remove_tests
	a@add_tests
	6@ipv6_tests
	4@v4mapped_tests
	M@mixed_tests
	b@backup_tests
	p@add_addr_ports_tests
	k@syncookies_tests
	S@checksum_tests
	d@deny_join_id0_tests
	m@fullmesh_tests
	z@fastclose_tests
	F@fail_tests
	u@userspace_tests
	I@endpoint_tests
)

all_tests_args=""
all_tests_names=()
for subtests in "${all_tests_sorted[@]}"; do
	key="${subtests%@*}"
	value="${subtests#*@}"

	all_tests_args+="${key}"
	all_tests_names+=("${value}")
	all_tests[${key}]="${value}"
done

tests=()
while getopts "${all_tests_args}cCih" opt; do
	case $opt in
		["${all_tests_args}"])
			tests+=("${all_tests[${opt}]}")
			;;
		c)
			capture=true
			;;
		C)
			checksum=true
			;;
		i)
			ip_mptcp=1
			;;
		h)
			usage
			;;
		*)
			usage "Unknown option: -${opt}"
			;;
	esac
done

shift $((OPTIND - 1))

for arg in "${@}"; do
	if [[ "${arg}" =~ ^[0-9]+$ ]]; then
		only_tests_ids+=("${arg}")
	else
		only_tests_names+=("${arg}")
	fi
done

if [ ${#tests[@]} -eq 0 ]; then
	tests=("${all_tests_names[@]}")
fi

for subtests in "${tests[@]}"; do
	"${subtests}"
done

if [ ${ret} -ne 0 ]; then
	echo
	echo "${#failed_tests[@]} failure(s) has(ve) been detected:"
	for i in $(get_failed_tests_ids); do
		echo -e "\t- ${i}: ${failed_tests[${i}]}"
	done
	echo
fi

append_prev_results
mptcp_lib_result_print_all_tap

exit $ret<|MERGE_RESOLUTION|>--- conflicted
+++ resolved
@@ -601,10 +601,7 @@
 	mptcp_lib_kill_wait $evts_ns1_pid
 	evts_ns1_pid=0
 	mptcp_lib_kill_wait $evts_ns2_pid
-<<<<<<< HEAD
-=======
 	evts_ns2_pid=0
->>>>>>> c50bf762
 }
 
 pm_nl_set_limits()
